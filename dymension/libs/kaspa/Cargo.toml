--- conflicted
+++ resolved
@@ -28,7 +28,6 @@
 kaspa-rpc-core = { git = "https://github.com/kaspanet/rusty-kaspa", rev = "eb71df4" }
 kaspa-core = { git = "https://github.com/kaspanet/rusty-kaspa", rev = "eb71df4" }
 kaspa-grpc-client = { git = "https://github.com/kaspanet/rusty-kaspa", rev = "eb71df4" }
-kaspa-hashes = { git = "https://github.com/kaspanet/rusty-kaspa", rev = "eb71df4" }
 kaspa-notify = { git = "https://github.com/kaspanet/rusty-kaspa", rev = "eb71df4" }
 secp256k1 = { version = "0.29.0", features = ["global-context", "rand-std", "serde"] }
 serde_json = "1.0.107"
@@ -38,13 +37,6 @@
 faster-hex = "0.9.0"
 bip39 = "2.1.0"
 workflow-core = { version = "0.18.0" }
-<<<<<<< HEAD
-
-# Additional dependencies for Hyperlane bridge integration
-anyhow = "1.0"
-hex = "0.4.3"
-hyperlane-core = { path = "../../../rust/main/hyperlane-core" }
-=======
 tracing = { version = "0.1" }
 tracing-error = "0.2"
 tracing-futures = "0.2"
@@ -54,5 +46,4 @@
 reqwest = { version = "0.12", default-features = false, features = ["json", "multipart"] }
 
 # HYPERLANE
-axum = "0.8.4"
->>>>>>> 1d33bd16
+axum = "0.8.4"