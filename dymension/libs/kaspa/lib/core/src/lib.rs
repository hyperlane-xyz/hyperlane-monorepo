--- conflicted
+++ resolved
@@ -7,14 +7,8 @@
 pub mod util;
 pub mod wallet;
 pub mod withdraw;
-<<<<<<< HEAD
-pub mod payload;
-pub mod consts;
+
 use std::io::Cursor;
-=======
-use std::{error::Error, io::Cursor};
->>>>>>> 72cb6192
-
 use eyre::Result;
 use hyperlane_core::{Decode, HyperlaneMessage, RawHyperlaneMessage};
 use hyperlane_warp_route::TokenMessage;
@@ -23,12 +17,6 @@
 use kaspa_txscript::extract_script_pub_key_address;
 pub use secp256k1::Keypair as KaspaSecpKeypair;
 
-<<<<<<< HEAD
-=======
-pub const ESCROW_ADDRESS: &'static str =
-    "kaspatest:qzwyrgapjnhtjqkxdrmp7fpm3yddw296v2ajv9nmgmw5k3z0r38guevxyk7j0";
-
->>>>>>> 72cb6192
 pub fn parse_hyperlane_message(m: &RawHyperlaneMessage) -> Result<HyperlaneMessage, anyhow::Error> {
     const MIN_EXPECTED_LENGTH: usize = 77;
 
