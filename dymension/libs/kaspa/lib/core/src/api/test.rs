--- conflicted
+++ resolved
@@ -155,11 +155,7 @@
     }
 
     #[tokio::test]
-<<<<<<< HEAD
-    #[ignore = "avoid api abuse"]
-=======
     #[ignore = "dont hit real api"]
->>>>>>> 9af2b6ba
     async fn test_get_tx_by_id() -> Result<()> {
         let client = t_client();
 
