use super::hub_to_kaspa::{
    build_withdrawal_pskt, extract_current_anchor, fetch_input_utxos, get_normal_bucket_feerate,
    get_outputs_from_msgs,
};
use crate::withdraw::sweep::{create_inputs_from_sweeping_bundle, create_sweeping_bundle};
use corelib::consts::RELAYER_SIG_OP_COUNT;
use corelib::escrow::EscrowPublic;
use corelib::payload::MessageIDs;
use corelib::wallet::EasyKaspaWallet;
use corelib::withdraw::{filter_pending_withdrawals, WithdrawFXG};
use eyre::Result;
use hardcode::tx::SWEEPING_THRESHOLD;
use hyperlane_core::HyperlaneMessage;
use hyperlane_core::U256;
use hyperlane_cosmos_native::GrpcProvider as CosmosGrpcClient;
use kaspa_consensus_core::tx::{TransactionInput, TransactionOutpoint, UtxoEntry};
use kaspa_wallet_pskt::bundle::Bundle;
use tracing::info;

// (input, entry, optional_redeem_script)
pub(crate) type PopulatedInput = (TransactionInput, UtxoEntry, Option<Vec<u8>>);

/// Processes given messages and returns WithdrawFXG and the very first outpoint
/// (the one preceding all the given transfers; it should be used during process indication).
pub async fn on_new_withdrawals(
    messages: Vec<HyperlaneMessage>,
    relayer: EasyKaspaWallet,
    cosmos: CosmosGrpcClient,
    escrow_public: EscrowPublic,
    min_deposit_sompi: U256,
    tx_fee_multiplier: f64,
) -> Result<Option<WithdrawFXG>> {
    info!("Kaspa relayer, getting pending withdrawals");

    let (current_anchor, pending_msgs) = filter_pending_withdrawals(messages, &cosmos)
        .await
        .map_err(|e| eyre::eyre!("Get pending withdrawals: {}", e))?;

    info!("Kaspa relayer, got pending withdrawals");

    build_withdrawal_fxg(
        pending_msgs,
        current_anchor,
        relayer,
        escrow_public,
        min_deposit_sompi,
        tx_fee_multiplier,
    )
    .await
}

pub async fn build_withdrawal_fxg(
    pending_msgs: Vec<HyperlaneMessage>,
    current_anchor: TransactionOutpoint,
    relayer: EasyKaspaWallet,
    escrow_public: EscrowPublic,
    min_deposit_sompi: U256,
    tx_fee_multiplier: f64,
) -> Result<Option<WithdrawFXG>> {
    // Filter out dust messages and create Kaspa outputs for the rest
    let (valid_msgs, outputs) =
        get_outputs_from_msgs(pending_msgs, relayer.net.address_prefix, min_deposit_sompi);

    let feerate = get_normal_bucket_feerate(&relayer.api())
        .await
        .map_err(|e| eyre::eyre!("Get normal bucket feerate: {e}"))?;

    if outputs.is_empty() {
        info!("Kaspa relayer, no valid pending withdrawals, all in batch are already processed and confirmed on hub");
        return Ok(None); // nothing to process
    }
    info!(
        "Kaspa relayer, got pending withdrawals, building PSKT, withdrawal num: {}",
        outputs.len()
    );

    // Get all the UTXOs for the escrow and the relayer
    let escrow_inputs = fetch_input_utxos(
        &relayer.api(),
        &escrow_public.addr,
        Some(escrow_public.redeem_script.clone()),
        escrow_public.n() as u8,
        relayer.net.network_id,
    )
    .await
    .map_err(|e| eyre::eyre!("Fetch escrow UTXOs: {}", e))?;

    let relayer_address = relayer.account().change_address()?;
    let relayer_inputs = fetch_input_utxos(
        &relayer.api(),
        &relayer_address,
        None,
        RELAYER_SIG_OP_COUNT,
        relayer.net.network_id,
    )
    .await
    .map_err(|e| eyre::eyre!("Fetch relayer UTXOs: {}", e))?;

    let (sweeping_bundle, inputs) = if escrow_inputs.len() > SWEEPING_THRESHOLD {
        // Sweep

        // Extract the current anchor from the escrow UTXO set.
        // All (and only) non-anchor UTXOs will be swept.
        // Anchor UTXO will be used as the input for withdrawal PSKT.
        let (anchor_input, escrow_inputs_to_sweep) =
            extract_current_anchor(current_anchor, escrow_inputs)
                .map_err(|e| eyre::eyre!("Extract current anchor: {}", e))?;

        let to_sweep_num = escrow_inputs_to_sweep.len();

        // Calculate total withdrawal amount needed
        let total_withdrawal_amount: u64 = outputs.iter().map(|o| o.value).sum();

        // Get anchor amount (not swept but available for withdrawals)
        let anchor_amount = anchor_input.1.amount; // anchor_input is (TransactionInput, UtxoEntry, Option<Vec<u8>>)

        let sweeping_bundle = create_sweeping_bundle(
            &relayer,
            &escrow_public,
            escrow_inputs_to_sweep,
            relayer_inputs,
            total_withdrawal_amount,
            anchor_amount,
        )
        .await
        .map_err(|e| eyre::eyre!("Create sweeping bundle: {}", e))?;

        // Use sweeping bundle's outputs to create inputs for withdrawal PSKT.
        // Outputs contain escrow and relayer change.
        let swept_outputs = create_inputs_from_sweeping_bundle(&sweeping_bundle, &escrow_public)
            .map_err(|e| eyre::eyre!("Create input from sweeping bundle: {}", e))?;

        info!(
            "Constructed sweeping bundle of {} PSKTs, {to_sweep_num} escrow inputs are swept",
            sweeping_bundle.0.len(),
        );

        let mut inputs = Vec::with_capacity(swept_outputs.len() + 1);
        inputs.push(anchor_input);
        inputs.extend(swept_outputs); // use the swept outputs for the withdrawal inputs

        (Some(sweeping_bundle), inputs)
    } else {
        info!("No sweep needed, continue to withdrawal");

        let mut inputs = Vec::with_capacity(escrow_inputs.len() + relayer_inputs.len());
        inputs.extend(escrow_inputs);
        inputs.extend(relayer_inputs);

        (None, inputs)
    };

    // Estimate mass and remove outputs if necessary
    let mut final_outputs = outputs.clone();
    let mut final_msgs = valid_msgs.clone();

    // Calculate initial mass
    let mut tx_mass = super::hub_to_kaspa::estimate_mass(
        inputs.clone(),
        final_outputs.clone(),
        MessageIDs::from(&final_msgs).to_bytes(),
        relayer.net.network_id,
        escrow_public.m() as u16,
    )
    .map_err(|e| eyre::eyre!("Estimate TX mass: {e}"))?;

    // Use tx_fee_multiplier as safety margin for mass limit too
    // This ensures we stay under the limit even with estimation variance
    let max_allowed_mass = (kaspa_wallet_core::tx::MAXIMUM_STANDARD_TRANSACTION_MASS as f64 / tx_fee_multiplier) as u64;

    // Remove outputs from the end if mass exceeds maximum (with safety margin)
    let original_count = final_outputs.len();
    while tx_mass > max_allowed_mass && !final_outputs.is_empty() {
        final_outputs.pop();
        final_msgs.pop();

        // Recalculate mass with reduced outputs
        if !final_outputs.is_empty() {
            tx_mass = super::hub_to_kaspa::estimate_mass(
                inputs.clone(),
                final_outputs.clone(),
                MessageIDs::from(&final_msgs).to_bytes(),
                relayer.net.network_id,
                escrow_public.m() as u16,
            )
            .map_err(|e| eyre::eyre!("Estimate TX mass after output removal: {e}"))?;
        }
    }

    if final_outputs.len() < original_count {
        info!(
            "Kaspa relayer, reduced withdrawals from {} to {} due to mass limit. Final mass: {} (limit with margin: {})",
            original_count,
            final_outputs.len(),
            tx_mass,
            max_allowed_mass
        );
    }

    if final_outputs.is_empty() {
        return Err(eyre::eyre!(
            "Cannot process any withdrawals - even a single withdrawal exceeds mass limit"
        ));
    }

    let payload = MessageIDs::from(&final_msgs).to_bytes();

    let pskt = build_withdrawal_pskt(
        inputs,
        final_outputs,
        payload,
        &escrow_public,
        &relayer_address,
        relayer.net.network_id,
        min_deposit_sompi,
<<<<<<< HEAD
        feerate * tx_fee_multiplier,
=======
        feerate*tx_fee_multiplier,
        tx_mass,
>>>>>>> 62c2ad3c
    )
    .map_err(|e| eyre::eyre!("Build withdrawal PSKT: {}", e))?;

    // Contract: the last output of the withdrawal PSKT is the new anchor
    let new_anchor = TransactionOutpoint::new(pskt.calculate_id(), (pskt.outputs.len() - 1) as u32);

    // The first N (if any) elements are empty since sweeping PSKTs don't have any HL messages.
    // The last element is the withdrawal PSKT, so it should have all the HL messages.
    let messages = {
        let sweep_count = sweeping_bundle.as_ref().map_or(0, |b| b.0.len());
        let mut messages = Vec::with_capacity(sweep_count + final_msgs.len());
        messages.extend(vec![Vec::new(); sweep_count]);
        messages.push(final_msgs);
        messages
    };

    // Create a final bundle. It has the following structure:
    // 1. Sweeping bundle (if any) – might contain multiple PSKTs. It sweeps all non-anchor UTXOs.
    // 2. One withdrawal PSKT – contains the output UTXO from the sweeping bundle and the anchor input
    let bundle = match sweeping_bundle {
        Some(mut bundle) => {
            bundle.add_pskt(pskt);
            bundle
        }
        None => Bundle::from(pskt),
    };

    Ok(Some(WithdrawFXG::new(
        bundle,
        messages,
        vec![current_anchor, new_anchor],
    )))
}

#[cfg(test)]
mod tests {
    use super::*;
    use base64::{engine::general_purpose::STANDARD, Engine as _};
    use hyperlane_core::Decode;
    use hyperlane_warp_route::TokenMessage;
    use kaspa_hashes::Hash;
    use kaspa_wallet_core::tx::{Generator, GeneratorSettings};
    use std::io::Cursor;

    #[test]
    fn test_transaction_id_conversion() {
        // Test with valid 32-byte transaction ID
        let b64 = "Xhz2eE568YCGdKJS60F9j6ADE1GQ3UFHyvmNhGOn5zo=";
        let bytes = STANDARD.decode(b64).unwrap();
        let bz = bytes.as_slice().try_into().unwrap();
        let kaspa_tx_id = kaspa_hashes::Hash::from_bytes(bz);
        println!("kaspa_tx_id: {:?}", kaspa_tx_id);
    }

    #[test]
    fn test_decode_token_message() {
        let bytes_a: Vec<Vec<u8>> = vec![
            vec![
                223, 45, 201, 23, 84, 12, 115, 128, 168, 110, 81, 250, 212, 184, 225, 16, 26, 14,
                250, 39, 71, 58, 92, 169, 185, 124, 235, 132, 108, 196, 2, 171, 0, 0, 0, 0, 0, 0,
                0, 0, 0, 0, 0, 0, 0, 0, 0, 0, 0, 0, 0, 0, 0, 0, 0, 0, 0, 0, 0, 0, 1, 49, 45, 2,
            ],
            vec![
                188, 255, 117, 135, 245, 116, 226, 73, 181, 73, 50, 146, 145, 35, 150, 130, 214,
                211, 72, 28, 203, 197, 153, 124, 121, 119, 10, 96, 122, 179, 236, 152, 0, 0, 0, 0,
                0, 0, 0, 0, 0, 0, 0, 0, 0, 0, 0, 0, 0, 0, 0, 0, 0, 0, 0, 0, 0, 0, 0, 0, 119, 53,
                148, 0,
            ],
            vec![
                188, 255, 117, 135, 245, 116, 226, 73, 181, 73, 50, 146, 145, 35, 150, 130, 214,
                211, 72, 28, 203, 197, 153, 124, 121, 119, 10, 96, 122, 179, 236, 152, 0, 0, 0, 0,
                0, 0, 0, 0, 0, 0, 0, 0, 0, 0, 0, 0, 0, 0, 0, 0, 0, 0, 0, 0, 0, 0, 0, 0, 59, 154,
                202, 0,
            ],
            vec![
                188, 255, 117, 135, 245, 116, 226, 73, 181, 73, 50, 146, 145, 35, 150, 130, 214,
                211, 72, 28, 203, 197, 153, 124, 121, 119, 10, 96, 122, 179, 236, 152, 0, 0, 0, 0,
                0, 0, 0, 0, 0, 0, 0, 0, 0, 0, 0, 0, 0, 0, 0, 0, 0, 0, 0, 0, 0, 0, 0, 2, 84, 11,
                228, 0,
            ],
            vec![
                188, 255, 117, 135, 245, 116, 226, 73, 181, 73, 50, 146, 145, 35, 150, 130, 214,
                211, 72, 28, 203, 197, 153, 124, 121, 119, 10, 96, 122, 179, 236, 152, 0, 0, 0, 0,
                0, 0, 0, 0, 0, 0, 0, 0, 0, 0, 0, 0, 0, 0, 0, 0, 0, 0, 0, 0, 0, 0, 0, 0, 131, 33,
                86, 0,
            ],
        ];

        for (i, bytes) in bytes_a.iter().enumerate() {
            // Create a Cursor around the byte array for the reader
            let mut reader = Cursor::new(bytes);

            // Decode the byte array into a TokenMessage
            let token_message =
                TokenMessage::read_from(&mut reader).expect("Failed to decode TokenMessage");
        }
    }
}<|MERGE_RESOLUTION|>--- conflicted
+++ resolved
@@ -213,12 +213,8 @@
         &relayer_address,
         relayer.net.network_id,
         min_deposit_sompi,
-<<<<<<< HEAD
-        feerate * tx_fee_multiplier,
-=======
         feerate*tx_fee_multiplier,
         tx_mass,
->>>>>>> 62c2ad3c
     )
     .map_err(|e| eyre::eyre!("Build withdrawal PSKT: {}", e))?;
 
