use super::messages::PopulatedInput;
use super::minimum::{is_dust, is_small_value};
use crate::withdraw::sweep::utxo_reference_from_populated_input;
use corelib::escrow::EscrowPublic;
use corelib::finality;
use corelib::message::parse_hyperlane_metadata;
use corelib::util::{get_recipient_script_pubkey, input_sighash_type};
use corelib::wallet::EasyKaspaWallet;
use corelib::wallet::SigningResources;
use corelib::withdraw::WithdrawFXG;
use eyre::eyre;
use eyre::Result;
use hyperlane_core::HyperlaneMessage;
use hyperlane_core::U256;
use kaspa_addresses::Prefix;
use kaspa_consensus_core::config::params::Params;
use kaspa_consensus_core::constants::TX_VERSION;
use kaspa_consensus_core::network::NetworkId;
use kaspa_consensus_core::subnets::SUBNETWORK_ID_NATIVE;
use kaspa_consensus_core::tx::UtxoEntry;
use kaspa_consensus_core::tx::{
    Transaction, TransactionInput, TransactionOutpoint, TransactionOutput,
};
use kaspa_rpc_core::{RpcTransaction, RpcUtxosByAddressesEntry};
use kaspa_txscript::standard::pay_to_address_script;
use kaspa_txscript::{opcodes::codes::OpData65, script_builder::ScriptBuilder};
use kaspa_wallet_core::prelude::DynRpcApi;
use kaspa_wallet_core::tx::MassCalculator;
use kaspa_wallet_pskt::prelude::Bundle;
use kaspa_wallet_pskt::prelude::*;
use kaspa_wallet_pskt::prelude::{Signer, PSKT};
use std::sync::Arc;
use tracing::info;

/// Fetches UTXOs and combines a list of all populated inputs
pub async fn fetch_input_utxos(
    kaspa_rpc: &Arc<DynRpcApi>,
    address: &kaspa_addresses::Address,
    redeem_script: Option<Vec<u8>>,
    sig_op_count: u8,
    network_id: NetworkId,
) -> Result<Vec<PopulatedInput>> {
    let utxos = get_utxo_to_spend(&address, kaspa_rpc, network_id).await?;

    // Create a vector of "populated" inputs: TransactionInput, UtxoEntry, and optional redeem_script.
    Ok(utxos
        .into_iter()
        .map(|utxo| {
            (
                TransactionInput::new(
                    kaspa_consensus_core::tx::TransactionOutpoint::from(utxo.outpoint),
                    vec![], // signature_script is empty for unsigned transactions
                    0,      // sequence does not matter
                    sig_op_count,
                ),
                UtxoEntry::from(utxo.utxo_entry),
                redeem_script.clone(),
            )
        })
        .collect())
}

pub async fn get_normal_bucket_feerate(kaspa_rpc: &Arc<DynRpcApi>) -> Result<f64> {
    let feerate = kaspa_rpc.get_fee_estimate().await?;
    // Due to the documentation:
    // > The first value of this vector is guaranteed to exist
    Ok(feerate.normal_buckets.first().unwrap().feerate)
}

/// Builds a single withdrawal PSKT.
///
/// Example:
///
/// The user sends 10 KAS. Multisig addr has 100 KAS. Due to the Hyperlane approach, the user
/// needs to get the whole amount they transferred, so they must get 10 KAS. However, there is
/// the transaction fee, which must be covered by the relayer. Let's say it's 1 KAS.
///
/// For that, we fetch ALL UTXOs from the multisig address and them as inputs. This will also
/// work as automatic sweeping. The change is returned as an output which is also used as
/// a new anchor.
///
/// The relayer fee is tricky. Relayer should provide some UTXOs to cover the fee. However,
/// each input increases the transaction fee, so we can't compute the concrete fee beforehand.
///
/// We have two options:
///
/// --- 1 ---
/// 1. Calculate the tx fee without relayer's UTXOs.
/// 2. Get the UTXOs that cover the fee.
/// 3. Add them as inputs.
/// 4. Calculate the fee again.
/// 5. Add additional UTXOs if needed and repeat 2-4.
///
/// Pros: As low fee as possible.
/// Cons: The relayer account is fragmented (sweeping is needed); complex flow.
///
/// --- 2 --- (Implemented)
/// Get ALL UTXOs and also use them as inputs. The change is returned as output.
///
/// Pros: Simple to handle.
/// Cons: Potentially bigger fee because of the increased number of inputs. However, it's in
/// relayer's interest to pay min fees and thus keep its account with as few UTXOs as possible.
///
/// CONTRACT:
/// Escrow change is always the last output.
pub fn build_withdrawal_pskt(
    inputs: Vec<PopulatedInput>,
    mut outputs: Vec<TransactionOutput>,
    payload: Vec<u8>,
    escrow: &EscrowPublic,
    relayer_addr: &kaspa_addresses::Address,
    _network_id: NetworkId,
    min_deposit_sompi: U256,
    feerate: f64,
    tx_mass: u64,
) -> Result<PSKT<Signer>> {
    //////////////////
    //   Balances   //
    //////////////////

    // TODO: Confirm if we can have an overflow here
    // 1 KAS = 10^8 (dust denom).
    // 10^19 < 2^26 < 10^20
    // This means the multisig must hold at most 10^19 (dust denom) => 10^11 KAS
    // Given that 1 KAS = $10^-2, the max balance is $1B, but this might change
    // in case of hyperinflation

    let (escrow_balance, relayer_balance) =
        inputs
            .iter()
            .fold((0, 0), |mut acc, (_input, entry, redeem_script)| {
                if redeem_script.is_none() {
                    // relayer has no redeem script
                    acc.1 += entry.amount;
                } else {
                    // escrow has redeem script
                    acc.0 += entry.amount;
                }
                acc
            });

    let withdrawal_balance: u64 = outputs.iter().map(|w| w.value).sum();

    if escrow_balance < withdrawal_balance {
        return Err(eyre::eyre!(
            "Insufficient funds in escrow: {} < {}",
            escrow_balance,
            withdrawal_balance
        ));
    }

    if is_small_value(escrow_balance, min_deposit_sompi) {
        return Err(eyre::eyre!(
            "Escrow balance is low: balance: {}, recommended: {}. Please deposit to escrow address to avoid high mass txs.",
            escrow_balance,
            min_deposit_sompi
        ));
    }
    //////////////////
    //     Fee      //
    //////////////////

    // Apply TX mass multiplier and feerate
    let tx_fee = (tx_mass as f64 * feerate).round() as u64;

    if relayer_balance < tx_fee {
        return Err(eyre::eyre!(
            "Insufficient relayer funds to cover tx fee: {} < {}",
            relayer_balance,
            tx_fee
        ));
    }

    if is_small_value(relayer_balance, min_deposit_sompi) {
        return Err(eyre::eyre!(
            "Relayer balance is low: balance: {}, recommended: {}. Please deposit to relayer address to avoid high mass txs.",
            relayer_balance,
            min_deposit_sompi
        ));
    }

    ////////////////
    //   Change   //
    ////////////////

    let relayer_change_amt = relayer_balance - tx_fee;
    // check if relayer_change is dust
    let relayer_change = TransactionOutput {
        value: relayer_change_amt,
        script_public_key: pay_to_address_script(relayer_addr),
    };
    if is_dust(&relayer_change, min_deposit_sompi) {
        return Err(eyre::eyre!(
            "Insufficient relayer funds to cover tx fee: {} < {}, only leaves dust {}",
            relayer_balance,
            tx_fee,
            relayer_change_amt
        ));
    }

    // escrow_balance - withdrawal_balance > 0 as checked above
    let escrow_change_amt = escrow_balance - withdrawal_balance;
    // check if relayer_change is dust
    let escrow_change = TransactionOutput {
        value: escrow_change_amt,
        script_public_key: escrow.p2sh.clone(),
    };
    if is_dust(&escrow_change, min_deposit_sompi) {
        return Err(eyre::eyre!(
            "Insufficient escrow funds to cover withdrawals and avoid dust change: {} < {}, only leaves dust {}, should never happen due to seed",
            escrow_balance,
            withdrawal_balance,
            escrow_change_amt
        ));
    }

    // Escrow change (new anchor) is always the last element
    outputs.extend(vec![relayer_change, escrow_change]);

    let inputs_num = inputs.len();
    let outputs_num = outputs.len();
    let payload_len = payload.len();

    info!("Kaspa relayer, withdrawal TX inputs: {inputs_num}, outputs: {outputs_num}, payload: {payload_len} bytes, mass: {tx_mass}, feerate: {feerate}, fee: {tx_fee}");

    create_withdrawal_pskt(inputs, outputs, payload)
}

/// CONTRACT:
/// Escrow change is always the last output.
fn create_withdrawal_pskt(
    inputs: Vec<PopulatedInput>,
    outputs: Vec<TransactionOutput>,
    payload: Vec<u8>,
) -> Result<PSKT<Signer>> {
    let mut pskt = PSKT::<Creator>::default()
        .set_version(Version::One)
        .constructor();

    // Add inputs
    for (input, entry, redeem_script) in inputs.into_iter() {
        let mut b = InputBuilder::default();

        b.utxo_entry(entry)
            .previous_outpoint(input.previous_outpoint)
            .sig_op_count(input.sig_op_count)
            .sighash_type(input_sighash_type());

        if let Some(script) = redeem_script {
            // escrow inputs need redeem_script
            b.redeem_script(script);
        }

        pskt = pskt.input(
            b.build()
                .map_err(|e| eyre::eyre!("Build pskt input: {}", e))?,
        );
    }

    // Add outputs
    for output in outputs.into_iter() {
        let b = OutputBuilder::default()
            .amount(output.value)
            .script_public_key(output.script_public_key)
            .build()
            .map_err(|e| eyre::eyre!("Build pskt output for withdrawal: {}", e))?;

        pskt = pskt.output(b);
    }

    Ok(pskt
        .no_more_inputs()
        .no_more_outputs()
        .payload(Some(payload))?
        .signer())
}

/// Return outputs generated based on the provided messages. Filter out messages
/// with dust amount.
pub fn get_outputs_from_msgs(
    messages: Vec<HyperlaneMessage>,
    prefix: Prefix,
    min_deposit_sompi: U256,
) -> (Vec<HyperlaneMessage>, Vec<TransactionOutput>) {
    let mut hl_msgs: Vec<HyperlaneMessage> = Vec::new();
    let mut outputs: Vec<TransactionOutput> = Vec::new();
    for m in messages {
        let tm = match parse_hyperlane_metadata(&m) {
            Ok(tm) => tm,
            Err(e) => {
                info!(
                    "Kaspa relayer, can't get TokenMessage from HyperlaneMessage body, skipping: {}",
                    e
                );
                continue;
            }
        };

        let recipient = get_recipient_script_pubkey(tm.recipient(), prefix);

        let o = TransactionOutput::new(tm.amount().as_u64(), recipient);

        if is_dust(&o, min_deposit_sompi) {
            info!("Kaspa relayer, withdrawal amount is less than dust amount, skipping, amount: {}, message id: {:?}", o.value, m.id());
            continue;
        }

        outputs.push(o);
        hl_msgs.push(m);
    }
    (hl_msgs, outputs)
}

async fn get_utxo_to_spend(
    addr: &kaspa_addresses::Address,
    kaspa_rpc: &Arc<DynRpcApi>,
    network_id: NetworkId,
) -> Result<Vec<RpcUtxosByAddressesEntry>> {
    let mut utxos = kaspa_rpc
        .get_utxos_by_addresses(vec![addr.clone()])
        .await
        .map_err(|e| eyre::eyre!("Get escrow UTXOs: {}", e))?;

    let b = kaspa_rpc
        .get_block_dag_info()
        .await
        .map_err(|e| eyre::eyre!("Get block DAG info: {}", e))?;

    // Descending order – older UTXOs first
    utxos.sort_by_key(|u| std::cmp::Reverse(u.utxo_entry.block_daa_score));
    utxos.retain(|u| {
        finality::is_mature(
            u.utxo_entry.block_daa_score,
            b.virtual_daa_score,
            network_id,
        )
    });

    Ok(utxos)
}

pub(crate) fn extract_current_anchor(
    current_anchor: TransactionOutpoint,
    mut escrow_inputs: Vec<PopulatedInput>,
) -> Result<(PopulatedInput, Vec<PopulatedInput>)> {
    let anchor_index = escrow_inputs
        .iter()
        .position(|(input, _, _)| input.previous_outpoint == current_anchor)
        .ok_or(eyre::eyre!(
            "Current anchor not found in escrow UTXO set: {current_anchor:?}"
        ))?; // Should always be found

    let anchor_input = escrow_inputs.swap_remove(anchor_index);

    Ok((anchor_input, escrow_inputs))
}

pub fn estimate_mass(
    populated_inputs: Vec<PopulatedInput>,
    outputs: Vec<TransactionOutput>,
    payload: Vec<u8>,
    network_id: NetworkId,
    min_signatures: u16,
) -> Result<u64> {
    let (inputs, utxo_references): (Vec<_>, Vec<_>) = populated_inputs
        .into_iter()
        .map(|populated| {
            let input = populated.0.clone();
            let utxo_ref = utxo_reference_from_populated_input(populated);
            (input, utxo_ref)
        })
        .unzip();

    let tx = Transaction::new(
        TX_VERSION,
        inputs,
        outputs,
        0, // no tx lock time
        SUBNETWORK_ID_NATIVE,
        0,
        payload,
    );

    let p = Params::from(network_id);
    let m = MassCalculator::new(&p);

    m.calc_overall_mass_for_unsigned_consensus_transaction(
        &tx,
        utxo_references.as_slice(),
        min_signatures,
    )
    .map_err(|e| eyre::eyre!(e))
}

pub async fn combine_bundles_with_fee(
    bundles_validators: Vec<Bundle>,
    fxg: &WithdrawFXG,
    multisig_threshold: usize,
    escrow: &EscrowPublic,
    easy_wallet: &EasyKaspaWallet,
) -> Result<Vec<RpcTransaction>> {
    info!("Kaspa provider, got withdrawal FXG, now gathering sigs and signing relayer fee");

    let mut bundles_validators = bundles_validators;

    let all_bundles = {
        info!("Kaspa provider, got validator bundles, now signing relayer fee");
        if bundles_validators.len() < multisig_threshold {
            return Err(eyre!(
                "Not enough validator bundles, required: {}, got: {}",
                multisig_threshold,
                bundles_validators.len()
            ));
        }

        let bundle_relayer = sign_relayer_fee(easy_wallet, fxg).await?; // TODO: can add own sig in parallel to validator network request
        info!("Kaspa provider, got relayer fee bundle, now combining all bundles");
        bundles_validators.push(bundle_relayer);
        bundles_validators
    };
    let txs_signed = combine_all_bundles(all_bundles)?;
    let finalized = finalize_txs(
        txs_signed,
        fxg.messages.clone(),
        escrow,
        easy_wallet.pub_key().await?,
        easy_wallet.net.network_id,
    )?;
    Ok(finalized)
}

async fn sign_relayer_fee(easy_wallet: &EasyKaspaWallet, fxg: &WithdrawFXG) -> Result<Bundle> {
    let resources = easy_wallet.signing_resources().await?;

    let mut signed = Vec::new();
    // Iterate over (PSKT; associated HL messages) pairs
    for pskt in fxg.bundle.iter() {
        let pskt = PSKT::<Signer>::from(pskt.clone());

        signed.push(sign_pay_fee(pskt, &resources).await?);
    }
    Ok(Bundle::from(signed))
}

/// accepts bundle of signer
fn combine_all_bundles(bundles: Vec<Bundle>) -> Result<Vec<PSKT<Combiner>>> {
    // each bundle is from a different actor (validator or relayer), and is a vector of pskt
    // therefore index i of each vector corresponds to the same TX i

    // make a list of lists, each top level element is a vector of pskt from a different actor
    let actor_pskts = bundles
        .iter()
        .map(|b| {
            b.iter()
                .map(|inner| PSKT::<Signer>::from(inner.clone()))
                .collect::<Vec<PSKT<Signer>>>()
        })
        .collect::<Vec<Vec<PSKT<Signer>>>>();

    let n_txs = actor_pskts.first().unwrap().len();

    // need to walk across each tx, and for each tx walk across each actor, and combine all for that tx, so all the sigs
    // for each tx are grouped together in one vector
    let mut tx_sigs: Vec<Vec<PSKT<Signer>>> = Vec::new();
    for tx_i in 0..n_txs {
        let mut all_sigs_for_tx = Vec::new();
        for tx_sigs_from_actor_j in actor_pskts.iter() {
            all_sigs_for_tx.push(tx_sigs_from_actor_j[tx_i].clone());
        }
        tx_sigs.push(all_sigs_for_tx);
    }

    // walk across each tx and combine all the sigs for that tx into one combiner
    let mut ret = Vec::new();
    for (pskt_idx, all_actor_sigs_for_tx) in tx_sigs.iter().enumerate() {
        let pskt = all_actor_sigs_for_tx.first().unwrap().clone();

        info!(
            "Combining PSKT #{pskt_idx} with tx id {}",
            pskt.calculate_id()
        );

        let mut combiner = pskt.combiner();

        for (sig_idx, tx_sig) in all_actor_sigs_for_tx.iter().skip(1).enumerate() {
            info!("Combining PSKT #{pskt_idx}, signature #{sig_idx}",);
            combiner = (combiner + tx_sig.clone())?;
        }

        ret.push(combiner);
    }
    Ok(ret)
}

fn finalize_txs(
    txs_sigs: Vec<PSKT<Combiner>>,
    messages: Vec<Vec<HyperlaneMessage>>,
    escrow: &EscrowPublic,
    relayer_pub_key: secp256k1::PublicKey,
    network_id: NetworkId,
) -> Result<Vec<RpcTransaction>> {
    let transactions_result: Result<Vec<RpcTransaction>, _> = txs_sigs
        .into_iter()
        .zip(messages)
        .map(|(tx, _)| finalize_pskt(tx, escrow, &relayer_pub_key, network_id))
        .collect();

    let transactions: Vec<RpcTransaction> = transactions_result?;

    Ok(transactions)
}

// used by multisig demo AND real code
pub fn finalize_pskt(
    c: PSKT<Combiner>,
    escrow: &EscrowPublic,
    relayer_pub_key: &secp256k1::PublicKey,
    network_id: NetworkId,
) -> Result<RpcTransaction> {
    let finalized_pskt = c
        .finalizer()
        .finalize_sync(|inner: &Inner| -> Result<Vec<Vec<u8>>, String> {
            Ok(inner
                .inputs
                .iter()
                .map(|input| -> Vec<u8> {
                    match &input.redeem_script {
                        None => {
                            // relayer UTXO

                            let sig = input
                                .partial_sigs
                                .iter()
                                .find(|(pk, _sig)| pk == &relayer_pub_key)
                                .unwrap()
                                .1
                                .into_bytes();

                            std::iter::once(65u8)
                                .chain(sig)
                                .chain([input.sighash_type.to_u8()])
                                .collect()
                        }
                        Some(redeem_script) => {
                            if redeem_script != &escrow.redeem_script {
                                panic!("Redeem script mismatch");
                            }
                            // escrow UTXO

                            // Return the full script

                            // ORIGINAL COMMENT: todo actually required count can be retrieved from redeem_script, sigs can be taken from partial sigs according to required count
                            // ORIGINAL COMMENT: considering xpubs sorted order
                            let available_pubs = escrow
                                .pubs
                                .iter()
                                .filter(|kp| input.partial_sigs.contains_key(kp))
                                .collect::<Vec<_>>();

                            // For each escrow pubkey return <op code, sig, sighash type> and then concat these triples
                            let sigs: Vec<_> = available_pubs
                                .iter()
                                .take(escrow.m())
                                .flat_map(|kp| {
                                    let sig = input.partial_sigs.get(kp).unwrap().into_bytes();
                                    std::iter::once(OpData65)
                                        .chain(sig)
                                        .chain([input.sighash_type.to_u8()])
                                })
                                .collect();

                            // Then add the multisig redeem script to the end
                            sigs.into_iter()
                                .chain(
                                    ScriptBuilder::new()
                                        .add_data(input.redeem_script.as_ref().unwrap().as_slice())
                                        .unwrap()
                                        .drain()
                                        .iter()
                                        .cloned(),
                                )
                                .collect()
                        }
                    }
                })
                .collect())
        })
        .unwrap();

    let params = Params::from(network_id);

    let tx = finalized_pskt
        .extractor()
        .unwrap()
        .extract_tx(&params)
        .map_err(|e: ExtractError| eyre::eyre!("Extract kaspa tx: {:?}", e))?;

    let rpc_tx: RpcTransaction = (&tx.tx).into();
    Ok(rpc_tx)
}

pub async fn sign_pay_fee(pskt: PSKT<Signer>, r: &SigningResources) -> Result<PSKT<Signer>> {
    corelib::pskt::sign_pskt(
        pskt,
        &r.key_pair,
        Some(r.key_source.clone()),
        None::<fn(&Input) -> bool>,
    )
}

#[cfg(test)]
mod tests {
    use super::*;
    use bytes::Bytes;
    use corelib::escrow::Escrow;
    use corelib::util::is_valid_sighash_type;
    use corelib::withdraw::WithdrawFXG;
    use hyperlane_core::H256;
    use kaspa_consensus_core::network::NetworkType::{Devnet, Testnet};
    use kaspa_consensus_core::tx::ScriptPublicKey;
    use std::str::FromStr;

    #[test]
    fn test_kaspa_address_conversion() {
        // Input is an address which is going to receive funds
        let input = "kaspatest:qzgq29y4cwrchsre26tvyezk2lsyhm3k23ch9tv4nrpvyq7lyhs3sux404nt8";
        // First, we need to get its bytes representation
        let input_kaspa = kaspa_addresses::Address::constructor(input);
        // Input hex is what will be used in MsgRemoteTransfer
        let input_hex = hex::encode(input_kaspa.payload);
        // In x/warp, the input hex is converted to a byte vector
        let output_bytes = hex::decode(input_hex).unwrap();
        // Put these bytes to a 32-byte array
        let output_bytes_32: [u8; 32] = output_bytes.try_into().unwrap();
        // In the agent, the 32-byte array is converted to H256
        let output_h256 = H256::from_slice(&output_bytes_32);
        // Construct Kaspa address
        let output_kaspa = kaspa_addresses::Address::new(
            kaspa_addresses::Prefix::Testnet,
            kaspa_addresses::Version::PubKey,
            output_h256.as_bytes(),
        );

        let output = output_kaspa.address_to_string();

        assert_eq!(true, kaspa_addresses::Address::validate(output.as_str()));
        assert_eq!(input, output.as_str());
    }

    #[test]
    fn test_pskt_intput_sighash_type() -> Result<()> {
        // Create PSKT signer with input
        let input = kaspa_wallet_pskt::input::InputBuilder::default()
            .sighash_type(input_sighash_type())
            .build()
            .map_err(|e| eyre::eyre!("Failed to build input: {}", e))?;

        let pskt = PSKT::<Creator>::default()
            .constructor()
            .input(input)
            .no_more_inputs()
            .no_more_outputs()
            .signer();

        // Verify sighash type
        let sighash_type_1 = pskt.inputs.first().unwrap().sighash_type;
        assert!(is_valid_sighash_type(sighash_type_1));

        // Create WithdrawFXG
        let bundle = Bundle::from(pskt);

        let withdraw_fxg = WithdrawFXG::new(
            bundle,
            vec![],
            vec![
                TransactionOutpoint::default(),
                TransactionOutpoint::default(),
            ],
        );

        // Convert WithdrawFXG to Bytes
        let serialized_bytes = Bytes::try_from(&withdraw_fxg)
            .map_err(|e| eyre::eyre!("Failed to serialize WithdrawFXG to Bytes: {}", e))?;

        // Convert Bytes back to WithdrawFXG
        let deserialized_withdraw_fxg = WithdrawFXG::try_from(serialized_bytes)
            .map_err(|e| eyre::eyre!("Failed to deserialize WithdrawFXG from Bytes: {}", e))?;

        // Verify sighash type
        let sighash_type_2 = deserialized_withdraw_fxg
            .bundle
            .iter()
            .next()
            .unwrap()
            .inputs
            .first()
            .unwrap()
            .sighash_type;

        assert!(is_valid_sighash_type(sighash_type_2));

        Ok(())
    }

    #[test]
    #[ignore]
    fn test_estimate_fee_with_different_inputs() -> Result<()> {
        // Skip this test.
        // It can be used to play with the TX mass estimation.

        const MIN_OUTPUTS: u32 = 2;
        const MIN_INPUTS: u32 = 2;

        const MAX_OUTPUTS: u32 = 15;
        const MAX_INPUTS: u32 = 6;

        let spk = ScriptPublicKey::from_str(
            "20bcff7587f574e249b549329291239682d6d3481ccbc5997c79770a607ab3ec98ac",
        )?;

        let payload: Vec<u8> =
            hex::decode("0a20f3b12fe3f4a43a7deb33be5f5a7a766ce22f76e9d8d6e1f77338e2f233db8e20")
                .expect("Invalid hex payload");

        let network_id = NetworkId::new(Devnet);

        let mut res: Vec<Vec<u64>> = Vec::new();

        for input_count in MIN_INPUTS..=MAX_INPUTS {
            let inputs: Vec<PopulatedInput> = (0..input_count)
                .map(|_i| {
                    (
                        TransactionInput {
                            previous_outpoint: TransactionOutpoint {
                                transaction_id: "81b79b11b546e3769e91bebced62fc0ff7ce665258201fd501ea3c60d735ec7d".to_string().parse().unwrap(),
                                index: 0,
                            },
                            signature_script: "41b31e2b858c19baef26cb352664b493cb9f7f3b3f94217a7ca857f740db5eb4cb1004c9a278449477e23fb1b09f141d1a939b7f8435c578af17549cd2ff79b7b4814129ab65d772387cfa300314597b0ab11d9900ffcbe2f072568cbb6cd76bdba057242e365d951d2f87ab98bb332527d6df07cf207164ab1be5a643a6d7edb9fde6814171641e6b8ce10fcf5b41e962cf3665020a5e295ddf35a6a07e791d619aa1580d5f43d37c7dfa3c115b648c25b92ad17868e61bd01ad782b04ead5177ce5f40958141bc5b0b3f6e3bbb468d8710aba0cb0c04e046371f1b0972aacf48121e9d0704233e7596685e9a25464b85857562427f4982ba6e84c3258e356d9bff67478bb4df81415177d6b9b39414dd75374089d98c38b145c332b7a960cf2cabeb9cdd397c090d7e81bc28619f0491b1a57483013adca9badff86df32d31598fee28fd4699ed15814123b9ae551e0201f106291923d294715800ffb47a7dc158f738e341f87f0656805b1d27f931bc1653d366ef7bf55f1a0be7c8c25ed510dbec3297fae0b51c96d4814d0b0156205461e2ab2584bc80435c2a3f51c4cf12285992b5e4fdec57f1f8b506134a90872018a9fcc6059c1995c70b8f31b2256ac3d4aeca5dffa331fb941a8c5d4bffdd7620d7a78be7d152498cfb9fb8a89b60723f011435303499e0de7c1bcbf88f87d1b920f02a8dc60f124b34e9a8800fb25cf25ac01a3bdcf5a6ea21d2e2569a173dd9b2208586f127129710cdac6ca1d86be1869bd8a8746db9a2339fde71278dff7fb4692014d0d6d828c2f3e5ce908978622c5677c1fc53372346a9cff60d1140c54b5e5e209035bddc82d62454b2d425e205533363d09dc5d9c0d0f74c1f937c2d211c15a120e4b95346367e49178c8571e8a649584981d8bd6f920c648e37bbe24f055baf9c58ae".as_bytes().to_vec(),
                            sequence: u64::MAX,
                            sig_op_count: 8,
                        },
                        UtxoEntry {
                            amount: 4_000_000_000,
                            script_public_key: spk.clone(),
                            block_daa_score: 0,
                            is_coinbase: false,
                        },
<<<<<<< HEAD
                        None, // No redeem script for this test input
=======
                        None,
>>>>>>> 9af2b6ba
                    )
                })
                .collect();

            let mut res_inner: Vec<u64> = Vec::new();
            for output_count in MIN_OUTPUTS..=MAX_OUTPUTS {
                let outputs: Vec<TransactionOutput> = (0..output_count)
                    .map(|_| TransactionOutput {
                        value: 4_000_000_000,
                        script_public_key: spk.clone(),
                    })
                    .collect();

<<<<<<< HEAD
                let _inputs_num = inputs.len();
                let _outputs_num = outputs.len();
                let _payload_len = payload.len();

=======
>>>>>>> 9af2b6ba
                // Call the function under test
                let v = estimate_mass(
                    inputs.clone(),
                    outputs.clone(),
                    payload.clone(),
                    network_id,
                    8,
                )?;

                res_inner.push(v);

                print!("{v},");
            }

            res.push(res_inner);
            println!();
        }

        Ok(())
    }
}<|MERGE_RESOLUTION|>--- conflicted
+++ resolved
@@ -745,11 +745,7 @@
                             block_daa_score: 0,
                             is_coinbase: false,
                         },
-<<<<<<< HEAD
-                        None, // No redeem script for this test input
-=======
                         None,
->>>>>>> 9af2b6ba
                     )
                 })
                 .collect();
@@ -763,13 +759,6 @@
                     })
                     .collect();
 
-<<<<<<< HEAD
-                let _inputs_num = inputs.len();
-                let _outputs_num = outputs.len();
-                let _payload_len = payload.len();
-
-=======
->>>>>>> 9af2b6ba
                 // Call the function under test
                 let v = estimate_mass(
                     inputs.clone(),
