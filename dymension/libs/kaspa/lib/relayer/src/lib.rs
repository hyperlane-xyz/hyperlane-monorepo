--- conflicted
+++ resolved
@@ -1,10 +1,6 @@
-<<<<<<< HEAD
 pub mod deposit;
-pub mod withdraw;
-=======
 pub mod hub_to_kaspa_builder;
 pub mod withdraw;
 
 // Re-export the main function for easier access
-pub use hub_to_kaspa_builder::build_kaspa_withdrawal_pskts;
->>>>>>> d56f6a18
+pub use hub_to_kaspa_builder::build_kaspa_withdrawal_pskts;