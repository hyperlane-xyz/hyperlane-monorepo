pub mod confirmation;
pub mod deposit;
pub mod withdraw;
pub mod withdrawal;

use kaspa_wallet_core::{prelude::DynRpcApi, utxo::NetworkParams};
pub use secp256k1::Keypair as KaspaSecpKeypair;

use core::{is_utxo_escrow_address, parse_hyperlane_metadata};
use std::error::Error;
use std::str::FromStr;

use core::deposit::DepositFXG;
use kaspa_addresses::Prefix;
use kaspa_consensus_core::Hash;
use kaspa_rpc_core::{api::rpc::RpcApi, RpcBlock, RpcScriptPublicKey};
use kaspa_txscript::extract_script_pub_key_address;
use kaspa_wrpc_client::{
    client::{ConnectOptions, ConnectStrategy},
    prelude::{NetworkId, NetworkType},
    KaspaRpcClient, Resolver, WrpcEncoding,
};
pub mod signer;
use kaspa_rpc_core::{RpcHash, RpcTransactionOutput};
use std::sync::Arc;

use eyre::Result;
<<<<<<< HEAD
use kaspa_addresses::Address;

pub async fn validate_deposit(client: &Arc<DynRpcApi>, deposit: &DepositFXG, escrow_address: &Address) -> Result<bool> {
    
=======
use hyperlane_core::U256;

async fn validate_maturity(client: &Arc<DynRpcApi>, block: &RpcBlock) -> Result<bool> {
    let network = client.get_current_network().await?;
    let network_id = NetworkId::new(network);
    let params = NetworkParams::from(network_id);

    let dag_info = client.get_block_dag_info().await?;
    if block.header.daa_score + params.user_transaction_maturity_period_daa()
        > dag_info.virtual_daa_score
    {
        return Ok(true);
    }

    Ok(false)
}

pub async fn validate_deposit(client: &Arc<DynRpcApi>, deposit: &DepositFXG) -> Result<bool> {
>>>>>>> 72cb6192
    let block_hash = RpcHash::from_str(&deposit.block_id)?;
    let tx_hash = RpcHash::from_str(&deposit.tx_id)?;

    // get block from rpc
    let block: RpcBlock = client.get_block(block_hash, true).await?;

    // find tx in block
    let tx_index = block
        .verbose_data
        .as_ref()
        .ok_or("block data not found")
        .map_err(|e: &'static str| eyre::eyre!(e))?
        .transaction_ids
        .iter()
        .position(|id| id == &tx_hash)
        .ok_or("transaction not found in block")
        .map_err(|e: &'static str| eyre::eyre!(e))?;

    println!("tx index {}", tx_index);
    // get utxo in the tx from index in deposit.
    let utxo: &RpcTransactionOutput = block.transactions[tx_index]
        .outputs
        .get(deposit.utxo_index)
        .ok_or("utxo not found by index")
        .map_err(|e: &'static str| eyre::eyre!(e))?;

    // decode Hyperlane message
    let token_message = parse_hyperlane_metadata(&deposit.payload).map_err(|e| eyre::eyre!(e))?;

    if U256::from(utxo.value) < token_message.amount() {
        return Ok(false);
    }

    let is_escrow = is_utxo_escrow_address(&utxo.script_public_key,escrow_address).map_err(|e| eyre::eyre!(e))?;

    if !is_escrow {
        return Ok(false);
    }

    let maturity_result = validate_maturity(client, &block).await?;
    if !maturity_result {
        return Ok(false);
    }
    Ok(true)
}

<<<<<<< HEAD

pub async fn validate_deposits(client: &Arc<DynRpcApi>, deposits: Vec<&DepositFXG>, escrow_address: &Address) -> Result<Vec<bool>, Box<dyn Error>> {

    let mut results: Vec<bool> = vec![];
    // iterate over all deposits and validate one by one
    for deposit in deposits {
        let result = validate_deposit(client,deposit,escrow_address).await?;
=======
pub async fn validate_deposits(
    client: &Arc<DynRpcApi>,
    deposits: Vec<&DepositFXG>,
) -> Result<Vec<bool>, Box<dyn Error>> {
    let mut results: Vec<bool> = vec![];
    // iterate over all deposits and validate one by one
    for deposit in deposits {
        let result = validate_deposit(client, deposit).await?;
>>>>>>> 72cb6192
        results.push(result);
    }
    Ok(results)
}<|MERGE_RESOLUTION|>--- conflicted
+++ resolved
@@ -25,13 +25,8 @@
 use std::sync::Arc;
 
 use eyre::Result;
-<<<<<<< HEAD
+use hyperlane_core::U256;
 use kaspa_addresses::Address;
-
-pub async fn validate_deposit(client: &Arc<DynRpcApi>, deposit: &DepositFXG, escrow_address: &Address) -> Result<bool> {
-    
-=======
-use hyperlane_core::U256;
 
 async fn validate_maturity(client: &Arc<DynRpcApi>, block: &RpcBlock) -> Result<bool> {
     let network = client.get_current_network().await?;
@@ -48,8 +43,7 @@
     Ok(false)
 }
 
-pub async fn validate_deposit(client: &Arc<DynRpcApi>, deposit: &DepositFXG) -> Result<bool> {
->>>>>>> 72cb6192
+pub async fn validate_deposit(client: &Arc<DynRpcApi>, deposit: &DepositFXG, escrow_address: &Address) -> Result<bool> {
     let block_hash = RpcHash::from_str(&deposit.block_id)?;
     let tx_hash = RpcHash::from_str(&deposit.tx_id)?;
 
@@ -96,7 +90,6 @@
     Ok(true)
 }
 
-<<<<<<< HEAD
 
 pub async fn validate_deposits(client: &Arc<DynRpcApi>, deposits: Vec<&DepositFXG>, escrow_address: &Address) -> Result<Vec<bool>, Box<dyn Error>> {
 
@@ -104,16 +97,6 @@
     // iterate over all deposits and validate one by one
     for deposit in deposits {
         let result = validate_deposit(client,deposit,escrow_address).await?;
-=======
-pub async fn validate_deposits(
-    client: &Arc<DynRpcApi>,
-    deposits: Vec<&DepositFXG>,
-) -> Result<Vec<bool>, Box<dyn Error>> {
-    let mut results: Vec<bool> = vec![];
-    // iterate over all deposits and validate one by one
-    for deposit in deposits {
-        let result = validate_deposit(client, deposit).await?;
->>>>>>> 72cb6192
         results.push(result);
     }
     Ok(results)
