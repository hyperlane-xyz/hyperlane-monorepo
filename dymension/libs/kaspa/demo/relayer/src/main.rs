#![allow(unused)] // TODO: remove

mod x;

<<<<<<< HEAD
=======
use api_rs::apis::configuration;
use bytes::Bytes;
>>>>>>> 97ddc277
use core::api::deposits::Deposit;
use std::error::Error;
use core::api::client::get_local_testnet_client;
use core::deposit::*;
use core::escrow::*;
use core::util::*;
use core::wallet::*;
use api_rs::apis::configuration;
use bytes::Bytes;
use kaspa_consensus_core::tx::TransactionId;
use kaspa_wallet_core::prelude::Secret;
use kaspa_wallet_core::wallet::Wallet;
use relayer::withdraw::*;
use validator::withdraw::*;
use validator::validate_deposit;
use x::args::Args;
use x::consts::*;
use std::sync::Arc;
use hyperlane_core::{Encode,Decode,H256,HyperlaneMessage,U256};
use hyperlane_warp_route::TokenMessage;
use kaspa_addresses::Address;
use kaspa_consensus_core::{
    constants::TX_VERSION,
    sign::sign,
    subnets::SUBNETWORK_ID_NATIVE,
    tx::{
        MutableTransaction, ScriptPublicKey, Transaction, TransactionInput, TransactionOutpoint,
        TransactionOutput, UtxoEntry,
    },
};
use kaspa_core::info;
use kaspa_grpc_client::GrpcClient;
use kaspa_wallet_core::api::{AccountsSendRequest, WalletApi};
use kaspa_wallet_core::error::Error as KaspaError;
use kaspa_wallet_core::tx::{Fees,PaymentDestination,PaymentOutput};
use relayer::handle_new_deposit;
use relayer::withdraw::*;

use kaspa_wallet_pskt::prelude::*; // Import the prelude for easy access to traits/structs

use secp256k1::{rand::thread_rng, Keypair};

use kaspa_rpc_core::api::rpc::RpcApi;
use workflow_core::abortable::Abortable;
use api_rs::apis::kaspa_transactions_api::{GetTransactionTransactionsTransactionIdGetParams,get_transaction_transactions_transaction_id_get};

pub async fn deposit(
    w: &Arc<Wallet>,
    secret: &Secret,
    address: &Address,
    amt: u64,
) -> Result<TransactionId, KaspaError> {
<<<<<<< HEAD
    let a = w.account()?;

    let dst = PaymentDestination::from(PaymentOutput::new(address.clone(), amt));
    let fees = Fees::from(0i64);
    let payment_secret = None;
    let abortable = Abortable::new();

=======
>>>>>>> 97ddc277
    let mut hl_message = HyperlaneMessage::default();
    let token_message = TokenMessage::new(H256::random(), U256::from(amt), vec![]);

    let encoded_bytes = token_message.to_vec();

    hl_message.body = encoded_bytes;

    let payload = hl_message.to_vec();

    deposit_impl(w, secret, address.clone(), amt, payload.clone()).await
}

pub async fn deposit_impl(
    w: &Arc<Wallet>,
    secret: &Secret,
    address: Address,
    amt: u64,
    payload: Vec<u8>,
) -> Result<TransactionId, KaspaError> {
    let a = w.account()?;

    let dst = PaymentDestination::from(PaymentOutput::new(address, amt));
    let fees = Fees::from(0i64);
    let payment_secret = None;
    let abortable = Abortable::new();

    // use account.send, because wallet.accounts_send(AccountsSendRequest{..}) is buggy
    let (summary, _) = a
        .send(
            dst,
            fees,
            Some(payload),
            secret.clone(),
            payment_secret,
            &abortable,
            None,
        )
        .await?;

    summary.final_transaction_id().ok_or_else(|| {
        KaspaError::Custom("Deposit transaction failed to generate a transaction ID".to_string())
    })
}

fn get_tn10_config() -> configuration::Configuration {
    configuration::Configuration {
        base_path: "https://api-tn10.kaspa.org".to_string(),
        user_agent: Some("OpenAPI-Generator/a6a9569/rust".to_owned()),
        client: reqwest_middleware::ClientBuilder::new(reqwest::Client::new()).build(),
        basic_auth: None,
        oauth_access_token: None,
        bearer_access_token: None,
        api_key: None,
    }
}

async fn demo() -> Result<(), Box<dyn Error>> {
    kaspa_core::log::init_logger(None, "");

    // parse demo args
    let args = Args::parse();

    // create escrow address
    let address_str = "kaspatest:qzwyrgapjnhtjqkxdrmp7fpm3yddw296v2ajv9nmgmw5k3z0r38guevxyk7j0";
    let escrow_address =  Address::try_from(address_str)?;
    // load wallet (using kaspa wallet)
    let s = Secret::from(args.wallet_secret.unwrap_or("".to_string()));
    let w = get_wallet(&s, NETWORK_ID, URL.to_string()).await?;

    println!("address {}", &w.account()?.receive_address()?);
    println!("balance {}", &w.account()?.get_list_string()?);

    // deposit to escrow address
<<<<<<< HEAD
    let amt = DEPOSIT_AMOUNT;
    let tx_id = deposit(&w, &s, &escrow_address, amt).await?;
=======
    let amt = args.amount.unwrap_or(DEPOSIT_AMOUNT);
    let escrow_address = if let Some(e) = args.escrow_address {
        Address::try_from(e)?
    } else {
        Address::try_from(ESCROW_ADDRESS)?
    };

    let tx_id = if let Some(payload) = args.payload {
        deposit_impl(&w, &s, escrow_address, amt, payload.as_bytes().to_vec()).await?
    } else {
        deposit(&w, &s, escrow_address, amt).await?
    };

>>>>>>> 97ddc277
    info!("Sent deposit transaction: {}", tx_id);

    if args.only_deposit {
        return Ok(());
    }

    // wait (it may take some time that the deposit is available to indexer-archive rpc service)
    workflow_core::task::sleep(std::time::Duration::from_secs(10)).await;

    // rpc config
    let config = get_tn10_config();

    // api request
    let get_params = GetTransactionTransactionsTransactionIdGetParams {
        transaction_id: tx_id.to_string(),
        block_hash: None,
        inputs: None,
        outputs: None,
        resolve_previous_outpoints: None,
    };

    // get transaction info using Kaspa API
    let res = get_transaction_transactions_transaction_id_get(&config, get_params).await?;

    // build deposit from api response
    let deposit = Deposit::try_from(res)?;

    // handle deposit (relayer operation)
    let deposit_fxg = handle_new_deposit(&deposit,&escrow_address).await?;

    // deposit encode to bytes
    let deposit_bytes_recv: Bytes = (&deposit_fxg).into();

    // deposit from bytes
    let deposit_recv = DepositFXG::try_from(deposit_bytes_recv)?;

    println!(
        "Deposit pulled by relay tx_id:{} block_id:{} amount:{}",
        deposit_recv.tx_id, deposit_recv.block_id, deposit_recv.amount
    );

    // validate deposit using kaspa rpc (validator operation)
    let validation_result = validate_deposit(&w.rpc_api(),&deposit_recv,&escrow_address).await?;

    if validation_result {
        println!("Deposit validated");
    } else {
        println!("Failed to validate deposit");
    }

    w.stop().await?;
    Ok(())
}

#[tokio::main]
async fn main() {
    if let Err(e) = demo().await {
        eprintln!("Error: {}", e);
    }
}<|MERGE_RESOLUTION|>--- conflicted
+++ resolved
@@ -2,20 +2,14 @@
 
 mod x;
 
-<<<<<<< HEAD
-=======
 use api_rs::apis::configuration;
 use bytes::Bytes;
->>>>>>> 97ddc277
 use core::api::deposits::Deposit;
 use std::error::Error;
-use core::api::client::get_local_testnet_client;
 use core::deposit::*;
 use core::escrow::*;
 use core::util::*;
 use core::wallet::*;
-use api_rs::apis::configuration;
-use bytes::Bytes;
 use kaspa_consensus_core::tx::TransactionId;
 use kaspa_wallet_core::prelude::Secret;
 use kaspa_wallet_core::wallet::Wallet;
@@ -53,22 +47,14 @@
 use workflow_core::abortable::Abortable;
 use api_rs::apis::kaspa_transactions_api::{GetTransactionTransactionsTransactionIdGetParams,get_transaction_transactions_transaction_id_get};
 
+const ESCROW_ADDRESS: &str = "kaspatest:qzwyrgapjnhtjqkxdrmp7fpm3yddw296v2ajv9nmgmw5k3z0r38guevxyk7j0";
+
 pub async fn deposit(
     w: &Arc<Wallet>,
     secret: &Secret,
     address: &Address,
     amt: u64,
 ) -> Result<TransactionId, KaspaError> {
-<<<<<<< HEAD
-    let a = w.account()?;
-
-    let dst = PaymentDestination::from(PaymentOutput::new(address.clone(), amt));
-    let fees = Fees::from(0i64);
-    let payment_secret = None;
-    let abortable = Abortable::new();
-
-=======
->>>>>>> 97ddc277
     let mut hl_message = HyperlaneMessage::default();
     let token_message = TokenMessage::new(H256::random(), U256::from(amt), vec![]);
 
@@ -78,19 +64,19 @@
 
     let payload = hl_message.to_vec();
 
-    deposit_impl(w, secret, address.clone(), amt, payload.clone()).await
+    deposit_impl(w, secret, address, amt, payload.clone()).await
 }
 
 pub async fn deposit_impl(
     w: &Arc<Wallet>,
     secret: &Secret,
-    address: Address,
+    address: &Address,
     amt: u64,
     payload: Vec<u8>,
 ) -> Result<TransactionId, KaspaError> {
     let a = w.account()?;
 
-    let dst = PaymentDestination::from(PaymentOutput::new(address, amt));
+    let dst = PaymentDestination::from(PaymentOutput::new(address.clone(), amt));
     let fees = Fees::from(0i64);
     let payment_secret = None;
     let abortable = Abortable::new();
@@ -131,21 +117,15 @@
     // parse demo args
     let args = Args::parse();
 
-    // create escrow address
-    let address_str = "kaspatest:qzwyrgapjnhtjqkxdrmp7fpm3yddw296v2ajv9nmgmw5k3z0r38guevxyk7j0";
-    let escrow_address =  Address::try_from(address_str)?;
+
     // load wallet (using kaspa wallet)
     let s = Secret::from(args.wallet_secret.unwrap_or("".to_string()));
     let w = get_wallet(&s, NETWORK_ID, URL.to_string()).await?;
 
-    println!("address {}", &w.account()?.receive_address()?);
-    println!("balance {}", &w.account()?.get_list_string()?);
+    info!("address {}", &w.account()?.receive_address()?);
+    info!("balance {}", &w.account()?.get_list_string()?);
 
     // deposit to escrow address
-<<<<<<< HEAD
-    let amt = DEPOSIT_AMOUNT;
-    let tx_id = deposit(&w, &s, &escrow_address, amt).await?;
-=======
     let amt = args.amount.unwrap_or(DEPOSIT_AMOUNT);
     let escrow_address = if let Some(e) = args.escrow_address {
         Address::try_from(e)?
@@ -154,12 +134,11 @@
     };
 
     let tx_id = if let Some(payload) = args.payload {
-        deposit_impl(&w, &s, escrow_address, amt, payload.as_bytes().to_vec()).await?
+        deposit_impl(&w, &s, &escrow_address, amt, payload.as_bytes().to_vec()).await?
     } else {
-        deposit(&w, &s, escrow_address, amt).await?
+        deposit(&w, &s, &escrow_address, amt).await?
     };
 
->>>>>>> 97ddc277
     info!("Sent deposit transaction: {}", tx_id);
 
     if args.only_deposit {
@@ -196,7 +175,7 @@
     // deposit from bytes
     let deposit_recv = DepositFXG::try_from(deposit_bytes_recv)?;
 
-    println!(
+    info!(
         "Deposit pulled by relay tx_id:{} block_id:{} amount:{}",
         deposit_recv.tx_id, deposit_recv.block_id, deposit_recv.amount
     );
@@ -205,9 +184,9 @@
     let validation_result = validate_deposit(&w.rpc_api(),&deposit_recv,&escrow_address).await?;
 
     if validation_result {
-        println!("Deposit validated");
+        info!("Deposit validated");
     } else {
-        println!("Failed to validate deposit");
+        info!("Failed to validate deposit");
     }
 
     w.stop().await?;
