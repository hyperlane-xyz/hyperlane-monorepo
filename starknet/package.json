{
  "name": "@hyperlane-xyz/starknet-core",
  "description": "Core cairo contracts for Hyperlane",
  "version": "1.0.0",
  "type": "module",
  "homepage": "https://www.hyperlane.xyz",
  "license": "Apache-2.0",
  "scripts": {
    "fetch-contracts": "./scripts/fetch-contracts-release.sh",
    "generate-artifacts": "tsx ./scripts/generate-artifacts.ts",
    "build": "tsc && yarn fetch-contracts && yarn generate-artifacts",
    "clean": "rm -rf ./dist ./release",
    "lint": "eslint -c ./eslint.config.mjs .",
<<<<<<< HEAD
    "prettier": "prettier --write ./src ./scripts ./package.json",
    "test": "mocha --require tsx 'tests/**/*.test.ts'"
=======
    "prettier": "prettier --write ./src ./package.json"
>>>>>>> 725d39ce
  },
  "exports": {
    ".": {
      "types": "./dist/index.d.ts",
      "default": "./dist/index.js"
    }
  },
  "types": "./dist/index.d.ts",
  "files": [
    "dist"
  ],
  "keywords": [
    "Hyperlane",
    "Cairo",
    "Starknet"
  ],
  "dependencies": {
    "starknet": "^6.24.1"
  },
  "devDependencies": {
    "@eslint/js": "^9.15.0",
    "@typescript-eslint/eslint-plugin": "^8.1.6",
    "@typescript-eslint/parser": "^8.1.6",
    "eslint": "^9.15.0",
    "eslint-config-prettier": "^9.1.0",
    "eslint-import-resolver-typescript": "^3.6.3",
    "eslint-plugin-import": "^2.31.0",
    "globby": "^14.1.0",
<<<<<<< HEAD
    "mocha": "^10.2.0",
    "prettier": "^2.8.8",
=======
    "prettier": "^3.5.3",
>>>>>>> 725d39ce
    "tsx": "^4.19.1",
    "typescript": "5.3.3"
  }
}<|MERGE_RESOLUTION|>--- conflicted
+++ resolved
@@ -11,12 +11,8 @@
     "build": "tsc && yarn fetch-contracts && yarn generate-artifacts",
     "clean": "rm -rf ./dist ./release",
     "lint": "eslint -c ./eslint.config.mjs .",
-<<<<<<< HEAD
-    "prettier": "prettier --write ./src ./scripts ./package.json",
+    "prettier": "prettier --write ./src ./package.json",
     "test": "mocha --require tsx 'tests/**/*.test.ts'"
-=======
-    "prettier": "prettier --write ./src ./package.json"
->>>>>>> 725d39ce
   },
   "exports": {
     ".": {
@@ -45,12 +41,8 @@
     "eslint-import-resolver-typescript": "^3.6.3",
     "eslint-plugin-import": "^2.31.0",
     "globby": "^14.1.0",
-<<<<<<< HEAD
     "mocha": "^10.2.0",
-    "prettier": "^2.8.8",
-=======
     "prettier": "^3.5.3",
->>>>>>> 725d39ce
     "tsx": "^4.19.1",
     "typescript": "5.3.3"
   }
