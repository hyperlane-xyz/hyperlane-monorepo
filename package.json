{
  "name": "@abacus-network/monorepo",
  "description": "A yarn workspace of many core Abacus packages",
  "version": "0.0.0",
  "devDependencies": {
    "@trivago/prettier-plugin-sort-imports": "^3.2.0",
    "@typescript-eslint/eslint-plugin": "^5.27.0",
    "@typescript-eslint/parser": "^5.27.0",
    "eslint": "^8.16.0",
    "eslint-config-prettier": "^8.5.0",
    "husky": "^8.0.0",
    "lint-staged": "^12.4.3",
    "prettier": "^2.4.1",
    "prettier-plugin-solidity": "^1.0.0-beta.5",
    "ts-node": "^10.8.0",
    "typescript": "^4.7.2"
  },
  "packageManager": "yarn@3.2.0",
  "private": true,
  "scripts": {
    "build": "yarn workspaces foreach --parallel --topological run build",
    "postinstall": "husky install",
    "prettier": "yarn workspaces foreach --parallel run prettier",
<<<<<<< HEAD
    "test": "yarn workspaces foreach --parallel --topological run test"
=======
    "lint-ts": "eslint . --ext .ts"
>>>>>>> 7a01e727
  },
  "workspaces": [
    "solidity/*",
    "typescript/*"
  ]
}<|MERGE_RESOLUTION|>--- conflicted
+++ resolved
@@ -21,11 +21,8 @@
     "build": "yarn workspaces foreach --parallel --topological run build",
     "postinstall": "husky install",
     "prettier": "yarn workspaces foreach --parallel run prettier",
-<<<<<<< HEAD
+    "lint-ts": "eslint . --ext .ts",
     "test": "yarn workspaces foreach --parallel --topological run test"
-=======
-    "lint-ts": "eslint . --ext .ts"
->>>>>>> 7a01e727
   },
   "workspaces": [
     "solidity/*",
