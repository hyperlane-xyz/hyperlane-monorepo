--- conflicted
+++ resolved
@@ -17,19 +17,15 @@
       if: inputs.no-cache == 'false'
       uses: ./.github/actions/pnpm-build-with-cache
 
-<<<<<<< HEAD
+    - name: Setup Foundry
+      if: inputs.no-cache != 'false'
+      uses: ./.github/actions/setup-foundry
+
     - name: Setup pnpm (no-cache path)
       if: inputs.no-cache != 'false'
       uses: pnpm/action-setup@v4
 
     - name: pnpm-install-build-without-cache
-=======
-    - name: Setup Foundry
-      if: inputs.no-cache != 'false'
-      uses: ./.github/actions/setup-foundry
-
-    - name: yarn-install-build-without-cache
->>>>>>> 5ff589c1
       if: inputs.no-cache != 'false'
       shell: bash
       run: |
