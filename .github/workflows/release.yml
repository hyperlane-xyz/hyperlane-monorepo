--- conflicted
+++ resolved
@@ -83,12 +83,8 @@
         id: changesets
         uses: changesets/action@v1
         with:
-<<<<<<< HEAD
+          title: 'chore: release npm packages'
           version: pnpm version:prepare
-=======
->>>>>>> 7a6a35e9
-          title: 'chore: release npm packages'
-          version: yarn version:prepare
           setupGitUser: false
         env:
           NPM_CONFIG_PROVENANCE: true
@@ -208,14 +204,9 @@
         id: changesets
         uses: changesets/action@v1
         with:
-<<<<<<< HEAD
           version: pnpm version:prepare
           publish: pnpm release
-=======
-          version: yarn version:prepare
-          publish: yarn release
           setupGitUser: false
->>>>>>> 7a6a35e9
         env:
           NPM_CONFIG_PROVENANCE: true
           GITHUB_TOKEN: ${{ steps.generate-token.outputs.token }}
