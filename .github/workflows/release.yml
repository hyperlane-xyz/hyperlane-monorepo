name: Release

on:
  push:
    branches:
      - main
    paths:
      - '.changeset/**'
      - '**/package.json'
      - 'typescript/**'
      - '!typescript/infra/**'
      - '!typescript/ccip-server/**'
      - '!typescript/eslint-config/**'
      - '!typescript/github-proxy/**'
      - '!typescript/http-registry-server/**'
      - '!typescript/tsconfig/**'
      - 'solidity/**'
      - 'starknet/**'
      - 'pnpm-lock.yaml'
      - '.github/workflows/release.yml'
  # Allows you to run this workflow manually from the Actions tab
  workflow_dispatch:

concurrency: ${{ github.workflow }}-${{ github.ref }}

env:
  LOG_FORMAT: PRETTY
  TURBO_TELEMETRY_DISABLED: 1
  TURBO_API: https://cache.depot.dev
  TURBO_TOKEN: ${{ secrets.DEPOT_TURBO_TOKEN }}
  TURBO_TEAM: ${{ secrets.DEPOT_ORG_ID }}

jobs:
  # This job prepares the release by creating or updating a release PR.
  # Notice the omission of the `publish` flag in the changesets action.
  prepare-release:
    permissions:
      id-token: write
      contents: write
      pull-requests: write
    runs-on: depot-ubuntu-latest
    steps:
      # Generate token first so checkout configures git credentials with it
      # This allows subsequent pushes to trigger workflows
      - name: Generate GitHub App Token
        id: generate-token
        uses: actions/create-github-app-token@v2
        with:
          app-id: ${{ secrets.HYPER_GONK_APP_ID }}
          private-key: ${{ secrets.HYPER_GONK_PRIVATE_KEY }}

      - name: Checkout Repo
        uses: actions/checkout@v6
        with:
          # check out full history
          fetch-depth: 0
          submodules: recursive
          token: ${{ steps.generate-token.outputs.token }}

      - name: Setup Node.js
        uses: actions/setup-node@v6
        with:
          node-version-file: .nvmrc

      - name: Setup pnpm
        uses: pnpm/action-setup@v4

      - name: Install Dependencies
        run: pnpm install --frozen-lockfile

      - name: Get GitHub App User ID
        id: get-user-id
        run: echo "user-id=$(gh api /users/${{ steps.generate-token.outputs.app-slug }}[bot] --jq .id)" >> "$GITHUB_OUTPUT"
        env:
          GH_TOKEN: ${{ steps.generate-token.outputs.token }}

      - name: Configure Git for Hyper Gonk
        run: |
          git config user.name "${{ steps.generate-token.outputs.app-slug }}[bot]"
          git config user.email "${{ steps.get-user-id.outputs.user-id }}+${{ steps.generate-token.outputs.app-slug }}[bot]@users.noreply.github.com"

      - name: Create Release PR
        id: changesets
        uses: changesets/action@v1
        with:
          title: 'chore: release npm packages'
          version: pnpm version:prepare
          setupGitUser: false
        env:
          NPM_CONFIG_PROVENANCE: true
          GITHUB_TOKEN: ${{ steps.generate-token.outputs.token }}
          NPM_TOKEN: ${{ secrets.NPM_TOKEN }}

  check-latest-published:
    runs-on: ubuntu-latest
    outputs:
      all_latest: ${{ steps.check.outputs.all_latest }}
    steps:
      - uses: actions/checkout@v6

      - name: Retrieve package versions
        id: pkg
        run: |
          find . -name 'package.json' -print0 | while IFS= read -r -d '' pkg; do
            jq -r 'select(.private != true) | .name + "@" + .version' "$pkg"
          done | tee versions.txt

      - name: Compare package versions
        id: check
        run: |
          all_latest=true
          while read -r pkg; do
            echo "Checking if $pkg is published..."
            exists=$(npm view "$pkg" version 2>/dev/null || echo "N/A")
            echo "npm returned: $exists"
            if [ "$exists" = "N/A" ]; then
              echo "$pkg is NOT published."
              all_latest=false
              break
            else
              echo "$pkg is published."
            fi
          done < versions.txt
          echo "all_latest=$all_latest" >> $GITHUB_OUTPUT

  # If we detect that not all packages are published, we run the
  # cli-install-cross-platform-release-test workflow to verify that the CLI installs correctly on all platforms.
  # In all other cases, we already have a barebones `cli-install` test on the default CI platform
  # which will catch most issues before any offending PR is merged.
  cli-install-cross-platform-release-test:
    needs: [check-latest-published]
    if: needs.check-latest-published.outputs.all_latest == 'false'
    strategy:
      matrix:
        os: [depot-ubuntu-latest, depot-macos-latest, depot-windows-2022-8]
        node-version: [18, 19, 20, 21, 22, 23]
    runs-on: ${{ matrix.os }}
    steps:
      - uses: actions/checkout@v6

      - uses: actions/setup-node@v6
        with:
          node-version: ${{ matrix.node-version }}

      - name: install-hyperlane-cli
        id: install-hyperlane-cli
        uses: ./.github/actions/install-cli
        with:
          ref: ${{ github.sha }}
          no-cache: true

      - name: Test run the CLI
        run: hyperlane --version

  # This job publishes the release to NPM.
  publish-release:
    needs: cli-install-cross-platform-release-test
    if: github.ref == 'refs/heads/main'
    permissions:
      id-token: write
      contents: write
      pull-requests: write
    runs-on: ubuntu-latest
    steps:
      # Generate token first so checkout configures git credentials with it
      # This allows subsequent pushes to trigger workflows
      - name: Generate GitHub App Token
        id: generate-token
        uses: actions/create-github-app-token@v2
        with:
          app-id: ${{ secrets.HYPER_GONK_APP_ID }}
          private-key: ${{ secrets.HYPER_GONK_PRIVATE_KEY }}

      - name: Checkout Repo
        uses: actions/checkout@v6
        with:
          # check out full history
          fetch-depth: 0
          submodules: recursive
          token: ${{ steps.generate-token.outputs.token }}

      - name: Setup Node
        uses: actions/setup-node@v6
        with:
          node-version-file: .nvmrc

<<<<<<< HEAD
      - name: Setup pnpm
        uses: pnpm/action-setup@v4
=======
      - name: Setup Foundry
        uses: ./.github/actions/setup-foundry
>>>>>>> 5ff589c1

      - name: Install Dependencies
        run: pnpm install --frozen-lockfile

      - name: Get GitHub App User ID
        id: get-user-id
        run: echo "user-id=$(gh api /users/${{ steps.generate-token.outputs.app-slug }}[bot] --jq .id)" >> "$GITHUB_OUTPUT"
        env:
          GH_TOKEN: ${{ steps.generate-token.outputs.token }}

      - name: Configure Git for Hyper Gonk
        run: |
          git config user.name "${{ steps.generate-token.outputs.app-slug }}[bot]"
          git config user.email "${{ steps.get-user-id.outputs.user-id }}+${{ steps.generate-token.outputs.app-slug }}[bot]@users.noreply.github.com"

      - name: Publish Release to NPM
        id: changesets
        uses: changesets/action@v1
        with:
          version: pnpm version:prepare
          publish: pnpm release
          setupGitUser: false
        env:
          NPM_CONFIG_PROVENANCE: true
          GITHUB_TOKEN: ${{ steps.generate-token.outputs.token }}
          NPM_TOKEN: ${{ secrets.NPM_TOKEN }}<|MERGE_RESOLUTION|>--- conflicted
+++ resolved
@@ -184,13 +184,11 @@
         with:
           node-version-file: .nvmrc
 
-<<<<<<< HEAD
+      - name: Setup Foundry
+        uses: ./.github/actions/setup-foundry
+
       - name: Setup pnpm
         uses: pnpm/action-setup@v4
-=======
-      - name: Setup Foundry
-        uses: ./.github/actions/setup-foundry
->>>>>>> 5ff589c1
 
       - name: Install Dependencies
         run: pnpm install --frozen-lockfile
