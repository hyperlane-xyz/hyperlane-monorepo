name: test

on:
  # Triggers the workflow on pushes to main branch
  push:
    branches: [main, 'audit-*']
  # Triggers on pull requests
  pull_request:
    branches:
      - '*'
  merge_group:
  workflow_dispatch:

concurrency:
  group: e2e-${{ github.ref }}
  cancel-in-progress: ${{ github.ref_name != 'main' }}

env:
  LOG_LEVEL: DEBUG
  LOG_FORMAT: PRETTY
  CARGO_TERM_COLOR: always
  RUST_BACKTRACE: full
  RUSTC_WRAPPER: sccache
  TURBO_TELEMETRY_DISABLED: 1
  TURBO_API: https://cache.depot.dev
  TURBO_TOKEN: ${{ secrets.DEPOT_TURBO_TOKEN }}
  TURBO_TEAM: ${{ secrets.DEPOT_ORG_ID }}

jobs:
  yarn-install:
    runs-on: depot-ubuntu-latest
    steps:
      - uses: actions/checkout@v5
        with:
          ref: ${{ github.event.pull_request.head.sha || github.sha }}
          submodules: recursive

      - uses: actions/setup-node@v6
        with:
          node-version-file: .nvmrc

      - name: yarn-cache
        uses: actions/cache@v4
        with:
          path: |
            **/node_modules
            .yarn
          key: ${{ runner.os }}-yarn-4.5.1-cache-${{ hashFiles('./yarn.lock') }}
          restore-keys: |
            ${{ runner.os }}-yarn-4.5.1-cache-

      - name: yarn-install
        run: |
          yarn install
          CHANGES=$(git status -s --ignore-submodules)
          if [[ ! -z $CHANGES ]]; then
            echo "Changes found: $CHANGES"
            git diff
            exit 1
          fi

      # Check for mismatched dep versions across the monorepo
      - name: syncpack
        run: yarn syncpack list-mismatches

  lint-prettier:
    runs-on: depot-ubuntu-24.04-8
    timeout-minutes: 5
    steps:
      - uses: actions/checkout@v5
        with:
          ref: ${{ github.event.pull_request.head.sha || github.sha }}

      - uses: actions/setup-node@v6
        with:
          node-version-file: .nvmrc

      # Build required before linting or the intra-monorepo package cycle checking won't work
      - name: yarn-build
        uses: ./.github/actions/yarn-build-with-cache
        with:
          ref: ${{ github.event.pull_request.head.sha || github.sha }}
          cache-provider: github

      - name: lint
        run: yarn lint

      - name: Get changed PR files
        if: github.event_name == 'pull_request'
        run: |
          gh pr view ${{ github.event.pull_request.number }} --json files -q '.files[] | select (.status != "removed") | .path' > changed_files.txt
          echo "Changed files: $(cat changed_files.txt)"
        env:
          GH_TOKEN: ${{ github.token }}

      - name: Run prettier (changed files)
        if: github.event_name == 'pull_request'
        run: >-
          cat changed_files.txt |
          xargs -r yarn exec prettier --check --ignore-unknown --no-error-on-unmatched-pattern

      - name: Run prettier (all files)
        if: github.event_name != 'pull_request'
        run: >-
          yarn exec prettier --check --ignore-unknown --no-error-on-unmatched-pattern .
        continue-on-error: true

      - name: Clean up
        if: always()
        run: |
          rm -f changed_files.txt

  set-base-sha:
    runs-on: ubuntu-latest
    outputs:
      base_sha: ${{ steps.determine-base-sha.outputs.base_sha }}
      current_sha: ${{ steps.determine-base-sha.outputs.current_sha }}
    steps:
      - name: Checkout code
        uses: actions/checkout@v5
        with:
          ref: ${{ github.event.pull_request.head.sha || github.sha }}

      - name: Determine BASE_SHA
        id: determine-base-sha
        run: |
          if [ "${{ github.event_name }}" == "pull_request" ]; then
            echo "base_sha=${{ github.event.pull_request.base.sha }}" >> $GITHUB_OUTPUT
            echo "current_sha=${{ github.event.pull_request.head.sha }}" >> $GITHUB_OUTPUT
          elif [ "${{ github.event_name }}" == "merge_group" ]; then
            echo "base_sha=${{ github.event.merge_group.base_sha }}" >> $GITHUB_OUTPUT
            echo "current_sha=${{ github.event.merge_group.head_sha }}" >> $GITHUB_OUTPUT
          elif [ "${{ github.event_name }}" == "push" ]; then
            echo "base_sha=$${{ github.event.push.before }}" >> $GITHUB_OUTPUT
            echo "current_sha=${{ github.event.push.after }}" >> $GITHUB_OUTPUT
          else
            echo "base_sha=$(git rev-parse HEAD^)" >> $GITHUB_OUTPUT
            echo "current_sha=$(git rev-parse HEAD)" >> $GITHUB_OUTPUT
          fi

  rust-only:
    needs: [set-base-sha]
    outputs:
      only_rust: ${{ steps.check-rust-only.outputs.only_rust }}
    runs-on: ubuntu-latest
    steps:
      - uses: actions/checkout@v5
        with:
          ref: ${{ github.event.pull_request.head.sha || github.sha }}
          fetch-depth: 0

      # Check if changes are ONLY rust
      - name: Check if changes are ONLY rust
        id: check-rust-only
        run: |
          # Check for Rust changes
          if git diff ${{ needs.set-base-sha.outputs.base_sha }}..${{ needs.set-base-sha.outputs.current_sha }} --name-only | grep -qE '^rust/'; then
            # Check if there are only Rust changes
            if ! git diff ${{ needs.set-base-sha.outputs.base_sha }}..${{ needs.set-base-sha.outputs.current_sha }} --name-only | grep -qvE '^rust/'; then
              echo "only_rust=true" >> $GITHUB_OUTPUT
              echo "Only Rust changes detected."
            else
              echo "only_rust=false" >> $GITHUB_OUTPUT
            fi
          else
            echo "only_rust=false" >> $GITHUB_OUTPUT
          fi

      # If the push event is to main, fallback to rust_only as false.
      - name: Check if push event to main
        id: check-push-main
        if: github.event_name == 'push' && github.ref == 'refs/heads/main'
        run: |
          echo "only_rust=false" >> $GITHUB_OUTPUT
          echo "Push event to main detected. Setting only_rust to false."

  yarn-test-run:
    runs-on: depot-ubuntu-latest
    needs: [rust-only]
    timeout-minutes: 10
    if: needs.rust-only.outputs.only_rust == 'false'
    steps:
      - uses: actions/checkout@v5
        with:
          ref: ${{ github.event.pull_request.head.sha || github.sha }}
          submodules: recursive
          fetch-depth: 0

      - name: foundry-install
        uses: foundry-rs/foundry-toolchain@v1

      - name: yarn-build
        uses: ./.github/actions/yarn-build-with-cache
        with:
          ref: ${{ github.event.pull_request.head.sha || github.sha }}
          cache-provider: github
      - name: Checkout registry
        uses: ./.github/actions/checkout-registry

      - name: Unit Tests
        run: yarn test:ci

  yarn-test:
    runs-on: ubuntu-latest
    needs: [yarn-test-run]
    if: always()
    steps:
      - uses: actions/checkout@v5
      - name: Check yarn-test status
        uses: ./.github/actions/check-job-status
        with:
          job_name: 'Yarn Test'
          result: ${{ needs.yarn-test-run.result }}

  infra-test:
    runs-on: depot-ubuntu-latest
    needs: [yarn-install, set-base-sha]
    env:
      GRAFANA_SERVICE_ACCOUNT_TOKEN: ${{ secrets.GRAFANA_SERVICE_ACCOUNT_TOKEN }}
      BALANCE_CHANGES: false
      WARP_CONFIG_CHANGES: false
    steps:
      - uses: actions/checkout@v5
        with:
          ref: ${{ github.event.pull_request.head.sha || github.sha }}
          submodules: recursive
          fetch-depth: 0

      - name: Install gitleaks
        id: gitleaks-install
        if: github.event_name != 'merge_group'
        uses: gitleaks/gitleaks-action@v2
        env:
          GITHUB_TOKEN: ${{ secrets.GITHUB_TOKEN }}
          GITLEAKS_LICENSE: ${{ secrets.GITLEAKS_LICENSE}}

      - name: Check for balance/config changes
        run: |
          if git diff ${{ needs.set-base-sha.outputs.base_sha }}..${{ needs.set-base-sha.outputs.current_sha }} --name-only | grep -qE '^typescript/infra/config/environments/mainnet3/balances|^.registryrc$'; then
            echo "BALANCE_CHANGES=true" >> $GITHUB_ENV
          fi
          if git diff ${{ needs.set-base-sha.outputs.base_sha }}..${{ needs.set-base-sha.outputs.current_sha }} --name-only | grep -qE '^typescript/infra/|^.registryrc$'; then
            echo "WARP_CONFIG_CHANGES=true" >> $GITHUB_ENV
          fi

      - name: yarn-build
        uses: ./.github/actions/yarn-build-with-cache
        with:
          ref: ${{ github.event.pull_request.head.sha || github.sha }}
          cache-provider: github

      - name: Checkout registry
        uses: ./.github/actions/checkout-registry

      - name: GitLeaks Tests
        if: steps.gitleaks-install.outcome != 'skipped'
        run: yarn --cwd typescript/infra test:gitleaks

      - name: Balance Tests
        if: env.BALANCE_CHANGES == 'true'
        run: yarn --cwd typescript/infra test:balance

      - name: Warp Config Tests
        if: env.WARP_CONFIG_CHANGES == 'true'
        run: yarn --cwd typescript/infra test:warp

  cli-install-test-run:
    runs-on: ubuntu-latest
    needs: [rust-only]
    if: needs.rust-only.outputs.only_rust == 'false'
    steps:
      - uses: actions/checkout@v5
        with:
          ref: ${{ github.event.pull_request.head.sha || github.sha }}

      - name: install-hyperlane-cli
        id: install-hyperlane-cli
        uses: ./.github/actions/install-cli
        with:
          ref: ${{ github.event.pull_request.head.sha || github.sha }}

      - name: Test run the CLI
        run: hyperlane --version

  cli-install-test:
    runs-on: ubuntu-latest
    needs: [cli-install-test-run]
    if: always()
    steps:
      - uses: actions/checkout@v5
      - name: Check cli-install-test status
        uses: ./.github/actions/check-job-status
        with:
          job_name: 'CLI Install Test'
          result: ${{ needs.cli-install-test-run.result }}

  cli-evm-e2e-matrix:
    runs-on: depot-ubuntu-latest
    needs: [rust-only]
    if: needs.rust-only.outputs.only_rust == 'false'
    strategy:
      fail-fast: false
      matrix:
        test:
          # Core Commands
          - core-apply
          - core-check
          - core-deploy
          - core-init
          - core-read
          # Other commands
          - relay
          # Warp Commands
          - warp-apply-1
          - warp-apply-2
          - warp-apply-submitters
          - warp-bridge-1
          - warp-bridge-2
          - warp-check-1
          - warp-check-2
          - warp-check-3
          - warp-deploy
          - warp-extend-basic
          - warp-extend-config
          - warp-extend-recovery
          - warp-init
          - warp-read
          - warp-rebalancer
          - warp-send
<<<<<<< HEAD
    steps:
      - uses: actions/checkout@v4
        with:
          ref: ${{ github.event.pull_request.head.sha || github.sha }}
          submodules: recursive
          fetch-depth: 0

      - name: foundry-install
        uses: foundry-rs/foundry-toolchain@v1

      - name: install-hyperlane-cli
        id: install-hyperlane-cli
        uses: ./.github/actions/install-cli
        with:
          ref: ${{ github.event.pull_request.head.sha || github.sha }}
          cache-provider: github

      - name: Checkout registry
        uses: ./.github/actions/checkout-registry

      - name: CLI ethereum e2e tests (${{ matrix.test }})
        run: yarn --cwd typescript/cli test:ethereum:e2e
        env:
          CLI_E2E_TEST: ${{ matrix.test }}

  cli-cosmos-e2e-matrix:
    runs-on: depot-ubuntu-latest
    needs: [rust-only]
    if: needs.rust-only.outputs.only_rust == 'false'
    strategy:
      fail-fast: false
      matrix:
        test:
          # Core Commands
          - core-apply
          - core-check
          - core-deploy
          - core-read
          # Warp Commands
          - warp-deploy
          - warp-read
=======
>>>>>>> bfea74da
    steps:
      - uses: actions/checkout@v5
        with:
          ref: ${{ github.event.pull_request.head.sha || github.sha }}
          submodules: recursive
          fetch-depth: 0

      - name: foundry-install
        uses: foundry-rs/foundry-toolchain@v1

      - name: install-hyperlane-cli
        id: install-hyperlane-cli
        uses: ./.github/actions/install-cli
        with:
          ref: ${{ github.event.pull_request.head.sha || github.sha }}
          cache-provider: github

      - name: Checkout registry
        uses: ./.github/actions/checkout-registry

<<<<<<< HEAD
      - name: CLI cosmosnative e2e tests (${{ matrix.test }})
        run: yarn --cwd typescript/cli test:cosmosnative:e2e
=======
      - name: CLI ethereum e2e tests (${{ matrix.test }})
        run: yarn --cwd typescript/cli test:ethereum:e2e
        env:
          CLI_E2E_TEST: ${{ matrix.test }}

  cli-cosmos-e2e-matrix:
    runs-on: depot-ubuntu-latest
    needs: [rust-only]
    if: needs.rust-only.outputs.only_rust == 'false'
    strategy:
      fail-fast: false
      matrix:
        test:
          # Core Commands
          - core-apply
          - core-check
          - core-deploy
          - core-read
          # Warp Commands
          - warp-deploy
          - warp-read
    steps:
      - uses: actions/checkout@v5
        with:
          ref: ${{ github.event.pull_request.head.sha || github.sha }}
          submodules: recursive
          fetch-depth: 0

      - name: foundry-install
        uses: foundry-rs/foundry-toolchain@v1

      - name: install-hyperlane-cli
        id: install-hyperlane-cli
        uses: ./.github/actions/install-cli
        with:
          ref: ${{ github.event.pull_request.head.sha || github.sha }}
          cache-provider: github

      - name: Checkout registry
        uses: ./.github/actions/checkout-registry

      - name: CLI cosmosnative e2e tests (${{ matrix.test }})
        run: yarn --cwd typescript/cli test:cosmosnative:e2e
        env:
          CLI_E2E_TEST: ${{ matrix.test }}

  cli-cross-chain-e2e-matrix:
    runs-on: depot-ubuntu-latest
    needs: [rust-only]
    if: needs.rust-only.outputs.only_rust == 'false'
    strategy:
      fail-fast: false
      matrix:
        test:
          # Warp Commands
          - warp-apply
          - warp-deploy
    steps:
      - uses: actions/checkout@v5
        with:
          ref: ${{ github.event.pull_request.head.sha || github.sha }}
          submodules: recursive
          fetch-depth: 0

      - name: install-hyperlane-cli
        id: install-hyperlane-cli
        uses: ./.github/actions/install-cli
        with:
          ref: ${{ github.event.pull_request.head.sha || github.sha }}
          cache-provider: github

      - name: Checkout registry
        uses: ./.github/actions/checkout-registry

      - name: CLI cross chain e2e tests (${{ matrix.test }})
        run: yarn --cwd typescript/cli test:cross-chain:e2e
>>>>>>> bfea74da
        env:
          CLI_E2E_TEST: ${{ matrix.test }}

  cli-e2e:
    runs-on: ubuntu-latest
<<<<<<< HEAD
    needs: [cli-evm-e2e-matrix, cli-cosmos-e2e-matrix]
    if: always()
    steps:
      - uses: actions/checkout@v4
      - name: Check CLI EVM E2E status
        uses: ./.github/actions/check-job-status
        with:
          job_name: 'CLI EVM E2E'
          result: ${{ needs.cli-evm-e2e-matrix.result }}
      - name: Check CLI CosmosNative E2E status
        uses: ./.github/actions/check-job-status
        with:
          job_name: 'CLI CosmosNative E2E'
          result: ${{ needs.cli-cosmos-e2e-matrix.result }}
=======
    needs:
      [cli-evm-e2e-matrix, cli-cosmos-e2e-matrix, cli-cross-chain-e2e-matrix]
    if: always()
    steps:
      - uses: actions/checkout@v5
      - name: Check CLI EVM E2E status
        uses: ./.github/actions/check-job-status
        with:
          job_name: 'CLI EVM E2E'
          result: ${{ needs.cli-evm-e2e-matrix.result }}
      - name: Check CLI CosmosNative E2E status
        uses: ./.github/actions/check-job-status
        with:
          job_name: 'CLI CosmosNative E2E'
          result: ${{ needs.cli-cosmos-e2e-matrix.result }}
      - name: Check CLI Cross Chain E2E status
        uses: ./.github/actions/check-job-status
        with:
          job_name: 'CLI Cross Chain E2E'
          result: ${{ needs.cli-cross-chain-e2e-matrix.result }}
>>>>>>> bfea74da

  cosmos-sdk-e2e-run:
    runs-on: depot-ubuntu-latest
    needs: [rust-only]
    if: needs.rust-only.outputs.only_rust == 'false'
    steps:
      - uses: actions/checkout@v5
        with:
          ref: ${{ github.event.pull_request.head.sha || github.sha }}
          submodules: recursive
          fetch-depth: 0

      - name: yarn-build
        uses: ./.github/actions/yarn-build-with-cache
        with:
          ref: ${{ github.event.pull_request.head.sha || github.sha }}
          cache-provider: github

      - name: Cosmos SDK e2e tests
        run: yarn --cwd typescript/cosmos-sdk test:e2e

  cosmos-sdk-e2e:
    runs-on: ubuntu-latest
    needs: [cosmos-sdk-e2e-run]
    if: always()
    steps:
      - uses: actions/checkout@v5
      - name: Check cosmos-sdk-e2e status
        uses: ./.github/actions/check-job-status
        with:
          job_name: 'Cosmos SDK E2E'
          result: ${{ needs.cosmos-sdk-e2e-run.result }}

  agent-configs:
    runs-on: depot-ubuntu-latest
    strategy:
      fail-fast: false
      matrix:
        environment: [mainnet3, testnet4]
    steps:
      - uses: actions/checkout@v5
        with:
          ref: ${{ github.event.pull_request.head.sha || github.sha }}
          fetch-depth: 0

      - name: yarn-build
        uses: ./.github/actions/yarn-build-with-cache
        with:
          ref: ${{ github.event.pull_request.head.sha || github.sha }}
          cache-provider: github

      - name: Checkout registry
        uses: ./.github/actions/checkout-registry

      - name: Generate ${{ matrix.environment }} agent config
        run: |
          cd typescript/infra
          yarn tsx ./scripts/agents/update-agent-config.ts -e ${{ matrix.environment }}
          CHANGES=$(git status -s . :/rust/main/config)
          if [[ ! -z $CHANGES ]]; then
            echo "Changes found in agent config: $CHANGES"
            exit 1
          fi

  e2e-matrix:
    runs-on: depot-ubuntu-24.04-8
    if: github.event_name == 'push' || (github.event_name == 'pull_request' && github.base_ref == 'main' || github.base_ref == 'cli-2.0') || github.event_name == 'merge_group'
    strategy:
      fail-fast: false
      matrix:
        e2e-type: [cosmwasm, cosmosnative, evm, sealevel, starknet, radix]
    steps:
      - uses: actions/checkout@v5
        with:
          ref: ${{ github.event.pull_request.head.sha || github.sha }}
          submodules: recursive
          fetch-depth: 0

      - uses: actions/setup-node@v6
        with:
          node-version-file: .nvmrc

      # Set rust_changes to true if:
      # - on the main branch
      # - PR with changes to ./rust
      # - PR with changes to this workflow
      - name: Check for Rust file changes
        id: check-rust-changes
        env:
          GH_TOKEN: ${{ github.token }}
        run: |
          if [[ "${{ github.ref }}" == "refs/heads/main" ]]; then
            # For main branch, check changes in the current commit
            PARENT_SHA=$(git rev-parse HEAD^)
            CHANGES=$(git diff --name-only $PARENT_SHA HEAD -- ./rust ./.github/workflows/test.yml)

            if [[ -n "$CHANGES" ]]; then
              echo "rust_changes=true" >> $GITHUB_OUTPUT
              echo "Changes detected in Rust files or workflow on main branch:"
              echo "$CHANGES"
            else
              echo "rust_changes=false" >> $GITHUB_OUTPUT
            fi
          elif [[ "${{ github.event_name }}" == "pull_request" ]]; then
            # For PRs, use GitHub CLI to check changes
            PR_NUMBER=${{ github.event.pull_request.number }}
            CHANGES=$(gh pr view $PR_NUMBER --json files -q '.files[].path | select(startswith("rust/") or . == ".github/workflows/test.yml")')

            if [[ -n "$CHANGES" ]]; then
              echo "rust_changes=true" >> $GITHUB_OUTPUT
              echo "Changes detected in Rust files or workflow in PR:"
              echo "$CHANGES"
            else
              echo "rust_changes=false" >> $GITHUB_OUTPUT
            fi
          else
            echo "rust_changes=false" >> $GITHUB_OUTPUT
          fi

      # If there are no rust changes and the e2e-type is not evm,
      # then we want to skip this e2e test to save billing time.
      - name: Check rust and e2e conditions
        id: check-conditions
        run: |
          if [[ "${{ steps.check-rust-changes.outputs.rust_changes }}" == "false" && "${{ matrix.e2e-type }}" != "evm" ]]; then
            echo "skip-e2e=true" >> $GITHUB_OUTPUT
            echo "No rust changes detected and e2e-type is not evm. Will skip remaining steps."
          else
            echo "skip-e2e=false" >> $GITHUB_OUTPUT
          fi

      - name: foundry-install
        if: steps.check-conditions.outputs.skip-e2e != 'true'
        uses: foundry-rs/foundry-toolchain@v1

      - name: setup rust
        if: steps.check-conditions.outputs.skip-e2e != 'true'
        uses: dtolnay/rust-toolchain@stable

      - name: rust cache
        if: steps.check-conditions.outputs.skip-e2e != 'true'
        uses: Swatinem/rust-cache@v2
        with:
          prefix-key: 'v3-rust-e2e'
          shared-key: ${{ matrix.e2e-type }}
          cache-provider: 'github'
          save-if: ${{ !startsWith(github.ref, 'refs/heads/gh-readonly-queue') }}
          workspaces: |
            ./rust/main
            ${{ matrix.e2e-type == 'sealevel' && './rust/sealevel' || '' }}

      - name: Free disk space
        if: steps.check-conditions.outputs.skip-e2e != 'true'
        run: |
          # Based on https://github.com/actions/runner-images/issues/2840#issuecomment-790492173
          sudo rm -rf /usr/share/dotnet
          sudo rm -rf /opt/ghc
          sudo rm -rf "/usr/local/share/boost"
          sudo rm -rf "$AGENT_TOOLSDIRECTORY"

      - name: Install mold linker
        if: steps.check-conditions.outputs.skip-e2e != 'true'
        uses: rui314/setup-mold@v1
        with:
          mold-version: 2.0.0
          make-default: true

      - name: yarn-build
        if: steps.check-conditions.outputs.skip-e2e != 'true'
        uses: ./.github/actions/yarn-build-with-cache
        with:
          ref: ${{ github.event.pull_request.head.sha || github.sha }}
          cache-provider: github

      - name: Install system dependencies
        if: steps.check-conditions.outputs.skip-e2e != 'true'
        run: |
          sudo apt-get update -qq
          sudo apt-get install -qq -y libudev-dev pkg-config protobuf-compiler

      - name: Install OpenSSL 1.1 for Solana toolchain
        if: steps.check-conditions.outputs.skip-e2e != 'true'
        run: |
          wget -O libssl1.1.deb https://archive.ubuntu.com/ubuntu/pool/main/o/openssl/libssl1.1_1.1.1f-1ubuntu2.24_amd64.deb
          sudo dpkg -i libssl1.1.deb

      - name: Checkout registry
        if: steps.check-conditions.outputs.skip-e2e != 'true'
        uses: ./.github/actions/checkout-registry

      - name: Run sccache-cache
        if: steps.check-conditions.outputs.skip-e2e != 'true'
        uses: mozilla-actions/sccache-action@v0.0.9

      - name: agent tests (CosmWasm)
        if: ${{ matrix.e2e-type == 'cosmwasm' && steps.check-conditions.outputs.skip-e2e != 'true' }}
        run: cargo test --release --package run-locally --bin run-locally --features cosmos -- cosmos::test --nocapture
        working-directory: ./rust/main
        env:
          RUST_BACKTRACE: 'full'

      - name: agent tests (CosmosNative)
        run: cargo test --release --package run-locally --bin run-locally --features cosmosnative -- cosmosnative::test --nocapture
        if: ${{ matrix.e2e-type == 'cosmosnative' && steps.check-rust-changes.outputs.rust_changes == 'true' }}
        working-directory: ./rust/main
        env:
          RUST_BACKTRACE: 'full'

      - name: agent tests (Radix)
        run: cargo test --release --package run-locally --bin run-locally --features radix -- radix::test --nocapture
        if: ${{ matrix.e2e-type == 'radix' && steps.check-rust-changes.outputs.rust_changes == 'true' }}
        working-directory: ./rust/main
        env:
          RUST_BACKTRACE: 'full'
          E2E_CI_MODE: 'true'
          E2E_CI_TIMEOUT_SEC: '600'

      - name: agent tests (EVM)
        if: ${{ matrix.e2e-type == 'evm' && steps.check-conditions.outputs.skip-e2e != 'true' }}
        run: cargo run --release --bin run-locally --features test-utils
        working-directory: ./rust/main
        env:
          E2E_CI_MODE: 'true'
          E2E_CI_TIMEOUT_SEC: '600'
          E2E_KATHY_MESSAGES: '20'
          RUST_BACKTRACE: 'full'

      - name: agent tests (Sealevel)
        if: ${{ matrix.e2e-type == 'sealevel' && steps.check-conditions.outputs.skip-e2e != 'true' }}
        run: cargo test --release --package run-locally --bin run-locally --features sealevel -- sealevel::test --nocapture
        working-directory: ./rust/main
        env:
          E2E_CI_MODE: 'true'
          E2E_CI_TIMEOUT_SEC: '600'
          RUST_BACKTRACE: 'full'

      - name: agent tests with Starknet
        run: cargo test --release --package run-locally --bin run-locally --features starknet -- starknet::test --nocapture
        if: ${{ matrix.e2e-type == 'starknet' && steps.check-rust-changes.outputs.rust_changes == 'true' }}
        working-directory: ./rust/main
        env:
          RUST_BACKTRACE: 'full'

  e2e:
    runs-on: ubuntu-latest
    needs: e2e-matrix
    if: always()
    steps:
      - name: Check e2e matrix status
        if: ${{ needs.e2e-matrix.result != 'success' }}
        run: |
          echo "E2E tests failed"
          exit 1

  env-test-matrix:
    runs-on: depot-ubuntu-latest
    needs: [rust-only]
    if: needs.rust-only.outputs.only_rust == 'false'
    env:
      MAINNET3_ARBITRUM_RPC_URLS: ${{ secrets.MAINNET3_ARBITRUM_RPC_URLS }}
      MAINNET3_OPTIMISM_RPC_URLS: ${{ secrets.MAINNET3_OPTIMISM_RPC_URLS }}
      MAINNET3_ETHEREUM_RPC_URLS: ${{ secrets.MAINNET3_ETHEREUM_RPC_URLS }}
      TESTNET4_SEPOLIA_RPC_URLS: ${{ secrets.TESTNET4_SEPOLIA_RPC_URLS }}

    timeout-minutes: 10
    strategy:
      fail-fast: false
      matrix:
        environment: [mainnet3]
        chain: [ethereum, arbitrum, optimism, inevm]
        module: [core, igp]
        include:
          - environment: testnet4
            chain: sepolia
            module: core

    steps:
      - uses: actions/checkout@v5
        with:
          ref: ${{ github.event.pull_request.head.sha || github.sha }}

      - name: foundry-install
        uses: foundry-rs/foundry-toolchain@v1

      - name: yarn-build
        uses: ./.github/actions/yarn-build-with-cache
        with:
          ref: ${{ github.event.pull_request.head.sha || github.sha }}
          cache-provider: github

      - name: Checkout registry
        uses: ./.github/actions/checkout-registry

      - name: Fork test ${{ matrix.environment }} ${{ matrix.module }} ${{ matrix.chain }} deployment with retries
        uses: nick-fields/retry@v3
        with:
          timeout_minutes: 8
          max_attempts: 3
          retry_wait_seconds: 30
          command: cd typescript/infra && ./fork.sh ${{ matrix.environment }} ${{ matrix.module }} ${{ matrix.chain }}
          on_retry_command: |
            echo "Test failed, waiting before retry..."

  env-test:
    runs-on: ubuntu-latest
    needs: env-test-matrix
    if: always()
    steps:
      - uses: actions/checkout@v5
      - name: Check env-test matrix status
        uses: ./.github/actions/check-job-status
        with:
          job_name: 'Env Test'
          result: ${{ needs.env-test-matrix.result }}

  coverage-run:
    runs-on: ubuntu-latest
    needs: [rust-only]
    if: needs.rust-only.outputs.only_rust == 'false'
    steps:
      - uses: actions/checkout@v5
        with:
          ref: ${{ github.event.pull_request.head.sha || github.sha }}
          fetch-depth: 0

      - name: yarn-build
        uses: ./.github/actions/yarn-build-with-cache
        with:
          ref: ${{ github.event.pull_request.head.sha || github.sha }}
      - name: foundry-install
        uses: foundry-rs/foundry-toolchain@v1

      - name: Run tests with coverage
        run: yarn coverage
        env:
          NODE_OPTIONS: --max_old_space_size=4096

      - name: Upload coverage reports to Codecov with GitHub Action
        uses: codecov/codecov-action@v4
        with:
          token: ${{ secrets.CODECOV_TOKEN }}

  coverage:
    runs-on: ubuntu-latest
    needs: [coverage-run]
    if: always()
    steps:
      - uses: actions/checkout@v5
      - name: Check coverage status
        uses: ./.github/actions/check-job-status
        with:
          job_name: 'Coverage'
          result: ${{ needs.coverage-run.result }}<|MERGE_RESOLUTION|>--- conflicted
+++ resolved
@@ -327,9 +327,8 @@
           - warp-read
           - warp-rebalancer
           - warp-send
-<<<<<<< HEAD
-    steps:
-      - uses: actions/checkout@v4
+    steps:
+      - uses: actions/checkout@v5
         with:
           ref: ${{ github.event.pull_request.head.sha || github.sha }}
           submodules: recursive
@@ -369,53 +368,6 @@
           # Warp Commands
           - warp-deploy
           - warp-read
-=======
->>>>>>> bfea74da
-    steps:
-      - uses: actions/checkout@v5
-        with:
-          ref: ${{ github.event.pull_request.head.sha || github.sha }}
-          submodules: recursive
-          fetch-depth: 0
-
-      - name: foundry-install
-        uses: foundry-rs/foundry-toolchain@v1
-
-      - name: install-hyperlane-cli
-        id: install-hyperlane-cli
-        uses: ./.github/actions/install-cli
-        with:
-          ref: ${{ github.event.pull_request.head.sha || github.sha }}
-          cache-provider: github
-
-      - name: Checkout registry
-        uses: ./.github/actions/checkout-registry
-
-<<<<<<< HEAD
-      - name: CLI cosmosnative e2e tests (${{ matrix.test }})
-        run: yarn --cwd typescript/cli test:cosmosnative:e2e
-=======
-      - name: CLI ethereum e2e tests (${{ matrix.test }})
-        run: yarn --cwd typescript/cli test:ethereum:e2e
-        env:
-          CLI_E2E_TEST: ${{ matrix.test }}
-
-  cli-cosmos-e2e-matrix:
-    runs-on: depot-ubuntu-latest
-    needs: [rust-only]
-    if: needs.rust-only.outputs.only_rust == 'false'
-    strategy:
-      fail-fast: false
-      matrix:
-        test:
-          # Core Commands
-          - core-apply
-          - core-check
-          - core-deploy
-          - core-read
-          # Warp Commands
-          - warp-deploy
-          - warp-read
     steps:
       - uses: actions/checkout@v5
         with:
@@ -471,17 +423,16 @@
 
       - name: CLI cross chain e2e tests (${{ matrix.test }})
         run: yarn --cwd typescript/cli test:cross-chain:e2e
->>>>>>> bfea74da
         env:
           CLI_E2E_TEST: ${{ matrix.test }}
 
   cli-e2e:
     runs-on: ubuntu-latest
-<<<<<<< HEAD
-    needs: [cli-evm-e2e-matrix, cli-cosmos-e2e-matrix]
+    needs:
+      [cli-evm-e2e-matrix, cli-cosmos-e2e-matrix, cli-cross-chain-e2e-matrix]
     if: always()
     steps:
-      - uses: actions/checkout@v4
+      - uses: actions/checkout@v5
       - name: Check CLI EVM E2E status
         uses: ./.github/actions/check-job-status
         with:
@@ -492,28 +443,11 @@
         with:
           job_name: 'CLI CosmosNative E2E'
           result: ${{ needs.cli-cosmos-e2e-matrix.result }}
-=======
-    needs:
-      [cli-evm-e2e-matrix, cli-cosmos-e2e-matrix, cli-cross-chain-e2e-matrix]
-    if: always()
-    steps:
-      - uses: actions/checkout@v5
-      - name: Check CLI EVM E2E status
-        uses: ./.github/actions/check-job-status
-        with:
-          job_name: 'CLI EVM E2E'
-          result: ${{ needs.cli-evm-e2e-matrix.result }}
-      - name: Check CLI CosmosNative E2E status
-        uses: ./.github/actions/check-job-status
-        with:
-          job_name: 'CLI CosmosNative E2E'
-          result: ${{ needs.cli-cosmos-e2e-matrix.result }}
       - name: Check CLI Cross Chain E2E status
         uses: ./.github/actions/check-job-status
         with:
           job_name: 'CLI Cross Chain E2E'
           result: ${{ needs.cli-cross-chain-e2e-matrix.result }}
->>>>>>> bfea74da
 
   cosmos-sdk-e2e-run:
     runs-on: depot-ubuntu-latest
