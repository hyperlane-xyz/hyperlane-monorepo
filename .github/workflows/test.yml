--- conflicted
+++ resolved
@@ -265,11 +265,7 @@
     strategy:
       fail-fast: false
       matrix:
-<<<<<<< HEAD
-        e2e-type: [cosmwasm, evm, sealevel, starknet]
-=======
-        e2e-type: [cosmwasm, cosmosnative, evm, sealevel]
->>>>>>> 83fcd393
+        e2e-type: [cosmwasm, cosmosnative, evm, sealevel, starknet]
     steps:
       - uses: actions/setup-node@v4
         with:
