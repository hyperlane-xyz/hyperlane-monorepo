--- conflicted
+++ resolved
@@ -115,8 +115,6 @@
 
   cli-install-test:
     runs-on: ubuntu-latest
-    needs:
-      - yarn-install
     steps:
       - uses: actions/checkout@v4
         with:
@@ -133,11 +131,6 @@
 
   cli-e2e-matrix:
     runs-on: ubuntu-latest
-<<<<<<< HEAD
-    needs:
-      - yarn-install
-=======
->>>>>>> 6c08076e
     strategy:
       fail-fast: false
       matrix:
@@ -413,7 +406,6 @@
       MAINNET3_ETHEREUM_RPC_URLS: ${{ secrets.MAINNET3_ETHEREUM_RPC_URLS }}
       TESTNET4_SEPOLIA_RPC_URLS: ${{ secrets.TESTNET4_SEPOLIA_RPC_URLS }}
 
-
     timeout-minutes: 10
     strategy:
       fail-fast: false
