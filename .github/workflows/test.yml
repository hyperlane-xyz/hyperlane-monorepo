--- conflicted
+++ resolved
@@ -152,24 +152,8 @@
           ref: ${{ github.event.pull_request.head.sha || github.sha }}
           submodules: recursive
 
-<<<<<<< HEAD
-      - name: foundry-install
-        uses: foundry-rs/foundry-toolchain@v1
-
-      - name: Set Foundry RPC URLs for fork tests
-        env:
-          MAINNET3_ARBITRUM_RPC_URLS: ${{ secrets.MAINNET3_ARBITRUM_RPC_URLS }}
-        run: |
-          echo "FOUNDRY_RPC_URL_ARBITRUM=${MAINNET3_ARBITRUM_RPC_URLS%%,*}" >> $GITHUB_ENV
-
       - name: pnpm-build
         uses: ./.github/actions/pnpm-build-with-cache
-=======
-      - name: yarn-build
-        uses: ./.github/actions/yarn-build-with-cache
-        with:
-          ref: ${{ github.event.pull_request.head.sha || github.sha }}
->>>>>>> 7a6a35e9
 
       - name: Checkout registry
         uses: ./.github/actions/checkout-registry
@@ -762,18 +746,8 @@
         with:
           ref: ${{ github.event.pull_request.head.sha || github.sha }}
 
-<<<<<<< HEAD
-      - name: foundry-install
-        uses: foundry-rs/foundry-toolchain@v1
-
       - name: pnpm-build
         uses: ./.github/actions/pnpm-build-with-cache
-=======
-      - name: yarn-build
-        uses: ./.github/actions/yarn-build-with-cache
-        with:
-          ref: ${{ github.event.pull_request.head.sha || github.sha }}
->>>>>>> 7a6a35e9
 
       - name: Checkout registry
         uses: ./.github/actions/checkout-registry
