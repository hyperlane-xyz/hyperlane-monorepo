name: node

on:
  # Triggers the workflow on push or pull request against main
  push:
    branches: [main]
  pull_request:
    branches: [main]
  # Allows you to run this workflow manually from the Actions tab
  workflow_dispatch:

env:
  DEBUG: 'hyperlane:*'

jobs:
  yarn-install:
    runs-on: ubuntu-latest
    steps:
      - uses: actions/checkout@v3
        with:
          submodules: recursive

      - name: yarn-cache
        uses: actions/cache@v3
        with:
          path: |
            **/node_modules
            .yarn/cache
          key: ${{ runner.os }}-yarn-cache-${{ hashFiles('./yarn.lock') }}

      - name: yarn-install
        run: |
          yarn install
          CHANGES=$(git status -s --ignore-submodules)
          if [[ ! -z $CHANGES ]]; then
            echo "Changes found: $CHANGES"
            git diff
            exit 1
          fi

  yarn-build:
    runs-on: ubuntu-latest
    needs: [yarn-install]
    steps:
      - uses: actions/checkout@v3
        with:
          submodules: recursive
          fetch-depth: 0

      - uses: actions/setup-node@v3
        with:
          node-version: 18

      - name: yarn-cache
        uses: actions/cache@v3
        with:
          path: |
            **/node_modules
            .yarn/cache
          key: ${{ runner.os }}-yarn-cache-${{ hashFiles('./yarn.lock') }}

      - name: build-cache
        uses: actions/cache@v3
        with:
          path: ./*
          key: ${{ github.sha }}

      - name: build
        run: yarn build

  lint-prettier:
    runs-on: ubuntu-latest
    needs: [yarn-install]
    steps:
      - uses: actions/checkout@v3
        with:
          # check out full history
          fetch-depth: 0

      - uses: actions/cache@v3
        with:
          path: |
            **/node_modules
            .yarn/cache
          key: ${{ runner.os }}-yarn-cache-${{ hashFiles('./yarn.lock') }}

      - name: lint
        run: yarn lint

      - name: prettier
        run: |
          yarn prettier
          CHANGES=$(git status -s)
          if [[ ! -z $CHANGES ]]; then
            echo "Changes found: $CHANGES"
            exit 1
          fi

  test:
    runs-on: ubuntu-latest
    needs: [yarn-build]
    steps:
      - uses: actions/checkout@v3
        with:
          submodules: recursive
          fetch-depth: 0

      - name: Install Foundry
        uses: onbjerg/foundry-toolchain@v1

      - uses: actions/cache@v3
        with:
          path: ./*
          key: ${{ github.sha }}

<<<<<<< HEAD
      - name: sdk
        run: yarn workspace @hyperlane-xyz/sdk run test

      - name: helloworld
        run: yarn workspace @hyperlane-xyz/helloworld run test

      - name: cli 
        run: yarn workspace @hyperlane-xyz/cli run test

      - name: infra
        run: yarn workspace @hyperlane-xyz/infra run test
=======
      - name: Unit Tests
        run: yarn test
>>>>>>> 31f60be0

  test-cli:
    runs-on: ubuntu-latest
    needs: [yarn-build]
    steps:
      - uses: actions/checkout@v3
        with:
          submodules: recursive

      - name: Install Foundry
        uses: onbjerg/foundry-toolchain@v1

      - uses: actions/cache@v3
        with:
          path: ./*
          key: ${{ github.sha }}

      - name: test
        run: ./typescript/cli/ci-test.sh

  test-env:
    runs-on: ubuntu-latest
    needs: [yarn-build]
    strategy:
      matrix:
        environment: [testnet4, mainnet3]
        module: [ism, core, helloworld]

    steps:
      - uses: actions/checkout@v3
      - uses: actions/cache@v3
        with:
          path: ./*
          key: ${{ github.sha }}

      - name: Install Foundry
        uses: onbjerg/foundry-toolchain@v1

      - name: Test ${{ matrix.environment }} ${{ matrix.module }} deployment (check, deploy, govern, check again)
        run: cd typescript/infra && ./fork.sh ${{ matrix.environment }} ${{ matrix.module }}

  coverage:
    runs-on: ubuntu-latest
    needs: [yarn-build]

    steps:
      - uses: actions/checkout@v3
        with:
          fetch-depth: 0

      - uses: actions/cache@v3
        with:
          path: ./*
          key: ${{ github.sha }}

      - name: yarn-cache
        uses: actions/cache@v3
        with:
          path: |
            **/node_modules
            .yarn/cache
          key: ${{ runner.os }}-yarn-cache-${{ hashFiles('./yarn.lock') }}

      - name: Install Foundry
        uses: onbjerg/foundry-toolchain@v1

      - name: Run tests with coverage
        run: yarn coverage
        env:
          NODE_OPTIONS: --max_old_space_size=4096

      - name: Upload coverage reports to Codecov with GitHub Action
        uses: codecov/codecov-action@v3
        with:
          token: ${{ secrets.CODECOV_TOKEN }}<|MERGE_RESOLUTION|>--- conflicted
+++ resolved
@@ -113,22 +113,8 @@
           path: ./*
           key: ${{ github.sha }}
 
-<<<<<<< HEAD
-      - name: sdk
-        run: yarn workspace @hyperlane-xyz/sdk run test
-
-      - name: helloworld
-        run: yarn workspace @hyperlane-xyz/helloworld run test
-
-      - name: cli 
-        run: yarn workspace @hyperlane-xyz/cli run test
-
-      - name: infra
-        run: yarn workspace @hyperlane-xyz/infra run test
-=======
       - name: Unit Tests
         run: yarn test
->>>>>>> 31f60be0
 
   test-cli:
     runs-on: ubuntu-latest
