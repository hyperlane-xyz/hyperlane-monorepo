--- conflicted
+++ resolved
@@ -3,9 +3,9 @@
 on:
   # Triggers the workflow on push or pull request against main
   push:
-    branches: [main, audit-v2-remediation]
+    branches: [main]
   pull_request:
-    branches: [main, audit-v2-remediation]
+    branches: [main]
 
   # Allows you to run this workflow manually from the Actions tab
   workflow_dispatch:
@@ -161,6 +161,9 @@
       - name: Forge build
         run: cd solidity && forge build --build-info
 
+      - name: lint
+        run: yarn workspace @hyperlane-xyz/core run lint
+
       - name: Run Slither
         uses: crytic/slither-action@main
         id: slither
@@ -179,13 +182,6 @@
       #- name: gas
       #  run: yarn workspace @hyperlane-xyz/core run gas-ci
 
-<<<<<<< HEAD
-      - name: lint
-        run: yarn workspace @hyperlane-xyz/core run lint
-
-      - name: gas
-        run: yarn workspace @hyperlane-xyz/core run gas || echo "Manually update gas snapshot"
-=======
       - name: forge-test
         run: yarn workspace @hyperlane-xyz/core run test:forge
 
@@ -234,5 +230,4 @@
           cd ./solidity
           export BASE=$(lcov --summary ./lcov.base.info | grep "lines" | sed 's/.*lines......:\ //' | sed 's/% (.*//')
           export REF=$(lcov --summary ./lcov.info | grep "lines" | sed 's/.*lines......:\ //' | sed 's/% (.*//')
-          if [[ $REF < $BASE ]]; then exit 1; fi
->>>>>>> 25dfcbae
+          if [[ $REF < $BASE ]]; then exit 1; fi