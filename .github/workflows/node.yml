--- conflicted
+++ resolved
@@ -115,7 +115,6 @@
       - name: infra
         run: yarn workspace @hyperlane-xyz/infra run test
 
-<<<<<<< HEAD
   test-cli:
     runs-on: ubuntu-latest
     needs: [yarn-build]
@@ -127,7 +126,14 @@
       - name: Install Foundry
         uses: onbjerg/foundry-toolchain@v1
 
-=======
+      - uses: actions/cache@v3
+        with:
+          path: ./*
+          key: ${{ github.sha }}
+
+      - name: test
+        run: ./typescript/cli/ci-test.sh
+
   test-env:
     runs-on: ubuntu-latest
     needs: [yarn-build]
@@ -138,43 +144,16 @@
 
     steps:
       - uses: actions/checkout@v3
->>>>>>> 87796e2a
-      - uses: actions/cache@v3
-        with:
-          path: ./*
-          key: ${{ github.sha }}
-
-<<<<<<< HEAD
-      - name: test
-        run: ./typescript/cli/ci-test.sh
-
-  # test-env:
-  #   runs-on: ubuntu-latest
-  #   needs: [yarn-build]
-  #   strategy:
-  #     matrix:
-  #       environment: [testnet4, mainnet2]
-  #       module: [ism, core, igp, ica, helloworld]
-
-  #   steps:
-  #     - uses: actions/checkout@v3
-  #     - uses: actions/cache@v3
-  #       with:
-  #         path: ./*
-  #         key: ${{ github.sha }}
-
-  #     - name: Install Foundry
-  #       uses: onbjerg/foundry-toolchain@v1
-
-  #     - name: Test ${{ matrix.environment }} ${{ matrix.module }} deployment (check, deploy, govern, check again)
-  #       run: cd typescript/infra && ./fork.sh ${{ matrix.environment }} ${{ matrix.module }}
-=======
+      - uses: actions/cache@v3
+        with:
+          path: ./*
+          key: ${{ github.sha }}
+
       - name: Install Foundry
         uses: onbjerg/foundry-toolchain@v1
 
       - name: Test ${{ matrix.environment }} ${{ matrix.module }} deployment (check, deploy, govern, check again)
         run: cd typescript/infra && ./fork.sh ${{ matrix.environment }} ${{ matrix.module }}
->>>>>>> 87796e2a
 
   test-sol:
     env:
