name: node

on:
  # Triggers the workflow on push or pull request against main
  push:
    branches: [v3]
  pull_request:
    branches: [v3]
  # Allows you to run this workflow manually from the Actions tab
  workflow_dispatch:

env:
  DEBUG: 'hyperlane:*'

jobs:
  yarn-install:
    runs-on: ubuntu-latest
    steps:
      - uses: actions/checkout@v3
        with:
          submodules: recursive

      - name: yarn-cache
        uses: actions/cache@v3
        with:
          path: |
            **/node_modules
            .yarn/cache
          key: ${{ runner.os }}-yarn-cache-${{ hashFiles('./yarn.lock') }}

      - name: yarn-install
        run: |
          yarn install
          CHANGES=$(git status -s --ignore-submodules)
          if [[ ! -z $CHANGES ]]; then
            echo "Changes found: $CHANGES"
            git diff
            exit 1
          fi

  yarn-build:
    runs-on: ubuntu-latest
    needs: [yarn-install]
    steps:
      - uses: actions/checkout@v3
        with:
          submodules: recursive
      - uses: actions/setup-node@v3
        with:
          node-version: 18

      - name: Install Foundry
        uses: onbjerg/foundry-toolchain@v1

      - name: yarn-cache
        uses: actions/cache@v3
        with:
          path: |
            **/node_modules
            .yarn/cache
          key: ${{ runner.os }}-yarn-cache-${{ hashFiles('./yarn.lock') }}

      - name: build-cache
        uses: actions/cache@v3
        with:
          path: ./*
          key: ${{ github.sha }}

      - name: build
        run: yarn build

  lint-prettier:
    runs-on: ubuntu-latest
    needs: [yarn-install]
    steps:
      - uses: actions/checkout@v3
      - uses: actions/cache@v3
        with:
          path: |
            **/node_modules
            .yarn/cache
          key: ${{ runner.os }}-yarn-cache-${{ hashFiles('./yarn.lock') }}

      - name: lint
        run: yarn lint

      - name: prettier
        run: |
          yarn prettier
          CHANGES=$(git status -s)
          if [[ ! -z $CHANGES ]]; then
            echo "Changes found: $CHANGES"
            exit 1
          fi

  test-ts:
    runs-on: ubuntu-latest
    needs: [yarn-build]
    steps:
      - uses: actions/checkout@v3
        with:
          submodules: recursive

      - uses: actions/cache@v3
        with:
          path: ./*
          key: ${{ github.sha }}

      - name: sdk
        run: yarn workspace @hyperlane-xyz/sdk run test

      - name: helloworld
        run: yarn workspace @hyperlane-xyz/helloworld run test

      - name: infra
        run: yarn workspace @hyperlane-xyz/infra run test

<<<<<<< HEAD
  test-cli:
    runs-on: ubuntu-latest
    needs: [yarn-build]
    steps:
      - uses: actions/checkout@v3
        with:
          submodules: recursive

      - name: Install Foundry
        uses: onbjerg/foundry-toolchain@v1

      - uses: actions/cache@v3
        with:
          path: ./*
          key: ${{ github.sha }}

      - name: test
        run: ./typescript/cli/ci-test.sh

  test-env:
    runs-on: ubuntu-latest
    needs: [yarn-build]
    strategy:
      fail-fast: false
      matrix:
        environment: [testnet3, mainnet2]
        module: [ism, core, igp, ica, helloworld]
=======
  # test-env:
  #   runs-on: ubuntu-latest
  #   needs: [yarn-build]
  #   strategy:
  #     matrix:
  #       environment: [testnet4, mainnet2]
  #       module: [ism, core, igp, ica, helloworld]
>>>>>>> 1d185497

  #   steps:
  #     - uses: actions/checkout@v3
  #     - uses: actions/cache@v3
  #       with:
  #         path: ./*
  #         key: ${{ github.sha }}

  #     - name: Install Foundry
  #       uses: onbjerg/foundry-toolchain@v1

  #     - name: Test ${{ matrix.environment }} ${{ matrix.module }} deployment (check, deploy, govern, check again)
  #       run: cd typescript/infra && ./fork.sh ${{ matrix.environment }} ${{ matrix.module }}

  test-sol:
    env:
      ETHERSCAN_API_KEY: ''

    runs-on: ubuntu-latest
    needs: [yarn-build]

    steps:
      - uses: actions/checkout@v3
      - uses: actions/cache@v3
        with:
          path: ./*
          key: ${{ github.sha }}

      - name: yarn-cache
        uses: actions/cache@v3
        with:
          path: |
            **/node_modules
            .yarn/cache
          key: ${{ runner.os }}-yarn-cache-${{ hashFiles('./yarn.lock') }}

      - name: Install Foundry
        uses: onbjerg/foundry-toolchain@v1

      - name: Install dependencies
        run: cd solidity && forge install

      - name: Forge build
        run: cd solidity && forge build --build-info

      #- name: gas
      #  run: yarn workspace @hyperlane-xyz/core run gas-ci

      - name: Unit tests
        run: yarn workspace @hyperlane-xyz/core run test

      - name: Static analysis
        uses: crytic/slither-action@v0.3.0
        id: slither
        with:
          target: 'solidity/'
          slither-config: 'solidity/slither.config.json'
          sarif: results.sarif
          fail-on: none
          ignore-compile: true

      - name: Upload SARIF file
        uses: github/codeql-action/upload-sarif@v2
        with:
          sarif_file: ${{ steps.slither.outputs.sarif }}

  coverage-sol:
    runs-on: ubuntu-latest
    needs: [yarn-build]

    steps:
      - uses: actions/checkout@v3
      - uses: actions/cache@v3
        with:
          path: ./*
          key: ${{ github.sha }}

      - name: yarn-cache
        uses: actions/cache@v3
        with:
          path: |
            **/node_modules
            .yarn/cache
          key: ${{ runner.os }}-yarn-cache-${{ hashFiles('./yarn.lock') }}

      - name: Install Foundry
        uses: onbjerg/foundry-toolchain@v1

      - name: Run tests with coverage
        run: yarn coverage
        env:
          NODE_OPTIONS: --max_old_space_size=4096

      - name: Upload coverage reports to Codecov with GitHub Action
        uses: codecov/codecov-action@v3
        with:
          token: ${{ secrets.CODECOV_TOKEN }}<|MERGE_RESOLUTION|>--- conflicted
+++ resolved
@@ -115,7 +115,6 @@
       - name: infra
         run: yarn workspace @hyperlane-xyz/infra run test
 
-<<<<<<< HEAD
   test-cli:
     runs-on: ubuntu-latest
     needs: [yarn-build]
@@ -135,15 +134,6 @@
       - name: test
         run: ./typescript/cli/ci-test.sh
 
-  test-env:
-    runs-on: ubuntu-latest
-    needs: [yarn-build]
-    strategy:
-      fail-fast: false
-      matrix:
-        environment: [testnet3, mainnet2]
-        module: [ism, core, igp, ica, helloworld]
-=======
   # test-env:
   #   runs-on: ubuntu-latest
   #   needs: [yarn-build]
@@ -151,7 +141,6 @@
   #     matrix:
   #       environment: [testnet4, mainnet2]
   #       module: [ism, core, igp, ica, helloworld]
->>>>>>> 1d185497
 
   #   steps:
   #     - uses: actions/checkout@v3
