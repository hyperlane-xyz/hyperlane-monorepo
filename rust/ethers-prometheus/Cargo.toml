--- conflicted
+++ resolved
@@ -7,12 +7,8 @@
 [dependencies]
 prometheus = "0.13"
 ethers = { git = "https://github.com/hyperlane-xyz/ethers-rs", tag = "2023-02-10-01" }
-<<<<<<< HEAD
-derive_builder = "0.11"
+derive_builder = "0.12"
 derive-new = "0.5"
-=======
-derive_builder = "0.12"
->>>>>>> b9dfbdb3
 async-trait = { version = "0.1", default-features = false }
 futures = "0.3"
 parking_lot = { version = "0.12" }
