--- conflicted
+++ resolved
@@ -2,10 +2,7 @@
     accumulator::merkle::Proof, db::AbacusDB, AbacusCommon, AbacusMessage, ChainCommunicationError,
     Checkpoint, Inbox, MessageStatus, TxOutcome,
 };
-<<<<<<< HEAD
-=======
 use abacus_core::{AbacusCommon, Checkpoint, Inbox, SignedCheckpoint};
->>>>>>> 9a7de7f1
 use abacus_test::mocks::inbox::MockInboxContract;
 use async_trait::async_trait;
 use color_eyre::eyre::Result;
@@ -125,16 +122,11 @@
         self.inbox.checkpointed_root().await
     }
 
-<<<<<<< HEAD
-    async fn latest_checkpoint(&self) -> Result<Checkpoint, ChainCommunicationError> {
-        self.inbox.latest_checkpoint().await
-=======
     async fn latest_checkpoint(
         &self,
         maybe_lag: Option<u64>,
     ) -> Result<Checkpoint, ChainCommunicationError> {
         self.inbox.latest_checkpoint(maybe_lag).await
->>>>>>> 9a7de7f1
     }
 }
 
@@ -309,13 +301,6 @@
         }
     }
 
-<<<<<<< HEAD
-    async fn latest_checkpoint(&self) -> Result<Checkpoint, ChainCommunicationError> {
-        match self {
-            InboxVariants::Ethereum(inbox) => inbox.latest_checkpoint().await,
-            InboxVariants::Mock(mock_inbox) => mock_inbox.latest_checkpoint().await,
-            InboxVariants::Other(inbox) => inbox.latest_checkpoint().await,
-=======
     async fn latest_checkpoint(
         &self,
         maybe_lag: Option<u64>,
@@ -324,7 +309,6 @@
             InboxVariants::Ethereum(inbox) => inbox.latest_checkpoint(maybe_lag).await,
             InboxVariants::Mock(mock_inbox) => mock_inbox.latest_checkpoint(maybe_lag).await,
             InboxVariants::Other(inbox) => inbox.latest_checkpoint(maybe_lag).await,
->>>>>>> 9a7de7f1
         }
     }
 }