--- conflicted
+++ resolved
@@ -10,7 +10,6 @@
 use ethers::core::types::H256;
 use eyre::Result;
 use futures_util::future::select_all;
-use std::str::FromStr;
 use std::sync::Arc;
 use tokio::task::JoinHandle;
 use tokio::time::{sleep, Duration};
@@ -63,12 +62,7 @@
         let span = info_span!("OutboxContractSync", self = %self);
 
         let sync = ContractSync::new(
-<<<<<<< HEAD
-            agent_name,
-            String::from_str(self.outbox.chain_name()).expect("!string"),
-=======
-            String::from_str(self.outbox.name()).expect("!string"),
->>>>>>> 71ce3e28
+            self.outbox.chain_name().into(),
             self.db.clone(),
             self.indexer.clone(),
             index_settings,
