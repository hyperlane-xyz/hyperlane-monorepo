//! Settings and configuration for Abacus agents
//!
//! ## Introduction
//!
//! Abacus Agents have a shared core, which contains connection info for rpc,
//! relevant contract addresses on each chain, etc. In addition, each agent has
//! agent-specific settings. Be convention, we represent these as a base config
//! per-Outbox contract, and a "partial" config per agent. On bootup, the agent
//! loads the configuration, establishes RPC connections, and monitors each
//! configured chain.
//!
//! All agents share the [`Settings`] struct in this crate, and then define any
//! additional `Settings` in their own crate. By convention this is done in
//! `settings.rs` using the [`decl_settings!`] macro.
//!
//! ### Configuration
//!
//! Agents read settings from the config files and/or env.
//!
//! Config files are loaded from `rust/config/default` unless specified
//! otherwise. Currently deployment config directories are labeled by the
//! timestamp at which they were deployed
//!
//! Configuration key/value pairs are loaded in the following order, with later
//! sources taking precedence:
//!
//! 1. The config file specified by the `RUN_ENV` and `BASE_CONFIG`
//!    env vars. `$RUN_ENV/$BASE_CONFIG`
//! 2. The config file specified by the `RUN_ENV` env var and the
//!    agent's name. `$RUN_ENV/{agent}-partial.json`.
//!    E.g. `$RUN_ENV/validator-partial.json`
//! 3. Configuration env vars with the prefix `OPT_BASE` intended
//!    to be shared by multiple agents in the same environment
//!    E.g. `export OPT_BASE_INBOXES_KOVAN_DOMAIN=3000`
//! 4. Configuration env vars with the prefix `OPT_{agent name}`
//!    intended to be used by a specific agent.
//!    E.g. `export OPT_KATHY_CHAT_TYPE="static message"`

use std::{collections::HashMap, env, sync::Arc};

use config::{Config, ConfigError, Environment, File};
use ethers::prelude::AwsSigner;
use eyre::{bail, Report};
use once_cell::sync::OnceCell;
use rusoto_core::{credential::EnvironmentProvider, HttpClient};
use rusoto_kms::KmsClient;
use serde::Deserialize;
use tracing::instrument;

use abacus_core::{
    db::{AbacusDB, DB},
    utils::HexString,
    AbacusCommon, ContractLocator, Signers,
};
use abacus_ethereum::{
    InboxIndexerBuilder, InterchainGasPaymasterIndexerBuilder, MakeableWithProvider,
    OutboxIndexerBuilder,
};
pub use chains::{ChainConf, ChainSetup, InboxAddresses, OutboxAddresses};

use crate::{settings::trace::TracingConfig, CachingInterchainGasPaymaster};
use crate::{
<<<<<<< HEAD
    AbacusAgentCore, AbacusCommonIndexers, CachingInbox, CachingOutbox, InboxContracts,
    InboxValidatorManagers, InterchainGasPaymasterIndexers, OutboxIndexers,
=======
    AbacusAgentCore, AbacusCommonIndexers, CachingInbox, CachingOutbox, CoreMetrics,
    InboxContracts, InboxValidatorManagers, OutboxIndexers,
>>>>>>> d687d3e2
};

/// Chain configuration
pub mod chains;

/// Tracing subscriber management
pub mod trace;

static KMS_CLIENT: OnceCell<KmsClient> = OnceCell::new();

/// Ethereum signer types
#[derive(Debug, Clone, serde::Deserialize)]
#[serde(tag = "type", rename_all = "camelCase")]
pub enum SignerConf {
    /// A local hex key
    HexKey {
        /// Hex string of private key, without 0x prefix
        key: HexString<64>,
    },
    /// An AWS signer. Note that AWS credentials must be inserted into the env
    /// separately.
    Aws {
        /// The UUID identifying the AWS KMS Key
        id: String, // change to no _ so we can set by env
        /// The AWS region
        region: String,
    },
    #[serde(other)]
    /// Assume node will sign on RPC calls
    Node,
}

impl Default for SignerConf {
    fn default() -> Self {
        Self::Node
    }
}

impl SignerConf {
    /// Try to convert the ethereum signer to a local wallet
    #[instrument(err)]
    pub async fn try_into_signer(&self) -> Result<Signers, Report> {
        match self {
            SignerConf::HexKey { key } => Ok(Signers::Local(key.as_ref().parse()?)),
            SignerConf::Aws { id, region } => {
                let client = KMS_CLIENT.get_or_init(|| {
                    KmsClient::new_with_client(
                        rusoto_core::Client::new_with(
                            EnvironmentProvider::default(),
                            HttpClient::new().unwrap(),
                        ),
                        region.parse().expect("invalid region"),
                    )
                });

                let signer = AwsSigner::new(client, id, 0).await?;
                Ok(Signers::Aws(signer))
            }
            SignerConf::Node => bail!("Node signer"),
        }
    }
}

/// Outbox indexing settings
#[derive(Debug, Deserialize, Default, Clone)]
#[serde(rename_all = "camelCase")]
pub struct IndexSettings {
    /// The height at which to start indexing the Outbox contract
    pub from: Option<String>,
    /// The number of blocks to query at once at which to start indexing the Outbox contract
    pub chunk: Option<String>,
}

impl IndexSettings {
    /// Get the `from` setting
    pub fn from(&self) -> u32 {
        self.from
            .as_ref()
            .and_then(|s| s.parse::<u32>().ok())
            .unwrap_or_default()
    }

    /// Get the `chunk_size` setting
    pub fn chunk_size(&self) -> u32 {
        self.chunk
            .as_ref()
            .and_then(|s| s.parse::<u32>().ok())
            .unwrap_or(1999)
    }
}

/// Settings. Usually this should be treated as a base config and used as
/// follows:
///
/// ```
/// use abacus_base::*;
/// use serde::Deserialize;
///
/// pub struct OtherSettings { /* anything */ };
///
/// #[derive(Debug, Deserialize)]
/// pub struct MySettings {
///     #[serde(flatten)]
///     base_settings: Settings,
///     #[serde(flatten)]
///     other_settings: (),
/// }
///
/// // Make sure to define MySettings::new()
/// impl MySettings {
///     fn new() -> Self {
///         unimplemented!()
///     }
/// }
/// ```
#[derive(Debug, Deserialize, Default)]
#[serde(rename_all = "camelCase")]
pub struct Settings {
    /// The path to use for the DB file
    pub db: String,
    /// Port to listen for prometheus scrape requests
    pub metrics: Option<String>,
    /// Settings for the outbox indexer
    #[serde(default)]
    pub index: IndexSettings,
    /// Configurations for contracts on the outbox chain
    pub outbox: ChainSetup<OutboxAddresses>,
    /// Configurations for contracts on inbox chains
    pub inboxes: HashMap<String, ChainSetup<InboxAddresses>>,
    /// The tracing configuration
    pub tracing: TracingConfig,
    /// Transaction signers
    pub signers: HashMap<String, SignerConf>,
}

impl Settings {
    /// Private to preserve linearity of AgentCore::from_settings -- creating an agent consumes the settings.
    fn clone(&self) -> Self {
        Self {
            db: self.db.clone(),
            metrics: self.metrics.clone(),
            index: self.index.clone(),
            outbox: self.outbox.clone(),
            inboxes: self.inboxes.clone(),
            tracing: self.tracing.clone(),
            signers: self.signers.clone(),
        }
    }
}

impl Settings {
    /// Try to get a signer instance by name
    pub async fn get_signer(&self, name: &str) -> Option<Signers> {
        self.signers.get(name)?.try_into_signer().await.ok()
    }

    /// Try to get a map of inbox name -> inbox contracts
    pub async fn try_inbox_contracts(
        &self,
        db: DB,
        metrics: &CoreMetrics,
    ) -> Result<HashMap<String, InboxContracts>, Report> {
        let mut result = HashMap::new();
        for (k, v) in self.inboxes.iter().filter(|(_, v)| v.disabled.is_none()) {
            if k != &v.name {
                bail!(
                    "Inbox key does not match inbox name:\n key: {}  name: {}",
                    k,
                    v.name
                );
            }
            let caching_inbox = self.try_caching_inbox(v, db.clone(), metrics).await?;
            let validator_manager = self.try_inbox_validator_manager(v, metrics).await?;
            result.insert(
                v.name.clone(),
                InboxContracts {
                    inbox: Arc::new(caching_inbox),
                    validator_manager: Arc::new(validator_manager),
                },
            );
        }
        Ok(result)
    }

    /// Try to get a CachingInbox
    async fn try_caching_inbox(
        &self,
        chain_setup: &ChainSetup<InboxAddresses>,
        db: DB,
        metrics: &CoreMetrics,
    ) -> Result<CachingInbox, Report> {
        let signer = self.get_signer(&chain_setup.name).await;
        let inbox = chain_setup.try_into_inbox(signer, metrics).await?;
        let indexer = Arc::new(self.try_inbox_indexer(chain_setup, metrics).await?);
        let abacus_db = AbacusDB::new(inbox.name(), db);
        Ok(CachingInbox::new(inbox, abacus_db, indexer))
    }

    /// Try to get an InboxValidatorManager
    async fn try_inbox_validator_manager(
        &self,
        chain_setup: &ChainSetup<InboxAddresses>,
        metrics: &CoreMetrics,
    ) -> Result<InboxValidatorManagers, Report> {
        let signer = self.get_signer(&chain_setup.name).await;

        chain_setup
            .try_into_inbox_validator_manager(signer, metrics)
            .await
    }

<<<<<<< HEAD
    /// Try to get a CachingOutbox
    pub async fn try_caching_outbox(&self, db: DB) -> Result<CachingOutbox, Report> {
=======
    /// Try to get a outbox object
    pub async fn try_caching_outbox(
        &self,
        db: DB,
        metrics: &CoreMetrics,
    ) -> Result<CachingOutbox, Report> {
>>>>>>> d687d3e2
        let signer = self.get_signer(&self.outbox.name).await;
        let outbox = self.outbox.try_into_outbox(signer, metrics).await?;
        let indexer = Arc::new(self.try_outbox_indexer(metrics).await?);
        let abacus_db = AbacusDB::new(outbox.name(), db);
        Ok(CachingOutbox::new(outbox, abacus_db, indexer))
    }

    /// Try to get a CachingInterchainGasPaymaster
    pub async fn try_caching_interchain_gas_paymaster(
        &self,
        db: DB,
    ) -> Result<CachingInterchainGasPaymaster, Report> {
        let signer = self.get_signer(&self.outbox.name).await;
        let paymaster = self
            .outbox
            .try_into_interchain_gas_paymaster(signer)
            .await?;
        let indexer = Arc::new(self.try_interchain_gas_paymaster_indexer().await?);
        let abacus_db = AbacusDB::new("foobar come back to this", db);
        Ok(CachingInterchainGasPaymaster::new(
            paymaster, abacus_db, indexer,
        ))
    }

    /// Try to get an indexer object for a outbox
    pub async fn try_outbox_indexer(
        &self,
        metrics: &CoreMetrics,
    ) -> Result<OutboxIndexers, Report> {
        let signer = self.get_signer(&self.outbox.name).await;
        let metrics = Some((metrics.provider_metrics(), self.outbox.metrics_conf()));
        match &self.outbox.chain {
            ChainConf::Ethereum(conn) => Ok(OutboxIndexers::Ethereum(
                OutboxIndexerBuilder {
                    from_height: self.index.from(),
                    chunk_size: self.index.chunk_size(),
                }
                .make_with_connection(
                    conn.clone(),
                    &ContractLocator {
                        name: self.outbox.name.clone(),
                        domain: self.outbox.domain.parse().expect("invalid uint"),
                        address: self
                            .outbox
                            .addresses
                            .outbox
                            .parse::<ethers::types::Address>()?
                            .into(),
                    },
                    signer,
                    metrics,
                )
                .await?,
            )),
        }
    }

    /// Try to get an indexer object for a inbox
    pub async fn try_inbox_indexer(
        &self,
        setup: &ChainSetup<InboxAddresses>,
        metrics: &CoreMetrics,
    ) -> Result<AbacusCommonIndexers, Report> {
        let signer = self.get_signer(&setup.name).await;
        let metrics = Some((metrics.provider_metrics(), setup.metrics_conf()));

        match &setup.chain {
            ChainConf::Ethereum(conn) => Ok(AbacusCommonIndexers::Ethereum(
                InboxIndexerBuilder {
                    from_height: self.index.from(),
                    chunk_size: self.index.chunk_size(),
                }
                .make_with_connection(
                    conn.clone(),
                    &ContractLocator {
                        name: setup.name.clone(),
                        domain: setup.domain.parse().expect("invalid uint"),
                        address: setup
                            .addresses
                            .inbox
                            .parse::<ethers::types::Address>()?
                            .into(),
                    },
                    signer,
                    metrics,
                )
                .await?,
            )),
        }
    }

    /// Try to get an indexer object for a outbox
    pub async fn try_interchain_gas_paymaster_indexer(
        &self,
    ) -> Result<InterchainGasPaymasterIndexers, Report> {
        let signer = self.get_signer(&self.outbox.name).await;

        match &self.outbox.chain {
            ChainConf::Ethereum(conn) => Ok(InterchainGasPaymasterIndexers::Ethereum(
                InterchainGasPaymasterIndexerBuilder {
                    from_height: self.index.from(),
                    chunk_size: self.index.chunk_size(),
                }
                .make_with_connection(
                    conn.clone(),
                    &ContractLocator {
                        name: self.outbox.name.clone(),
                        domain: self.outbox.domain.parse().expect("invalid uint"),
                        address: self
                            .outbox
                            .addresses
                            .interchain_gas_paymaster
                            .parse::<ethers::types::Address>()?
                            .into(),
                    },
                    signer,
                )
                .await?,
            )),
        }
    }

    /// Try to generate an agent core for a named agent
    pub async fn try_into_abacus_core(&self, name: &str) -> Result<AbacusAgentCore, Report> {
        let metrics = Arc::new(CoreMetrics::new(
            name,
            self.metrics
                .as_ref()
                .map(|v| v.parse::<u16>().expect("metrics port must be u16")),
            prometheus::Registry::new(),
        )?);

        let db = DB::from_path(&self.db)?;
<<<<<<< HEAD
        let outbox = Arc::new(self.try_caching_outbox(db.clone()).await?);
        let interchain_gas_paymaster = Arc::new(
            self.try_caching_interchain_gas_paymaster(db.clone())
                .await?,
        );

        let inbox_contracts = self.try_inbox_contracts(db.clone()).await?;
=======
        let outbox = Arc::new(self.try_caching_outbox(db.clone(), &metrics).await?);
        let inbox_contracts = self.try_inbox_contracts(db.clone(), &metrics).await?;
>>>>>>> d687d3e2

        Ok(AbacusAgentCore {
            outbox,
            inboxes: inbox_contracts,
            interchain_gas_paymaster,
            db,
            metrics,
            indexer: self.index.clone(),
            settings: self.clone(),
        })
    }

    /// Read settings from the config file
    pub fn new() -> Result<Self, ConfigError> {
        let mut s = Config::new();

        s.merge(File::with_name("config/default"))?;

        let env = env::var("RUN_MODE").unwrap_or_else(|_| "development".into());
        s.merge(File::with_name(&format!("config/{}", env)).required(false))?;

        // Add in settings from the environment (with a prefix of ABACUS)
        // Eg.. `ABACUS_DEBUG=1 would set the `debug` key
        s.merge(Environment::with_prefix("ABACUS"))?;

        s.try_into()
    }
}<|MERGE_RESOLUTION|>--- conflicted
+++ resolved
@@ -60,13 +60,8 @@
 
 use crate::{settings::trace::TracingConfig, CachingInterchainGasPaymaster};
 use crate::{
-<<<<<<< HEAD
-    AbacusAgentCore, AbacusCommonIndexers, CachingInbox, CachingOutbox, InboxContracts,
-    InboxValidatorManagers, InterchainGasPaymasterIndexers, OutboxIndexers,
-=======
     AbacusAgentCore, AbacusCommonIndexers, CachingInbox, CachingOutbox, CoreMetrics,
-    InboxContracts, InboxValidatorManagers, OutboxIndexers,
->>>>>>> d687d3e2
+    InboxContracts, InboxValidatorManagers, InterchainGasPaymasterIndexers, OutboxIndexers,
 };
 
 /// Chain configuration
@@ -278,17 +273,12 @@
             .await
     }
 
-<<<<<<< HEAD
     /// Try to get a CachingOutbox
-    pub async fn try_caching_outbox(&self, db: DB) -> Result<CachingOutbox, Report> {
-=======
-    /// Try to get a outbox object
     pub async fn try_caching_outbox(
         &self,
         db: DB,
         metrics: &CoreMetrics,
     ) -> Result<CachingOutbox, Report> {
->>>>>>> d687d3e2
         let signer = self.get_signer(&self.outbox.name).await;
         let outbox = self.outbox.try_into_outbox(signer, metrics).await?;
         let indexer = Arc::new(self.try_outbox_indexer(metrics).await?);
@@ -300,13 +290,14 @@
     pub async fn try_caching_interchain_gas_paymaster(
         &self,
         db: DB,
+        metrics: &CoreMetrics,
     ) -> Result<CachingInterchainGasPaymaster, Report> {
         let signer = self.get_signer(&self.outbox.name).await;
         let paymaster = self
             .outbox
-            .try_into_interchain_gas_paymaster(signer)
+            .try_into_interchain_gas_paymaster(signer, metrics)
             .await?;
-        let indexer = Arc::new(self.try_interchain_gas_paymaster_indexer().await?);
+        let indexer = Arc::new(self.try_interchain_gas_paymaster_indexer(metrics).await?);
         let abacus_db = AbacusDB::new("foobar come back to this", db);
         Ok(CachingInterchainGasPaymaster::new(
             paymaster, abacus_db, indexer,
@@ -383,8 +374,10 @@
     /// Try to get an indexer object for a outbox
     pub async fn try_interchain_gas_paymaster_indexer(
         &self,
+        metrics: &CoreMetrics,
     ) -> Result<InterchainGasPaymasterIndexers, Report> {
         let signer = self.get_signer(&self.outbox.name).await;
+        let metrics = Some((metrics.provider_metrics(), self.outbox.metrics_conf()));
 
         match &self.outbox.chain {
             ChainConf::Ethereum(conn) => Ok(InterchainGasPaymasterIndexers::Ethereum(
@@ -405,6 +398,7 @@
                             .into(),
                     },
                     signer,
+                    metrics,
                 )
                 .await?,
             )),
@@ -422,18 +416,12 @@
         )?);
 
         let db = DB::from_path(&self.db)?;
-<<<<<<< HEAD
-        let outbox = Arc::new(self.try_caching_outbox(db.clone()).await?);
+        let outbox = Arc::new(self.try_caching_outbox(db.clone(), &metrics).await?);
         let interchain_gas_paymaster = Arc::new(
-            self.try_caching_interchain_gas_paymaster(db.clone())
+            self.try_caching_interchain_gas_paymaster(db.clone(), &metrics)
                 .await?,
         );
-
-        let inbox_contracts = self.try_inbox_contracts(db.clone()).await?;
-=======
-        let outbox = Arc::new(self.try_caching_outbox(db.clone(), &metrics).await?);
         let inbox_contracts = self.try_inbox_contracts(db.clone(), &metrics).await?;
->>>>>>> d687d3e2
 
         Ok(AbacusAgentCore {
             outbox,
