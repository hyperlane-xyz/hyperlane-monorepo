--- conflicted
+++ resolved
@@ -1,22 +1,19 @@
-use ethers_prometheus::{middleware::PrometheusMiddlewareConf, ChainInfo};
+use ethers::abi::AbiEncode;
+use eyre::Context;
 use serde::Deserialize;
 
 use abacus_core::{
-<<<<<<< HEAD
-    AbacusAbi, ContractLocator, 
-    InterchainGasPaymaster, Signers, AbacusProvider,
+    AbacusAbi, AbacusProvider, ContractLocator, 
+    InterchainGasPaymaster, Mailbox, MultisigIsm, Signers,
 };
 use abacus_ethereum::{
     AbacusProviderBuilder, Connection, EthereumInterchainGasPaymasterAbi,
-    
-    InterchainGasPaymasterBuilder, InterchainGasPaymasterIndexerBuilder, MakeableWithProvider,
-=======
-    AbacusAbi, ContractLocator, InterchainGasPaymaster, Mailbox, MultisigIsm, Signers,
+    EthereumMailboxAbi,  EthereumMultisigIsmAbi,
+    InterchainGasPaymasterBuilder, MakeableWithProvider,
+    MailboxBuilder, MultisigIsmBuilder
 };
-use abacus_ethereum::{
-    Connection, EthereumInterchainGasPaymasterAbi, EthereumMailboxAbi, EthereumMultisigIsmAbi,
-    InterchainGasPaymasterBuilder, MailboxBuilder, MakeableWithProvider, MultisigIsmBuilder,
->>>>>>> 9e4631b6
+use ethers_prometheus::middleware::{
+    ChainInfo, ContractInfo, PrometheusMiddlewareConf,
 };
 
 use crate::{CoreMetrics};
@@ -135,60 +132,55 @@
             .expect("could not parse finality_blocks")
     }
 
-        /// Try to convert the chain settings into an AbacusProvider.
-        pub async fn try_into_provider(
-            &self,
-            metrics: &CoreMetrics,
-        ) -> eyre::Result<Box<dyn AbacusProvider>> {
-            let builder = AbacusProviderBuilder {};
-            let metrics_conf = {
-                let mut cfg = self.metrics_conf.clone();
-    
-                if cfg.chain.is_none() {
-                    cfg.chain = Some(ChainInfo {
-                        name: Some(self.name.clone()),
-                    });
-                }
-    
-                cfg
-            };
-    
-            let address = match &self.chain {
-                ChainConf::Ethereum(_) => "0x0000000000000000000000000000000000000000",
-            };
-            self.build(address, None, metrics, metrics_conf, builder)
-                .await
-                .context("Building provider")
-        }
-
+    /// Try to convert the chain settings into an AbacusProvider.
+    pub async fn try_into_provider(
+        &self,
+        metrics: &CoreMetrics,
+    ) -> eyre::Result<Box<dyn AbacusProvider>> {
+        let builder = AbacusProviderBuilder {};
+        let metrics_conf = {
+            let mut cfg = self.metrics_conf.clone();
+
+            if cfg.chain.is_none() {
+                cfg.chain = Some(ChainInfo {
+                    name: Some(self.name.clone()),
+                });
+            }
+
+            cfg
+        };
+
+        let address = match &self.chain {
+            ChainConf::Ethereum(_) => ethers::types::Address::zero().encode_hex(),
+        };
+        self.build(&address, None, metrics, metrics_conf, builder)
+            .await
+    }
 
     /// Try to convert the chain setting into a Mailbox contract
     pub async fn try_into_mailbox(
         &self,
+        signer: Option<Signers>,
         metrics: &CoreMetrics,
     ) -> eyre::Result<Box<dyn Mailbox>> {
-        self.try_into_contract(
-            signer,
-            metrics,
-            MailboxBuilder {},
-            self.addresses.mailbox.clone(),
-        )
-        .await
-    }
-
-    async fn build<B: MakeableWithProvider + Sync>(
-        &self,
-        address: &str,
+        let address = &self.addresses.mailbox;
+        let builder = MailboxBuilder {};
+        self.build(address, signer, metrics, self.metrics_conf(), builder)
+            .await
+            .context("Building outbox")
+    }
+    
+    /// Try to convert the chain setting into an interchain gas paymaster contract
+    pub async fn try_into_interchain_gas_paymaster(
+        &self,
         signer: Option<Signers>,
         metrics: &CoreMetrics,
     ) -> eyre::Result<Box<dyn InterchainGasPaymaster>> {
-        self.try_into_contract(
-            signer,
-            metrics,
-            InterchainGasPaymasterBuilder {},
-            self.addresses.interchain_gas_paymaster.clone(),
-        )
-        .await
+        let address = &&self.addresses.interchain_gas_paymaster;
+        let builder = InterchainGasPaymasterBuilder {};
+        self.build(address, signer, metrics, self.metrics_conf(), builder)
+            .await
+            .context("Building igp")
     }
 
     /// Try to convert the chain setting into a Multisig Ism contract
@@ -197,38 +189,11 @@
         signer: Option<Signers>,
         metrics: &CoreMetrics,
     ) -> eyre::Result<Box<dyn MultisigIsm>> {
-        self.try_into_contract(
-            signer,
-            metrics,
-            MultisigIsmBuilder {},
-            self.addresses.multisig_ism.clone(),
-        )
-        .await
-    }
-
-    /// Try to convert the chain setting into a contract
-    async fn try_into_contract<T: MakeableWithProvider>(
-        &self,
-        signer: Option<Signers>,
-        metrics: &CoreMetrics,
-        builder: T,
-        address: String,
-    ) -> eyre::Result<T::Output> {
-        match &self.chain {
-            ChainConf::Ethereum(conf) => Ok(builder
-                .make_with_connection(
-                    conf.clone(),
-                    &ContractLocator {
-                        chain_name: self.name.clone(),
-                        domain: self.domain.parse().expect("invalid uint"),
-                        address: address.parse::<ethers::types::Address>()?.into(),
-                    },
-                    signer,
-                    Some(|| metrics.json_rpc_client_metrics()),
-                    Some((metrics.provider_metrics(), self.metrics_conf())),
-                )
-                .await?),
-        }
+        let address = &&self.addresses.multisig_ism;
+        let builder = MultisigIsmBuilder {};
+        self.build(address, signer, metrics, self.metrics_conf(), builder)
+            .await
+            .context("Building multisig ISM")
     }
 
     /// Get a clone of the metrics conf with correctly configured contract
@@ -262,4 +227,31 @@
         }
         cfg
     }
+
+    async fn build<B: MakeableWithProvider + Sync>(
+        &self,
+        address: &str,
+        signer: Option<Signers>,
+        metrics: &CoreMetrics,
+        metrics_conf: PrometheusMiddlewareConf,
+        builder: B,
+    ) -> eyre::Result<B::Output> {
+        match &self.chain {
+            ChainConf::Ethereum(conf) => {
+                builder
+                    .make_with_connection(
+                        conf.clone(),
+                        &ContractLocator {
+                            chain_name: self.name.clone(),
+                            domain: self.domain.parse().expect("invalid uint"),
+                            address: address.parse::<ethers::types::Address>()?.into(),
+                        },
+                        signer,
+                        Some(|| metrics.json_rpc_client_metrics()),
+                        Some((metrics.provider_metrics(), metrics_conf)),
+                    )
+                    .await
+            }
+        }
+    }
 }