--- conflicted
+++ resolved
@@ -162,17 +162,9 @@
         "HYP_BASE_CHAINS_TEST3_CONNECTION_URL" => "http://127.0.0.1:8545",
         "HYP_BASE_METRICS" => "9092",
         "HYP_BASE_DB" => relayer_db.to_str().unwrap(),
-<<<<<<< HEAD
-        "HYP_BASE_CHAINS_TEST1_SIGNER_KEY" => "ac0974bec39a17e36ba4a6b4d238ff944bacb478cbed5efcae784d7bf4f2ff80", // anvil account 0
-        "HYP_BASE_CHAINS_TEST2_SIGNER_KEY" => "59c6995e998f97a5a0044966f0945389dc9e86dae88c7a8412f4603b6b78690d", // anvil account 1
-        "HYP_RELAYER_ORIGINCHAINNAME" => "test1",
-        "HYP_RELAYER_DESTINATIONCHAINNAMES" => "test2,test3",
-        "HYP_RELAYER_WHITELIST" => r#"[{"senderAddress": "*", "destinationDomain": [13372, 13373], "recipientAddress": "*"}]"#,
-=======
         "HYP_BASE_CHAINS_TEST1_SIGNER_KEY" => RELAYER_KEYS[0],
         "HYP_BASE_CHAINS_TEST2_SIGNER_KEY" => RELAYER_KEYS[1],
         "HYP_BASE_RELAYCHAINS" => "invalidchain,otherinvalid",
->>>>>>> 6d8b5aab
         "HYP_RELAYER_ALLOWLOCALCHECKPOINTSYNCERS" => "true",
     };
 
@@ -180,27 +172,6 @@
     let relayer_args = [
         "--chains.test1.connection.urls=\"http://127.0.0.1:8545,http://127.0.0.1:8545,http://127.0.0.1:8545\"",
         // default is used for TEST3
-<<<<<<< HEAD
-        "--defaultSigner.key", "5de4111afa1a4b94908f83103eb1f1706367c2e68ca870fc3fb9a804cdab365a", // anvil account 2
-        "--originChainName=test1",
-    ];
-
-    let validator_env = hashmap! {
-        "HYP_BASE_CHAINS_TEST1_CONNECTION_URLS" => "http://127.0.0.1:8545,http://127.0.0.1:8545,http://127.0.0.1:8545",
-        "HYP_BASE_CHAINS_TEST1_CONNECTION_TYPE" => "httpQuorum",
-        "HYP_BASE_CHAINS_TEST2_CONNECTION_URLS" => "http://127.0.0.1:8545,http://127.0.0.1:8545,http://127.0.0.1:8545",
-        "HYP_BASE_CHAINS_TEST2_CONNECTION_TYPE" => "httpFallback",
-        "HYP_BASE_CHAINS_TEST3_CONNECTION_URLS" => "http://127.0.0.1:8545",
-        "HYP_BASE_METRICS" => "9091",
-        "HYP_BASE_DB" => validator_db.to_str().unwrap(),
-        "HYP_VALIDATOR_ORIGINCHAINNAME" => "test1",
-        "HYP_VALIDATOR_VALIDATOR_KEY" => "7c852118294e51e653712a81e05800f419141751be58f605c371e15141b007a6", // anvil account 3
-        "HYP_VALIDATOR_REORGPERIOD" => "0",
-        "HYP_VALIDATOR_INTERVAL" => "5",
-        "HYP_VALIDATOR_CHECKPOINTSYNCER_TYPE" => "localStorage",
-        "HYP_VALIDATOR_CHECKPOINTSYNCER_PATH" => checkpoints_dir.path().to_str().unwrap(),
-    };
-=======
         "--defaultSigner.key", RELAYER_KEYS[2],
         "--relayChains=test1,test2,test3",
     ];
@@ -224,28 +195,10 @@
             "HYP_VALIDATOR_CHECKPOINTSYNCER_PATH" => checkpoints_dirs[i].path().to_str().unwrap(),
         }
     }).collect();
->>>>>>> 6d8b5aab
 
     if !log_all {
         println!("Logs in {}", log_dir.display());
     }
-<<<<<<< HEAD
-    println!("Signed checkpoints in {}", checkpoints_dir.path().display());
-    println!("Relayer DB in {}", relayer_db.display());
-    println!("Validator DB in {}", validator_db.display());
-
-    println!("Building typescript...");
-    build_cmd(&["yarn", "install"], &build_log, log_all, Some("../"));
-    build_cmd(&["yarn", "clean"], &build_log, log_all, Some("../"));
-    build_cmd(&["yarn", "build"], &build_log, log_all, Some("../"));
-
-    println!("Building relayer...");
-    build_cmd(
-        &["cargo", "build", "--bin", "relayer"],
-        &build_log,
-        log_all,
-        None,
-=======
     println!(
         "Signed checkpoints in {}",
         checkpoints_dirs
@@ -253,19 +206,9 @@
             .map(|d| d.path().display().to_string())
             .collect::<Vec<_>>()
             .join(", ")
->>>>>>> 6d8b5aab
     );
     println!("Relayer DB in {}", relayer_db.display());
 
-<<<<<<< HEAD
-    println!("Building validator...");
-    build_cmd(
-        &["cargo", "build", "--bin", "validator"],
-        &build_log,
-        log_all,
-        None,
-    );
-=======
     let build_cmd = {
         let build_log = make_static(build_log.to_str().unwrap().into());
         move |cmd, path| build_cmd(cmd, build_log, log_all, path)
@@ -298,7 +241,6 @@
         build_cmd(&["yarn", "clean"], Some("../"));
     }
     build_cmd(&["yarn", "build"], Some("../"));
->>>>>>> 6d8b5aab
 
     let mut state = State::default();
     println!("Launching anvil...");
@@ -322,31 +264,10 @@
     sleep(Duration::from_secs(10));
 
     println!("Deploying hyperlane ism contracts...");
-<<<<<<< HEAD
-    let status = Command::new("yarn")
-        .arg("deploy-ism")
-        .current_dir("../typescript/infra")
-        .stdout(Stdio::null())
-        .status()
-        .expect("Failed to deploy ism contracts")
-        .success();
-    assert!(status, "Failed to deploy ism contracts");
-
-    println!("Rebuilding sdk...");
-    let status = Command::new("yarn")
-        .arg("build")
-        .current_dir("../typescript/sdk")
-        .stdout(Stdio::null())
-        .status()
-        .expect("Failed to rebuild sdk")
-        .success();
-    assert!(status, "Failed to rebuild sdk");
-=======
     build_cmd(&["yarn", "deploy-ism"], Some("../typescript/infra"));
 
     println!("Rebuilding sdk...");
     build_cmd(&["yarn", "build"], Some("../typescript/sdk"));
->>>>>>> 6d8b5aab
 
     println!("Deploying hyperlane core contracts...");
     build_cmd(&["yarn", "deploy-core"], Some("../typescript/infra"));
@@ -397,62 +318,6 @@
     }));
     state.relayer = Some(relayer);
 
-<<<<<<< HEAD
-    println!("Spawning validator...");
-    let mut validator = Command::new("target/debug/validator")
-        .stdout(Stdio::piped())
-        .stderr(Stdio::piped())
-        .envs(&common_env)
-        .envs(&validator_env)
-        .spawn()
-        .expect("Failed to start validator");
-    let validator_stdout = validator.stdout.take().unwrap();
-    state.watchers.push(spawn(move || {
-        if log_all {
-            prefix_log(validator_stdout, "VAL")
-        } else {
-            inspect_and_write_to_file(validator_stdout, validator_stdout_log, &["ERROR"])
-        }
-    }));
-    let validator_stderr = validator.stderr.take().unwrap();
-    state.watchers.push(spawn(move || {
-        if log_all {
-            prefix_log(validator_stderr, "VAL")
-        } else {
-            inspect_and_write_to_file(validator_stderr, validator_stderr_log, &[])
-        }
-    }));
-    state.validator = Some(validator);
-
-    // Rebuild the SDK to pick up the deployed contracts
-    println!("Rebuilding sdk...");
-    build_cmd(
-        &["yarn", "build"],
-        &build_log,
-        log_all,
-        Some("../typescript/sdk"),
-    );
-
-    // Register the validator announcement
-    println!("Announcing validator...");
-    let mut announce = Command::new("yarn");
-    let location = format!("file://{}", checkpoints_dir.path().to_str().unwrap());
-    announce.arg("ts-node");
-    announce.args([
-        "scripts/announce-validators.ts",
-        "--environment",
-        "test",
-        "--location",
-        &location,
-        "--chain",
-        "test1",
-    ]);
-    announce
-        .current_dir("../typescript/infra")
-        .stdout(Stdio::piped())
-        .spawn()
-        .expect("Failed to announce validator");
-=======
     for (i, validator_env) in validator_envs.iter().enumerate() {
         println!("Spawning validator for test{}", 1 + i);
         let mut validator = Command::new("target/debug/validator")
@@ -483,7 +348,6 @@
         }));
         state.validators.push(validator);
     }
->>>>>>> 6d8b5aab
 
     println!("Setup complete! Agents running in background...");
     println!("Ctrl+C to end execution...");
