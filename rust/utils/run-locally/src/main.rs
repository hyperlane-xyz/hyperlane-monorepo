--- conflicted
+++ resolved
@@ -36,15 +36,9 @@
 
 /// These private keys are from hardhat/anvil's testing accounts.
 const RELAYER_KEYS: &[&str] = &[
-<<<<<<< HEAD
-    "47e179ec197488593b187f80a00eb0da91f1b9d0b13f8733639f19c30a34926a",
-    "8b3a350cf5c34c9194ca85829a2df0ec3153be0318b5e2d3348e872092edffba",
-    "92db14e403b83dfe3df233f83dfa3a0d7096f21ca9b0d6d6b8d88b2b4ec1564e",
-=======
     "0x2a871d0798f97d79848a013d4936a73bf4cc922c825d33c1cf7073dff6d409c6",
     "0xdbda1821b80551c9d65939329250298aa3472ba22feea921c0cf5d620ea67b97",
     "0x4bbbf85ce3377467afe5d46f804f221813b2bb87f24d81f60f1fcdbf7cbf4356",
->>>>>>> 63562c72
 ];
 /// These private keys are from hardhat/anvil's testing accounts.
 /// These must be consistent with the ISM config for the test.
@@ -155,20 +149,7 @@
         fs::create_dir_all(&log_dir).expect("Failed to make log dir");
     }
     let build_log = concat_path(&log_dir, "build.log");
-<<<<<<< HEAD
     let node_log = concat_path(&log_dir, "node.stdout.log");
-    let relayer_stdout_log = concat_path(&log_dir, "relayer.stdout.log");
-    let relayer_stderr_log = concat_path(&log_dir, "relayer.stderr.log");
-    let validator_stdout_logs = (1..=3)
-        .map(|i| concat_path(&log_dir, format!("validator{i}.stdout.log")))
-        .collect::<Vec<_>>();
-    let validator_stderr_logs = (1..=3)
-        .map(|i| concat_path(&log_dir, format!("validator{i}.stderr.log")))
-        .collect::<Vec<_>>();
-    let kathy_log = concat_path(&log_dir, "kathy.stdout.log");
-=======
-    let hardhat_log = concat_path(&log_dir, "hardhat.stdout.log");
->>>>>>> 63562c72
 
     let checkpoints_dirs = (0..3).map(|_| tempdir().unwrap()).collect::<Vec<_>>();
     let rocks_db_dir = tempdir().unwrap();
@@ -315,18 +296,11 @@
     build_cmd(&["yarn", "build:e2e"], Some("../"), None);
 
     let mut state = State::default();
-<<<<<<< HEAD
+    state.build_log = build_log;
+    state.log_all = log_all;
+    
     println!("Launching anvil...");
     let mut node = Command::new("anvil");
-=======
-    state.build_log = build_log;
-    state.log_all = log_all;
-
-    println!("Launching hardhat...");
-    let mut node = Command::new("yarn");
-    node.args(["hardhat", "node"])
-        .current_dir("../typescript/infra");
->>>>>>> 63562c72
     if log_all {
         // TODO: should we log this? It seems way too verbose to be useful
         // node.stdout(Stdio::piped());
