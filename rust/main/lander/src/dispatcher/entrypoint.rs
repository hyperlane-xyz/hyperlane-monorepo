--- conflicted
+++ resolved
@@ -96,16 +96,12 @@
         transaction::*,
     };
 
-    type PayloadMap = Arc<Mutex<HashMap<PayloadId, FullPayload>>>;
+    type PayloadMap = Arc<Mutex<HashMap<PayloadUuid, FullPayload>>>;
 
     pub struct DbState {
         // need arcmutex for interior mutability
-<<<<<<< HEAD
-        payloads: Arc<Mutex<HashMap<PayloadId, FullPayload>>>,
-        transactions: Arc<Mutex<HashMap<TransactionId, Transaction>>>,
-=======
         payloads: Arc<Mutex<HashMap<PayloadUuid, FullPayload>>>,
->>>>>>> 2c7f387f
+        transactions: Arc<Mutex<HashMap<TransactionUuid, Transaction>>>,
     }
 
     impl DbState {
@@ -117,191 +113,68 @@
         }
     }
 
-<<<<<<< HEAD
     mockall::mock! {
         pub Db {}
 
         #[async_trait]
         impl PayloadDb for Db {
-            async fn retrieve_payload_by_id(&self, id: &PayloadId) -> DbResult<Option<FullPayload>>;
-            async fn store_payload_by_id(&self, payload: &FullPayload) -> DbResult<()>;
-            async fn store_tx_id_by_payload_id(
-                &self,
-                payload_id: &PayloadId,
-                tx_id: &TransactionId,
-            ) -> DbResult<()>;
-            async fn retrieve_tx_id_by_payload_id(
-                &self,
-                payload_id: &PayloadId,
-            ) -> DbResult<Option<TransactionId>>;
-            async fn retrieve_payload_index_by_id(
-                &self,
-                payload_id: &PayloadId,
+            async fn retrieve_payload_by_uuid(&self, id: &PayloadUuid) -> DbResult<Option<FullPayload>>;
+            async fn store_payload_by_uuid(&self, payload: &FullPayload) -> DbResult<()>;
+            async fn store_tx_uuid_by_payload_uuid(
+                &self,
+                payload_uuid: &PayloadUuid,
+                tx_uuid: &TransactionUuid,
+            ) -> DbResult<()>;
+            async fn retrieve_tx_uuid_by_payload_uuid(
+                &self,
+                payload_uuid: &PayloadUuid,
+            ) -> DbResult<Option<TransactionUuid>>;
+            async fn retrieve_payload_index_by_uuid(
+                &self,
+                payload_uuid: &PayloadUuid,
             ) -> DbResult<Option<u32>>;
-            async fn store_payload_id_by_index(
-                &self,
-                index: u32,
-                payload_id: &PayloadId,
-            ) -> DbResult<()>;
-            async fn retrieve_payload_id_by_index(&self, index: u32) -> DbResult<Option<PayloadId>>;
+            async fn store_payload_uuid_by_index(
+                &self,
+                index: u32,
+                payload_uuid: &PayloadUuid,
+            ) -> DbResult<()>;
+            async fn retrieve_payload_uuid_by_index(&self, index: u32) -> DbResult<Option<PayloadUuid>>;
             async fn store_highest_payload_index(&self, index: u32) -> DbResult<()>;
             async fn retrieve_highest_payload_index(&self) -> DbResult<u32>;
-            async fn store_payload_index_by_id(
-                &self,
-                index: u32,
-                payload_id: &PayloadId,
+            async fn store_payload_index_by_uuid(
+                &self,
+                index: u32,
+                payload_uuid: &PayloadUuid,
             ) -> DbResult<()>;
         }
 
         #[async_trait]
         impl TransactionDb for Db {
-            async fn retrieve_transaction_by_id(
-                &self,
-                id: &TransactionId,
+            async fn retrieve_transaction_by_uuid(
+                &self,
+                id: &TransactionUuid,
             ) -> DbResult<Option<Transaction>>;
-            async fn store_transaction_by_id(&self, tx: &Transaction) -> DbResult<()>;
-            async fn retrieve_transaction_id_by_index(
-                &self,
-                index: u32,
-            ) -> DbResult<Option<TransactionId>>;
+            async fn store_transaction_by_uuid(&self, tx: &Transaction) -> DbResult<()>;
+            async fn retrieve_transaction_uuid_by_index(
+                &self,
+                index: u32,
+            ) -> DbResult<Option<TransactionUuid>>;
             async fn store_highest_transaction_index(&self, index: u32) -> DbResult<()>;
             async fn retrieve_highest_transaction_index(&self) -> DbResult<u32>;
-            async fn store_transaction_id_by_index(
-                &self,
-                index: u32,
-                tx_id: &TransactionId,
-            ) -> DbResult<()>;
-            async fn retrieve_transaction_index_by_id(
-                &self,
-                id: &TransactionId,
+            async fn store_transaction_uuid_by_index(
+                &self,
+                index: u32,
+                tx_uuid: &TransactionUuid,
+            ) -> DbResult<()>;
+            async fn retrieve_transaction_index_by_uuid(
+                &self,
+                id: &TransactionUuid,
             ) -> DbResult<Option<u32>>;
-            async fn store_transaction_index_by_id(
-                &self,
-                index: u32,
-                tx_id: &TransactionId,
-            ) -> DbResult<()>;
-=======
-    #[async_trait]
-    impl PayloadDb for MockDb {
-        async fn retrieve_payload_by_uuid(
-            &self,
-            payload_uuid: &PayloadUuid,
-        ) -> DbResult<Option<FullPayload>> {
-            Ok(self.payloads.lock().unwrap().get(payload_uuid).cloned())
-        }
-
-        async fn store_payload_by_uuid(&self, payload: &FullPayload) -> DbResult<()> {
-            self.payloads
-                .lock()
-                .unwrap()
-                .insert(payload.uuid().clone(), payload.clone());
-            Ok(())
-        }
-
-        async fn store_tx_uuid_by_payload_uuid(
-            &self,
-            _payload_uuid: &PayloadUuid,
-            _tx_uuid: &TransactionUuid,
-        ) -> DbResult<()> {
-            todo!()
-        }
-
-        async fn retrieve_tx_uuid_by_payload_uuid(
-            &self,
-            _payload_uuid: &PayloadUuid,
-        ) -> DbResult<Option<TransactionUuid>> {
-            todo!()
-        }
-
-        async fn retrieve_payload_index_by_uuid(
-            &self,
-            _payload_uuid: &PayloadUuid,
-        ) -> DbResult<Option<u32>> {
-            todo!()
-        }
-
-        async fn store_payload_uuid_by_index(
-            &self,
-            _index: u32,
-            _payload_uuid: &PayloadUuid,
-        ) -> DbResult<()> {
-            todo!()
-        }
-
-        async fn retrieve_payload_uuid_by_index(
-            &self,
-            _index: u32,
-        ) -> DbResult<Option<PayloadUuid>> {
-            todo!()
-        }
-
-        async fn store_highest_index(&self, _index: u32) -> DbResult<()> {
-            todo!()
-        }
-
-        async fn retrieve_highest_index(&self) -> DbResult<u32> {
-            todo!()
-        }
-
-        async fn store_payload_index_by_uuid(
-            &self,
-            _index: u32,
-            _payload_uuid: &PayloadUuid,
-        ) -> DbResult<()> {
-            todo!()
-        }
-    }
-
-    #[async_trait]
-    impl TransactionDb for MockDb {
-        async fn retrieve_transaction_by_uuid(
-            &self,
-            _tx_uuid: &TransactionUuid,
-        ) -> DbResult<Option<Transaction>> {
-            unimplemented!()
-        }
-
-        async fn store_transaction_by_uuid(&self, _tx: &Transaction) -> DbResult<()> {
-            unimplemented!()
-        }
-
-        async fn retrieve_transaction_uuid_by_index(
-            &self,
-            _index: u32,
-        ) -> DbResult<Option<TransactionUuid>> {
-            todo!()
-        }
-
-        async fn store_highest_index(&self, _index: u32) -> DbResult<()> {
-            todo!()
-        }
-
-        async fn retrieve_highest_index(&self) -> DbResult<u32> {
-            todo!()
-        }
-
-        async fn store_transaction_uuid_by_index(
-            &self,
-            _index: u32,
-            _tx_uuid: &TransactionUuid,
-        ) -> DbResult<()> {
-            todo!()
-        }
-
-        async fn retrieve_transaction_index_by_uuid(
-            &self,
-            _tx_uuid: &TransactionUuid,
-        ) -> DbResult<Option<u32>> {
-            todo!()
-        }
-
-        async fn store_transaction_index_by_uuid(
-            &self,
-            _index: u32,
-            _tx_uuid: &TransactionUuid,
-        ) -> DbResult<()> {
-            todo!()
->>>>>>> 2c7f387f
+            async fn store_transaction_index_by_uuid(
+                &self,
+                index: u32,
+                tx_uuid: &TransactionUuid,
+            ) -> DbResult<()>;
         }
     }
 
@@ -348,7 +221,7 @@
         let mut db = MockDb::new();
         let db_state = Arc::new(Mutex::new(DbState::new()));
         let state_for_write = Arc::clone(&db_state);
-        db.expect_store_payload_by_id()
+        db.expect_store_payload_by_uuid()
             .withf(move |payload| {
                 state_for_write
                     .lock()
@@ -356,12 +229,12 @@
                     .payloads
                     .lock()
                     .unwrap()
-                    .insert(payload.id().clone(), payload.clone());
+                    .insert(payload.uuid().clone(), payload.clone());
                 true
             })
             .returning(|_| Ok(()));
         let state_for_read = Arc::clone(&db_state);
-        db.expect_retrieve_payload_by_id().returning(move |id| {
+        db.expect_retrieve_payload_by_uuid().returning(move |id| {
             Ok(state_for_read
                 .lock()
                 .unwrap()
