// TODO: re-enable clippy warnings
#![allow(dead_code)]

use std::io::Write;

use async_trait::async_trait;
use eyre::eyre;
use hyperlane_base::db::{DbError, DbResult, HyperlaneRocksDB};
use hyperlane_core::{identifiers::UniqueIdentifier, Decode, Encode, HyperlaneProtocolError};
use tracing::debug;

use crate::{
    payload::{self, FullPayload, PayloadStatus, PayloadUuid},
    transaction::TransactionUuid,
};

const PAYLOAD_BY_UUID_STORAGE_PREFIX: &str = "payload_by_uuid_";
const TRANSACTION_UUID_BY_PAYLOAD_UUID_STORAGE_PREFIX: &str = "transaction_uuid_by_payload_uuid_";
const PAYLOAD_INDEX_BY_UUID_STORAGE_PREFIX: &str = "payload_index_by_uuid_";
const PAYLOAD_UUID_BY_INDEX_STORAGE_PREFIX: &str = "payload_uuid_by_index_";
const HIGHEST_PAYLOAD_INDEX_STORAGE_PREFIX: &str = "highest_payload_index_";

#[async_trait]
pub trait PayloadDb: Send + Sync {
    /// Retrieve a payload by its unique ID
    async fn retrieve_payload_by_uuid(
        &self,
        payload_uuid: &PayloadUuid,
    ) -> DbResult<Option<FullPayload>>;

    /// Store a payload by its unique ID
    async fn store_payload_by_uuid(&self, payload: &FullPayload) -> DbResult<()>;

    /// Retrieve a payload index by its unique ID
    async fn retrieve_payload_index_by_uuid(
        &self,
        payload_uuid: &PayloadUuid,
    ) -> DbResult<Option<u32>>;

    /// Store a payload index by the payload's unique ID
    async fn store_payload_index_by_uuid(
        &self,
        index: u32,
        payload_uuid: &PayloadUuid,
    ) -> DbResult<()>;

    /// Retrieve a payload's unique ID by its index
    async fn retrieve_payload_uuid_by_index(&self, index: u32) -> DbResult<Option<PayloadUuid>>;

    /// Store a payload's unique ID by the payload's index
    async fn store_payload_uuid_by_index(
        &self,
        index: u32,
        payload_uuid: &PayloadUuid,
    ) -> DbResult<()>;

    /// Retrieve a payload by its index
    async fn retrieve_payload_by_index(&self, index: u32) -> DbResult<Option<FullPayload>> {
        let payload_uuid = self.retrieve_payload_uuid_by_index(index).await?;
        if let Some(payload_uuid) = payload_uuid {
            self.retrieve_payload_by_uuid(&payload_uuid).await
        } else {
            Ok(None)
        }
    }

    /// Store the highest payload index
    async fn store_highest_payload_index(&self, index: u32) -> DbResult<()>;

    /// Retrieve the highest payload index
    async fn retrieve_highest_payload_index(&self) -> DbResult<u32>;

    /// Set the status of a payload by its unique ID. Performs one read (to first fetch the full payload) and one write.
    async fn store_new_payload_status(
        &self,
        payload_uuid: &PayloadUuid,
        new_status: PayloadStatus,
    ) -> DbResult<()> {
        if let Some(mut payload) = self.retrieve_payload_by_uuid(payload_uuid).await? {
            payload.status = new_status;
            self.store_payload_by_uuid(&payload).await?;
        } else {
            return Err(DbError::Other(format!(
                "Payload with UUID {:?} not found",
                payload_uuid
            )));
        }
        Ok(())
    }

    async fn store_tx_uuid_by_payload_uuid(
        &self,
        payload_uuid: &PayloadUuid,
        tx_uuid: &TransactionUuid,
    ) -> DbResult<()>;

    async fn retrieve_tx_uuid_by_payload_uuid(
        &self,
        payload_uuid: &PayloadUuid,
    ) -> DbResult<Option<TransactionUuid>>;
}

#[async_trait]
impl PayloadDb for HyperlaneRocksDB {
    async fn retrieve_payload_by_uuid(
        &self,
        payload_uuid: &PayloadUuid,
    ) -> DbResult<Option<FullPayload>> {
        self.retrieve_value_by_key(PAYLOAD_BY_UUID_STORAGE_PREFIX, payload_uuid)
    }

    async fn store_payload_by_uuid(&self, payload: &FullPayload) -> DbResult<()> {
        if self
            .retrieve_payload_index_by_uuid(payload.uuid())
            .await?
            .is_none()
        {
            let highest_index = self.retrieve_highest_payload_index().await?;
            let payload_index = highest_index + 1;
            self.store_highest_payload_index(payload_index).await?;
<<<<<<< HEAD
            self.store_payload_index_by_id(payload_index, payload.id())
=======
            self.store_payload_index_by_uuid(payload_index, payload.uuid())
>>>>>>> 9284dd1b
                .await?;
            self.store_payload_uuid_by_index(payload_index, payload.uuid())
                .await?;
            debug!(
                ?payload,
                index = payload_index,
                "Updated highest index for incoming payload"
            );
        } else {
            debug!(
                payload_uuid = ?payload.uuid(),
                "Payload with UUID already exists, not updating index",
            );
        }
        self.store_value_by_key(PAYLOAD_BY_UUID_STORAGE_PREFIX, payload.uuid(), payload)
    }

    async fn retrieve_payload_index_by_uuid(
        &self,
        payload_uuid: &PayloadUuid,
    ) -> DbResult<Option<u32>> {
        self.retrieve_value_by_key(PAYLOAD_INDEX_BY_UUID_STORAGE_PREFIX, payload_uuid)
    }

    async fn store_payload_index_by_uuid(
        &self,
        index: u32,
        payload_uuid: &PayloadUuid,
    ) -> DbResult<()> {
        self.store_value_by_key(PAYLOAD_INDEX_BY_UUID_STORAGE_PREFIX, payload_uuid, &index)
    }

    async fn retrieve_payload_uuid_by_index(&self, index: u32) -> DbResult<Option<PayloadUuid>> {
        self.retrieve_value_by_key(PAYLOAD_UUID_BY_INDEX_STORAGE_PREFIX, &index)
    }

    async fn store_payload_uuid_by_index(
        &self,
        index: u32,
        payload_uuid: &PayloadUuid,
    ) -> DbResult<()> {
        self.store_value_by_key(PAYLOAD_UUID_BY_INDEX_STORAGE_PREFIX, &index, payload_uuid)
    }

    async fn store_highest_payload_index(&self, index: u32) -> DbResult<()> {
        // There's no unit struct Encode/Decode impl, so just use `bool` and always use the `Default::default()` key
        self.store_value_by_key(
            HIGHEST_PAYLOAD_INDEX_STORAGE_PREFIX,
            &bool::default(),
            &index,
        )
    }

    async fn retrieve_highest_payload_index(&self) -> DbResult<u32> {
        // return the default value (0) if no index has been stored yet
        self.retrieve_value_by_key(HIGHEST_PAYLOAD_INDEX_STORAGE_PREFIX, &bool::default())
            .map(|index: Option<u32>| index.unwrap_or_default())
    }

    async fn store_tx_uuid_by_payload_uuid(
        &self,
        payload_uuid: &PayloadUuid,
        tx_uuid: &TransactionUuid,
    ) -> DbResult<()> {
        self.store_value_by_key(
            TRANSACTION_UUID_BY_PAYLOAD_UUID_STORAGE_PREFIX,
            payload_uuid,
            tx_uuid,
        )
    }

    async fn retrieve_tx_uuid_by_payload_uuid(
        &self,
        payload_uuid: &PayloadUuid,
    ) -> DbResult<Option<TransactionUuid>> {
        self.retrieve_value_by_key(
            TRANSACTION_UUID_BY_PAYLOAD_UUID_STORAGE_PREFIX,
            payload_uuid,
        )
    }
}

impl Encode for FullPayload {
    fn write_to<W>(&self, writer: &mut W) -> std::io::Result<usize>
    where
        W: Write,
    {
        // Serialize to JSON and write to the writer, to avoid having to implement the encoding manually
        let serialized = serde_json::to_vec(self)
            .map_err(|_| std::io::Error::new(std::io::ErrorKind::Other, "Failed to serialize"))?;
        writer.write(&serialized)
    }
}

impl Decode for FullPayload {
    fn read_from<R>(reader: &mut R) -> Result<Self, HyperlaneProtocolError>
    where
        R: std::io::Read,
        Self: Sized,
    {
        // Deserialize from JSON and read from the reader, to avoid having to implement the encoding / decoding manually
        serde_json::from_reader(reader).map_err(|err| {
            HyperlaneProtocolError::IoError(std::io::Error::new(
                std::io::ErrorKind::Other,
                format!("Failed to deserialize. Error: {}", err),
            ))
        })
    }
}

#[cfg(test)]
mod tests {
    use std::sync::Arc;

    use hyperlane_base::db::{HyperlaneRocksDB, DB};
    use hyperlane_core::KnownHyperlaneDomain;

    use crate::{
        payload::{FullPayload, PayloadStatus},
        transaction::TransactionStatus,
    };

    use super::PayloadDb;

    fn tmp_db() -> Arc<dyn PayloadDb> {
        let temp_dir = tempfile::tempdir().unwrap();
        let db = DB::from_path(temp_dir.path()).unwrap();
        let domain = KnownHyperlaneDomain::Arbitrum.into();
        let rocksdb = Arc::new(HyperlaneRocksDB::new(&domain, db));
        rocksdb
    }

    #[tokio::test]
    async fn test_index_is_set_correctly() {
        let num_payloads = 10;
        let db = tmp_db();

        for i in 0..num_payloads {
            let mut payload = FullPayload::random();

            // storing to this new payload UUID for the first time should create a new
            // highest index
            db.store_payload_by_uuid(&payload).await.unwrap();
            let expected_payload_index = (i + 1) as u32;
            let retrieved_payload = db
                .retrieve_payload_by_index(expected_payload_index)
                .await
                .unwrap()
                .unwrap();
            assert_eq!(retrieved_payload, payload);
            let highest_index = db.retrieve_highest_payload_index().await.unwrap();
            assert_eq!(highest_index, expected_payload_index);

            // storing to this payload UUID again should not create a new highest index
            payload.status = PayloadStatus::InTransaction(TransactionStatus::PendingInclusion);
            db.store_payload_by_uuid(&payload).await.unwrap();
            let retrieved_payload = db
                .retrieve_payload_by_index(expected_payload_index)
                .await
                .unwrap()
                .unwrap();
            assert_eq!(retrieved_payload, payload);
            let highest_index = db.retrieve_highest_payload_index().await.unwrap();
            assert_eq!(highest_index, expected_payload_index);
        }
    }
}<|MERGE_RESOLUTION|>--- conflicted
+++ resolved
@@ -118,11 +118,7 @@
             let highest_index = self.retrieve_highest_payload_index().await?;
             let payload_index = highest_index + 1;
             self.store_highest_payload_index(payload_index).await?;
-<<<<<<< HEAD
-            self.store_payload_index_by_id(payload_index, payload.id())
-=======
             self.store_payload_index_by_uuid(payload_index, payload.uuid())
->>>>>>> 9284dd1b
                 .await?;
             self.store_payload_uuid_by_index(payload_index, payload.uuid())
                 .await?;
