use std::collections::{HashMap, VecDeque};
use std::future::Future;
use std::sync::Arc;
use std::time::Duration;

use derive_new::new;
use eyre::{eyre, Result};
use futures_util::future::try_join_all;
use tokio::sync::{mpsc, Mutex};
use tokio::time::sleep;
use tracing::{error, info, info_span, instrument, warn, Instrument};

use crate::{
    dispatcher::stages::utils::update_tx_status,
    error::LanderError,
    payload::{DropReason as PayloadDropReason, FullPayload, PayloadStatus},
    transaction::{DropReason as TxDropReason, Transaction, TransactionStatus, TransactionUuid},
};

use super::{utils::call_until_success_or_nonretryable_error, DispatcherState};

#[cfg(test)]
pub mod tests;

pub type InclusionStagePool = Arc<Mutex<HashMap<TransactionUuid, Transaction>>>;

pub const STAGE_NAME: &str = "InclusionStage";

pub struct InclusionStage {
    pub(crate) pool: InclusionStagePool,
    tx_receiver: mpsc::Receiver<Transaction>,
    finality_stage_sender: mpsc::Sender<Transaction>,
    state: DispatcherState,
    domain: String,
}

impl InclusionStage {
    pub fn new(
        tx_receiver: mpsc::Receiver<Transaction>,
        finality_stage_sender: mpsc::Sender<Transaction>,
        state: DispatcherState,
        domain: String,
    ) -> Self {
        Self {
            pool: Arc::new(Mutex::new(HashMap::new())),
            tx_receiver,
            finality_stage_sender,
            state,
            domain,
        }
    }

    pub async fn run(self) {
        let InclusionStage {
            pool,
            tx_receiver,
            finality_stage_sender,
            state,
            domain,
        } = self;
        let futures = vec![
            tokio::spawn(
                Self::receive_txs(tx_receiver, pool.clone(), state.clone(), domain.clone())
                    .instrument(info_span!("receive_txs")),
            ),
            tokio::spawn(
                Self::process_txs(pool, finality_stage_sender, state, domain)
                    .instrument(info_span!("process_txs")),
            ),
        ];
        if let Err(err) = try_join_all(futures).await {
            error!(
                error=?err,
                "Inclusion stage future panicked"
            );
        }
    }

    async fn receive_txs(
        mut building_stage_receiver: mpsc::Receiver<Transaction>,
        pool: InclusionStagePool,
        state: DispatcherState,
        domain: String,
    ) -> Result<(), LanderError> {
        loop {
            state
                .metrics
                .update_liveness_metric(format!("{}::receive_txs", STAGE_NAME).as_str(), &domain);
            if let Some(tx) = building_stage_receiver.recv().await {
                // the lock is held until the metric is updated, to prevent race conditions
                let mut pool_lock = pool.lock().await;
                let pool_len = pool_lock.len();
                pool_lock.insert(tx.uuid.clone(), tx.clone());
                info!(?tx, "Received transaction");
                state
                    .metrics
                    .update_queue_length_metric(STAGE_NAME, pool_len as u64, &domain);
            } else {
                error!("Building stage channel closed");
                return Err(LanderError::ChannelClosed);
            }
        }
    }

    async fn process_txs(
        pool: InclusionStagePool,
        finality_stage_sender: mpsc::Sender<Transaction>,
        state: DispatcherState,
        domain: String,
    ) -> Result<(), LanderError> {
        let estimated_block_time = state.adapter.estimated_block_time();
        loop {
            // evaluate the pool every block
            sleep(*estimated_block_time).await;
            Self::process_txs_step(&pool, &finality_stage_sender, &state, &domain).await?;
        }
    }

    pub async fn process_txs_step(
        pool: &InclusionStagePool,
        finality_stage_sender: &mpsc::Sender<Transaction>,
        state: &DispatcherState,
        domain: &str,
    ) -> Result<(), LanderError> {
        state
            .metrics
            .update_liveness_metric(format!("{}::process_txs", STAGE_NAME).as_str(), domain);

        let pool_snapshot = {
            let pool_snapshot = pool.lock().await.clone();
            state.metrics.update_queue_length_metric(
                STAGE_NAME,
                pool_snapshot.len() as u64,
                domain,
            );
            pool_snapshot
        };
        info!(pool_size=?pool_snapshot.len() , "Processing transactions in inclusion pool");
        for (_, mut tx) in pool_snapshot {
            if let Err(err) =
                Self::try_process_tx(tx.clone(), finality_stage_sender, state, pool).await
            {
                error!(?err, ?tx, "Error processing transaction. Dropping it");
                Self::drop_tx(state, &mut tx, TxDropReason::FailedSimulation, pool).await?;
            }
        }
        Ok(())
    }

    #[instrument(
        skip_all,
        name = "InclusionStage::try_process_tx",
        fields(tx_uuid = ?tx.uuid, tx_status = ?tx.status, payloads = ?tx.payload_details)
    )]
    async fn try_process_tx(
        tx: Transaction,
        finality_stage_sender: &mpsc::Sender<Transaction>,
        state: &DispatcherState,
        pool: &InclusionStagePool,
    ) -> Result<()> {
        info!(?tx, "Processing inclusion stage transaction");
        let tx_status = call_until_success_or_nonretryable_error(
            || state.adapter.tx_status(&tx),
            "Querying transaction status",
            state,
        )
        .await?;
        info!(?tx, next_tx_status = ?tx_status, "Transaction status");

        Self::try_process_tx_with_next_status(tx, tx_status, finality_stage_sender, state, pool)
            .await
    }

    #[instrument(
        skip_all,
        name = "InclusionStage::try_process_tx_with_next_status",
        fields(tx_uuid = ?tx.uuid, previous_tx_status = ?tx.status, next_tx_status = ?tx_status, payloads = ?tx.payload_details)
    )]
    async fn try_process_tx_with_next_status(
        mut tx: Transaction,
        tx_status: TransactionStatus,
        finality_stage_sender: &mpsc::Sender<Transaction>,
        state: &DispatcherState,
        pool: &InclusionStagePool,
    ) -> Result<()> {
        match tx_status {
            TransactionStatus::PendingInclusion | TransactionStatus::Mempool => {
                info!(tx_uuid = ?tx.uuid, ?tx_status, "Transaction is pending inclusion");
                if !state.adapter.tx_ready_for_resubmission(&tx).await {
                    info!(?tx, "Transaction is not ready for resubmission");
                    return Ok(());
                }
                Self::process_pending_tx(tx, state, pool).await
            }
            TransactionStatus::Included | TransactionStatus::Finalized => {
                update_tx_status(state, &mut tx, tx_status.clone()).await?;
                let tx_uuid = tx.uuid.clone();
                finality_stage_sender.send(tx).await?;
                info!(?tx_uuid, ?tx_status, "Transaction included in block");
                pool.lock().await.remove(&tx_uuid);
                Ok(())
            }
            TransactionStatus::Dropped(_) => {
                error!(
                    ?tx,
                    ?tx_status,
                    "Transaction has invalid status for inclusion stage"
                );
                Err(eyre!("Transaction has invalid status for inclusion stage"))
            }
        }
    }

    #[instrument(skip_all, name = "InclusionStage::process_pending_tx")]
    async fn process_pending_tx(
        mut tx: Transaction,
        state: &DispatcherState,
        pool: &InclusionStagePool,
    ) -> Result<()> {
        info!(?tx, "Processing pending transaction");

<<<<<<< HEAD
        // update tx submission attempts
        tx.submission_attempts += 1;
=======
        // Simulating transaction if it has never been submitted before
        tx = Self::simulate_tx(tx, state).await?;
>>>>>>> 6f7683d0

        // Estimating transaction just before we submit it
        tx = Self::estimate_tx(&tx, state).await?;

        // Submitting transaction to the node
        tx = Self::submit_tx(&tx, state).await?;
        info!(?tx, "Transaction submitted to node");

        // update tx submission attempts
        tx.submission_attempts += 1;
        state
            .metrics
            .update_transaction_submissions_metric(&state.domain);
        state
            .adapter
            .update_vm_specific_metrics(&tx, &state.metrics);
        // update tx status in db
        update_tx_status(state, &mut tx, TransactionStatus::Mempool).await?;

        // update the pool entry of this tx, to reflect any changes such as the gas price, hash, etc
        pool.lock().await.insert(tx.uuid.clone(), tx.clone());
        Ok(())
    }

    async fn submit_tx(
        tx: &Transaction,
        state: &DispatcherState,
    ) -> Result<Transaction, LanderError> {
        // create a temporary arcmutex so that submission retries are aware of tx fields (e.g. gas price)
        // set by previous retries when calling `adapter.submit`
        let tx_shared = Arc::new(Mutex::new(tx.clone()));
        // successively calling `submit` will result in escalating gas price until the tx is accepted
        // by the node.
        // at this point, not all VMs return information about whether the tx was reverted.
        // so dropping reverted payloads has to happen in the finality step
        call_until_success_or_nonretryable_error(
            || {
                let tx_shared_clone = tx_shared.clone();
                async move {
                    let mut tx_guard = tx_shared_clone.lock().await;
                    state.adapter.submit(&mut tx_guard).await?;
                    Ok(tx_guard.clone())
                }
            },
            "Submitting transaction",
            state,
        )
        .await
    }

    async fn estimate_tx(
        tx: &Transaction,
        state: &DispatcherState,
    ) -> Result<Transaction, LanderError> {
        call_until_success_or_nonretryable_error(
            || {
                let tx_clone = tx.clone();
                async move {
                    let mut tx_clone_inner = tx_clone.clone();
                    state.adapter.estimate_tx(&mut tx_clone_inner).await?;
                    Ok(tx_clone_inner)
                }
            },
            "Estimating transaction",
            state,
        )
        .await
    }

    async fn simulate_tx(tx: Transaction, state: &DispatcherState) -> Result<Transaction> {
        if tx.submission_attempts > 0 {
            info!(
                ?tx,
                "Skipping simulation for transaction with submission attempts > 0"
            );
            return Ok(tx);
        }

        // simulate transaction if the transaction has not been submitted yet
        let (transaction, failed_payloads) = call_until_success_or_nonretryable_error(
            || {
                let tx_clone = tx.clone();
                async move {
                    let mut tx_clone_inner = tx_clone.clone();
                    let failed_payloads = state.adapter.simulate_tx(&mut tx_clone_inner).await?;
                    Ok((tx_clone_inner, failed_payloads))
                }
            },
            "Simulating transaction",
            state,
        )
        .await?;

<<<<<<< HEAD
=======
        // drop failed payloads
>>>>>>> 6f7683d0
        state
            .update_status_for_payloads(
                &failed_payloads,
                PayloadStatus::Dropped(PayloadDropReason::FailedSimulation),
            )
            .await;

        Ok(transaction)
    }

    async fn drop_tx(
        state: &DispatcherState,
        tx: &mut Transaction,
        reason: TxDropReason,
        pool: &InclusionStagePool,
    ) -> Result<()> {
        warn!(?tx, "Dropping tx");
        let new_tx_status = TransactionStatus::Dropped(reason);
        // this will drop the payloads as well
        update_tx_status(state, tx, new_tx_status.clone()).await?;
        pool.lock().await.remove(&tx.uuid);
        Ok(())
    }
}<|MERGE_RESOLUTION|>--- conflicted
+++ resolved
@@ -219,13 +219,11 @@
     ) -> Result<()> {
         info!(?tx, "Processing pending transaction");
 
-<<<<<<< HEAD
         // update tx submission attempts
         tx.submission_attempts += 1;
-=======
+
         // Simulating transaction if it has never been submitted before
         tx = Self::simulate_tx(tx, state).await?;
->>>>>>> 6f7683d0
 
         // Estimating transaction just before we submit it
         tx = Self::estimate_tx(&tx, state).await?;
@@ -234,8 +232,6 @@
         tx = Self::submit_tx(&tx, state).await?;
         info!(?tx, "Transaction submitted to node");
 
-        // update tx submission attempts
-        tx.submission_attempts += 1;
         state
             .metrics
             .update_transaction_submissions_metric(&state.domain);
@@ -296,10 +292,10 @@
     }
 
     async fn simulate_tx(tx: Transaction, state: &DispatcherState) -> Result<Transaction> {
-        if tx.submission_attempts > 0 {
+        if tx.submission_attempts > 1 {
             info!(
                 ?tx,
-                "Skipping simulation for transaction with submission attempts > 0"
+                "Skipping simulation for transaction with submission attempts > 1"
             );
             return Ok(tx);
         }
@@ -319,10 +315,7 @@
         )
         .await?;
 
-<<<<<<< HEAD
-=======
         // drop failed payloads
->>>>>>> 6f7683d0
         state
             .update_status_for_payloads(
                 &failed_payloads,
