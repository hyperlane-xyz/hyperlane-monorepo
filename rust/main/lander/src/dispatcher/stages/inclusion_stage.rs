// TODO: re-enable clippy warnings
#![allow(dead_code)]

use std::{
    collections::{HashMap, VecDeque},
    future::Future,
    sync::Arc,
    time::Duration,
};

use derive_new::new;
use eyre::{eyre, Result};
use futures_util::future::try_join_all;
use tokio::{
    sync::{mpsc, Mutex},
    time::sleep,
};
use tracing::{error, info, info_span, instrument, warn, Instrument};

use crate::{
    dispatcher::stages::utils::update_tx_status,
    error::LanderError,
    payload::{FullPayload, PayloadStatus},
    transaction::{DropReason as TxDropReason, Transaction, TransactionStatus, TransactionUuid},
};

use super::{utils::call_until_success_or_nonretryable_error, DispatcherState};

<<<<<<< HEAD
#[cfg(test)]
pub mod tests;

pub type InclusionStagePool = Arc<Mutex<HashMap<TransactionId, Transaction>>>;
=======
pub type InclusionStagePool = Arc<Mutex<HashMap<TransactionUuid, Transaction>>>;
>>>>>>> 2c7f387f

pub const STAGE_NAME: &str = "InclusionStage";

pub struct InclusionStage {
    pub(crate) pool: InclusionStagePool,
    tx_receiver: mpsc::Receiver<Transaction>,
    finality_stage_sender: mpsc::Sender<Transaction>,
    state: DispatcherState,
    domain: String,
}

impl InclusionStage {
    pub fn new(
        tx_receiver: mpsc::Receiver<Transaction>,
        finality_stage_sender: mpsc::Sender<Transaction>,
        state: DispatcherState,
        domain: String,
    ) -> Self {
        Self {
            pool: Arc::new(Mutex::new(HashMap::new())),
            tx_receiver,
            finality_stage_sender,
            state,
            domain,
        }
    }

    pub async fn run(self) {
        let InclusionStage {
            pool,
            tx_receiver,
            finality_stage_sender,
            state,
            domain,
        } = self;
        let futures = vec![
            tokio::spawn(
                Self::receive_txs(tx_receiver, pool.clone(), state.clone(), domain.clone())
                    .instrument(info_span!("receive_txs")),
            ),
            tokio::spawn(
                Self::process_txs(pool, finality_stage_sender, state, domain)
                    .instrument(info_span!("process_txs")),
            ),
        ];
        if let Err(err) = try_join_all(futures).await {
            error!(
                error=?err,
                "Inclusion stage future panicked"
            );
        }
    }

    async fn receive_txs(
        mut building_stage_receiver: mpsc::Receiver<Transaction>,
        pool: InclusionStagePool,
        state: DispatcherState,
        domain: String,
    ) -> Result<(), LanderError> {
        loop {
            state
                .metrics
                .update_liveness_metric(format!("{}::receive_txs", STAGE_NAME).as_str(), &domain);
            if let Some(tx) = building_stage_receiver.recv().await {
                // the lock is held until the metric is updated, to prevent race conditions
                let mut pool_lock = pool.lock().await;
                let pool_len = pool_lock.len();
                pool_lock.insert(tx.uuid.clone(), tx.clone());
                info!(?tx, "Received transaction");
                state
                    .metrics
                    .update_queue_length_metric(STAGE_NAME, pool_len as u64, &domain);
            } else {
                error!("Building stage channel closed");
                return Err(LanderError::ChannelClosed);
            }
        }
    }

    async fn process_txs(
        pool: InclusionStagePool,
        finality_stage_sender: mpsc::Sender<Transaction>,
        state: DispatcherState,
        domain: String,
    ) -> Result<(), LanderError> {
        let estimated_block_time = state.adapter.estimated_block_time();
        loop {
            state
                .metrics
                .update_liveness_metric(format!("{}::process_txs", STAGE_NAME).as_str(), &domain);
            // evaluate the pool every block
            sleep(*estimated_block_time).await;

            let pool_snapshot = {
                let pool_snapshot = pool.lock().await.clone();
                state.metrics.update_queue_length_metric(
                    STAGE_NAME,
                    pool_snapshot.len() as u64,
                    &domain,
                );
                pool_snapshot
            };
            info!(pool_size=?pool_snapshot.len() , "Processing transactions in inclusion pool");
            for (_, mut tx) in pool_snapshot {
                if let Err(err) =
                    Self::try_process_tx(tx.clone(), &finality_stage_sender, &state, &pool).await
                {
                    error!(?err, ?tx, "Error processing transaction. Dropping it");
                    Self::drop_tx(&state, &mut tx, TxDropReason::FailedSimulation, &pool).await?;
                }
            }
        }
    }

    #[instrument(
        skip_all,
        name = "InclusionStage::try_process_tx",
        fields(tx_uuid = ?tx.uuid, tx_status = ?tx.status, payloads = ?tx.payload_details)
    )]
    async fn try_process_tx(
        mut tx: Transaction,
        finality_stage_sender: &mpsc::Sender<Transaction>,
        state: &DispatcherState,
        pool: &InclusionStagePool,
    ) -> Result<()> {
        info!(?tx, "Processing inclusion stage transaction");
        let tx_status = call_until_success_or_nonretryable_error(
            || state.adapter.tx_status(&tx),
            "Querying transaction status",
            state,
        )
        .await?;
        info!(?tx, ?tx_status, "Transaction status");

        match tx_status {
            TransactionStatus::PendingInclusion | TransactionStatus::Mempool => {
                info!(tx_uuid = ?tx.uuid, ?tx_status, "Transaction is pending inclusion");
                if !state.adapter.tx_ready_for_resubmission(&tx).await {
                    info!(?tx, "Transaction is not ready for resubmission");
                    return Ok(());
                }
                return Self::process_pending_tx(tx, state, pool).await;
            }
            TransactionStatus::Included | TransactionStatus::Finalized => {
                update_tx_status(state, &mut tx, tx_status.clone()).await?;
                let tx_uuid = tx.uuid.clone();
                finality_stage_sender.send(tx).await?;
                info!(?tx_uuid, ?tx_status, "Transaction included in block");
                pool.lock().await.remove(&tx_uuid);
                return Ok(());
            }
            TransactionStatus::Dropped(_) => {
                error!(
                    ?tx,
                    ?tx_status,
                    "Transaction has invalid status for inclusion stage"
                );
            }
        }

        Ok(())
    }

    #[instrument(skip_all, name = "InclusionStage::process_pending_tx")]
    async fn process_pending_tx(
        mut tx: Transaction,
        state: &DispatcherState,
        pool: &InclusionStagePool,
    ) -> Result<()> {
        info!(?tx, "Processing pending transaction");
        // TODO: simulating the transaction is commented out for now, because
        // on SVM the tx is simulated in the `submit` call.
        // let simulation_success = call_until_success_or_nonretryable_error(
        //     || state.adapter.simulate_tx(&tx),
        //     "Simulating transaction",
        //     state,
        // )
        // .await
        // // if simulation fails or hits a non-retryable error, drop the tx
        // .unwrap_or(false);
        // if !simulation_success {
        //     warn!(?tx, "Transaction simulation failed");
        //     return Err(eyre!("Transaction simulation failed"));
        // }
        // info!(?tx, "Transaction simulation succeeded");

        // Estimating transaction just before we submit it
        // TODO we will need to re-classify `ChainCommunicationError` into `LanderError::EstimateError` in the future.
        // At the moment, both errors are non-retryable, so we can keep them as is.
        tx = call_until_success_or_nonretryable_error(
            || {
                let tx_clone = tx.clone();
                async move {
                    let mut tx_clone_inner = tx_clone.clone();
                    state.adapter.estimate_tx(&mut tx_clone_inner).await?;
                    Ok(tx_clone_inner)
                }
            },
            "Simulating and estimating transaction",
            state,
        )
        .await?;

        // successively calling `submit` will result in escalating gas price until the tx is accepted
        // by the node.
        // at this point, not all VMs return information about whether the tx was reverted.
        // so dropping reverted payloads has to happen in the finality step
        tx = call_until_success_or_nonretryable_error(
            || {
                let tx_clone = tx.clone();
                async move {
                    let mut tx_clone_inner = tx_clone.clone();
                    state.adapter.submit(&mut tx_clone_inner).await?;
                    Ok(tx_clone_inner)
                }
            },
            "Submitting transaction",
            state,
        )
        .await?;
        info!(?tx, "Transaction submitted to node");

        // update tx submission attempts
        tx.submission_attempts += 1;
        state
            .metrics
            .update_transaction_submissions_metric(&state.domain);
        // update tx status in db
        update_tx_status(state, &mut tx, TransactionStatus::Mempool).await?;

        // update the pool entry of this tx, to reflect any changes such as the gas price, hash, etc
        pool.lock().await.insert(tx.uuid.clone(), tx.clone());
        Ok(())
    }

    async fn drop_tx(
        state: &DispatcherState,
        tx: &mut Transaction,
        reason: TxDropReason,
        pool: &InclusionStagePool,
    ) -> Result<()> {
        warn!(?tx, "Dropping tx");
        let new_tx_status = TransactionStatus::Dropped(reason);
        // this will drop the payloads as well
        update_tx_status(state, tx, new_tx_status.clone()).await?;
        pool.lock().await.remove(&tx.uuid);
        Ok(())
    }
<<<<<<< HEAD
=======
}

#[cfg(test)]
mod tests {
    use super::*;
    use crate::{
        dispatcher::{
            metrics::DispatcherMetrics,
            test_utils::{
                are_all_txs_in_pool, are_no_txs_in_pool, create_random_txs_and_store_them,
                dummy_tx, initialize_payload_db, tmp_dbs, MockAdapter,
            },
            PayloadDb, TransactionDb,
        },
        transaction::{Transaction, TransactionUuid},
    };
    use eyre::Result;
    use std::sync::Arc;
    use tokio::sync::mpsc;

    #[tokio::test]
    async fn test_processing_included_txs() {
        const TXS_TO_PROCESS: usize = 3;

        let mut mock_adapter = MockAdapter::new();
        mock_adapter
            .expect_estimated_block_time()
            .return_const(Duration::from_millis(10));

        mock_adapter
            .expect_tx_status()
            .returning(|_| Ok(TransactionStatus::Included));

        let (txs_created, txs_received, tx_db, payload_db, pool) =
            set_up_test_and_run_stage(mock_adapter, TXS_TO_PROCESS).await;

        assert_eq!(txs_received.len(), TXS_TO_PROCESS);
        assert!(are_no_txs_in_pool(txs_created.clone(), &pool).await);
        assert_tx_status(
            txs_received.clone(),
            &tx_db,
            &payload_db,
            TransactionStatus::Included,
        )
        .await;
    }

    #[tokio::test]
    async fn test_unincluded_txs_reach_mempool() {
        const TXS_TO_PROCESS: usize = 3;

        let mut mock_adapter = MockAdapter::new();
        mock_adapter
            .expect_estimated_block_time()
            .return_const(Duration::from_millis(10));

        mock_adapter
            .expect_tx_status()
            .returning(|_| Ok(TransactionStatus::PendingInclusion));

        mock_adapter.expect_simulate_tx().returning(|_| Ok(true));

        mock_adapter.expect_estimate_tx().returning(|_| Ok(()));

        mock_adapter.expect_submit().returning(|_| Ok(()));

        let (txs_created, txs_received, tx_db, payload_db, pool) =
            set_up_test_and_run_stage(mock_adapter, TXS_TO_PROCESS).await;

        assert_eq!(txs_received.len(), 0);
        assert!(are_all_txs_in_pool(txs_created.clone(), &pool).await);
        assert_tx_status(
            txs_received.clone(),
            &tx_db,
            &payload_db,
            TransactionStatus::Mempool,
        )
        .await;
    }

    #[tokio::test]
    async fn test_failed_simulation() {
        const TXS_TO_PROCESS: usize = 3;

        let mut mock_adapter = MockAdapter::new();
        mock_adapter
            .expect_estimated_block_time()
            .return_const(Duration::from_millis(10));

        mock_adapter
            .expect_tx_status()
            .returning(|_| Ok(TransactionStatus::PendingInclusion));

        mock_adapter.expect_simulate_tx().returning(|_| Ok(false));

        mock_adapter
            .expect_estimate_tx()
            .returning(|_| Err(LanderError::SimulationFailed));

        let (txs_created, txs_received, tx_db, payload_db, pool) =
            set_up_test_and_run_stage(mock_adapter, TXS_TO_PROCESS).await;

        assert_eq!(txs_received.len(), 0);
        assert!(are_no_txs_in_pool(txs_created.clone(), &pool).await);
        assert_tx_status(
            txs_received.clone(),
            &tx_db,
            &payload_db,
            TransactionStatus::Dropped(TxDropReason::FailedSimulation),
        )
        .await;
    }

    async fn set_up_test_and_run_stage(
        mock_adapter: MockAdapter,
        txs_to_process: usize,
    ) -> (
        Vec<Transaction>,
        Vec<Transaction>,
        Arc<dyn TransactionDb>,
        Arc<dyn PayloadDb>,
        InclusionStagePool,
    ) {
        let (payload_db, tx_db) = tmp_dbs();
        let (building_stage_sender, building_stage_receiver) = mpsc::channel(txs_to_process);
        let (finality_stage_sender, mut finality_stage_receiver) = mpsc::channel(txs_to_process);

        let state = DispatcherState::new(
            payload_db.clone(),
            tx_db.clone(),
            Arc::new(mock_adapter),
            DispatcherMetrics::dummy_instance(),
            "test".to_string(),
        );
        let inclusion_stage = InclusionStage::new(
            building_stage_receiver,
            finality_stage_sender,
            state,
            "test".to_string(),
        );
        let pool = inclusion_stage.pool.clone();

        let txs_created = create_random_txs_and_store_them(
            txs_to_process,
            &payload_db,
            &tx_db,
            TransactionStatus::PendingInclusion,
        )
        .await;
        for tx in txs_created.iter() {
            building_stage_sender.send(tx.clone()).await.unwrap();
        }
        let txs_received = run_stage(
            txs_to_process,
            inclusion_stage,
            &mut finality_stage_receiver,
        )
        .await;
        (txs_created, txs_received, tx_db, payload_db, pool)
    }

    async fn run_stage(
        sent_txs_count: usize,
        stage: InclusionStage,
        receiver: &mut tokio::sync::mpsc::Receiver<Transaction>,
    ) -> Vec<Transaction> {
        // future that receives `sent_payload_count` payloads from the building stage
        let receiving_closure = async {
            let mut received = Vec::new();
            while received.len() < sent_txs_count {
                let tx_received = receiver.recv().await.unwrap();
                received.push(tx_received);
            }
            received
        };

        let stage = tokio::spawn(async move { stage.run().await });

        // give the building stage 100ms to send the transaction(s) to the receiver
        let _ = tokio::select! {
            // this arm runs indefinitely
            res = stage => res,
            // this arm runs until all sent payloads are sent as txs
            received = receiving_closure => {
                return received;
            },
            // this arm is the timeout
            _ = tokio::time::sleep(tokio::time::Duration::from_millis(100)) => {
                return vec![]
            },
        };
        vec![]
    }

    async fn assert_tx_status(
        txs: Vec<Transaction>,
        tx_db: &Arc<dyn TransactionDb>,
        payload_db: &Arc<dyn PayloadDb>,
        expected_status: TransactionStatus,
    ) {
        // check that the payload and tx dbs were updated
        for tx in txs {
            let tx_from_db = tx_db
                .retrieve_transaction_by_uuid(&tx.uuid)
                .await
                .unwrap()
                .unwrap();
            assert_eq!(tx_from_db.status, expected_status.clone());

            for detail in tx.payload_details.iter() {
                let payload = payload_db
                    .retrieve_payload_by_uuid(&detail.uuid)
                    .await
                    .unwrap()
                    .unwrap();
                assert_eq!(
                    payload.status,
                    PayloadStatus::InTransaction(expected_status.clone())
                );
            }
        }
    }
>>>>>>> 2c7f387f
}<|MERGE_RESOLUTION|>--- conflicted
+++ resolved
@@ -26,14 +26,10 @@
 
 use super::{utils::call_until_success_or_nonretryable_error, DispatcherState};
 
-<<<<<<< HEAD
 #[cfg(test)]
 pub mod tests;
 
-pub type InclusionStagePool = Arc<Mutex<HashMap<TransactionId, Transaction>>>;
-=======
 pub type InclusionStagePool = Arc<Mutex<HashMap<TransactionUuid, Transaction>>>;
->>>>>>> 2c7f387f
 
 pub const STAGE_NAME: &str = "InclusionStage";
 
@@ -282,229 +278,4 @@
         pool.lock().await.remove(&tx.uuid);
         Ok(())
     }
-<<<<<<< HEAD
-=======
-}
-
-#[cfg(test)]
-mod tests {
-    use super::*;
-    use crate::{
-        dispatcher::{
-            metrics::DispatcherMetrics,
-            test_utils::{
-                are_all_txs_in_pool, are_no_txs_in_pool, create_random_txs_and_store_them,
-                dummy_tx, initialize_payload_db, tmp_dbs, MockAdapter,
-            },
-            PayloadDb, TransactionDb,
-        },
-        transaction::{Transaction, TransactionUuid},
-    };
-    use eyre::Result;
-    use std::sync::Arc;
-    use tokio::sync::mpsc;
-
-    #[tokio::test]
-    async fn test_processing_included_txs() {
-        const TXS_TO_PROCESS: usize = 3;
-
-        let mut mock_adapter = MockAdapter::new();
-        mock_adapter
-            .expect_estimated_block_time()
-            .return_const(Duration::from_millis(10));
-
-        mock_adapter
-            .expect_tx_status()
-            .returning(|_| Ok(TransactionStatus::Included));
-
-        let (txs_created, txs_received, tx_db, payload_db, pool) =
-            set_up_test_and_run_stage(mock_adapter, TXS_TO_PROCESS).await;
-
-        assert_eq!(txs_received.len(), TXS_TO_PROCESS);
-        assert!(are_no_txs_in_pool(txs_created.clone(), &pool).await);
-        assert_tx_status(
-            txs_received.clone(),
-            &tx_db,
-            &payload_db,
-            TransactionStatus::Included,
-        )
-        .await;
-    }
-
-    #[tokio::test]
-    async fn test_unincluded_txs_reach_mempool() {
-        const TXS_TO_PROCESS: usize = 3;
-
-        let mut mock_adapter = MockAdapter::new();
-        mock_adapter
-            .expect_estimated_block_time()
-            .return_const(Duration::from_millis(10));
-
-        mock_adapter
-            .expect_tx_status()
-            .returning(|_| Ok(TransactionStatus::PendingInclusion));
-
-        mock_adapter.expect_simulate_tx().returning(|_| Ok(true));
-
-        mock_adapter.expect_estimate_tx().returning(|_| Ok(()));
-
-        mock_adapter.expect_submit().returning(|_| Ok(()));
-
-        let (txs_created, txs_received, tx_db, payload_db, pool) =
-            set_up_test_and_run_stage(mock_adapter, TXS_TO_PROCESS).await;
-
-        assert_eq!(txs_received.len(), 0);
-        assert!(are_all_txs_in_pool(txs_created.clone(), &pool).await);
-        assert_tx_status(
-            txs_received.clone(),
-            &tx_db,
-            &payload_db,
-            TransactionStatus::Mempool,
-        )
-        .await;
-    }
-
-    #[tokio::test]
-    async fn test_failed_simulation() {
-        const TXS_TO_PROCESS: usize = 3;
-
-        let mut mock_adapter = MockAdapter::new();
-        mock_adapter
-            .expect_estimated_block_time()
-            .return_const(Duration::from_millis(10));
-
-        mock_adapter
-            .expect_tx_status()
-            .returning(|_| Ok(TransactionStatus::PendingInclusion));
-
-        mock_adapter.expect_simulate_tx().returning(|_| Ok(false));
-
-        mock_adapter
-            .expect_estimate_tx()
-            .returning(|_| Err(LanderError::SimulationFailed));
-
-        let (txs_created, txs_received, tx_db, payload_db, pool) =
-            set_up_test_and_run_stage(mock_adapter, TXS_TO_PROCESS).await;
-
-        assert_eq!(txs_received.len(), 0);
-        assert!(are_no_txs_in_pool(txs_created.clone(), &pool).await);
-        assert_tx_status(
-            txs_received.clone(),
-            &tx_db,
-            &payload_db,
-            TransactionStatus::Dropped(TxDropReason::FailedSimulation),
-        )
-        .await;
-    }
-
-    async fn set_up_test_and_run_stage(
-        mock_adapter: MockAdapter,
-        txs_to_process: usize,
-    ) -> (
-        Vec<Transaction>,
-        Vec<Transaction>,
-        Arc<dyn TransactionDb>,
-        Arc<dyn PayloadDb>,
-        InclusionStagePool,
-    ) {
-        let (payload_db, tx_db) = tmp_dbs();
-        let (building_stage_sender, building_stage_receiver) = mpsc::channel(txs_to_process);
-        let (finality_stage_sender, mut finality_stage_receiver) = mpsc::channel(txs_to_process);
-
-        let state = DispatcherState::new(
-            payload_db.clone(),
-            tx_db.clone(),
-            Arc::new(mock_adapter),
-            DispatcherMetrics::dummy_instance(),
-            "test".to_string(),
-        );
-        let inclusion_stage = InclusionStage::new(
-            building_stage_receiver,
-            finality_stage_sender,
-            state,
-            "test".to_string(),
-        );
-        let pool = inclusion_stage.pool.clone();
-
-        let txs_created = create_random_txs_and_store_them(
-            txs_to_process,
-            &payload_db,
-            &tx_db,
-            TransactionStatus::PendingInclusion,
-        )
-        .await;
-        for tx in txs_created.iter() {
-            building_stage_sender.send(tx.clone()).await.unwrap();
-        }
-        let txs_received = run_stage(
-            txs_to_process,
-            inclusion_stage,
-            &mut finality_stage_receiver,
-        )
-        .await;
-        (txs_created, txs_received, tx_db, payload_db, pool)
-    }
-
-    async fn run_stage(
-        sent_txs_count: usize,
-        stage: InclusionStage,
-        receiver: &mut tokio::sync::mpsc::Receiver<Transaction>,
-    ) -> Vec<Transaction> {
-        // future that receives `sent_payload_count` payloads from the building stage
-        let receiving_closure = async {
-            let mut received = Vec::new();
-            while received.len() < sent_txs_count {
-                let tx_received = receiver.recv().await.unwrap();
-                received.push(tx_received);
-            }
-            received
-        };
-
-        let stage = tokio::spawn(async move { stage.run().await });
-
-        // give the building stage 100ms to send the transaction(s) to the receiver
-        let _ = tokio::select! {
-            // this arm runs indefinitely
-            res = stage => res,
-            // this arm runs until all sent payloads are sent as txs
-            received = receiving_closure => {
-                return received;
-            },
-            // this arm is the timeout
-            _ = tokio::time::sleep(tokio::time::Duration::from_millis(100)) => {
-                return vec![]
-            },
-        };
-        vec![]
-    }
-
-    async fn assert_tx_status(
-        txs: Vec<Transaction>,
-        tx_db: &Arc<dyn TransactionDb>,
-        payload_db: &Arc<dyn PayloadDb>,
-        expected_status: TransactionStatus,
-    ) {
-        // check that the payload and tx dbs were updated
-        for tx in txs {
-            let tx_from_db = tx_db
-                .retrieve_transaction_by_uuid(&tx.uuid)
-                .await
-                .unwrap()
-                .unwrap();
-            assert_eq!(tx_from_db.status, expected_status.clone());
-
-            for detail in tx.payload_details.iter() {
-                let payload = payload_db
-                    .retrieve_payload_by_uuid(&detail.uuid)
-                    .await
-                    .unwrap()
-                    .unwrap();
-                assert_eq!(
-                    payload.status,
-                    PayloadStatus::InTransaction(expected_status.clone())
-                );
-            }
-        }
-    }
->>>>>>> 2c7f387f
 }