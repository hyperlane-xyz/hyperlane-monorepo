// TODO: re-enable clippy warnings
#![allow(dead_code)]

use std::{
    collections::{HashMap, VecDeque},
    future::Future,
    sync::Arc,
    time::Duration,
};

use derive_new::new;
use eyre::{eyre, Result};
use futures_util::future::try_join_all;
use tokio::{
    sync::{mpsc, Mutex},
    time::sleep,
};
use tracing::{error, info, info_span, instrument, warn, Instrument};

use crate::{
    dispatcher::stages::utils::update_tx_status,
    error::LanderError,
    payload::{FullPayload, PayloadStatus},
    transaction::{DropReason as TxDropReason, Transaction, TransactionStatus, TransactionUuid},
};

use super::{utils::call_until_success_or_nonretryable_error, DispatcherState};

#[cfg(test)]
pub mod tests;

<<<<<<< HEAD
pub type InclusionStagePool = Arc<Mutex<HashMap<TransactionId, Transaction>>>;
=======
pub type InclusionStagePool = Arc<Mutex<HashMap<TransactionUuid, Transaction>>>;
>>>>>>> 9284dd1b

pub const STAGE_NAME: &str = "InclusionStage";

pub struct InclusionStage {
    pub(crate) pool: InclusionStagePool,
    tx_receiver: mpsc::Receiver<Transaction>,
    finality_stage_sender: mpsc::Sender<Transaction>,
    state: DispatcherState,
    domain: String,
}

impl InclusionStage {
    pub fn new(
        tx_receiver: mpsc::Receiver<Transaction>,
        finality_stage_sender: mpsc::Sender<Transaction>,
        state: DispatcherState,
        domain: String,
    ) -> Self {
        Self {
            pool: Arc::new(Mutex::new(HashMap::new())),
            tx_receiver,
            finality_stage_sender,
            state,
            domain,
        }
    }

    pub async fn run(self) {
        let InclusionStage {
            pool,
            tx_receiver,
            finality_stage_sender,
            state,
            domain,
        } = self;
        let futures = vec![
            tokio::spawn(
                Self::receive_txs(tx_receiver, pool.clone(), state.clone(), domain.clone())
                    .instrument(info_span!("receive_txs")),
            ),
            tokio::spawn(
                Self::process_txs(pool, finality_stage_sender, state, domain)
                    .instrument(info_span!("process_txs")),
            ),
        ];
        if let Err(err) = try_join_all(futures).await {
            error!(
                error=?err,
                "Inclusion stage future panicked"
            );
        }
    }

    async fn receive_txs(
        mut building_stage_receiver: mpsc::Receiver<Transaction>,
        pool: InclusionStagePool,
        state: DispatcherState,
        domain: String,
    ) -> Result<(), LanderError> {
        loop {
            state
                .metrics
                .update_liveness_metric(format!("{}::receive_txs", STAGE_NAME).as_str(), &domain);
            if let Some(tx) = building_stage_receiver.recv().await {
                // the lock is held until the metric is updated, to prevent race conditions
                let mut pool_lock = pool.lock().await;
                let pool_len = pool_lock.len();
                pool_lock.insert(tx.uuid.clone(), tx.clone());
                info!(?tx, "Received transaction");
                state
                    .metrics
                    .update_queue_length_metric(STAGE_NAME, pool_len as u64, &domain);
            } else {
                error!("Building stage channel closed");
                return Err(LanderError::ChannelClosed);
            }
        }
    }

    async fn process_txs(
        pool: InclusionStagePool,
        finality_stage_sender: mpsc::Sender<Transaction>,
        state: DispatcherState,
        domain: String,
    ) -> Result<(), LanderError> {
        let estimated_block_time = state.adapter.estimated_block_time();
        loop {
            state
                .metrics
                .update_liveness_metric(format!("{}::process_txs", STAGE_NAME).as_str(), &domain);
            // evaluate the pool every block
            sleep(*estimated_block_time).await;

            let pool_snapshot = {
                let pool_snapshot = pool.lock().await.clone();
                state.metrics.update_queue_length_metric(
                    STAGE_NAME,
                    pool_snapshot.len() as u64,
                    &domain,
                );
                pool_snapshot
            };
            info!(pool_size=?pool_snapshot.len() , "Processing transactions in inclusion pool");
            for (_, mut tx) in pool_snapshot {
                if let Err(err) =
                    Self::try_process_tx(tx.clone(), &finality_stage_sender, &state, &pool).await
                {
                    error!(?err, ?tx, "Error processing transaction. Dropping it");
                    Self::drop_tx(&state, &mut tx, TxDropReason::FailedSimulation, &pool).await?;
                }
            }
        }
    }

    #[instrument(
        skip_all,
        name = "InclusionStage::try_process_tx",
        fields(tx_uuid = ?tx.uuid, tx_status = ?tx.status, payloads = ?tx.payload_details)
    )]
    async fn try_process_tx(
        mut tx: Transaction,
        finality_stage_sender: &mpsc::Sender<Transaction>,
        state: &DispatcherState,
        pool: &InclusionStagePool,
    ) -> Result<()> {
        info!(?tx, "Processing inclusion stage transaction");
        let tx_status = call_until_success_or_nonretryable_error(
            || state.adapter.tx_status(&tx),
            "Querying transaction status",
            state,
        )
        .await?;
        info!(?tx, ?tx_status, "Transaction status");

        match tx_status {
            TransactionStatus::PendingInclusion | TransactionStatus::Mempool => {
                info!(tx_uuid = ?tx.uuid, ?tx_status, "Transaction is pending inclusion");
                if !state.adapter.tx_ready_for_resubmission(&tx).await {
                    info!(?tx, "Transaction is not ready for resubmission");
                    return Ok(());
                }
                return Self::process_pending_tx(tx, state, pool).await;
            }
            TransactionStatus::Included | TransactionStatus::Finalized => {
                update_tx_status(state, &mut tx, tx_status.clone()).await?;
                let tx_uuid = tx.uuid.clone();
                finality_stage_sender.send(tx).await?;
                info!(?tx_uuid, ?tx_status, "Transaction included in block");
                pool.lock().await.remove(&tx_uuid);
                return Ok(());
            }
            TransactionStatus::Dropped(_) => {
                error!(
                    ?tx,
                    ?tx_status,
                    "Transaction has invalid status for inclusion stage"
                );
            }
        }

        Ok(())
    }

    #[instrument(skip_all, name = "InclusionStage::process_pending_tx")]
    async fn process_pending_tx(
        mut tx: Transaction,
        state: &DispatcherState,
        pool: &InclusionStagePool,
    ) -> Result<()> {
        info!(?tx, "Processing pending transaction");
        // TODO: simulating the transaction is commented out for now, because
        // on SVM the tx is simulated in the `submit` call.
        // let simulation_success = call_until_success_or_nonretryable_error(
        //     || state.adapter.simulate_tx(&tx),
        //     "Simulating transaction",
        //     state,
        // )
        // .await
        // // if simulation fails or hits a non-retryable error, drop the tx
        // .unwrap_or(false);
        // if !simulation_success {
        //     warn!(?tx, "Transaction simulation failed");
        //     return Err(eyre!("Transaction simulation failed"));
        // }
        // info!(?tx, "Transaction simulation succeeded");

        // Estimating transaction just before we submit it
        // TODO we will need to re-classify `ChainCommunicationError` into `LanderError::EstimateError` in the future.
        // At the moment, both errors are non-retryable, so we can keep them as is.
        tx = call_until_success_or_nonretryable_error(
            || {
                let tx_clone = tx.clone();
                async move {
                    let mut tx_clone_inner = tx_clone.clone();
                    state.adapter.estimate_tx(&mut tx_clone_inner).await?;
                    Ok(tx_clone_inner)
                }
            },
            "Simulating and estimating transaction",
            state,
        )
        .await?;

        // successively calling `submit` will result in escalating gas price until the tx is accepted
        // by the node.
        // at this point, not all VMs return information about whether the tx was reverted.
        // so dropping reverted payloads has to happen in the finality step
        tx = call_until_success_or_nonretryable_error(
            || {
                let tx_clone = tx.clone();
                async move {
                    let mut tx_clone_inner = tx_clone.clone();
                    state.adapter.submit(&mut tx_clone_inner).await?;
                    Ok(tx_clone_inner)
                }
            },
            "Submitting transaction",
            state,
        )
        .await?;
        info!(?tx, "Transaction submitted to node");

        // update tx submission attempts
        tx.submission_attempts += 1;
        state
            .metrics
            .update_transaction_submissions_metric(&state.domain);
        // update tx status in db
        update_tx_status(state, &mut tx, TransactionStatus::Mempool).await?;

        // update the pool entry of this tx, to reflect any changes such as the gas price, hash, etc
        pool.lock().await.insert(tx.uuid.clone(), tx.clone());
        Ok(())
    }

    async fn drop_tx(
        state: &DispatcherState,
        tx: &mut Transaction,
        reason: TxDropReason,
        pool: &InclusionStagePool,
    ) -> Result<()> {
        warn!(?tx, "Dropping tx");
        let new_tx_status = TransactionStatus::Dropped(reason);
        // this will drop the payloads as well
        update_tx_status(state, tx, new_tx_status.clone()).await?;
        pool.lock().await.remove(&tx.uuid);
        Ok(())
    }
}<|MERGE_RESOLUTION|>--- conflicted
+++ resolved
@@ -29,11 +29,7 @@
 #[cfg(test)]
 pub mod tests;
 
-<<<<<<< HEAD
-pub type InclusionStagePool = Arc<Mutex<HashMap<TransactionId, Transaction>>>;
-=======
 pub type InclusionStagePool = Arc<Mutex<HashMap<TransactionUuid, Transaction>>>;
->>>>>>> 9284dd1b
 
 pub const STAGE_NAME: &str = "InclusionStage";
 
