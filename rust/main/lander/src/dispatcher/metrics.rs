// TODO: Re-enable clippy warnings
#![allow(dead_code)]

use std::time::UNIX_EPOCH;

use hyperlane_core::U256;
use prometheus::{
    core::{AtomicU64, GenericGauge},
    labels, opts, register_int_counter_vec_with_registry, register_int_gauge_vec_with_registry,
    Encoder, IntCounterVec, IntGauge, IntGaugeVec, Registry,
};
use tracing::{debug, info, warn};

const METRICS_NAMESPACE: &str = "hyperlane_lander";

/// Macro to prefix a string with the namespace.
fn namespaced(name: &str) -> String {
    format!("{}_{}", METRICS_NAMESPACE, name)
}

/// Metrics for a particular domain
#[derive(Clone)]
pub struct DispatcherMetrics {
    /// Metrics registry for adding new metrics and gathering reports
    registry: Registry,
    // with a label for the stage, e.g. "building", "inclusion", "finality", "payload_db_loader", "tx_db_loader"
    pub task_liveness: IntGaugeVec,

    pub building_stage_queue_length: IntGaugeVec,
    pub inclusion_stage_pool_length: IntGaugeVec,
    pub finality_stage_pool_length: IntGaugeVec,

    pub dropped_payloads: IntCounterVec,
    pub dropped_transactions: IntCounterVec,

    pub transaction_submissions: IntCounterVec,

    pub finalized_transactions: IntCounterVec,

    // includes a label for the error causing the retry, and a label for the type of call
    pub call_retries: IntCounterVec,

    // total time spent submitting transactions
    pub in_flight_transaction_time: IntGaugeVec,

    // VM-specific metrics below. These aren't set when they don't apply
    // on EIP-1559 chains, this is the max_base_fee
    pub gas_price: IntGaugeVec,
    // only applies to EIP-1559 chains, this is the max_priority_fee
    pub priority_fee: IntGaugeVec,
<<<<<<< HEAD
=======
    /// Currently finalized nonce for each destination
    finalized_nonce: IntGaugeVec,
    /// Upper nonce, namely the nonce which can be used next for each destination
    upper_nonce: IntGaugeVec,
>>>>>>> 64092311
}

impl DispatcherMetrics {
    pub fn new(registry: Registry) -> eyre::Result<Self> {
        let task_liveness = register_int_gauge_vec_with_registry!(
            opts!(
                namespaced("task_liveness"),
                "The liveness of the dispatcher tasks, expressed as a timestamp since the epoch",
            ),
            &["destination", "stage",],
            registry.clone()
        )?;
        let building_stage_queue_length = register_int_gauge_vec_with_registry!(
            opts!(
                namespaced("building_stage_queue_length"),
                "The number of payloads in the building stage queue",
            ),
            &["destination",],
            registry.clone()
        )?;
        let inclusion_stage_pool_length = register_int_gauge_vec_with_registry!(
            opts!(
                namespaced("inclusion_stage_pool_length"),
                "The number of transactions in the inclusion stage pool",
            ),
            &["destination",],
            registry.clone()
        )?;
        let finality_stage_pool_length = register_int_gauge_vec_with_registry!(
            opts!(
                namespaced("finality_stage_pool_length"),
                "The number of transactions in the finality stage pool",
            ),
            &["destination",],
            registry.clone()
        )?;
        let dropped_payloads = register_int_counter_vec_with_registry!(
            opts!(
                namespaced("dropped_payloads"),
                "The number of payloads dropped",
            ),
            &["destination", "reason",],
            registry.clone()
        )?;
        let dropped_transactions = register_int_counter_vec_with_registry!(
            opts!(
                namespaced("dropped_transactions"),
                "The number of transactions dropped",
            ),
            &["destination", "reason",],
            registry.clone()
        )?;
        let transaction_submissions = register_int_counter_vec_with_registry!(
            opts!(
                namespaced("transaction_submissions"),
                "The number of times transactions were resubmitted",
            ),
            &["destination",],
            registry.clone()
        )?;
        let finalized_transactions = register_int_counter_vec_with_registry!(
            opts!(
                namespaced("finalized_transactions"),
                "The number of transactions finalized",
            ),
            &["destination",],
            registry.clone()
        )?;
        let call_retries = register_int_counter_vec_with_registry!(
            opts!(
                namespaced("call_retries"),
                "The number of times a call was retried",
            ),
            &["destination", "error_type", "call_type",],
            registry.clone()
        )?;
        let in_flight_transaction_time = register_int_gauge_vec_with_registry!(
            opts!(
                namespaced("in_flight_transaction_time"),
                "Total time spent in flight for transactions",
            ),
            &["destination",],
            registry.clone()
        )?;
        let gas_price = register_int_gauge_vec_with_registry!(
            opts!(
                namespaced("gas_price"),
                "The gas price for transactions, if applicable",
            ),
            &["destination",],
            registry.clone()
        )?;
        let priority_fee = register_int_gauge_vec_with_registry!(
            opts!(
                namespaced("priority_fee"),
                "The priority fee for transactions, if applicable",
            ),
            &["destination",],
            registry.clone()
        )?;
<<<<<<< HEAD
=======
        let finalized_nonce = register_int_gauge_vec_with_registry!(
            opts!(
                namespaced("finalized_nonce"),
                "Currently finalized nonce for each destination",
            ),
            &["destination", "signer",],
            registry.clone()
        )?;
        let upper_nonce = register_int_gauge_vec_with_registry!(
            opts!(
                namespaced("upper_nonce"),
                "Currently upper nonce for each destination",
            ),
            &["destination", "signer",],
            registry.clone()
        )?;
>>>>>>> 64092311
        Ok(Self {
            registry: registry.clone(),
            task_liveness,
            building_stage_queue_length,
            inclusion_stage_pool_length,
            finality_stage_pool_length,
            dropped_payloads,
            dropped_transactions,
            transaction_submissions,
            finalized_transactions,
            call_retries,
            in_flight_transaction_time,
            gas_price,
            priority_fee,
<<<<<<< HEAD
=======
            finalized_nonce,
            upper_nonce,
>>>>>>> 64092311
        })
    }

    pub fn update_liveness_metric(&self, stage: &str, domain: &str) {
        self.task_liveness.with_label_values(&[domain, stage]).set(
            UNIX_EPOCH
                .elapsed()
                .map(|d| d.as_secs() as i64)
                .unwrap_or(0),
        );
    }

    pub fn update_queue_length_metric(&self, stage: &str, length: u64, domain: &str) {
        match stage {
            crate::dispatcher::building_stage::STAGE_NAME => self
                .building_stage_queue_length
                .with_label_values(&[domain])
                .set(length as i64),
            crate::dispatcher::inclusion_stage::STAGE_NAME => self
                .inclusion_stage_pool_length
                .with_label_values(&[domain])
                .set(length as i64),
            crate::dispatcher::finality_stage::STAGE_NAME => self
                .finality_stage_pool_length
                .with_label_values(&[domain])
                .set(length as i64),
            _ => {}
        }
    }

    pub fn update_dropped_payloads_metric(&self, reason: &str, domain: &str) {
        self.dropped_payloads
            .with_label_values(&[domain, reason])
            .inc();
    }

    pub fn update_dropped_transactions_metric(&self, reason: &str, domain: &str) {
        self.dropped_transactions
            .with_label_values(&[domain, reason])
            .inc();
    }

    pub fn update_transaction_submissions_metric(&self, domain: &str) {
        self.transaction_submissions
            .with_label_values(&[domain])
            .inc();
    }

    pub fn update_finalized_transactions_metric(&self, domain: &str) {
        self.finalized_transactions
            .with_label_values(&[domain])
            .inc();
    }

    pub fn update_call_retries_metric(&self, error_type: &str, call_type: &str, domain: &str) {
        self.call_retries
            .with_label_values(&[domain, error_type, call_type])
            .inc();
    }

    pub fn update_gas_price_metric(&self, gas_price: u64, domain: &str) {
        self.gas_price
            .with_label_values(&[domain])
            .set(gas_price as i64);
    }

    pub fn update_priority_fee_metric(&self, priority_fee: u64, domain: &str) {
        self.priority_fee
            .with_label_values(&[domain])
            .set(priority_fee as i64);
    }

<<<<<<< HEAD
=======
    pub fn get_finalized_nonce(&self, destination: &str, signer: &str) -> IntGauge {
        self.finalized_nonce
            .with_label_values(&[destination, signer])
            .clone()
    }

    pub fn get_upper_nonce(&self, destination: &str, signer: &str) -> IntGauge {
        self.upper_nonce
            .with_label_values(&[destination, signer])
            .clone()
    }

>>>>>>> 64092311
    pub fn gather(&self) -> prometheus::Result<Vec<u8>> {
        let collected_metrics = self.registry.gather();
        let mut out_buf = Vec::with_capacity(1024 * 64);
        let encoder = prometheus::TextEncoder::new();
        encoder.encode(&collected_metrics, &mut out_buf)?;
        Ok(out_buf)
    }

    #[cfg(test)]
    pub fn dummy_instance() -> Self {
        let registry = Registry::new();
        let instance = Self::new(registry.clone());
        instance.unwrap()
    }
}<|MERGE_RESOLUTION|>--- conflicted
+++ resolved
@@ -48,13 +48,10 @@
     pub gas_price: IntGaugeVec,
     // only applies to EIP-1559 chains, this is the max_priority_fee
     pub priority_fee: IntGaugeVec,
-<<<<<<< HEAD
-=======
     /// Currently finalized nonce for each destination
     finalized_nonce: IntGaugeVec,
     /// Upper nonce, namely the nonce which can be used next for each destination
     upper_nonce: IntGaugeVec,
->>>>>>> 64092311
 }
 
 impl DispatcherMetrics {
@@ -155,8 +152,6 @@
             &["destination",],
             registry.clone()
         )?;
-<<<<<<< HEAD
-=======
         let finalized_nonce = register_int_gauge_vec_with_registry!(
             opts!(
                 namespaced("finalized_nonce"),
@@ -173,7 +168,6 @@
             &["destination", "signer",],
             registry.clone()
         )?;
->>>>>>> 64092311
         Ok(Self {
             registry: registry.clone(),
             task_liveness,
@@ -188,11 +182,8 @@
             in_flight_transaction_time,
             gas_price,
             priority_fee,
-<<<<<<< HEAD
-=======
             finalized_nonce,
             upper_nonce,
->>>>>>> 64092311
         })
     }
 
@@ -265,8 +256,6 @@
             .set(priority_fee as i64);
     }
 
-<<<<<<< HEAD
-=======
     pub fn get_finalized_nonce(&self, destination: &str, signer: &str) -> IntGauge {
         self.finalized_nonce
             .with_label_values(&[destination, signer])
@@ -279,7 +268,6 @@
             .clone()
     }
 
->>>>>>> 64092311
     pub fn gather(&self) -> prometheus::Result<Vec<u8>> {
         let collected_metrics = self.registry.gather();
         let mut out_buf = Vec::with_capacity(1024 * 64);
