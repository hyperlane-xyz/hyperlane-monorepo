--- conflicted
+++ resolved
@@ -43,18 +43,15 @@
     // total time spent submitting transactions
     pub in_flight_transaction_time: IntGaugeVec,
 
-<<<<<<< HEAD
-    /// Currently finalized nonce for each destination
-    finalized_nonce: IntGaugeVec,
-    /// Upper nonce, namely the nonce which can be used next for each destination
-    upper_nonce: IntGaugeVec,
-=======
     // VM-specific metrics below. These aren't set when they don't apply
     // on EIP-1559 chains, this is the max_base_fee
     pub gas_price: IntGaugeVec,
     // only applies to EIP-1559 chains, this is the max_priority_fee
     pub priority_fee: IntGaugeVec,
->>>>>>> 950e2359
+    /// Currently finalized nonce for each destination
+    finalized_nonce: IntGaugeVec,
+    /// Upper nonce, namely the nonce which can be used next for each destination
+    upper_nonce: IntGaugeVec,
 }
 
 impl DispatcherMetrics {
@@ -139,8 +136,22 @@
             &["destination",],
             registry.clone()
         )?;
-<<<<<<< HEAD
-
+        let gas_price = register_int_gauge_vec_with_registry!(
+            opts!(
+                namespaced("gas_price"),
+                "The gas price for transactions, if applicable",
+            ),
+            &["destination",],
+            registry.clone()
+        )?;
+        let priority_fee = register_int_gauge_vec_with_registry!(
+            opts!(
+                namespaced("priority_fee"),
+                "The priority fee for transactions, if applicable",
+            ),
+            &["destination",],
+            registry.clone()
+        )?;
         let finalized_nonce = register_int_gauge_vec_with_registry!(
             opts!(
                 namespaced("finalized_nonce"),
@@ -149,7 +160,6 @@
             &["destination", "signer",],
             registry.clone()
         )?;
-
         let upper_nonce = register_int_gauge_vec_with_registry!(
             opts!(
                 namespaced("upper_nonce"),
@@ -158,25 +168,6 @@
             &["destination", "signer",],
             registry.clone()
         )?;
-
-=======
-        let gas_price = register_int_gauge_vec_with_registry!(
-            opts!(
-                namespaced("gas_price"),
-                "The gas price for transactions, if applicable",
-            ),
-            &["destination",],
-            registry.clone()
-        )?;
-        let priority_fee = register_int_gauge_vec_with_registry!(
-            opts!(
-                namespaced("priority_fee"),
-                "The priority fee for transactions, if applicable",
-            ),
-            &["destination",],
-            registry.clone()
-        )?;
->>>>>>> 950e2359
         Ok(Self {
             registry: registry.clone(),
             task_liveness,
@@ -189,13 +180,10 @@
             finalized_transactions,
             call_retries,
             in_flight_transaction_time,
-<<<<<<< HEAD
+            gas_price,
+            priority_fee,
             finalized_nonce,
             upper_nonce,
-=======
-            gas_price,
-            priority_fee,
->>>>>>> 950e2359
         })
     }
 
@@ -256,7 +244,18 @@
             .inc();
     }
 
-<<<<<<< HEAD
+    pub fn update_gas_price_metric(&self, gas_price: u64, domain: &str) {
+        self.gas_price
+            .with_label_values(&[domain])
+            .set(gas_price as i64);
+    }
+
+    pub fn update_priority_fee_metric(&self, priority_fee: u64, domain: &str) {
+        self.priority_fee
+            .with_label_values(&[domain])
+            .set(priority_fee as i64);
+    }
+
     pub fn get_finalized_nonce(&self, destination: &str, signer: &str) -> IntGauge {
         self.finalized_nonce
             .with_label_values(&[destination, signer])
@@ -267,18 +266,6 @@
         self.upper_nonce
             .with_label_values(&[destination, signer])
             .clone()
-=======
-    pub fn update_gas_price_metric(&self, gas_price: u64, domain: &str) {
-        self.gas_price
-            .with_label_values(&[domain])
-            .set(gas_price as i64);
-    }
-
-    pub fn update_priority_fee_metric(&self, priority_fee: u64, domain: &str) {
-        self.priority_fee
-            .with_label_values(&[domain])
-            .set(priority_fee as i64);
->>>>>>> 950e2359
     }
 
     pub fn gather(&self) -> prometheus::Result<Vec<u8>> {
