--- conflicted
+++ resolved
@@ -50,11 +50,8 @@
             }
             ChainConnectionConf::Starknet(_) => todo!(),
             ChainConnectionConf::CosmosNative(_) => todo!(),
-<<<<<<< HEAD
+            ChainConnectionConf::Radix(_) => todo!(),
             ChainConnectionConf::Dango(_) => todo!()
-=======
-            ChainConnectionConf::Radix(_) => todo!(),
->>>>>>> cb908b8a
         };
 
         Ok(adapter)
