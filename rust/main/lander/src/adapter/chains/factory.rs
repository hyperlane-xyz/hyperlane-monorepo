// TODO: re-enable clippy warnings
#![allow(dead_code)]

use std::sync::Arc;

use eyre::Result;

use hyperlane_base::{
    db::HyperlaneRocksDB,
    settings::{ChainConf, ChainConnectionConf, RawChainConf},
    CoreMetrics,
};

use crate::adapter::{
    chains::{cosmos::CosmosAdapter, ethereum::EthereumAdapter, sealevel::SealevelAdapter},
    AdaptsChain,
};
use crate::DispatcherMetrics;

pub struct AdapterFactory {}

impl AdapterFactory {
    pub async fn build(
        conf: &ChainConf,
        raw_conf: &RawChainConf,
        db: Arc<HyperlaneRocksDB>,
        core_metrics: &CoreMetrics,
        dispatcher_metrics: DispatcherMetrics,
    ) -> Result<Arc<dyn AdaptsChain>> {
        let adapter: Arc<dyn AdaptsChain> = match conf.connection.clone() {
            ChainConnectionConf::Ethereum(connection_conf) => Arc::new(
                EthereumAdapter::new(
                    conf.clone(),
                    connection_conf,
                    raw_conf.clone(),
                    db,
                    core_metrics,
                    dispatcher_metrics,
                )
                .await?,
            ),
            ChainConnectionConf::Fuel(_) => todo!(),
            ChainConnectionConf::Sealevel(_) => Arc::new(SealevelAdapter::new(
                conf.clone(),
                raw_conf.clone(),
                core_metrics,
            )?),
            ChainConnectionConf::Cosmos(_) => {
                Arc::new(CosmosAdapter::new(conf.clone(), raw_conf.clone()))
            }
            ChainConnectionConf::Starknet(_) => todo!(),
            ChainConnectionConf::CosmosNative(_) => todo!(),
<<<<<<< HEAD
            ChainConnectionConf::Kaspa(_) => todo!(),
=======
            ChainConnectionConf::Radix(_) => todo!(),
>>>>>>> 7f1767bf
        };

        Ok(adapter)
    }
}<|MERGE_RESOLUTION|>--- conflicted
+++ resolved
@@ -50,11 +50,8 @@
             }
             ChainConnectionConf::Starknet(_) => todo!(),
             ChainConnectionConf::CosmosNative(_) => todo!(),
-<<<<<<< HEAD
             ChainConnectionConf::Kaspa(_) => todo!(),
-=======
             ChainConnectionConf::Radix(_) => todo!(),
->>>>>>> 7f1767bf
         };
 
         Ok(adapter)
