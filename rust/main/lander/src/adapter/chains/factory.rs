// TODO: re-enable clippy warnings
#![allow(dead_code)]

use std::sync::Arc;

use eyre::Result;

use hyperlane_base::{
    db::HyperlaneRocksDB,
    settings::{ChainConf, ChainConnectionConf, RawChainConf},
    CoreMetrics,
};
use hyperlane_radix::RadixProvider;

use crate::adapter::{
    chains::{
        cosmos::CosmosAdapter, ethereum::EthereumAdapter, radix::adapter::RadixAdapter,
        sealevel::SealevelAdapter,
    },
    AdaptsChain,
};
use crate::DispatcherMetrics;

pub struct AdapterFactory {}

impl AdapterFactory {
    pub async fn build(
        conf: &ChainConf,
        raw_conf: &RawChainConf,
        db: Arc<HyperlaneRocksDB>,
        core_metrics: &CoreMetrics,
        dispatcher_metrics: DispatcherMetrics,
    ) -> Result<Arc<dyn AdaptsChain>> {
        let adapter: Arc<dyn AdaptsChain> = match conf.connection.clone() {
            ChainConnectionConf::Ethereum(connection_conf) => Arc::new(
                EthereumAdapter::new(
                    conf.clone(),
                    connection_conf,
                    raw_conf.clone(),
                    db,
                    core_metrics,
                    dispatcher_metrics,
                )
                .await?,
            ),
            ChainConnectionConf::Fuel(_) => todo!(),
            ChainConnectionConf::Sealevel(_) => Arc::new(SealevelAdapter::new(
                conf.clone(),
                raw_conf.clone(),
                core_metrics,
            )?),
            ChainConnectionConf::Cosmos(_) => {
                Arc::new(CosmosAdapter::new(conf.clone(), raw_conf.clone()))
            }
            ChainConnectionConf::Starknet(_) => todo!(),
            ChainConnectionConf::CosmosNative(_) => todo!(),
            ChainConnectionConf::Radix(connection_conf) => {
                let adapter = RadixAdapter::from_conf(conf, core_metrics, &connection_conf)?;
                Arc::new(adapter)
            }
<<<<<<< HEAD
            ChainConnectionConf::Dango(_) => todo!(),
=======
            ChainConnectionConf::Aleo(_) => todo!(),
>>>>>>> 6df4f601
        };
        Ok(adapter)
    }
}<|MERGE_RESOLUTION|>--- conflicted
+++ resolved
@@ -58,11 +58,8 @@
                 let adapter = RadixAdapter::from_conf(conf, core_metrics, &connection_conf)?;
                 Arc::new(adapter)
             }
-<<<<<<< HEAD
+            ChainConnectionConf::Aleo(_) => todo!(),
             ChainConnectionConf::Dango(_) => todo!(),
-=======
-            ChainConnectionConf::Aleo(_) => todo!(),
->>>>>>> 6df4f601
         };
         Ok(adapter)
     }
