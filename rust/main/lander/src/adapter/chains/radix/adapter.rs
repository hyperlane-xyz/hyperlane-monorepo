#[cfg(test)]
pub mod tests;

use std::{str::FromStr, sync::Arc, time::Duration};

use core_api_client::models::FeeSummary;
use ethers::utils::hex;
<<<<<<< HEAD
use futures_util::TryFutureExt;
use gateway_api_client::models::{CompiledPreviewTransaction, TransactionPreviewV2Request};
use hyperlane_base::settings::ChainConf;
=======
use gateway_api_client::models::{CompiledPreviewTransaction, TransactionPreviewV2Request};
>>>>>>> 9b4e05f0
use radix_transactions::{
    model::{IntentHeaderV2, TransactionHeaderV2, TransactionPayload},
    prelude::{
        DetailedNotarizedTransactionV2, ManifestBuilder, TransactionBuilder, TransactionV2Builder,
    },
    signing::PrivateKey,
};
use scrypto::{
    address::{AddressBech32Decoder, AddressBech32Encoder},
    crypto::IsHash,
    math::{CheckedMul, Decimal, SaturatingAdd},
    network::NetworkDefinition,
    prelude::{
        manifest_decode, ManifestArgs, ManifestCustomValue, ManifestCustomValueKind, ManifestValue,
    },
    types::{ComponentAddress, Epoch},
};
use uuid::Uuid;

<<<<<<< HEAD
use hyperlane_core::{
    ChainCommunicationError, ChainResult, ContractLocator, ReorgPeriod, H256, H512,
};
=======
use hyperlane_core::{ChainCommunicationError, ChainResult, H256, H512};
>>>>>>> 9b4e05f0
use hyperlane_radix::{RadixProvider, RadixProviderForLander, RadixSigner, RadixTxCalldata};

use crate::{
    adapter::{
<<<<<<< HEAD
        chains::radix::{conf::create_signer, Precursor, VisibleComponents},
=======
        chains::radix::{Precursor, VisibleComponents},
>>>>>>> 9b4e05f0
        AdaptsChain, GasLimit, RadixTxPrecursor, TxBuildingResult,
    },
    payload::PayloadDetails,
    transaction::{Transaction, TransactionUuid, VmSpecificTxData},
    DispatcherMetrics, FullPayload, LanderError, TransactionDropReason, TransactionStatus,
};

// the number of simulate calls we do to get the necessary addresses
const NODE_DEPTH: usize = 5;
const GAS_MULTIPLIER: &str = "1.5";

#[allow(dead_code)]
pub struct RadixAdapter {
    pub network: NetworkDefinition,
    pub provider: Arc<dyn RadixProviderForLander>,
    pub signer: RadixSigner,
    pub component_regex: regex::Regex,
    pub estimated_block_time: Duration,
}

#[derive(Clone)]
pub struct RadixTxBuilder {
    pub tx_builder: TransactionV2Builder,
    pub signer: RadixSigner,
}

impl RadixAdapter {
<<<<<<< HEAD
    pub fn from_conf(
        conf: &ChainConf,
        connection_conf: &hyperlane_radix::ConnectionConf,
    ) -> Result<Self, LanderError> {
        // We must have a signer if we want to land transactions.
        let signer = create_signer(conf)?;

        let locator = ContractLocator {
            domain: &conf.domain,
            address: H256::zero(),
        };
        let provider = RadixProvider::new(
            Some(signer.clone()),
            connection_conf,
            &locator,
            &ReorgPeriod::None,
        )?;

        let network = connection_conf.network.clone();
        let component_regex =
            regex::Regex::new(&format!(r"\w+_{}([a-zA-Z0-9]+)", network.hrp_suffix))
                .map_err(ChainCommunicationError::from_other)?;
        Ok(Self {
            network,
            provider: Arc::new(provider),
            signer,
            component_regex,
            estimated_block_time: conf.estimated_block_time,
        })
    }

    fn extract_tx_hash(tx: &DetailedNotarizedTransactionV2) -> H512 {
=======
    fn extract_tx_hash(tx: &DetailedNotarizedTransactionV2) -> H512 {
        // transaction_intent_hash basically is the TX Hash and
        // refers to all of the intents that are made in the TX
>>>>>>> 9b4e05f0
        let tx_hash: H512 =
            H256::from_slice(tx.transaction_hashes.transaction_intent_hash.0.as_bytes()).into();
        tx_hash
    }

    async fn tx_builder(&self) -> ChainResult<RadixTxBuilder> {
        let epoch = self.provider.get_gateway_status().await?.ledger_state.epoch as u64;

        let private_key = self.signer.get_signer()?;
        let tx_builder = TransactionBuilder::new_v2()
            .transaction_header(TransactionHeaderV2 {
                notary_public_key: private_key.public_key(),
                notary_is_signatory: false,
                tip_basis_points: 0u32, // TODO: what should we set this to?
            })
            .intent_header(IntentHeaderV2 {
                network_id: self.network.id,
                start_epoch_inclusive: Epoch::of(epoch),
                end_epoch_exclusive: Epoch::of(epoch.saturating_add(2)), // ~5 minutes per epoch -> 10min timeout
                intent_discriminator: 0u64, // TODO: do we want this to happen? This is used like a nonce
                min_proposer_timestamp_inclusive: None, // TODO: discuss whether or not we want to have a time limit
                max_proposer_timestamp_exclusive: None,
            });
        Ok(RadixTxBuilder {
            tx_builder,
            signer: self.signer.clone(),
        })
    }

    /// gets all addresses associated with a tx
    async fn visible_components(
        &self,
        component_address: &ComponentAddress,
        method_name: &str,
        args: Vec<sbor::Value<ManifestCustomValueKind, ManifestCustomValue>>,
    ) -> ChainResult<(Vec<ComponentAddress>, FeeSummary)> {
        let decoder = AddressBech32Decoder::new(&self.network);

        let mut last_simulated_status = core_api_client::models::TransactionStatus::Failed;
        let mut visible_components: Vec<ComponentAddress> = Vec::new();
        let mut fee_summary = FeeSummary::default();

        // in radix all addresses/node have to visible for a transaction to be valid
        // we simulate the tx first to get the necessary addresses
        for _ in 0..NODE_DEPTH {
            let manifest_args =
                Self::combine_args_with_visible_components(args.clone(), &visible_components);

            let tx_manifest = ManifestBuilder::new_v2()
                .call_method(*component_address, method_name, manifest_args)
                .build();

            let RadixTxBuilder { tx_builder, .. } = self.tx_builder().await?;
            let tx = tx_builder
                .manifest(tx_manifest)
                .build_preview_transaction(vec![])
                .to_raw()
                .map_err(|_| ChainCommunicationError::ParseError {
                    msg: "Failed to build tx".into(),
                })?;
            // we need to simulate the tx multiple times to get all the necessary addresses
            let result = self
                .provider
                .preview_tx(TransactionPreviewV2Request {
                    flags: Some(gateway_api_client::models::PreviewFlags {
                        use_free_credit: Some(true),
                        ..Default::default()
                    }),
                    preview_transaction: gateway_api_client::models::PreviewTransaction::Compiled(
                        CompiledPreviewTransaction {
                            preview_transaction_hex: hex::encode(tx),
                        },
                    ),
                    opt_ins: Some(gateway_api_client::models::TransactionPreviewV2OptIns {
                        core_api_receipt: Some(true),
                        ..Default::default()
                    }),
                })
                .await?;

            fee_summary = result.fee_summary;
            last_simulated_status = result.status;
            if last_simulated_status == core_api_client::models::TransactionStatus::Succeeded {
                break;
            }

            // luckily there is a fixed error message if a node is not visible
            // we match against that error message and extract the invisible component
            let error_message = result.error_message.unwrap_or_default();
            if let Some(matched) = self.component_regex.find(&error_message) {
                if let Some(component_address) =
                    ComponentAddress::try_from_bech32(&decoder, matched.as_str())
                {
                    visible_components.push(component_address);
                }
            } else {
                // early return if the error message is caused by something else than an invisible node
                return Err(ChainCommunicationError::SimulationFailed(error_message));
            }
        }

        if last_simulated_status != core_api_client::models::TransactionStatus::Succeeded {
            return Err(ChainCommunicationError::SimulationFailed(
                "NODE_DEPTH reached".into(),
            ));
        }
        Ok((visible_components, fee_summary))
    }

    fn combine_args_with_visible_components(
        mut manifest_values: Vec<sbor::Value<ManifestCustomValueKind, ManifestCustomValue>>,
        visible_components: &[ComponentAddress],
    ) -> ManifestArgs {
        let visible_components_sbor: Vec<_> = visible_components
            .iter()
            .map(|v| sbor::Value::Custom {
                value: ManifestCustomValue::Address((*v).into()),
            })
            .collect();
        manifest_values.push(ManifestValue::Array {
            element_value_kind: sbor::ValueKind::Custom(
                scrypto::prelude::ManifestCustomValueKind::Address,
            ),
            // expected struct `Vec<SborValue<ManifestCustomValueKind, ManifestCustomValue>>`
            elements: visible_components_sbor,
        });
        ManifestArgs::new_from_tuple_or_panic(ManifestValue::Tuple {
            fields: manifest_values,
        })
    }
}

#[async_trait::async_trait]
impl AdaptsChain for RadixAdapter {
    async fn estimate_gas_limit(
        &self,
        _payload: &FullPayload,
    ) -> Result<Option<GasLimit>, LanderError> {
        todo!()
    }

    async fn build_transactions(&self, payloads: &[FullPayload]) -> Vec<TxBuildingResult> {
        let mut build_txs = Vec::new();
        for full_payload in payloads {
            let operation_payload: RadixTxCalldata =
                match serde_json::from_slice(&full_payload.data) {
                    Ok(s) => s,
                    Err(err) => {
                        tracing::error!(?err, "Failed to deserialize RadixTxCalldata");
                        build_txs.push(TxBuildingResult {
                            payloads: vec![full_payload.details.clone()],
                            maybe_tx: None,
                        });
                        continue;
                    }
                };

            let precursor = RadixTxPrecursor::from(operation_payload);
            let tx = Transaction {
                uuid: TransactionUuid::new(Uuid::new_v4()),
                tx_hashes: vec![],
                vm_specific_data: VmSpecificTxData::Radix(Box::new(precursor)),
                payload_details: vec![full_payload.details.clone()],
                status: TransactionStatus::PendingInclusion,
                submission_attempts: 0,
                creation_timestamp: chrono::Utc::now(),
                last_submission_attempt: None,
                last_status_check: None,
            };

            build_txs.push(TxBuildingResult {
                payloads: vec![full_payload.details.clone()],
                maybe_tx: Some(tx),
            });
        }
        build_txs
    }

    async fn simulate_tx(&self, tx: &mut Transaction) -> Result<Vec<PayloadDetails>, LanderError> {
        tracing::info!(?tx, "simulating transaction");

        let (visible_components, fee_summary) = {
            let tx_precursor = tx.precursor();
            // decode manifest value from Mailbox::process_calldata()
            let manifest_value: ManifestValue = manifest_decode(&tx_precursor.encoded_arguments)
                .map_err(|err| {
                    let error_msg = "Failed to decode manifest";
                    tracing::error!(?err, "{error_msg}");
                    LanderError::PayloadNotFound
                })?;

            let manifest_args = match manifest_value {
                sbor::Value::Tuple { fields } => fields,
                _ => vec![],
            };

            let decoder = AddressBech32Decoder::new(&self.network);
            let component_address =
                ComponentAddress::try_from_bech32(&decoder, &tx_precursor.component_address)
                    .ok_or_else(|| {
                        let error_msg = "Failed to parse ComponentAddress";
                        tracing::error!(
                            component_address = tx_precursor.component_address,
                            "{error_msg}"
                        );
                        LanderError::PayloadNotFound
                    })?;
            match self
                .visible_components(&component_address, &tx_precursor.method_name, manifest_args)
                .await
            {
                Ok(s) => s,
                Err(err) => {
                    tracing::error!(?err, "Failed to get visible components");
                    return Ok(tx.payload_details.clone());
                }
            }
        };

        let encoder = AddressBech32Encoder::new(&self.network);
        let precursor = tx.precursor_mut();

        precursor.fee_summary = Some(fee_summary);
        precursor.visible_components = Some(VisibleComponents {
            addresses: visible_components
                .iter()
                .filter_map(|v| encoder.encode(v.as_bytes()).ok())
                .collect(),
        });
        Ok(Vec::new())
    }

    async fn estimate_tx(&self, tx: &mut Transaction) -> Result<(), LanderError> {
        self.simulate_tx(tx).await?;
        Ok(())
    }

    async fn submit(&self, tx: &mut Transaction) -> Result<(), LanderError> {
        tracing::info!(?tx, "submitting transaction");

        let tx_precursor = tx.precursor();

        let fee_summary = match tx_precursor.fee_summary.clone() {
            Some(s) => s,
            None => return Err(LanderError::EstimationFailed),
        };

        let decoder = AddressBech32Decoder::new(&self.network);
        let component_address =
            ComponentAddress::try_from_bech32(&decoder, &tx_precursor.component_address)
                .ok_or_else(|| {
                    let error_msg = "Failed to parse ComponentAddress";
                    tracing::error!(
                        component_address = tx_precursor.component_address,
                        "{error_msg}"
                    );
                    LanderError::PayloadNotFound
                })?;

        let method_name = tx_precursor.method_name.clone();
        let visible_components: Vec<ComponentAddress> =
            match tx_precursor.visible_components.as_ref() {
                Some(v) => v
                    .addresses
                    .iter()
                    .filter_map(|s| ComponentAddress::try_from_bech32(&decoder, s))
                    .collect(),
                None => return Err(LanderError::EstimationFailed),
            };

        // decode manifest value from Mailbox::process_calldata()
        let manifest_value: ManifestValue = manifest_decode(&tx_precursor.encoded_arguments)
            .map_err(|_| LanderError::PayloadNotFound)?;
        let manifest_values = match manifest_value {
            // Should always be a tuple
            sbor::Value::Tuple { fields } => fields,
            sbor::Value::Array { elements, .. } => elements,
            _ => vec![],
        };
        let manifest_args =
            Self::combine_args_with_visible_components(manifest_values, &visible_components);

        // 1.5x multiplier to fee summary
        let multiplier = Decimal::from_str(GAS_MULTIPLIER).expect("Failed to parse GAS_MULTIPLIER");

        let simulated_xrd = RadixProvider::total_fee(fee_summary)?
            .checked_mul(multiplier)
            .ok_or_else(|| LanderError::EstimationFailed)?;

        let RadixTxBuilder { tx_builder, signer } = self.tx_builder().await?;
        let private_key = signer.get_signer()?;
        let radix_tx = tx_builder
            .manifest_builder(|builder| {
                builder
                    .call_method(component_address, method_name, manifest_args)
                    .lock_fee(signer.address, simulated_xrd)
            })
            .sign(&private_key)
            .notarize(&private_key)
            .build();

        self.provider
            .send_transaction(radix_tx.raw.clone().to_vec())
            .await?;

        // once tx is built, we can figure out tx hash
        let tx_hash = Self::extract_tx_hash(&radix_tx);
        if !tx.tx_hashes.contains(&tx_hash) {
            tx.tx_hashes.push(tx_hash);
        }
        let tx_precursor = tx.precursor_mut();
        tx_precursor.tx_hash = Some(tx_hash);

        tracing::info!(?tx, ?radix_tx, ?tx_hash, "submitted transaction");

        Ok(())
    }

    async fn get_tx_hash_status(&self, hash: H512) -> Result<TransactionStatus, LanderError> {
        let resp = self
            .provider
            .get_tx_hash_status(hash)
            .await
            .map_err(LanderError::ChainCommunicationError)?;

        match resp.status {
            gateway_api_client::models::TransactionStatus::Unknown => {
                Err(LanderError::TxHashNotFound(format!("{:x}", hash)))
            }
            gateway_api_client::models::TransactionStatus::Pending => {
                Ok(TransactionStatus::Mempool)
            }
            gateway_api_client::models::TransactionStatus::Rejected => Ok(
                TransactionStatus::Dropped(TransactionDropReason::DroppedByChain),
            ),
            gateway_api_client::models::TransactionStatus::CommittedFailure => Ok(
                TransactionStatus::Dropped(TransactionDropReason::FailedSimulation),
            ),
            gateway_api_client::models::TransactionStatus::CommittedSuccess => {
                Ok(TransactionStatus::Finalized)
            }
        }
    }

    async fn tx_ready_for_resubmission(&self, _tx: &Transaction) -> bool {
        true
    }

    async fn reverted_payloads(
        &self,
        tx: &Transaction,
    ) -> Result<Vec<PayloadDetails>, LanderError> {
        let delivered_calldata_list: Vec<(RadixTxCalldata, &PayloadDetails)> = tx
            .payload_details
            .iter()
            .filter_map(|d| {
                let calldata = d
                    .success_criteria
                    .as_ref()
                    .and_then(|s| serde_json::from_slice(s).ok())?;
                Some((calldata, d))
            })
            .collect();

        let mut reverted = Vec::new();
        for (delivered_calldata, payload_details) in delivered_calldata_list {
            let success = self
                .provider
                .check_preview(&delivered_calldata)
                .await
                .unwrap_or(false);
            if !success {
                reverted.push(payload_details.clone());
            }
        }
        Ok(reverted)
    }

    fn estimated_block_time(&self) -> &Duration {
        &self.estimated_block_time
    }

    fn max_batch_size(&self) -> u32 {
        1
    }

    fn update_vm_specific_metrics(&self, _tx: &Transaction, _metrics: &DispatcherMetrics) {}

    async fn nonce_gap_exists(&self) -> bool {
        false
    }

    async fn replace_tx(&self, _tx: &Transaction) -> Result<(), LanderError> {
        Ok(())
    }
}<|MERGE_RESOLUTION|>--- conflicted
+++ resolved
@@ -5,13 +5,9 @@
 
 use core_api_client::models::FeeSummary;
 use ethers::utils::hex;
-<<<<<<< HEAD
 use futures_util::TryFutureExt;
 use gateway_api_client::models::{CompiledPreviewTransaction, TransactionPreviewV2Request};
 use hyperlane_base::settings::ChainConf;
-=======
-use gateway_api_client::models::{CompiledPreviewTransaction, TransactionPreviewV2Request};
->>>>>>> 9b4e05f0
 use radix_transactions::{
     model::{IntentHeaderV2, TransactionHeaderV2, TransactionPayload},
     prelude::{
@@ -31,22 +27,14 @@
 };
 use uuid::Uuid;
 
-<<<<<<< HEAD
 use hyperlane_core::{
     ChainCommunicationError, ChainResult, ContractLocator, ReorgPeriod, H256, H512,
 };
-=======
-use hyperlane_core::{ChainCommunicationError, ChainResult, H256, H512};
->>>>>>> 9b4e05f0
 use hyperlane_radix::{RadixProvider, RadixProviderForLander, RadixSigner, RadixTxCalldata};
 
 use crate::{
     adapter::{
-<<<<<<< HEAD
         chains::radix::{conf::create_signer, Precursor, VisibleComponents},
-=======
-        chains::radix::{Precursor, VisibleComponents},
->>>>>>> 9b4e05f0
         AdaptsChain, GasLimit, RadixTxPrecursor, TxBuildingResult,
     },
     payload::PayloadDetails,
@@ -74,7 +62,6 @@
 }
 
 impl RadixAdapter {
-<<<<<<< HEAD
     pub fn from_conf(
         conf: &ChainConf,
         connection_conf: &hyperlane_radix::ConnectionConf,
@@ -107,11 +94,8 @@
     }
 
     fn extract_tx_hash(tx: &DetailedNotarizedTransactionV2) -> H512 {
-=======
-    fn extract_tx_hash(tx: &DetailedNotarizedTransactionV2) -> H512 {
         // transaction_intent_hash basically is the TX Hash and
         // refers to all of the intents that are made in the TX
->>>>>>> 9b4e05f0
         let tx_hash: H512 =
             H256::from_slice(tx.transaction_hashes.transaction_intent_hash.0.as_bytes()).into();
         tx_hash
