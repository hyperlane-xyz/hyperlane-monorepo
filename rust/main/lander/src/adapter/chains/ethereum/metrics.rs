--- conflicted
+++ resolved
@@ -63,14 +63,10 @@
         let domain = "test1";
         let signer = "test_signer";
         let dispatcher_metrics = DispatcherMetrics::dummy_instance();
-<<<<<<< HEAD
 
         Self::new(
-=======
-        let metrics = Self::new(
             HyperlaneDomain::new_test_domain(domain),
             dispatcher_metrics.get_batched_transactions(),
->>>>>>> 8d5187f4
             dispatcher_metrics.get_finalized_nonce(domain, signer),
             dispatcher_metrics.get_upper_nonce(domain, signer),
         )
