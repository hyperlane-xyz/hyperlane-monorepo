--- conflicted
+++ resolved
@@ -82,13 +82,8 @@
             dispatcher_metrics.get_batched_transactions(),
             dispatcher_metrics.get_finalized_nonce(domain, signer),
             dispatcher_metrics.get_upper_nonce(domain, signer),
-<<<<<<< HEAD
             dispatcher_metrics.get_mismatched_nonce(domain, signer),
-        );
-        metrics
-=======
         )
->>>>>>> 47b17bbc
     }
 
     pub fn get_finalized_nonce(&self) -> i64 {
