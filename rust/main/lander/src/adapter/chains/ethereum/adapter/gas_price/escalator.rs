--- conflicted
+++ resolved
@@ -80,25 +80,16 @@
                 max_priority_fee: estimated_max_priority_fee,
             },
         ) => {
-<<<<<<< HEAD
             let escalated_max_fee_per_gas = get_escalated_price_from_old_and_new(
                 old_max_fee,
-                new_max_fee,
+                estimated_max_fee,
                 transaction_overrides,
             );
-
-            let escalated_max_priority_fee_per_gas = get_escalated_price_from_old_and_new(
-                old_max_priority_fee,
-                new_max_priority_fee,
-                transaction_overrides,
-=======
-            let escalated_max_fee_per_gas =
-                get_escalated_price_from_old_and_new(old_max_fee, estimated_max_fee);
 
             let escalated_max_priority_fee_per_gas = get_escalated_price_from_old_and_new(
                 old_max_priority_fee,
                 estimated_max_priority_fee,
->>>>>>> b23bcd11
+                transaction_overrides,
             );
 
             debug!(
