use ethers::types::{
    transaction::eip2718::TypedTransaction::{Eip1559, Eip2930, Legacy},
    U256,
};
use tracing::{debug, error, warn};

use crate::adapter::EthereumTxPrecursor;

const ESCALATION_MULTIPLIER_NUMERATOR: u32 = 110;
const ESCALATION_MULTIPLIER_DENOMINATOR: u32 = 100;

/// Sets the max between the newly estimated gas price and 1.1x the old gas price.
pub fn escalate_gas_price_if_needed(
    old_precursor: &EthereumTxPrecursor,
    newly_estimated_precursor: &mut EthereumTxPrecursor,
) {
    // assumes the old and new txs have the same type
    match (&old_precursor.tx, &mut newly_estimated_precursor.tx) {
        (Legacy(old), Legacy(new)) => {
<<<<<<< HEAD
            let old_gas_price = old.gas_price.unwrap_or_default();
            let escalated_gas_price = apply_escalation_multiplier(old_gas_price);
            let new_gas_price = new.gas_price.unwrap_or_default();

            let escalated_gas_price = escalated_gas_price.max(new_gas_price);
            debug!(
                tx_type = "Legacy",
                old_gas_price = ?old_gas_price,
                escalated_gas_price = ?escalated_gas_price,
                "Escalation attempt outcome"
            );
=======
            let escalated_gas_price =
                get_escalated_price_from_old_and_new(old.gas_price, new.gas_price);
>>>>>>> 22c1b7a9
            if escalated_gas_price.is_zero() {
                warn!(
                    tx_type = "Legacy",
                    "Both old and new gas prices are set to zero. Has estimation failed?"
                );
                return;
            }
            new.gas_price = Some(escalated_gas_price);
        }
        (Eip2930(old), Eip2930(new)) => {
<<<<<<< HEAD
            let old_gas_price = old.tx.gas_price.unwrap_or_default();
            let escalated_gas_price = apply_escalation_multiplier(old_gas_price);
            let new_gas_price = new.tx.gas_price.unwrap_or_default();

            let escalated_gas_price = escalated_gas_price.max(new_gas_price);
            debug!(
                tx_type = "Eip2930",
                old_gas_price = ?old_gas_price,
                escalated_gas_price = ?escalated_gas_price,
                "Escalation attempt outcome"
            );
=======
            let escalated_gas_price =
                get_escalated_price_from_old_and_new(old.tx.gas_price, new.tx.gas_price);
>>>>>>> 22c1b7a9
            if escalated_gas_price.is_zero() {
                warn!(
                    tx_type = "Eip2930",
                    "Both old and new gas prices are set to zero. Has estimation failed?"
                );
                return;
            }
            new.tx.gas_price = Some(escalated_gas_price);
        }
        (Eip1559(old), Eip1559(new)) => {
            let escalated_max_fee_per_gas =
                get_escalated_price_from_old_and_new(old.max_fee_per_gas, new.max_fee_per_gas);

            let escalated_max_priority_fee_per_gas = get_escalated_price_from_old_and_new(
                old.max_priority_fee_per_gas,
                new.max_priority_fee_per_gas,
            );

            debug!(
                tx_type = "Eip1559",
                old_max_fee_per_gas = ?old_max_fee_per_gas,
                escalated_max_fee_per_gas = ?escalated_max_fee_per_gas,
                old_max_priority_fee_per_gas = ?old_max_priority_fee_per_gas,
                escalated_max_priority_fee_per_gas = ?escalated_max_priority_fee_per_gas,
                "Escalation attempt outcome"
            );
            if escalated_max_fee_per_gas.is_zero() && escalated_max_priority_fee_per_gas.is_zero() {
                warn!(
                    tx_type = "Eip1559",
                    "Both old and new gas prices are zero. Not escalating."
                );
                return;
            }
            new.max_fee_per_gas = Some(escalated_max_fee_per_gas);
            new.max_priority_fee_per_gas = Some(escalated_max_priority_fee_per_gas);
        }
        _ => {
            error!("Newly estimated transaction type does not match the old transaction type. Not escalating gas price.");
        }
    }
}

fn get_escalated_price_from_old_and_new(
    old_gas_price: Option<U256>,
    new_gas_price: Option<U256>,
) -> U256 {
    let old_gas_price = old_gas_price.unwrap_or_default();
    let escalated_gas_price = apply_escalation_multiplier(old_gas_price);
    let new_gas_price = new_gas_price.unwrap_or_default();

    escalated_gas_price.max(new_gas_price)
}

fn apply_escalation_multiplier(gas_price: U256) -> U256 {
    let numerator = U256::from(ESCALATION_MULTIPLIER_NUMERATOR);
    let denominator = U256::from(ESCALATION_MULTIPLIER_DENOMINATOR);
    gas_price * numerator / denominator
}<|MERGE_RESOLUTION|>--- conflicted
+++ resolved
@@ -17,22 +17,14 @@
     // assumes the old and new txs have the same type
     match (&old_precursor.tx, &mut newly_estimated_precursor.tx) {
         (Legacy(old), Legacy(new)) => {
-<<<<<<< HEAD
-            let old_gas_price = old.gas_price.unwrap_or_default();
-            let escalated_gas_price = apply_escalation_multiplier(old_gas_price);
-            let new_gas_price = new.gas_price.unwrap_or_default();
-
-            let escalated_gas_price = escalated_gas_price.max(new_gas_price);
+            let escalated_gas_price =
+                get_escalated_price_from_old_and_new(old.gas_price, new.gas_price);
             debug!(
                 tx_type = "Legacy",
-                old_gas_price = ?old_gas_price,
+                old_gas_price = ?old.gas_price,
                 escalated_gas_price = ?escalated_gas_price,
                 "Escalation attempt outcome"
             );
-=======
-            let escalated_gas_price =
-                get_escalated_price_from_old_and_new(old.gas_price, new.gas_price);
->>>>>>> 22c1b7a9
             if escalated_gas_price.is_zero() {
                 warn!(
                     tx_type = "Legacy",
@@ -43,22 +35,14 @@
             new.gas_price = Some(escalated_gas_price);
         }
         (Eip2930(old), Eip2930(new)) => {
-<<<<<<< HEAD
-            let old_gas_price = old.tx.gas_price.unwrap_or_default();
-            let escalated_gas_price = apply_escalation_multiplier(old_gas_price);
-            let new_gas_price = new.tx.gas_price.unwrap_or_default();
-
-            let escalated_gas_price = escalated_gas_price.max(new_gas_price);
+            let escalated_gas_price =
+                get_escalated_price_from_old_and_new(old.tx.gas_price, new.tx.gas_price);
             debug!(
                 tx_type = "Eip2930",
-                old_gas_price = ?old_gas_price,
+                old_gas_price = ?old.tx.gas_price,
                 escalated_gas_price = ?escalated_gas_price,
                 "Escalation attempt outcome"
             );
-=======
-            let escalated_gas_price =
-                get_escalated_price_from_old_and_new(old.tx.gas_price, new.tx.gas_price);
->>>>>>> 22c1b7a9
             if escalated_gas_price.is_zero() {
                 warn!(
                     tx_type = "Eip2930",
@@ -79,9 +63,9 @@
 
             debug!(
                 tx_type = "Eip1559",
-                old_max_fee_per_gas = ?old_max_fee_per_gas,
+                old_max_fee_per_gas = ?old.max_fee_per_gas,
                 escalated_max_fee_per_gas = ?escalated_max_fee_per_gas,
-                old_max_priority_fee_per_gas = ?old_max_priority_fee_per_gas,
+                old_max_priority_fee_per_gas = ?old.max_priority_fee_per_gas,
                 escalated_max_priority_fee_per_gas = ?escalated_max_priority_fee_per_gas,
                 "Escalation attempt outcome"
             );
