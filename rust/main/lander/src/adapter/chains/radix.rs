--- conflicted
+++ resolved
@@ -1,11 +1,8 @@
 pub mod adapter;
 
-<<<<<<< HEAD
-#[cfg(test)]
-pub mod tests;
-
-=======
->>>>>>> fd0dddf7
 mod precursor;
 
-pub use precursor::{Precursor, RadixTxPrecursor};+pub use precursor::{Precursor, RadixTxPrecursor};
+
+#[cfg(test)]
+pub mod tests;