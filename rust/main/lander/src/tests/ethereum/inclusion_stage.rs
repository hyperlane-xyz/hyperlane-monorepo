--- conflicted
+++ resolved
@@ -38,10 +38,7 @@
 #[tokio::test]
 #[traced_test]
 async fn test_inclusion_happy_path() {
-<<<<<<< HEAD
     let block_time = Duration::from_millis(10);
-=======
->>>>>>> 422a78c4
     let mock_evm_provider = mocked_evm_provider();
 
     run_and_expect_successful_inclusion(mock_evm_provider, block_time).await;
@@ -238,129 +235,13 @@
     );
 }
 
-#[tokio::test]
-#[traced_test]
-async fn test_inclusion_gas_spike() {
+fn mocked_evm_provider() -> MockEvmProvider {
     let mut mock_evm_provider = MockEvmProvider::new();
     mock_evm_provider
         .expect_get_finalized_block_number()
         .returning(|_reorg_period| {
             Ok(43) // Mocked block number
         });
-<<<<<<< HEAD
-=======
-    mock_evm_provider
-        .expect_estimate_gas_limit()
-        .returning(|_, _| {
-            Ok(21000.into()) // Mocked gas limit
-        });
-
-    // first submission, price is 100
-    // second submission, price is 109 (less than 10% spike)
-    // third submission, price is 110 (less than 10% spike)
-    // fourth submission, price is 150 (greater than 10% spike)
-    let mut fee_history_call_counter = 0;
-    mock_evm_provider
-        .expect_fee_history()
-        .returning(move |_, _, _| {
-            fee_history_call_counter += 1;
-            let base_fee = match fee_history_call_counter {
-                1 => 200000,
-                // second submission, price spikes less than 10% spike (to test that we escalate 10% correctly, so the pending mempool tx actually gets replaced)
-                2 => 219000,
-                // third submission, price spikes less than 10% spike (to test that we escalate 10% correctly, so the pending mempool tx actually gets replaced)
-                3 => 220000,
-                // fourth submission, price spikes more than 10% spike (to test that the escalation matches the spike)
-                _ => 300000, // This will be the price for the last submission
-            };
-            let prio_fee = if fee_history_call_counter < 4 {
-                0 // No priority fee for the first three submissions
-            } else {
-                10 // Priority fee for the last submission
-            };
-            Ok(mock_fee_history(base_fee, prio_fee))
-        });
-
-    // return mock receipt than has no block for first 3 submissions, then full receipt for the last one
-    let mut tx_receipt_call_counter = 0;
-    mock_evm_provider
-        .expect_get_transaction_receipt()
-        .returning(move |_| {
-            tx_receipt_call_counter += 1;
-            if tx_receipt_call_counter < 4 {
-                Ok(Some(mock_tx_receipt(None))) // No block number for first 3 submissions
-            } else {
-                Ok(Some(mock_tx_receipt(Some(42)))) // Block number for the last submission
-            }
-        });
-
-    // assert each expected price by mocking the `send` method of the provider
-    let mut send_call_counter = 0;
-    mock_evm_provider.expect_send().returning(move |tx, _| {
-        send_call_counter += 1;
-        match send_call_counter {
-            1 => {
-                assert_eq!(tx.gas_price().unwrap(), 200000.into())
-            }
-            2 => {
-                assert_eq!(tx.gas_price().unwrap(), 220000.into()) // Second submission, price is 10% higher, even though the spike was smaller
-            }
-            3 => {
-                assert_eq!(tx.gas_price().unwrap(), 242000.into()) // Third submission, price is 10% higher again, even though the spike was smaller
-            }
-            4 => {
-                assert_eq!(tx.gas_price().unwrap(), 300000.into()) // Fourth submission, price matches the spike
-            }
-            _ => {}
-        }
-        Ok(H256::random()) // Mocked transaction hash
-    });
-
-    mock_evm_provider
-        .expect_get_block()
-        .returning(|_| Ok(Some(mock_block(42, 100)))); // Mocked block retrieval
-
-    let signer = H160::random();
-    let dispatcher_state = mock_dispatcher_state_with_provider(mock_evm_provider, signer);
-    let (tx_sender, tx_receiver) = mpsc::channel(100);
-    let (finality_stage_sender, mut finality_stage_receiver) = mpsc::channel(100);
-    let inclusion_stage =
-        mock_inclusion_stage(dispatcher_state.clone(), tx_receiver, finality_stage_sender);
-
-    let txs_to_process = 1;
-    let txs_created = mock_evm_txs(
-        txs_to_process,
-        &dispatcher_state.payload_db,
-        &dispatcher_state.tx_db,
-        TransactionStatus::PendingInclusion,
-        signer,
-    )
-    .await;
-    for tx in txs_created.iter() {
-        tx_sender.send(tx.clone()).await.unwrap();
-    }
-    select! {
-        _ = inclusion_stage.run() => {
-            // inclusion stage should process the txs
-        },
-        tx_received = finality_stage_receiver.recv() => {
-            let tx_received = tx_received.unwrap();
-            assert_eq!(tx_received.payload_details[0].uuid, txs_created[0].payload_details[0].uuid);
-        },
-        _ = tokio::time::sleep(tokio::time::Duration::from_millis(5000)) => {
-            panic!("Inclusion stage did not process the txs in time");
-        }
-    }
-}
-
-fn mocked_evm_provider() -> MockEvmProvider {
-    let mut mock_evm_provider = MockEvmProvider::new();
-    mock_evm_provider
-        .expect_get_finalized_block_number()
-        .returning(|_reorg_period| {
-            Ok(43) // Mocked block number
-        });
->>>>>>> 422a78c4
     mock_evm_provider
         .expect_estimate_gas_limit()
         .returning(|_, _| {
@@ -386,7 +267,6 @@
                 ..Default::default()
             }))
         });
-
     mock_evm_provider
 }
 
@@ -540,7 +420,6 @@
         base_fee_per_gas: Some(base_fee.into()),
         ..Default::default()
     }
-<<<<<<< HEAD
 }
 
 fn assert_gas_prices_and_timings(
@@ -568,6 +447,4 @@
         "gas price for submission {} doesn't match expected value",
         nth_submission
     );
-=======
->>>>>>> 422a78c4
 }