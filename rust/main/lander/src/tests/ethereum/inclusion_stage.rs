#![allow(deprecated)]

use core::panic;
use std::{sync::Arc, time::Duration};

use ethers::{
    abi::{Function, Param, ParamType, StateMutability},
    types::{
        transaction::eip2718::TypedTransaction, Eip1559TransactionRequest, TransactionReceipt,
        H160, H256 as EthersH256,
    },
};
use tokio::{select, sync::mpsc};
use tracing_test::traced_test;

use hyperlane_core::{
    config::OpSubmissionConfig, identifiers::UniqueIdentifier, KnownHyperlaneDomain, H256, U256,
};
use hyperlane_ethereum::EthereumReorgPeriod;

use crate::tests::test_utils::tmp_dbs;
use crate::{
    adapter::{
        chains::ethereum::{
            nonce::{db::NonceDb, NonceManager, NonceManagerState, NonceUpdater},
            tests::MockEvmProvider,
            EthereumAdapter,
        },
        EthereumTxPrecursor,
    },
    dispatcher::{DispatcherState, InclusionStage, PayloadDb, TransactionDb},
    transaction::{Transaction, VmSpecificTxData},
    DispatcherMetrics, FullPayload, PayloadStatus, TransactionStatus,
};

#[tokio::test]
#[traced_test]
async fn test_inclusion_happy_path() {
    let mock_evm_provider = mocked_evm_provider();
    let signer = H160::random();
    let dispatcher_state = mock_dispatcher_state_with_provider(mock_evm_provider, signer);
    let (tx_sender, tx_receiver) = mpsc::channel(100);
    let (finality_stage_sender, mut finality_stage_receiver) = mpsc::channel(100);
    let inclusion_stage =
        mock_inclusion_stage(dispatcher_state.clone(), tx_receiver, finality_stage_sender);

    let txs_to_process = 1;
    let txs_created = mock_evm_txs(
        txs_to_process,
        &dispatcher_state.payload_db,
        &dispatcher_state.tx_db,
        TransactionStatus::PendingInclusion,
        signer,
    )
    .await;
    for tx in txs_created.iter() {
        tx_sender.send(tx.clone()).await.unwrap();
    }
    select! {
        _ = inclusion_stage.run() => {
            // inclusion stage should process the txs
        },
        tx_received = finality_stage_receiver.recv() => {
            let tx_received = tx_received.unwrap();
            assert_eq!(tx_received.payload_details[0].uuid, txs_created[0].payload_details[0].uuid);
        },
        _ = tokio::time::sleep(tokio::time::Duration::from_millis(100)) => {
            panic!("Inclusion stage did not process the txs in time");
        }
    }
}

#[tokio::test]
#[traced_test]
async fn test_inclusion_gas_spike() {
    let mut mock_evm_provider = MockEvmProvider::new();
<<<<<<< HEAD
    mock_evm_provider.expect_get_block().returning(|_| {
        Ok(Some(Default::default())) // Mocked block retrieval
=======
    mock_evm_provider
        .expect_get_finalized_block_number()
        .returning(|_reorg_period| {
            Ok(43) // Mocked block number
        });
    mock_evm_provider
        .expect_estimate_gas_limit()
        .returning(|_, _| {
            Ok(21000.into()) // Mocked gas limit
        });

    // first submission, price is 100
    // second submission, price is 109 (less than 10% spike)
    // third submission, price is 110 (less than 10% spike)
    // fourth submission, price is 150 (greater than 10% spike)
    let mut fee_history_call_counter = 0;
    mock_evm_provider
        .expect_fee_history()
        .returning(move |_, _, _| {
            fee_history_call_counter += 1;
            let base_fee = match fee_history_call_counter {
                1 => 200000,
                // second submission, price spikes less than 10% spike (to test that we escalate 10% correctly, so the pending mempool tx actually gets replaced)
                2 => 219000,
                // third submission, price spikes less than 10% spike (to test that we escalate 10% correctly, so the pending mempool tx actually gets replaced)
                3 => 220000,
                // fourth submission, price spikes more than 10% spike (to test that the escalation matches the spike)
                _ => 300000, // This will be the price for the last submission
            };
            let prio_fee = if fee_history_call_counter < 4 {
                0 // No priority fee for the first three submissions
            } else {
                10 // Priority fee for the last submission
            };
            Ok(mock_fee_history(base_fee, prio_fee))
        });

    // return mock receipt than has no block for first 3 submissions, then full receipt for the last one
    let mut tx_receipt_call_counter = 0;
    mock_evm_provider
        .expect_get_transaction_receipt()
        .returning(move |_| {
            tx_receipt_call_counter += 1;
            if tx_receipt_call_counter < 4 {
                Ok(Some(mock_tx_receipt(None))) // No block number for first 3 submissions
            } else {
                Ok(Some(mock_tx_receipt(Some(42)))) // Block number for the last submission
            }
        });

    // assert each expected price by mocking the `send` method of the provider
    let mut send_call_counter = 0;
    mock_evm_provider.expect_send().returning(move |tx, _| {
        send_call_counter += 1;
        match send_call_counter {
            1 => {
                assert_eq!(tx.gas_price().unwrap(), 200000.into())
            }
            2 => {
                assert_eq!(tx.gas_price().unwrap(), 220000.into()) // Second submission, price is 10% higher, even though the spike was smaller
            }
            3 => {
                assert_eq!(tx.gas_price().unwrap(), 242000.into()) // Third submission, price is 10% higher again, even though the spike was smaller
            }
            4 => {
                assert_eq!(tx.gas_price().unwrap(), 300000.into()) // Fourth submission, price matches the spike
            }
            _ => {}
        }
        Ok(H256::random()) // Mocked transaction hash
>>>>>>> 422a78c4
    });

    mock_evm_provider
        .expect_get_block()
        .returning(|_| Ok(Some(mock_block(42, 100)))); // Mocked block retrieval

    let signer = H160::random();
    let dispatcher_state = mock_dispatcher_state_with_provider(mock_evm_provider, signer);
    let (tx_sender, tx_receiver) = mpsc::channel(100);
    let (finality_stage_sender, mut finality_stage_receiver) = mpsc::channel(100);
    let inclusion_stage =
        mock_inclusion_stage(dispatcher_state.clone(), tx_receiver, finality_stage_sender);

    let txs_to_process = 1;
    let txs_created = mock_evm_txs(
        txs_to_process,
        &dispatcher_state.payload_db,
        &dispatcher_state.tx_db,
        TransactionStatus::PendingInclusion,
        signer,
    )
    .await;
    for tx in txs_created.iter() {
        tx_sender.send(tx.clone()).await.unwrap();
    }
    select! {
        _ = inclusion_stage.run() => {
            // inclusion stage should process the txs
        },
        tx_received = finality_stage_receiver.recv() => {
            let tx_received = tx_received.unwrap();
            assert_eq!(tx_received.payload_details[0].uuid, txs_created[0].payload_details[0].uuid);
        },
        _ = tokio::time::sleep(tokio::time::Duration::from_millis(5000)) => {
            panic!("Inclusion stage did not process the txs in time");
        }
    }
}

fn mocked_evm_provider() -> MockEvmProvider {
    let mut mock_evm_provider = MockEvmProvider::new();
    mock_evm_provider
        .expect_get_finalized_block_number()
        .returning(|_reorg_period| {
            Ok(43) // Mocked block number
        });
    mock_evm_provider
        .expect_estimate_gas_limit()
        .returning(|_, _| {
            Ok(21000.into()) // Mocked gas limit
        });
    mock_evm_provider.expect_get_block().returning(|_| {
        Ok(Some(Default::default())) // Mocked block retrieval
    });

    mock_evm_provider.expect_send().returning(|_, _| {
        Ok(H256::random()) // Mocked transaction hash
    });
    mock_evm_provider
        .expect_fee_history()
        .returning(|_, _, _| Ok(mock_fee_history(0, 0)));

    mock_evm_provider
        .expect_get_transaction_receipt()
        .returning(move |_| {
            Ok(Some(TransactionReceipt {
                transaction_hash: H256::random().into(),
                block_number: Some(42.into()),
                ..Default::default()
            }))
        });

    mock_evm_provider
        .expect_get_next_nonce_on_finalized_block()
        .returning(|_, _| Ok(U256::one()));

    mock_evm_provider
}

fn mock_inclusion_stage(
    state: DispatcherState,
    tx_receiver: mpsc::Receiver<Transaction>,
    finality_stage_sender: mpsc::Sender<Transaction>,
) -> InclusionStage {
    InclusionStage::new(
        tx_receiver,
        finality_stage_sender,
        state,
        "test".to_string(),
    )
}

pub(crate) async fn mock_evm_txs(
    num: usize,
    payload_db: &Arc<dyn PayloadDb>,
    tx_db: &Arc<dyn TransactionDb>,
    status: TransactionStatus,
    signer: H160,
) -> Vec<Transaction> {
    let mut txs = Vec::new();
    for _ in 0..num {
        let mut payload = FullPayload::random();
        payload.status = PayloadStatus::InTransaction(status.clone());
        payload_db.store_payload_by_uuid(&payload).await.unwrap();
        let tx = dummy_evm_tx(vec![payload], status.clone(), signer.clone());
        tx_db.store_transaction_by_uuid(&tx).await.unwrap();
        txs.push(tx);
    }
    txs
}

fn dummy_evm_tx(
    payloads: Vec<FullPayload>,
    status: TransactionStatus,
    signer: H160,
) -> Transaction {
    let details: Vec<_> = payloads
        .clone()
        .into_iter()
        .map(|payload| payload.details)
        .collect();
    Transaction {
        uuid: UniqueIdentifier::random(),
        tx_hashes: vec![],
        vm_specific_data: VmSpecificTxData::Evm(dummy_tx_precursor(signer)),
        payload_details: details.clone(),
        status,
        submission_attempts: 0,
        creation_timestamp: chrono::Utc::now(),
        last_submission_attempt: None,
    }
}

fn dummy_tx_precursor(signer: H160) -> EthereumTxPrecursor {
    let function = Function {
        name: "baz".to_owned(),
        inputs: vec![
            Param {
                name: "a".to_owned(),
                kind: ParamType::Uint(32),
                internal_type: None,
            },
            Param {
                name: "b".to_owned(),
                kind: ParamType::Bool,
                internal_type: None,
            },
        ],
        outputs: vec![],
        constant: None,
        state_mutability: StateMutability::Payable,
    };
    EthereumTxPrecursor {
        tx: TypedTransaction::Eip1559(Eip1559TransactionRequest {
            from: Some(signer),
            to: Some(ethers::types::NameOrAddress::Address(H160::random())), // Random recipient address
            gas: None,
            value: None,
            data: None,
            nonce: None,
            max_priority_fee_per_gas: None,
            max_fee_per_gas: None,
            chain_id: None,
            ..Default::default()
        }),
        function,
    }
}

pub fn mock_dispatcher_state_with_provider(
    provider: MockEvmProvider,
    signer: H160,
) -> DispatcherState {
    let (payload_db, tx_db, nonce_db) = tmp_dbs();
    let adapter = mock_ethereum_adapter(provider, nonce_db, signer);
    DispatcherState::new(
        payload_db,
        tx_db,
        Arc::new(adapter),
        DispatcherMetrics::dummy_instance(),
        "test".to_string(),
    )
}

fn mock_ethereum_adapter(
    provider: MockEvmProvider,
    nonce_db: Arc<dyn NonceDb>,
    signer: H160,
) -> EthereumAdapter {
    let provider = Arc::new(provider);
    let reorg_period = EthereumReorgPeriod::Blocks(1);
    let state = Arc::new(NonceManagerState::new(nonce_db, signer));

    let nonce_updater = NonceUpdater::new(
        signer,
        reorg_period,
        Duration::from_millis(0),
        provider.clone(),
        state.clone(),
    );

    let nonce_manager = NonceManager {
        address: signer,
        state,
        nonce_updater,
    };

    EthereumAdapter {
        estimated_block_time: Duration::from_millis(10),
        domain: KnownHyperlaneDomain::Arbitrum.into(),
        transaction_overrides: Default::default(),
        submission_config: OpSubmissionConfig::default(),
        provider,
        reorg_period,
        nonce_manager,
    }
}

fn mock_fee_history(base_fee: u32, prio_fee: u32) -> ethers::types::FeeHistory {
    ethers::types::FeeHistory {
        oldest_block: 0.into(),
        reward: vec![vec![prio_fee.into()]],
        base_fee_per_gas: vec![base_fee.into()],
        gas_used_ratio: vec![0.0],
    }
}

fn mock_tx_receipt(block_number: Option<u64>) -> TransactionReceipt {
    TransactionReceipt {
        transaction_hash: H256::random().into(),
        block_number: block_number.map(|n| n.into()),
        ..Default::default()
    }
}

fn mock_block(block_number: u64, base_fee: u32) -> ethers::types::Block<EthersH256> {
    ethers::types::Block {
        number: Some(block_number.into()),
        base_fee_per_gas: Some(base_fee.into()),
        ..Default::default()
    }
}<|MERGE_RESOLUTION|>--- conflicted
+++ resolved
@@ -74,10 +74,9 @@
 #[traced_test]
 async fn test_inclusion_gas_spike() {
     let mut mock_evm_provider = MockEvmProvider::new();
-<<<<<<< HEAD
     mock_evm_provider.expect_get_block().returning(|_| {
         Ok(Some(Default::default())) // Mocked block retrieval
-=======
+    });
     mock_evm_provider
         .expect_get_finalized_block_number()
         .returning(|_reorg_period| {
@@ -148,7 +147,6 @@
             _ => {}
         }
         Ok(H256::random()) // Mocked transaction hash
->>>>>>> 422a78c4
     });
 
     mock_evm_provider
