use core::panic;
use std::collections::HashMap;
use std::sync::{Arc, LazyLock};
use std::time::{Duration, Instant, SystemTime};

use chrono::{TimeZone, Utc};
use ethers::types::transaction::eip2718::TypedTransaction;
use ethers::types::{TransactionReceipt, H160, H256 as EthersH256, U256 as EthersU256};
use ethers::utils::EIP1559_FEE_ESTIMATION_DEFAULT_PRIORITY_FEE;
use tokio::{select, sync::mpsc};
use tracing_test::traced_test;

use hyperlane_core::config::OpSubmissionConfig;
use hyperlane_core::{ChainCommunicationError, HyperlaneDomain, KnownHyperlaneDomain, H256, U256};
use hyperlane_ethereum::EthereumReorgPeriod;

use crate::adapter::chains::ethereum::{
    apply_estimate_buffer_to_ethers,
    tests::{dummy_evm_tx, ExpectedTxState, ExpectedTxType, MockEvmProvider},
    EthereumAdapter, EthereumAdapterMetrics, NonceDb, NonceManager, NonceManagerState,
    NonceUpdater, Precursor,
};
use crate::dispatcher::{DispatcherState, InclusionStage, PayloadDb, TransactionDb};
use crate::tests::test_utils::tmp_dbs;
use crate::transaction::Transaction;
use crate::{DispatcherMetrics, FullPayload, PayloadStatus, TransactionStatus};

const TEST_DOMAIN: KnownHyperlaneDomain = KnownHyperlaneDomain::Arbitrum;
static TEST_GAS_LIMIT: LazyLock<EthersU256> = LazyLock::new(|| {
    apply_estimate_buffer_to_ethers(EthersU256::from(21000), &TEST_DOMAIN.into()).unwrap()
});

#[tokio::test]
#[traced_test]
async fn test_inclusion_happy_path() {
    let block_time = Duration::from_millis(20);
    let mock_evm_provider = mocked_evm_provider();

    let expected_tx_states = vec![
        ExpectedTxState {
            nonce: None,
            gas_limit: None,
            gas_price: None,
            priority_fee: None,
            status: TransactionStatus::PendingInclusion,
            retries: 0,
            tx_type: ExpectedTxType::Eip1559,
        },
        ExpectedTxState {
            nonce: Some(EthersU256::from(1)),
            gas_limit: Some(TEST_GAS_LIMIT.clone()),
            gas_price: Some(EthersU256::from(200000)), // Default fee used by the `ethers` lib estimation logic
            priority_fee: Some(EthersU256::from(
                EIP1559_FEE_ESTIMATION_DEFAULT_PRIORITY_FEE,
            )),
            status: TransactionStatus::Mempool,
            retries: 1,
            tx_type: ExpectedTxType::Eip1559,
        },
        ExpectedTxState {
            nonce: Some(EthersU256::from(1)),
            gas_limit: Some(TEST_GAS_LIMIT.clone()),
            gas_price: Some(EthersU256::from(200000)),
            priority_fee: Some(EthersU256::from(
                EIP1559_FEE_ESTIMATION_DEFAULT_PRIORITY_FEE,
            )),
            status: TransactionStatus::Included,
            retries: 1,
            tx_type: ExpectedTxType::Eip1559,
        },
    ];
    run_and_expect_successful_inclusion(
        ExpectedTxType::Eip1559,
        expected_tx_states,
        mock_evm_provider,
        block_time,
    )
    .await;
}

#[tokio::test]
#[traced_test]
async fn test_inclusion_gas_spike() {
    let block_time = Duration::from_millis(20);
    let hash = H256::random(); // Mocked transaction hash

    let mut mock_evm_provider = MockEvmProvider::new();
    mock_finalized_block_number(&mut mock_evm_provider);
    mock_estimate_gas_limit(&mut mock_evm_provider);
    mock_get_block(&mut mock_evm_provider);
    mock_get_next_nonce_on_finalized_block(&mut mock_evm_provider);

    // return the mock receipt that has no block for the first 3 submissions, then full receipt for the last one
    let mut tx_receipt_call_counter = 0;
    mock_evm_provider
        .expect_get_transaction_receipt()
        .returning(move |_| {
            tx_receipt_call_counter += 1;
            if tx_receipt_call_counter < 4 {
                Ok(Some(mock_tx_receipt(None, hash))) // No block number for the first 3 submissions
            } else {
                Ok(Some(mock_tx_receipt(Some(50), hash))) // Block number for the last submission
            }
        });

    let mut fee_history_call_counter = 0;
    mock_evm_provider
        .expect_fee_history()
        .returning(move |_, _, _| {
            fee_history_call_counter += 1;
            let base_fee = match fee_history_call_counter {
                1 => 200000,
                // second submission, price spikes less than 10% spike (to test that we escalate 10% correctly, so the pending mempool tx actually gets replaced)
                2 => 219000,
                // third submission, price spikes less than 10% spike (to test that we escalate 10% correctly, so the pending mempool tx actually gets replaced)
                3 => 220000,
                // fourth submission, price spikes more than 10% spike (to test that the escalation matches the spike)
                _ => 300000, // This will be the price for the last submission
            };
            let prio_fee = if fee_history_call_counter < 4 {
                0 // No priority fee for the first three submissions
            } else {
                10 // Priority fee for the last submission
            };
            Ok(mock_fee_history(base_fee, prio_fee))
        });

    // assert each expected price by mocking the `send` method of the provider
    let mut send_call_counter = 0;
    let elapsed = Instant::now();
    let base_processing_delay = Duration::from_millis(500);
    let inclusion_stage_processing_delay = Duration::from_millis(100);
    let block_time_clone = block_time.clone();
    mock_evm_provider.expect_send().returning(move |tx, _| {
        send_call_counter += 1;
        // assert the timing of resubmissions to make sure they don't happen more than once per block
        assert_gas_prices_and_timings(
            send_call_counter,
            elapsed,
            base_processing_delay,
            inclusion_stage_processing_delay,
            block_time_clone,
            &tx,
            // First submission, price is 200000 - the default fee used by the `ethers` estimation logic
            // Second submission, price is 10% higher, even though the spike was smaller
            // Third submission, price is 10% higher again, even though the spike was smaller
            // Fourth submission, price matches the spike, because it was greater than 10%
            vec![200000, 220000, 242000],
        );
        Ok(hash)
    });

    let expected_tx_states = vec![
        ExpectedTxState {
            nonce: None,
            gas_limit: None,
            gas_price: None,
            priority_fee: None,
            status: TransactionStatus::PendingInclusion,
            retries: 0,
            tx_type: ExpectedTxType::Eip1559,
        },
        ExpectedTxState {
            nonce: Some(EthersU256::from(1)),
            gas_limit: Some(TEST_GAS_LIMIT.clone()),
            gas_price: Some(EthersU256::from(200000)),
            priority_fee: Some(EthersU256::from(
                EIP1559_FEE_ESTIMATION_DEFAULT_PRIORITY_FEE,
            )),
            status: TransactionStatus::Mempool,
            retries: 1,
            tx_type: ExpectedTxType::Eip1559,
        },
        ExpectedTxState {
            nonce: Some(EthersU256::from(1)),
            gas_limit: Some(TEST_GAS_LIMIT.clone()),
            gas_price: Some(EthersU256::from(220000)), // This is the price that gets included
            priority_fee: Some(EthersU256::from(
                EIP1559_FEE_ESTIMATION_DEFAULT_PRIORITY_FEE * 11 / 10, // 10% increase
            )),
            status: TransactionStatus::Mempool,
            retries: 2,
            tx_type: ExpectedTxType::Eip1559,
        },
        ExpectedTxState {
            nonce: Some(EthersU256::from(1)),
            gas_limit: Some(TEST_GAS_LIMIT.clone()),
            gas_price: Some(EthersU256::from(242000)), // This is the price that gets included
            priority_fee: Some(EthersU256::from(
                EIP1559_FEE_ESTIMATION_DEFAULT_PRIORITY_FEE * 121 / 100, // another 10% increase
            )),
            status: TransactionStatus::Mempool,
            retries: 3,
            tx_type: ExpectedTxType::Eip1559,
        },
        ExpectedTxState {
            nonce: Some(EthersU256::from(1)),
            gas_limit: Some(TEST_GAS_LIMIT.clone()),
            gas_price: Some(EthersU256::from(242000)),
            priority_fee: Some(EthersU256::from(
                EIP1559_FEE_ESTIMATION_DEFAULT_PRIORITY_FEE * 121 / 100,
            )),
            status: TransactionStatus::Included,
            retries: 3,
            tx_type: ExpectedTxType::Eip1559,
        },
    ];
    run_and_expect_successful_inclusion(
        ExpectedTxType::Eip1559,
        expected_tx_states,
        mock_evm_provider,
        block_time,
    )
    .await;
}

#[tokio::test]
#[traced_test]
async fn test_inclusion_gas_underpriced() {
    let block_time = Duration::from_millis(20);
    let hash = H256::random();

    let mut mock_evm_provider = MockEvmProvider::new();
    mock_finalized_block_number(&mut mock_evm_provider);
    mock_estimate_gas_limit(&mut mock_evm_provider);
    mock_default_fee_history(&mut mock_evm_provider);
    mock_get_block(&mut mock_evm_provider);
    mock_get_next_nonce_on_finalized_block(&mut mock_evm_provider);

    // after the tx is sent and gets a tx hash, immediately report it in a finalized block
    // to check that we correctly skip past the `Included` status, straight to `Finalized`
    mock_evm_provider
        .expect_get_transaction_receipt()
        .returning(move |_| Ok(Some(mock_tx_receipt(Some(42), hash))));

    // assert each expected price by mocking the `send` method of the provider
    let mut send_call_counter = 0;
    let elapsed = Instant::now();
    let base_processing_delay = Duration::from_millis(500);
    // assume 1 second more than usual because that's the retry delay when an error occurs
    let inclusion_stage_processing_delay = Duration::from_millis(1100);
    let block_time_clone = block_time.clone();
    mock_evm_provider.expect_send().returning(move |tx, _| {
        send_call_counter += 1;
        // assert the timing of resubmissions to make sure they don't happen more than once per block
        assert_gas_prices_and_timings(
            send_call_counter,
            elapsed,
            base_processing_delay,
            inclusion_stage_processing_delay,
            block_time_clone,
            &tx,
            // First submission, price is 200000 - the default fee used by the `ethers` estimation logic
            // Second submission, price is 10% higher, to due to the underpriced error
            vec![200000, 220000],
        );
        if send_call_counter < 2 {
            Err(ChainCommunicationError::CustomError(
                "replacement transaction underpriced".to_string(),
            ))
        } else {
            // For the second one, we assume it goes through successfully
            Ok(hash)
        }
    });

    let expected_tx_states = vec![
        ExpectedTxState {
            nonce: None,
            gas_limit: None,
            gas_price: None,
            priority_fee: None,
            status: TransactionStatus::PendingInclusion,
            retries: 0,
            tx_type: ExpectedTxType::Eip1559,
        },
        ExpectedTxState {
            nonce: Some(EthersU256::from(1)),
            gas_limit: Some(TEST_GAS_LIMIT.clone()),
            // immediately returning an error causes a submission retry, with a 10% increase in gas price
            gas_price: Some(EthersU256::from(220000)),
            priority_fee: Some(EthersU256::from(
                EIP1559_FEE_ESTIMATION_DEFAULT_PRIORITY_FEE * 11 / 10,
            )),
            status: TransactionStatus::Mempool,
            retries: 1,
            tx_type: ExpectedTxType::Eip1559,
        },
        ExpectedTxState {
            nonce: Some(EthersU256::from(1)),
            gas_limit: Some(TEST_GAS_LIMIT.clone()),
            gas_price: Some(EthersU256::from(220000)),
            priority_fee: Some(EthersU256::from(
                EIP1559_FEE_ESTIMATION_DEFAULT_PRIORITY_FEE * 11 / 10,
            )),
            status: TransactionStatus::Finalized,
            retries: 1,
            tx_type: ExpectedTxType::Eip1559,
        },
    ];
    run_and_expect_successful_inclusion(
        ExpectedTxType::Eip1559,
        expected_tx_states,
        mock_evm_provider,
        block_time,
    )
    .await;
}

#[tokio::test]
#[traced_test]
async fn test_tx_which_fails_simulation_after_submission_is_delivered() {
    let block_time = Duration::from_millis(20);
    let hash1 = H256::random();
    let hash2 = H256::random();
    let hash3 = H256::random();
    let hash4 = H256::random();

    let mut mock_evm_provider = MockEvmProvider::new();
    mock_finalized_block_number(&mut mock_evm_provider);
    mock_get_block(&mut mock_evm_provider);
    mock_default_fee_history(&mut mock_evm_provider);
    mock_get_next_nonce_on_finalized_block(&mut mock_evm_provider);

    // assume the tx stays stuck for the first 3 submissions, and in spite of it failing simulation,
    // we keep resubmitting it until it finally gets included
    let mut tx_receipt_call_counter = 0;
    mock_evm_provider
        .expect_get_transaction_receipt()
        .returning(move |_| {
            tx_receipt_call_counter += 1;
            match tx_receipt_call_counter {
                1 => Ok(Some(mock_tx_receipt(None, hash1))), // No block number for the first submission
                2 => Ok(Some(mock_tx_receipt(None, hash2))), // No block number for the first submission
                3 => Ok(Some(mock_tx_receipt(None, hash3))), // No block number for the first submission
                _ => Ok(Some(mock_tx_receipt(Some(45), hash4))), // Block number for the last submission
            }
        });

    let mut simulate_call_counter = 0;
    mock_evm_provider
        .expect_simulate_batch()
        .returning(move |_| {
            simulate_call_counter += 1;
            // simulation passes on the first call but fails on the second
            if simulate_call_counter < 2 {
                Ok((vec![], vec![]))
            } else {
                Err(ChainCommunicationError::CustomError(
                    "transaction simulation failed".to_string(),
                ))
            }
        });

    let mut estimate_gas_call_counter = 0;
    mock_evm_provider
        .expect_estimate_gas_limit()
        .returning(move |_, _| {
            estimate_gas_call_counter += 1;
            // simulation passes on the first call but fails on the second
            if estimate_gas_call_counter < 2 {
                // estimation passes on the first call but fails on the second
                Ok(21000.into())
            } else {
                Err(ChainCommunicationError::CustomError(
                    "transaction estimation failed".to_string(),
                ))
            }
        });

    // assert sending the tx always works
    let mut send_counter = 0;
    mock_evm_provider.expect_send().returning(move |_, _| {
        send_counter += 1;
        match send_counter {
            1 => Ok(hash1),
            2 => Ok(hash2),
            3 => Ok(hash3),
            _ => Ok(hash4),
        }
    });

    let expected_tx_states = vec![
        ExpectedTxState {
            nonce: None,
            gas_limit: None,
            gas_price: None,
            priority_fee: None,
            status: TransactionStatus::PendingInclusion,
            retries: 0,
            tx_type: ExpectedTxType::Eip1559,
        },
        ExpectedTxState {
            nonce: Some(EthersU256::from(1)),
            gas_limit: Some(TEST_GAS_LIMIT.clone()),
            gas_price: Some(EthersU256::from(200000)),
            priority_fee: Some(EthersU256::from(
                EIP1559_FEE_ESTIMATION_DEFAULT_PRIORITY_FEE,
            )),
            status: TransactionStatus::Mempool,
            retries: 1,
            tx_type: ExpectedTxType::Eip1559,
        },
        ExpectedTxState {
            nonce: Some(EthersU256::from(1)),
            gas_limit: Some(TEST_GAS_LIMIT.clone()),
            gas_price: Some(EthersU256::from(220000)),
            priority_fee: Some(EthersU256::from(
                EIP1559_FEE_ESTIMATION_DEFAULT_PRIORITY_FEE * 11 / 10,
            )),
            status: TransactionStatus::Mempool,
            retries: 2,
            tx_type: ExpectedTxType::Eip1559,
        },
        ExpectedTxState {
            nonce: Some(EthersU256::from(1)),
            gas_limit: Some(TEST_GAS_LIMIT.clone()),
            gas_price: Some(EthersU256::from(242000)),
            priority_fee: Some(EthersU256::from(
                EIP1559_FEE_ESTIMATION_DEFAULT_PRIORITY_FEE * 121 / 100,
            )),
            status: TransactionStatus::Mempool,
            retries: 3,
            tx_type: ExpectedTxType::Eip1559,
        },
        ExpectedTxState {
            nonce: Some(EthersU256::from(1)),
            gas_limit: Some(TEST_GAS_LIMIT.clone()),
            gas_price: Some(EthersU256::from(242000)), // This is the price that gets included
            priority_fee: Some(EthersU256::from(
                EIP1559_FEE_ESTIMATION_DEFAULT_PRIORITY_FEE * 121 / 100,
            )),
            status: TransactionStatus::Included, // Finally, included after 3 failed simulations
            retries: 3, // still 3 retries, because we don't increment it after successful inclusion
            tx_type: ExpectedTxType::Eip1559,
        },
    ];
    run_and_expect_successful_inclusion(
        ExpectedTxType::Eip1559,
        expected_tx_states,
        mock_evm_provider,
        block_time,
    )
    .await;
}

#[tokio::test]
#[traced_test]
async fn test_inclusion_escalate_but_old_hash_finalized() {
    let block_time = Duration::from_millis(20);
    let hash1 = H256::random();
    let hash2 = H256::random();

    let mut mock_evm_provider = MockEvmProvider::new();
    mock_finalized_block_number(&mut mock_evm_provider);
    mock_estimate_gas_limit(&mut mock_evm_provider);
    mock_get_block(&mut mock_evm_provider);
    mock_get_next_nonce_on_finalized_block(&mut mock_evm_provider);
    mock_default_fee_history(&mut mock_evm_provider);

    // Simulate receipt: first check returns None, then the old hash (hash1) is included/finalized
    let mut receipt_call_counter = 0;
    mock_evm_provider
        .expect_get_transaction_receipt()
        .returning(move |tx_hash| {
            receipt_call_counter += 1;
            if receipt_call_counter < 2 {
                Ok(None)
            } else if tx_hash == hash1 {
                Ok(Some(mock_tx_receipt(Some(42), hash1)))
            } else {
                Ok(None)
            }
        });

    // Simulate escalation: first `send` returns hash1, second send returns hash2 (higher gas)
    let mut send_call_counter = 0;
    mock_evm_provider.expect_send().returning(move |_tx, _| {
        send_call_counter += 1;
        if send_call_counter == 1 {
            Ok(hash1)
        } else {
            Ok(hash2)
        }
    });

    let expected_tx_states = vec![
        ExpectedTxState {
            nonce: None,
            gas_limit: None,
            gas_price: None,
            priority_fee: None,
            status: TransactionStatus::PendingInclusion,
            retries: 0,
            tx_type: ExpectedTxType::Eip1559,
        },
        ExpectedTxState {
            nonce: Some(EthersU256::from(1)),
            gas_limit: Some(TEST_GAS_LIMIT.clone()),
            gas_price: Some(EthersU256::from(200000)),
            priority_fee: Some(EthersU256::from(
                EIP1559_FEE_ESTIMATION_DEFAULT_PRIORITY_FEE,
            )),
            status: TransactionStatus::Mempool,
            retries: 1,
            tx_type: ExpectedTxType::Eip1559,
        },
        ExpectedTxState {
            nonce: Some(EthersU256::from(1)),
            gas_limit: Some(TEST_GAS_LIMIT.clone()),
            gas_price: Some(EthersU256::from(220000)),
            priority_fee: Some(EthersU256::from(
                EIP1559_FEE_ESTIMATION_DEFAULT_PRIORITY_FEE * 11 / 10,
            )),
            status: TransactionStatus::Mempool,
            retries: 2,
            tx_type: ExpectedTxType::Eip1559,
        },
        ExpectedTxState {
            nonce: Some(EthersU256::from(1)),
            gas_limit: Some(TEST_GAS_LIMIT.clone()),
            gas_price: Some(EthersU256::from(220000)),
            priority_fee: Some(EthersU256::from(
                EIP1559_FEE_ESTIMATION_DEFAULT_PRIORITY_FEE * 11 / 10,
            )),
            status: TransactionStatus::Finalized,
            retries: 2,
            tx_type: ExpectedTxType::Eip1559,
        },
    ];
    run_and_expect_successful_inclusion(
        ExpectedTxType::Eip1559,
        expected_tx_states,
        mock_evm_provider,
        block_time,
    )
    .await;
}

#[tokio::test]
#[traced_test]
async fn test_escalate_gas_and_upgrade_legacy_to_eip1559() {
    let block_time = Duration::from_millis(20);
    let hash = H256::random();

    let mut mock_evm_provider = MockEvmProvider::new();
    mock_finalized_block_number(&mut mock_evm_provider);
    mock_get_block(&mut mock_evm_provider);
    mock_default_fee_history(&mut mock_evm_provider);
    mock_get_next_nonce_on_finalized_block(&mut mock_evm_provider);

    // Simulate estimate_gas_limit returning Ok
    mock_evm_provider
        .expect_estimate_gas_limit()
        .returning(|_, _| Ok(21000.into()));

    // Simulate `send` always returning the same hash
    mock_evm_provider
        .expect_send()
        .returning(move |_, _| Ok(hash));

    // Simulate receipt: first check returns None, then included
    let mut receipt_call_counter = 0;
    mock_evm_provider
        .expect_get_transaction_receipt()
        .returning(move |_| {
            receipt_call_counter += 1;
            if receipt_call_counter < 2 {
                Ok(None)
            } else {
                Ok(Some(mock_tx_receipt(Some(42), hash)))
            }
        });

    // Prepare expected transaction states:
    // 1. Legacy transaction (before escalation)
    // 2. EIP-1559 transaction (after estimation)
    // 3. EIP-1559 transaction (after escalation)
    // 4. EIP-1559 transaction (after finalization)
    let expected_tx_states = vec![
        ExpectedTxState {
            nonce: None,
            gas_limit: None,
            gas_price: Some(EthersU256::from(200000)),
            priority_fee: Some(EthersU256::from(
                EIP1559_FEE_ESTIMATION_DEFAULT_PRIORITY_FEE,
            )),
            status: TransactionStatus::PendingInclusion,
            retries: 0,
            tx_type: ExpectedTxType::Legacy,
        },
        ExpectedTxState {
            nonce: Some(EthersU256::from(1)),
            gas_limit: Some(TEST_GAS_LIMIT.clone()),
            gas_price: Some(EthersU256::from(200000)),
            priority_fee: Some(EthersU256::from(
                EIP1559_FEE_ESTIMATION_DEFAULT_PRIORITY_FEE,
            )),
            status: TransactionStatus::Mempool,
            retries: 1,
            tx_type: ExpectedTxType::Eip1559,
        },
        ExpectedTxState {
            nonce: Some(EthersU256::from(1)),
            gas_limit: Some(TEST_GAS_LIMIT.clone()),
            gas_price: Some(EthersU256::from(220000)),
            priority_fee: Some(EthersU256::from(
                EIP1559_FEE_ESTIMATION_DEFAULT_PRIORITY_FEE * 11 / 10, // 10% increase
            )),
            status: TransactionStatus::Mempool,
            retries: 2,
            tx_type: ExpectedTxType::Eip1559,
        },
        ExpectedTxState {
            nonce: Some(EthersU256::from(1)),
            gas_limit: Some(TEST_GAS_LIMIT.clone()),
            gas_price: Some(EthersU256::from(220000)),
            priority_fee: Some(EthersU256::from(
                EIP1559_FEE_ESTIMATION_DEFAULT_PRIORITY_FEE * 11 / 10, // 10% increase
            )),
            status: TransactionStatus::Finalized,
            retries: 2,
            tx_type: ExpectedTxType::Eip1559,
        },
    ];

    run_and_expect_successful_inclusion(
        ExpectedTxType::Legacy,
        expected_tx_states,
        mock_evm_provider,
        block_time,
    )
    .await;
}

#[tokio::test]
#[traced_test]
async fn test_inclusion_estimate_gas_limit_error_drops_tx_and_payload() {
    let block_time = Duration::from_millis(20);

    let mut mock_evm_provider = MockEvmProvider::new();
    mock_finalized_block_number(&mut mock_evm_provider);
    mock_get_block(&mut mock_evm_provider);
    mock_default_fee_history(&mut mock_evm_provider);
    mock_get_next_nonce_on_finalized_block(&mut mock_evm_provider);

    // Simulate estimate_gas_limit returning an error
    mock_evm_provider
        .expect_estimate_gas_limit()
        .returning(|_, _| {
            Err(ChainCommunicationError::CustomError(
                "gas estimation failed".to_string(),
            ))
        });

    let signer = H160::random();
    let dispatcher_state =
        mock_dispatcher_state_with_provider(mock_evm_provider, signer, block_time);
    let (finality_stage_sender, mut finality_stage_receiver) = mpsc::channel(100);
    let inclusion_stage_pool = Arc::new(tokio::sync::Mutex::new(HashMap::new()));

    let created_txs = mock_evm_txs(
        1,
        &dispatcher_state.payload_db,
        &dispatcher_state.tx_db,
        TransactionStatus::PendingInclusion,
        signer,
        ExpectedTxType::Eip1559,
    )
    .await;
    let created_tx = created_txs[0].clone();
    let mock_domain = TEST_DOMAIN.into();
    inclusion_stage_pool
        .lock()
        .await
        .insert(created_tx.uuid.clone(), created_tx.clone());

    // Run the inclusion stage step, which should drop the tx and payload due to gas estimation error
    let result = InclusionStage::process_txs_step(
        &inclusion_stage_pool,
        &finality_stage_sender,
        &dispatcher_state,
        mock_domain,
    )
    .await;

    // The result should be Ok, but the tx should be dropped from the pool and DB
    assert!(result.is_ok());

    // The pool should be empty
    assert!(inclusion_stage_pool.lock().await.is_empty());

    // The transaction should be marked as Dropped in the DB
    let retrieved_tx = dispatcher_state
        .tx_db
        .retrieve_transaction_by_uuid(&created_tx.uuid)
        .await
        .unwrap()
        .unwrap();
    assert!(
        matches!(retrieved_tx.status, TransactionStatus::Dropped(_)),
        "Transaction should be dropped"
    );

    // The payload should be marked as Dropped in the DB
    for detail in &created_tx.payload_details {
        let payload = dispatcher_state
            .payload_db
            .retrieve_payload_by_uuid(&detail.uuid)
            .await
            .unwrap()
            .unwrap();
        assert!(
            matches!(
                payload.status,
                PayloadStatus::InTransaction(TransactionStatus::Dropped(_))
            ),
            "Payload should be dropped"
        );
    }

    // No transaction should be sent to the finality stage
    let maybe_tx = tokio::time::timeout(Duration::from_millis(100), finality_stage_receiver.recv())
        .await
        .ok()
        .flatten();
    assert!(
        maybe_tx.is_none(),
        "No transaction should be sent to finality stage"
    );
}

#[tokio::test]
#[traced_test]
<<<<<<< HEAD
async fn test_tx_ready_for_resubmission() {
    let block_time = Duration::from_millis(20);
    let mut mock_evm_provider = MockEvmProvider::new();
    mock_finalized_block_number(&mut mock_evm_provider);
=======
async fn test_inclusion_stage_nonce_too_low_error_does_not_drop_tx() {
    let block_time = Duration::from_millis(20);
    let hash = H256::random();

    let mut mock_evm_provider = MockEvmProvider::new();
    mock_finalized_block_number(&mut mock_evm_provider);
    mock_estimate_gas_limit(&mut mock_evm_provider);
    mock_get_block(&mut mock_evm_provider);
    mock_get_next_nonce_on_finalized_block(&mut mock_evm_provider);
    mock_default_fee_history(&mut mock_evm_provider);

    // Simulate provider returning "nonce too low" error on send
    let mut send_call_counter = 0;
    mock_evm_provider.expect_send().returning(move |_, _| {
        send_call_counter += 1;
        if send_call_counter == 1 {
            Err(ChainCommunicationError::CustomError(
                "nonce too low".to_string(),
            ))
        } else {
            Ok(hash)
        }
    });

    // Simulate receipt: always returns None (not included yet)
    mock_evm_provider
        .expect_get_transaction_receipt()
        .returning(move |_| Ok(None));
>>>>>>> 9e7f41f8

    let signer = H160::random();
    let dispatcher_state =
        mock_dispatcher_state_with_provider(mock_evm_provider, signer, block_time);
<<<<<<< HEAD

    let mut created_txs = mock_evm_txs(
=======
    let (finality_stage_sender, mut finality_stage_receiver) = mpsc::channel(100);
    let inclusion_stage_pool = Arc::new(tokio::sync::Mutex::new(HashMap::new()));

    let created_txs = mock_evm_txs(
>>>>>>> 9e7f41f8
        1,
        &dispatcher_state.payload_db,
        &dispatcher_state.tx_db,
        TransactionStatus::PendingInclusion,
        signer,
        ExpectedTxType::Eip1559,
    )
    .await;
<<<<<<< HEAD
    let mut tx = created_txs.remove(0);
    let duration_since_epoch = SystemTime::now()
        .duration_since(SystemTime::UNIX_EPOCH)
        .unwrap();
    #[allow(deprecated)]
    let mock_last_submission_attempt = Utc.timestamp(
        duration_since_epoch.as_secs() as i64,
        duration_since_epoch.subsec_nanos(),
    );
    tx.last_submission_attempt = Some(mock_last_submission_attempt);

    // Ensure the transaction is not ready for resubmission immediately
    assert!(
        !dispatcher_state
            .adapter
            .tx_ready_for_resubmission(&tx)
            .await
    );

    // Simulate sufficient time passing
    tokio::time::sleep(block_time * 2).await;

    // Ensure the transaction is now ready for resubmission
    assert!(
        dispatcher_state
            .adapter
            .tx_ready_for_resubmission(&tx)
            .await
=======
    let created_tx = created_txs[0].clone();
    let mock_domain = TEST_DOMAIN.into();
    inclusion_stage_pool
        .lock()
        .await
        .insert(created_tx.uuid.clone(), created_tx.clone());

    // Run the inclusion stage step, which should NOT drop the tx due to "nonce too low" error
    let result = InclusionStage::process_txs_step(
        &inclusion_stage_pool,
        &finality_stage_sender,
        &dispatcher_state,
        mock_domain,
    )
    .await;

    // The result should be Ok, and the tx should still be in the pool
    assert!(
        result.is_ok(),
        "Inclusion stage should not error on nonce too low"
    );
    let pool = inclusion_stage_pool.lock().await;
    assert!(
        pool.contains_key(&created_tx.uuid),
        "Transaction should not be dropped from the pool on nonce too low error"
    );

    // The transaction should not be marked as Dropped in the DB
    let retrieved_tx = dispatcher_state
        .tx_db
        .retrieve_transaction_by_uuid(&created_tx.uuid)
        .await
        .unwrap()
        .unwrap();
    assert!(
        !matches!(retrieved_tx.status, TransactionStatus::Dropped(_)),
        "Transaction should not be dropped in DB on nonce too low error"
    );

    // No transaction should be sent to the finality stage
    let maybe_tx = tokio::time::timeout(Duration::from_millis(100), finality_stage_receiver.recv())
        .await
        .ok()
        .flatten();
    assert!(
        maybe_tx.is_none(),
        "No transaction should be sent to finality stage"
>>>>>>> 9e7f41f8
    );
}

async fn run_and_expect_successful_inclusion(
    initial_tx_type: ExpectedTxType,
    mut expected_tx_states: Vec<ExpectedTxState>,
    mock_evm_provider: MockEvmProvider,
    block_time: Duration,
) {
    let signer = H160::random();
    let dispatcher_state =
        mock_dispatcher_state_with_provider(mock_evm_provider, signer, block_time);
    let (finality_stage_sender, mut finality_stage_receiver) = mpsc::channel(100);
    let inclusion_stage_pool = Arc::new(tokio::sync::Mutex::new(HashMap::new()));

    let created_txs = mock_evm_txs(
        1,
        &dispatcher_state.payload_db,
        &dispatcher_state.tx_db,
        TransactionStatus::PendingInclusion,
        signer,
        initial_tx_type,
    )
    .await;
    let created_tx = created_txs[0].clone();
    let mock_domain = TEST_DOMAIN.into();
    inclusion_stage_pool
        .lock()
        .await
        .insert(created_tx.uuid.clone(), created_tx.clone());

    let expected_tx_state = expected_tx_states.remove(0);
    assert_tx_db_state(&expected_tx_state, &dispatcher_state.tx_db, &created_tx).await;

    for expected_tx_state in expected_tx_states.iter() {
        InclusionStage::process_txs_step(
            &inclusion_stage_pool,
            &finality_stage_sender,
            &dispatcher_state,
            mock_domain,
        )
        .await
        .unwrap();

        assert_tx_db_state(expected_tx_state, &dispatcher_state.tx_db, &created_tx).await;
    }

    // need to manually set this because panics don't propagate through the select! macro
    // the `select!` macro interferes with the lints, so need to manually `allow`` here
    #[allow(unused_assignments)]
    let mut success = false;
    select! {
        tx_received = finality_stage_receiver.recv() => {
            let tx_received = tx_received.unwrap();
            assert_eq!(tx_received.payload_details[0].uuid, created_tx.payload_details[0].uuid);
            success = true;
        },
        _ = tokio::time::sleep(Duration::from_millis(5000)) => {}
    }
    assert!(
        success,
        "Inclusion stage did not process the txs successfully"
    );
}

async fn assert_tx_db_state(
    expected: &ExpectedTxState,
    tx_db: &Arc<dyn TransactionDb>,
    created_tx: &Transaction,
) {
    let retrieved_tx = tx_db
        .retrieve_transaction_by_uuid(&created_tx.uuid)
        .await
        .unwrap()
        .unwrap();
    let evm_tx = &retrieved_tx.precursor().tx;

    assert_eq!(
        retrieved_tx.status, expected.status,
        "Transaction status mismatch"
    );
    assert_eq!(
        retrieved_tx.payload_details, created_tx.payload_details,
        "Payload details mismatch"
    );
    assert_eq!(
        retrieved_tx.submission_attempts, expected.retries,
        "Submission attempts mismatch"
    );

    // Check the transaction type
    let actual_type = match evm_tx {
        TypedTransaction::Legacy(_) => ExpectedTxType::Legacy,
        TypedTransaction::Eip2930(_) => ExpectedTxType::Eip2930,
        TypedTransaction::Eip1559(_) => ExpectedTxType::Eip1559,
    };
    assert_eq!(
        actual_type, expected.tx_type,
        "Transaction type mismatch: expected {:?}, got {:?}",
        expected.tx_type, actual_type
    );
    match expected.nonce {
        Some(ref expected_nonce) => {
            assert_eq!(evm_tx.nonce(), Some(expected_nonce), "Nonce mismatch");
        }
        None => {
            assert!(evm_tx.nonce().is_none(), "Expected nonce to be None");
        }
    }
    match expected.gas_limit {
        Some(ref expected_gas_limit) => {
            assert_eq!(evm_tx.gas(), Some(expected_gas_limit), "Gas limit mismatch");
        }
        None => {
            assert!(evm_tx.gas().is_none(), "Expected gas limit to be None");
        }
    }
    if let TypedTransaction::Eip1559(eip1559_tx) = evm_tx {
        assert_eq!(
            eip1559_tx.max_priority_fee_per_gas, expected.priority_fee,
            "Priority fee mismatch"
        );
        assert_eq!(
            eip1559_tx.max_fee_per_gas,
            expected.gas_price.map(|v| v.into()),
            "Max fee per gas mismatch"
        );
    }
}

fn mocked_evm_provider() -> MockEvmProvider {
    let mut mock_evm_provider = MockEvmProvider::new();
    mock_finalized_block_number(&mut mock_evm_provider);
    mock_estimate_gas_limit(&mut mock_evm_provider);
    mock_get_block(&mut mock_evm_provider);
    mock_get_next_nonce_on_finalized_block(&mut mock_evm_provider);

    mock_evm_provider
        .expect_get_transaction_receipt()
        .returning(move |_| {
            Ok(Some(TransactionReceipt {
                transaction_hash: H256::random().into(),
                block_number: Some(444.into()),
                ..Default::default()
            }))
        });
    mock_evm_provider.expect_send().returning(|_, _| {
        Ok(H256::random()) // Mocked transaction hash
    });
    mock_evm_provider
        .expect_fee_history()
        .returning(|_, _, _| Ok(mock_fee_history(0, 0)));

    mock_evm_provider
}

async fn mock_evm_txs(
    num: usize,
    payload_db: &Arc<dyn PayloadDb>,
    tx_db: &Arc<dyn TransactionDb>,
    status: TransactionStatus,
    signer: H160,
    tx_type: ExpectedTxType,
) -> Vec<Transaction> {
    let mut txs = Vec::new();
    for _ in 0..num {
        let mut payload = FullPayload::random();
        payload.status = PayloadStatus::InTransaction(status.clone());
        payload_db.store_payload_by_uuid(&payload).await.unwrap();
        let tx = dummy_evm_tx(tx_type, vec![payload], status.clone(), signer.clone());
        tx_db.store_transaction_by_uuid(&tx).await.unwrap();
        txs.push(tx);
    }
    txs
}

pub fn mock_dispatcher_state_with_provider(
    provider: MockEvmProvider,
    signer: H160,
    block_time: Duration,
) -> DispatcherState {
    let (payload_db, tx_db, nonce_db) = tmp_dbs();
    let adapter = mock_ethereum_adapter(
        provider,
        payload_db.clone(),
        tx_db.clone(),
        nonce_db,
        signer,
        block_time,
    );
    DispatcherState::new(
        payload_db,
        tx_db,
        Arc::new(adapter),
        DispatcherMetrics::dummy_instance(),
        "test".to_string(),
    )
}

fn mock_ethereum_adapter(
    provider: MockEvmProvider,
    payload_db: Arc<dyn PayloadDb>,
    tx_db: Arc<dyn TransactionDb>,
    nonce_db: Arc<dyn NonceDb>,
    signer: H160,
    block_time: Duration,
) -> EthereumAdapter {
    let domain: HyperlaneDomain = TEST_DOMAIN.into();
    let provider = Arc::new(provider);
    let reorg_period = EthereumReorgPeriod::Blocks(1);
    let metrics = EthereumAdapterMetrics::dummy_instance();
    let state = Arc::new(NonceManagerState::new(nonce_db, tx_db, signer, metrics));

    let nonce_updater = NonceUpdater::new(
        signer,
        reorg_period,
        block_time,
        provider.clone(),
        state.clone(),
    );

    let nonce_manager = NonceManager {
        address: signer,
        state,
        nonce_updater,
    };

    let op_submission_config = OpSubmissionConfig::default();
    let batch_contract_address = op_submission_config
        .batch_contract_address
        .unwrap_or_default();

    EthereumAdapter {
        estimated_block_time: block_time,
        domain,
        transaction_overrides: Default::default(),
        submission_config: op_submission_config,
        provider,
        reorg_period,
        nonce_manager,
        batch_cache: Default::default(),
        batch_contract_address,
        payload_db,
        signer,
    }
}

fn mock_fee_history(base_fee: u32, prio_fee: u32) -> ethers::types::FeeHistory {
    ethers::types::FeeHistory {
        oldest_block: 0.into(),
        reward: vec![vec![prio_fee.into()]],
        base_fee_per_gas: vec![base_fee.into()],
        gas_used_ratio: vec![0.0],
    }
}

fn mock_tx_receipt(block_number: Option<u64>, hash: H256) -> TransactionReceipt {
    TransactionReceipt {
        transaction_hash: hash.into(),
        block_number: block_number.map(|n| n.into()),
        ..Default::default()
    }
}

fn mock_block(block_number: u64, base_fee: u32) -> ethers::types::Block<EthersH256> {
    ethers::types::Block {
        number: Some(block_number.into()),
        base_fee_per_gas: Some(base_fee.into()),
        gas_limit: 30000000.into(),
        ..Default::default()
    }
}

fn mock_default_fee_history(mock_evm_provider: &mut MockEvmProvider) {
    mock_evm_provider
        .expect_fee_history()
        .returning(move |_, _, _| Ok(mock_fee_history(200000, 10)));
}

fn mock_finalized_block_number(mock_evm_provider: &mut MockEvmProvider) {
    mock_evm_provider
        .expect_get_finalized_block_number()
        .returning(|_reorg_period| Ok(43)); // Mocked block number
}

fn mock_estimate_gas_limit(mock_evm_provider: &mut MockEvmProvider) {
    mock_evm_provider
        .expect_estimate_gas_limit()
        .returning(|_, _| Ok(21000.into())); // Mocked gas limit
}

fn mock_get_block(mock_evm_provider: &mut MockEvmProvider) {
    mock_evm_provider
        .expect_get_block()
        .returning(|_| Ok(Some(mock_block(42, 100)))); // Mocked block retrieval
}

fn mock_get_next_nonce_on_finalized_block(mock_evm_provider: &mut MockEvmProvider) {
    mock_evm_provider
        .expect_get_next_nonce_on_finalized_block()
        .returning(move |_, _| Ok(U256::one()));
}

fn assert_gas_prices_and_timings(
    nth_submission: usize,
    start_time: Instant,
    base_processing_delay: Duration,
    inclusion_stage_processing_delay: Duration,
    block_time: Duration,
    tx: &TypedTransaction,
    gas_price_expectations: Vec<u32>,
) {
    let actual_elapsed = start_time.elapsed();
    let expected_elapsed = base_processing_delay
        + (inclusion_stage_processing_delay + block_time) * (nth_submission as u32);
    assert!(
        actual_elapsed < expected_elapsed,
        "(submission {}) elapsed {:?} was not < expected {:?}",
        nth_submission,
        actual_elapsed,
        expected_elapsed
    );
    assert_eq!(
        tx.gas_price().unwrap(),
        gas_price_expectations[nth_submission - 1].into(),
        "gas price for submission {} doesn't match expected value",
        nth_submission
    );
}<|MERGE_RESOLUTION|>--- conflicted
+++ resolved
@@ -732,12 +732,6 @@
 
 #[tokio::test]
 #[traced_test]
-<<<<<<< HEAD
-async fn test_tx_ready_for_resubmission() {
-    let block_time = Duration::from_millis(20);
-    let mut mock_evm_provider = MockEvmProvider::new();
-    mock_finalized_block_number(&mut mock_evm_provider);
-=======
 async fn test_inclusion_stage_nonce_too_low_error_does_not_drop_tx() {
     let block_time = Duration::from_millis(20);
     let hash = H256::random();
@@ -766,20 +760,14 @@
     mock_evm_provider
         .expect_get_transaction_receipt()
         .returning(move |_| Ok(None));
->>>>>>> 9e7f41f8
 
     let signer = H160::random();
     let dispatcher_state =
         mock_dispatcher_state_with_provider(mock_evm_provider, signer, block_time);
-<<<<<<< HEAD
-
-    let mut created_txs = mock_evm_txs(
-=======
     let (finality_stage_sender, mut finality_stage_receiver) = mpsc::channel(100);
     let inclusion_stage_pool = Arc::new(tokio::sync::Mutex::new(HashMap::new()));
 
     let created_txs = mock_evm_txs(
->>>>>>> 9e7f41f8
         1,
         &dispatcher_state.payload_db,
         &dispatcher_state.tx_db,
@@ -788,36 +776,6 @@
         ExpectedTxType::Eip1559,
     )
     .await;
-<<<<<<< HEAD
-    let mut tx = created_txs.remove(0);
-    let duration_since_epoch = SystemTime::now()
-        .duration_since(SystemTime::UNIX_EPOCH)
-        .unwrap();
-    #[allow(deprecated)]
-    let mock_last_submission_attempt = Utc.timestamp(
-        duration_since_epoch.as_secs() as i64,
-        duration_since_epoch.subsec_nanos(),
-    );
-    tx.last_submission_attempt = Some(mock_last_submission_attempt);
-
-    // Ensure the transaction is not ready for resubmission immediately
-    assert!(
-        !dispatcher_state
-            .adapter
-            .tx_ready_for_resubmission(&tx)
-            .await
-    );
-
-    // Simulate sufficient time passing
-    tokio::time::sleep(block_time * 2).await;
-
-    // Ensure the transaction is now ready for resubmission
-    assert!(
-        dispatcher_state
-            .adapter
-            .tx_ready_for_resubmission(&tx)
-            .await
-=======
     let created_tx = created_txs[0].clone();
     let mock_domain = TEST_DOMAIN.into();
     inclusion_stage_pool
@@ -865,7 +823,57 @@
     assert!(
         maybe_tx.is_none(),
         "No transaction should be sent to finality stage"
->>>>>>> 9e7f41f8
+    );
+}
+
+#[tokio::test]
+#[traced_test]
+async fn test_tx_ready_for_resubmission() {
+    let block_time = Duration::from_millis(20);
+    let mut mock_evm_provider = MockEvmProvider::new();
+    mock_finalized_block_number(&mut mock_evm_provider);
+
+    let signer = H160::random();
+    let dispatcher_state =
+        mock_dispatcher_state_with_provider(mock_evm_provider, signer, block_time);
+
+    let mut created_txs = mock_evm_txs(
+        1,
+        &dispatcher_state.payload_db,
+        &dispatcher_state.tx_db,
+        TransactionStatus::PendingInclusion,
+        signer,
+        ExpectedTxType::Eip1559,
+    )
+    .await;
+    let mut tx = created_txs.remove(0);
+    let duration_since_epoch = SystemTime::now()
+        .duration_since(SystemTime::UNIX_EPOCH)
+        .unwrap();
+    #[allow(deprecated)]
+    let mock_last_submission_attempt = Utc.timestamp(
+        duration_since_epoch.as_secs() as i64,
+        duration_since_epoch.subsec_nanos(),
+    );
+    tx.last_submission_attempt = Some(mock_last_submission_attempt);
+
+    // Ensure the transaction is not ready for resubmission immediately
+    assert!(
+        !dispatcher_state
+            .adapter
+            .tx_ready_for_resubmission(&tx)
+            .await
+    );
+
+    // Simulate sufficient time passing
+    tokio::time::sleep(block_time * 2).await;
+
+    // Ensure the transaction is now ready for resubmission
+    assert!(
+        dispatcher_state
+            .adapter
+            .tx_ready_for_resubmission(&tx)
+            .await
     );
 }
 
