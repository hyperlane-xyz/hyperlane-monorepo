[workspace]
members = [
<<<<<<< HEAD
  "agents/relayer",
  "agents/scraper",
  "agents/validator",
  "applications/hyperlane-application",
  "applications/hyperlane-operation-verifier",
  "applications/hyperlane-warp-route",
  "chains/hyperlane-cosmos",
  "chains/hyperlane-cosmos-native",
  "chains/hyperlane-ethereum",
  "chains/hyperlane-fuel",
  "chains/hyperlane-sealevel",
  "chains/hyperlane-starknet",
  "ethers-prometheus",
  "hyperlane-base",
  "hyperlane-core",
  "hyperlane-metric",
  "hyperlane-test",
  "submitter",
  "utils/abigen",
  "utils/backtrace-oneline",
  "utils/crypto",
  "utils/hex",
  "utils/run-locally",
=======
    "agents/relayer",
    "agents/scraper",
    "agents/validator",
    "applications/hyperlane-application",
    "applications/hyperlane-operation-verifier",
    "applications/hyperlane-warp-route",
    "chains/hyperlane-cosmos",
    "chains/hyperlane-cosmos-native",
    "chains/hyperlane-ethereum",
    "chains/hyperlane-fuel",
    "chains/hyperlane-sealevel",
    "ethers-prometheus",
    "hyperlane-base",
    "hyperlane-core",
    "hyperlane-metric",
    "hyperlane-test",
    "submitter",
    "utils/abigen",
    "utils/backtrace-oneline",
    "utils/crypto",
    "utils/hex",
    "utils/run-locally",
>>>>>>> 0fffbfb1
]
resolver = "2"

[workspace.package]
documentation = "https://docs.hyperlane.xyz"
edition = "2021"
homepage = "https://hyperlane.xyz"
license-file = "../LICENSE.md"
publish = false
version = "0.1.0"

[workspace.dependencies]
Inflector = "0.11.4"
anyhow = "1.0"
async-trait = "0.1"
async-rwlock = "1.3"
auto_impl = "1.0"
aws-config = { version = "1.1.7", features = ["behavior-version-latest"] }
# AWS deps are pinned to be compatible with rustc 1.80.1
aws-sdk-s3 = "=1.65.0"
aws-sdk-sso = "=1.50.0"
aws-sdk-ssooidc = "=1.50.0"
aws-sdk-sts = "=1.50.0"
axum = "0.8.4"
backtrace = "0.3"
cc = "1.2.2"
base64 = "0.21.2"
bigdecimal = "0.4.2"
bincode = "1.3"
borsh = "0.9"
bs58 = "0.5.0"
bytes = "1"
byteorder = "1.5.0"
cainome = { git = "https://github.com/cartridge-gg/cainome", tag = "v0.2.9", features = [
  "abigen-rs",
] }
clap = "4"
chrono = "*"
color-eyre = "0.6"
config = "0.13.3"
console-subscriber = "0.2.0"
convert_case = "0.6"
cosmrs = { version = "0.21.0", default-features = false, features = [
    "cosmwasm",
    "rpc",
    "tokio",
    "grpc",
] }
cosmwasm-std = "*"
crunchy = "0.2"
ctrlc = "3.2"
curve25519-dalek = { version = "~3.2", features = ["serde"] }
dashmap = "5"
derive-new = "0.5"
derive_builder = "0.12"
derive_more = "0.99"
dhat = "0.3.3"
ed25519-dalek = "~1.0"
eyre = "=0.6.8"
fixed-hash = "0.8.0"
fuels = "0.65.0"
fuels-code-gen = "0.65.0"
futures = "0.3"
futures-util = "0.3"
generic-array = { version = "0.14", features = ["serde", "more_lengths"] }
# Required for WASM support https://docs.rs/getrandom/latest/getrandom/#webassembly-support
bech32 = "0.11.0"
elliptic-curve = "0.13.8"
getrandom = { version = "0.2", features = ["js"] }
hex = "0.4.3"
http = "1.2.0"
http-body-util = "0.1"
hyper = "0.14"
hyper-tls = "0.5.0"
hyperlane-cosmwasm-interface = "=0.0.6-rc6"
ibc-proto = "0.51.1"
injective-protobuf = "0.2.2"
moka = "0.12.8"
injective-std = "1.13.6"
itertools = "*"
jobserver = "0.1.32"
jsonrpc-core = "18.0"
k256 = { version = "0.13.4", features = ["arithmetic", "std", "ecdsa"] }
lazy_static = "1.5.0"
log = "0.4"
macro_rules_attribute = "0.2"
maplit = "1.0"
mockall = "0.11"
nix = { version = "0.26", default-features = false }
num = "0.4"
num-bigint = "0.4"
num-derive = "0.4.0"
num-traits = "0.2"
once_cell = "1.18.0"
parking_lot = "0.12"
paste = "1.0"
pin-project = "1.1.9"
pretty_env_logger = "0.5.0"
primitive-types = "=0.12.1"
prometheus = "0.13"
protobuf = "*"
rand = "0.8.5"
regex = "1.5"
reqwest = "0.11"
ripemd = "0.1.3"
rlp = "=0.5.2"
rocksdb = "0.21.0"
rstest = "0.25.0"
sea-orm = { version = "1.1.10", features = [
    "sqlx-postgres",
    "runtime-tokio-native-tls",
    "with-bigdecimal",
    "with-time",
    "macros",
] }
sea-orm-migration = { version = "1.1.10", features = [
    "sqlx-postgres",
    "runtime-tokio-native-tls",
] }
semver = "1.0"
serde = { version = "1.0", features = ["derive"] }
serde_bytes = "0.11"
serde_derive = "1.0"
serde_json = "1.0"
sha2 = { version = "0.10.6", default-features = false }
sha256 = "1.1.4"
sha3 = "0.10"
solana-account-decoder = "=1.14.13"
solana-client = "=1.14.13"
solana-program = "=1.14.13"
solana-sdk = "=1.14.13"
solana-transaction-status = "=1.14.13"
starknet = "0.10.0"
static_assertions = "1.1"
strum = "0.26.2"
strum_macros = "0.26.2"
tempfile = "3.3"
tendermint = "0.40.1"
tendermint-rpc = { version = "0.40.1", features = ["http-client", "tokio"] }
thiserror = "1.0"
time = "0.3"
tiny-keccak = "2.0.2"
tokio = { version = "1.42.0", features = ["parking_lot", "tracing"] }
tokio-metrics = { version = "0.4.0" }
tokio-test = "0.4"
toml_edit = "0.19.14"
tonic = "0.12.3"
tower = "*"
tracing = { version = "0.1" }
tracing-error = "0.2"
tracing-futures = "0.2"
tracing-subscriber = { version = "0.3", default-features = false }
tracing-test = "0.2.2"
typetag = "0.2"
uint = "0.9.5"
ureq = { version = "2.4", default-features = false }
url = "2.3"
uuid = { version = "=1.11.0", features = ["v4"] }
walkdir = "2"
warp = "0.3"
which = "4.3"
ya-gcp = { version = "0.11.3", features = ["storage"] }

## TODO: remove this
cosmwasm-schema = "2.2.0"

[profile.release.package.access-control]
overflow-checks = true

[profile.release.package.account-utils]
overflow-checks = true

[profile.release.package.ecdsa-signature]
overflow-checks = true

[profile.release.package.hyperlane-sealevel-interchain-security-module-interface]
overflow-checks = true

[profile.release.package.hyperlane-sealevel-message-recipient-interface]
overflow-checks = true

[profile.release.package.multisig-ism]
overflow-checks = true

[profile.release.package.serializable-account-meta]
overflow-checks = true

[profile.release.package.hyperlane-sealevel-mailbox]
overflow-checks = true

[profile.release.package.hyperlane-sealevel-igp]
overflow-checks = true

[profile.release.package.hyperlane-sealevel-multisig-ism-message-id]
overflow-checks = true

[profile.release.package.hyperlane-sealevel-validator-announce]
overflow-checks = true


[workspace.dependencies.ethers]
features = []
git = "https://github.com/hyperlane-xyz/ethers-rs"
tag = "2025-05-07"

[workspace.dependencies.ethers-contract]
features = ["legacy"]
git = "https://github.com/hyperlane-xyz/ethers-rs"
tag = "2025-05-07"

[workspace.dependencies.ethers-core]
features = []
git = "https://github.com/hyperlane-xyz/ethers-rs"
tag = "2025-05-07"

[workspace.dependencies.ethers-providers]
features = []
git = "https://github.com/hyperlane-xyz/ethers-rs"
tag = "2025-05-07"

[workspace.dependencies.ethers-signers]
features = ["aws"]
git = "https://github.com/hyperlane-xyz/ethers-rs"
tag = "2025-05-07"

[patch.crates-io.curve25519-dalek]
branch = "v3.2.2-relax-zeroize"
git = "https://github.com/Eclipse-Laboratories-Inc/curve25519-dalek"
version = "3.2.2"

[patch.crates-io.primitive-types]
branch = "hyperlane"
git = "https://github.com/hyperlane-xyz/parity-common.git"
version = "=0.12.1"

[patch.crates-io.rlp]
branch = "hyperlane"
git = "https://github.com/hyperlane-xyz/parity-common.git"
version = "=0.5.2"

[patch.crates-io.solana-account-decoder]
git = "https://github.com/hyperlane-xyz/solana.git"
tag = "hyperlane-1.14.13-2025-02-14"
version = "=1.14.13"

[patch.crates-io.solana-clap-utils]
git = "https://github.com/hyperlane-xyz/solana.git"
tag = "hyperlane-1.14.13-2025-02-14"
version = "=1.14.13"

[patch.crates-io.solana-cli-config]
git = "https://github.com/hyperlane-xyz/solana.git"
tag = "hyperlane-1.14.13-2025-02-14"
version = "=1.14.13"

[patch.crates-io.solana-client]
git = "https://github.com/hyperlane-xyz/solana.git"
tag = "hyperlane-1.14.13-2025-02-14"
version = "=1.14.13"

[patch.crates-io.solana-program]
git = "https://github.com/hyperlane-xyz/solana.git"
tag = "hyperlane-1.14.13-2025-02-14"
version = "=1.14.13"

[patch.crates-io.solana-sdk]
git = "https://github.com/hyperlane-xyz/solana.git"
tag = "hyperlane-1.14.13-2025-02-14"
version = "=1.14.13"

[patch.crates-io.solana-transaction-status]
git = "https://github.com/hyperlane-xyz/solana.git"
tag = "hyperlane-1.14.13-2025-02-14"
version = "=1.14.13"

[patch.crates-io.solana-zk-token-sdk]
git = "https://github.com/hyperlane-xyz/solana.git"
tag = "hyperlane-1.14.13-2025-02-14"
version = "=1.14.13"

[patch.crates-io.spl-associated-token-account]
branch = "hyperlane"
git = "https://github.com/hyperlane-xyz/solana-program-library.git"
version = "=1.1.2"

[patch.crates-io.spl-noop]
branch = "hyperlane"
git = "https://github.com/hyperlane-xyz/solana-program-library.git"
version = "=0.1.3"

[patch.crates-io.spl-token]
branch = "hyperlane"
git = "https://github.com/hyperlane-xyz/solana-program-library.git"
version = "=3.5.0"

[patch.crates-io.spl-token-2022]
branch = "hyperlane"
git = "https://github.com/hyperlane-xyz/solana-program-library.git"
version = "=0.5.0"

[patch.crates-io.spl-type-length-value]
version = "=0.1.0"
git = "https://github.com/hyperlane-xyz/solana-program-library.git"
branch = "hyperlane"<|MERGE_RESOLUTION|>--- conflicted
+++ resolved
@@ -1,6 +1,5 @@
 [workspace]
 members = [
-<<<<<<< HEAD
   "agents/relayer",
   "agents/scraper",
   "agents/validator",
@@ -24,30 +23,6 @@
   "utils/crypto",
   "utils/hex",
   "utils/run-locally",
-=======
-    "agents/relayer",
-    "agents/scraper",
-    "agents/validator",
-    "applications/hyperlane-application",
-    "applications/hyperlane-operation-verifier",
-    "applications/hyperlane-warp-route",
-    "chains/hyperlane-cosmos",
-    "chains/hyperlane-cosmos-native",
-    "chains/hyperlane-ethereum",
-    "chains/hyperlane-fuel",
-    "chains/hyperlane-sealevel",
-    "ethers-prometheus",
-    "hyperlane-base",
-    "hyperlane-core",
-    "hyperlane-metric",
-    "hyperlane-test",
-    "submitter",
-    "utils/abigen",
-    "utils/backtrace-oneline",
-    "utils/crypto",
-    "utils/hex",
-    "utils/run-locally",
->>>>>>> 0fffbfb1
 ]
 resolver = "2"
 
@@ -91,10 +66,10 @@
 console-subscriber = "0.2.0"
 convert_case = "0.6"
 cosmrs = { version = "0.21.0", default-features = false, features = [
-    "cosmwasm",
-    "rpc",
-    "tokio",
-    "grpc",
+  "cosmwasm",
+  "rpc",
+  "tokio",
+  "grpc",
 ] }
 cosmwasm-std = "*"
 crunchy = "0.2"
@@ -157,15 +132,15 @@
 rocksdb = "0.21.0"
 rstest = "0.25.0"
 sea-orm = { version = "1.1.10", features = [
-    "sqlx-postgres",
-    "runtime-tokio-native-tls",
-    "with-bigdecimal",
-    "with-time",
-    "macros",
+  "sqlx-postgres",
+  "runtime-tokio-native-tls",
+  "with-bigdecimal",
+  "with-time",
+  "macros",
 ] }
 sea-orm-migration = { version = "1.1.10", features = [
-    "sqlx-postgres",
-    "runtime-tokio-native-tls",
+  "sqlx-postgres",
+  "runtime-tokio-native-tls",
 ] }
 semver = "1.0"
 serde = { version = "1.0", features = ["derive"] }
