[workspace]
members = [
<<<<<<< HEAD
  "agents/relayer",
  "agents/scraper",
  "agents/validator",
  "applications/hyperlane-application",
  "applications/hyperlane-operation-verifier",
  "applications/hyperlane-warp-route",
  "chains/hyperlane-cosmos",
  "chains/hyperlane-cosmos-native",
  "chains/hyperlane-ethereum",
  "chains/hyperlane-fuel",
  "chains/hyperlane-sealevel",
  "chains/hyperlane-starknet",
  "ethers-prometheus",
  "hyperlane-base",
  "hyperlane-core",
  "hyperlane-metric",
  "hyperlane-test",
  "submitter",
  "utils/abigen",
  "utils/backtrace-oneline",
  "utils/crypto",
  "utils/hex",
  "utils/run-locally",
=======
    "agents/relayer",
    "agents/scraper",
    "agents/validator",
    "applications/hyperlane-application",
    "applications/hyperlane-operation-verifier",
    "applications/hyperlane-warp-route",
    "chains/hyperlane-cosmos",
    "chains/hyperlane-cosmos-native",
    "chains/hyperlane-ethereum",
    "chains/hyperlane-fuel",
    "chains/hyperlane-sealevel",
    "ethers-prometheus",
    "hyperlane-base",
    "hyperlane-core",
    "hyperlane-metric",
    "hyperlane-test",
    "submitter",
    "utils/abigen",
    "utils/backtrace-oneline",
    "utils/crypto",
    "utils/hex",
    "utils/run-locally",
>>>>>>> 178443c6
]
resolver = "2"

[workspace.package]
documentation = "https://docs.hyperlane.xyz"
edition = "2021"
homepage = "https://hyperlane.xyz"
license-file = "../LICENSE.md"
publish = false
version = "0.1.0"

[workspace.dependencies]
Inflector = "0.11.4"
anyhow = "1.0"
async-trait = "0.1"
async-rwlock = "1.3"
auto_impl = "1.0"
aws-config = { version = "1.1.7", features = ["behavior-version-latest"] }
# AWS deps are pinned to be compatible with rustc 1.80.1
aws-sdk-s3 = "=1.65.0"
aws-sdk-sso = "=1.50.0"
aws-sdk-ssooidc = "=1.50.0"
aws-sdk-sts = "=1.50.0"
axum = "0.8.4"
backtrace = "0.3"
cc = "1.2.2"
base64 = "0.21.2"
bigdecimal = "0.4.2"
bincode = "1.3"
borsh = "0.9"
bs58 = "0.5.0"
bytes = "1"
byteorder = "1.5.0"
cainome = { git = "https://github.com/cartridge-gg/cainome", tag = "v0.2.9", features = [
  "abigen-rs",
] }
clap = "4"
chrono = "*"
color-eyre = "0.6"
config = "0.13.3"
console-subscriber = "0.2.0"
convert_case = "0.6"
cosmrs = { version = "0.21.0", default-features = false, features = [
    "cosmwasm",
    "rpc",
    "tokio",
    "grpc",
] }
cosmwasm-std = "*"
crunchy = "0.2"
ctrlc = "3.2"
curve25519-dalek = { version = "~3.2", features = ["serde"] }
dashmap = "5"
derive-new = "0.5"
derive_builder = "0.12"
derive_more = "0.99"
dhat = "0.3.3"
ed25519-dalek = "~1.0"
eyre = "=0.6.8"
fixed-hash = "0.8.0"
fuels = "0.65.0"
fuels-code-gen = "0.65.0"
futures = "0.3"
futures-util = "0.3"
generic-array = { version = "0.14", features = ["serde", "more_lengths"] }
# Required for WASM support https://docs.rs/getrandom/latest/getrandom/#webassembly-support
bech32 = "0.11.0"
elliptic-curve = "0.13.8"
getrandom = { version = "0.2", features = ["js"] }
hex = "0.4.3"
http = "1.2.0"
http-body-util = "0.1"
hyper = "0.14"
hyper-tls = "0.5.0"
hyperlane-cosmwasm-interface = "=0.0.6-rc6"
ibc-proto = "0.51.1"
injective-protobuf = "0.2.2"
moka = "0.12.8"
injective-std = "1.13.6"
itertools = "*"
jobserver = "0.1.32"
jsonrpc-core = "18.0"
k256 = { version = "0.13.4", features = ["arithmetic", "std", "ecdsa"] }
lazy_static = "1.5.0"
log = "0.4"
macro_rules_attribute = "0.2"
maplit = "1.0"
mockall = "0.11"
nix = { version = "0.26", default-features = false }
num = "0.4"
num-bigint = "0.4"
num-derive = "0.4.0"
num-traits = "0.2"
once_cell = "1.18.0"
parking_lot = "0.12"
paste = "1.0"
pin-project = "1.1.9"
pretty_env_logger = "0.5.0"
primitive-types = "=0.12.1"
prometheus = "0.13"
protobuf = "*"
rand = "0.8.5"
regex = "1.5"
reqwest = "0.11"
ripemd = "0.1.3"
rlp = "=0.5.2"
rocksdb = "0.21.0"
rstest = "0.25.0"
sea-orm = { version = "1.1.10", features = [
    "sqlx-postgres",
    "runtime-tokio-native-tls",
    "with-bigdecimal",
    "with-time",
    "macros",
] }
sea-orm-migration = { version = "1.1.10", features = [
    "sqlx-postgres",
    "runtime-tokio-native-tls",
] }
semver = "1.0"
serde = { version = "1.0", features = ["derive"] }
serde_bytes = "0.11"
serde_derive = "1.0"
serde_json = "1.0"
sha2 = { version = "0.10.6", default-features = false }
sha256 = "1.1.4"
sha3 = "0.10"
solana-account-decoder = "=1.14.13"
solana-client = "=1.14.13"
solana-program = "=1.14.13"
solana-sdk = "=1.14.13"
solana-transaction-status = "=1.14.13"
starknet = "0.10.0"
static_assertions = "1.1"
strum = "0.26.2"
strum_macros = "0.26.2"
tempfile = "3.3"
tendermint = "0.40.1"
tendermint-rpc = { version = "0.40.1", features = ["http-client", "tokio"] }
thiserror = "1.0"
time = "0.3"
tiny-keccak = "2.0.2"
tokio = { version = "1.42.0", features = ["parking_lot", "tracing"] }
tokio-metrics = { version = "0.4.0" }
tokio-test = "0.4"
toml_edit = "0.19.14"
tonic = "0.12.3"
tower = "*"
tracing = { version = "0.1" }
tracing-error = "0.2"
tracing-futures = "0.2"
tracing-subscriber = { version = "0.3", default-features = false }
tracing-test = "0.2.2"
typetag = "0.2"
uint = "0.9.5"
ureq = { version = "2.4", default-features = false }
url = "2.3"
uuid = { version = "=1.11.0", features = ["v4"] }
walkdir = "2"
warp = "0.3"
which = "4.3"
ya-gcp = { version = "0.11.3", features = ["storage"] }

## TODO: remove this
cosmwasm-schema = "2.2.0"

[profile.release.package.access-control]
overflow-checks = true

[profile.release.package.account-utils]
overflow-checks = true

[profile.release.package.ecdsa-signature]
overflow-checks = true

[profile.release.package.hyperlane-sealevel-interchain-security-module-interface]
overflow-checks = true

[profile.release.package.hyperlane-sealevel-message-recipient-interface]
overflow-checks = true

[profile.release.package.multisig-ism]
overflow-checks = true

[profile.release.package.serializable-account-meta]
overflow-checks = true

[profile.release.package.hyperlane-sealevel-mailbox]
overflow-checks = true

[profile.release.package.hyperlane-sealevel-igp]
overflow-checks = true

[profile.release.package.hyperlane-sealevel-multisig-ism-message-id]
overflow-checks = true

[profile.release.package.hyperlane-sealevel-validator-announce]
overflow-checks = true


[workspace.dependencies.ethers]
features = []
git = "https://github.com/hyperlane-xyz/ethers-rs"
tag = "2025-05-07"

[workspace.dependencies.ethers-contract]
features = ["legacy"]
git = "https://github.com/hyperlane-xyz/ethers-rs"
tag = "2025-05-07"

[workspace.dependencies.ethers-core]
features = []
git = "https://github.com/hyperlane-xyz/ethers-rs"
tag = "2025-05-07"

[workspace.dependencies.ethers-providers]
features = []
git = "https://github.com/hyperlane-xyz/ethers-rs"
tag = "2025-05-07"

[workspace.dependencies.ethers-signers]
features = ["aws"]
git = "https://github.com/hyperlane-xyz/ethers-rs"
tag = "2025-05-07"

[patch.crates-io.curve25519-dalek]
branch = "v3.2.2-relax-zeroize"
git = "https://github.com/Eclipse-Laboratories-Inc/curve25519-dalek"
version = "3.2.2"

[patch.crates-io.primitive-types]
branch = "hyperlane"
git = "https://github.com/hyperlane-xyz/parity-common.git"
version = "=0.12.1"

[patch.crates-io.rlp]
branch = "hyperlane"
git = "https://github.com/hyperlane-xyz/parity-common.git"
version = "=0.5.2"

[patch.crates-io.solana-account-decoder]
git = "https://github.com/hyperlane-xyz/solana.git"
tag = "hyperlane-1.14.13-2025-02-14"
version = "=1.14.13"

[patch.crates-io.solana-clap-utils]
git = "https://github.com/hyperlane-xyz/solana.git"
tag = "hyperlane-1.14.13-2025-02-14"
version = "=1.14.13"

[patch.crates-io.solana-cli-config]
git = "https://github.com/hyperlane-xyz/solana.git"
tag = "hyperlane-1.14.13-2025-02-14"
version = "=1.14.13"

[patch.crates-io.solana-client]
git = "https://github.com/hyperlane-xyz/solana.git"
tag = "hyperlane-1.14.13-2025-02-14"
version = "=1.14.13"

[patch.crates-io.solana-program]
git = "https://github.com/hyperlane-xyz/solana.git"
tag = "hyperlane-1.14.13-2025-02-14"
version = "=1.14.13"

[patch.crates-io.solana-sdk]
git = "https://github.com/hyperlane-xyz/solana.git"
tag = "hyperlane-1.14.13-2025-02-14"
version = "=1.14.13"

[patch.crates-io.solana-transaction-status]
git = "https://github.com/hyperlane-xyz/solana.git"
tag = "hyperlane-1.14.13-2025-02-14"
version = "=1.14.13"

[patch.crates-io.solana-zk-token-sdk]
git = "https://github.com/hyperlane-xyz/solana.git"
tag = "hyperlane-1.14.13-2025-02-14"
version = "=1.14.13"

[patch.crates-io.spl-associated-token-account]
branch = "hyperlane"
git = "https://github.com/hyperlane-xyz/solana-program-library.git"
version = "=1.1.2"

[patch.crates-io.spl-noop]
branch = "hyperlane"
git = "https://github.com/hyperlane-xyz/solana-program-library.git"
version = "=0.1.3"

[patch.crates-io.spl-token]
branch = "hyperlane"
git = "https://github.com/hyperlane-xyz/solana-program-library.git"
version = "=3.5.0"

[patch.crates-io.spl-token-2022]
branch = "hyperlane"
git = "https://github.com/hyperlane-xyz/solana-program-library.git"
version = "=0.5.0"

[patch.crates-io.spl-type-length-value]
version = "=0.1.0"
git = "https://github.com/hyperlane-xyz/solana-program-library.git"
branch = "hyperlane"<|MERGE_RESOLUTION|>--- conflicted
+++ resolved
@@ -1,6 +1,5 @@
 [workspace]
 members = [
-<<<<<<< HEAD
   "agents/relayer",
   "agents/scraper",
   "agents/validator",
@@ -24,30 +23,6 @@
   "utils/crypto",
   "utils/hex",
   "utils/run-locally",
-=======
-    "agents/relayer",
-    "agents/scraper",
-    "agents/validator",
-    "applications/hyperlane-application",
-    "applications/hyperlane-operation-verifier",
-    "applications/hyperlane-warp-route",
-    "chains/hyperlane-cosmos",
-    "chains/hyperlane-cosmos-native",
-    "chains/hyperlane-ethereum",
-    "chains/hyperlane-fuel",
-    "chains/hyperlane-sealevel",
-    "ethers-prometheus",
-    "hyperlane-base",
-    "hyperlane-core",
-    "hyperlane-metric",
-    "hyperlane-test",
-    "submitter",
-    "utils/abigen",
-    "utils/backtrace-oneline",
-    "utils/crypto",
-    "utils/hex",
-    "utils/run-locally",
->>>>>>> 178443c6
 ]
 resolver = "2"
 
