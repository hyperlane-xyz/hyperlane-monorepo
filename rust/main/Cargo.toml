--- conflicted
+++ resolved
@@ -98,11 +98,8 @@
 once_cell = "1.18.0"
 parking_lot = "0.12"
 paste = "1.0"
-<<<<<<< HEAD
-=======
 pin-project = "1.1.9"
 pretty_env_logger = "0.5.0"
->>>>>>> ea429f5f
 primitive-types = "=0.12.1"
 prometheus = "0.13"
 protobuf = "*"
