[workspace]
members = [
  "agents/relayer",
  "agents/scraper",
  "agents/validator",
  "applications/hyperlane-application",
  "applications/hyperlane-operation-verifier",
  "applications/hyperlane-warp-route",
  "chains/hyperlane-cosmos",
  "chains/hyperlane-ethereum",
  "chains/hyperlane-fuel",
  "chains/hyperlane-sealevel",
  "chains/hyperlane-starknet",
  "ethers-prometheus",
  "hyperlane-base",
  "hyperlane-core",
  "hyperlane-test",
  "utils/abigen",
  "utils/backtrace-oneline",
  "utils/crypto",
  "utils/hex",
  "utils/run-locally",
]

[workspace.package]
documentation = "https://docs.hyperlane.xyz"
edition = "2021"
homepage = "https://hyperlane.xyz"
license-file = "../LICENSE.md"
publish = false
version = "0.1.0"

[workspace.dependencies]
Inflector = "0.11.4"
anyhow = "1.0"
async-trait = "0.1"
async-rwlock = "1.3"
auto_impl = "1.0"
axum = "0.6.1"
backtrace = "0.3"
base64 = "0.21.2"
bigdecimal = "0.4.2"
bincode = "1.3"
borsh = "0.9"
bs58 = "0.5.0"
bytes = "1"
byteorder = "1.5.0"
cainome = { git = "https://github.com/cartridge-gg/cainome", tag = "v0.2.9", features = [
  "abigen-rs",
] }
clap = "4"
chrono = "*"
color-eyre = "0.6"
config = "0.13.3"
console-subscriber = "0.2.0"
convert_case = "0.6"
cosmrs = { version = "0.21.0", default-features = false, features = [
  "cosmwasm",
  "rpc",
  "tokio",
  "grpc",
] }
cosmwasm-std = "*"
crunchy = "0.2"
ctrlc = "3.2"
curve25519-dalek = { version = "~3.2", features = ["serde"] }
derive-new = "0.5"
derive_builder = "0.12"
derive_more = "0.99"
dhat = "0.3.3"
ed25519-dalek = "~1.0"
eyre = "=0.6.8"
fixed-hash = "0.8.0"
fuels = "0.65.0"
fuels-code-gen = "0.65.0"
futures = "0.3"
futures-util = "0.3"
generic-array = { version = "0.14", features = ["serde", "more_lengths"] }
# Required for WASM support https://docs.rs/getrandom/latest/getrandom/#webassembly-support
bech32 = "0.11.0"
elliptic-curve = "0.13.8"
getrandom = { version = "0.2", features = ["js"] }
hex = "0.4.3"
http = "1.2.0"
hyper = "0.14"
hyper-tls = "0.5.0"
hyperlane-cosmwasm-interface = "=0.0.6-rc6"
ibc-proto = "0.51.1"
injective-protobuf = "0.2.2"
injective-std = "1.13.6"
itertools = "*"
jobserver = "=0.1.26"
jsonrpc-core = "18.0"
k256 = { version = "0.13.4", features = ["arithmetic", "std", "ecdsa"] }
lazy_static = "1.5.0"
log = "0.4"
macro_rules_attribute = "0.2"
maplit = "1.0"
mockall = "0.11"
nix = { version = "0.26", default-features = false }
num = "0.4"
num-bigint = "0.4"
num-derive = "0.4.0"
num-traits = "0.2"
once_cell = "1.18.0"
parking_lot = "0.12"
paste = "1.0"
pin-project = "1.1.9"
pretty_env_logger = "0.5.0"
primitive-types = "=0.12.1"
prometheus = "0.13"
protobuf = "*"
rand = "0.8.5"
regex = "1.5"
reqwest = "0.11"
ripemd = "0.1.3"
rlp = "=0.5.2"
rocksdb = "0.21.0"
sea-orm = { version = "0.11.1", features = [
  "sqlx-postgres",
  "runtime-tokio-native-tls",
  "with-bigdecimal",
  "with-time",
  "macros",
] }
sea-orm-migration = { version = "0.11.1", features = [
  "sqlx-postgres",
  "runtime-tokio-native-tls",
] }
semver = "1.0"
serde = { version = "1.0", features = ["derive"] }
serde_bytes = "0.11"
serde_derive = "1.0"
serde_json = "1.0"
sha2 = { version = "0.10.6", default-features = false }
sha256 = "1.1.4"
sha3 = "0.10"
solana-account-decoder = "=1.14.13"
solana-client = "=1.14.13"
solana-program = "=1.14.13"
solana-sdk = "=1.14.13"
solana-transaction-status = "=1.14.13"
starknet = "0.10.0"
static_assertions = "1.1"
strum = "0.26.2"
strum_macros = "0.26.2"
tempfile = "3.3"
tendermint = "0.40.1"
tendermint-rpc = { version = "0.40.1", features = ["http-client", "tokio"] }
thiserror = "1.0"
time = "0.3"
tiny-keccak = "2.0.2"
tokio = { version = "1.42.0", features = ["parking_lot", "tracing"] }
<<<<<<< HEAD
tokio-metrics = { version = "0.3.1", default-features = false }
tokio-test = "0.4"
toml_edit = "0.19.14"
tonic = "0.12.3"
=======
tokio-metrics = { version = "0.4.0" }
tokio-test = "0.4"
toml_edit = "0.19.14"
tonic = "0.12.3"
tower = "*"
>>>>>>> e861535d
tracing = { version = "0.1" }
tracing-error = "0.2"
tracing-futures = "0.2"
tracing-subscriber = { version = "0.3", default-features = false }
tracing-test = "0.2.2"
typetag = "0.2"
uint = "0.9.5"
ureq = { version = "2.4", default-features = false }
url = "2.3"
uuid = { version = "1.12.0", features = ["v4"] }
walkdir = "2"
warp = "0.3"
which = "4.3"
ya-gcp = { version = "0.11.3", features = ["storage"] }

## TODO: remove this
cosmwasm-schema = "2.2.0"

[profile.release.package.access-control]
overflow-checks = true

[profile.release.package.account-utils]
overflow-checks = true

[profile.release.package.ecdsa-signature]
overflow-checks = true

[profile.release.package.hyperlane-sealevel-interchain-security-module-interface]
overflow-checks = true

[profile.release.package.hyperlane-sealevel-message-recipient-interface]
overflow-checks = true

[profile.release.package.multisig-ism]
overflow-checks = true

[profile.release.package.serializable-account-meta]
overflow-checks = true

[profile.release.package.hyperlane-sealevel-mailbox]
overflow-checks = true

[profile.release.package.hyperlane-sealevel-igp]
overflow-checks = true

[profile.release.package.hyperlane-sealevel-multisig-ism-message-id]
overflow-checks = true

[profile.release.package.hyperlane-sealevel-validator-announce]
overflow-checks = true


[workspace.dependencies.ethers]
features = []
git = "https://github.com/hyperlane-xyz/ethers-rs"
<<<<<<< HEAD
tag = "2025-01-10"
=======
tag = "2025-02-03"
>>>>>>> e861535d

[workspace.dependencies.ethers-contract]
features = ["legacy"]
git = "https://github.com/hyperlane-xyz/ethers-rs"
<<<<<<< HEAD
tag = "2025-01-10"
=======
tag = "2025-02-03"
>>>>>>> e861535d

[workspace.dependencies.ethers-core]
features = []
git = "https://github.com/hyperlane-xyz/ethers-rs"
<<<<<<< HEAD
tag = "2025-01-10"
=======
tag = "2025-02-03"
>>>>>>> e861535d

[workspace.dependencies.ethers-providers]
features = []
git = "https://github.com/hyperlane-xyz/ethers-rs"
<<<<<<< HEAD
tag = "2025-01-10"
=======
tag = "2025-02-03"
>>>>>>> e861535d

[workspace.dependencies.ethers-signers]
features = ["aws"]
git = "https://github.com/hyperlane-xyz/ethers-rs"
<<<<<<< HEAD
tag = "2025-01-10"
=======
tag = "2025-02-03"
>>>>>>> e861535d

[patch.crates-io.curve25519-dalek]
branch = "v3.2.2-relax-zeroize"
git = "https://github.com/Eclipse-Laboratories-Inc/curve25519-dalek"
version = "3.2.2"

[patch.crates-io.primitive-types]
branch = "hyperlane"
git = "https://github.com/hyperlane-xyz/parity-common.git"
version = "=0.12.1"

[patch.crates-io.rlp]
branch = "hyperlane"
git = "https://github.com/hyperlane-xyz/parity-common.git"
version = "=0.5.2"

[patch.crates-io.solana-account-decoder]
git = "https://github.com/hyperlane-xyz/solana.git"
tag = "hyperlane-1.14.13-2025-02-14"
version = "=1.14.13"

[patch.crates-io.solana-clap-utils]
git = "https://github.com/hyperlane-xyz/solana.git"
tag = "hyperlane-1.14.13-2025-02-14"
version = "=1.14.13"

[patch.crates-io.solana-cli-config]
git = "https://github.com/hyperlane-xyz/solana.git"
tag = "hyperlane-1.14.13-2025-02-14"
version = "=1.14.13"

[patch.crates-io.solana-client]
git = "https://github.com/hyperlane-xyz/solana.git"
tag = "hyperlane-1.14.13-2025-02-14"
version = "=1.14.13"

[patch.crates-io.solana-program]
git = "https://github.com/hyperlane-xyz/solana.git"
tag = "hyperlane-1.14.13-2025-02-14"
version = "=1.14.13"

[patch.crates-io.solana-sdk]
git = "https://github.com/hyperlane-xyz/solana.git"
tag = "hyperlane-1.14.13-2025-02-14"
version = "=1.14.13"

[patch.crates-io.solana-transaction-status]
git = "https://github.com/hyperlane-xyz/solana.git"
tag = "hyperlane-1.14.13-2025-02-14"
version = "=1.14.13"

[patch.crates-io.solana-zk-token-sdk]
git = "https://github.com/hyperlane-xyz/solana.git"
tag = "hyperlane-1.14.13-2025-02-14"
version = "=1.14.13"

[patch.crates-io.spl-associated-token-account]
branch = "hyperlane"
git = "https://github.com/hyperlane-xyz/solana-program-library.git"
version = "=1.1.2"

[patch.crates-io.spl-noop]
branch = "hyperlane"
git = "https://github.com/hyperlane-xyz/solana-program-library.git"
version = "=0.1.3"

[patch.crates-io.spl-token]
branch = "hyperlane"
git = "https://github.com/hyperlane-xyz/solana-program-library.git"
version = "=3.5.0"

[patch.crates-io.spl-token-2022]
branch = "hyperlane"
git = "https://github.com/hyperlane-xyz/solana-program-library.git"
version = "=0.5.0"

[patch.crates-io.spl-type-length-value]
version = "=0.1.0"
git = "https://github.com/hyperlane-xyz/solana-program-library.git"
branch = "hyperlane"<|MERGE_RESOLUTION|>--- conflicted
+++ resolved
@@ -151,18 +151,11 @@
 time = "0.3"
 tiny-keccak = "2.0.2"
 tokio = { version = "1.42.0", features = ["parking_lot", "tracing"] }
-<<<<<<< HEAD
-tokio-metrics = { version = "0.3.1", default-features = false }
-tokio-test = "0.4"
-toml_edit = "0.19.14"
-tonic = "0.12.3"
-=======
 tokio-metrics = { version = "0.4.0" }
 tokio-test = "0.4"
 toml_edit = "0.19.14"
 tonic = "0.12.3"
 tower = "*"
->>>>>>> e861535d
 tracing = { version = "0.1" }
 tracing-error = "0.2"
 tracing-futures = "0.2"
@@ -218,47 +211,27 @@
 [workspace.dependencies.ethers]
 features = []
 git = "https://github.com/hyperlane-xyz/ethers-rs"
-<<<<<<< HEAD
-tag = "2025-01-10"
-=======
-tag = "2025-02-03"
->>>>>>> e861535d
+tag = "2025-02-03"
 
 [workspace.dependencies.ethers-contract]
 features = ["legacy"]
 git = "https://github.com/hyperlane-xyz/ethers-rs"
-<<<<<<< HEAD
-tag = "2025-01-10"
-=======
-tag = "2025-02-03"
->>>>>>> e861535d
+tag = "2025-02-03"
 
 [workspace.dependencies.ethers-core]
 features = []
 git = "https://github.com/hyperlane-xyz/ethers-rs"
-<<<<<<< HEAD
-tag = "2025-01-10"
-=======
-tag = "2025-02-03"
->>>>>>> e861535d
+tag = "2025-02-03"
 
 [workspace.dependencies.ethers-providers]
 features = []
 git = "https://github.com/hyperlane-xyz/ethers-rs"
-<<<<<<< HEAD
-tag = "2025-01-10"
-=======
-tag = "2025-02-03"
->>>>>>> e861535d
+tag = "2025-02-03"
 
 [workspace.dependencies.ethers-signers]
 features = ["aws"]
 git = "https://github.com/hyperlane-xyz/ethers-rs"
-<<<<<<< HEAD
-tag = "2025-01-10"
-=======
-tag = "2025-02-03"
->>>>>>> e861535d
+tag = "2025-02-03"
 
 [patch.crates-io.curve25519-dalek]
 branch = "v3.2.2-relax-zeroize"
