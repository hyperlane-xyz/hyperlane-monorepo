--- conflicted
+++ resolved
@@ -78,12 +78,8 @@
 hyper-tls = "0.5.0"
 hyperlane-cosmwasm-interface = "=0.0.6-rc6"
 injective-protobuf = "0.2.2"
-<<<<<<< HEAD
 moka = "0.12.8"
-injective-std = "=0.1.5"
-=======
 injective-std = "1.13.2-hyperlane-2025-01-09-11-28"
->>>>>>> fa3ef92b
 itertools = "*"
 jobserver = "=0.1.26"
 jsonrpc-core = "18.0"
