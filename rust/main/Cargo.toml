--- conflicted
+++ resolved
@@ -186,7 +186,6 @@
 walkdir = "2"
 warp = "0.3"
 which = "4.3"
-<<<<<<< HEAD
 ya-gcp = { version = "0.12.0", features = ["storage"] }
 
 ## dango
@@ -200,8 +199,6 @@
 dango-mock-httpd = { git = "https://github.com/left-curve/left-curve.git", branch = "dango/gateway-native" }
 dango-testing = { git = "https://github.com/left-curve/left-curve.git", branch = "dango/gateway-native" }
 dango-genesis = { git = "https://github.com/left-curve/left-curve.git", branch = "dango/gateway-native" }
-=======
-ya-gcp = { version = "0.11.3", features = ["storage"] }
 radix-common = { git = "https://github.com/hyperlane-xyz/radixdlt-scrypto.git", branch = "hyperlane" }
 radix-transactions = { git = "https://github.com/hyperlane-xyz/radixdlt-scrypto.git", branch = "hyperlane" }
 radix-engine-interface = { git = "https://github.com/hyperlane-xyz/radixdlt-scrypto.git", branch = "hyperlane" }
@@ -214,7 +211,6 @@
 sbor = { git = "https://github.com/hyperlane-xyz/radixdlt-scrypto.git", branch = "hyperlane", features = [
   "serde",
 ] }
->>>>>>> cb908b8a
 
 ## TODO: remove this
 cosmwasm-schema = "2.2.0"
