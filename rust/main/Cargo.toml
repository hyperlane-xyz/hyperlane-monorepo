--- conflicted
+++ resolved
@@ -219,47 +219,27 @@
 [workspace.dependencies.ethers]
 features = []
 git = "https://github.com/hyperlane-xyz/ethers-rs"
-<<<<<<< HEAD
-tag = "2025-05-07"
-=======
-tag = "2025-05-06"
->>>>>>> f5d6790c
+tag = "2025-05-07"
 
 [workspace.dependencies.ethers-contract]
 features = ["legacy"]
 git = "https://github.com/hyperlane-xyz/ethers-rs"
-<<<<<<< HEAD
-tag = "2025-05-07"
-=======
-tag = "2025-05-06"
->>>>>>> f5d6790c
+tag = "2025-05-07"
 
 [workspace.dependencies.ethers-core]
 features = []
 git = "https://github.com/hyperlane-xyz/ethers-rs"
-<<<<<<< HEAD
-tag = "2025-05-07"
-=======
-tag = "2025-05-06"
->>>>>>> f5d6790c
+tag = "2025-05-07"
 
 [workspace.dependencies.ethers-providers]
 features = []
 git = "https://github.com/hyperlane-xyz/ethers-rs"
-<<<<<<< HEAD
-tag = "2025-05-07"
-=======
-tag = "2025-05-06"
->>>>>>> f5d6790c
+tag = "2025-05-07"
 
 [workspace.dependencies.ethers-signers]
 features = ["aws"]
 git = "https://github.com/hyperlane-xyz/ethers-rs"
-<<<<<<< HEAD
-tag = "2025-05-07"
-=======
-tag = "2025-05-06"
->>>>>>> f5d6790c
+tag = "2025-05-07"
 
 [patch.crates-io.curve25519-dalek]
 branch = "v3.2.2-relax-zeroize"
