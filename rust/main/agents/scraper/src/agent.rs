--- conflicted
+++ resolved
@@ -101,11 +101,7 @@
                 }
             };
 
-<<<<<<< HEAD
-            let metrics_updater = match MetricsUpdater::new(
-=======
             let metrics_updater = match ChainSpecificMetricsUpdater::new(
->>>>>>> e861535d
                 chain_conf,
                 self.core_metrics.clone(),
                 self.agent_metrics.clone(),
