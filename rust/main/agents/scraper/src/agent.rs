use std::{collections::HashMap, sync::Arc};

use async_trait::async_trait;
use derive_more::AsRef;
use futures::future::try_join_all;
use hyperlane_core::{Delivery, HyperlaneDomain, HyperlaneMessage, InterchainGasPayment, H512};
use tokio::{sync::mpsc::Receiver as MpscReceiver, task::JoinHandle};
use tracing::{info, info_span, instrument::Instrumented, trace, Instrument};

use hyperlane_base::{
    broadcast::BroadcastMpscSender, metrics::AgentMetrics, settings::IndexSettings, AgentMetadata,
    BaseAgent, ChainMetrics, ContractSyncMetrics, ContractSyncer, CoreMetrics, HyperlaneAgentCore,
    MetricsUpdater, SyncOptions,
};

use crate::{db::ScraperDb, settings::ScraperSettings, store::HyperlaneDbStore};

/// A message explorer scraper agent
#[derive(Debug, AsRef)]
#[allow(unused)]
pub struct Scraper {
    #[as_ref]
    core: HyperlaneAgentCore,
    contract_sync_metrics: Arc<ContractSyncMetrics>,
    scrapers: HashMap<u32, ChainScraper>,
    settings: ScraperSettings,
    core_metrics: Arc<CoreMetrics>,
    agent_metrics: AgentMetrics,
    chain_metrics: ChainMetrics,
}

#[derive(Debug)]
struct ChainScraper {
    index_settings: IndexSettings,
    store: HyperlaneDbStore,
    domain: HyperlaneDomain,
}

#[async_trait]
impl BaseAgent for Scraper {
    const AGENT_NAME: &'static str = "scraper";
    type Settings = ScraperSettings;

    async fn from_settings(
        _agent_metadata: AgentMetadata,
        settings: Self::Settings,
        metrics: Arc<CoreMetrics>,
        agent_metrics: AgentMetrics,
        chain_metrics: ChainMetrics,
        _tokio_console_server: console_subscriber::Server,
    ) -> eyre::Result<Self>
    where
        Self: Sized,
    {
        let db = ScraperDb::connect(&settings.db).await?;
        let core = settings.build_hyperlane_core(metrics.clone());

        let contract_sync_metrics = Arc::new(ContractSyncMetrics::new(&metrics));
        let mut scrapers: HashMap<u32, ChainScraper> = HashMap::new();

        for domain in settings.chains_to_scrape.iter() {
            info!(domain = domain.name(), "create chain scraper for domain");
            let chain_setup = settings.chain_setup(domain).expect("Missing chain config");
            info!(domain = domain.name(), "create HyperlaneProvider");
            let provider = settings
                .build_provider(domain, &metrics.clone())
                .await?
                .into();
            info!(domain = domain.name(), "create HyperlaneDbStore");
            let store = HyperlaneDbStore::new(
                db.clone(),
                domain.clone(),
                chain_setup.addresses.mailbox,
                chain_setup.addresses.interchain_gas_paymaster,
                provider,
                &chain_setup.index.clone(),
            )
            .await?;
            info!(domain = domain.name(), "insert chain scraper");
            scrapers.insert(
                domain.id(),
                ChainScraper {
                    domain: domain.clone(),
                    store,
                    index_settings: chain_setup.index.clone(),
                },
            );
        }

        trace!(domain_count = scrapers.len(), "Created scrapers");

        Ok(Self {
            core,
            contract_sync_metrics,
            scrapers,
            settings,
            core_metrics: metrics,
            agent_metrics,
            chain_metrics,
        })
    }

    #[allow(clippy::async_yields_async)]
    async fn run(self) {
        let mut tasks = Vec::with_capacity(self.scrapers.len());

        // running http server
        let server = self
            .core
            .settings
            .server(self.core_metrics.clone())
            .expect("Failed to create server");
        let server_task = server.run().instrument(info_span!("Relayer server"));
        tasks.push(server_task);

        for (domain, scraper) in self.scrapers.iter() {
            tasks.push(self.scrape(*domain).await);

            let chain_conf = self.settings.chain_setup(&scraper.domain).unwrap();
            let metrics_updater = MetricsUpdater::new(
                chain_conf,
                self.core_metrics.clone(),
                self.agent_metrics.clone(),
                self.chain_metrics.clone(),
                Self::AGENT_NAME.to_string(),
            )
            .await
            .unwrap();
            tasks.push(metrics_updater.spawn());
        }
        if let Err(err) = try_join_all(tasks).await {
            tracing::error!(error = ?err, "Scraper task panicked");
        }
    }
}

impl Scraper {
    /// Sync contract data and other blockchain with the current chain state.
    /// This will spawn long-running contract sync tasks
    async fn scrape(&self, domain_id: u32) -> Instrumented<JoinHandle<()>> {
        let scraper = self.scrapers.get(&domain_id).unwrap();
        let store = scraper.store.clone();
        let index_settings = scraper.index_settings.clone();
        let domain = scraper.domain.clone();

        let mut tasks = Vec::with_capacity(2);
        let (message_indexer, maybe_broadcaster) = self
            .build_message_indexer(
                domain.clone(),
                self.core_metrics.clone(),
                self.contract_sync_metrics.clone(),
                store.clone(),
                index_settings.clone(),
            )
            .await;
        tasks.push(message_indexer);
        tasks.push(
            self.build_delivery_indexer(
                domain.clone(),
                self.core_metrics.clone(),
                self.contract_sync_metrics.clone(),
                store.clone(),
                index_settings.clone(),
            )
            .await,
        );
        tasks.push(
            self.build_interchain_gas_payment_indexer(
                domain,
                self.core_metrics.clone(),
                self.contract_sync_metrics.clone(),
                store,
                index_settings.clone(),
                BroadcastMpscSender::<H512>::map_get_receiver(maybe_broadcaster.as_ref()).await,
            )
            .await,
        );

        tokio::spawn(async move {
            // If any of the tasks panic, we want to propagate it, so we unwrap
            try_join_all(tasks).await.unwrap();
        })
        .instrument(info_span!("Scraper Tasks"))
    }
}

impl Scraper {
    async fn build_message_indexer(
        &self,
        domain: HyperlaneDomain,
        metrics: Arc<CoreMetrics>,
        contract_sync_metrics: Arc<ContractSyncMetrics>,
        store: HyperlaneDbStore,
        index_settings: IndexSettings,
    ) -> (
        Instrumented<JoinHandle<()>>,
        Option<BroadcastMpscSender<H512>>,
    ) {
        let sync = self
            .as_ref()
            .settings
            .sequenced_contract_sync::<HyperlaneMessage, _>(
                &domain,
                &metrics.clone(),
                &contract_sync_metrics.clone(),
                store.into(),
                true,
            )
            .await
            .unwrap();
        let cursor = sync
            .cursor(index_settings.clone())
            .await
            .unwrap_or_else(|err| panic!("Error getting cursor for domain {domain}: {err}"));
        let maybe_broadcaser = sync.get_broadcaster();
        let task = tokio::spawn(async move { sync.sync("message_dispatch", cursor.into()).await })
            .instrument(
                info_span!("ChainContractSync", chain=%domain.name(), event="message_dispatch"),
            );
        (task, maybe_broadcaser)
    }

    async fn build_delivery_indexer(
        &self,
        domain: HyperlaneDomain,
        metrics: Arc<CoreMetrics>,
        contract_sync_metrics: Arc<ContractSyncMetrics>,
        store: HyperlaneDbStore,
        index_settings: IndexSettings,
    ) -> Instrumented<JoinHandle<()>> {
        let sync = self
            .as_ref()
            .settings
            .contract_sync::<Delivery, _>(
                &domain,
                &metrics.clone(),
                &contract_sync_metrics.clone(),
                Arc::new(store.clone()) as _,
                true,
            )
            .await
            .unwrap();

        let label = "message_delivery";
        let cursor = sync
            .cursor(index_settings.clone())
            .await
            .unwrap_or_else(|err| panic!("Error getting cursor for domain {domain}: {err}"));
        // there is no txid receiver for delivery indexing, since delivery txs aren't batched with
        // other types of indexed txs / events
        tokio::spawn(async move { sync.sync(label, SyncOptions::new(Some(cursor), None)).await })
            .instrument(info_span!("ChainContractSync", chain=%domain.name(), event=label))
    }

    async fn build_interchain_gas_payment_indexer(
        &self,
        domain: HyperlaneDomain,
        metrics: Arc<CoreMetrics>,
        contract_sync_metrics: Arc<ContractSyncMetrics>,
        store: HyperlaneDbStore,
        index_settings: IndexSettings,
        tx_id_receiver: Option<MpscReceiver<H512>>,
    ) -> Instrumented<JoinHandle<()>> {
        let sync = self
            .as_ref()
            .settings
            .contract_sync::<InterchainGasPayment, _>(
                &domain,
                &metrics.clone(),
                &contract_sync_metrics.clone(),
<<<<<<< HEAD
                Arc::new(store.clone()),
=======
                Arc::new(store.clone()) as _,
>>>>>>> 16501ca0
                true,
            )
            .await
            .unwrap();

        let label = "gas_payment";
        let cursor = sync
            .cursor(index_settings.clone())
            .await
            .unwrap_or_else(|err| panic!("Error getting cursor for domain {domain}: {err}"));
        tokio::spawn(async move {
            sync.sync(label, SyncOptions::new(Some(cursor), tx_id_receiver))
                .await
        })
        .instrument(info_span!("ChainContractSync", chain=%domain.name(), event=label))
    }
}<|MERGE_RESOLUTION|>--- conflicted
+++ resolved
@@ -268,11 +268,7 @@
                 &domain,
                 &metrics.clone(),
                 &contract_sync_metrics.clone(),
-<<<<<<< HEAD
-                Arc::new(store.clone()),
-=======
                 Arc::new(store.clone()) as _,
->>>>>>> 16501ca0
                 true,
             )
             .await
