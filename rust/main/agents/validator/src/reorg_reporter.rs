--- conflicted
+++ resolved
@@ -194,7 +194,6 @@
                     Starknet(updated_conn)
                 })
             }
-<<<<<<< HEAD
             Dango(conn) => {
                 Self::map_urls_to_connections(conn.httpd_urls.clone(), conn, |conn, url| {
                     let mut updated_conn = conn.clone();
@@ -202,20 +201,11 @@
                     Dango(updated_conn)
                 })
             }
-            Radix(conn) => {
-                Self::map_urls_to_connections(conn.gateway.clone(), conn, |conn, url| {
-                    let mut updated_conn = conn.clone();
-                    updated_conn.gateway = vec![url];
-                    Radix(updated_conn)
-                })
-            }
-=======
             Radix(conn) => Self::map_urls_to_connections(conn.core.clone(), conn, |conn, url| {
                 let mut updated_conn = conn.clone();
                 updated_conn.core = vec![url];
                 Radix(updated_conn)
             }),
->>>>>>> 6d619365
         };
 
         chain_conn_confs
