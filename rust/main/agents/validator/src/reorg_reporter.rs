use std::collections::HashMap;
use std::fmt::Debug;
use std::sync::Arc;

use async_trait::async_trait;
use ethers::utils::keccak256;
use futures_util::future::join_all;
use serde::Serialize;
use tracing::{info, warn};
use url::Url;

use hyperlane_base::settings::ChainConnectionConf;
use hyperlane_base::{CheckpointSyncer, CoreMetrics};
use hyperlane_core::rpc_clients::call_and_retry_indefinitely;
use hyperlane_core::{CheckpointAtBlock, HyperlaneDomain, MerkleTreeHook, ReorgPeriod, H256};
use hyperlane_ethereum::RpcConnectionConf;

use crate::settings::ValidatorSettings;

#[async_trait]
pub trait ReorgReporter: Send + Sync + Debug {
    async fn report_at_block(&self, height: u64);
    async fn report_with_reorg_period(&self, reorg_period: &ReorgPeriod);
}

#[derive(Debug)]
pub struct LatestCheckpointReorgReporter {
    merkle_tree_hooks: HashMap<Url, Arc<dyn MerkleTreeHook>>,
}

#[derive(Serialize)]
struct ReorgReportRpcResponse {
    rpc_url_hash: H256,
    rpc_host_hash: H256,
    height: Option<u64>,
    reorg_period: Option<ReorgPeriod>,
    merkle_root_index: u32,
    merkle_root_hash: H256,
    timestamp: String,
}

impl ReorgReportRpcResponse {
    fn new(
        url: Url,
        latest_checkpoint: CheckpointAtBlock,
        height: Option<u64>,
        reorg_period: Option<ReorgPeriod>,
    ) -> Self {
        ReorgReportRpcResponse {
            rpc_host_hash: H256::from_slice(&keccak256(url.host_str().unwrap_or("").as_bytes())),
            rpc_url_hash: H256::from_slice(&keccak256(url.as_str().as_bytes())),
            height,
            reorg_period,
            merkle_root_hash: latest_checkpoint.checkpoint.root,
            merkle_root_index: latest_checkpoint.checkpoint.index,
            timestamp: chrono::Utc::now().to_rfc3339(),
        }
    }
}

#[async_trait]
impl ReorgReporter for LatestCheckpointReorgReporter {
    async fn report_at_block(&self, height: u64) {
        self.report_at_block(height).await;
    }

    async fn report_with_reorg_period(&self, reorg_period: &ReorgPeriod) {
        self.report_with_reorg_period(reorg_period).await;
    }
}

impl LatestCheckpointReorgReporter {
    async fn report_at_block(&self, height: u64) -> Vec<ReorgReportRpcResponse> {
        info!(?height, "Reporting latest checkpoint on reorg");
        let mut futures = vec![];
        for (url, merkle_tree_hook) in &self.merkle_tree_hooks {
            let future = async {
                let latest_checkpoint = call_and_retry_indefinitely(|| {
                    let merkle_tree_hook = merkle_tree_hook.clone();
                    Box::pin(
                        async move { merkle_tree_hook.latest_checkpoint_at_block(height).await },
                    )
                })
                .await;

                info!(url = ?url.clone(), ?height, ?latest_checkpoint, "Report latest checkpoint on reorg");
                ReorgReportRpcResponse::new(url.clone(), latest_checkpoint, Some(height), None)
            };

            futures.push(future);
        }

        join_all(futures).await
    }

    async fn report_with_reorg_period(
        &self,
        reorg_period: &ReorgPeriod,
    ) -> Vec<ReorgReportRpcResponse> {
        info!(?reorg_period, "Reporting latest checkpoint on reorg");
        let mut futures = vec![];
        for (url, merkle_tree_hook) in &self.merkle_tree_hooks {
            let future = async {
                let latest_checkpoint = call_and_retry_indefinitely(|| {
                    let merkle_tree_hook = merkle_tree_hook.clone();
                    let period = reorg_period.clone();
                    Box::pin(async move { merkle_tree_hook.latest_checkpoint(&period).await })
                })
                .await;

                info!(url = ?url.clone(), ?reorg_period, ?latest_checkpoint, "Report latest checkpoint on reorg");
                ReorgReportRpcResponse::new(
                    url.clone(),
                    latest_checkpoint,
                    None,
                    Some(reorg_period.clone()),
                )
            };

            futures.push(future);
        }

        join_all(futures).await
    }
}

impl LatestCheckpointReorgReporter {
    pub(crate) async fn from_settings(
        settings: &ValidatorSettings,
        metrics: &CoreMetrics,
    ) -> eyre::Result<Self> {
        let origin = &settings.origin_chain;

        let mut merkle_tree_hooks = HashMap::new();
        for (url, settings) in Self::settings_with_single_rpc(settings, origin) {
            let chain_setup = settings.chain_setup(&settings.origin_chain)?;
            let merkle_tree_hook = chain_setup.build_merkle_tree_hook(metrics).await?;

            merkle_tree_hooks.insert(url, merkle_tree_hook.into());
        }

        let reporter = LatestCheckpointReorgReporter { merkle_tree_hooks };

        Ok(reporter)
    }

    fn settings_with_single_rpc(
        settings: &ValidatorSettings,
        origin: &HyperlaneDomain,
    ) -> Vec<(Url, ValidatorSettings)> {
        use ChainConnectionConf::{
<<<<<<< HEAD
            Cosmos, CosmosNative, Dango, Ethereum, Fuel, Radix, Sealevel, Starknet,
=======
            Aleo, Cosmos, CosmosNative, Ethereum, Fuel, Radix, Sealevel, Starknet,
>>>>>>> 6df4f601
        };

        let chain_conf = settings
            .chains
            .get(origin)
            .expect("Chain configuration is not found")
            .clone();

        let chain_conn_confs: Vec<(Url, ChainConnectionConf)> = match chain_conf.connection {
            Ethereum(conn) => Self::map_urls_to_connections(conn.rpc_urls(), conn, |conn, url| {
                let mut updated_conn = conn.clone();
                updated_conn.rpc_connection = RpcConnectionConf::Http { url };
                Ethereum(updated_conn)
            }),
            Fuel(_) => todo!("Fuel connection not implemented"),
            Sealevel(conn) => {
                Self::map_urls_to_connections(conn.urls.clone(), conn, |conn, url| {
                    let mut updated_conn = conn.clone();
                    updated_conn.urls = vec![url];
                    Sealevel(updated_conn)
                })
            }
            // We need only gRPC URLs for Cosmos and CosmosNative to create MerkleTreeHook
            Cosmos(conn) => {
                Self::map_urls_to_connections(conn.grpc_urls.clone(), conn, |conn, url| {
                    let mut updated_conn = conn.clone();
                    updated_conn.grpc_urls = vec![url];
                    Cosmos(updated_conn)
                })
            }
            CosmosNative(conn) => {
                Self::map_urls_to_connections(conn.grpc_urls.clone(), conn, |conn, url| {
                    let mut updated_conn = conn.clone();
                    updated_conn.grpc_urls = vec![url];
                    CosmosNative(updated_conn)
                })
            }
            Starknet(conn) => {
                Self::map_urls_to_connections(conn.urls.clone(), conn, |conn, url| {
                    let mut updated_conn = conn.clone();
                    updated_conn.urls = vec![url];
                    Starknet(updated_conn)
                })
            }
            Dango(conn) => {
                Self::map_urls_to_connections(conn.httpd_urls.clone(), conn, |conn, url| {
                    let mut updated_conn = conn.clone();
                    updated_conn.httpd_urls = vec![url];
                    Dango(updated_conn)
                })
            }
            Radix(conn) => Self::map_urls_to_connections(conn.core.clone(), conn, |conn, url| {
                let mut updated_conn = conn.clone();
                updated_conn.core = vec![url];
                Radix(updated_conn)
            }),
            Aleo(conn) => Self::map_urls_to_connections(conn.rpcs.clone(), conn, |conn, url| {
                let mut updated_conn = conn.clone();
                updated_conn.rpcs = vec![url];
                Aleo(updated_conn)
            }),
        };

        chain_conn_confs
            .into_iter()
            .map(|(url, conn)| {
                let mut updated_settings = settings.clone();
                let mut chain_conf = settings
                    .chains
                    .get(origin)
                    .expect("Chain configuration is not found")
                    .clone();
                chain_conf.connection = conn;
                updated_settings.chains.insert(origin.clone(), chain_conf);
                (url, updated_settings)
            })
            .collect::<Vec<_>>()
    }

    fn map_urls_to_connections<T, F>(
        urls: Vec<Url>,
        conn: T,
        update_conn: F,
    ) -> Vec<(Url, ChainConnectionConf)>
    where
        F: Fn(&T, Url) -> ChainConnectionConf,
    {
        urls.into_iter()
            .map(|url| (url.clone(), update_conn(&conn, url)))
            .collect()
    }
}

#[derive(Debug)]
pub struct LatestCheckpointReorgReporterWithStorageWriter {
    /// `LatestCheckpointReorgReporterWithStorageWriter` is an extension to
    /// `LatestCheckpointReorgReporter`
    latest_checkpoint_reorg_reporter: LatestCheckpointReorgReporter,

    /// Currently, the storage abstraction is tied to the checkpoint syncer, which is why
    /// it is used here.
    storage_writer: Arc<dyn CheckpointSyncer>,
}

#[async_trait]
impl ReorgReporter for LatestCheckpointReorgReporterWithStorageWriter {
    async fn report_at_block(&self, height: u64) {
        let logs = self
            .latest_checkpoint_reorg_reporter
            .report_at_block(height)
            .await;
        self.submit_to_storage_writer(&logs).await;
    }

    async fn report_with_reorg_period(&self, reorg_period: &ReorgPeriod) {
        let logs = self
            .latest_checkpoint_reorg_reporter
            .report_with_reorg_period(reorg_period)
            .await;
        self.submit_to_storage_writer(&logs).await;
    }
}

impl LatestCheckpointReorgReporterWithStorageWriter {
    pub(crate) async fn from_settings_with_storage_writer(
        settings: &ValidatorSettings,
        metrics: &CoreMetrics,
        storage_writer: Arc<dyn CheckpointSyncer>,
    ) -> eyre::Result<Self> {
        Ok(LatestCheckpointReorgReporterWithStorageWriter {
            latest_checkpoint_reorg_reporter: LatestCheckpointReorgReporter::from_settings(
                settings, metrics,
            )
            .await?,
            storage_writer,
        })
    }

    async fn submit_to_storage_writer(&self, storage_logs_entries: &Vec<ReorgReportRpcResponse>) {
        let json_string = serde_json::to_string_pretty(storage_logs_entries).unwrap_or_else(|e| {
            warn!("Error serializing json: {}", e);
            String::from("{\"error\": \"Error formatting the string\"}")
        });
        self.storage_writer
            .write_reorg_rpc_responses(json_string)
            .await
            .unwrap_or_else(|e| {
                warn!("Error writing checkpoint syncer to reorg log: {}", e);
            });
    }
}<|MERGE_RESOLUTION|>--- conflicted
+++ resolved
@@ -149,11 +149,7 @@
         origin: &HyperlaneDomain,
     ) -> Vec<(Url, ValidatorSettings)> {
         use ChainConnectionConf::{
-<<<<<<< HEAD
-            Cosmos, CosmosNative, Dango, Ethereum, Fuel, Radix, Sealevel, Starknet,
-=======
-            Aleo, Cosmos, CosmosNative, Ethereum, Fuel, Radix, Sealevel, Starknet,
->>>>>>> 6df4f601
+            Aleo, Cosmos, CosmosNative, Dango, Ethereum, Fuel, Radix, Sealevel, Starknet,
         };
 
         let chain_conf = settings
