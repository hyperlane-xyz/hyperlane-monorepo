pub mod eigen_node;
<<<<<<< HEAD
pub use eigen_node::EigenNodeApi;

use std::sync::Arc;

use axum::Router;
=======
pub mod merkle_tree_insertions;

pub use eigen_node::EigenNodeApi;
>>>>>>> 9e40cf18

use std::sync::Arc;

use axum::Router;

use hyperlane_base::CoreMetrics;
use hyperlane_core::HyperlaneDomain;

/// Returns a vector of validator-specific endpoint routes to be served.
/// Can be extended with additional routes and feature flags to enable/disable individually.
pub fn router(origin_chain: HyperlaneDomain, metrics: Arc<CoreMetrics>) -> Router {
    let eigen_node_api = EigenNodeApi::new(origin_chain, metrics);

    eigen_node_api.router()
}<|MERGE_RESOLUTION|>--- conflicted
+++ resolved
@@ -1,15 +1,7 @@
 pub mod eigen_node;
-<<<<<<< HEAD
-pub use eigen_node::EigenNodeApi;
-
-use std::sync::Arc;
-
-use axum::Router;
-=======
 pub mod merkle_tree_insertions;
 
 pub use eigen_node::EigenNodeApi;
->>>>>>> 9e40cf18
 
 use std::sync::Arc;
 
