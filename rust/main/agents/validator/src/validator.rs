use std::{fmt::Debug, sync::Arc, time::Duration};

use async_trait::async_trait;
use axum::Router;
use derive_more::AsRef;
use ethers::utils::keccak256;
use eyre::{eyre, Result};
use futures_util::future::try_join_all;
use itertools::Itertools;
use serde::Serialize;
use tokio::{task::JoinHandle, time::sleep};
use tracing::{error, info, info_span, warn, Instrument};

use hyperlane_base::{
    db::{HyperlaneDb, HyperlaneRocksDB, DB},
    git_sha,
    metrics::AgentMetrics,
    settings::{ChainConf, CheckpointSyncerBuildError},
    BaseAgent, ChainMetrics, ChainSpecificMetricsUpdater, CheckpointSyncer, ContractSyncMetrics,
    ContractSyncer, CoreMetrics, HyperlaneAgentCore, MetadataFromSettings, RuntimeMetrics,
    SequencedDataContractSync,
};
use hyperlane_core::{
    Announcement, ChainResult, HyperlaneChain, HyperlaneContract, HyperlaneDomain, HyperlaneSigner,
    HyperlaneSignerExt, Mailbox, MerkleTreeHook, MerkleTreeInsertion, ReorgPeriod, TxOutcome,
    ValidatorAnnounce, H256, U256,
};
use hyperlane_ethereum::{Signers, SingletonSigner, SingletonSignerHandle};

use crate::reorg_reporter::{LatestCheckpointReorgReporter, ReorgReporter};
use crate::server::{self as validator_server, merkle_tree_insertions};
use crate::{
    settings::ValidatorSettings,
    submit::{ValidatorSubmitter, ValidatorSubmitterMetrics},
};

/// A validator agent
#[derive(Debug, AsRef)]
pub struct Validator {
    origin_chain: HyperlaneDomain,
    origin_chain_conf: ChainConf,
    #[as_ref]
    core: HyperlaneAgentCore,
    db: HyperlaneRocksDB,
    merkle_tree_hook_sync: Arc<SequencedDataContractSync<MerkleTreeInsertion>>,
    mailbox: Arc<dyn Mailbox>,
    merkle_tree_hook: Arc<dyn MerkleTreeHook>,
    validator_announce: Arc<dyn ValidatorAnnounce>,
    signer: SingletonSignerHandle,
    raw_signer: Signers,
    // temporary holder until `run` is called
    signer_instance: Option<Box<SingletonSigner>>,
    reorg_period: ReorgPeriod,
    interval: Duration,
    checkpoint_syncer: Arc<dyn CheckpointSyncer>,
    core_metrics: Arc<CoreMetrics>,
    agent_metrics: AgentMetrics,
    chain_metrics: ChainMetrics,
    runtime_metrics: RuntimeMetrics,
    agent_metadata: ValidatorMetadata,
    max_sign_concurrency: usize,
    reorg_reporter: Arc<dyn ReorgReporter>,
}

/// Metadata for `validator`
#[derive(Debug, Serialize)]
pub struct ValidatorMetadata {
    git_sha: String,
    rpcs: Vec<H256>,
    allows_public_rpcs: bool,
}

impl MetadataFromSettings<ValidatorSettings> for ValidatorMetadata {
    /// Create a new instance of the agent metadata from the settings
    fn build_metadata(settings: &ValidatorSettings) -> ValidatorMetadata {
        // Hash all the RPCs for the metadata
        let rpcs = settings
            .rpcs
            .iter()
            .map(|rpc| H256::from_slice(&keccak256(&rpc.url)))
            .collect();
        ValidatorMetadata {
            git_sha: git_sha(),
            rpcs,
            allows_public_rpcs: settings.allow_public_rpcs,
        }
    }
}

#[async_trait]
impl BaseAgent for Validator {
    const AGENT_NAME: &'static str = "validator";

    type Settings = ValidatorSettings;
    type Metadata = ValidatorMetadata;

    async fn from_settings(
        agent_metadata: Self::Metadata,
        settings: Self::Settings,
        metrics: Arc<CoreMetrics>,
        agent_metrics: AgentMetrics,
        chain_metrics: ChainMetrics,
        runtime_metrics: RuntimeMetrics,
        _tokio_console_server: console_subscriber::Server,
    ) -> Result<Self>
    where
        Self: Sized,
    {
        // Check for public rpcs in the config
        if settings.rpcs.iter().any(|x| x.public) && !settings.allow_public_rpcs {
            return Err(
                eyre!(
                    "Public RPC endpoints detected: {}. Using public RPCs can compromise security and reliability. If you understand the risks and still want to proceed, set `--allowPublicRpcs true`. We strongly recommend using private RPC endpoints for production validators.",
                    settings.rpcs.iter().filter_map(|x| if x.public { Some(x.url.clone()) } else { None }).join(", ")
                )
            );
        }

        let db = DB::from_path(&settings.db)?;
        let msg_db = HyperlaneRocksDB::new(&settings.origin_chain, db);

        let raw_signer: Signers = settings.validator.build().await?;

        // Intentionally using hyperlane_ethereum for the validator's signer
        let (signer_instance, signer) = SingletonSigner::new(raw_signer.clone());

        let core = settings.build_hyperlane_core(metrics.clone());

        let reorg_reporter =
            LatestCheckpointReorgReporter::from_settings(&settings, &metrics).await?;
        let reorg_reporter = Arc::new(reorg_reporter) as Arc<dyn ReorgReporter>;

        let checkpoint_syncer_result = settings.checkpoint_syncer.build_and_validate(None).await;

        Self::report_latest_checkpoints_from_each_endpoint(
            &reorg_reporter,
            &checkpoint_syncer_result,
        )
        .await;

        // Be extra sure to panic when checkpoint syncer fails, which indicates
        // a fatal startup error.
        let checkpoint_syncer = checkpoint_syncer_result
            .expect("Failed to build checkpoint syncer")
            .into();

        let mailbox = settings
            .build_mailbox(&settings.origin_chain, &metrics)
            .await?;

        let merkle_tree_hook = settings
            .build_merkle_tree_hook(&settings.origin_chain, &metrics)
            .await?;

        let validator_announce = settings
            .build_validator_announce(&settings.origin_chain, &metrics)
            .await?;

        let origin_chain_conf = core.settings.chain_setup(&settings.origin_chain)?.clone();

        let contract_sync_metrics = Arc::new(ContractSyncMetrics::new(&metrics));

        let merkle_tree_hook_sync = settings
            .sequenced_contract_sync::<MerkleTreeInsertion, _>(
                &settings.origin_chain,
                &metrics,
                &contract_sync_metrics,
                msg_db.clone().into(),
                false,
                false,
            )
            .await?;

        Ok(Self {
            origin_chain: settings.origin_chain,
            origin_chain_conf,
            core,
            db: msg_db,
            mailbox: mailbox.into(),
            merkle_tree_hook: merkle_tree_hook.into(),
            merkle_tree_hook_sync,
            validator_announce: validator_announce.into(),
            signer,
            raw_signer,
            signer_instance: Some(Box::new(signer_instance)),
            reorg_period: settings.reorg_period,
            interval: settings.interval,
            checkpoint_syncer,
            agent_metrics,
            chain_metrics,
            core_metrics: metrics,
            runtime_metrics,
            agent_metadata,
            max_sign_concurrency: settings.max_sign_concurrency,
            reorg_reporter,
        })
    }

    #[allow(clippy::async_yields_async)]
    async fn run(mut self) {
        let mut tasks = vec![];

        // run server
        let router = Router::new()
            .merge(validator_server::router(
                self.origin_chain.clone(),
                self.core.metrics.clone(),
            ))
            .merge(
                merkle_tree_insertions::list_merkle_tree_insertions::ServerState::new(
                    self.db.clone(),
                )
                .router(),
            );

        let server = self
            .core
            .settings
            .server(self.core_metrics.clone())
            .expect("Failed to create server");
        let server_task = tokio::spawn(
            async move {
                server.run_with_custom_router(router);
            }
            .instrument(info_span!("Validator server")),
        );
        tasks.push(server_task);

        if let Some(signer_instance) = self.signer_instance.take() {
            tasks.push(tokio::spawn(
                async move {
                    signer_instance.run().await;
                }
                .instrument(info_span!("SingletonSigner")),
            ));
        }

        let metrics_updater = match ChainSpecificMetricsUpdater::new(
            &self.origin_chain_conf,
            self.core_metrics.clone(),
            self.agent_metrics.clone(),
            self.chain_metrics.clone(),
            Self::AGENT_NAME.to_string(),
        )
        .await
        {
            Ok(task) => task,
            Err(err) => {
                tracing::error!(?err, "Failed to build metrics updater");
                return;
            }
        };

        let task = metrics_updater.spawn();
        tasks.push(task);

        // report agent metadata
        self.metadata()
            .await
            .expect("Failed to report agent metadata");

        // announce the validator after spawning the signer task
        self.announce().await.expect("Failed to announce validator");

        // Ensure that the merkle tree hook has count > 0 before we begin indexing
        // messages or submitting checkpoints.
        loop {
            match self.merkle_tree_hook.count(&self.reorg_period).await {
                Ok(0) => {
                    info!("Waiting for first message in merkle tree hook");
                    sleep(self.interval).await;
                }
                Ok(_) => {
                    let merkle_tree_hook_sync = match self.run_merkle_tree_hook_sync().await {
                        Ok(handle) => handle,
                        Err(err) => {
                            tracing::error!(?err, "Failed to run merkle tree hook sync");
                            return;
                        }
                    };
                    tasks.push(merkle_tree_hook_sync);
                    for checkpoint_sync_task in self.run_checkpoint_submitters().await {
                        tasks.push(checkpoint_sync_task);
                    }
                    break;
                }
                Err(err) => {
                    error!(?err, "Error getting merkle tree hook count");
                    sleep(self.interval).await;
                }
            }
        }
        tasks.push(self.runtime_metrics.spawn());

        // Note that this only returns an error if one of the tasks panics
        if let Err(err) = try_join_all(tasks).await {
            error!(?err, "One of the validator tasks returned an error");
        }
    }
}

impl Validator {
<<<<<<< HEAD
    async fn run_merkle_tree_hook_sync(&self) -> eyre::Result<JoinHandle<()>> {
        let index_settings =
            self.as_ref().settings.chains[self.origin_chain.name()].index_settings();
=======
    async fn run_merkle_tree_hook_sync(&self) -> JoinHandle<()> {
        let index_settings = self.as_ref().settings.chains[&self.origin_chain].index_settings();
>>>>>>> fabb4a5a
        let contract_sync = self.merkle_tree_hook_sync.clone();
        let cursor = contract_sync.cursor(index_settings).await?;
        let origin = self.origin_chain.name().to_string();

        let handle = tokio::spawn(
            async move {
                let label = "merkle_tree_hook";
                contract_sync.clone().sync(label, cursor.into()).await;
                info!(chain = origin, label, "contract sync task exit");
            }
            .instrument(info_span!("MerkleTreeHookSyncer")),
        );
        Ok(handle)
    }

    async fn run_checkpoint_submitters(&self) -> Vec<JoinHandle<()>> {
        let submitter = ValidatorSubmitter::new(
            self.interval,
            self.reorg_period.clone(),
            self.merkle_tree_hook.clone(),
            self.signer.clone(),
            self.raw_signer.clone(),
            self.checkpoint_syncer.clone(),
            Arc::new(self.db.clone()) as Arc<dyn HyperlaneDb>,
            ValidatorSubmitterMetrics::new(&self.core.metrics, &self.origin_chain),
            self.max_sign_concurrency,
            self.reorg_reporter.clone(),
        );

        let tip_tree = self
            .merkle_tree_hook
            .tree(&self.reorg_period)
            .await
            .expect("failed to get merkle tree");

        // This function is only called after we have already checked that the
        // merkle tree hook has count > 0, but we assert to be extra sure this is
        // the case.
        assert!(tip_tree.count() > 0, "merkle tree is empty");
        let backfill_target = submitter.checkpoint_at_block(&tip_tree);

        let backfill_submitter = submitter.clone();

        let mut tasks = vec![];
        tasks.push(tokio::spawn(
            async move {
                backfill_submitter
                    .backfill_checkpoint_submitter(backfill_target)
                    .await
            }
            .instrument(info_span!("BackfillCheckpointSubmitter")),
        ));

        tasks.push(tokio::spawn(
            async move { submitter.checkpoint_submitter(tip_tree.tree).await }
                .instrument(info_span!("TipCheckpointSubmitter")),
        ));

        tasks
    }

    fn log_on_announce_failure(result: ChainResult<TxOutcome>, chain_signer: &String) {
        match result {
            Ok(outcome) => {
                if outcome.executed {
                    info!(
                        tx_outcome=?outcome,
                        ?chain_signer,
                        "Successfully announced validator",
                    );
                } else {
                    error!(
                        txid=?outcome.transaction_id,
                        gas_used=?outcome.gas_used,
                        gas_price=?outcome.gas_price,
                        ?chain_signer,
                        "Transaction attempting to announce validator reverted. Make sure you have enough funds in your account to pay for transaction fees."
                    );
                }
            }
            Err(err) => {
                error!(
                    ?err,
                    ?chain_signer,
                    "Failed to announce validator. Make sure you have enough funds in your account to pay for gas."
                );
            }
        }
    }

    async fn metadata(&self) -> Result<()> {
        let serialized_metadata = serde_json::to_string_pretty(&self.agent_metadata)?;
        self.checkpoint_syncer
            .write_metadata(&serialized_metadata)
            .await
    }

    async fn announce(&self) -> Result<()> {
        let address = self.signer.eth_address();
        let announcement_location = self.checkpoint_syncer.announcement_location();

        // Sign and post the validator announcement
        let announcement = Announcement {
            validator: address,
            mailbox_address: self.mailbox.address(),
            mailbox_domain: self.mailbox.domain().id(),
            storage_location: announcement_location.clone(),
        };
        let signed_announcement = self.signer.sign(announcement.clone()).await?;
        self.checkpoint_syncer
            .write_announcement(&signed_announcement)
            .await?;

        // Ensure that the validator has announced themselves before we enter
        // the main validator submit loop. This is to avoid a situation in
        // which the validator is signing checkpoints but has not announced
        // their locations, which makes them functionally unusable.
        let validators: [H256; 1] = [address.into()];
        loop {
            info!("Checking for validator announcement");
            if let Some(locations) = self
                .validator_announce
                .get_announced_storage_locations(&validators)
                .await?
                .first()
            {
                if locations.contains(&announcement_location) {
                    info!(
                        ?locations,
                        ?announcement_location,
                        "Validator has announced signature storage location"
                    );

                    self.core_metrics.set_announced(self.origin_chain.clone());

                    break;
                }
                info!(
                    announced_locations=?locations,
                    "Validator has not announced signature storage location"
                );

                if let Some(chain_signer) = self.core.settings.chains[&self.origin_chain]
                    .chain_signer()
                    .await?
                {
                    let chain_signer_string = chain_signer.address_string();
                    let chain_signer_h256 = chain_signer.address_h256();
                    info!(eth_validator_address=?announcement.validator, ?chain_signer_string, ?chain_signer_h256, "Attempting self announce");

                    let balance_delta = self
                        .validator_announce
                        .announce_tokens_needed(signed_announcement.clone(), chain_signer_h256)
                        .await
                        .unwrap_or_default();
                    if balance_delta > U256::zero() {
                        warn!(
                            tokens_needed=%balance_delta,
                            eth_validator_address=?announcement.validator,
                            ?chain_signer_string,
                            ?chain_signer_h256,
                            "Please send tokens to your chain signer address to announce",
                        );
                    } else {
                        let result = self
                            .validator_announce
                            .announce(signed_announcement.clone())
                            .await;
                        Self::log_on_announce_failure(result, &chain_signer_string);
                    }
                } else {
                    warn!(origin_chain=%self.origin_chain, "Cannot announce validator without a signer; make sure a signer is set for the origin chain");
                }

                sleep(self.interval).await;
            }
        }
        Ok(())
    }

    async fn report_latest_checkpoints_from_each_endpoint(
        reorg_reporter: &Arc<dyn ReorgReporter>,
        checkpoint_syncer_result: &Result<Box<dyn CheckpointSyncer>, CheckpointSyncerBuildError>,
    ) {
        if let Err(CheckpointSyncerBuildError::ReorgEvent(reorg_event)) =
            checkpoint_syncer_result.as_ref()
        {
            reorg_reporter
                .report_with_reorg_period(&reorg_event.reorg_period)
                .await;
        }
    }
}<|MERGE_RESOLUTION|>--- conflicted
+++ resolved
@@ -300,14 +300,14 @@
 }
 
 impl Validator {
-<<<<<<< HEAD
     async fn run_merkle_tree_hook_sync(&self) -> eyre::Result<JoinHandle<()>> {
-        let index_settings =
-            self.as_ref().settings.chains[self.origin_chain.name()].index_settings();
-=======
-    async fn run_merkle_tree_hook_sync(&self) -> JoinHandle<()> {
-        let index_settings = self.as_ref().settings.chains[&self.origin_chain].index_settings();
->>>>>>> fabb4a5a
+        let index_settings = self
+            .as_ref()
+            .settings
+            .chains
+            .get(&self.origin_chain)
+            .map(|chain| chain.index_settings())
+            .ok_or_else(|| eyre::eyre!("No index setting found"))?;
         let contract_sync = self.merkle_tree_hook_sync.clone();
         let cursor = contract_sync.cursor(index_settings).await?;
         let origin = self.origin_chain.name().to_string();
