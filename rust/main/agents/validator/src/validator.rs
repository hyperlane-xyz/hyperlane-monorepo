use std::{fmt::Debug, sync::Arc, time::Duration};

use async_trait::async_trait;
use axum::Router;
use derive_more::AsRef;
use ethers::utils::keccak256;
use eyre::{eyre, Result};
use futures_util::future::try_join_all;
use itertools::Itertools;
use serde::Serialize;
use tokio::{task::JoinHandle, time::sleep};
use tracing::{error, info, info_span, warn, Instrument};

use hyperlane_base::{
    db::{HyperlaneDb, HyperlaneRocksDB, DB},
    git_sha,
    metrics::AgentMetrics,
    settings::{ChainConf, CheckpointSyncerBuildError},
    BaseAgent, ChainMetrics, ChainSpecificMetricsUpdater, CheckpointSyncer, ContractSyncMetrics,
    ContractSyncer, CoreMetrics, HyperlaneAgentCore, MetadataFromSettings, RuntimeMetrics,
    SequencedDataContractSync,
};
use hyperlane_core::{
    Announcement, ChainResult, HyperlaneChain, HyperlaneContract, HyperlaneDomain, HyperlaneSigner,
    HyperlaneSignerExt, Mailbox, MerkleTreeHook, MerkleTreeInsertion, ReorgPeriod, TxOutcome,
    ValidatorAnnounce, H256, U256,
};
use hyperlane_ethereum::{Signers, SingletonSigner, SingletonSignerHandle};

use crate::reorg_reporter::{LatestCheckpointReorgReporter, ReorgReporter};
use crate::server::{self as validator_server, merkle_tree_insertions};
use crate::{
    settings::ValidatorSettings,
    submit::{ValidatorSubmitter, ValidatorSubmitterMetrics},
};

/// A validator agent
#[derive(Debug, AsRef)]
pub struct Validator {
    origin_chain: HyperlaneDomain,
    origin_chain_conf: ChainConf,
    #[as_ref]
    core: HyperlaneAgentCore,
    db: HyperlaneRocksDB,
    merkle_tree_hook_sync: Arc<SequencedDataContractSync<MerkleTreeInsertion>>,
    mailbox: Arc<dyn Mailbox>,
    merkle_tree_hook: Arc<dyn MerkleTreeHook>,
    validator_announce: Arc<dyn ValidatorAnnounce>,
    signer: SingletonSignerHandle,
    raw_signer: Signers,
    // temporary holder until `run` is called
    signer_instance: Option<Box<SingletonSigner>>,
    reorg_period: ReorgPeriod,
    interval: Duration,
    checkpoint_syncer: Arc<dyn CheckpointSyncer>,
    core_metrics: Arc<CoreMetrics>,
    agent_metrics: AgentMetrics,
    chain_metrics: ChainMetrics,
    runtime_metrics: RuntimeMetrics,
    agent_metadata: ValidatorMetadata,
    max_sign_concurrency: usize,
    reorg_reporter: Arc<dyn ReorgReporter>,
}

/// Metadata for `validator`
#[derive(Debug, Serialize)]
pub struct ValidatorMetadata {
    git_sha: String,
    rpcs: Vec<H256>,
    allows_public_rpcs: bool,
}

impl MetadataFromSettings<ValidatorSettings> for ValidatorMetadata {
    /// Create a new instance of the agent metadata from the settings
    fn build_metadata(settings: &ValidatorSettings) -> ValidatorMetadata {
        // Hash all the RPCs for the metadata
        let rpcs = settings
            .rpcs
            .iter()
            .map(|rpc| H256::from_slice(&keccak256(&rpc.url)))
            .collect();
        ValidatorMetadata {
            git_sha: git_sha(),
            rpcs,
            allows_public_rpcs: settings.allow_public_rpcs,
        }
    }
}

#[async_trait]
impl BaseAgent for Validator {
    const AGENT_NAME: &'static str = "validator";

    type Settings = ValidatorSettings;
    type Metadata = ValidatorMetadata;

    async fn from_settings(
        agent_metadata: Self::Metadata,
        settings: Self::Settings,
        metrics: Arc<CoreMetrics>,
        agent_metrics: AgentMetrics,
        chain_metrics: ChainMetrics,
        runtime_metrics: RuntimeMetrics,
        _tokio_console_server: console_subscriber::Server,
    ) -> Result<Self>
    where
        Self: Sized,
    {
        // Check for public rpcs in the config
        if settings.rpcs.iter().any(|x| x.public) && !settings.allow_public_rpcs {
            return Err(
                eyre!(
                    "Public RPC endpoints detected: {}. Using public RPCs can compromise security and reliability. If you understand the risks and still want to proceed, set `--allowPublicRpcs true`. We strongly recommend using private RPC endpoints for production validators.",
                    settings.rpcs.iter().filter_map(|x| if x.public { Some(x.url.clone()) } else { None }).join(", ")
                )
            );
        }

        let db = DB::from_path(&settings.db)?;
        let msg_db = HyperlaneRocksDB::new(&settings.origin_chain, db);

        let raw_signer: Signers = settings.validator.build().await?;

        // Intentionally using hyperlane_ethereum for the validator's signer
        let (signer_instance, signer) = SingletonSigner::new(raw_signer.clone());

        let core = settings.build_hyperlane_core(metrics.clone());

        let reorg_reporter =
            LatestCheckpointReorgReporter::from_settings(&settings, &metrics).await?;
        let reorg_reporter = Arc::new(reorg_reporter) as Arc<dyn ReorgReporter>;

        let checkpoint_syncer_result = settings.checkpoint_syncer.build_and_validate(None).await;

        Self::report_latest_checkpoints_from_each_endpoint(
            &reorg_reporter,
            &checkpoint_syncer_result,
        )
        .await;

        // Be extra sure to panic when checkpoint syncer fails, which indicates
        // a fatal startup error.
        let checkpoint_syncer = checkpoint_syncer_result
            .expect("Failed to build checkpoint syncer")
            .into();

<<<<<<< HEAD
        let chain_setup = settings.chain_setup(&settings.origin_chain)?;
        let mailbox = chain_setup.build_mailbox(&metrics).await?;
        let merkle_tree_hook = chain_setup.build_merkle_tree_hook(&metrics).await?;
        let validator_announce = chain_setup.build_validator_announce(&metrics).await?;
=======
        let origin_chain_conf = core.settings.chain_setup(&settings.origin_chain)?.clone();

        let mailbox = origin_chain_conf.build_mailbox(&metrics).await?;

        let merkle_tree_hook = settings
            .build_merkle_tree_hook(&settings.origin_chain, &metrics)
            .await?;

        let validator_announce = settings
            .build_validator_announce(&settings.origin_chain, &metrics)
            .await?;
>>>>>>> 9de29fee

        let contract_sync_metrics = Arc::new(ContractSyncMetrics::new(&metrics));

        let merkle_tree_hook_sync = settings
            .sequenced_contract_sync::<MerkleTreeInsertion, _>(
                &settings.origin_chain,
                &metrics,
                &contract_sync_metrics,
                msg_db.clone().into(),
                false,
                false,
            )
            .await?;

        Ok(Self {
            origin_chain: settings.origin_chain,
            origin_chain_conf,
            core,
            db: msg_db,
            mailbox: mailbox.into(),
            merkle_tree_hook: merkle_tree_hook.into(),
            merkle_tree_hook_sync,
            validator_announce: validator_announce.into(),
            signer,
            raw_signer,
            signer_instance: Some(Box::new(signer_instance)),
            reorg_period: settings.reorg_period,
            interval: settings.interval,
            checkpoint_syncer,
            agent_metrics,
            chain_metrics,
            core_metrics: metrics,
            runtime_metrics,
            agent_metadata,
            max_sign_concurrency: settings.max_sign_concurrency,
            reorg_reporter,
        })
    }

    #[allow(clippy::async_yields_async)]
    async fn run(mut self) {
        let mut tasks = vec![];

        // run server
        let router = Router::new()
            .merge(validator_server::router(
                self.origin_chain.clone(),
                self.core.metrics.clone(),
            ))
            .merge(
                merkle_tree_insertions::list_merkle_tree_insertions::ServerState::new(
                    self.db.clone(),
                )
                .router(),
            );

        let server = self
            .core
            .settings
            .server(self.core_metrics.clone())
            .expect("Failed to create server");
        let server_task = tokio::spawn(
            async move {
                server.run_with_custom_router(router);
            }
            .instrument(info_span!("Validator server")),
        );
        tasks.push(server_task);

        if let Some(signer_instance) = self.signer_instance.take() {
            tasks.push(tokio::spawn(
                async move {
                    signer_instance.run().await;
                }
                .instrument(info_span!("SingletonSigner")),
            ));
        }

        let metrics_updater = match ChainSpecificMetricsUpdater::new(
            &self.origin_chain_conf,
            self.core_metrics.clone(),
            self.agent_metrics.clone(),
            self.chain_metrics.clone(),
            Self::AGENT_NAME.to_string(),
        )
        .await
        {
            Ok(task) => task,
            Err(err) => {
                tracing::error!(?err, "Failed to build metrics updater");
                return;
            }
        };

        let task = metrics_updater.spawn();
        tasks.push(task);

        // report agent metadata
        self.metadata()
            .await
            .expect("Failed to report agent metadata");

        // announce the validator after spawning the signer task
        self.announce().await.expect("Failed to announce validator");

        // Ensure that the merkle tree hook has count > 0 before we begin indexing
        // messages or submitting checkpoints.
        loop {
            match self.merkle_tree_hook.count(&self.reorg_period).await {
                Ok(0) => {
                    info!("Waiting for first message in merkle tree hook");
                    sleep(self.interval).await;
                }
                Ok(_) => {
                    let merkle_tree_hook_sync = match self.run_merkle_tree_hook_sync().await {
                        Ok(handle) => handle,
                        Err(err) => {
                            tracing::error!(?err, "Failed to run merkle tree hook sync");
                            return;
                        }
                    };
                    tasks.push(merkle_tree_hook_sync);
                    for checkpoint_sync_task in self.run_checkpoint_submitters().await {
                        tasks.push(checkpoint_sync_task);
                    }
                    break;
                }
                Err(err) => {
                    error!(?err, "Error getting merkle tree hook count");
                    sleep(self.interval).await;
                }
            }
        }
        tasks.push(self.runtime_metrics.spawn());

        // Note that this only returns an error if one of the tasks panics
        if let Err(err) = try_join_all(tasks).await {
            error!(?err, "One of the validator tasks returned an error");
        }
    }
}

impl Validator {
    async fn run_merkle_tree_hook_sync(&self) -> eyre::Result<JoinHandle<()>> {
        let index_settings = self
            .as_ref()
            .settings
            .chains
            .get(&self.origin_chain)
            .map(|chain| chain.index_settings())
            .ok_or_else(|| eyre::eyre!("No index setting found"))?;
        let contract_sync = self.merkle_tree_hook_sync.clone();
        let cursor = contract_sync.cursor(index_settings).await?;
        let origin = self.origin_chain.name().to_string();

        let handle = tokio::spawn(
            async move {
                let label = "merkle_tree_hook";
                contract_sync.clone().sync(label, cursor.into()).await;
                info!(chain = origin, label, "contract sync task exit");
            }
            .instrument(info_span!("MerkleTreeHookSyncer")),
        );
        Ok(handle)
    }

    async fn run_checkpoint_submitters(&self) -> Vec<JoinHandle<()>> {
        let submitter = ValidatorSubmitter::new(
            self.interval,
            self.reorg_period.clone(),
            self.merkle_tree_hook.clone(),
            self.signer.clone(),
            self.raw_signer.clone(),
            self.checkpoint_syncer.clone(),
            Arc::new(self.db.clone()) as Arc<dyn HyperlaneDb>,
            ValidatorSubmitterMetrics::new(&self.core.metrics, &self.origin_chain),
            self.max_sign_concurrency,
            self.reorg_reporter.clone(),
        );

        let tip_tree = self
            .merkle_tree_hook
            .tree(&self.reorg_period)
            .await
            .expect("failed to get merkle tree");

        // This function is only called after we have already checked that the
        // merkle tree hook has count > 0, but we assert to be extra sure this is
        // the case.
        assert!(tip_tree.count() > 0, "merkle tree is empty");
        let backfill_target = submitter.checkpoint_at_block(&tip_tree);

        let backfill_submitter = submitter.clone();

        let mut tasks = vec![];
        tasks.push(tokio::spawn(
            async move {
                backfill_submitter
                    .backfill_checkpoint_submitter(backfill_target)
                    .await
            }
            .instrument(info_span!("BackfillCheckpointSubmitter")),
        ));

        tasks.push(tokio::spawn(
            async move { submitter.checkpoint_submitter(tip_tree.tree).await }
                .instrument(info_span!("TipCheckpointSubmitter")),
        ));

        tasks
    }

    fn log_on_announce_failure(result: ChainResult<TxOutcome>, chain_signer: &String) {
        match result {
            Ok(outcome) => {
                if outcome.executed {
                    info!(
                        tx_outcome=?outcome,
                        ?chain_signer,
                        "Successfully announced validator",
                    );
                } else {
                    error!(
                        txid=?outcome.transaction_id,
                        gas_used=?outcome.gas_used,
                        gas_price=?outcome.gas_price,
                        ?chain_signer,
                        "Transaction attempting to announce validator reverted. Make sure you have enough funds in your account to pay for transaction fees."
                    );
                }
            }
            Err(err) => {
                error!(
                    ?err,
                    ?chain_signer,
                    "Failed to announce validator. Make sure you have enough funds in your account to pay for gas."
                );
            }
        }
    }

    async fn metadata(&self) -> Result<()> {
        let serialized_metadata = serde_json::to_string_pretty(&self.agent_metadata)?;
        self.checkpoint_syncer
            .write_metadata(&serialized_metadata)
            .await
    }

    async fn announce(&self) -> Result<()> {
        let address = self.signer.eth_address();
        let announcement_location = self.checkpoint_syncer.announcement_location();

        // Sign and post the validator announcement
        let announcement = Announcement {
            validator: address,
            mailbox_address: self.mailbox.address(),
            mailbox_domain: self.mailbox.domain().id(),
            storage_location: announcement_location.clone(),
        };
        let signed_announcement = self.signer.sign(announcement.clone()).await?;
        self.checkpoint_syncer
            .write_announcement(&signed_announcement)
            .await?;

        // Ensure that the validator has announced themselves before we enter
        // the main validator submit loop. This is to avoid a situation in
        // which the validator is signing checkpoints but has not announced
        // their locations, which makes them functionally unusable.
        let validators: [H256; 1] = [address.into()];
        loop {
            info!("Checking for validator announcement");
            if let Some(locations) = self
                .validator_announce
                .get_announced_storage_locations(&validators)
                .await?
                .first()
            {
                if locations.contains(&announcement_location) {
                    info!(
                        ?locations,
                        ?announcement_location,
                        "Validator has announced signature storage location"
                    );

                    self.core_metrics.set_announced(self.origin_chain.clone());

                    break;
                }
                info!(
                    announced_locations=?locations,
                    "Validator has not announced signature storage location"
                );

                if let Some(chain_signer) = self.core.settings.chains[&self.origin_chain]
                    .chain_signer()
                    .await?
                {
                    let chain_signer_string = chain_signer.address_string();
                    let chain_signer_h256 = chain_signer.address_h256();
                    info!(eth_validator_address=?announcement.validator, ?chain_signer_string, ?chain_signer_h256, "Attempting self announce");

                    let balance_delta = self
                        .validator_announce
                        .announce_tokens_needed(signed_announcement.clone(), chain_signer_h256)
                        .await
                        .unwrap_or_default();
                    if balance_delta > U256::zero() {
                        warn!(
                            tokens_needed=%balance_delta,
                            eth_validator_address=?announcement.validator,
                            ?chain_signer_string,
                            ?chain_signer_h256,
                            "Please send tokens to your chain signer address to announce",
                        );
                    } else {
                        let result = self
                            .validator_announce
                            .announce(signed_announcement.clone())
                            .await;
                        Self::log_on_announce_failure(result, &chain_signer_string);
                    }
                } else {
                    warn!(origin_chain=%self.origin_chain, "Cannot announce validator without a signer; make sure a signer is set for the origin chain");
                }

                sleep(self.interval).await;
            }
        }
        Ok(())
    }

    async fn report_latest_checkpoints_from_each_endpoint(
        reorg_reporter: &Arc<dyn ReorgReporter>,
        checkpoint_syncer_result: &Result<Box<dyn CheckpointSyncer>, CheckpointSyncerBuildError>,
    ) {
        if let Err(CheckpointSyncerBuildError::ReorgEvent(reorg_event)) =
            checkpoint_syncer_result.as_ref()
        {
            reorg_reporter
                .report_with_reorg_period(&reorg_event.reorg_period)
                .await;
        }
    }
}<|MERGE_RESOLUTION|>--- conflicted
+++ resolved
@@ -144,12 +144,6 @@
             .expect("Failed to build checkpoint syncer")
             .into();
 
-<<<<<<< HEAD
-        let chain_setup = settings.chain_setup(&settings.origin_chain)?;
-        let mailbox = chain_setup.build_mailbox(&metrics).await?;
-        let merkle_tree_hook = chain_setup.build_merkle_tree_hook(&metrics).await?;
-        let validator_announce = chain_setup.build_validator_announce(&metrics).await?;
-=======
         let origin_chain_conf = core.settings.chain_setup(&settings.origin_chain)?.clone();
 
         let mailbox = origin_chain_conf.build_mailbox(&metrics).await?;
@@ -161,7 +155,6 @@
         let validator_announce = settings
             .build_validator_announce(&settings.origin_chain, &metrics)
             .await?;
->>>>>>> 9de29fee
 
         let contract_sync_metrics = Arc::new(ContractSyncMetrics::new(&metrics));
 
