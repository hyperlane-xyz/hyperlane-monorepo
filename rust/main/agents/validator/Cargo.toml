[package]
name = "validator"
documentation.workspace = true
edition.workspace = true
homepage.workspace = true
license-file.workspace = true
publish.workspace = true
version.workspace = true

[dependencies]
async-trait.workspace = true
aws-config.workspace = true
axum.workspace = true
chrono.workspace = true
config.workspace = true
console-subscriber.workspace = true
derive_more.workspace = true
derive-new.workspace = true
ethers.workspace = true
eyre.workspace = true
futures.workspace = true
futures-util.workspace = true
itertools.workspace = true
prometheus.workspace = true
serde.workspace = true
serde_json.workspace = true
thiserror.workspace = true
tokio = { workspace = true, features = ["rt", "macros", "parking_lot"] }
tracing-futures.workspace = true
tracing.workspace = true
url.workspace = true

hyperlane-core = { path = "../../hyperlane-core", features = [
    "agent",
    "async",
] }
hyperlane-base = { path = "../../hyperlane-base" }
hyperlane-ethereum = { path = "../../chains/hyperlane-ethereum" }
hyperlane-cosmos = { path = "../../chains/hyperlane-cosmos" }

# Dependency version is determined by ethers
rusoto_core = '*'

[dev-dependencies]
http-body-util.workspace = true
mockall.workspace = true
tempfile.workspace = true
tokio-test.workspace = true
tower.workspace = true
<<<<<<< HEAD
=======
tracing-test.workspace = true
>>>>>>> 9e40cf18
reqwest.workspace = true
hyperlane-test = { path = "../../hyperlane-test" }
k256.workspace = true
hyperlane-ethereum = { path = "../../chains/hyperlane-ethereum", features = ["test-utils"] }

[features]
default = ["color-eyre", "oneline-errors"]
oneline-errors = ["hyperlane-base/oneline-errors"]
color-eyre = ["hyperlane-base/color-eyre"]<|MERGE_RESOLUTION|>--- conflicted
+++ resolved
@@ -47,10 +47,7 @@
 tempfile.workspace = true
 tokio-test.workspace = true
 tower.workspace = true
-<<<<<<< HEAD
-=======
 tracing-test.workspace = true
->>>>>>> 9e40cf18
 reqwest.workspace = true
 hyperlane-test = { path = "../../hyperlane-test" }
 k256.workspace = true
