--- conflicted
+++ resolved
@@ -396,10 +396,7 @@
             IsmAwareAppContextClassifier::new(default_ism_getter.clone(), vec![]),
             IsmCachePolicyClassifier::new(default_ism_getter, Default::default()),
             None,
-<<<<<<< HEAD
-=======
             false,
->>>>>>> 9e40cf18
         );
         let message_context = Arc::new(MessageContext {
             destination_mailbox: arb_mailbox,
