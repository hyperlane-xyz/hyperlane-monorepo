--- conflicted
+++ resolved
@@ -376,21 +376,12 @@
 
     fn initialize_queue(broadcaster: &sync::broadcast::Sender<MessageRetryRequest>) -> OpQueue {
         let (metrics, queue_metrics_label) = dummy_metrics_and_label();
-<<<<<<< HEAD
-        let op_queue = OpQueue::new(
-            metrics.clone(),
-            queue_metrics_label.clone(),
-            Arc::new(Mutex::new(broadcaster.subscribe())),
-        );
-        op_queue
-=======
 
         OpQueue::new(
             metrics.clone(),
             queue_metrics_label.clone(),
             Arc::new(Mutex::new(broadcaster.subscribe())),
         )
->>>>>>> e861535d
     }
 
     fn generate_test_messages(
