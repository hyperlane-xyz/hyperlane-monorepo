--- conflicted
+++ resolved
@@ -44,10 +44,7 @@
     app_context_classifier: IsmAwareAppContextClassifier,
     ism_cache_policy_classifier: IsmCachePolicyClassifier,
     signer: Option<Signers>,
-<<<<<<< HEAD
-=======
     ignore_reorg_reports: bool,
->>>>>>> 9e40cf18
 }
 
 impl Debug for BaseMetadataBuilder {
