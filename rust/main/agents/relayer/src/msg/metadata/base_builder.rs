#![allow(clippy::blocks_in_conditions)] // TODO: `rustc` 1.80.1 clippy issue
#![allow(clippy::unnecessary_get_then_check)] // TODO: `rustc` 1.80.1 clippy issue

use std::{collections::HashMap, fmt::Debug, str::FromStr, sync::Arc};

use derive_new::new;
use tokio::sync::RwLock;
use tracing::{debug, warn};

use hyperlane_base::{
    cache::{LocalCache, MeteredCache},
    db::{HyperlaneDb, HyperlaneRocksDB},
    settings::CheckpointSyncerBuildError,
};
use hyperlane_base::{
    settings::{ChainConf, CheckpointSyncerConf},
    CheckpointSyncer, CoreMetrics, MultisigCheckpointSyncer,
};
use hyperlane_core::{
    accumulator::merkle::Proof, AggregationIsm, CcipReadIsm, Checkpoint, HyperlaneDomain,
    HyperlaneMessage, InterchainSecurityModule, MultisigIsm, RoutingIsm, ValidatorAnnounce, H160,
    H256,
};

use crate::{merkle_tree::builder::MerkleTreeBuilder, msg::metadata::MetadataBuildError};

use super::IsmAwareAppContextClassifier;

/// Base metadata builder with types used by higher level metadata builders.
#[allow(clippy::too_many_arguments)]
#[derive(new)]
pub struct BaseMetadataBuilder {
    origin_domain: HyperlaneDomain,
    destination_chain_setup: ChainConf,
    origin_prover_sync: Arc<RwLock<MerkleTreeBuilder>>,
    origin_validator_announce: Arc<dyn ValidatorAnnounce>,
    allow_local_checkpoint_syncers: bool,
    metrics: Arc<CoreMetrics>,
    cache: MeteredCache<LocalCache>,
    db: HyperlaneRocksDB,
    app_context_classifier: IsmAwareAppContextClassifier,
}

impl Debug for BaseMetadataBuilder {
    fn fmt(&self, f: &mut std::fmt::Formatter<'_>) -> std::fmt::Result {
        write!(
            f,
            "BaseMetadataBuilder {{ origin_domain: {:?} destination_chain_setup: {:?}, validator_announce: {:?} }}",
            self.origin_domain, self.destination_chain_setup, self.origin_validator_announce
        )
    }
}

#[async_trait::async_trait]
pub trait BuildsBaseMetadata: Send + Sync + Debug {
    fn origin_domain(&self) -> &HyperlaneDomain;
    fn destination_domain(&self) -> &HyperlaneDomain;
    fn app_context_classifier(&self) -> &IsmAwareAppContextClassifier;
    fn cache(&self) -> &MeteredCache<LocalCache>;

    async fn get_proof(
        &self,
        leaf_index: u32,
        checkpoint: Checkpoint,
    ) -> Result<Proof, MetadataBuildError>;
    async fn highest_known_leaf_index(&self) -> Option<u32>;
    async fn get_merkle_leaf_id_by_message_id(&self, message_id: H256)
        -> eyre::Result<Option<u32>>;
    async fn build_ism(&self, address: H256) -> eyre::Result<Box<dyn InterchainSecurityModule>>;
    async fn build_routing_ism(&self, address: H256) -> eyre::Result<Box<dyn RoutingIsm>>;
    async fn build_multisig_ism(&self, address: H256) -> eyre::Result<Box<dyn MultisigIsm>>;
    async fn build_aggregation_ism(&self, address: H256) -> eyre::Result<Box<dyn AggregationIsm>>;
    async fn build_ccip_read_ism(&self, address: H256) -> eyre::Result<Box<dyn CcipReadIsm>>;
    async fn build_checkpoint_syncer(
        &self,
        message: &HyperlaneMessage,
        validators: &[H256],
        app_context: Option<String>,
    ) -> Result<MultisigCheckpointSyncer, CheckpointSyncerBuildError>;
}

#[async_trait::async_trait]
impl BuildsBaseMetadata for BaseMetadataBuilder {
    fn origin_domain(&self) -> &HyperlaneDomain {
        &self.origin_domain
    }

    fn destination_domain(&self) -> &HyperlaneDomain {
        &self.destination_chain_setup.domain
    }
    fn app_context_classifier(&self) -> &IsmAwareAppContextClassifier {
        &self.app_context_classifier
    }

<<<<<<< HEAD
    async fn get_proof(
        &self,
        leaf_index: u32,
        checkpoint: Checkpoint,
    ) -> Result<Proof, MetadataBuildError> {
=======
    fn cache(&self) -> &MeteredCache<LocalCache> {
        &self.cache
    }

    async fn get_proof(&self, leaf_index: u32, checkpoint: Checkpoint) -> eyre::Result<Proof> {
        const CTX: &str = "When fetching message proof";
>>>>>>> 333959ee
        let proof = self
            .origin_prover_sync
            .read()
            .await
            .get_proof(leaf_index, checkpoint.index)
            .map_err(|err| MetadataBuildError::FailedToBuild(err.to_string()))?;

        if proof.root() != checkpoint.root {
            tracing::error!(
                ?checkpoint,
                canonical_root = ?proof.root(),
                "Could not fetch metadata: checkpoint root does not match canonical root from merkle proof"
            );
            return Err(MetadataBuildError::MerkleRootMismatch {
                root: checkpoint.root,
                canonical_root: proof.root(),
            });
        }
        Ok(proof)
    }

    async fn highest_known_leaf_index(&self) -> Option<u32> {
        self.origin_prover_sync.read().await.count().checked_sub(1)
    }

    async fn get_merkle_leaf_id_by_message_id(
        &self,
        message_id: H256,
    ) -> eyre::Result<Option<u32>> {
        let merkle_leaf = self
            .db
            .retrieve_merkle_leaf_index_by_message_id(&message_id)?;
        Ok(merkle_leaf)
    }

    async fn build_ism(&self, address: H256) -> eyre::Result<Box<dyn InterchainSecurityModule>> {
        self.destination_chain_setup
            .build_ism(address, &self.metrics)
            .await
    }

    async fn build_routing_ism(&self, address: H256) -> eyre::Result<Box<dyn RoutingIsm>> {
        self.destination_chain_setup
            .build_routing_ism(address, &self.metrics)
            .await
    }

    async fn build_multisig_ism(&self, address: H256) -> eyre::Result<Box<dyn MultisigIsm>> {
        self.destination_chain_setup
            .build_multisig_ism(address, &self.metrics)
            .await
    }

    async fn build_aggregation_ism(&self, address: H256) -> eyre::Result<Box<dyn AggregationIsm>> {
        self.destination_chain_setup
            .build_aggregation_ism(address, &self.metrics)
            .await
    }

    async fn build_ccip_read_ism(&self, address: H256) -> eyre::Result<Box<dyn CcipReadIsm>> {
        self.destination_chain_setup
            .build_ccip_read_ism(address, &self.metrics)
            .await
    }

    async fn build_checkpoint_syncer(
        &self,
        message: &HyperlaneMessage,
        validators: &[H256],
        app_context: Option<String>,
    ) -> Result<MultisigCheckpointSyncer, CheckpointSyncerBuildError> {
        let storage_locations = self
            .origin_validator_announce
            .get_announced_storage_locations(validators)
            .await?;

        debug!(
            hyp_message=?message,
            ?validators,
            validators_len = ?validators.len(),
            ?storage_locations,
            storage_locations_len = ?storage_locations.len(),
            "List of validators and their storage locations for message");

        // Only use the most recently announced location for now.
        let mut checkpoint_syncers: HashMap<H160, Arc<dyn CheckpointSyncer>> = HashMap::new();
        for (&validator, validator_storage_locations) in validators.iter().zip(storage_locations) {
            debug!(hyp_message=?message, ?validator, ?validator_storage_locations, "Validator and its storage locations for message");
            for storage_location in validator_storage_locations.iter().rev() {
                let Ok(config) = CheckpointSyncerConf::from_str(storage_location) else {
                    debug!(
                        ?validator,
                        ?storage_location,
                        "Could not parse checkpoint syncer config for validator"
                    );
                    continue;
                };

                // If this is a LocalStorage based checkpoint syncer and it's not
                // allowed, ignore it
                if !self.allow_local_checkpoint_syncers
                    && matches!(config, CheckpointSyncerConf::LocalStorage { .. })
                {
                    debug!(
                        ?config,
                        "Ignoring disallowed LocalStorage based checkpoint syncer"
                    );
                    continue;
                }

                match config.build_and_validate(None).await {
                    Ok(checkpoint_syncer) => {
                        // found the syncer for this validator
                        checkpoint_syncers.insert(validator.into(), checkpoint_syncer.into());
                        break;
                    }
                    Err(CheckpointSyncerBuildError::ReorgEvent(reorg_event)) => {
                        // If a reorg event has been posted to a checkpoint syncer,
                        // we refuse to build
                        return Err(CheckpointSyncerBuildError::ReorgEvent(reorg_event));
                    }
                    Err(err) => {
                        debug!(
                            error=%err,
                            ?config,
                            ?validator,
                            "Error when loading checkpoint syncer; will attempt to use the next config"
                        );
                    }
                }
            }
            if checkpoint_syncers.get(&validator.into()).is_none() {
                if validator_storage_locations.is_empty() {
                    warn!(?validator, "Validator has not announced any storage locations; see https://docs.hyperlane.xyz/docs/operators/validators/announcing-your-validator");
                } else {
                    warn!(
                        ?validator,
                        ?validator_storage_locations,
                        "No valid checkpoint syncer configs for validator"
                    );
                }
            }
        }
        Ok(MultisigCheckpointSyncer::new(
            checkpoint_syncers,
            self.metrics.clone(),
            app_context,
        ))
    }
}<|MERGE_RESOLUTION|>--- conflicted
+++ resolved
@@ -92,20 +92,15 @@
         &self.app_context_classifier
     }
 
-<<<<<<< HEAD
+    fn cache(&self) -> &MeteredCache<LocalCache> {
+        &self.cache
+    }
+
     async fn get_proof(
         &self,
         leaf_index: u32,
         checkpoint: Checkpoint,
     ) -> Result<Proof, MetadataBuildError> {
-=======
-    fn cache(&self) -> &MeteredCache<LocalCache> {
-        &self.cache
-    }
-
-    async fn get_proof(&self, leaf_index: u32, checkpoint: Checkpoint) -> eyre::Result<Proof> {
-        const CTX: &str = "When fetching message proof";
->>>>>>> 333959ee
         let proof = self
             .origin_prover_sync
             .read()
