#![allow(clippy::blocks_in_conditions)] // TODO: `rustc` 1.80.1 clippy issue
#![allow(clippy::unnecessary_get_then_check)] // TODO: `rustc` 1.80.1 clippy issue

use std::{collections::HashMap, fmt::Debug, str::FromStr, sync::Arc};

use derive_new::new;
<<<<<<< HEAD
=======
use eyre::Context;
use futures::{stream, StreamExt};
>>>>>>> ae9966b8
use tokio::sync::RwLock;
use tracing::{debug, warn};

use hyperlane_base::{
    cache::{LocalCache, MeteredCache, OptionalCache},
    db::{HyperlaneDb, HyperlaneRocksDB},
    settings::{ChainConf, CheckpointSyncerBuildError, CheckpointSyncerConf},
    CheckpointSyncer, CoreMetrics, MultisigCheckpointSyncer,
};
use hyperlane_core::{
    accumulator::merkle::Proof, AggregationIsm, CcipReadIsm, Checkpoint, HyperlaneDomain,
    HyperlaneMessage, InterchainSecurityModule, MultisigIsm, RoutingIsm, ValidatorAnnounce, H160,
    H256,
};

use crate::msg::metadata::base_builder::validator_announced_storages::fetch_storage_locations_helper;
use crate::{merkle_tree::builder::MerkleTreeBuilder, msg::metadata::MetadataBuildError};

use super::{base::IsmCachePolicyClassifier, IsmAwareAppContextClassifier};

mod validator_announced_storages;

/// Base metadata builder with types used by higher level metadata builders.
#[allow(clippy::too_many_arguments)]
#[derive(new)]
pub struct BaseMetadataBuilder {
    origin_domain: HyperlaneDomain,
    destination_chain_setup: ChainConf,
    origin_prover_sync: Arc<RwLock<MerkleTreeBuilder>>,
    origin_validator_announce: Arc<dyn ValidatorAnnounce>,
    allow_local_checkpoint_syncers: bool,
    metrics: Arc<CoreMetrics>,
    cache: OptionalCache<MeteredCache<LocalCache>>,
    db: HyperlaneRocksDB,
    app_context_classifier: IsmAwareAppContextClassifier,
    ism_cache_policy_classifier: IsmCachePolicyClassifier,
}

impl Debug for BaseMetadataBuilder {
    fn fmt(&self, f: &mut std::fmt::Formatter<'_>) -> std::fmt::Result {
        write!(
            f,
            "BaseMetadataBuilder {{ origin_domain: {:?} destination_chain_setup: {:?}, validator_announce: {:?} }}",
            self.origin_domain, self.destination_chain_setup, self.origin_validator_announce
        )
    }
}

#[async_trait::async_trait]
pub trait BuildsBaseMetadata: Send + Sync + Debug {
    fn origin_domain(&self) -> &HyperlaneDomain;
    fn destination_domain(&self) -> &HyperlaneDomain;
    fn app_context_classifier(&self) -> &IsmAwareAppContextClassifier;
    fn ism_cache_policy_classifier(&self) -> &IsmCachePolicyClassifier;
    fn cache(&self) -> &OptionalCache<MeteredCache<LocalCache>>;

    async fn get_proof(
        &self,
        leaf_index: u32,
        checkpoint: Checkpoint,
    ) -> Result<Proof, MetadataBuildError>;
    async fn highest_known_leaf_index(&self) -> Option<u32>;
    async fn get_merkle_leaf_id_by_message_id(&self, message_id: H256)
        -> eyre::Result<Option<u32>>;
    async fn build_ism(&self, address: H256) -> eyre::Result<Box<dyn InterchainSecurityModule>>;
    async fn build_routing_ism(&self, address: H256) -> eyre::Result<Box<dyn RoutingIsm>>;
    async fn build_multisig_ism(&self, address: H256) -> eyre::Result<Box<dyn MultisigIsm>>;
    async fn build_aggregation_ism(&self, address: H256) -> eyre::Result<Box<dyn AggregationIsm>>;
    async fn build_ccip_read_ism(&self, address: H256) -> eyre::Result<Box<dyn CcipReadIsm>>;
    async fn build_checkpoint_syncer(
        &self,
        message: &HyperlaneMessage,
        validators: &[H256],
        app_context: Option<String>,
    ) -> Result<MultisigCheckpointSyncer, CheckpointSyncerBuildError>;
}

#[async_trait::async_trait]
impl BuildsBaseMetadata for BaseMetadataBuilder {
    fn origin_domain(&self) -> &HyperlaneDomain {
        &self.origin_domain
    }

    fn destination_domain(&self) -> &HyperlaneDomain {
        &self.destination_chain_setup.domain
    }
    fn app_context_classifier(&self) -> &IsmAwareAppContextClassifier {
        &self.app_context_classifier
    }

    fn ism_cache_policy_classifier(&self) -> &IsmCachePolicyClassifier {
        &self.ism_cache_policy_classifier
    }

    fn cache(&self) -> &OptionalCache<MeteredCache<LocalCache>> {
        &self.cache
    }

    async fn get_proof(
        &self,
        leaf_index: u32,
        checkpoint: Checkpoint,
    ) -> Result<Proof, MetadataBuildError> {
        let proof = self
            .origin_prover_sync
            .read()
            .await
            .get_proof(leaf_index, checkpoint.index)
            .map_err(|err| MetadataBuildError::FailedToBuild(err.to_string()))?;

        if proof.root() != checkpoint.root {
            tracing::error!(
                ?checkpoint,
                canonical_root = ?proof.root(),
                "Could not fetch metadata: checkpoint root does not match canonical root from merkle proof"
            );
            return Err(MetadataBuildError::MerkleRootMismatch {
                root: checkpoint.root,
                canonical_root: proof.root(),
            });
        }
        Ok(proof)
    }

    async fn highest_known_leaf_index(&self) -> Option<u32> {
        self.origin_prover_sync.read().await.count().checked_sub(1)
    }

    async fn get_merkle_leaf_id_by_message_id(
        &self,
        message_id: H256,
    ) -> eyre::Result<Option<u32>> {
        let merkle_leaf = self
            .db
            .retrieve_merkle_leaf_index_by_message_id(&message_id)?;
        Ok(merkle_leaf)
    }

    async fn build_ism(&self, address: H256) -> eyre::Result<Box<dyn InterchainSecurityModule>> {
        self.destination_chain_setup
            .build_ism(address, &self.metrics)
            .await
    }

    async fn build_routing_ism(&self, address: H256) -> eyre::Result<Box<dyn RoutingIsm>> {
        self.destination_chain_setup
            .build_routing_ism(address, &self.metrics)
            .await
    }

    async fn build_multisig_ism(&self, address: H256) -> eyre::Result<Box<dyn MultisigIsm>> {
        self.destination_chain_setup
            .build_multisig_ism(address, &self.metrics)
            .await
    }

    async fn build_aggregation_ism(&self, address: H256) -> eyre::Result<Box<dyn AggregationIsm>> {
        self.destination_chain_setup
            .build_aggregation_ism(address, &self.metrics)
            .await
    }

    async fn build_ccip_read_ism(&self, address: H256) -> eyre::Result<Box<dyn CcipReadIsm>> {
        self.destination_chain_setup
            .build_ccip_read_ism(address, &self.metrics)
            .await
    }

    async fn build_checkpoint_syncer(
        &self,
        message: &HyperlaneMessage,
        validators: &[H256],
        app_context: Option<String>,
    ) -> Result<MultisigCheckpointSyncer, CheckpointSyncerBuildError> {
        let storage_locations = self.fetch_storage_locations(validators).await?;

        debug!(
            hyp_message=?message,
            ?validators,
            validators_len = ?validators.len(),
            ?storage_locations,
            storage_locations_len = ?storage_locations.len(),
            "List of validators and their storage locations for message");

        // Only use the most recently announced location for now.
        let mut checkpoint_syncers: HashMap<H160, Arc<dyn CheckpointSyncer>> = HashMap::new();

        let result = validators
            .iter()
            .zip(storage_locations)
            .filter_map(|(validator, validator_storage_locations)| {
                debug!(hyp_message=?message, ?validator, ?validator_storage_locations, "Validator and its storage locations for message");
                if validator_storage_locations.is_empty() {
                    // If the validator has not announced any storage locations, we skip it
                    // and log a warning.
                    warn!(?validator, "Validator has not announced any storage locations; see https://docs.hyperlane.xyz/docs/operators/validators/announcing-your-validator");
                    return None;
                }

                let future = async move {
                    // Reverse the order of storage locations to prefer the most recently announced
                    for storage_location in validator_storage_locations.iter().rev() {
                        let Ok(config) = CheckpointSyncerConf::from_str(storage_location) else {
                            debug!(
                                ?validator,
                                ?storage_location,
                                "Could not parse checkpoint syncer config for validator"
                            );
                            continue;
                        };

                        // If this is a LocalStorage based checkpoint syncer and it's not
                        // allowed, ignore it
                        if !self.allow_local_checkpoint_syncers
                            && matches!(config, CheckpointSyncerConf::LocalStorage { .. })
                        {
                            debug!(
                                ?config,
                                "Ignoring disallowed LocalStorage based checkpoint syncer"
                            );
                            continue;
                        }

                        match config.build_and_validate(None).await {
                            Ok(checkpoint_syncer) => {
                                // found the syncer for this validator
                                return Ok(Some((*validator, checkpoint_syncer)));
                            }
                            Err(CheckpointSyncerBuildError::ReorgEvent(reorg_event)) => {
                                // If a reorg event has been posted to a checkpoint syncer,
                                // we refuse to build
                                // This will result in a short circuit and return an error for the entire build process of all syncers 
                                return Err(CheckpointSyncerBuildError::ReorgEvent(reorg_event));
                            }
                            Err(err) => {
                                debug!(
                                    error=%err,
                                    ?config,
                                    ?validator,
                                    "Error when loading checkpoint syncer; will attempt to use the next config"
                                );
                            }
                        }
                    }
                    warn!(
                        ?validator,
                        ?validator_storage_locations,
                        "No valid checkpoint syncer configs for validator"
                    );
                    Ok(None)
                };
                Some(future)
            })
            .collect::<Vec<_>>();

        let checkpoint_syncers_results = stream::iter(result)
            .buffer_unordered(10) // Limit the number of concurrent tasks
            .collect::<Vec<_>>()
            .await
            .into_iter()
            .collect::<Result<Vec<_>, _>>()? // Collect results into a single vector and return if any of them returns an error
            .into_iter()
            .flatten() // Flatten Option<_>
            .collect::<Vec<_>>();

        for (validator, checkpoint_syncer) in checkpoint_syncers_results {
            checkpoint_syncers.insert(validator.into(), checkpoint_syncer.into());
        }

        Ok(MultisigCheckpointSyncer::new(
            checkpoint_syncers,
            app_context.map(|ctx| (self.metrics.clone(), ctx)),
        ))
    }
}

impl BaseMetadataBuilder {
    /// Fetches storage locations for validators with caching.
    pub async fn fetch_storage_locations(
        &self,
        validators: &[H256],
    ) -> eyre::Result<Vec<Vec<String>>> {
        fetch_storage_locations_helper(validators, &self.cache, &*self.origin_validator_announce)
            .await
    }
}<|MERGE_RESOLUTION|>--- conflicted
+++ resolved
@@ -4,11 +4,7 @@
 use std::{collections::HashMap, fmt::Debug, str::FromStr, sync::Arc};
 
 use derive_new::new;
-<<<<<<< HEAD
-=======
-use eyre::Context;
 use futures::{stream, StreamExt};
->>>>>>> ae9966b8
 use tokio::sync::RwLock;
 use tracing::{debug, warn};
 
@@ -240,7 +236,7 @@
                             Err(CheckpointSyncerBuildError::ReorgEvent(reorg_event)) => {
                                 // If a reorg event has been posted to a checkpoint syncer,
                                 // we refuse to build
-                                // This will result in a short circuit and return an error for the entire build process of all syncers 
+                                // This will result in a short circuit and return an error for the entire build process of all syncers
                                 return Err(CheckpointSyncerBuildError::ReorgEvent(reorg_event));
                             }
                             Err(err) => {
