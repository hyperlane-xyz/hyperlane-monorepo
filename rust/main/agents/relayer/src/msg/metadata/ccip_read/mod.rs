#![allow(clippy::blocks_in_conditions)] // TODO: `rustc` 1.80.1 clippy issue

use std::time::Duration;

use async_trait::async_trait;
use cache_types::SerializedOffchainLookup;
use derive_more::Deref;
use derive_new::new;
use ethers::{abi::AbiDecode, core::utils::hex::decode as hex_decode};
use hyperlane_base::cache::FunctionCallCache;
use regex::{Regex, RegexSet, RegexSetBuilder};
use reqwest::{header::CONTENT_TYPE, Client};
use serde::{Deserialize, Serialize};
use serde_json::json;
use sha3::{digest::Update, Digest, Keccak256};
use tracing::{info, instrument, warn};

use hyperlane_core::{
    utils::bytes_to_hex, CcipReadIsm, HyperlaneMessage, HyperlaneSignerExt, RawHyperlaneMessage,
    Signable, H160, H256,
};
use hyperlane_ethereum::{OffchainLookup, Signers};

use super::{
    base::{MessageMetadataBuildParams, MetadataBuildError},
    message_builder::MessageMetadataBuilder,
    Metadata, MetadataBuilder,
};

mod cache_types;

pub const DEFAULT_TIMEOUT: u64 = 30;

#[derive(Serialize, Deserialize)]
struct OffchainResponse {
    data: String,
}

#[derive(Clone, Debug, new, Deref)]
pub struct CcipReadIsmMetadataBuilder {
    base: MessageMetadataBuilder,
}

/// An authenticated offchain lookup payload
#[derive(Clone, Eq, PartialEq, Serialize, Deserialize, Debug)]
pub struct HyperlaneAuthenticatedOffchainLookup {
    url_template: Vec<u8>,
    sender: H160,
    call_data: Vec<u8>,
}

impl Signable for HyperlaneAuthenticatedOffchainLookup {
    fn signing_hash(&self) -> H256 {
        H256::from_slice(
            Keccak256::new()
                .chain(b"HYPERLANE_OFFCHAINLOOKUP")
                .chain(self.sender)
                .chain(self.call_data.as_slice())
                .chain(self.url_template.as_slice())
                .finalize()
                .as_slice(),
        )
    }
}

impl CcipReadIsmMetadataBuilder {
    /// Generate a relayer authentication signature (EIP-191) over call_data and sender and the url template
    async fn generate_signature_hex(
        signer: &Signers,
        info: &OffchainLookup,
        url: &String,
    ) -> Result<String, MetadataBuildError> {
        // Derive the hash over call_data and sender
        let signable = HyperlaneAuthenticatedOffchainLookup {
            url_template: url.clone().into(),
            call_data: info.call_data.clone().to_vec(),
            sender: info.sender.into(),
        };
        // EIP-191 compliant signature over the signing hash of the HyperlaneOffchainLookupAttestation.
        let signed = signer
            .sign(signable)
            .await
            .map_err(|e| MetadataBuildError::FailedToBuild(e.to_string()))?;

        let sig_bytes: [u8; 65] = signed.signature.into();
        let sig_hex = bytes_to_hex(&sig_bytes);

        Ok(sig_hex)
    }

    /// Returns info on how to query for offchain information
    /// This method will attempt to get the value from cache first. If it is a cache miss,
    /// it will request it from the ISM contract. The result will be cached for future use.
    ///
    /// Implicit contract in this method: function name `get_offchain_verify_info` matches
    /// the name of the method `get_offchain_verify_info`.
    async fn call_get_offchain_verify_info(
        &self,
        ism: Box<dyn CcipReadIsm>,
        message: &HyperlaneMessage,
    ) -> Result<OffchainLookup, MetadataBuildError> {
        let ism_domain = ism.domain().name();
        let fn_key = "get_offchain_verify_info";
        // To have the cache key be more succinct, we use the message id
        let call_params = (ism.address(), message.id());

        let info_from_cache = self
            .base
            .base_builder()
            .cache()
            .get_cached_call_result::<SerializedOffchainLookup>(ism_domain, fn_key, &call_params)
            .await
            .map_err(|err| {
                warn!(error = %err, "Error when caching call result for {:?}", fn_key);
            })
            .ok()
            .flatten();

        let info: OffchainLookup = match info_from_cache {
            Some(info) => info.into(),
            None => {
                let response = ism
                    .get_offchain_verify_info(RawHyperlaneMessage::from(message).to_vec())
                    .await;

                match response {
                    Ok(_) => {
                        info!("incorrectly configured getOffchainVerifyInfo, expected revert");
                        return Err(MetadataBuildError::CouldNotFetch);
                    }
                    Err(raw_error) => {
                        let matching_regex = Regex::new(r"0x[[:xdigit:]]+")
                            .map_err(|err| MetadataBuildError::FailedToBuild(err.to_string()))?;
                        if let Some(matching) = &matching_regex.captures(&raw_error.to_string()) {
                            let hex_val = hex_decode(&matching[0][2..]).map_err(|err| {
                                MetadataBuildError::FailedToBuild(err.to_string())
                            })?;
                            OffchainLookup::decode(hex_val)
                                .map_err(|err| MetadataBuildError::FailedToBuild(err.to_string()))?
                        } else {
                            info!(?raw_error, "unable to parse custom error out of revert");
                            return Err(MetadataBuildError::CouldNotFetch);
                        }
                    }
                }
            }
        };

        self.base
            .base_builder()
            .cache()
            .cache_call_result(
                ism_domain,
                fn_key,
                &call_params,
                &SerializedOffchainLookup::from(info.clone()),
            )
            .await
            .map_err(|err| {
                warn!(error = %err, "Error when caching call result for {:?}", fn_key);
            })
            .ok();

        Ok(info)
    }
}

#[async_trait]
impl MetadataBuilder for CcipReadIsmMetadataBuilder {
    #[instrument(err, skip(self, message, _params))]
    async fn build(
        &self,
        ism_address: H256,
        message: &HyperlaneMessage,
        _params: MessageMetadataBuildParams,
    ) -> Result<Metadata, MetadataBuildError> {
        let ism = self
            .base
            .base_builder()
            .build_ccip_read_ism(ism_address)
            .await
            .map_err(|err| MetadataBuildError::FailedToBuild(err.to_string()))?;

        let info = self.call_get_offchain_verify_info(ism, message).await?;

        let ccip_url_regex = create_ccip_url_regex();

        for url in info.urls.iter() {
<<<<<<< HEAD
            // Compute relayer authentication signature via EIP-191
            let maybe_signature_hex = if let Some(signer) = self.base.base_builder().get_signer() {
                Some(Self::generate_signature_hex(signer, &info, url).await?)
            } else {
                None
            };
=======
            if ccip_url_regex.is_match(url) {
                tracing::warn!(?ism_address, url, "Suspicious CCIP read url");
                continue;
            }

>>>>>>> e25af4b9
            // Need to explicitly convert the sender H160 the hex because the `ToString` implementation
            // for `H160` truncates the output. (e.g. `0xc66a…7b6f` instead of returning
            // the full address)
            let sender_as_bytes = &bytes_to_hex(info.sender.as_bytes());
            let data_as_bytes = &info.call_data.to_string();
            let interpolated_url = url
                .replace("{sender}", sender_as_bytes)
                .replace("{data}", data_as_bytes);
            let res = if !url.contains("{data}") {
                let mut body = json!({
                    "sender": sender_as_bytes,
                    "data": data_as_bytes
                });
                if let Some(signature_hex) = &maybe_signature_hex {
                    body["signature"] = json!(signature_hex);
                }
                Client::new()
                    .post(interpolated_url)
                    .header(CONTENT_TYPE, "application/json")
                    .timeout(Duration::from_secs(DEFAULT_TIMEOUT))
                    .json(&body)
                    .send()
                    .await
                    .map_err(|err| MetadataBuildError::FailedToBuild(err.to_string()))?
            } else {
                reqwest::get(interpolated_url)
                    .await
                    .map_err(|err| MetadataBuildError::FailedToBuild(err.to_string()))?
            };

            let json: Result<OffchainResponse, reqwest::Error> = res.json().await;

            match json {
                Ok(result) => {
                    // remove leading 0x which hex_decode doesn't like
                    let metadata = hex_decode(&result.data[2..])
                        .map_err(|err| MetadataBuildError::FailedToBuild(err.to_string()))?;
                    return Ok(Metadata::new(metadata));
                }
                Err(_err) => {
                    // try the next URL
                }
            }
        }

        // No metadata endpoints or endpoints down
        Err(MetadataBuildError::CouldNotFetch)
    }
}

<<<<<<< HEAD
mod test {
    use std::{str::FromStr, vec};

    use ethers::types::H160;
    use hyperlane_core::SignedType;

    use super::*;

    #[tokio::test]
    async fn test_generate_signature_hex() {
        // default hardhat key
        let signer = Signers::Local(
            ethers::signers::Wallet::from_str(
                "ac0974bec39a17e36ba4a6b4d238ff944bacb478cbed5efcae784d7bf4f2ff80",
            )
            .unwrap(),
        );
        let url = "http://example.com/namespace".to_string();
        let info = OffchainLookup {
            // from TestCcipReadIsm.sol
            call_data: "callDataToReturn".as_bytes().to_vec().into(),
            // from ccipread.hardhat-test.ts
            sender: H160::from_str("4ee6ecad1c2dae9f525404de8555724e3c35d07b").unwrap(),
            urls: vec![url.clone()],
            callback_function: [0, 0, 0, 0],
            extra_data: vec![].into(),
        };
        let message = HyperlaneMessage::default();

        let signature_hex =
            CcipReadIsmMetadataBuilder::generate_signature_hex(&signer, &info, &url)
                .await
                .unwrap();

        // 65 bytes = 130 hex chars + 2 for 0x
        assert_eq!(signature_hex.len(), 132);
        // Get the control from the hardhat test
        assert_eq!(
            signature_hex,
            "0x62e58f20c0b7ec4f071835eaf7aa2716707375740774188ecc60e7d91b565f7363deeba366b2609aee6b870ac6504a6cf482f00ecc0e9cbe34422bdcf88a4bd11b"
        );

        // Test the signature is valid
        let signable = HyperlaneAuthenticatedOffchainLookup {
            url_template: url.into(),
            sender: info.sender.into(),
            call_data: info.call_data.clone().to_vec(),
        };
        let signed = SignedType {
            value: signable,
            signature: ethers::types::Signature::from_str(&signature_hex)
                .unwrap()
                .into(),
        };
        assert!(signer.verify(&signed).is_ok());
=======
fn create_ccip_url_regex() -> RegexSet {
    RegexSetBuilder::new([
        r#"^(https?:\/\/)localhost"#,
        r#"^(https?:\/\/)\d{1,3}\.\d{1,3}\.\d{1,3}\.\d{1,3}"#,
        r#"localhost"#,
        r#"\d{1,3}\.\d{1,3}\.\d{1,3}\.\d{1,3}"#,
    ])
    .case_insensitive(true)
    .build()
    .unwrap()
}

#[cfg(test)]
mod tests {
    use super::*;

    #[test]
    fn test_ccip_regex_filter() {
        let set = create_ccip_url_regex();

        let urls = [
            "localhost",
            "localhost:80",
            "localhost:443",
            "0.0.0.0",
            "0.0.0.0:80",
            "0.0.0.0:443",
            "127.0.0.1",
            "127.0.0.1:80",
            "127.0.0.1:443",
            "http://localhost",
            "http://localhost:80",
            "http://localhost:443",
            "http://0.0.0.0",
            "http://0.0.0.0:80",
            "http://0.0.0.0:443",
            "http://127.0.0.1",
            "http://127.0.0.1:80",
            "http://127.0.0.1:443",
            "https://localhost",
            "https://localhost:80",
            "https://localhost:443",
            "https://0.0.0.0",
            "https://0.0.0.0:80",
            "https://0.0.0.0:443",
            "https://127.0.0.1",
            "https://127.0.0.1:80",
            "https://127.0.0.1:443",
            "https://hyperlane.xyz",
            "https://docs.hyperlane.xyz/",
            "http://docs.hyperlane.xyz/",
            "http://docs.hyperlane.xyz:443",
            "http://localhost.com",
            "hyperlane.xyz",
            "docs.hyperlane.xyz/",
            "docs.hyperlane.xyz/",
        ];

        let filtered: Vec<_> = urls.into_iter().filter(|s| set.is_match(s)).collect();

        let expected = [
            "localhost",
            "localhost:80",
            "localhost:443",
            "0.0.0.0",
            "0.0.0.0:80",
            "0.0.0.0:443",
            "127.0.0.1",
            "127.0.0.1:80",
            "127.0.0.1:443",
            "http://localhost",
            "http://localhost:80",
            "http://localhost:443",
            "http://0.0.0.0",
            "http://0.0.0.0:80",
            "http://0.0.0.0:443",
            "http://127.0.0.1",
            "http://127.0.0.1:80",
            "http://127.0.0.1:443",
            "https://localhost",
            "https://localhost:80",
            "https://localhost:443",
            "https://0.0.0.0",
            "https://0.0.0.0:80",
            "https://0.0.0.0:443",
            "https://127.0.0.1",
            "https://127.0.0.1:80",
            "https://127.0.0.1:443",
        ];

        for (actual, expected) in filtered.into_iter().zip(expected.into_iter()) {
            assert_eq!(actual, expected);
        }
>>>>>>> e25af4b9
    }
}<|MERGE_RESOLUTION|>--- conflicted
+++ resolved
@@ -186,20 +186,18 @@
         let ccip_url_regex = create_ccip_url_regex();
 
         for url in info.urls.iter() {
-<<<<<<< HEAD
+            if ccip_url_regex.is_match(url) {
+                tracing::warn!(?ism_address, url, "Suspicious CCIP read url");
+                continue;
+            }
+
             // Compute relayer authentication signature via EIP-191
             let maybe_signature_hex = if let Some(signer) = self.base.base_builder().get_signer() {
                 Some(Self::generate_signature_hex(signer, &info, url).await?)
             } else {
                 None
             };
-=======
-            if ccip_url_regex.is_match(url) {
-                tracing::warn!(?ism_address, url, "Suspicious CCIP read url");
-                continue;
-            }
-
->>>>>>> e25af4b9
+
             // Need to explicitly convert the sender H160 the hex because the `ToString` implementation
             // for `H160` truncates the output. (e.g. `0xc66a…7b6f` instead of returning
             // the full address)
@@ -250,7 +248,18 @@
     }
 }
 
-<<<<<<< HEAD
+fn create_ccip_url_regex() -> RegexSet {
+    RegexSetBuilder::new([
+        r#"^(https?:\/\/)localhost"#,
+        r#"^(https?:\/\/)\d{1,3}\.\d{1,3}\.\d{1,3}\.\d{1,3}"#,
+        r#"localhost"#,
+        r#"\d{1,3}\.\d{1,3}\.\d{1,3}\.\d{1,3}"#,
+    ])
+    .case_insensitive(true)
+    .build()
+    .unwrap()
+}
+
 mod test {
     use std::{str::FromStr, vec};
 
@@ -306,22 +315,7 @@
                 .into(),
         };
         assert!(signer.verify(&signed).is_ok());
-=======
-fn create_ccip_url_regex() -> RegexSet {
-    RegexSetBuilder::new([
-        r#"^(https?:\/\/)localhost"#,
-        r#"^(https?:\/\/)\d{1,3}\.\d{1,3}\.\d{1,3}\.\d{1,3}"#,
-        r#"localhost"#,
-        r#"\d{1,3}\.\d{1,3}\.\d{1,3}\.\d{1,3}"#,
-    ])
-    .case_insensitive(true)
-    .build()
-    .unwrap()
-}
-
-#[cfg(test)]
-mod tests {
-    use super::*;
+    }
 
     #[test]
     fn test_ccip_regex_filter() {
@@ -400,6 +394,5 @@
         for (actual, expected) in filtered.into_iter().zip(expected.into_iter()) {
             assert_eq!(actual, expected);
         }
->>>>>>> e25af4b9
     }
 }