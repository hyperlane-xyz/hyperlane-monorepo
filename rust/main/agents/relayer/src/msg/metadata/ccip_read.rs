#![allow(clippy::blocks_in_conditions)] // TODO: `rustc` 1.80.1 clippy issue

use async_trait::async_trait;
use derive_more::Deref;
use derive_new::new;
use ethers::{abi::AbiDecode, core::utils::hex::decode as hex_decode};
use eyre::Context;
use hyperlane_core::{utils::bytes_to_hex, HyperlaneMessage, RawHyperlaneMessage, H256};
use hyperlane_ethereum::OffchainLookup;
use regex::Regex;
use reqwest::Client;
use serde::{Deserialize, Serialize};
use serde_json::json;
use tracing::{info, instrument};

use super::{base::MessageMetadataBuilder, Metadata, MetadataBuilder};

#[derive(Serialize, Deserialize)]
struct OffchainResponse {
    data: String,
}

#[derive(Clone, Debug, new, Deref)]
pub struct CcipReadIsmMetadataBuilder {
    base: MessageMetadataBuilder,
}

#[async_trait]
impl MetadataBuilder for CcipReadIsmMetadataBuilder {
    #[instrument(err, skip(self, message))]
<<<<<<< HEAD
    async fn build(
        &self,
        ism_address: H256,
        message: &HyperlaneMessage,
    ) -> eyre::Result<Option<Vec<u8>>> {
=======
    async fn build(&self, ism_address: H256, message: &HyperlaneMessage) -> eyre::Result<Metadata> {
>>>>>>> e861535d
        const CTX: &str = "When fetching CcipRead metadata";
        let ism = self.build_ccip_read_ism(ism_address).await.context(CTX)?;

        let response = ism
            .get_offchain_verify_info(RawHyperlaneMessage::from(message).to_vec())
            .await;
        let info: OffchainLookup = match response {
            Ok(_) => {
                info!("incorrectly configured getOffchainVerifyInfo, expected revert");
                return Ok(Metadata::CouldNotFetch);
            }
            Err(raw_error) => {
                let matching_regex = Regex::new(r"0x[[:xdigit:]]+")?;
                if let Some(matching) = &matching_regex.captures(&raw_error.to_string()) {
                    OffchainLookup::decode(hex_decode(&matching[0][2..])?)?
                } else {
                    info!(?raw_error, "unable to parse custom error out of revert");
                    return Ok(Metadata::CouldNotFetch);
                }
            }
        };

        for url in info.urls.iter() {
            // Need to explicitly convert the sender H160 the hex because the `ToString` implementation
            // for `H160` truncates the output. (e.g. `0xc66a…7b6f` instead of returning
            // the full address)
            let sender_as_bytes = &bytes_to_hex(info.sender.as_bytes());
            let data_as_bytes = &info.call_data.to_string();
            let interpolated_url = url
                .replace("{sender}", sender_as_bytes)
                .replace("{data}", data_as_bytes);
            let res = if !url.contains("{data}") {
                let body = json!({
                    "sender": sender_as_bytes,
                    "data": data_as_bytes
                });
                Client::new()
                    .post(interpolated_url)
                    .header("Content-Type", "application/json")
                    .json(&body)
                    .send()
                    .await?
            } else {
                reqwest::get(interpolated_url).await?
            };

            let json: Result<OffchainResponse, reqwest::Error> = res.json().await;

            match json {
                Ok(result) => {
                    // remove leading 0x which hex_decode doesn't like
                    let metadata = hex_decode(&result.data[2..])?;
                    return Ok(Metadata::Found(metadata));
                }
                Err(_err) => {
                    // try the next URL
                }
            }
        }

        // No metadata endpoints or endpoints down
        Ok(Metadata::CouldNotFetch)
    }
}<|MERGE_RESOLUTION|>--- conflicted
+++ resolved
@@ -28,15 +28,7 @@
 #[async_trait]
 impl MetadataBuilder for CcipReadIsmMetadataBuilder {
     #[instrument(err, skip(self, message))]
-<<<<<<< HEAD
-    async fn build(
-        &self,
-        ism_address: H256,
-        message: &HyperlaneMessage,
-    ) -> eyre::Result<Option<Vec<u8>>> {
-=======
     async fn build(&self, ism_address: H256, message: &HyperlaneMessage) -> eyre::Result<Metadata> {
->>>>>>> e861535d
         const CTX: &str = "When fetching CcipRead metadata";
         let ism = self.build_ccip_read_ism(ism_address).await.context(CTX)?;
 
