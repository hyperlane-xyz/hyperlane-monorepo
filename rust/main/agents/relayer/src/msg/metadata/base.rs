#![allow(clippy::blocks_in_conditions)] // TODO: `rustc` 1.80.1 clippy issue
#![allow(clippy::unnecessary_get_then_check)] // TODO: `rustc` 1.80.1 clippy issue

use std::{
    collections::HashMap,
    fmt::Debug,
    ops::Deref,
    str::FromStr,
    sync::Arc,
    time::{Duration, Instant},
};

use crate::{
    merkle_tree::builder::MerkleTreeBuilder,
    msg::metadata::{
        multisig::{MerkleRootMultisigMetadataBuilder, MessageIdMultisigMetadataBuilder},
        AggregationIsmMetadataBuilder, CcipReadIsmMetadataBuilder, NullMetadataBuilder,
        RoutingIsmMetadataBuilder,
    },
    settings::matching_list::MatchingList,
};
use async_trait::async_trait;
use derive_new::new;
use eyre::{Context, Result};
use hyperlane_base::{
<<<<<<< HEAD
    cache::{FunctionCallCache, LocalCache, MeteredCache, NoParams},
    db::{HyperlaneDb, HyperlaneRocksDB},
=======
    db::{HyperlaneDb, HyperlaneRocksDB},
    settings::CheckpointSyncerBuildError,
>>>>>>> f2d92621
};
use hyperlane_base::{
    settings::{ChainConf, CheckpointSyncerConf},
    CheckpointSyncer, CoreMetrics, MultisigCheckpointSyncer,
};
use hyperlane_core::{
    accumulator::merkle::Proof, AggregationIsm, CcipReadIsm, Checkpoint, HyperlaneDomain,
    HyperlaneMessage, InterchainSecurityModule, Mailbox, ModuleType, MultisigIsm, RoutingIsm,
    ValidatorAnnounce, H160, H256,
};

use serde::{de::DeserializeOwned, Serialize};
use tokio::sync::RwLock;
use tracing::{debug, info, instrument, warn};

#[derive(Debug, thiserror::Error)]
pub enum MetadataBuilderError {
    #[error("Unknown or invalid module type ({0})")]
    UnsupportedModuleType(ModuleType),
    #[error("Exceeded max depth when building metadata ({0})")]
    MaxDepthExceeded(u32),
}

#[derive(Clone, Debug)]
pub enum Metadata {
    /// Able to fetch metadata
    Found(Vec<u8>),
    /// Unable to fetch metadata, but no error occurred
    CouldNotFetch,
    /// While building metadata, encountered something that should
    /// prohibit all metadata for the message from being built.
    /// Provides the reason for the refusal.
    Refused(String),
}

#[derive(Debug)]
pub struct IsmWithMetadataAndType {
    pub ism: Box<dyn InterchainSecurityModule>,
    pub metadata: Metadata,
    pub module_type: ModuleType,
}

#[async_trait]
pub trait MetadataBuilder: Send + Sync {
    async fn build(&self, ism_address: H256, message: &HyperlaneMessage) -> Result<Metadata>;
}

/// Allows fetching the default ISM, caching the value for a period of time
/// to avoid fetching it all the time.
/// TODO: make this generic
#[derive(Debug)]
pub struct DefaultIsmCache {
    value: RwLock<Option<(H256, Instant)>>,
    mailbox: Arc<dyn Mailbox>,
}

impl DefaultIsmCache {
    /// Time to live for the cached default ISM. 10 mins.
    const TTL: Duration = Duration::from_secs(60 * 10);

    pub fn new(mailbox: Arc<dyn Mailbox>) -> Self {
        Self {
            value: RwLock::new(None),
            mailbox,
        }
    }

    /// Gets the default ISM, fetching it from onchain if the cached value
    /// is stale.
    /// TODO: this can and should be made generic eventually
    pub async fn get(&self) -> Result<H256> {
        // If the duration since the value was last updated does not
        // exceed the TTL, return the cached value.
        // This is in its own block to avoid holding the lock during the
        // async operation to fetch the on-chain default ISM if
        // the cached value is stale.
        {
            let value = self.value.read().await;

            if let Some(value) = *value {
                if value.1.elapsed() < Self::TTL {
                    return Ok(value.0);
                }
            }
        }

        let default_ism = self.mailbox.default_ism().await?;
        // Update the cached value.
        {
            let mut value = self.value.write().await;
            *value = Some((default_ism, Instant::now()));
        }

        Ok(default_ism)
    }
}

#[derive(Debug)]
pub struct IsmAwareAppContextClassifier {
    default_ism: DefaultIsmCache,
    app_context_classifier: AppContextClassifier,
}

impl IsmAwareAppContextClassifier {
    pub fn new(
        destination_mailbox: Arc<dyn Mailbox>,
        app_matching_lists: Vec<(MatchingList, String)>,
    ) -> Self {
        Self {
            default_ism: DefaultIsmCache::new(destination_mailbox),
            app_context_classifier: AppContextClassifier::new(app_matching_lists),
        }
    }

    pub async fn get_app_context(
        &self,
        message: &HyperlaneMessage,
        root_ism: H256,
    ) -> Result<Option<String>> {
        if let Some(app_context) = self.app_context_classifier.get_app_context(message).await? {
            return Ok(Some(app_context));
        }

        if root_ism == self.default_ism.get().await? {
            return Ok(Some("default_ism".to_string()));
        }

        Ok(None)
    }
}

/// Classifies messages into an app context if they have one.
#[derive(Debug, new)]
pub struct AppContextClassifier {
    app_matching_lists: Vec<(MatchingList, String)>,
}

impl AppContextClassifier {
    /// Classifies messages into an app context if they have one, or None
    /// if they don't.
    /// An app context is a string that identifies the app that sent the message
    /// and exists just for metrics.
    /// An app context is chosen based on:
    /// - the first element in `app_matching_lists` that matches the message
    /// - if the message's ISM is the default ISM, the app context is "default_ism"
    pub async fn get_app_context(&self, message: &HyperlaneMessage) -> Result<Option<String>> {
        // Give priority to the matching list. If the app from the matching list happens
        // to use the default ISM, it's preferable to use the app context from the matching
        // list.
        for (matching_list, app_context) in self.app_matching_lists.iter() {
            if matching_list.msg_matches(message, false) {
                return Ok(Some(app_context.clone()));
            }
        }

        Ok(None)
    }
}

/// Builds metadata for a message.
#[derive(Debug, Clone)]
pub struct MessageMetadataBuilder {
    pub base: Arc<BaseMetadataBuilder>,
    /// ISMs can be structured recursively. We keep track of the depth
    /// of the recursion to avoid infinite loops.
    pub depth: u32,
    pub app_context: Option<String>,
}

impl Deref for MessageMetadataBuilder {
    type Target = BaseMetadataBuilder;

    fn deref(&self) -> &Self::Target {
        &self.base
    }
}

#[async_trait]
impl MetadataBuilder for MessageMetadataBuilder {
    #[instrument(err, skip(self, message), fields(destination_domain=self.destination_domain().name()))]
    async fn build(&self, ism_address: H256, message: &HyperlaneMessage) -> Result<Metadata> {
        self.build_ism_and_metadata(ism_address, message)
            .await
            .map(|ism_with_metadata| ism_with_metadata.metadata)
    }
}

impl MessageMetadataBuilder {
    pub async fn new(
        ism_address: H256,
        message: &HyperlaneMessage,
        base: Arc<BaseMetadataBuilder>,
    ) -> Result<Self> {
        let app_context = base
            .app_context_classifier
            .get_app_context(message, ism_address)
            .await?;
        Ok(Self {
            base,
            depth: 0,
            app_context,
        })
    }

    fn clone_with_incremented_depth(&self) -> Result<MessageMetadataBuilder> {
        let mut cloned = self.clone();
        cloned.depth += 1;
        if cloned.depth > cloned.max_depth {
            Err(MetadataBuilderError::MaxDepthExceeded(cloned.depth).into())
        } else {
            Ok(cloned)
        }
    }

    /// Returns the module type of the ISM.
    /// This method will attempt to get the value from cache first. If it is a cache miss,
    /// it will request it from the ISM contract. The result will be cached for future use.
    ///
    /// Implicit contract in this method: function name `module_type` matches
    /// the name of the method `module_type`.
    async fn call_module_type(&self, ism: &dyn InterchainSecurityModule) -> Result<ModuleType> {
        let contract_address = Some(ism.address());
        let fn_name = "module_type";

        match self
            .get_cached_call_result::<ModuleType>(contract_address, fn_name, &NoParams)
            .await
        {
            Some(module_type) => Ok(module_type),
            None => {
                let module_type = ism
                    .module_type()
                    .await
                    .context("When fetching module type")?;

                self.cache_call_result(contract_address, fn_name, &NoParams, &module_type)
                    .await;
                Ok(module_type)
            }
        }
    }

    #[instrument(err, skip(self, message), fields(destination_domain=self.destination_domain().name()), ret)]
    pub async fn build_ism_and_metadata(
        &self,
        ism_address: H256,
        message: &HyperlaneMessage,
    ) -> Result<IsmWithMetadataAndType> {
        let ism: Box<dyn InterchainSecurityModule> = self
            .build_ism(ism_address)
            .await
            .context("When building ISM")?;

        let module_type = self.call_module_type(&ism).await?;

        let cloned = self.clone_with_incremented_depth()?;

        let metadata_builder: Box<dyn MetadataBuilder> = match module_type {
            ModuleType::MerkleRootMultisig => {
                Box::new(MerkleRootMultisigMetadataBuilder::new(cloned))
            }
            ModuleType::MessageIdMultisig => {
                Box::new(MessageIdMultisigMetadataBuilder::new(cloned))
            }
            ModuleType::Routing => Box::new(RoutingIsmMetadataBuilder::new(cloned)),
            ModuleType::Aggregation => Box::new(AggregationIsmMetadataBuilder::new(cloned)),
            ModuleType::Null => Box::new(NullMetadataBuilder::new()),
            ModuleType::CcipRead => Box::new(CcipReadIsmMetadataBuilder::new(cloned)),
            _ => return Err(MetadataBuilderError::UnsupportedModuleType(module_type).into()),
        };
        let meta = metadata_builder
            .build(ism_address, message)
            .await
            .context("When building metadata");
        Ok(IsmWithMetadataAndType {
            ism,
            metadata: meta?,
            module_type,
        })
    }
}

/// Base metadata builder with types used by higher level metadata builders.
#[allow(clippy::too_many_arguments)]
#[derive(new)]
pub struct BaseMetadataBuilder {
    origin_domain: HyperlaneDomain,
    destination_chain_setup: ChainConf,
    origin_prover_sync: Arc<RwLock<MerkleTreeBuilder>>,
    origin_validator_announce: Arc<dyn ValidatorAnnounce>,
    allow_local_checkpoint_syncers: bool,
    metrics: Arc<CoreMetrics>,
    db: HyperlaneRocksDB,
    cache: MeteredCache<LocalCache>,
    app_context_classifier: IsmAwareAppContextClassifier,
    #[new(value = "7")]
    max_depth: u32,
}

impl Debug for BaseMetadataBuilder {
    fn fmt(&self, f: &mut std::fmt::Formatter<'_>) -> std::fmt::Result {
        write!(
            f,
            "BaseMetadataBuilder {{ origin_domain: {:?} destination_chain_setup: {:?}, validator_announce: {:?} }}",
            self.origin_domain, self.destination_chain_setup, self.origin_validator_announce
        )
    }
}

impl BaseMetadataBuilder {
    pub fn origin_domain(&self) -> &HyperlaneDomain {
        &self.origin_domain
    }

    pub fn destination_domain(&self) -> &HyperlaneDomain {
        &self.destination_chain_setup.domain
    }

    pub async fn get_proof(&self, leaf_index: u32, checkpoint: Checkpoint) -> Result<Proof> {
        const CTX: &str = "When fetching message proof";
        let proof = self
            .origin_prover_sync
            .read()
            .await
            .get_proof(leaf_index, checkpoint.index)
            .context(CTX)?;

        if proof.root() != checkpoint.root {
            info!(
                ?checkpoint,
                canonical_root = ?proof.root(),
                "Could not fetch metadata: checkpoint root does not match canonical root from merkle proof"
            );
        }
        Ok(proof)
    }

    pub async fn highest_known_leaf_index(&self) -> Option<u32> {
        self.origin_prover_sync.read().await.count().checked_sub(1)
    }

    pub async fn get_merkle_leaf_id_by_message_id(&self, message_id: H256) -> Result<Option<u32>> {
        let merkle_leaf = self
            .db
            .retrieve_merkle_leaf_index_by_message_id(&message_id)?;
        Ok(merkle_leaf)
    }

    pub async fn cache_call_result(
        &self,
        contract_address: Option<H256>,
        method: &str,
        call_params: &(impl Serialize + Send + Sync),
        result: &(impl Serialize + Send + Sync),
    ) {
        self.cache
            .cache_call_result(contract_address, method, call_params, result)
            .await
            .map_err(|err| {
                warn!(error = %err, "Error when caching call result for {:?}", method);
            })
            .ok();
    }

    pub async fn get_cached_call_result<T: DeserializeOwned>(
        &self,
        contract_address: Option<H256>,
        method: &str,
        serialized_params: &(impl Serialize + Send + Sync),
    ) -> Option<T> {
        self.cache
            .get_cached_call_result(contract_address, method, serialized_params)
            .await
            .map_err(|err| {
                warn!(error = %err, "Error when fetching cached call result for {:?}", method);
            })
            .ok()
            .flatten()
    }

    pub async fn build_ism(&self, address: H256) -> Result<Box<dyn InterchainSecurityModule>> {
        self.destination_chain_setup
            .build_ism(address, &self.metrics)
            .await
    }

    pub async fn build_routing_ism(&self, address: H256) -> Result<Box<dyn RoutingIsm>> {
        self.destination_chain_setup
            .build_routing_ism(address, &self.metrics)
            .await
    }

    pub async fn build_multisig_ism(&self, address: H256) -> Result<Box<dyn MultisigIsm>> {
        self.destination_chain_setup
            .build_multisig_ism(address, &self.metrics)
            .await
    }

    pub async fn build_aggregation_ism(&self, address: H256) -> Result<Box<dyn AggregationIsm>> {
        self.destination_chain_setup
            .build_aggregation_ism(address, &self.metrics)
            .await
    }

    pub async fn build_ccip_read_ism(&self, address: H256) -> Result<Box<dyn CcipReadIsm>> {
        self.destination_chain_setup
            .build_ccip_read_ism(address, &self.metrics)
            .await
    }

    pub async fn build_checkpoint_syncer(
        &self,
        message: &HyperlaneMessage,
        validators: &[H256],
        app_context: Option<String>,
    ) -> Result<MultisigCheckpointSyncer, CheckpointSyncerBuildError> {
        let storage_locations = self
            .origin_validator_announce
            .get_announced_storage_locations(validators)
            .await?;

        debug!(
            hyp_message=?message,
            ?validators,
            validators_len = ?validators.len(),
            ?storage_locations,
            storage_locations_len = ?storage_locations.len(),
            "List of validators and their storage locations for message");

        // Only use the most recently announced location for now.
        let mut checkpoint_syncers: HashMap<H160, Arc<dyn CheckpointSyncer>> = HashMap::new();
        for (&validator, validator_storage_locations) in validators.iter().zip(storage_locations) {
            debug!(hyp_message=?message, ?validator, ?validator_storage_locations, "Validator and its storage locations for message");
            for storage_location in validator_storage_locations.iter().rev() {
                let Ok(config) = CheckpointSyncerConf::from_str(storage_location) else {
                    debug!(
                        ?validator,
                        ?storage_location,
                        "Could not parse checkpoint syncer config for validator"
                    );
                    continue;
                };

                // If this is a LocalStorage based checkpoint syncer and it's not
                // allowed, ignore it
                if !self.allow_local_checkpoint_syncers
                    && matches!(config, CheckpointSyncerConf::LocalStorage { .. })
                {
                    debug!(
                        ?config,
                        "Ignoring disallowed LocalStorage based checkpoint syncer"
                    );
                    continue;
                }

                match config.build_and_validate(None).await {
                    Ok(checkpoint_syncer) => {
                        // found the syncer for this validator
                        checkpoint_syncers.insert(validator.into(), checkpoint_syncer.into());
                        break;
                    }
                    Err(CheckpointSyncerBuildError::ReorgEvent(reorg_event)) => {
                        // If a reorg event has been posted to a checkpoint syncer,
                        // we refuse to build
                        return Err(CheckpointSyncerBuildError::ReorgEvent(reorg_event));
                    }
                    Err(err) => {
                        debug!(
                            error=%err,
                            ?config,
                            ?validator,
                            "Error when loading checkpoint syncer; will attempt to use the next config"
                        );
                    }
                }
            }
            if checkpoint_syncers.get(&validator.into()).is_none() {
                if validator_storage_locations.is_empty() {
                    warn!(?validator, "Validator has not announced any storage locations; see https://docs.hyperlane.xyz/docs/operators/validators/announcing-your-validator");
                } else {
                    warn!(
                        ?validator,
                        ?validator_storage_locations,
                        "No valid checkpoint syncer configs for validator"
                    );
                }
            }
        }
        Ok(MultisigCheckpointSyncer::new(
            checkpoint_syncers,
            self.metrics.clone(),
            app_context,
        ))
    }
}<|MERGE_RESOLUTION|>--- conflicted
+++ resolved
@@ -23,13 +23,9 @@
 use derive_new::new;
 use eyre::{Context, Result};
 use hyperlane_base::{
-<<<<<<< HEAD
     cache::{FunctionCallCache, LocalCache, MeteredCache, NoParams},
     db::{HyperlaneDb, HyperlaneRocksDB},
-=======
-    db::{HyperlaneDb, HyperlaneRocksDB},
     settings::CheckpointSyncerBuildError,
->>>>>>> f2d92621
 };
 use hyperlane_base::{
     settings::{ChainConf, CheckpointSyncerConf},
