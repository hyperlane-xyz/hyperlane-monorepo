use async_trait::async_trait;
use derive_more::Deref;
use futures_util::future::join_all;

use derive_new::new;
use itertools::{Either, Itertools};
use tracing::{info, instrument};

use hyperlane_core::{HyperlaneMessage, InterchainSecurityModule, ModuleType, H256, U256};

use crate::msg::metadata::{base::MetadataBuildError, message_builder};

use super::{MessageMetadataBuildParams, MessageMetadataBuilder, Metadata, MetadataBuilder};

/// Bytes used to store one member of the (start, end) range tuple
/// Copied from `AggregationIsmMetadata.sol`
const METADATA_RANGE_SIZE: usize = 4;

#[derive(Clone, Debug, new, Deref)]
pub struct AggregationIsmMetadataBuilder {
    base: MessageMetadataBuilder,
}

#[derive(Clone, Debug, new, PartialEq, Eq)]
struct SubModuleMetadata {
    /// The index of the sub-module (ISM) in the aggregation ISM.
    index: usize,
    /// The metadata for the sub-module.
    metadata: Vec<u8>,
}

#[derive(Debug)]
struct IsmAndMetadata {
    ism: Box<dyn InterchainSecurityModule>,
    meta: SubModuleMetadata,
}

impl IsmAndMetadata {
    fn new(ism: Box<dyn InterchainSecurityModule>, index: usize, metadata: Vec<u8>) -> Self {
        Self {
            ism,
            meta: SubModuleMetadata::new(index, metadata),
        }
    }
}

impl AggregationIsmMetadataBuilder {
    fn format_metadata(metadatas: &mut [SubModuleMetadata], ism_count: usize) -> Vec<u8> {
        println!(
            "HILLBILLY format_metadata multisigMetadata: {:?}",
            metadatas
        );
        // See test solidity implementation of this fn at:
        // https://github.com/hyperlane-xyz/hyperlane-monorepo/blob/445da4fb0d8140a08c4b314e3051b7a934b0f968/solidity/test/isms/AggregationIsm.t.sol#L35
        fn encode_byte_index(i: usize) -> [u8; 4] {
            (i as u32).to_be_bytes()
        }
        let range_tuples_size = METADATA_RANGE_SIZE * 2 * ism_count;
        println!("HILLBILLY range_tuples_size: {:?}", range_tuples_size);
        //  Format of metadata:
        //  [????:????] Metadata start/end uint32 ranges, packed as uint64
        //  [????:????] ISM metadata, packed encoding
        // Initialize the range tuple part of the buffer, so the actual metadatas can
        // simply be appended to it
        let mut buffer = vec![0; range_tuples_size];
        for SubModuleMetadata { index, metadata } in metadatas.iter_mut() {
            let range_start = buffer.len();
            buffer.append(metadata);
            let range_end = buffer.len();

            // The new tuple starts at the end of the previous ones.
            // Also see: https://github.com/hyperlane-xyz/hyperlane-monorepo/blob/445da4fb0d8140a08c4b314e3051b7a934b0f968/solidity/contracts/libs/isms/AggregationIsmMetadata.sol#L49
            let encoded_range_start = METADATA_RANGE_SIZE * 2 * (*index);
            println!(
                "HILLBILLY encoded_range_start: {:?}, range_start: {:?}, range_end: {:?}",
                encoded_range_start, range_start, range_end
            );
            // Overwrite the 0-initialized buffer
            buffer.splice(
                encoded_range_start..(encoded_range_start + METADATA_RANGE_SIZE * 2),
                [encode_byte_index(range_start), encode_byte_index(range_end)].concat(),
            );
        }
        buffer
    }

    fn n_cheapest_metas(
        mut metas_and_gas: Vec<(SubModuleMetadata, U256)>,
        n: usize,
    ) -> Vec<SubModuleMetadata> {
        // Sort by gas cost in ascending order
        metas_and_gas.sort_by(|(_, gas_1), (_, gas_2)| gas_1.cmp(gas_2));
        // Take the cheapest n (the aggregation ISM threshold)
        let mut cheapest: Vec<_> = metas_and_gas[..n].into();
        // Sort by index in ascending order, to match the order expected by the smart contract
        cheapest.sort_by(|(meta_1, _), (meta_2, _)| meta_1.index.cmp(&meta_2.index));
        cheapest.into_iter().map(|(meta, _)| meta).collect()
    }

    async fn cheapest_valid_metas(
        sub_modules: Vec<IsmAndMetadata>,
        message: &HyperlaneMessage,
        threshold: usize,
        err_isms: Vec<(H256, Option<ModuleType>)>,
    ) -> Result<Vec<SubModuleMetadata>, MetadataBuildError> {
        let gas_cost_results: Vec<_> = join_all(
            sub_modules
                .iter()
                .map(|module| module.ism.dry_run_verify(message, &(module.meta.metadata))),
        )
        .await;
        // Filter out the ISMs with a gas cost estimate
        let metas_and_gas: Vec<_> = sub_modules
            .into_iter()
            .zip(gas_cost_results.into_iter())
            .filter_map(|(module, gas_cost)| gas_cost.ok().flatten().map(|gc| (module.meta, gc)))
            .collect();

        let metas_and_gas_count = metas_and_gas.len();
        if metas_and_gas_count < threshold {
            info!(?err_isms, %metas_and_gas_count, %threshold, message_id=?message.id(), "Could not fetch all metadata, ISM metadata count did not reach aggregation threshold");
            return Err(MetadataBuildError::AggregationThresholdNotMet(
                threshold as u32,
            ));
        }
        Ok(Self::n_cheapest_metas(metas_and_gas, threshold))
    }
}

#[async_trait]
impl MetadataBuilder for AggregationIsmMetadataBuilder {
    #[instrument(err, skip(self, message), ret)]
    #[allow(clippy::blocks_in_conditions)] // TODO: `rustc` 1.80.1 clippy issue
    async fn build(
        &self,
        ism_address: H256,
        message: &HyperlaneMessage,
        params: MessageMetadataBuildParams,
    ) -> Result<Metadata, MetadataBuildError> {
        let ism = self
            .base_builder()
            .build_aggregation_ism(ism_address)
            .await
            .map_err(|err| MetadataBuildError::FailedToBuild(err.to_string()))?;
        let (ism_addresses, threshold) = ism
            .modules_and_threshold(message)
            .await
            .map_err(|err| MetadataBuildError::FailedToBuild(err.to_string()))?;

        let threshold = threshold as usize;

        let sub_modules_and_metas = join_all(ism_addresses.iter().map(|ism_address| {
            message_builder::build_message_metadata(
                self.base.clone(),
                *ism_address,
                message,
                params.clone(),
            )
        }))
        .await;

        // If any inner ISMs are refusing to build metadata, we propagate just the first refusal.
        for sub_module_res in sub_modules_and_metas.iter() {
            if let Err(MetadataBuildError::Refused(s)) = sub_module_res {
                return Err(MetadataBuildError::Refused(s.to_string()));
            }
        }

        // Partitions things into
        // 1. ok_sub_modules: ISMs with metadata with valid metadata
        // 2. err_sub_modules: ISMs with invalid metadata
        let (ok_sub_modules, err_sub_modules): (Vec<_>, Vec<_>) = sub_modules_and_metas
            .into_iter()
            .zip(ism_addresses.iter())
            .enumerate()
            .partition_map(|(index, (result, ism_address))| match result {
                Ok(sub_module_and_meta) => Either::Left(IsmAndMetadata::new(
                    sub_module_and_meta.ism,
                    index,
                    sub_module_and_meta.metadata.to_vec(),
                )),
                Err(_) => Either::Right((*ism_address, None)),
            });
<<<<<<< HEAD
        println!("HILLBILLY ok_sub_modules: {:?}", ok_sub_modules);
        let maybe_aggregation_metadata =
            Self::cheapest_valid_metas(ok_sub_modules, message, threshold, err_sub_modules)
                .await
                .map_or(Metadata::CouldNotFetch, |mut metas| {
                    println!("HILLBILLY metas: {:?}", metas);
                    // metas[0].metadata = to_mailbox_bytes(&metas[0].metadata);
                    Metadata::Found(Self::format_metadata(&mut metas, ism_addresses.len()))
                });
        Ok(maybe_aggregation_metadata)
=======

        let mut valid_metas =
            Self::cheapest_valid_metas(ok_sub_modules, message, threshold, err_sub_modules).await?;

        let metadata = Metadata::new(Self::format_metadata(&mut valid_metas, ism_addresses.len()));
        Ok(metadata)
>>>>>>> d057cfb0
    }
}

#[cfg(test)]
mod test {
    use ethers::utils::hex::FromHex;

    use super::*;

    #[test]
    fn test_format_n_of_n_metadata_works_correctly() {
        let mut metadatas = vec![
            SubModuleMetadata::new(
                0,
                Vec::from_hex("290decd9548b62a8d60345a988386fc84ba6bc95484008f6362f93160ef3e563")
                    .unwrap(),
            ),
            SubModuleMetadata::new(
                1,
                Vec::from_hex("510e4e770828ddbf7f7b00ab00a9f6adaf81c0dc9cc85f1f8249c256942d61d9")
                    .unwrap(),
            ),
            SubModuleMetadata::new(
                2,
                Vec::from_hex("356e5a2cc1eba076e650ac7473fccc37952b46bc2e419a200cec0c451dce2336")
                    .unwrap(),
            ),
        ];
        let expected = Vec::from_hex("000000180000003800000038000000580000005800000078290decd9548b62a8d60345a988386fc84ba6bc95484008f6362f93160ef3e563510e4e770828ddbf7f7b00ab00a9f6adaf81c0dc9cc85f1f8249c256942d61d9356e5a2cc1eba076e650ac7473fccc37952b46bc2e419a200cec0c451dce2336").unwrap();
        assert_eq!(
            AggregationIsmMetadataBuilder::format_metadata(&mut metadatas, 3),
            expected
        );
    }

    #[test]
    fn test_format_n_of_m_metadata_works_correctly() {
        // We're passing the metadatas of 4 ISMs (indexes 0, 1, 2, 4) out of 5
        let mut metadatas = vec![
            SubModuleMetadata::new(
                0,
                Vec::from_hex("290decd9548b62a8d60345a988386fc84ba6bc95484008f6362f93160ef3e563")
                    .unwrap(),
            ),
            SubModuleMetadata::new(
                1,
                Vec::from_hex("510e4e770828ddbf7f7b00ab00a9f6adaf81c0dc9cc85f1f8249c256942d61d9")
                    .unwrap(),
            ),
            SubModuleMetadata::new(
                2,
                Vec::from_hex("356e5a2cc1eba076e650ac7473fccc37952b46bc2e419a200cec0c451dce2336")
                    .unwrap(),
            ),
            SubModuleMetadata::new(
                4,
                Vec::from_hex("f2e59013a0a379837166b59f871b20a8a0d101d1c355ea85d35329360e69c000")
                    .unwrap(),
            ),
        ];
        let expected = Vec::from_hex("000000280000004800000048000000680000006800000088000000000000000000000088000000a8290decd9548b62a8d60345a988386fc84ba6bc95484008f6362f93160ef3e563510e4e770828ddbf7f7b00ab00a9f6adaf81c0dc9cc85f1f8249c256942d61d9356e5a2cc1eba076e650ac7473fccc37952b46bc2e419a200cec0c451dce2336f2e59013a0a379837166b59f871b20a8a0d101d1c355ea85d35329360e69c000").unwrap();
        assert_eq!(
            AggregationIsmMetadataBuilder::format_metadata(&mut metadatas, 5),
            expected
        );
    }

    #[test]
    fn test_format_empty_metadata_works_correctly() {
        let mut metadatas = vec![SubModuleMetadata::new(0, Vec::from_hex("").unwrap())];
        let expected = Vec::from_hex("0000000800000008").unwrap();
        assert_eq!(
            AggregationIsmMetadataBuilder::format_metadata(&mut metadatas, 1),
            expected
        );
    }

    #[test]
    fn test_n_cheapest_metas_works() {
        let metas_and_gas = vec![
            (
                SubModuleMetadata::new(3, vec![]),
                U256::from_dec_str("3").unwrap(),
            ),
            (
                SubModuleMetadata::new(2, vec![]),
                U256::from_dec_str("2").unwrap(),
            ),
            (
                SubModuleMetadata::new(1, vec![]),
                U256::from_dec_str("1").unwrap(),
            ),
        ];
        assert_eq!(
            AggregationIsmMetadataBuilder::n_cheapest_metas(metas_and_gas, 2),
            vec![
                SubModuleMetadata::new(1, vec![]),
                SubModuleMetadata::new(2, vec![])
            ]
        )
    }
}<|MERGE_RESOLUTION|>--- conflicted
+++ resolved
@@ -181,25 +181,12 @@
                 )),
                 Err(_) => Either::Right((*ism_address, None)),
             });
-<<<<<<< HEAD
         println!("HILLBILLY ok_sub_modules: {:?}", ok_sub_modules);
-        let maybe_aggregation_metadata =
-            Self::cheapest_valid_metas(ok_sub_modules, message, threshold, err_sub_modules)
-                .await
-                .map_or(Metadata::CouldNotFetch, |mut metas| {
-                    println!("HILLBILLY metas: {:?}", metas);
-                    // metas[0].metadata = to_mailbox_bytes(&metas[0].metadata);
-                    Metadata::Found(Self::format_metadata(&mut metas, ism_addresses.len()))
-                });
-        Ok(maybe_aggregation_metadata)
-=======
-
         let mut valid_metas =
             Self::cheapest_valid_metas(ok_sub_modules, message, threshold, err_sub_modules).await?;
 
         let metadata = Metadata::new(Self::format_metadata(&mut valid_metas, ism_addresses.len()));
         Ok(metadata)
->>>>>>> d057cfb0
     }
 }
 
