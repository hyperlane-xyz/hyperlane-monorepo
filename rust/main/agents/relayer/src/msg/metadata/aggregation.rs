--- conflicted
+++ resolved
@@ -5,6 +5,8 @@
 use derive_new::new;
 use itertools::{Either, Itertools};
 use tracing::{info, instrument};
+#[cfg(not(test))]
+use {hyperlane_base::cache::FunctionCallCache, tracing::warn};
 
 use hyperlane_core::{
     AggregationIsm, HyperlaneMessage, InterchainSecurityModule, ModuleType, H256, U256,
@@ -125,28 +127,43 @@
     ///
     /// Implicit contract in this method: function name `modules_and_threshold` matches
     /// the name of the method `modules_and_threshold`.
+    #[cfg(not(test))]
     async fn call_modules_and_threshold(
         &self,
-        ism: &dyn AggregationIsm,
+        ism: Box<dyn AggregationIsm>,
         message: &HyperlaneMessage,
-    ) -> eyre::Result<(Vec<H256>, u8)> {
+    ) -> Result<(Vec<H256>, u8), MetadataBuildError> {
         let contract_address = Some(ism.address());
         let ism_domain = ism.domain().id();
         let fn_key = format!("modules_and_threshold_{}", ism_domain);
 
-        match self
+        let cache_result = self
+            .base_builder()
+            .cache()
             .get_cached_call_result::<(Vec<H256>, u8)>(contract_address, &fn_key, message)
             .await
-        {
+            .map_err(|err| {
+                warn!(error = %err, "Error when caching call result for {:?}", fn_key);
+            })
+            .ok()
+            .flatten();
+
+        match cache_result {
             Some(result) => Ok(result),
             None => {
                 let result = ism
                     .modules_and_threshold(message)
                     .await
-                    .context("When fetching AggregationIsm metadata")?;
-
-                self.cache_call_result(contract_address, &fn_key, message, &result)
-                    .await;
+                    .map_err(|err| MetadataBuildError::FailedToBuild(err.to_string()))?;
+
+                self.base_builder()
+                    .cache()
+                    .cache_call_result(contract_address, &fn_key, message, &result)
+                    .await
+                    .map_err(|err| {
+                        warn!(error = %err, "Error when caching call result for {:?}", fn_key);
+                    })
+                    .ok();
                 Ok(result)
             }
         }
@@ -157,13 +174,6 @@
 impl MetadataBuilder for AggregationIsmMetadataBuilder {
     #[instrument(err, skip(self, message), ret)]
     #[allow(clippy::blocks_in_conditions)] // TODO: `rustc` 1.80.1 clippy issue
-<<<<<<< HEAD
-    async fn build(&self, ism_address: H256, message: &HyperlaneMessage) -> eyre::Result<Metadata> {
-        const CTX: &str = "When fetching AggregationIsm metadata";
-        let ism = self.build_aggregation_ism(ism_address).await.context(CTX)?;
-
-        let (ism_addresses, threshold) = self.call_modules_and_threshold(&ism, message).await?;
-=======
     async fn build(
         &self,
         ism_address: H256,
@@ -175,12 +185,16 @@
             .build_aggregation_ism(ism_address)
             .await
             .map_err(|err| MetadataBuildError::FailedToBuild(err.to_string()))?;
+
+        #[cfg(not(test))]
+        let (ism_addresses, threshold) = self.call_modules_and_threshold(ism, message).await?;
+        // TODO For Jeff to fix, RE: feat: add ism limit (#5567)
+        #[cfg(test)]
         let (ism_addresses, threshold) = ism
             .modules_and_threshold(message)
             .await
             .map_err(|err| MetadataBuildError::FailedToBuild(err.to_string()))?;
 
->>>>>>> d478ffd0
         let threshold = threshold as usize;
 
         let sub_modules_and_metas = join_all(ism_addresses.iter().map(|ism_address| {
