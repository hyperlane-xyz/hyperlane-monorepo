--- conflicted
+++ resolved
@@ -5,7 +5,7 @@
 use derive_new::new;
 
 use eyre::{Context, Result};
-use hyperlane_base::{cache::NoParams, MultisigCheckpointSyncer};
+use hyperlane_base::MultisigCheckpointSyncer;
 use hyperlane_core::{unwrap_or_none_result, HyperlaneMessage, H256};
 use tracing::debug;
 
@@ -15,73 +15,6 @@
 
 #[derive(Debug, Clone, Deref, new, AsRef)]
 pub struct MerkleRootMultisigMetadataBuilder(MessageMetadataBuilder);
-
-impl MerkleRootMultisigMetadataBuilder {
-    /// Returns highest known leaf index.
-    /// This method will attempt to get the value from cache first. If it is a cache miss,
-    /// it will request it from merkle tree prover. The result will be cached for future use.
-    ///
-    /// Implicit contract in this method: function name `highest_known_leaf_index` matches
-    /// the name of the method `highest_known_leaf_index`.
-    async fn call_highest_known_leaf_index(&self) -> Result<Option<u32>> {
-        let domain = self.origin_domain().id();
-        let fn_key = format!("highest_known_leaf_index_{}", domain);
-
-        match self
-            .get_cached_call_result::<u32>(None, &fn_key, &NoParams)
-            .await
-        {
-            Some(index) => Ok(Some(index)),
-            None => {
-                let index: u32 = unwrap_or_none_result!(
-                    self.highest_known_leaf_index().await,
-                    debug!("Couldn't get highest known leaf index")
-                );
-
-                self.cache_call_result(None, &fn_key, &NoParams, &index)
-                    .await;
-                Ok(Some(index))
-            }
-        }
-    }
-
-    /// Returns the merkle leaf id by message id.
-    /// This method will attempt to get the value from cache first. If it is a cache miss,
-    /// it will request it from merkle tree prover. The result will be cached for future use.
-    ///
-    /// Implicit contract in this method: function name `get_merkle_leaf_id_by_message_id` matches
-    /// the name of the method `get_merkle_leaf_id_by_message_id`.
-    async fn call_get_merkle_leaf_id_by_message_id(
-        &self,
-        message: &HyperlaneMessage,
-    ) -> Result<Option<u32>> {
-        let domain = self.origin_domain().id();
-        let fn_key = format!("get_merkle_leaf_id_by_message_id_{}", domain);
-        let message_id = message.id();
-
-        match self
-            .get_cached_call_result::<u32>(None, &fn_key, &message_id)
-            .await
-        {
-            Some(index) => Ok(Some(index)),
-            None => {
-                let index: u32 = unwrap_or_none_result!(
-                    self.get_merkle_leaf_id_by_message_id(message_id)
-                        .await
-                        .context("When fetching merkle leaf index by message id")?,
-                    debug!(
-                        hyp_message_id=?message_id,
-                        "No merkle leaf found for message id, must have not been enqueued in the tree"
-                    )
-                );
-
-                self.cache_call_result(None, &fn_key, &message_id, &index)
-                    .await;
-                Ok(Some(index))
-            }
-        }
-    }
-}
 
 #[async_trait]
 impl MultisigIsmMetadataBuilder for MerkleRootMultisigMetadataBuilder {
@@ -104,15 +37,6 @@
         checkpoint_syncer: &MultisigCheckpointSyncer,
     ) -> Result<Option<MultisigMetadata>> {
         const CTX: &str = "When fetching MerkleRootMultisig metadata";
-<<<<<<< HEAD
-
-        let highest_leaf_index: u32 =
-            unwrap_or_none_result!(self.call_highest_known_leaf_index().await?);
-
-        let leaf_index: u32 =
-            unwrap_or_none_result!(self.call_get_merkle_leaf_id_by_message_id(message).await?);
-
-=======
         let highest_leaf_index = unwrap_or_none_result!(
             self.base_builder().highest_known_leaf_index().await,
             debug!("Couldn't get highest known leaf index")
@@ -127,7 +51,6 @@
                 "No merkle leaf found for message id, must have not been enqueued in the tree"
             )
         );
->>>>>>> d478ffd0
         let quorum_checkpoint = unwrap_or_none_result!(
             checkpoint_syncer
                 .fetch_checkpoint_in_range(
