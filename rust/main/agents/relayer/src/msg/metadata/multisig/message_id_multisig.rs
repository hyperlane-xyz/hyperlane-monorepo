--- conflicted
+++ resolved
@@ -34,11 +34,6 @@
         checkpoint_syncer: &MultisigCheckpointSyncer,
     ) -> Result<Option<MultisigMetadata>, MetadataBuildError> {
         let message_id = message.id();
-<<<<<<< HEAD
-
-=======
-        const CTX: &str = "When fetching MessageIdMultisig metadata";
->>>>>>> 333959ee
         let leaf_index = unwrap_or_none_result!(
             self.base_builder()
                 .get_merkle_leaf_id_by_message_id(message_id)
