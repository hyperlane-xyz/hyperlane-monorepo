--- conflicted
+++ resolved
@@ -407,11 +407,7 @@
 mod test {
     use std::time::Instant;
 
-<<<<<<< HEAD
-    use prometheus::{IntCounter, IntCounterVec, IntGaugeVec, Opts, Registry};
-=======
-    use prometheus::{CounterVec, IntCounter, IntCounterVec, Opts, Registry};
->>>>>>> cecb0d83
+    use prometheus::{CounterVec, IntCounter, IntCounterVec, IntGaugeVec, Opts, Registry};
     use tokio::{
         sync::{
             mpsc::{self, UnboundedReceiver},
@@ -500,13 +496,6 @@
     fn dummy_submission_metrics() -> MessageSubmissionMetrics {
         MessageSubmissionMetrics {
             origin: "".to_string(),
-<<<<<<< HEAD
-            last_known_nonce: IntGauge::new("last_known_nonce_gauge", "help string").unwrap(),
-            messages_processed: IntCounter::new("message_processed_gauge", "help string").unwrap(),
-            merkle_root_mismatch: IntGaugeVec::new(
-                Opts::new("merkle_root_mismatch", "help string"),
-                &["app_context", "origin"],
-=======
             destination: "".to_string(),
             last_known_nonce: IntGauge::new("last_known_nonce_gauge", "help string").unwrap(),
             messages_processed: IntCounter::new("message_processed_gauge", "help string").unwrap(),
@@ -518,7 +507,11 @@
             metadata_build_duration: CounterVec::new(
                 Opts::new("metadata_build_duration", "help string"),
                 &["app_context", "origin", "remote", "status"],
->>>>>>> cecb0d83
+            )
+            .unwrap(),
+            merkle_root_mismatch: IntGaugeVec::new(
+                Opts::new("merkle_root_mismatch", "help string"),
+                &["app_context", "origin"],
             )
             .unwrap(),
         }
