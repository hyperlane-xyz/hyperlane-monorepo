--- conflicted
+++ resolved
@@ -480,83 +480,6 @@
         }
     }
 
-<<<<<<< HEAD
-    pub fn dummy_submission_metrics() -> MessageSubmissionMetrics {
-        MessageSubmissionMetrics {
-            origin: "".to_string(),
-            destination: "".to_string(),
-            last_known_nonce: IntGauge::new("last_known_nonce_gauge", "help string").unwrap(),
-            messages_processed: IntCounter::new("message_processed_gauge", "help string").unwrap(),
-            metadata_build_count: IntCounterVec::new(
-                Opts::new("metadata_build_count", "help string"),
-                &["app_context", "origin", "remote", "status"],
-            )
-            .unwrap(),
-            metadata_build_duration: CounterVec::new(
-                Opts::new("metadata_build_duration", "help string"),
-                &["app_context", "origin", "remote", "status"],
-            )
-            .unwrap(),
-        }
-    }
-
-    fn dummy_chain_conf(domain: &HyperlaneDomain) -> ChainConf {
-        ChainConf {
-            domain: domain.clone(),
-            signer: Default::default(),
-            submitter: Default::default(),
-            estimated_block_time: Duration::from_secs_f64(1.1),
-            reorg_period: Default::default(),
-            addresses: Default::default(),
-            connection: ChainConnectionConf::Ethereum(hyperlane_ethereum::ConnectionConf {
-                rpc_connection: hyperlane_ethereum::RpcConnectionConf::Http {
-                    url: "http://example.com".parse().unwrap(),
-                },
-                transaction_overrides: Default::default(),
-                op_submission_config: Default::default(),
-            }),
-            metrics_conf: Default::default(),
-            index: Default::default(),
-        }
-    }
-
-    fn dummy_metadata_builder(
-        origin_domain: &HyperlaneDomain,
-        destination_domain: &HyperlaneDomain,
-        db: &HyperlaneRocksDB,
-        cache: OptionalCache<MeteredCache<LocalCache>>,
-    ) -> BaseMetadataBuilder {
-        let mut settings = Settings::default();
-        settings.chains.insert(
-            origin_domain.name().to_owned(),
-            dummy_chain_conf(origin_domain),
-        );
-        settings.chains.insert(
-            destination_domain.name().to_owned(),
-            dummy_chain_conf(destination_domain),
-        );
-        let destination_chain_conf = settings.chain_setup(destination_domain).unwrap();
-        let core_metrics = CoreMetrics::new("dummy_relayer", 37582, Registry::new()).unwrap();
-        let default_ism_getter = DefaultIsmCache::new(Arc::new(
-            MockMailboxContract::new_with_default_ism(H256::zero()),
-        ));
-        BaseMetadataBuilder::new(
-            origin_domain.clone(),
-            destination_chain_conf.clone(),
-            Arc::new(RwLock::new(MerkleTreeBuilder::new())),
-            Arc::new(MockValidatorAnnounceContract::default()),
-            false,
-            Arc::new(core_metrics),
-            cache,
-            db.clone(),
-            IsmAwareAppContextClassifier::new(default_ism_getter.clone(), vec![]),
-            IsmCachePolicyClassifier::new(default_ism_getter, Default::default()),
-            None,
-        )
-    }
-
-=======
->>>>>>> e9d58d68
     fn dummy_message_processor(
         origin_domain: &HyperlaneDomain,
         destination_domain: &HyperlaneDomain,
