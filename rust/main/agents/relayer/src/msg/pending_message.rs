--- conflicted
+++ resolved
@@ -1015,7 +1015,10 @@
                     warn!(threshold, "Aggregation threshold not met");
                     self.on_reprepare(Some(err), ReprepareReason::CouldNotFetchMetadata)
                 }
-<<<<<<< HEAD
+                MetadataBuildError::MaxValidatorCountReached(count) => {
+                    warn!(count, "Max validator count reached");
+                    self.on_reprepare(Some(err), ReprepareReason::ErrorBuildingMetadata)
+                }
                 MetadataBuildError::MerkleRootMismatch {
                     root,
                     canonical_root,
@@ -1029,11 +1032,6 @@
                         .metrics
                         .set_merkle_root_mismatch(self.app_context.clone());
                     self.on_reprepare(Some(err), ReprepareReason::CouldNotFetchMetadata)
-=======
-                MetadataBuildError::MaxValidatorCountReached(count) => {
-                    warn!(count, "Max validator count reached");
-                    self.on_reprepare(Some(err), ReprepareReason::ErrorBuildingMetadata)
->>>>>>> ae9966b8
                 }
             });
         let build_metadata_end = Instant::now();
