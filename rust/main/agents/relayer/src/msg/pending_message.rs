--- conflicted
+++ resolved
@@ -258,7 +258,16 @@
             return PendingOperationResult::Drop;
         }
 
-<<<<<<< HEAD
+        // Perform a preflight check to see if we can short circuit the gas
+        // payment requirement check early without performing expensive
+        // operations like metadata building or gas estimation.
+        if let GasPaymentRequirementOutcome::RequirementNotMet(op_result) =
+            self.meets_gas_payment_requirement_preflight_check().await
+        {
+            info!("Message does not meet the gas payment requirement preflight check");
+            return op_result;
+        }
+
         // If metadata is already built, check gas estimation works.
         // If gas estimation fails, invalidate cache and rebuild it again.
         let tx_cost_estimate = match self.metadata.as_ref() {
@@ -275,41 +284,6 @@
                 }
             },
             None => None,
-=======
-        // Perform a preflight check to see if we can short circuit the gas
-        // payment requirement check early without performing expensive
-        // operations like metadata building or gas estimation.
-        if let GasPaymentRequirementOutcome::RequirementNotMet(op_result) =
-            self.meets_gas_payment_requirement_preflight_check().await
-        {
-            info!("Message does not meet the gas payment requirement preflight check");
-            return op_result;
-        }
-
-        let ism_address = match self
-            .ctx
-            .destination_mailbox
-            .recipient_ism(self.message.recipient)
-            .await
-        {
-            Ok(ism_address) => ism_address,
-            Err(err) => {
-                return self.on_reprepare(Some(err), ReprepareReason::ErrorFetchingIsmAddress);
-            }
-        };
-
-        let message_metadata_builder = match MessageMetadataBuilder::new(
-            self.ctx.metadata_builder.clone(),
-            ism_address,
-            &self.message,
-        )
-        .await
-        {
-            Ok(message_metadata_builder) => message_metadata_builder,
-            Err(err) => {
-                return self.on_reprepare(Some(err), ReprepareReason::ErrorGettingMetadataBuilder);
-            }
->>>>>>> 45c8518b
         };
 
         let metadata_bytes = match self.metadata.as_ref() {
