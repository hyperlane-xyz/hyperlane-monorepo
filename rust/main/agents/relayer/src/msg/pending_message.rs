#![allow(clippy::clone_on_ref_ptr)] // TODO: `rustc` 1.80.1 clippy issue

use std::{
    fmt::{Debug, Formatter},
    sync::Arc,
    time::{Duration, Instant},
};

use async_trait::async_trait;
use derive_new::new;
use eyre::Result;
<<<<<<< HEAD
use prometheus::IntGauge;
use serde::Serialize;
use tracing::{debug, error, info, info_span, instrument, trace, warn, Instrument, Level};

use hyperlane_base::db::HyperlaneDb;
=======

use prometheus::{IntCounter, IntGauge};
use serde::{de::DeserializeOwned, Serialize};
use tracing::{debug, error, info, info_span, instrument, trace, warn, Instrument, Level};

use hyperlane_base::{
    cache::{FunctionCallCache, LocalCache, MeteredCache},
    db::HyperlaneDb,
    CoreMetrics,
};
>>>>>>> 2d84c0f9
use hyperlane_core::{
    gas_used_by_operation, BatchItem, ChainCommunicationError, ChainResult, ConfirmReason,
    FixedPointNumber, HyperlaneChain, HyperlaneDomain, HyperlaneMessage, Mailbox,
    MessageSubmissionData, PendingOperation, PendingOperationResult, PendingOperationStatus,
    ReprepareReason, TryBatchAs, TxCostEstimate, TxOutcome, H256, U256,
};
use hyperlane_operation_verifier::ApplicationOperationVerifier;

use crate::{
    metrics::message_submission::{MessageSubmissionMetrics, MetadataBuildMetric},
    msg::metadata::{MessageMetadataBuildParams, MetadataBuildError},
};

use super::{
    gas_payment::{GasPaymentEnforcer, GasPolicyStatus},
    metadata::{BuildsBaseMetadata, MessageMetadataBuilder, Metadata, MetadataBuilder},
};

/// a default of 66 is picked, so messages are retried for 2 weeks (period confirmed by @nambrot) before being skipped.
/// See this PR for why 66 retries means 2 weeks:
/// https://github.com/hyperlane-xyz/hyperlane-monorepo/pull/5468
pub const DEFAULT_MAX_MESSAGE_RETRIES: u32 = 66;
pub const CONFIRM_DELAY: Duration = if cfg!(any(test, feature = "test-utils")) {
    // Wait 5 seconds after submitting the message before confirming in test mode
    Duration::from_secs(5)
} else {
    // Wait 10 min after submitting the message before confirming in normal/production mode
    Duration::from_secs(60 * 10)
};

pub const RETRIEVED_MESSAGE_LOG: &str = "Message status retrieved from db";
pub const USE_CACHE_METADATA_LOG: &str = "Reusing cached metadata";
pub const INVALIDATE_CACHE_METADATA_LOG: &str = "Invalidating cached metadata";
pub const ISM_MAX_DEPTH: u32 = 13;
pub const ISM_MAX_COUNT: u32 = 100;

/// The outcome of a gas payment requirement check.
enum GasPaymentRequirementOutcome {
    MeetsRequirement(U256),
    RequirementNotMet(PendingOperationResult),
}

/// The message context contains the links needed to submit a message. Each
/// instance is for a unique origin -> destination pairing.
pub struct MessageContext {
    /// Mailbox on the destination chain.
    pub destination_mailbox: Arc<dyn Mailbox>,
    /// Origin chain database to verify gas payments.
    pub origin_db: Arc<dyn HyperlaneDb>,
    /// Cache to store commonly used data calls.
    pub cache: MeteredCache<LocalCache>,
    /// Used to construct the ISM metadata needed to verify a message from the
    /// origin.
    pub metadata_builder: Arc<dyn BuildsBaseMetadata>,
    /// Used to determine if messages from the origin have made sufficient gas
    /// payments.
    pub origin_gas_payment_enforcer: Arc<GasPaymentEnforcer>,
    /// Hard limit on transaction gas when submitting a transaction to the
    /// destination.
    pub transaction_gas_limit: Option<U256>,
    pub metrics: MessageSubmissionMetrics,
    /// Application operation verifier
    pub application_operation_verifier: Option<Arc<dyn ApplicationOperationVerifier>>,
}

/// A message that the submitter can and should try to submit.
#[derive(new, Serialize)]
pub struct PendingMessage {
    pub message: HyperlaneMessage,
    #[serde(skip_serializing)]
    ctx: Arc<MessageContext>,
    status: PendingOperationStatus,
    app_context: Option<String>,
    #[serde(skip_serializing)]
    max_retries: u32,
    #[new(default)]
    submitted: bool,
    #[new(default)]
    #[serde(skip_serializing)]
    submission_data: Option<Box<MessageSubmissionData>>,
    #[new(default)]
    num_retries: u32,
    #[new(value = "Instant::now()")]
    #[serde(skip_serializing)]
    last_attempted_at: Instant,
    #[new(default)]
    #[serde(skip_serializing)]
    next_attempt_after: Option<Instant>,
    #[new(default)]
    #[serde(skip_serializing)]
    submission_outcome: Option<TxOutcome>,
    #[new(default)]
    #[serde(skip_serializing)]
    metadata: Option<Vec<u8>>,
    #[new(default)]
    #[serde(skip_serializing)]
    metric: Option<Arc<IntGauge>>,
}

impl Debug for PendingMessage {
    fn fmt(&self, f: &mut Formatter<'_>) -> std::fmt::Result {
        // intentionally leaves out ctx
        let now = Instant::now();
        let last_attempt = now.duration_since(self.last_attempted_at).as_secs();
        let next_attempt = self
            .next_attempt_after
            .map(|a| {
                if a >= now {
                    a.duration_since(now).as_secs()
                } else {
                    0
                }
            })
            .unwrap_or(0);
        write!(f, "PendingMessage {{ num_retries: {}, since_last_attempt_s: {last_attempt}, next_attempt_after_s: {next_attempt}, message: {:?}, status: {:?}, app_context: {:?} }}",
               self.num_retries, self.message, self.status, self.app_context)
    }
}

impl PartialEq for PendingMessage {
    fn eq(&self, other: &Self) -> bool {
        self.num_retries == other.num_retries
            && self.message.nonce == other.message.nonce
            && self.message.origin == other.message.origin
    }
}

impl Eq for PendingMessage {}

impl TryBatchAs<HyperlaneMessage> for PendingMessage {
    fn try_batch(&self) -> ChainResult<BatchItem<HyperlaneMessage>> {
        match self.submission_data.as_ref() {
            None => {
                warn!("Cannot batch message without submission data, returning BatchingFailed");
                Err(ChainCommunicationError::BatchingFailed)
            }
            Some(data) => Ok(BatchItem::new(
                self.message.clone(),
                data.as_ref().clone(),
                self.ctx.destination_mailbox.clone(),
            )),
        }
    }
}

#[async_trait]
#[typetag::serialize]
impl PendingOperation for PendingMessage {
    fn id(&self) -> H256 {
        self.message.id()
    }

    fn status(&self) -> PendingOperationStatus {
        self.status.clone()
    }

    fn set_status(&mut self, status: PendingOperationStatus) {
        if let Err(e) = self
            .ctx
            .origin_db
            .store_status_by_message_id(&self.message.id(), &self.status)
        {
            warn!(message_id = ?self.message.id(), err = %e, status = %self.status, "Persisting `status` failed for message");
        }
        self.status = status;
    }

    fn priority(&self) -> u32 {
        self.message.nonce
    }

    fn origin_domain_id(&self) -> u32 {
        self.message.origin
    }

    fn destination_domain(&self) -> &HyperlaneDomain {
        self.ctx.destination_mailbox.domain()
    }

    fn sender_address(&self) -> &H256 {
        &self.message.sender
    }

    fn recipient_address(&self) -> &H256 {
        &self.message.recipient
    }

    fn retrieve_status_from_db(&self) -> Option<PendingOperationStatus> {
        match self.ctx.origin_db.retrieve_status_by_message_id(&self.id()) {
            Ok(status) => status,
            Err(e) => {
                warn!(error=?e, "Failed to retrieve status for message");
                None
            }
        }
    }

    fn app_context(&self) -> Option<String> {
        self.app_context.clone()
    }

    #[instrument(skip(self), fields(id=?self.id()), level = "debug")]
    async fn prepare(&mut self) -> PendingOperationResult {
        if !self.is_ready() {
            trace!("Message is not ready to be submitted yet");
            return PendingOperationResult::NotReady;
        }

        // If the message has already been processed, e.g. due to another relayer having
        // already processed, then mark it as already-processed, and move on to
        // the next tick.
        let is_already_delivered = match self
            .ctx
            .destination_mailbox
            .delivered(self.message.id())
            .await
        {
            Ok(is_delivered) => is_delivered,
            Err(err) => {
                return self.on_reprepare(Some(err), ReprepareReason::ErrorCheckingDeliveryStatus);
            }
        };
        if is_already_delivered {
            debug!("Message has already been delivered, marking as submitted.");
            self.submitted = true;
            self.set_next_attempt_after(CONFIRM_DELAY);
            return PendingOperationResult::Confirm(ConfirmReason::AlreadySubmitted);
        }

        // We cannot deliver to an address that is not a contract so check and drop if it isn't.
        let is_contract = match self.is_recipient_contract().await {
            Ok(is_contract) => is_contract,
            Err(reprepare_reason) => return reprepare_reason,
        };
        if !is_contract {
            info!(
                recipient=?self.message.recipient,
                "Dropping message because recipient is not a contract"
            );
            return PendingOperationResult::Drop;
        }

        // Perform a preflight check to see if we can short circuit the gas
        // payment requirement check early without performing expensive
        // operations like metadata building or gas estimation.
        if let GasPaymentRequirementOutcome::RequirementNotMet(op_result) =
            self.meets_gas_payment_requirement_preflight_check().await
        {
            info!("Message does not meet the gas payment requirement preflight check");
            return op_result;
        }

        let ism_address = match self
            .ctx
            .destination_mailbox
            .recipient_ism(self.message.recipient)
            .await
        {
            Ok(ism_address) => ism_address,
            Err(err) => {
                return self.on_reprepare(Some(err), ReprepareReason::ErrorFetchingIsmAddress);
            }
        };

        let message_metadata_builder = match MessageMetadataBuilder::new(
            self.ctx.metadata_builder.clone(),
            ism_address,
            &self.message,
        )
        .await
        {
            Ok(message_metadata_builder) => message_metadata_builder,
            Err(err) => {
                return self.on_reprepare(Some(err), ReprepareReason::ErrorGettingMetadataBuilder);
            }
        };

        // If metadata is already built, check gas estimation works.
        // If gas estimation fails, invalidate cache and rebuild it again.
        let tx_cost_estimate = match self.metadata.as_ref() {
            Some(metadata) => {
                match self
                    .ctx
                    .destination_mailbox
                    .process_estimate_costs(&self.message, metadata)
                    .await
                {
                    Ok(s) => {
                        tracing::debug!(USE_CACHE_METADATA_LOG);
                        Some(s)
                    }
                    Err(_) => {
                        self.clear_metadata();
                        None
                    }
                }
            }
            None => None,
        };

        let metadata_bytes = match self.metadata.as_ref() {
            Some(metadata) => {
                tracing::debug!(USE_CACHE_METADATA_LOG);
                metadata.clone()
            }
            _ => match self
                .build_metadata(&message_metadata_builder, ism_address)
                .await
            {
                Ok(metadata) => {
                    let metadata_bytes = metadata.to_vec();
                    self.metadata = Some(metadata_bytes.clone());
                    metadata_bytes
                }
                Err(err) => {
                    return err;
                }
            },
        };

        // Estimate transaction costs for the process call. If there are issues, it's
        // likely that gas estimation has failed because the message is
        // reverting. This is defined behavior, so we just log the error and
        // move onto the next tick.
        let tx_cost_estimate = match tx_cost_estimate {
            // reuse old gas cost estimate if it succeeded
            Some(cost) => cost,
            None => match self
                .ctx
                .destination_mailbox
                .process_estimate_costs(&self.message, &metadata_bytes)
                .await
            {
                Ok(cost) => cost,
                Err(err) => {
                    let reason = self
                        .clarify_reason(ReprepareReason::ErrorEstimatingGas)
                        .await
                        .unwrap_or(ReprepareReason::ErrorEstimatingGas);
                    self.clear_metadata();
                    return self.on_reprepare(Some(err), reason);
                }
            },
        };

        // Get the gas_limit if the gas payment requirement has been met,
        // otherwise return a PendingOperationResult and move on.
        let gas_limit = match self.meets_gas_payment_requirement(&tx_cost_estimate).await {
            GasPaymentRequirementOutcome::MeetsRequirement(gas_limit) => gas_limit,
            GasPaymentRequirementOutcome::RequirementNotMet(op_result) => {
                info!("Message does not meet the gas payment requirement after gas estimation");
                return op_result;
            }
        };

        // Go ahead and attempt processing of message to destination chain.
        debug!(
            ?gas_limit,
            ?tx_cost_estimate,
            "Gas payment requirement met, ready to process message"
        );

        if let Some(max_limit) = self.ctx.transaction_gas_limit {
            if gas_limit > max_limit {
                // TODO: consider dropping instead of repreparing in this case
                self.clear_metadata();
                return self.on_reprepare::<String>(None, ReprepareReason::ExceedsMaxGasLimit);
            }
        }

        self.submission_data = Some(Box::new(MessageSubmissionData {
            metadata: metadata_bytes,
            gas_limit,
        }));
        PendingOperationResult::Success
    }

    #[instrument(skip(self), fields(id=?self.id(), domain=%self.destination_domain()))]
    async fn submit(&mut self) -> PendingOperationResult {
        if self.submitted {
            // this message has already been submitted, possibly not by us
            return PendingOperationResult::Success;
        }

        let state = self
            .submission_data
            .clone()
            .expect("Pending message must be prepared before it can be submitted");

        // To avoid spending gas on a tx that will revert, dry-run just before submitting.
        if let Some(metadata) = self.metadata.as_ref() {
            if self
                .ctx
                .destination_mailbox
                .process_estimate_costs(&self.message, metadata)
                .await
                .is_err()
            {
                let reason = self
                    .clarify_reason(ReprepareReason::ErrorEstimatingGas)
                    .await
                    .unwrap_or(ReprepareReason::ErrorEstimatingGas);
                self.clear_metadata();
                return self.on_reprepare::<String>(None, reason);
            }
        }

        // We use the estimated gas limit from the prior call to
        // `process_estimate_costs` to avoid a second gas estimation.
        let tx_outcome = self
            .ctx
            .destination_mailbox
            .process(&self.message, &state.metadata, Some(state.gas_limit))
            .await;
        match tx_outcome {
            Ok(outcome) => {
                self.set_operation_outcome(outcome, state.gas_limit);
                PendingOperationResult::Confirm(ConfirmReason::SubmittedBySelf)
            }
            Err(e) => {
                error!(error=?e, "Error when processing message");
                self.clear_metadata();
                return PendingOperationResult::Reprepare(ReprepareReason::ErrorSubmitting);
            }
        }
    }

    fn set_submission_outcome(&mut self, outcome: TxOutcome) {
        self.submission_outcome = Some(outcome);
    }

    fn get_tx_cost_estimate(&self) -> Option<U256> {
        self.submission_data.as_ref().map(|d| d.gas_limit)
    }

    async fn confirm(&mut self) -> PendingOperationResult {
        if !self.is_ready() {
            return PendingOperationResult::NotReady;
        }

        let is_delivered = match self
            .ctx
            .destination_mailbox
            .delivered(self.message.id())
            .await
        {
            Ok(is_delivered) => is_delivered,
            Err(err) => {
                return self.on_reconfirm(Some(err), "Error confirming message delivery");
            }
        };

        if is_delivered {
            if let Err(err) = self.record_message_process_success() {
                return self
                    .on_reconfirm(Some(err), "Error when recording message process success");
            }
            info!(
                submission=?self.submission_outcome,
                "Message successfully processed"
            );
            PendingOperationResult::Success
        } else {
            warn!(message_id = ?self.message.id(), tx_outcome=?self.submission_outcome, "Transaction attempting to process message either reverted or was reorged");
            let span = info_span!(
                "Error: Transaction attempting to process message either reverted or was reorged",
                tx_outcome=?self.submission_outcome,
                message_id=?self.message.id()
            );
            self.on_reprepare::<String>(None, ReprepareReason::RevertedOrReorged)
                .instrument(span)
                .into_inner()
        }
    }

    fn set_operation_outcome(
        &mut self,
        submission_outcome: TxOutcome,
        submission_estimated_cost: U256,
    ) {
        let Some(operation_estimate) = self.get_tx_cost_estimate() else {
            warn!("Cannot set operation outcome without a cost estimate set previously");
            return;
        };
        // calculate the gas used by the operation
        let gas_used_by_operation = match gas_used_by_operation(
            &submission_outcome,
            submission_estimated_cost,
            operation_estimate,
        ) {
            Ok(gas_used_by_operation) => gas_used_by_operation,
            Err(e) => {
                warn!(error = %e, "Error when calculating gas used by operation, falling back to charging the full cost of the tx. Are gas estimates enabled for this chain?");
                submission_outcome.gas_used
            }
        };
        let operation_outcome = TxOutcome {
            gas_used: gas_used_by_operation,
            ..submission_outcome
        };
        // record it in the db, to subtract from the sender's igp allowance
        if let Err(e) = self
            .ctx
            .origin_gas_payment_enforcer
            .record_tx_outcome(&self.message, operation_outcome.clone())
        {
            error!(error=?e, "Error when recording tx outcome");
        }
        // set the outcome in `Self` as well, for later logging
        self.set_submission_outcome(operation_outcome);
        debug!(
            actual_gas_for_message = ?gas_used_by_operation,
            message_gas_estimate = ?operation_estimate,
            submission_gas_estimate = ?submission_estimated_cost,
            hyp_message = ?self.message,
            "Gas used by message submission"
        );
    }

    fn next_attempt_after(&self) -> Option<Instant> {
        self.next_attempt_after
    }

    fn set_next_attempt_after(&mut self, delay: Duration) {
        self.next_attempt_after = Some(Instant::now() + delay);
    }

    fn reset_attempts(&mut self) {
        self.reset_attempts();
    }

    fn set_retries(&mut self, retries: u32) {
        self.set_retries(retries);
    }

    fn get_retries(&self) -> u32 {
        self.num_retries
    }

    fn try_get_mailbox(&self) -> Option<Arc<dyn Mailbox>> {
        Some(self.ctx.destination_mailbox.clone())
    }

    fn get_metric(&self) -> Option<Arc<IntGauge>> {
        self.metric.clone()
    }

    fn set_metric(&mut self, metric: Arc<IntGauge>) {
        self.metric = Some(metric);
    }

    async fn payload(&self) -> ChainResult<Vec<u8>> {
        let mailbox = &self.ctx.destination_mailbox;
        let message = &self.message;
        let submission_data = self
            .submission_data
            .as_ref()
            .expect("Pending message must be prepared before we can create payload for it");
        let metadata = &submission_data.metadata;
        let payload = mailbox.process_calldata(message, metadata).await?;
        Ok(payload)
    }

    fn on_reprepare(
        &mut self,
        err: Option<String>,
        reason: ReprepareReason,
    ) -> PendingOperationResult {
        self.on_reprepare(err, reason)
    }
}

impl PendingMessage {
    /// Constructor that tries reading the retry count from the HyperlaneDB in order to recompute the `next_attempt_after`.
    /// If the message has been retried more than `max_retries`, it will return `None`.
    /// In case of failure, behaves like `Self::new(...)`.
    pub fn maybe_from_persisted_retries(
        message: HyperlaneMessage,
        ctx: Arc<MessageContext>,
        app_context: Option<String>,
        max_retries: u32,
    ) -> Option<Self> {
        let num_retries = Self::get_retries_or_skip(ctx.origin_db.clone(), &message, max_retries)?;
        let message_status = Self::get_message_status(ctx.origin_db.clone(), &message);
        let mut pending_message = Self::new(message, ctx, message_status, app_context, max_retries);
        if num_retries > 0 {
            let next_attempt_after = Self::next_attempt_after(num_retries, max_retries);
            pending_message.num_retries = num_retries;
            pending_message.next_attempt_after = next_attempt_after;
        }
        Some(pending_message)
    }

    fn next_attempt_after(num_retries: u32, max_retries: u32) -> Option<Instant> {
        PendingMessage::calculate_msg_backoff(num_retries, max_retries, None)
            .map(|dur| Instant::now() + dur)
    }

    fn get_retries_or_skip(
        origin_db: Arc<dyn HyperlaneDb>,
        message: &HyperlaneMessage,
        max_retries: u32,
    ) -> Option<u32> {
        let num_retries = Self::get_num_retries(origin_db.clone(), message);
        if Self::should_skip(num_retries, max_retries) {
            return None;
        }
        Some(num_retries)
    }

    pub fn should_skip(retry_count: u32, max_retries: u32) -> bool {
        retry_count >= max_retries
    }

    fn get_num_retries(origin_db: Arc<dyn HyperlaneDb>, message: &HyperlaneMessage) -> u32 {
        match origin_db.retrieve_pending_message_retry_count_by_message_id(&message.id()) {
            Ok(Some(num_retries)) => num_retries,
            r => {
                trace!(message_id = ?message.id(), result = ?r, "Failed to read retry count from HyperlaneDB for message.");
                0
            }
        }
    }

    fn get_message_status(
        origin_db: Arc<dyn HyperlaneDb>,
        message: &HyperlaneMessage,
    ) -> PendingOperationStatus {
        // Attempt to fetch status about message from database
        if let Ok(Some(status)) = origin_db.retrieve_status_by_message_id(&message.id()) {
            // This event is used for E2E tests to ensure message statuses
            // are being properly loaded from the db
            tracing::event!(
                if cfg!(feature = "test-utils") {
                    Level::DEBUG
                } else {
                    Level::TRACE
                },
                ?status,
                id=?message.id(),
                RETRIEVED_MESSAGE_LOG,
            );
            return status;
        }

        tracing::event!(
            if cfg!(feature = "test-utils") {
                Level::DEBUG
            } else {
                Level::TRACE
            },
            "Message status not found in db"
        );
        PendingOperationStatus::FirstPrepareAttempt
    }

    /// Checks if the recipient is a contract.
    /// This method will attempt to get the value from cache first. If it is a cache miss,
    /// it will request it from the provider. The result will be cached for future use.
    ///
    /// Implicit contract in this method: function name `is_contract` matches
    /// the name of the method `is_contract`.
    async fn is_recipient_contract(&mut self) -> Result<bool, PendingOperationResult> {
        let mailbox = self.ctx.destination_mailbox.clone();
        let domain_name = mailbox.domain().name();
        let fn_key = "is_contract";
        let fn_params = self.message.recipient;
        let provider = self.ctx.destination_mailbox.provider();

        // Check cache for recipient contract status
        if let Some(is_contract) = self
            .get_from_cache::<bool>(domain_name, fn_key, &fn_params)
            .await
        {
            return Ok(is_contract);
        }

        // Check if the recipient is a contract
        let is_contract = provider.is_contract(&fn_params).await.map_err(|err| {
            self.on_reprepare(
                Some(err),
                ReprepareReason::ErrorCheckingIfRecipientIsContract,
            )
        })?;

        // Cache the recipient contract status
        self.store_to_cache(domain_name, fn_key, &fn_params, &is_contract)
            .await;

        Ok(is_contract)
    }

    /// Fetches the recipient ISM address.
    /// This method will attempt to get the value from cache first. If it is a cache miss,
    /// it will request it from the Mailbox contract. The result will be cached for future use.
    ///
    /// Implicit contract in this method: function name `recipient_ism` matches
    /// the name of the method `recipient_ism`.
    async fn recipient_ism_address(&mut self) -> Result<H256, PendingOperationResult> {
        let domain = self.ctx.destination_mailbox.domain().name();
        let fn_key = "recipient_ism";
        let fn_params = self.message.recipient;

        // Check cache for recipient ISM address
        if let Some(ism_address) = self
            .get_from_cache::<H256>(domain, fn_key, &fn_params)
            .await
        {
            return Ok(ism_address);
        }

        // Fetch the recipient ISM address
        let ism_address = match self
            .ctx
            .destination_mailbox
            .recipient_ism(self.message.recipient)
            .await
        {
            Ok(ism_address) => ism_address,
            Err(err) => {
                return Err(self.on_reprepare(Some(err), ReprepareReason::ErrorFetchingIsmAddress));
            }
        };

        // Cache the recipient ISM address
        self.store_to_cache(domain, fn_key, &fn_params, &ism_address)
            .await;

        Ok(ism_address)
    }

    async fn get_from_cache<U: DeserializeOwned>(
        &self,
        domain_name: &str,
        fn_key: &str,
        fn_params: &(impl Serialize + Send + Sync),
    ) -> Option<U> {
        self.ctx
            .cache
            .get_cached_call_result::<U>(domain_name, fn_key, fn_params)
            .await
            .map_err(|err| {
                warn!(error=?err, ?fn_key, "Error checking cache stored result");
                err
            })
            .ok()
            .flatten()
    }

    async fn store_to_cache(
        &self,
        domain_name: &str,
        fn_key: &str,
        fn_params: &(impl Serialize + Send + Sync),
        result: &(impl Serialize + Send + Sync),
    ) {
        if let Err(err) = self
            .ctx
            .cache
            .cache_call_result(domain_name, fn_key, fn_params, result)
            .await
        {
            warn!(error=?err, ?fn_key, "Error caching result");
        }
    }
    /// A preflight check to see if a message could possibly meet
    /// a gas payment requirement prior to undertaking expensive operations
    /// like metadata building or gas estimation.
    /// If the message does not meet the gas payment requirement,
    /// Err(PendingOperationResult) is returned, with the PendingOperationResult intended
    /// to be propagated up by the prepare fn.
    async fn meets_gas_payment_requirement_preflight_check(
        &mut self,
    ) -> GasPaymentRequirementOutcome {
        // We test if the message may meet the gas payment requirement
        // with the most simple tx cost estimate: one that has zero cost
        // whatsoever. If the message does not meet the gas payment requirement
        // with zero cost, we can skip the metadata building and gas estimation
        // altogether. This covers the case of a message that did not pay our IGP,
        // which may violate the gas payment enforcement policies depending on
        // the configuration, but also allows us to be tolerant of the configuration
        // allowing no payment at all.
        let zero_cost = TxCostEstimate {
            gas_limit: U256::zero(),
            gas_price: FixedPointNumber::zero(),
            l2_gas_limit: None,
        };

        self.meets_gas_payment_requirement(&zero_cost).await
    }

    /// Returns the gas limit if the message meets the gas payment requirement,
    /// otherwise returns an Err(PendingOperationResult), with the PendingOperationResult intended
    /// to be propagated up by the prepare fn.
    async fn meets_gas_payment_requirement(
        &mut self,
        tx_cost_estimate: &TxCostEstimate,
    ) -> GasPaymentRequirementOutcome {
        let gas_limit = match self
            .ctx
            .origin_gas_payment_enforcer
            .message_meets_gas_payment_requirement(&self.message, tx_cost_estimate)
            .await
        {
            Ok(gas_limit) => gas_limit,
            Err(err) => {
                return GasPaymentRequirementOutcome::RequirementNotMet(
                    self.on_reprepare(Some(err), ReprepareReason::ErrorCheckingGasRequirement),
                );
            }
        };

        let gas_limit = match gas_limit {
            GasPolicyStatus::NoPaymentFound => {
                return GasPaymentRequirementOutcome::RequirementNotMet(
                    self.on_reprepare::<String>(None, ReprepareReason::GasPaymentNotFound),
                )
            }
            GasPolicyStatus::PolicyNotMet => {
                return GasPaymentRequirementOutcome::RequirementNotMet(
                    self.on_reprepare::<String>(None, ReprepareReason::GasPaymentRequirementNotMet),
                )
            }
            GasPolicyStatus::PolicyMet(gas_limit) => gas_limit,
        };

        GasPaymentRequirementOutcome::MeetsRequirement(gas_limit)
    }

    fn on_reprepare<E: Debug>(
        &mut self,
        err: Option<E>,
        reason: ReprepareReason,
    ) -> PendingOperationResult {
        self.inc_attempts();
        self.submitted = false;
        if let Some(e) = err {
            warn!(error = ?e, "Repreparing message: {}", reason.clone());
        } else {
            warn!("Repreparing message: {}", reason.clone());
        }
        PendingOperationResult::Reprepare(reason)
    }

    fn on_reconfirm<E: Debug>(&mut self, err: Option<E>, reason: &str) -> PendingOperationResult {
        self.inc_attempts();
        if let Some(e) = err {
            warn!(error = ?e, id = ?self.id(), "Reconfirming message: {}", reason);
        } else {
            warn!(id = ?self.id(), "Reconfirming message: {}", reason);
        }
        PendingOperationResult::NotReady
    }

    fn is_ready(&self) -> bool {
        self.next_attempt_after
            .map(|a| Instant::now() >= a)
            .unwrap_or(true)
    }

    /// Record in HyperlaneDB and various metrics that this process has observed
    /// the successful processing of a message. An `Ok(())` value returned by
    /// this function is the 'commit' point in a message's lifetime for
    /// final processing -- after this function has been seen to
    /// `return Ok(())`, then without a wiped HyperlaneDB, we will never
    /// re-attempt processing for this message again, even after the relayer
    /// restarts.
    fn record_message_process_success(&mut self) -> Result<()> {
        self.ctx
            .origin_db
            .store_processed_by_nonce(&self.message.nonce, &true)?;
        self.ctx.metrics.update_nonce(&self.message);
        self.ctx.metrics.messages_processed.inc();
        Ok(())
    }

    fn reset_attempts(&mut self) {
        self.next_attempt_after = None;
        self.last_attempted_at = Instant::now();
    }

    fn inc_attempts(&mut self) {
        self.set_retries(self.num_retries + 1);
        self.last_attempted_at = Instant::now();
        self.next_attempt_after = PendingMessage::calculate_msg_backoff(
            self.num_retries,
            self.max_retries,
            Some(self.message.id()),
        )
        .map(|dur| self.last_attempted_at + dur);
    }

    fn set_retries(&mut self, retries: u32) {
        self.num_retries = retries;
        self.persist_retries();
    }

    fn persist_retries(&self) {
        if let Err(e) = self
            .ctx
            .origin_db
            .store_pending_message_retry_count_by_message_id(&self.message.id(), &self.num_retries)
        {
            warn!(message_id = ?self.message.id(), err = %e, "Persisting the `num_retries` failed for message");
        }
    }

    /// Get duration we should wait before re-attempting to deliver a message
    /// given the number of retries.
    /// `pub(crate)` for testing purposes
    pub(crate) fn calculate_msg_backoff(
        num_retries: u32,
        max_retries: u32,
        message_id: Option<H256>,
    ) -> Option<Duration> {
        Some(Duration::from_secs(match num_retries {
            i if i < 1 => return None,
            1 => 5,
            2 => 10,
            3 => 30,
            4 => 60,
            i if (5..25).contains(&i) => 60 * 3,
            // linearly increase from 5min to ~25min, adding 1.5min for each additional attempt
            i if (25..40).contains(&i) => 60 * 5 + (i as u64 - 25) * 90,
            // wait 30min for the next 5 attempts
            i if (40..45).contains(&i) => 60 * 30,
            // wait 60min for the next 5 attempts
            i if (45..50).contains(&i) => 60 * 60,
            // linearly increase the backoff time, adding 1h for each additional attempt
            i if (50..max_retries).contains(&i) => {
                let hour: u64 = 60 * 60;
                let two_hours: u64 = hour * 2;
                // To be extra safe, `max` to make sure it's at least 2 hours.
                let target = two_hours.max((num_retries - 49) as u64 * two_hours);
                // Schedule it at some random point in the next 6 hours to
                // avoid scheduling messages with the same # of retries
                // at the exact same time and starve new messages.
                target + (rand::random::<u64>() % (6 * hour))
            }
            // after `max_message_retries`, the message is considered undeliverable
            // and the backoff is set as far into the future as possible
            _ => {
                if let Some(message_id) = message_id {
                    warn!(
                        message_id = ?message_id,
                        ?max_retries,
                        "Message has been retried too many times, skipping",
                    );
                }
                chrono::Duration::weeks(10).num_seconds() as u64
            }
        }))
    }

    async fn clarify_reason(&self, reason: ReprepareReason) -> Option<ReprepareReason> {
        use ReprepareReason::ApplicationReport;

        match self
            .ctx
            .application_operation_verifier
            .as_ref()?
            .verify(&self.app_context, &self.message)
            .await
        {
            Some(r) => {
                debug!(original = ?reason, report = ?r, app = ?self.app_context, message = ?self.message, "Clarifying reprepare reason with application report");
                Some(ApplicationReport(r.into()))
            }
            None => None,
        }
    }

<<<<<<< HEAD
    /// clear metadata cache
    fn clear_metadata(&mut self) {
        tracing::debug!(id=?self.message.id(), INVALIDATE_CACHE_METADATA_LOG);
        self.metadata = None;
    }
=======
    async fn build_metadata(&mut self) -> Result<Metadata, PendingOperationResult> {
        let ism_address = self.recipient_ism_address().await?;

        let message_metadata_builder = match MessageMetadataBuilder::new(
            self.ctx.metadata_builder.clone(),
            ism_address,
            &self.message,
        )
        .await
        {
            Ok(message_metadata_builder) => message_metadata_builder,
            Err(err) => {
                return Err(
                    self.on_reprepare(Some(err), ReprepareReason::ErrorGettingMetadataBuilder)
                );
            }
        };
>>>>>>> 2d84c0f9

    async fn build_metadata(
        &mut self,
        message_metadata_builder: &MessageMetadataBuilder,
        ism_address: H256,
    ) -> Result<Metadata, PendingOperationResult> {
        let params = MessageMetadataBuildParams::default();

        let build_metadata_start = Instant::now();
        let metadata_res = message_metadata_builder
            .build(ism_address, &self.message, params)
            .await
            .map_err(|err| match &err {
                MetadataBuildError::FailedToBuild(_) => {
                    self.on_reprepare(Some(err), ReprepareReason::ErrorBuildingMetadata)
                }
                MetadataBuildError::CouldNotFetch => {
                    self.on_reprepare::<String>(None, ReprepareReason::CouldNotFetchMetadata)
                }
                // If the metadata building is refused, we still allow it to be retried later.
                MetadataBuildError::Refused(reason) => {
                    warn!(?reason, "Metadata building refused");
                    self.on_reprepare::<String>(None, ReprepareReason::MessageMetadataRefused)
                }
                // These errors cannot be recovered from, so we drop them
                MetadataBuildError::UnsupportedModuleType(reason) => {
                    warn!(?reason, "Unsupported module type");
                    self.on_reprepare(Some(err), ReprepareReason::ErrorBuildingMetadata)
                }
                MetadataBuildError::MaxIsmDepthExceeded(depth) => {
                    warn!(depth, "Max ISM depth reached");
                    self.on_reprepare(Some(err), ReprepareReason::ErrorBuildingMetadata)
                }
                MetadataBuildError::MaxIsmCountReached(count) => {
                    warn!(count, "Max ISM count reached");
                    self.on_reprepare(Some(err), ReprepareReason::ErrorBuildingMetadata)
                }
                MetadataBuildError::AggregationThresholdNotMet(threshold) => {
                    warn!(threshold, "Aggregation threshold not met");
                    self.on_reprepare(Some(err), ReprepareReason::CouldNotFetchMetadata)
                }
            });
        let build_metadata_end = Instant::now();

        let metrics_params = MetadataBuildMetric {
            app_context: self.app_context.clone(),
            success: metadata_res.is_ok(),
            duration: build_metadata_end.saturating_duration_since(build_metadata_start),
        };

        self.ctx
            .metrics
            .insert_metadata_build_metric(metrics_params);

        metadata_res
    }
}

#[cfg(test)]
mod test {
    use std::{
        fmt::Debug,
        sync::Arc,
        time::{Duration, Instant},
    };

    use chrono::TimeDelta;
    use hyperlane_base::db::*;
    use hyperlane_core::{identifiers::UniqueIdentifier, *};

    use crate::msg::pending_message::DEFAULT_MAX_MESSAGE_RETRIES;

    use super::PendingMessage;

    mockall::mock! {
        pub Db {
            fn provider(&self) -> Box<dyn HyperlaneProvider>;
        }

        impl Debug for Db {
            fn fmt<'a>(&self, f: &mut std::fmt::Formatter<'a>) -> std::fmt::Result;
        }

        impl HyperlaneDb for Db {
            fn retrieve_highest_seen_message_nonce(&self) -> DbResult<Option<u32>>;
            fn retrieve_message_by_nonce(&self, nonce: u32) -> DbResult<Option<HyperlaneMessage>>;
            fn retrieve_processed_by_nonce(&self, nonce: &u32) -> DbResult<Option<bool>>;
            fn domain(&self) -> &HyperlaneDomain;
            fn store_message_id_by_nonce(&self, nonce: &u32, id: &H256) -> DbResult<()>;
            fn retrieve_message_id_by_nonce(&self, nonce: &u32) -> DbResult<Option<H256>>;
            fn store_message_by_id(&self, id: &H256, message: &HyperlaneMessage) -> DbResult<()>;
            fn retrieve_message_by_id(&self, id: &H256) -> DbResult<Option<HyperlaneMessage>>;
            fn store_dispatched_block_number_by_nonce(
                &self,
                nonce: &u32,
                block_number: &u64,
            ) -> DbResult<()>;
            fn retrieve_dispatched_block_number_by_nonce(&self, nonce: &u32) -> DbResult<Option<u64>>;
            fn store_processed_by_nonce(&self, nonce: &u32, processed: &bool) -> DbResult<()>;
            fn store_processed_by_gas_payment_meta(
                &self,
                meta: &InterchainGasPaymentMeta,
                processed: &bool,
            ) -> DbResult<()>;
            fn retrieve_processed_by_gas_payment_meta(
                &self,
                meta: &InterchainGasPaymentMeta,
            ) -> DbResult<Option<bool>>;
            fn store_interchain_gas_expenditure_data_by_message_id(
                &self,
                message_id: &H256,
                data: &InterchainGasExpenditureData,
            ) -> DbResult<()>;
            fn retrieve_interchain_gas_expenditure_data_by_message_id(
                &self,
                message_id: &H256,
            ) -> DbResult<Option<InterchainGasExpenditureData>>;
            fn store_status_by_message_id(
                &self,
                message_id: &H256,
                status: &PendingOperationStatus,
            ) -> DbResult<()>;
            fn retrieve_status_by_message_id(
                &self,
                message_id: &H256,
            ) -> DbResult<Option<PendingOperationStatus>>;
            fn store_interchain_gas_payment_data_by_gas_payment_key(
                &self,
                key: &GasPaymentKey,
                data: &InterchainGasPaymentData,
            ) -> DbResult<()>;
            fn retrieve_interchain_gas_payment_data_by_gas_payment_key(
                &self,
                key: &GasPaymentKey,
            ) -> DbResult<Option<InterchainGasPaymentData>>;
            fn store_gas_payment_by_sequence(
                &self,
                sequence: &u32,
                payment: &InterchainGasPayment,
            ) -> DbResult<()>;
            fn retrieve_gas_payment_by_sequence(
                &self,
                sequence: &u32,
            ) -> DbResult<Option<InterchainGasPayment>>;
            fn store_gas_payment_block_by_sequence(
                &self,
                sequence: &u32,
                block_number: &u64,
            ) -> DbResult<()>;
            fn retrieve_gas_payment_block_by_sequence(&self, sequence: &u32) -> DbResult<Option<u64>>;
            fn store_pending_message_retry_count_by_message_id(
                &self,
                message_id: &H256,
                count: &u32,
            ) -> DbResult<()>;
            fn retrieve_pending_message_retry_count_by_message_id(
                &self,
                message_id: &H256,
            ) -> DbResult<Option<u32>>;
            fn store_merkle_tree_insertion_by_leaf_index(
                &self,
                leaf_index: &u32,
                insertion: &MerkleTreeInsertion,
            ) -> DbResult<()>;
            fn retrieve_merkle_tree_insertion_by_leaf_index(
                &self,
                leaf_index: &u32,
            ) -> DbResult<Option<MerkleTreeInsertion>>;
            fn store_merkle_leaf_index_by_message_id(
                &self,
                message_id: &H256,
                leaf_index: &u32,
            ) -> DbResult<()>;
            fn retrieve_merkle_leaf_index_by_message_id(&self, message_id: &H256) -> DbResult<Option<u32>>;
            fn store_merkle_tree_insertion_block_number_by_leaf_index(
                &self,
                leaf_index: &u32,
                block_number: &u64,
            ) -> DbResult<()>;
            fn retrieve_merkle_tree_insertion_block_number_by_leaf_index(
                &self,
                leaf_index: &u32,
            ) -> DbResult<Option<u64>>;
            fn store_highest_seen_message_nonce_number(&self, nonce: &u32) -> DbResult<()>;
            fn retrieve_highest_seen_message_nonce_number(&self) -> DbResult<Option<u32>>;
            fn store_payload_id_by_message_id(&self, message_id: &H256, payload_id: &UniqueIdentifier) -> DbResult<()>;
            fn retrieve_payload_id_by_message_id(&self, message_id: &H256) -> DbResult<Option<UniqueIdentifier>>;
        }
    }

    #[test]
    fn test_calculate_msg_backoff_does_not_overflow() {
        use super::PendingMessage;
        use std::time::Duration;
        let ten_weeks_from_now = Instant::now()
            + Duration::from_secs(
                chrono::Duration::weeks(10)
                    .num_seconds()
                    .try_into()
                    .unwrap(),
            );

        // this is really an overflow check
        let next_prepare_attempt = PendingMessage::next_attempt_after(
            DEFAULT_MAX_MESSAGE_RETRIES,
            DEFAULT_MAX_MESSAGE_RETRIES,
        )
        .unwrap();

        // the backoff should be at least 10 weeks into the future
        assert!(next_prepare_attempt.gt(&ten_weeks_from_now));
    }

    #[test]
    fn db_num_retries_are_some_when_not_skipping() {
        let mock_retries = 10;
        let expected_retries = Some(mock_retries);
        let max_retries = DEFAULT_MAX_MESSAGE_RETRIES;

        // retry count is the same, because `max_retries` is `None`
        assert_get_num_retries(mock_retries, expected_retries, max_retries);
    }

    #[test]
    fn db_high_num_retries_are_not_loaded() {
        let mock_retries = u32::MAX;
        let expected_retries = None;
        let max_retries = u32::MAX;

        // retry count is >= than the skipping threshold so it's not loaded
        assert_get_num_retries(mock_retries, expected_retries, max_retries);
    }

    #[test]
    fn db_low_num_retries_are_loaded() {
        let mock_retries = 1;
        let expected_retries = Some(1);
        let max_retries = u32::MAX;

        // retry count is the same, because `max_retries` is `None`
        assert_get_num_retries(mock_retries, expected_retries, max_retries);
    }

    #[test]
    fn test_calculate_msg_backoff_non_decreasing() {
        let mut cumulative = Duration::from_secs(0);
        let mut last_backoff = Duration::from_secs(0);

        // Intentionally only up to 50 because after that we add some randomness that'll cause this test to flake
        for i in 0..=50 {
            let backoff_duration = PendingMessage::calculate_msg_backoff(i, u32::MAX, None)
                .unwrap_or(Duration::from_secs(0));
            // Uncomment to show the impact of changes to the backoff duration:

            // println!(
            //     "Retry #{}: cumulative duration from beginning is {}, since last attempt is {}",
            //     i,
            //     duration_fmt(&cumulative),
            //     duration_fmt(&backoff_duration)
            // );
            cumulative += backoff_duration;

            assert!(backoff_duration >= last_backoff);
            last_backoff = backoff_duration;
        }
    }

    #[allow(dead_code)]
    fn duration_fmt(duration: &Duration) -> String {
        let duration_total_secs = duration.as_secs();
        let seconds = duration_total_secs % 60;
        let minutes = (duration_total_secs / 60) % 60;
        let hours = (duration_total_secs / 60) / 60;
        format!("{}:{}:{}", hours, minutes, seconds)
    }

    fn dummy_db_with_retries(retries: u32) -> MockDb {
        let mut db = MockDb::new();
        db.expect_retrieve_pending_message_retry_count_by_message_id()
            .returning(move |_| Ok(Some(retries)));
        db
    }

    fn assert_get_num_retries(mock_retries: u32, expected_retries: Option<u32>, max_retries: u32) {
        let db = dummy_db_with_retries(mock_retries);
        let num_retries = PendingMessage::get_retries_or_skip(
            Arc::new(db),
            &HyperlaneMessage::default(),
            max_retries,
        );

        assert_eq!(num_retries, expected_retries);
    }

    /// Make sure DEFAULT_MAX_MESSAGE_RETRIES takes around 2 weeks to reach
    /// so that messages doesn't getting dropped earlier than expected
    #[test]
    fn check_default_max_message_retries() {
        let total_backoff_duration: Duration = (0..DEFAULT_MAX_MESSAGE_RETRIES)
            .filter_map(|i| {
                PendingMessage::calculate_msg_backoff(i, DEFAULT_MAX_MESSAGE_RETRIES, None)
            })
            .sum();

        // Have a window that is acceptable for "around 2 weeks".
        // Give or take 1 day.
        let max_backoff_duration = chrono::Duration::weeks(2)
            .checked_add(&TimeDelta::days(1))
            .expect("Failed to compute duration")
            .to_std()
            .expect("Failed to convert TimeDelta to Duration");
        let min_backoff_duration = chrono::Duration::weeks(2)
            .checked_sub(&TimeDelta::days(1))
            .expect("Failed to compute duration")
            .to_std()
            .expect("Failed to convert TimeDelta to Duration");

        assert!(total_backoff_duration < max_backoff_duration);
        assert!(total_backoff_duration > min_backoff_duration);
    }

    /// Chainlink's CCIP is known to take upwards of 25mins to
    /// process.
    /// So make sure we have a couple of retries around 25-30min range.
    /// In this test case, we define "couple of retries" = 2
    #[test]
    fn check_ccip_retry() {
        let backoff_durations: Vec<Duration> = (0..DEFAULT_MAX_MESSAGE_RETRIES)
            .filter_map(|i| {
                PendingMessage::calculate_msg_backoff(i, DEFAULT_MAX_MESSAGE_RETRIES, None)
            })
            .collect();

        let cumulative_backoff_durations: Vec<Duration> = backoff_durations
            .into_iter()
            .scan(Duration::from_secs(0), |acc, x| {
                *acc += x;
                Some(*acc)
            })
            .collect();

        // 25 mins
        let min_backoff_duration = Duration::from_secs(60 * 25);
        // 30 mins
        let max_backoff_duration = Duration::from_secs(60 * 30);

        let num_retries_in_range = cumulative_backoff_durations
            .into_iter()
            .filter(|d| *d >= min_backoff_duration && *d <= max_backoff_duration)
            .count();

        assert_eq!(num_retries_in_range, 2);
    }
}<|MERGE_RESOLUTION|>--- conflicted
+++ resolved
@@ -9,24 +9,14 @@
 use async_trait::async_trait;
 use derive_new::new;
 use eyre::Result;
-<<<<<<< HEAD
 use prometheus::IntGauge;
-use serde::Serialize;
-use tracing::{debug, error, info, info_span, instrument, trace, warn, Instrument, Level};
-
-use hyperlane_base::db::HyperlaneDb;
-=======
-
-use prometheus::{IntCounter, IntGauge};
 use serde::{de::DeserializeOwned, Serialize};
 use tracing::{debug, error, info, info_span, instrument, trace, warn, Instrument, Level};
 
 use hyperlane_base::{
     cache::{FunctionCallCache, LocalCache, MeteredCache},
     db::HyperlaneDb,
-    CoreMetrics,
 };
->>>>>>> 2d84c0f9
 use hyperlane_core::{
     gas_used_by_operation, BatchItem, ChainCommunicationError, ChainResult, ConfirmReason,
     FixedPointNumber, HyperlaneChain, HyperlaneDomain, HyperlaneMessage, Mailbox,
@@ -999,31 +989,11 @@
         }
     }
 
-<<<<<<< HEAD
     /// clear metadata cache
     fn clear_metadata(&mut self) {
         tracing::debug!(id=?self.message.id(), INVALIDATE_CACHE_METADATA_LOG);
         self.metadata = None;
     }
-=======
-    async fn build_metadata(&mut self) -> Result<Metadata, PendingOperationResult> {
-        let ism_address = self.recipient_ism_address().await?;
-
-        let message_metadata_builder = match MessageMetadataBuilder::new(
-            self.ctx.metadata_builder.clone(),
-            ism_address,
-            &self.message,
-        )
-        .await
-        {
-            Ok(message_metadata_builder) => message_metadata_builder,
-            Err(err) => {
-                return Err(
-                    self.on_reprepare(Some(err), ReprepareReason::ErrorGettingMetadataBuilder)
-                );
-            }
-        };
->>>>>>> 2d84c0f9
 
     async fn build_metadata(
         &mut self,
