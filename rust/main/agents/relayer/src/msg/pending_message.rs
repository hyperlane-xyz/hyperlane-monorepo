#![allow(clippy::clone_on_ref_ptr)] // TODO: `rustc` 1.80.1 clippy issue

use std::{
    fmt::{Debug, Formatter},
    sync::Arc,
    time::{Duration, Instant},
};

use async_trait::async_trait;
use derive_new::new;
use eyre::Result;
<<<<<<< HEAD
use prometheus::{IntCounter, IntGauge};
use serde::Serialize;
use tracing::{debug, error, info, info_span, instrument, trace, warn, Instrument, Level};

use hyperlane_base::{
    db::{HyperlaneDb, HyperlaneRocksDB},
    CoreMetrics,
};
=======
use hyperlane_base::{db::HyperlaneDb, CoreMetrics};
>>>>>>> af827d07
use hyperlane_core::{
    gas_used_by_operation, BatchItem, ChainCommunicationError, ChainResult, ConfirmReason,
    HyperlaneChain, HyperlaneDomain, HyperlaneMessage, Mailbox, MessageSubmissionData,
    PendingOperation, PendingOperationResult, PendingOperationStatus, ReprepareReason, TryBatchAs,
    TxOutcome, H256, U256,
};
use hyperlane_operation_verifier::ApplicationOperationVerifier;

use super::{
    gas_payment::{GasPaymentEnforcer, GasPolicyStatus},
    metadata::{BaseMetadataBuilder, MessageMetadataBuilder, Metadata, MetadataBuilder},
};

/// a default of 66 is picked, so messages are retried for 2 weeks (period confirmed by @nambrot) before being skipped.
/// See this PR for why 66 retries means 2 weeks:
/// https://github.com/hyperlane-xyz/hyperlane-monorepo/pull/5468
pub const DEFAULT_MAX_MESSAGE_RETRIES: u32 = 66;
pub const CONFIRM_DELAY: Duration = if cfg!(any(test, feature = "test-utils")) {
    // Wait 5 seconds after submitting the message before confirming in test mode
    Duration::from_secs(5)
} else {
    // Wait 10 min after submitting the message before confirming in normal/production mode
    Duration::from_secs(60 * 10)
};

pub const RETRIEVED_MESSAGE_LOG: &str = "Message status retrieved from db";

/// The message context contains the links needed to submit a message. Each
/// instance is for a unique origin -> destination pairing.
pub struct MessageContext {
    /// Mailbox on the destination chain.
    pub destination_mailbox: Arc<dyn Mailbox>,
    /// Origin chain database to verify gas payments.
    pub origin_db: Arc<dyn HyperlaneDb>,
    /// Used to construct the ISM metadata needed to verify a message from the
    /// origin.
    pub metadata_builder: Arc<BaseMetadataBuilder>,
    /// Used to determine if messages from the origin have made sufficient gas
    /// payments.
    pub origin_gas_payment_enforcer: Arc<GasPaymentEnforcer>,
    /// Hard limit on transaction gas when submitting a transaction to the
    /// destination.
    pub transaction_gas_limit: Option<U256>,
    pub metrics: MessageSubmissionMetrics,
    /// Application operation verifier
    pub application_operation_verifier: Option<Arc<dyn ApplicationOperationVerifier>>,
}

/// A message that the submitter can and should try to submit.
#[derive(new, Serialize)]
pub struct PendingMessage {
    pub message: HyperlaneMessage,
    #[serde(skip_serializing)]
    ctx: Arc<MessageContext>,
    status: PendingOperationStatus,
    app_context: Option<String>,
    #[serde(skip_serializing)]
    max_retries: u32,
    #[new(default)]
    submitted: bool,
    #[new(default)]
    #[serde(skip_serializing)]
    submission_data: Option<Box<MessageSubmissionData>>,
    #[new(default)]
    num_retries: u32,
    #[new(value = "Instant::now()")]
    #[serde(skip_serializing)]
    last_attempted_at: Instant,
    #[new(default)]
    #[serde(skip_serializing)]
    next_attempt_after: Option<Instant>,
    #[new(default)]
    #[serde(skip_serializing)]
    submission_outcome: Option<TxOutcome>,
    #[new(default)]
    #[serde(skip_serializing)]
    metadata: Option<Vec<u8>>,
    #[new(default)]
    #[serde(skip_serializing)]
    metric: Option<Arc<IntGauge>>,
}

impl Debug for PendingMessage {
    fn fmt(&self, f: &mut Formatter<'_>) -> std::fmt::Result {
        // intentionally leaves out ctx
        let now = Instant::now();
        let last_attempt = now.duration_since(self.last_attempted_at).as_secs();
        let next_attempt = self
            .next_attempt_after
            .map(|a| {
                if a >= now {
                    a.duration_since(now).as_secs()
                } else {
                    0
                }
            })
            .unwrap_or(0);
        write!(f, "PendingMessage {{ num_retries: {}, since_last_attempt_s: {last_attempt}, next_attempt_after_s: {next_attempt}, message: {:?}, status: {:?}, app_context: {:?} }}",
               self.num_retries, self.message, self.status, self.app_context)
    }
}

impl PartialEq for PendingMessage {
    fn eq(&self, other: &Self) -> bool {
        self.num_retries == other.num_retries
            && self.message.nonce == other.message.nonce
            && self.message.origin == other.message.origin
    }
}

impl Eq for PendingMessage {}

impl TryBatchAs<HyperlaneMessage> for PendingMessage {
    fn try_batch(&self) -> ChainResult<BatchItem<HyperlaneMessage>> {
        match self.submission_data.as_ref() {
            None => {
                warn!("Cannot batch message without submission data, returning BatchingFailed");
                Err(ChainCommunicationError::BatchingFailed)
            }
            Some(data) => Ok(BatchItem::new(
                self.message.clone(),
                data.as_ref().clone(),
                self.ctx.destination_mailbox.clone(),
            )),
        }
    }
}

#[async_trait]
#[typetag::serialize]
impl PendingOperation for PendingMessage {
    fn id(&self) -> H256 {
        self.message.id()
    }

    fn status(&self) -> PendingOperationStatus {
        self.status.clone()
    }

    fn set_status(&mut self, status: PendingOperationStatus) {
        if let Err(e) = self
            .ctx
            .origin_db
            .store_status_by_message_id(&self.message.id(), &self.status)
        {
            warn!(message_id = ?self.message.id(), err = %e, status = %self.status, "Persisting `status` failed for message");
        }
        self.status = status;
    }

    fn priority(&self) -> u32 {
        self.message.nonce
    }

    fn origin_domain_id(&self) -> u32 {
        self.message.origin
    }

    fn destination_domain(&self) -> &HyperlaneDomain {
        self.ctx.destination_mailbox.domain()
    }

    fn sender_address(&self) -> &H256 {
        &self.message.sender
    }

    fn recipient_address(&self) -> &H256 {
        &self.message.recipient
    }

    fn retrieve_status_from_db(&self) -> Option<PendingOperationStatus> {
        match self.ctx.origin_db.retrieve_status_by_message_id(&self.id()) {
            Ok(status) => status,
            Err(e) => {
                warn!(error=?e, "Failed to retrieve status for message");
                None
            }
        }
    }

    fn app_context(&self) -> Option<String> {
        self.app_context.clone()
    }

    #[instrument(skip(self), fields(id=?self.id()), level = "debug")]
    async fn prepare(&mut self) -> PendingOperationResult {
        if !self.is_ready() {
            trace!("Message is not ready to be submitted yet");
            return PendingOperationResult::NotReady;
        }

        // If the message has already been processed, e.g. due to another relayer having
        // already processed, then mark it as already-processed, and move on to
        // the next tick.
        let is_already_delivered = match self
            .ctx
            .destination_mailbox
            .delivered(self.message.id())
            .await
        {
            Ok(is_delivered) => is_delivered,
            Err(err) => {
                return self.on_reprepare(Some(err), ReprepareReason::ErrorCheckingDeliveryStatus);
            }
        };
        if is_already_delivered {
            debug!("Message has already been delivered, marking as submitted.");
            self.submitted = true;
            self.set_next_attempt_after(CONFIRM_DELAY);
            return PendingOperationResult::Confirm(ConfirmReason::AlreadySubmitted);
        }

        let provider = self.ctx.destination_mailbox.provider();

        // We cannot deliver to an address that is not a contract so check and drop if it isn't.
        let is_contract = match provider.is_contract(&self.message.recipient).await {
            Ok(is_contract) => is_contract,
            Err(err) => {
                return self.on_reprepare(
                    Some(err),
                    ReprepareReason::ErrorCheckingIfRecipientIsContract,
                );
            }
        };
        if !is_contract {
            info!(
                recipient=?self.message.recipient,
                "Dropping message because recipient is not a contract"
            );
            return PendingOperationResult::Drop;
        }

        let ism_address = match self
            .ctx
            .destination_mailbox
            .recipient_ism(self.message.recipient)
            .await
        {
            Ok(ism_address) => ism_address,
            Err(err) => {
                return self.on_reprepare(Some(err), ReprepareReason::ErrorFetchingIsmAddress);
            }
        };

        let message_metadata_builder = match MessageMetadataBuilder::new(
            ism_address,
            &self.message,
            self.ctx.metadata_builder.clone(),
        )
        .await
        {
            Ok(message_metadata_builder) => message_metadata_builder,
            Err(err) => {
                return self.on_reprepare(Some(err), ReprepareReason::ErrorGettingMetadataBuilder);
            }
        };

        let metadata = match message_metadata_builder
            .build(ism_address, &self.message)
            .await
        {
            Ok(metadata) => metadata,
            Err(err) => {
                return self.on_reprepare(Some(err), ReprepareReason::ErrorBuildingMetadata);
            }
        };

        let metadata_bytes = match metadata {
            Metadata::Found(metadata_bytes) => {
                self.metadata = Some(metadata_bytes.clone());
                metadata_bytes
            }
            Metadata::CouldNotFetch => {
                return self.on_reprepare::<String>(None, ReprepareReason::CouldNotFetchMetadata);
            }
            // If the metadata building is refused, we still allow it to be retried later.
            Metadata::Refused(reason) => {
                warn!(?reason, "Metadata building refused");
                return self.on_reprepare::<String>(None, ReprepareReason::MessageMetadataRefused);
            }
        };

        // Estimate transaction costs for the process call. If there are issues, it's
        // likely that gas estimation has failed because the message is
        // reverting. This is defined behavior, so we just log the error and
        // move onto the next tick.
        let tx_cost_estimate = match self
            .ctx
            .destination_mailbox
            .process_estimate_costs(&self.message, &metadata_bytes)
            .await
        {
            Ok(tx_cost_estimate) => tx_cost_estimate,
            Err(err) => {
                let reason = self
                    .clarify_reason(ReprepareReason::ErrorEstimatingGas)
                    .await
                    .unwrap_or(ReprepareReason::ErrorEstimatingGas);
                return self.on_reprepare(Some(err), reason);
            }
        };

        // If the gas payment requirement hasn't been met, move to the next tick.
        let gas_limit = match self
            .ctx
            .origin_gas_payment_enforcer
            .message_meets_gas_payment_requirement(&self.message, &tx_cost_estimate)
            .await
        {
            Ok(gas_limit) => gas_limit,
            Err(err) => {
                return self.on_reprepare(Some(err), ReprepareReason::ErrorCheckingGasRequirement);
            }
        };

        let gas_limit = match gas_limit {
            GasPolicyStatus::NoPaymentFound => {
                return self.on_reprepare::<String>(None, ReprepareReason::GasPaymentNotFound)
            }
            GasPolicyStatus::PolicyNotMet => {
                return self
                    .on_reprepare::<String>(None, ReprepareReason::GasPaymentRequirementNotMet)
            }
            GasPolicyStatus::PolicyMet(gas_limit) => gas_limit,
        };

        // Go ahead and attempt processing of message to destination chain.
        debug!(
            ?gas_limit,
            ?tx_cost_estimate,
            "Gas payment requirement met, ready to process message"
        );

        if let Some(max_limit) = self.ctx.transaction_gas_limit {
            if gas_limit > max_limit {
                // TODO: consider dropping instead of repreparing in this case
                return self.on_reprepare::<String>(None, ReprepareReason::ExceedsMaxGasLimit);
            }
        }

        self.submission_data = Some(Box::new(MessageSubmissionData {
            metadata: metadata_bytes,
            gas_limit,
        }));
        PendingOperationResult::Success
    }

    #[instrument(skip(self), fields(id=?self.id(), domain=%self.destination_domain()))]
    async fn submit(&mut self) -> PendingOperationResult {
        if self.submitted {
            // this message has already been submitted, possibly not by us
            return PendingOperationResult::Success;
        }

        let state = self
            .submission_data
            .clone()
            .expect("Pending message must be prepared before it can be submitted");

        // To avoid spending gas on a tx that will revert, dry-run just before submitting.
        if let Some(metadata) = self.metadata.as_ref() {
            if self
                .ctx
                .destination_mailbox
                .process_estimate_costs(&self.message, metadata)
                .await
                .is_err()
            {
                let reason = self
                    .clarify_reason(ReprepareReason::ErrorEstimatingGas)
                    .await
                    .unwrap_or(ReprepareReason::ErrorEstimatingGas);
                return self.on_reprepare::<String>(None, reason);
            }
        }

        // We use the estimated gas limit from the prior call to
        // `process_estimate_costs` to avoid a second gas estimation.
        let tx_outcome = self
            .ctx
            .destination_mailbox
            .process(&self.message, &state.metadata, Some(state.gas_limit))
            .await;
        match tx_outcome {
            Ok(outcome) => {
                self.set_operation_outcome(outcome, state.gas_limit);
                PendingOperationResult::Confirm(ConfirmReason::SubmittedBySelf)
            }
            Err(e) => {
                error!(error=?e, "Error when processing message");
                return PendingOperationResult::Reprepare(ReprepareReason::ErrorSubmitting);
            }
        }
    }

    fn set_submission_outcome(&mut self, outcome: TxOutcome) {
        self.submission_outcome = Some(outcome);
    }

    fn get_tx_cost_estimate(&self) -> Option<U256> {
        self.submission_data.as_ref().map(|d| d.gas_limit)
    }

    async fn confirm(&mut self) -> PendingOperationResult {
        if !self.is_ready() {
            return PendingOperationResult::NotReady;
        }

        let is_delivered = match self
            .ctx
            .destination_mailbox
            .delivered(self.message.id())
            .await
        {
            Ok(is_delivered) => is_delivered,
            Err(err) => {
                return self.on_reconfirm(Some(err), "Error confirming message delivery");
            }
        };

        if is_delivered {
            if let Err(err) = self.record_message_process_success() {
                return self
                    .on_reconfirm(Some(err), "Error when recording message process success");
            }
            info!(
                submission=?self.submission_outcome,
                "Message successfully processed"
            );
            PendingOperationResult::Success
        } else {
            let span = info_span!(
                "Error: Transaction attempting to process message either reverted or was reorged",
                tx_outcome=?self.submission_outcome,
                message_id=?self.message.id()
            );
            self.on_reprepare::<String>(None, ReprepareReason::RevertedOrReorged)
                .instrument(span)
                .into_inner()
        }
    }

    fn set_operation_outcome(
        &mut self,
        submission_outcome: TxOutcome,
        submission_estimated_cost: U256,
    ) {
        let Some(operation_estimate) = self.get_tx_cost_estimate() else {
            warn!("Cannot set operation outcome without a cost estimate set previously");
            return;
        };
        // calculate the gas used by the operation
        let gas_used_by_operation = match gas_used_by_operation(
            &submission_outcome,
            submission_estimated_cost,
            operation_estimate,
        ) {
            Ok(gas_used_by_operation) => gas_used_by_operation,
            Err(e) => {
                warn!(error = %e, "Error when calculating gas used by operation, falling back to charging the full cost of the tx. Are gas estimates enabled for this chain?");
                submission_outcome.gas_used
            }
        };
        let operation_outcome = TxOutcome {
            gas_used: gas_used_by_operation,
            ..submission_outcome
        };
        // record it in the db, to subtract from the sender's igp allowance
        if let Err(e) = self
            .ctx
            .origin_gas_payment_enforcer
            .record_tx_outcome(&self.message, operation_outcome.clone())
        {
            error!(error=?e, "Error when recording tx outcome");
        }
        // set the outcome in `Self` as well, for later logging
        self.set_submission_outcome(operation_outcome);
        debug!(
            actual_gas_for_message = ?gas_used_by_operation,
            message_gas_estimate = ?operation_estimate,
            submission_gas_estimate = ?submission_estimated_cost,
            hyp_message = ?self.message,
            "Gas used by message submission"
        );
    }

    fn next_attempt_after(&self) -> Option<Instant> {
        self.next_attempt_after
    }

    fn set_next_attempt_after(&mut self, delay: Duration) {
        self.next_attempt_after = Some(Instant::now() + delay);
    }

    fn reset_attempts(&mut self) {
        self.reset_attempts();
    }

    fn set_retries(&mut self, retries: u32) {
        self.set_retries(retries);
    }

    fn try_get_mailbox(&self) -> Option<Arc<dyn Mailbox>> {
        Some(self.ctx.destination_mailbox.clone())
    }

    fn get_metric(&self) -> Option<Arc<IntGauge>> {
        self.metric.clone()
    }

    fn set_metric(&mut self, metric: Arc<IntGauge>) {
        self.metric = Some(metric);
    }
}

impl PendingMessage {
    /// Constructor that tries reading the retry count from the HyperlaneDB in order to recompute the `next_attempt_after`.
    /// If the message has been retried more than `max_retries`, it will return `None`.
    /// In case of failure, behaves like `Self::new(...)`.
    pub fn maybe_from_persisted_retries(
        message: HyperlaneMessage,
        ctx: Arc<MessageContext>,
        app_context: Option<String>,
        max_retries: u32,
    ) -> Option<Self> {
        let num_retries = Self::get_retries_or_skip(ctx.origin_db.clone(), &message, max_retries)?;
        let message_status = Self::get_message_status(ctx.origin_db.clone(), &message);
        let mut pending_message = Self::new(message, ctx, message_status, app_context, max_retries);
        if num_retries > 0 {
            let next_attempt_after =
                PendingMessage::calculate_msg_backoff(num_retries, max_retries, None)
                    .map(|dur| Instant::now() + dur);
            pending_message.num_retries = num_retries;
            pending_message.next_attempt_after = next_attempt_after;
        }
        Some(pending_message)
    }

    fn get_retries_or_skip(
        origin_db: Arc<dyn HyperlaneDb>,
        message: &HyperlaneMessage,
        max_retries: u32,
    ) -> Option<u32> {
        let num_retries = Self::get_num_retries(origin_db.clone(), message);
        if Self::should_skip(num_retries, max_retries) {
            return None;
        }
        Some(num_retries)
    }

    pub fn should_skip(retry_count: u32, max_retries: u32) -> bool {
        retry_count >= max_retries
    }

    fn get_num_retries(origin_db: Arc<dyn HyperlaneDb>, message: &HyperlaneMessage) -> u32 {
        match origin_db.retrieve_pending_message_retry_count_by_message_id(&message.id()) {
            Ok(Some(num_retries)) => num_retries,
            r => {
                trace!(message_id = ?message.id(), result = ?r, "Failed to read retry count from HyperlaneDB for message.");
                0
            }
        }
    }

    fn get_message_status(
        origin_db: Arc<dyn HyperlaneDb>,
        message: &HyperlaneMessage,
    ) -> PendingOperationStatus {
        // Attempt to fetch status about message from database
        if let Ok(Some(status)) = origin_db.retrieve_status_by_message_id(&message.id()) {
            // This event is used for E2E tests to ensure message statuses
            // are being properly loaded from the db
            tracing::event!(
                if cfg!(feature = "test-utils") {
                    Level::DEBUG
                } else {
                    Level::TRACE
                },
                ?status,
                id=?message.id(),
                RETRIEVED_MESSAGE_LOG,
            );
            return status;
        }

        tracing::event!(
            if cfg!(feature = "test-utils") {
                Level::DEBUG
            } else {
                Level::TRACE
            },
            "Message status not found in db"
        );
        PendingOperationStatus::FirstPrepareAttempt
    }

    fn on_reprepare<E: Debug>(
        &mut self,
        err: Option<E>,
        reason: ReprepareReason,
    ) -> PendingOperationResult {
        self.inc_attempts();
        self.submitted = false;
        if let Some(e) = err {
            warn!(error = ?e, "Repreparing message: {}", reason.clone());
        } else {
            warn!("Repreparing message: {}", reason.clone());
        }
        PendingOperationResult::Reprepare(reason)
    }

    fn on_reconfirm<E: Debug>(&mut self, err: Option<E>, reason: &str) -> PendingOperationResult {
        self.inc_attempts();
        if let Some(e) = err {
            warn!(error = ?e, id = ?self.id(), "Reconfirming message: {}", reason);
        } else {
            warn!(id = ?self.id(), "Reconfirming message: {}", reason);
        }
        PendingOperationResult::NotReady
    }

    fn is_ready(&self) -> bool {
        self.next_attempt_after
            .map(|a| Instant::now() >= a)
            .unwrap_or(true)
    }

    /// Record in HyperlaneDB and various metrics that this process has observed
    /// the successful processing of a message. An `Ok(())` value returned by
    /// this function is the 'commit' point in a message's lifetime for
    /// final processing -- after this function has been seen to
    /// `return Ok(())`, then without a wiped HyperlaneDB, we will never
    /// re-attempt processing for this message again, even after the relayer
    /// restarts.
    fn record_message_process_success(&mut self) -> Result<()> {
        self.ctx
            .origin_db
            .store_processed_by_nonce(&self.message.nonce, &true)?;
        self.ctx.metrics.update_nonce(&self.message);
        self.ctx.metrics.messages_processed.inc();
        Ok(())
    }

    fn reset_attempts(&mut self) {
        self.next_attempt_after = None;
        self.last_attempted_at = Instant::now();
    }

    fn inc_attempts(&mut self) {
        self.set_retries(self.num_retries + 1);
        self.last_attempted_at = Instant::now();
        self.next_attempt_after = PendingMessage::calculate_msg_backoff(
            self.num_retries,
            self.max_retries,
            Some(self.message.id()),
        )
        .map(|dur| self.last_attempted_at + dur);
    }

    fn set_retries(&mut self, retries: u32) {
        self.num_retries = retries;
        self.persist_retries();
    }

    fn persist_retries(&self) {
        if let Err(e) = self
            .ctx
            .origin_db
            .store_pending_message_retry_count_by_message_id(&self.message.id(), &self.num_retries)
        {
            warn!(message_id = ?self.message.id(), err = %e, "Persisting the `num_retries` failed for message");
        }
    }

    /// Get duration we should wait before re-attempting to deliver a message
    /// given the number of retries.
    /// `pub(crate)` for testing purposes
    pub(crate) fn calculate_msg_backoff(
        num_retries: u32,
        max_retries: u32,
        message_id: Option<H256>,
    ) -> Option<Duration> {
        Some(Duration::from_secs(match num_retries {
            i if i < 1 => return None,
            i if (1..10).contains(&i) => 10,
            i if (10..15).contains(&i) => 90,
            i if (15..25).contains(&i) => 60 * 2,
            // linearly increase from 2min to ~25min, adding 1.5min for each additional attempt
            i if (25..40).contains(&i) => (i as u64 - 23) * 90,
            // wait 30min for the next 5 attempts
            i if (40..45).contains(&i) => 60 * 30,
            // wait 60min for the next 5 attempts
            i if (45..50).contains(&i) => 60 * 60,
            // linearly increase the backoff time, adding 1h for each additional attempt
            i if (50..max_retries).contains(&i) => {
                let hour: u64 = 60 * 60;
                let two_hours: u64 = hour * 2;
                // To be extra safe, `max` to make sure it's at least 2 hours.
                let target = two_hours.max((num_retries - 49) as u64 * two_hours);
                // Schedule it at some random point in the next 6 hours to
                // avoid scheduling messages with the same # of retries
                // at the exact same time and starve new messages.
                target + (rand::random::<u64>() % (6 * hour))
            }
            // after `max_message_retries`, the message is considered undeliverable
            // and the backoff is set as far into the future as possible
            _ => {
                if let Some(message_id) = message_id {
                    warn!(
                        message_id = ?message_id,
                        ?max_retries,
                        "Message has been retried too many times, skipping",
                    );
                }
                u64::MAX
            }
        }))
    }

    async fn clarify_reason(&self, reason: ReprepareReason) -> Option<ReprepareReason> {
        use ReprepareReason::ApplicationReport;

        match self
            .ctx
            .application_operation_verifier
            .as_ref()?
            .verify(&self.app_context, &self.message)
            .await
        {
            Some(r) => {
                debug!(original = ?reason, report = ?r, app = ?self.app_context, message = ?self.message, "Clarifying reprepare reason with application report");
                Some(ApplicationReport(r.into()))
            }
            None => None,
        }
    }
}

#[derive(Debug)]
pub struct MessageSubmissionMetrics {
    // Fields are public for testing purposes
    pub last_known_nonce: IntGauge,
    pub messages_processed: IntCounter,
}

impl MessageSubmissionMetrics {
    pub fn new(
        metrics: &CoreMetrics,
        origin: &HyperlaneDomain,
        destination: &HyperlaneDomain,
    ) -> Self {
        let origin = origin.name();
        let destination = destination.name();
        Self {
            last_known_nonce: metrics.last_known_message_nonce().with_label_values(&[
                "message_processed",
                origin,
                destination,
            ]),
            messages_processed: metrics
                .messages_processed_count()
                .with_label_values(&[origin, destination]),
        }
    }

    fn update_nonce(&self, msg: &HyperlaneMessage) {
        // this is technically a race condition between `.get` and `.set` but worst case
        // the gauge should get corrected on the next update and is not an issue
        // with a ST runtime
        self.last_known_nonce
            .set(std::cmp::max(self.last_known_nonce.get(), msg.nonce as i64));
    }
}

#[cfg(test)]
mod test {
    use std::{fmt::Debug, sync::Arc, time::Duration};

    use hyperlane_base::db::*;
    use hyperlane_core::*;

    use crate::msg::pending_message::DEFAULT_MAX_MESSAGE_RETRIES;

    use super::PendingMessage;

    mockall::mock! {
        pub Db {
            fn provider(&self) -> Box<dyn HyperlaneProvider>;
        }

        impl Debug for Db {
            fn fmt<'a>(&self, f: &mut std::fmt::Formatter<'a>) -> std::fmt::Result;
        }

        impl HyperlaneDb for Db {
            fn retrieve_highest_seen_message_nonce(&self) -> DbResult<Option<u32>>;
            fn retrieve_message_by_nonce(&self, nonce: u32) -> DbResult<Option<HyperlaneMessage>>;
            fn retrieve_processed_by_nonce(&self, nonce: &u32) -> DbResult<Option<bool>>;
            fn domain(&self) -> &HyperlaneDomain;
            fn store_message_id_by_nonce(&self, nonce: &u32, id: &H256) -> DbResult<()>;
            fn retrieve_message_id_by_nonce(&self, nonce: &u32) -> DbResult<Option<H256>>;
            fn store_message_by_id(&self, id: &H256, message: &HyperlaneMessage) -> DbResult<()>;
            fn retrieve_message_by_id(&self, id: &H256) -> DbResult<Option<HyperlaneMessage>>;
            fn store_dispatched_block_number_by_nonce(
                &self,
                nonce: &u32,
                block_number: &u64,
            ) -> DbResult<()>;
            fn retrieve_dispatched_block_number_by_nonce(&self, nonce: &u32) -> DbResult<Option<u64>>;
            fn store_processed_by_nonce(&self, nonce: &u32, processed: &bool) -> DbResult<()>;
            fn store_processed_by_gas_payment_meta(
                &self,
                meta: &InterchainGasPaymentMeta,
                processed: &bool,
            ) -> DbResult<()>;
            fn retrieve_processed_by_gas_payment_meta(
                &self,
                meta: &InterchainGasPaymentMeta,
            ) -> DbResult<Option<bool>>;
            fn store_interchain_gas_expenditure_data_by_message_id(
                &self,
                message_id: &H256,
                data: &InterchainGasExpenditureData,
            ) -> DbResult<()>;
            fn retrieve_interchain_gas_expenditure_data_by_message_id(
                &self,
                message_id: &H256,
            ) -> DbResult<Option<InterchainGasExpenditureData>>;
            fn store_status_by_message_id(
                &self,
                message_id: &H256,
                status: &PendingOperationStatus,
            ) -> DbResult<()>;
            fn retrieve_status_by_message_id(
                &self,
                message_id: &H256,
            ) -> DbResult<Option<PendingOperationStatus>>;
            fn store_interchain_gas_payment_data_by_gas_payment_key(
                &self,
                key: &GasPaymentKey,
                data: &InterchainGasPaymentData,
            ) -> DbResult<()>;
            fn retrieve_interchain_gas_payment_data_by_gas_payment_key(
                &self,
                key: &GasPaymentKey,
            ) -> DbResult<Option<InterchainGasPaymentData>>;
            fn store_gas_payment_by_sequence(
                &self,
                sequence: &u32,
                payment: &InterchainGasPayment,
            ) -> DbResult<()>;
            fn retrieve_gas_payment_by_sequence(
                &self,
                sequence: &u32,
            ) -> DbResult<Option<InterchainGasPayment>>;
            fn store_gas_payment_block_by_sequence(
                &self,
                sequence: &u32,
                block_number: &u64,
            ) -> DbResult<()>;
            fn retrieve_gas_payment_block_by_sequence(&self, sequence: &u32) -> DbResult<Option<u64>>;
            fn store_pending_message_retry_count_by_message_id(
                &self,
                message_id: &H256,
                count: &u32,
            ) -> DbResult<()>;
            fn retrieve_pending_message_retry_count_by_message_id(
                &self,
                message_id: &H256,
            ) -> DbResult<Option<u32>>;
            fn store_merkle_tree_insertion_by_leaf_index(
                &self,
                leaf_index: &u32,
                insertion: &MerkleTreeInsertion,
            ) -> DbResult<()>;
            fn retrieve_merkle_tree_insertion_by_leaf_index(
                &self,
                leaf_index: &u32,
            ) -> DbResult<Option<MerkleTreeInsertion>>;
            fn store_merkle_leaf_index_by_message_id(
                &self,
                message_id: &H256,
                leaf_index: &u32,
            ) -> DbResult<()>;
            fn retrieve_merkle_leaf_index_by_message_id(&self, message_id: &H256) -> DbResult<Option<u32>>;
            fn store_merkle_tree_insertion_block_number_by_leaf_index(
                &self,
                leaf_index: &u32,
                block_number: &u64,
            ) -> DbResult<()>;
            fn retrieve_merkle_tree_insertion_block_number_by_leaf_index(
                &self,
                leaf_index: &u32,
            ) -> DbResult<Option<u64>>;
            fn store_highest_seen_message_nonce_number(&self, nonce: &u32) -> DbResult<()>;
            fn retrieve_highest_seen_message_nonce_number(&self) -> DbResult<Option<u32>>;

        }
    }

    #[test]
    fn test_calculate_msg_backoff_does_not_overflow() {
        use super::PendingMessage;
        use std::time::Duration;
        let ten_weeks = Duration::from_secs(
            chrono::Duration::weeks(10)
                .num_seconds()
                .try_into()
                .unwrap(),
        );

        // the backoff should be at least 10 weeks into the future
        // this is really an overflow check more than anything
        assert!(PendingMessage::calculate_msg_backoff(
            DEFAULT_MAX_MESSAGE_RETRIES,
            DEFAULT_MAX_MESSAGE_RETRIES,
            None
        )
        .unwrap()
        .gt(&ten_weeks));
    }

    #[test]
    fn db_num_retries_are_some_when_not_skipping() {
        let mock_retries = 10;
        let expected_retries = Some(mock_retries);
        let max_retries = DEFAULT_MAX_MESSAGE_RETRIES;

        // retry count is the same, because `max_retries` is `None`
        assert_get_num_retries(mock_retries, expected_retries, max_retries);
    }

    #[test]
    fn db_high_num_retries_are_not_loaded() {
        let mock_retries = u32::MAX;
        let expected_retries = None;
        let max_retries = u32::MAX;

        // retry count is >= than the skipping threshold so it's not loaded
        assert_get_num_retries(mock_retries, expected_retries, max_retries);
    }

    #[test]
    fn db_low_num_retries_are_loaded() {
        let mock_retries = 1;
        let expected_retries = Some(1);
        let max_retries = u32::MAX;

        // retry count is the same, because `max_retries` is `None`
        assert_get_num_retries(mock_retries, expected_retries, max_retries);
    }

    #[test]
    fn test_calculate_msg_backoff_non_decreasing() {
        let mut cumulative = Duration::from_secs(0);
        let mut last_backoff = Duration::from_secs(0);

        // Intentionally only up to 50 because after that we add some randomness that'll cause this test to flake
        for i in 0..=50 {
            let backoff_duration = PendingMessage::calculate_msg_backoff(i, u32::MAX, None)
                .unwrap_or(Duration::from_secs(0));
            // Uncomment to show the impact of changes to the backoff duration:

            // println!(
            //     "Retry #{}: cumulative duration from beginning is {}, since last attempt is {}",
            //     i,
            //     duration_fmt(&cumulative),
            //     duration_fmt(&backoff_duration)
            // );
            cumulative += backoff_duration;

            assert!(backoff_duration >= last_backoff);
            last_backoff = backoff_duration;
        }
    }

    #[allow(dead_code)]
    fn duration_fmt(duration: &Duration) -> String {
        let duration_total_secs = duration.as_secs();
        let seconds = duration_total_secs % 60;
        let minutes = (duration_total_secs / 60) % 60;
        let hours = (duration_total_secs / 60) / 60;
        format!("{}:{}:{}", hours, minutes, seconds)
    }

    fn dummy_db_with_retries(retries: u32) -> MockDb {
        let mut db = MockDb::new();
        db.expect_retrieve_pending_message_retry_count_by_message_id()
            .returning(move |_| Ok(Some(retries)));
        db
    }

    fn assert_get_num_retries(mock_retries: u32, expected_retries: Option<u32>, max_retries: u32) {
        let db = dummy_db_with_retries(mock_retries);
        let num_retries = PendingMessage::get_retries_or_skip(
            Arc::new(db),
            &HyperlaneMessage::default(),
            max_retries,
        );

        assert_eq!(num_retries, expected_retries);
    }
}<|MERGE_RESOLUTION|>--- conflicted
+++ resolved
@@ -9,7 +9,6 @@
 use async_trait::async_trait;
 use derive_new::new;
 use eyre::Result;
-<<<<<<< HEAD
 use prometheus::{IntCounter, IntGauge};
 use serde::Serialize;
 use tracing::{debug, error, info, info_span, instrument, trace, warn, Instrument, Level};
@@ -18,9 +17,6 @@
     db::{HyperlaneDb, HyperlaneRocksDB},
     CoreMetrics,
 };
-=======
-use hyperlane_base::{db::HyperlaneDb, CoreMetrics};
->>>>>>> af827d07
 use hyperlane_core::{
     gas_used_by_operation, BatchItem, ChainCommunicationError, ChainResult, ConfirmReason,
     HyperlaneChain, HyperlaneDomain, HyperlaneMessage, Mailbox, MessageSubmissionData,
