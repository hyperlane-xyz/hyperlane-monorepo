use std::{
    collections::{HashMap, VecDeque},
    sync::{Arc, Mutex},
};

use hyperlane_base::{
    cache::{LocalCache, MeteredCache, OptionalCache},
    settings::CheckpointSyncerBuildError,
    MultisigCheckpointSyncer,
};
use hyperlane_core::{
    accumulator::merkle::Proof, AggregationIsm, CcipReadIsm, Checkpoint, HyperlaneDomain,
    HyperlaneMessage, InterchainSecurityModule, MultisigIsm, RoutingIsm, H256,
};

<<<<<<< HEAD
use crate::msg::metadata::{BuildsBaseMetadata, IsmAwareAppContextClassifier, MetadataBuildError};
=======
use crate::msg::metadata::{
    BuildsBaseMetadata, IsmAwareAppContextClassifier, IsmCachePolicyClassifier,
};
>>>>>>> cecb0d83

type ResponseList<T> = Arc<Mutex<VecDeque<T>>>;

#[derive(Debug, Default)]
pub struct MockBaseMetadataBuilderResponses {
    pub origin_domain: Option<HyperlaneDomain>,
    pub destination_domain: Option<HyperlaneDomain>,
    pub app_context_classifier: Option<IsmAwareAppContextClassifier>,
<<<<<<< HEAD
    pub cache: Option<MeteredCache<LocalCache>>,
    pub get_proof: ResponseList<Result<Proof, MetadataBuildError>>,
=======
    pub ism_cache_policy_classifier: Option<IsmCachePolicyClassifier>,
    pub cache: Option<OptionalCache<MeteredCache<LocalCache>>>,
    pub get_proof: ResponseList<eyre::Result<Proof>>,
>>>>>>> cecb0d83
    pub highest_known_leaf_index: ResponseList<Option<u32>>,
    pub get_merkle_leaf_id_by_message_id: ResponseList<eyre::Result<Option<u32>>>,
    /// build_ism uses a hashmap of VecDeque responses instead.
    /// This is because AggregationISMs run in parallel, so having just
    /// a single VecDeque shared between the different threads yields unpredictable
    /// results. One thread might run for a long time and overwriting each others
    /// responses.
    /// In order to fix this in tests, the mock ISMs are built with specific addresses
    /// in place. And gets responses from this based on the address.
    #[allow(clippy::type_complexity)]
    pub build_ism:
        Arc<Mutex<HashMap<H256, VecDeque<eyre::Result<Box<dyn InterchainSecurityModule>>>>>>,
    pub build_routing_ism: Arc<Mutex<HashMap<H256, VecDeque<eyre::Result<Box<dyn RoutingIsm>>>>>>,
    pub build_aggregation_ism:
        Arc<Mutex<HashMap<H256, VecDeque<eyre::Result<Box<dyn AggregationIsm>>>>>>,
    // TODO: migrate these to be keyed by address as well
    pub build_multisig_ism: ResponseList<eyre::Result<Box<dyn MultisigIsm>>>,
    pub build_ccip_read_ism: ResponseList<eyre::Result<Box<dyn CcipReadIsm>>>,
    pub build_checkpoint_syncer:
        ResponseList<Result<MultisigCheckpointSyncer, CheckpointSyncerBuildError>>,
}

impl MockBaseMetadataBuilderResponses {
    pub fn push_build_ism_response(
        &self,
        address: H256,
        ism: eyre::Result<Box<dyn InterchainSecurityModule>>,
    ) {
        self.build_ism
            .lock()
            .unwrap()
            .entry(address)
            .or_default()
            .push_back(ism);
    }

    pub fn push_build_aggregation_ism_response(
        &self,
        address: H256,
        ism: eyre::Result<Box<dyn AggregationIsm>>,
    ) {
        self.build_aggregation_ism
            .lock()
            .unwrap()
            .entry(address)
            .or_default()
            .push_back(ism);
    }

    pub fn push_build_routing_ism_response(
        &self,
        address: H256,
        ism: eyre::Result<Box<dyn RoutingIsm>>,
    ) {
        self.build_routing_ism
            .lock()
            .unwrap()
            .entry(address)
            .or_default()
            .push_back(ism);
    }
}

#[derive(Debug, Default)]
pub struct MockBaseMetadataBuilder {
    pub responses: MockBaseMetadataBuilderResponses,
}

impl MockBaseMetadataBuilder {
    pub fn new() -> Self {
        Self {
            responses: MockBaseMetadataBuilderResponses::default(),
        }
    }
}

#[async_trait::async_trait]
impl BuildsBaseMetadata for MockBaseMetadataBuilder {
    fn origin_domain(&self) -> &HyperlaneDomain {
        self.responses
            .origin_domain
            .as_ref()
            .expect("No mock origin_domain response set")
    }
    fn destination_domain(&self) -> &HyperlaneDomain {
        self.responses
            .destination_domain
            .as_ref()
            .expect("No mock destination_domain response set")
    }
    fn app_context_classifier(&self) -> &IsmAwareAppContextClassifier {
        self.responses
            .app_context_classifier
            .as_ref()
            .expect("No mock app_context_classifier response set")
    }
    fn ism_cache_policy_classifier(&self) -> &crate::msg::metadata::IsmCachePolicyClassifier {
        self.responses
            .ism_cache_policy_classifier
            .as_ref()
            .expect("No mock app_context_classifier response set")
    }
    fn cache(&self) -> &OptionalCache<MeteredCache<LocalCache>> {
        self.responses
            .cache
            .as_ref()
            .expect("No mock cache response set")
    }

    async fn get_proof(
        &self,
        _leaf_index: u32,
        _checkpoint: Checkpoint,
    ) -> Result<Proof, MetadataBuildError> {
        self.responses
            .get_proof
            .lock()
            .unwrap()
            .pop_front()
            .expect("No mock get_proof response set")
    }
    async fn highest_known_leaf_index(&self) -> Option<u32> {
        self.responses
            .highest_known_leaf_index
            .lock()
            .unwrap()
            .pop_front()
            .expect("No mock highest_known_leaf_index response set")
    }
    async fn get_merkle_leaf_id_by_message_id(
        &self,
        _message_id: H256,
    ) -> eyre::Result<Option<u32>> {
        self.responses
            .get_merkle_leaf_id_by_message_id
            .lock()
            .unwrap()
            .pop_front()
            .expect("No mock get_merkle_leaf_id_by_message_id response set")
    }
    async fn build_ism(&self, address: H256) -> eyre::Result<Box<dyn InterchainSecurityModule>> {
        self.responses
            .build_ism
            .lock()
            .unwrap()
            .get_mut(&address)
            .expect("No mock build_ism response set")
            .pop_front()
            .expect("No mock build_ism response set")
    }
    async fn build_routing_ism(&self, address: H256) -> eyre::Result<Box<dyn RoutingIsm>> {
        self.responses
            .build_routing_ism
            .lock()
            .unwrap()
            .get_mut(&address)
            .expect("No mock build_aggregation_ism response set")
            .pop_front()
            .expect("No mock build_aggregation_ism response set")
    }
    async fn build_multisig_ism(&self, _address: H256) -> eyre::Result<Box<dyn MultisigIsm>> {
        self.responses
            .build_multisig_ism
            .lock()
            .unwrap()
            .pop_front()
            .expect("No mock build_multisig_ism response set")
    }
    async fn build_aggregation_ism(&self, address: H256) -> eyre::Result<Box<dyn AggregationIsm>> {
        self.responses
            .build_aggregation_ism
            .lock()
            .unwrap()
            .get_mut(&address)
            .expect("No mock build_aggregation_ism response set")
            .pop_front()
            .expect("No mock build_aggregation_ism response set")
    }
    async fn build_ccip_read_ism(&self, _address: H256) -> eyre::Result<Box<dyn CcipReadIsm>> {
        self.responses
            .build_ccip_read_ism
            .lock()
            .unwrap()
            .pop_front()
            .expect("No mock build_ccip_read_ism response set")
    }
    async fn build_checkpoint_syncer(
        &self,
        _message: &HyperlaneMessage,
        _validators: &[H256],
        _app_context: Option<String>,
    ) -> Result<MultisigCheckpointSyncer, CheckpointSyncerBuildError> {
        self.responses
            .build_checkpoint_syncer
            .lock()
            .unwrap()
            .pop_front()
            .expect("No mock build_checkpoint_syncer response set")
    }
}

#[cfg(test)]
mod tests {
    use hyperlane_core::ModuleType;

    use crate::test_utils::mock_ism::MockInterchainSecurityModule;

    use super::*;

    /// Just to test mock structs work
    #[tokio::test]
    async fn test_mock_works() {
        let base_builder = MockBaseMetadataBuilder::default();
        let domain = HyperlaneDomain::Known(hyperlane_core::KnownHyperlaneDomain::Arbitrum);
        {
            let mock_ism = MockInterchainSecurityModule::new(
                H256::zero(),
                domain.clone(),
                ModuleType::Routing,
            );
            base_builder
                .responses
                .push_build_ism_response(H256::zero(), Ok(Box::new(mock_ism)));
        }
        {
            let mock_ism = MockInterchainSecurityModule::new(
                H256::zero(),
                domain.clone(),
                ModuleType::Aggregation,
            );
            base_builder
                .responses
                .push_build_ism_response(H256::from_low_u64_be(10), Ok(Box::new(mock_ism)));
        }

        let ism = base_builder
            .build_ism(H256::zero())
            .await
            .expect("No response");
        let module_type = ism.module_type().await.expect("No response");

        assert_eq!(module_type, ModuleType::Routing);

        let ism = base_builder
            .build_ism(H256::from_low_u64_be(10))
            .await
            .expect("No response");
        let module_type = ism.module_type().await.expect("No response");

        assert_eq!(module_type, ModuleType::Aggregation);
    }
}<|MERGE_RESOLUTION|>--- conflicted
+++ resolved
@@ -13,13 +13,9 @@
     HyperlaneMessage, InterchainSecurityModule, MultisigIsm, RoutingIsm, H256,
 };
 
-<<<<<<< HEAD
-use crate::msg::metadata::{BuildsBaseMetadata, IsmAwareAppContextClassifier, MetadataBuildError};
-=======
 use crate::msg::metadata::{
     BuildsBaseMetadata, IsmAwareAppContextClassifier, IsmCachePolicyClassifier,
 };
->>>>>>> cecb0d83
 
 type ResponseList<T> = Arc<Mutex<VecDeque<T>>>;
 
@@ -28,14 +24,9 @@
     pub origin_domain: Option<HyperlaneDomain>,
     pub destination_domain: Option<HyperlaneDomain>,
     pub app_context_classifier: Option<IsmAwareAppContextClassifier>,
-<<<<<<< HEAD
-    pub cache: Option<MeteredCache<LocalCache>>,
+    pub cache: Option<OptionalCache<MeteredCache<LocalCache>>>,
     pub get_proof: ResponseList<Result<Proof, MetadataBuildError>>,
-=======
     pub ism_cache_policy_classifier: Option<IsmCachePolicyClassifier>,
-    pub cache: Option<OptionalCache<MeteredCache<LocalCache>>>,
-    pub get_proof: ResponseList<eyre::Result<Proof>>,
->>>>>>> cecb0d83
     pub highest_known_leaf_index: ResponseList<Option<u32>>,
     pub get_merkle_leaf_id_by_message_id: ResponseList<eyre::Result<Option<u32>>>,
     /// build_ism uses a hashmap of VecDeque responses instead.
