use std::{sync::Arc, time::Duration};

use hyperlane_base::{
    cache::{LocalCache, MeteredCache, OptionalCache},
    db::HyperlaneRocksDB,
    settings::{ChainConf, ChainConnectionConf, Settings},
    CoreMetrics,
};
use hyperlane_core::{HyperlaneDomain, H256};
use hyperlane_test::mocks::{MockMailboxContract, MockValidatorAnnounceContract};
use prometheus::{CounterVec, IntCounter, IntCounterVec, IntGauge, Opts, Registry};
use tokio::sync::RwLock;

use crate::{
    merkle_tree::builder::MerkleTreeBuilder,
    metrics::message_submission::MessageSubmissionMetrics,
    msg::{
        gas_payment::GasPaymentEnforcer,
        metadata::{
            BaseMetadataBuilder, DefaultIsmCache, IsmAwareAppContextClassifier,
            IsmCachePolicyClassifier,
        },
        pending_message::MessageContext,
        processor::test::DummyApplicationOperationVerifier,
    },
};

pub fn dummy_chain_conf(domain: &HyperlaneDomain) -> ChainConf {
    ChainConf {
        domain: domain.clone(),
        signer: Default::default(),
        submitter: Default::default(),
        estimated_block_time: Duration::from_secs_f64(1.1),
        reorg_period: Default::default(),
        addresses: Default::default(),
        connection: ChainConnectionConf::Ethereum(hyperlane_ethereum::ConnectionConf {
            rpc_connection: hyperlane_ethereum::RpcConnectionConf::Http {
                url: "http://example.com".parse().unwrap(),
            },
            transaction_overrides: Default::default(),
            op_submission_config: Default::default(),
        }),
        metrics_conf: Default::default(),
        index: Default::default(),
        ignore_reorg_reports: false,
    }
}

pub fn dummy_metadata_builder(
    origin_domain: &HyperlaneDomain,
    destination_domain: &HyperlaneDomain,
    db: &HyperlaneRocksDB,
    cache: OptionalCache<MeteredCache<LocalCache>>,
) -> BaseMetadataBuilder {
    let mut settings = Settings::default();
    settings.chains.insert(
        origin_domain.name().to_owned(),
        dummy_chain_conf(origin_domain),
    );
    settings.chains.insert(
        destination_domain.name().to_owned(),
        dummy_chain_conf(destination_domain),
    );
    let destination_chain_conf = settings.chain_setup(destination_domain).unwrap();
    let core_metrics = CoreMetrics::new("dummy_relayer", 37582, Registry::new()).unwrap();
    let default_ism_getter = DefaultIsmCache::new(Arc::new(
        MockMailboxContract::new_with_default_ism(H256::zero()),
    ));
    BaseMetadataBuilder::new(
        origin_domain.clone(),
        destination_chain_conf.clone(),
        Arc::new(RwLock::new(MerkleTreeBuilder::new())),
        Arc::new(MockValidatorAnnounceContract::default()),
        false,
        Arc::new(core_metrics),
        cache,
        db.clone(),
        IsmAwareAppContextClassifier::new(default_ism_getter.clone(), vec![]),
        IsmCachePolicyClassifier::new(default_ism_getter, Default::default()),
        None,
<<<<<<< HEAD
=======
        false,
>>>>>>> 9e40cf18
    )
}

pub fn dummy_submission_metrics() -> MessageSubmissionMetrics {
    MessageSubmissionMetrics {
        origin: "".to_string(),
        destination: "".to_string(),
        last_known_nonce: IntGauge::new("last_known_nonce_gauge", "help string").unwrap(),
        messages_processed: IntCounter::new("message_processed_gauge", "help string").unwrap(),
        metadata_build_count: IntCounterVec::new(
            Opts::new("metadata_build_count", "help string"),
            &["app_context", "origin", "remote", "status"],
        )
        .unwrap(),
        metadata_build_duration: CounterVec::new(
            Opts::new("metadata_build_duration", "help string"),
            &["app_context", "origin", "remote", "status"],
        )
        .unwrap(),
    }
}

pub fn dummy_message_context(
    base_metadata_builder: Arc<BaseMetadataBuilder>,
    db: &HyperlaneRocksDB,
    cache: OptionalCache<MeteredCache<LocalCache>>,
) -> MessageContext {
    MessageContext {
        destination_mailbox: Arc::new(MockMailboxContract::new_with_default_ism(H256::zero())),
        origin_db: Arc::new(db.clone()),
        cache,
        metadata_builder: base_metadata_builder,
        origin_gas_payment_enforcer: Arc::new(GasPaymentEnforcer::new([], db.clone())),
        transaction_gas_limit: Default::default(),
        metrics: dummy_submission_metrics(),
        application_operation_verifier: Some(Arc::new(DummyApplicationOperationVerifier {})),
    }
}<|MERGE_RESOLUTION|>--- conflicted
+++ resolved
@@ -78,10 +78,7 @@
         IsmAwareAppContextClassifier::new(default_ism_getter.clone(), vec![]),
         IsmCachePolicyClassifier::new(default_ism_getter, Default::default()),
         None,
-<<<<<<< HEAD
-=======
         false,
->>>>>>> 9e40cf18
     )
 }
 
