--- conflicted
+++ resolved
@@ -385,22 +385,6 @@
                     }
                 };
                 let default_ism_getter = DefaultIsmCache::new(dest_mailbox.clone());
-<<<<<<< HEAD
-                // Extract optional Ethereum signer for CCIP-read authentication
-                let eth_signer: Option<hyperlane_ethereum::Signers> = if let Some(builder) =
-                    &destination_chain_setup.signer
-                {
-                    match builder.build().await {
-                        Ok(s) => Some(s),
-                        Err(err) => {
-                            warn!(error = ?err, "Failed to build Ethereum signer for CCIP-read ISM");
-                            None
-                        }
-                    }
-                } else {
-                    None
-                };
-=======
                 let origin_chain_setup = match core.settings.chain_setup(origin) {
                     Ok(chain_setup) => chain_setup.clone(),
                     Err(err) => {
@@ -409,7 +393,6 @@
                     }
                 };
                 // Extract optional Ethereum signer for CCIP-read authentication
->>>>>>> 9e40cf18
                 let metadata_builder = BaseMetadataBuilder::new(
                     origin.clone(),
                     destination_chain_setup.clone(),
@@ -427,12 +410,8 @@
                         default_ism_getter.clone(),
                         settings.ism_cache_configs.clone(),
                     ),
-<<<<<<< HEAD
-                    eth_signer,
-=======
                     ccip_signers.get(destination).cloned().flatten(),
                     origin_chain_setup.ignore_reorg_reports,
->>>>>>> 9e40cf18
                 );
 
                 msg_ctxs.insert(
@@ -617,12 +596,6 @@
 
         // run server
         start_entity_init = Instant::now();
-<<<<<<< HEAD
-        let relayer_router = relayer_server::Server::new(self.destination_chains.len())
-            .with_op_retry(sender.clone())
-            .with_message_queue(prep_queues)
-            .router();
-=======
 
         // create a db mapping for server handlers
         let dbs: HashMap<u32, HyperlaneRocksDB> =
@@ -633,7 +606,6 @@
             .with_dbs(dbs)
             .router();
 
->>>>>>> 9e40cf18
         let server = self
             .core
             .settings
