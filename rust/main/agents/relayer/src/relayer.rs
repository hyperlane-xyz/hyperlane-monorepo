use std::{
    collections::{HashMap, HashSet},
    fmt::{Debug, Formatter},
    sync::Arc,
    time::Instant,
};

use async_trait::async_trait;
use derive_more::AsRef;
use eyre::Result;
use futures_util::future::try_join_all;
use tokio::{
    sync::{
        broadcast::Sender as BroadcastSender,
        mpsc::{self, Receiver as MpscReceiver, UnboundedSender},
        RwLock,
    },
    task::JoinHandle,
};
use tokio_metrics::TaskMonitor;
use tracing::{debug, error, info, info_span, warn, Instrument};

use hyperlane_base::{
    broadcast::BroadcastMpscSender,
    cache::{LocalCache, MeteredCache, MeteredCacheConfig},
    db::{HyperlaneRocksDB, DB},
    metrics::{AgentMetrics, ChainSpecificMetricsUpdater},
    settings::{ChainConf, IndexSettings},
    AgentMetadata, BaseAgent, ChainMetrics, ContractSyncMetrics, ContractSyncer, CoreMetrics,
    HyperlaneAgentCore, RuntimeMetrics, SyncOptions,
};
use hyperlane_core::{
    rpc_clients::call_and_retry_n_times, ChainCommunicationError, ChainResult, ContractSyncCursor,
    HyperlaneDomain, HyperlaneMessage, InterchainGasPayment, Mailbox, MerkleTreeInsertion,
    QueueOperation, SubmitterType, ValidatorAnnounce, H512, U256,
};
use hyperlane_operation_verifier::ApplicationOperationVerifier;
use submitter::{
    DatabaseOrPath, PayloadDispatcher, PayloadDispatcherEntrypoint, PayloadDispatcherSettings,
};

use crate::{
    merkle_tree::builder::MerkleTreeBuilder,
    msg::{
        blacklist::AddressBlacklist,
        gas_payment::GasPaymentEnforcer,
        metadata::{BaseMetadataBuilder, IsmAwareAppContextClassifier},
        op_submitter::{SerialSubmitter, SerialSubmitterMetrics},
        pending_message::{MessageContext, MessageSubmissionMetrics},
        processor::{MessageProcessor, MessageProcessorMetrics},
    },
    server::{self as relayer_server},
    settings::{matching_list::MatchingList, RelayerSettings},
};
use crate::{
    merkle_tree::processor::{MerkleTreeProcessor, MerkleTreeProcessorMetrics},
    processor::ProcessorExt,
};
use crate::{processor::Processor, server::ENDPOINT_MESSAGES_QUEUE_SIZE};

const CURSOR_BUILDING_ERROR: &str = "Error building cursor for origin";
const CURSOR_INSTANTIATION_ATTEMPTS: usize = 10;

#[derive(Debug, Hash, PartialEq, Eq, Copy, Clone)]
struct ContextKey {
    origin: u32,
    destination: u32,
}

/// A relayer agent
#[derive(AsRef)]
pub struct Relayer {
    origin_chains: HashSet<HyperlaneDomain>,
    destination_chains: HashMap<HyperlaneDomain, ChainConf>,
    #[as_ref]
    core: HyperlaneAgentCore,
    message_syncs: HashMap<HyperlaneDomain, Arc<dyn ContractSyncer<HyperlaneMessage>>>,
    interchain_gas_payment_syncs:
        HashMap<HyperlaneDomain, Arc<dyn ContractSyncer<InterchainGasPayment>>>,
    /// Context data for each (origin, destination) chain pair a message can be
    /// sent between
    msg_ctxs: HashMap<ContextKey, Arc<MessageContext>>,
    prover_syncs: HashMap<HyperlaneDomain, Arc<RwLock<MerkleTreeBuilder>>>,
    merkle_tree_hook_syncs: HashMap<HyperlaneDomain, Arc<dyn ContractSyncer<MerkleTreeInsertion>>>,
    dbs: HashMap<HyperlaneDomain, HyperlaneRocksDB>,
    /// The original reference to the relayer cache
    _cache: MeteredCache<LocalCache>,
    message_whitelist: Arc<MatchingList>,
    message_blacklist: Arc<MatchingList>,
    address_blacklist: Arc<AddressBlacklist>,
    transaction_gas_limit: Option<U256>,
    skip_transaction_gas_limit_for: HashSet<u32>,
    allow_local_checkpoint_syncers: bool,
    metric_app_contexts: Vec<(MatchingList, String)>,
    max_retries: u32,
    core_metrics: Arc<CoreMetrics>,
    // TODO: decide whether to consolidate `agent_metrics` and `chain_metrics` into a single struct
    // or move them in `core_metrics`, like the validator metrics
    agent_metrics: AgentMetrics,
    chain_metrics: ChainMetrics,
    runtime_metrics: RuntimeMetrics,
    /// Tokio console server
    pub tokio_console_server: Option<console_subscriber::Server>,
    payload_dispatcher_entrypoints: HashMap<HyperlaneDomain, PayloadDispatcherEntrypoint>,
    payload_dispatchers: HashMap<HyperlaneDomain, PayloadDispatcher>,
}

impl Debug for Relayer {
    fn fmt(&self, f: &mut Formatter<'_>) -> std::fmt::Result {
        write!(
            f,
            "Relayer {{ origin_chains: {:?}, destination_chains: {:?}, message_whitelist: {:?}, message_blacklist: {:?}, address_blacklist: {:?}, transaction_gas_limit: {:?}, skip_transaction_gas_limit_for: {:?}, allow_local_checkpoint_syncers: {:?} }}",
            self.origin_chains,
            self.destination_chains,
            self.message_whitelist,
            self.message_blacklist,
            self.address_blacklist,
            self.transaction_gas_limit,
            self.skip_transaction_gas_limit_for,
            self.allow_local_checkpoint_syncers
        )
    }
}

#[async_trait]
#[allow(clippy::unit_arg)]
impl BaseAgent for Relayer {
    const AGENT_NAME: &'static str = "relayer";

    type Settings = RelayerSettings;

    async fn from_settings(
        _agent_metadata: AgentMetadata,
        settings: Self::Settings,
        core_metrics: Arc<CoreMetrics>,
        agent_metrics: AgentMetrics,
        chain_metrics: ChainMetrics,
        runtime_metrics: RuntimeMetrics,
        tokio_console_server: console_subscriber::Server,
    ) -> Result<Self>
    where
        Self: Sized,
    {
        let start = Instant::now();
        let mut start_entity_init = Instant::now();

        let core = settings.build_hyperlane_core(core_metrics.clone());
        let db = DB::from_path(&settings.db)?;
        let cache_name = "relayer_cache";
        let cache = MeteredCache::new(
            LocalCache::new(cache_name),
            core_metrics.cache_metrics(),
            MeteredCacheConfig {
                cache_name: cache_name.to_owned(),
            },
        );
        let dbs = settings
            .origin_chains
            .iter()
            .map(|origin| (origin.clone(), HyperlaneRocksDB::new(origin, db.clone())))
            .collect::<HashMap<_, _>>();
        debug!(elapsed = ?start_entity_init.elapsed(), event = "initialized databases", "Relayer startup duration measurement");

        start_entity_init = Instant::now();
        let application_operation_verifiers =
            Self::build_application_operation_verifiers(&settings, &core_metrics, &chain_metrics)
                .await;
        debug!(elapsed = ?start_entity_init.elapsed(), event = "initialized application operation verifiers", "Relayer startup duration measurement");

        start_entity_init = Instant::now();
        let mailboxes = Self::build_mailboxes(&settings, &core_metrics, &chain_metrics).await;
        debug!(elapsed = ?start_entity_init.elapsed(), event = "initialized mailbox", "Relayer startup duration measurement");

        start_entity_init = Instant::now();
        let validator_announces =
            Self::build_validator_announces(&settings, &core_metrics, &chain_metrics).await;
        debug!(elapsed = ?start_entity_init.elapsed(), event = "initialized validator announces", "Relayer startup duration measurement");

        start_entity_init = Instant::now();
        let dispatcher_entrypoints = Self::build_payload_dispatcher_entrypoints(
            &settings,
            core_metrics.clone(),
            &chain_metrics,
            db.clone(),
        )
        .await;
        debug!(elapsed = ?start_entity_init.elapsed(), event = "initialized dispatcher entrypoints", "Relayer startup duration measurement");
<<<<<<< HEAD
=======

        start_entity_init = Instant::now();
        let dispatchers = Self::build_payload_dispatchers(
            &settings,
            core_metrics.clone(),
            &chain_metrics,
            db.clone(),
        )
        .await;
        debug!(elapsed = ?start_entity_init.elapsed(), event = "initialized dipatchers", "Relayer startup duration measurement");
>>>>>>> 48b8508a

        let contract_sync_metrics = Arc::new(ContractSyncMetrics::new(&core_metrics));

        start_entity_init = Instant::now();
        let message_syncs: HashMap<_, Arc<dyn ContractSyncer<HyperlaneMessage>>> = settings
            .contract_syncs::<HyperlaneMessage, _>(
                settings.origin_chains.iter(),
                &core_metrics,
                &contract_sync_metrics,
                dbs.iter()
                    .map(|(d, db)| (d.clone(), Arc::new(db.clone())))
                    .collect(),
                false,
            )
            .await?
            .into_iter()
            .map(|(k, v)| (k, v as _))
            .collect();
        debug!(elapsed = ?start_entity_init.elapsed(), event = "initialized message syncs", "Relayer startup duration measurement");

        start_entity_init = Instant::now();
        let interchain_gas_payment_syncs = settings
            .contract_syncs::<InterchainGasPayment, _>(
                settings.origin_chains.iter(),
                &core_metrics,
                &contract_sync_metrics,
                dbs.iter()
                    .map(|(d, db)| (d.clone(), Arc::new(db.clone())))
                    .collect(),
                false,
            )
            .await?
            .into_iter()
            .map(|(k, v)| (k, v as _))
            .collect();
        debug!(elapsed = ?start_entity_init.elapsed(), event = "initialized IGP syncs", "Relayer startup duration measurement");

        start_entity_init = Instant::now();
        let merkle_tree_hook_syncs = settings
            .contract_syncs::<MerkleTreeInsertion, _>(
                settings.origin_chains.iter(),
                &core_metrics,
                &contract_sync_metrics,
                dbs.iter()
                    .map(|(d, db)| (d.clone(), Arc::new(db.clone())))
                    .collect(),
                false,
            )
            .await?
            .into_iter()
            .map(|(k, v)| (k, v as _))
            .collect();
        debug!(elapsed = ?start_entity_init.elapsed(), event = "initialized merkle tree hook syncs", "Relayer startup duration measurement");

        let message_whitelist = Arc::new(settings.whitelist);
        let message_blacklist = Arc::new(settings.blacklist);
        let address_blacklist = Arc::new(AddressBlacklist::new(settings.address_blacklist));
        let skip_transaction_gas_limit_for = settings.skip_transaction_gas_limit_for;
        let transaction_gas_limit = settings.transaction_gas_limit;

        info!(
            %message_whitelist,
            %message_blacklist,
            ?address_blacklist,
            ?transaction_gas_limit,
            ?skip_transaction_gas_limit_for,
            "Whitelist configuration"
        );

        // provers by origin chain
        start_entity_init = Instant::now();
        let prover_syncs = settings
            .origin_chains
            .iter()
            .map(|origin| {
                (
                    origin.clone(),
                    Arc::new(RwLock::new(MerkleTreeBuilder::new())),
                )
            })
            .collect::<HashMap<_, _>>();
        debug!(elapsed = ?start_entity_init.elapsed(), event = "initialized prover syncs", "Relayer startup duration measurement");

        info!(gas_enforcement_policies=?settings.gas_payment_enforcement, "Gas enforcement configuration");

        // need one of these per origin chain due to the database scoping even though
        // the config itself is the same
        start_entity_init = Instant::now();
        let gas_payment_enforcers: HashMap<_, _> = settings
            .origin_chains
            .iter()
            .map(|domain| {
                (
                    domain.clone(),
                    Arc::new(GasPaymentEnforcer::new(
                        settings.gas_payment_enforcement.clone(),
                        dbs.get(domain).unwrap().clone(),
                    )),
                )
            })
            .collect();
        debug!(elapsed = ?start_entity_init.elapsed(), event = "initialized gas payment enforcers", "Relayer startup duration measurement");

        let mut msg_ctxs = HashMap::new();
        let mut destination_chains = HashMap::new();

        // only iterate through destination chains that were successfully instantiated
        start_entity_init = Instant::now();
        for (destination, dest_mailbox) in mailboxes.iter() {
            let destination_chain_setup = core.settings.chain_setup(destination).unwrap().clone();
            destination_chains.insert(destination.clone(), destination_chain_setup.clone());
            let transaction_gas_limit: Option<U256> =
                if skip_transaction_gas_limit_for.contains(&destination.id()) {
                    None
                } else {
                    transaction_gas_limit
                };

            let application_operation_verifier = application_operation_verifiers.get(destination);

            // only iterate through origin chains that were successfully instantiated
            for (origin, validator_announce) in validator_announces.iter() {
                let db = dbs.get(origin).unwrap().clone();
                let metadata_builder = BaseMetadataBuilder::new(
                    origin.clone(),
                    destination_chain_setup.clone(),
                    prover_syncs[origin].clone(),
                    validator_announce.clone(),
                    settings.allow_local_checkpoint_syncers,
                    core.metrics.clone(),
                    cache.clone(),
                    db,
                    IsmAwareAppContextClassifier::new(
                        dest_mailbox.clone(),
                        settings.metric_app_contexts.clone(),
                    ),
                );

                msg_ctxs.insert(
                    ContextKey {
                        origin: origin.id(),
                        destination: destination.id(),
                    },
                    Arc::new(MessageContext {
                        destination_mailbox: dest_mailbox.clone(),
                        origin_db: Arc::new(dbs.get(origin).unwrap().clone()),
                        cache: cache.clone(),
                        metadata_builder: Arc::new(metadata_builder),
                        origin_gas_payment_enforcer: gas_payment_enforcers[origin].clone(),
                        transaction_gas_limit,
                        metrics: MessageSubmissionMetrics::new(&core_metrics, origin, destination),
                        application_operation_verifier: application_operation_verifier.cloned(),
                    }),
                );
            }
        }
        debug!(elapsed = ?start_entity_init.elapsed(), event = "initialized message contexts", "Relayer startup duration measurement");

        debug!(elapsed = ?start.elapsed(), event = "fully initialized", "Relayer startup duration measurement");

        Ok(Self {
            dbs,
            _cache: cache,
            origin_chains: settings.origin_chains,
            destination_chains,
            msg_ctxs,
            core,
            message_syncs,
            interchain_gas_payment_syncs,
            prover_syncs,
            merkle_tree_hook_syncs,
            message_whitelist,
            message_blacklist,
            address_blacklist,
            transaction_gas_limit,
            skip_transaction_gas_limit_for,
            allow_local_checkpoint_syncers: settings.allow_local_checkpoint_syncers,
            metric_app_contexts: settings.metric_app_contexts,
            max_retries: settings.max_retries,
            core_metrics,
            agent_metrics,
            chain_metrics,
            runtime_metrics,
            tokio_console_server: Some(tokio_console_server),
            payload_dispatcher_entrypoints: dispatcher_entrypoints,
            payload_dispatchers: dispatchers,
        })
    }

    #[allow(clippy::async_yields_async)]
    async fn run(mut self) {
        let start = Instant::now();
        let mut start_entity_init = Instant::now();

        let mut tasks = vec![];

        let task_monitor = tokio_metrics::TaskMonitor::new();
        if let Some(tokio_console_server) = self.tokio_console_server.take() {
            let console_server = tokio::task::Builder::new()
                .name("tokio_console_server")
                .spawn(TaskMonitor::instrument(
                    &task_monitor.clone(),
                    async move {
                        info!("Starting tokio console server");
                        if let Err(e) = tokio_console_server.serve().await {
                            error!(error=?e, "Tokio console server failed to start");
                        }
                    }
                    .instrument(info_span!("Tokio console server")),
                ))
                .expect("spawning tokio task from Builder is infallible");
            tasks.push(console_server);
        }
        debug!(elapsed = ?start_entity_init.elapsed(), event = "started tokio console server", "Relayer startup duration measurement");

        let sender = BroadcastSender::new(ENDPOINT_MESSAGES_QUEUE_SIZE);
        // send channels by destination chain
        let mut send_channels = HashMap::with_capacity(self.destination_chains.len());
        let mut prep_queues = HashMap::with_capacity(self.destination_chains.len());
        start_entity_init = Instant::now();
        for (dest_domain, dest_conf) in &self.destination_chains {
            let (send_channel, receive_channel) = mpsc::unbounded_channel::<QueueOperation>();
            send_channels.insert(dest_domain.id(), send_channel);

            let payload_dispatcher_entrypoint =
                self.payload_dispatcher_entrypoints.remove(dest_domain);

            let db = self
                .dbs
                .get(dest_domain)
                .expect("DB should be created for every chain")
                .clone();

            let serial_submitter = SerialSubmitter::new(
                dest_domain.clone(),
                receive_channel,
                &sender,
                SerialSubmitterMetrics::new(&self.core.metrics, dest_domain),
                // Default to submitting one message at a time if there is no batch config
                self.core.settings.chains[dest_domain.name()]
                    .connection
                    .operation_batch_config()
                    .map(|c| c.max_batch_size)
                    .unwrap_or(1),
                task_monitor.clone(),
                payload_dispatcher_entrypoint,
                db,
            );
            prep_queues.insert(dest_domain.id(), serial_submitter.prepare_queue().await);

            tasks.push(self.run_destination_submitter(
                dest_domain,
                serial_submitter,
                task_monitor.clone(),
            ));

            if let Some(dispatcher) = self.payload_dispatchers.remove(dest_domain) {
                tasks.push(dispatcher.spawn().await);
            }

            let metrics_updater = ChainSpecificMetricsUpdater::new(
                dest_conf,
                self.core_metrics.clone(),
                self.agent_metrics.clone(),
                self.chain_metrics.clone(),
                Self::AGENT_NAME.to_string(),
            )
            .await
            .unwrap_or_else(|_| {
                panic!("Error creating metrics updater for destination {dest_domain}")
            });
            tasks.push(metrics_updater.spawn());
        }
        debug!(elapsed = ?start_entity_init.elapsed(), event = "started submitters", "Relayer startup duration measurement");

        start_entity_init = Instant::now();
        for origin in &self.origin_chains {
            self.chain_metrics.set_critical_error(origin.name(), false);

            let maybe_broadcaster = self
                .message_syncs
                .get(origin)
                .and_then(|sync| sync.get_broadcaster());
            tasks.push(self.run_message_sync(origin, task_monitor.clone()).await);
            tasks.push(
                self.run_interchain_gas_payment_sync(
                    origin,
                    BroadcastMpscSender::map_get_receiver(maybe_broadcaster.as_ref()).await,
                    task_monitor.clone(),
                )
                .await,
            );
            tasks.push(
                self.run_merkle_tree_hook_sync(
                    origin,
                    BroadcastMpscSender::map_get_receiver(maybe_broadcaster.as_ref()).await,
                    task_monitor.clone(),
                )
                .await,
            );
            tasks.push(self.run_message_processor(
                origin,
                send_channels.clone(),
                task_monitor.clone(),
            ));
            tasks.push(self.run_merkle_tree_processor(origin, task_monitor.clone()));
        }
        debug!(elapsed = ?start_entity_init.elapsed(), event = "started message, IGP, merkle tree hook syncs, and message and merkle tree processors", "Relayer startup duration measurement");

        // run server
        start_entity_init = Instant::now();
        let custom_routes = relayer_server::Server::new(self.destination_chains.len())
            .with_op_retry(sender.clone())
            .with_message_queue(prep_queues)
            .routes();
        let server = self
            .core
            .settings
            .server(self.core_metrics.clone())
            .expect("Failed to create server");
        let server_task = tokio::spawn(
            async move {
                server.run_with_custom_routes(custom_routes);
            }
            .instrument(info_span!("Relayer server")),
        );
        tasks.push(server_task);
        debug!(elapsed = ?start_entity_init.elapsed(), event = "started relayer server", "Relayer startup duration measurement");

        tasks.push(self.runtime_metrics.spawn());

        debug!(elapsed = ?start.elapsed(), event = "fully started", "Relayer startup duration measurement");

        if let Err(err) = try_join_all(tasks).await {
            tracing::error!(
                error=?err,
                "Relayer task panicked"
            );
        }
    }
}

impl Relayer {
    fn record_critical_error(
        origin: &HyperlaneDomain,
        err: ChainCommunicationError,
        message: &str,
        chain_metrics: ChainMetrics,
    ) {
        error!(?err, origin=?origin, "{message}");
        chain_metrics.set_critical_error(origin.name(), true);
    }

    async fn instantiate_cursor_with_retries<T: 'static>(
        contract_sync: Arc<dyn ContractSyncer<T>>,
        index_settings: IndexSettings,
    ) -> ChainResult<Box<dyn ContractSyncCursor<T>>> {
        call_and_retry_n_times(
            || {
                let contract_sync = contract_sync.clone();
                let index_settings = index_settings.clone();
                Box::pin(async move {
                    let cursor = contract_sync.cursor(index_settings).await?;
                    Ok(cursor)
                })
            },
            CURSOR_INSTANTIATION_ATTEMPTS,
        )
        .await
    }

    async fn run_message_sync(
        &self,
        origin: &HyperlaneDomain,
        task_monitor: TaskMonitor,
    ) -> JoinHandle<()> {
        let origin = origin.clone();
        let contract_sync = self.message_syncs.get(&origin).unwrap().clone();
        let index_settings = self.as_ref().settings.chains[origin.name()].index_settings();
        let chain_metrics = self.chain_metrics.clone();

        let name = Self::contract_sync_task_name("message::", origin.name());
        tokio::task::Builder::new()
            .name(&name)
            .spawn(TaskMonitor::instrument(
                &task_monitor,
                async move {
                    Self::message_sync_task(&origin, contract_sync, index_settings, chain_metrics)
                        .await;
                }
                .instrument(info_span!("MessageSync")),
            ))
            .expect("spawning tokio task from Builder is infallible")
    }

    async fn message_sync_task(
        origin: &HyperlaneDomain,
        contract_sync: Arc<dyn ContractSyncer<HyperlaneMessage>>,
        index_settings: IndexSettings,
        chain_metrics: ChainMetrics,
    ) {
        let cursor_instantiation_result =
            Self::instantiate_cursor_with_retries(contract_sync.clone(), index_settings).await;
        let cursor = match cursor_instantiation_result {
            Ok(cursor) => cursor,
            Err(err) => {
                Self::record_critical_error(origin, err, CURSOR_BUILDING_ERROR, chain_metrics);
                return;
            }
        };
        let label = "dispatched_messages";
        contract_sync.clone().sync(label, cursor.into()).await;
        info!(chain = origin.name(), label, "contract sync task exit");
    }

    async fn run_interchain_gas_payment_sync(
        &self,
        origin: &HyperlaneDomain,
        tx_id_receiver: Option<MpscReceiver<H512>>,
        task_monitor: TaskMonitor,
    ) -> JoinHandle<()> {
        let origin = origin.clone();
        let index_settings = self.as_ref().settings.chains[origin.name()].index_settings();
        let contract_sync = self
            .interchain_gas_payment_syncs
            .get(&origin)
            .unwrap()
            .clone();
        let chain_metrics = self.chain_metrics.clone();

        let name = Self::contract_sync_task_name("gas_payment::", origin.name());
        tokio::task::Builder::new()
            .name(&name)
            .spawn(TaskMonitor::instrument(
                &task_monitor,
                async move {
                    Self::interchain_gas_payments_sync_task(
                        &origin,
                        index_settings,
                        contract_sync,
                        chain_metrics,
                        tx_id_receiver,
                    )
                    .await;
                }
                .instrument(info_span!("IgpSync")),
            ))
            .expect("spawning tokio task from Builder is infallible")
    }

    async fn interchain_gas_payments_sync_task(
        origin: &HyperlaneDomain,
        index_settings: IndexSettings,
        contract_sync: Arc<dyn ContractSyncer<InterchainGasPayment>>,
        chain_metrics: ChainMetrics,
        tx_id_receiver: Option<MpscReceiver<H512>>,
    ) {
        let cursor_instantiation_result =
            Self::instantiate_cursor_with_retries(contract_sync.clone(), index_settings.clone())
                .await;
        let cursor = match cursor_instantiation_result {
            Ok(cursor) => cursor,
            Err(err) => {
                Self::record_critical_error(origin, err, CURSOR_BUILDING_ERROR, chain_metrics);
                return;
            }
        };
        let label = "gas_payments";
        contract_sync
            .clone()
            .sync(label, SyncOptions::new(Some(cursor), tx_id_receiver))
            .await;
        info!(chain = origin.name(), label, "contract sync task exit");
    }

    async fn run_merkle_tree_hook_sync(
        &self,
        origin: &HyperlaneDomain,
        tx_id_receiver: Option<MpscReceiver<H512>>,
        task_monitor: TaskMonitor,
    ) -> JoinHandle<()> {
        let origin = origin.clone();
        let index_settings = self.as_ref().settings.chains[origin.name()].index.clone();
        let contract_sync = self.merkle_tree_hook_syncs.get(&origin).unwrap().clone();
        let chain_metrics = self.chain_metrics.clone();

        let origin_name = origin.name().to_string();
        let name = Self::contract_sync_task_name("merkle_tree::", &origin_name);
        tokio::task::Builder::new()
            .name(&name)
            .spawn(TaskMonitor::instrument(
                &task_monitor,
                async move {
                    Self::merkle_tree_hook_sync_task(
                        &origin,
                        index_settings,
                        contract_sync,
                        chain_metrics,
                        tx_id_receiver,
                    )
                    .await;
                }
                .instrument(info_span!("MerkleTreeHookSync")),
            ))
            .expect("spawning tokio task from Builder is infallible")
    }

    async fn merkle_tree_hook_sync_task(
        origin: &HyperlaneDomain,
        index_settings: IndexSettings,
        contract_sync: Arc<dyn ContractSyncer<MerkleTreeInsertion>>,
        chain_metrics: ChainMetrics,
        tx_id_receiver: Option<MpscReceiver<H512>>,
    ) {
        let cursor_instantiation_result =
            Self::instantiate_cursor_with_retries(contract_sync.clone(), index_settings.clone())
                .await;
        let cursor = match cursor_instantiation_result {
            Ok(cursor) => cursor,
            Err(err) => {
                Self::record_critical_error(origin, err, CURSOR_BUILDING_ERROR, chain_metrics);
                return;
            }
        };
        let label = "merkle_tree_hook";
        contract_sync
            .clone()
            .sync(label, SyncOptions::new(Some(cursor), tx_id_receiver))
            .await;
        info!(chain = origin.name(), label, "contract sync task exit");
    }

    fn contract_sync_task_name(prefix: &str, domain: &str) -> String {
        format!("contract::sync::{}{}", prefix, domain)
    }

    fn run_message_processor(
        &self,
        origin: &HyperlaneDomain,
        send_channels: HashMap<u32, UnboundedSender<QueueOperation>>,
        task_monitor: TaskMonitor,
    ) -> JoinHandle<()> {
        let metrics = MessageProcessorMetrics::new(
            &self.core.metrics,
            origin,
            self.destination_chains.keys(),
        );
        let destination_ctxs: HashMap<_, _> = self
            .destination_chains
            .keys()
            .map(|destination| {
                (
                    destination.id(),
                    self.msg_ctxs[&ContextKey {
                        origin: origin.id(),
                        destination: destination.id(),
                    }]
                        .clone(),
                )
            })
            .collect();

        let message_processor = MessageProcessor::new(
            self.dbs.get(origin).unwrap().clone(),
            self.message_whitelist.clone(),
            self.message_blacklist.clone(),
            self.address_blacklist.clone(),
            metrics,
            send_channels,
            destination_ctxs,
            self.metric_app_contexts.clone(),
            self.max_retries,
        );

        let span = info_span!("MessageProcessor", origin=%message_processor.domain());
        let processor = Processor::new(Box::new(message_processor), task_monitor.clone());

        processor.spawn(span)
    }

    fn run_merkle_tree_processor(
        &self,
        origin: &HyperlaneDomain,
        task_monitor: TaskMonitor,
    ) -> JoinHandle<()> {
        let metrics = MerkleTreeProcessorMetrics::new(&self.core.metrics, origin);
        let merkle_tree_processor = MerkleTreeProcessor::new(
            self.dbs.get(origin).unwrap().clone(),
            metrics,
            self.prover_syncs[origin].clone(),
        );

        let span = info_span!("MerkleTreeProcessor", origin=%merkle_tree_processor.domain());
        let processor = Processor::new(Box::new(merkle_tree_processor), task_monitor.clone());
        processor.spawn(span)
    }

    #[allow(clippy::too_many_arguments)]
    #[tracing::instrument(skip(self, serial_submitter))]
    fn run_destination_submitter(
        &self,
        destination: &HyperlaneDomain,
        serial_submitter: SerialSubmitter,
        task_monitor: TaskMonitor,
    ) -> JoinHandle<()> {
        let span = info_span!("SerialSubmitter", destination=%destination);
        let destination = destination.clone();
        let name = format!("submitter::destination::{}", destination.name());
        tokio::task::Builder::new()
            .name(&name)
            .spawn(TaskMonitor::instrument(
                &task_monitor,
                async move {
                    // Propagate task panics
                    serial_submitter.spawn().await.unwrap_or_else(|err| {
                        panic!(
                            "destination submitter panicked for destination {}: {:?}",
                            destination, err
                        )
                    });
                }
                .instrument(span),
            ))
            .expect("spawning tokio task from Builder is infallible")
    }

    /// Helper function to build and return a hashmap of mailboxes.
    /// Any chains that fail to build mailbox will not be included
    /// in the hashmap. Errors will be logged and chain metrics
    /// will be updated for chains that fail to build mailbox.
    pub async fn build_mailboxes(
        settings: &RelayerSettings,
        core_metrics: &CoreMetrics,
        chain_metrics: &ChainMetrics,
    ) -> HashMap<HyperlaneDomain, Arc<dyn Mailbox>> {
        settings
            .build_mailboxes(settings.destination_chains.iter(), core_metrics)
            .await
            .into_iter()
            .filter_map(|(origin, mailbox_res)| match mailbox_res {
                Ok(mailbox) => Some((origin, mailbox)),
                Err(err) => {
                    error!(?err, origin=?origin, "Critical error when building mailbox");
                    chain_metrics.set_critical_error(origin.name(), true);
                    None
                }
            })
            .collect()
    }

    /// Helper function to build and return a hashmap of payload dispatchers.
    /// Any chains that fail to build payload dispatcher will not be included
    /// in the hashmap. Errors will be logged and chain metrics
    /// will be updated for chains that fail to build payload dispatcher.
    pub async fn build_payload_dispatcher_entrypoints(
        settings: &RelayerSettings,
        core_metrics: Arc<CoreMetrics>,
        chain_metrics: &ChainMetrics,
        db: DB,
    ) -> HashMap<HyperlaneDomain, PayloadDispatcherEntrypoint> {
        settings.destination_chains.iter()
            .filter(|chain| SubmitterType::Lander == settings.chains[&chain.to_string()].submitter)
            .map(|chain| (chain.clone(), PayloadDispatcherSettings {
                chain_conf: settings.chains[&chain.to_string()].clone(),
                raw_chain_conf: Default::default(),
                domain: chain.clone(),
                db: DatabaseOrPath::Database(db.clone()),
                metrics: core_metrics.clone(),
            }))
            .map(|(chain, s)| (chain, PayloadDispatcherEntrypoint::try_from_settings(s)))
            .filter_map(|(chain, result)| match result {
                Ok(entrypoint) => Some((chain, entrypoint)),
                Err(err) => {
                    error!(?err, origin=?chain, "Critical error when building payload dispatcher endpoint");
                    chain_metrics.set_critical_error(chain.name(), true);
                    None
                }
            })
            .collect::<HashMap<_, _>>()
    }

    /// Helper function to build and return a hashmap of payload dispatchers.
    /// Any chains that fail to build payload dispatcher will not be included
    /// in the hashmap. Errors will be logged and chain metrics
    /// will be updated for chains that fail to build payload dispatcher.
    pub async fn build_payload_dispatchers(
        settings: &RelayerSettings,
        core_metrics: Arc<CoreMetrics>,
        chain_metrics: &ChainMetrics,
        db: DB,
    ) -> HashMap<HyperlaneDomain, PayloadDispatcher> {
        settings
            .destination_chains
            .iter()
            .filter(|chain| SubmitterType::Lander == settings.chains[&chain.to_string()].submitter)
            .map(|chain| {
                (
                    chain.clone(),
                    PayloadDispatcherSettings {
                        chain_conf: settings.chains[&chain.to_string()].clone(),
                        raw_chain_conf: Default::default(),
                        domain: chain.clone(),
                        db: DatabaseOrPath::Database(db.clone()),
                        metrics: core_metrics.clone(),
                    },
                )
            })
            .map(|(chain, s)| {
                let chain_name = chain.to_string();
                (chain, PayloadDispatcher::try_from_settings(s, chain_name))
            })
            .filter_map(|(chain, result)| match result {
                Ok(entrypoint) => Some((chain, entrypoint)),
                Err(err) => {
                    error!(?err, origin=?chain, "Critical error when building payload dispatcher");
                    chain_metrics.set_critical_error(chain.name(), true);
                    None
                }
            })
            .collect::<HashMap<_, _>>()
    }

    /// Helper function to build and return a hashmap of validator announces.
    /// Any chains that fail to build validator announce will not be included
    /// in the hashmap. Errors will be logged and chain metrics
    /// will be updated for chains that fail to build validator announce.
    pub async fn build_validator_announces(
        settings: &RelayerSettings,
        core_metrics: &CoreMetrics,
        chain_metrics: &ChainMetrics,
    ) -> HashMap<HyperlaneDomain, Arc<dyn ValidatorAnnounce>> {
        settings
            .build_validator_announces(settings.origin_chains.iter(), core_metrics)
            .await
            .into_iter()
            .filter_map(|(origin, mailbox_res)| match mailbox_res {
                Ok(mailbox) => Some((origin, mailbox)),
                Err(err) => {
                    error!(?err, origin=?origin, "Critical error when building validator announce");
                    chain_metrics.set_critical_error(origin.name(), true);
                    None
                }
            })
            .collect()
    }

    /// Helper function to build and return a hashmap of application operation verifiers.
    /// Any chains that fail to build application operation verifier will not be included
    /// in the hashmap. Errors will be logged and chain metrics
    /// will be updated for chains that fail to build application operation verifier.
    pub async fn build_application_operation_verifiers(
        settings: &RelayerSettings,
        core_metrics: &CoreMetrics,
        chain_metrics: &ChainMetrics,
    ) -> HashMap<HyperlaneDomain, Arc<dyn ApplicationOperationVerifier>> {
        settings
            .build_application_operation_verifiers(settings.origin_chains.iter(), core_metrics)
            .await
            .into_iter()
            .filter_map(|(origin, app_context_verifier_res)| match app_context_verifier_res {
                Ok(app_context_verifier) => Some((origin, app_context_verifier)),
                Err(err) => {
                    error!(?err, origin=?origin, "Critical error when building application operation verifier");
                    chain_metrics.set_critical_error(origin.name(), true);
                    None
                }
            })
            .collect()
    }
}

#[cfg(test)]
mod test {
    use std::{
        collections::{HashMap, HashSet},
        path::PathBuf,
        time::Duration,
    };

    use ethers::utils::hex;
    use ethers_prometheus::middleware::PrometheusMiddlewareConf;
    use prometheus::{opts, IntGaugeVec, Registry};
    use reqwest::Url;

    use hyperlane_base::{
        settings::{
            ChainConf, ChainConnectionConf, CoreContractAddresses, IndexSettings, Settings,
            TracingConfig,
        },
        ChainMetrics, CoreMetrics, BLOCK_HEIGHT_HELP, BLOCK_HEIGHT_LABELS, CRITICAL_ERROR_HELP,
        CRITICAL_ERROR_LABELS,
    };
    use hyperlane_core::{
        config::OperationBatchConfig, HyperlaneDomain, IndexMode, KnownHyperlaneDomain,
        ReorgPeriod, H256,
    };
    use hyperlane_ethereum as h_eth;

    use crate::settings::{matching_list::MatchingList, RelayerSettings};

    use super::Relayer;

    /// Builds a test RelayerSetting
    fn generate_test_relayer_settings() -> RelayerSettings {
        let chains = [(
            "arbitrum".to_string(),
            ChainConf {
                domain: HyperlaneDomain::Known(KnownHyperlaneDomain::Arbitrum),
                signer: None,
                submitter: Default::default(),
                estimated_block_time: Duration::from_secs_f64(1.1),
                reorg_period: ReorgPeriod::None,
                addresses: CoreContractAddresses {
                    mailbox: H256::from_slice(
                        hex::decode(
                            "000000000000000000000000598facE78a4302f11E3de0bee1894Da0b2Cb71F8",
                        )
                        .unwrap()
                        .as_slice(),
                    ),
                    interchain_gas_paymaster: H256::from_slice(
                        hex::decode(
                            "000000000000000000000000c756cFc1b7d0d4646589EDf10eD54b201237F5e8",
                        )
                        .unwrap()
                        .as_slice(),
                    ),
                    validator_announce: H256::from_slice(
                        hex::decode(
                            "0000000000000000000000001b33611fCc073aB0737011d5512EF673Bff74962",
                        )
                        .unwrap()
                        .as_slice(),
                    ),
                    merkle_tree_hook: H256::from_slice(
                        hex::decode(
                            "000000000000000000000000AD34A66Bf6dB18E858F6B686557075568c6E031C",
                        )
                        .unwrap()
                        .as_slice(),
                    ),
                },
                connection: ChainConnectionConf::Ethereum(h_eth::ConnectionConf {
                    rpc_connection: h_eth::RpcConnectionConf::Http {
                        url: Url::parse("https://sepolia-rollup.arbitrum.io/rpc").unwrap(),
                    },
                    transaction_overrides: h_eth::TransactionOverrides {
                        gas_price: None,
                        gas_limit: None,
                        max_fee_per_gas: None,
                        max_priority_fee_per_gas: None,
                    },
                    operation_batch: OperationBatchConfig {
                        batch_contract_address: None,
                        max_batch_size: 1,
                    },
                }),
                metrics_conf: PrometheusMiddlewareConf {
                    contracts: HashMap::new(),
                    chain: None,
                },
                index: IndexSettings {
                    from: 0,
                    chunk_size: 1,
                    mode: IndexMode::Block,
                },
            },
        )];

        RelayerSettings {
            base: Settings {
                chains: chains.into_iter().collect(),
                metrics_port: 5000,
                tracing: TracingConfig::default(),
            },
            db: PathBuf::new(),
            origin_chains: [
                HyperlaneDomain::Known(KnownHyperlaneDomain::Arbitrum),
                HyperlaneDomain::Known(KnownHyperlaneDomain::Ethereum),
                HyperlaneDomain::Known(KnownHyperlaneDomain::Optimism),
            ]
            .into_iter()
            .collect(),
            destination_chains: [
                HyperlaneDomain::Known(KnownHyperlaneDomain::Arbitrum),
                HyperlaneDomain::Known(KnownHyperlaneDomain::Ethereum),
                HyperlaneDomain::Known(KnownHyperlaneDomain::Optimism),
            ]
            .into_iter()
            .collect(),
            gas_payment_enforcement: Vec::new(),
            whitelist: MatchingList::default(),
            blacklist: MatchingList::default(),
            address_blacklist: Vec::new(),
            transaction_gas_limit: None,
            skip_transaction_gas_limit_for: HashSet::new(),
            allow_local_checkpoint_syncers: true,
            metric_app_contexts: Vec::new(),
            max_retries: 1,
        }
    }

    #[tokio::test]
    #[tracing_test::traced_test]
    async fn test_failed_build_mailboxes() {
        let settings = generate_test_relayer_settings();

        let registry = Registry::new();
        let core_metrics = CoreMetrics::new("relayer", 4000, registry).unwrap();
        let chain_metrics = ChainMetrics {
            block_height: IntGaugeVec::new(
                opts!("block_height", BLOCK_HEIGHT_HELP),
                BLOCK_HEIGHT_LABELS,
            )
            .unwrap(),
            gas_price: None,
            critical_error: IntGaugeVec::new(
                opts!("critical_error", CRITICAL_ERROR_HELP),
                CRITICAL_ERROR_LABELS,
            )
            .unwrap(),
        };

        let mailboxes = Relayer::build_mailboxes(&settings, &core_metrics, &chain_metrics).await;

        assert_eq!(mailboxes.len(), 1);
        assert!(mailboxes.contains_key(&HyperlaneDomain::Known(KnownHyperlaneDomain::Arbitrum)));

        // Arbitrum chain should not have any errors because it's ChainConf exists
        let metric = chain_metrics
            .critical_error
            .get_metric_with_label_values(&["arbitrum"])
            .unwrap();
        assert_eq!(metric.get(), 0);

        // Ethereum chain should error because it is missing ChainConf
        let metric = chain_metrics
            .critical_error
            .get_metric_with_label_values(&["ethereum"])
            .unwrap();
        assert_eq!(metric.get(), 1);

        // Optimism chain should error because it is missing ChainConf
        let metric = chain_metrics
            .critical_error
            .get_metric_with_label_values(&["optimism"])
            .unwrap();
        assert_eq!(metric.get(), 1);
    }

    #[tokio::test]
    #[tracing_test::traced_test]
    async fn test_failed_build_validator_announces() {
        let settings = generate_test_relayer_settings();

        let registry = Registry::new();
        let core_metrics = CoreMetrics::new("relayer", 4000, registry).unwrap();
        let chain_metrics = ChainMetrics {
            block_height: IntGaugeVec::new(
                opts!("block_height", BLOCK_HEIGHT_HELP),
                BLOCK_HEIGHT_LABELS,
            )
            .unwrap(),
            gas_price: None,
            critical_error: IntGaugeVec::new(
                opts!("critical_error", CRITICAL_ERROR_HELP),
                CRITICAL_ERROR_LABELS,
            )
            .unwrap(),
        };

        let mailboxes =
            Relayer::build_validator_announces(&settings, &core_metrics, &chain_metrics).await;

        assert_eq!(mailboxes.len(), 1);
        assert!(mailboxes.contains_key(&HyperlaneDomain::Known(KnownHyperlaneDomain::Arbitrum)));

        // Arbitrum chain should not have any errors because it's ChainConf exists
        let metric = chain_metrics
            .critical_error
            .get_metric_with_label_values(&["arbitrum"])
            .unwrap();
        assert_eq!(metric.get(), 0);

        // Ethereum chain should error because it is missing ChainConf
        let metric = chain_metrics
            .critical_error
            .get_metric_with_label_values(&["ethereum"])
            .unwrap();
        assert_eq!(metric.get(), 1);

        // Optimism chain should error because it is missing ChainConf
        let metric = chain_metrics
            .critical_error
            .get_metric_with_label_values(&["optimism"])
            .unwrap();
        assert_eq!(metric.get(), 1);
    }
}<|MERGE_RESOLUTION|>--- conflicted
+++ resolved
@@ -185,8 +185,6 @@
         )
         .await;
         debug!(elapsed = ?start_entity_init.elapsed(), event = "initialized dispatcher entrypoints", "Relayer startup duration measurement");
-<<<<<<< HEAD
-=======
 
         start_entity_init = Instant::now();
         let dispatchers = Self::build_payload_dispatchers(
@@ -197,7 +195,6 @@
         )
         .await;
         debug!(elapsed = ?start_entity_init.elapsed(), event = "initialized dipatchers", "Relayer startup duration measurement");
->>>>>>> 48b8508a
 
         let contract_sync_metrics = Arc::new(ContractSyncMetrics::new(&core_metrics));
 
