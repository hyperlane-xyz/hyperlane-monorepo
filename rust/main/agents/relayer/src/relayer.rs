--- conflicted
+++ resolved
@@ -8,22 +8,6 @@
 use derive_more::AsRef;
 use eyre::Result;
 use futures_util::future::try_join_all;
-<<<<<<< HEAD
-use hyperlane_base::{
-    broadcast::BroadcastMpscSender,
-    db::{HyperlaneRocksDB, DB},
-    metrics::{AgentMetrics, MetricsUpdater},
-    settings::{ChainConf, IndexSettings},
-    AgentMetadata, BaseAgent, ChainMetrics, ContractSyncMetrics, ContractSyncer, CoreMetrics,
-    HyperlaneAgentCore, SyncOptions,
-};
-use hyperlane_core::{
-    rpc_clients::call_and_retry_n_times, ChainCommunicationError, ContractSyncCursor,
-    HyperlaneDomain, HyperlaneMessage, InterchainGasPayment, Mailbox, MerkleTreeInsertion,
-    QueueOperation, ValidatorAnnounce, H512, U256,
-};
-=======
->>>>>>> e861535d
 use tokio::{
     sync::{
         broadcast::Sender as BroadcastSender,
@@ -156,13 +140,10 @@
             .map(|origin| (origin.clone(), HyperlaneRocksDB::new(origin, db.clone())))
             .collect::<HashMap<_, _>>();
 
-<<<<<<< HEAD
-=======
         let application_operation_verifiers =
             Self::build_application_operation_verifiers(&settings, &core_metrics, &chain_metrics)
                 .await;
 
->>>>>>> e861535d
         let mailboxes = Self::build_mailboxes(&settings, &core_metrics, &chain_metrics).await;
 
         let validator_announces =
@@ -274,11 +255,8 @@
                     transaction_gas_limit
                 };
 
-<<<<<<< HEAD
-=======
             let application_operation_verifier = application_operation_verifiers.get(destination);
 
->>>>>>> e861535d
             // only iterate through origin chains that were successfully instantiated
             for (origin, validator_announce) in validator_announces.iter() {
                 let db = dbs.get(origin).unwrap().clone();
@@ -303,11 +281,7 @@
                     },
                     Arc::new(MessageContext {
                         destination_mailbox: dest_mailbox.clone(),
-<<<<<<< HEAD
-                        origin_db: dbs.get(origin).unwrap().clone(),
-=======
                         origin_db: Arc::new(dbs.get(origin).unwrap().clone()),
->>>>>>> e861535d
                         metadata_builder: Arc::new(metadata_builder),
                         origin_gas_payment_enforcer: gas_payment_enforcers[origin].clone(),
                         transaction_gas_limit,
@@ -712,8 +686,6 @@
             })
             .collect()
     }
-<<<<<<< HEAD
-=======
 
     /// Helper function to build and return a hashmap of application operation verifiers.
     /// Any chains that fail to build application operation verifier will not be included
@@ -738,7 +710,6 @@
             })
             .collect()
     }
->>>>>>> e861535d
 }
 
 #[cfg(test)]
@@ -863,10 +834,7 @@
             skip_transaction_gas_limit_for: HashSet::new(),
             allow_local_checkpoint_syncers: true,
             metric_app_contexts: Vec::new(),
-<<<<<<< HEAD
-=======
             max_retries: 1,
->>>>>>> e861535d
         }
     }
 
