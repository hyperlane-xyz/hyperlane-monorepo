use std::{
    collections::{HashMap, HashSet},
    fmt::{Debug, Formatter},
    hash::Hash,
    sync::Arc,
    time::Instant,
};

use async_trait::async_trait;
use derive_more::AsRef;
use eyre::Result;
use futures_util::future::try_join_all;
use hyperlane_operation_verifier::ApplicationOperationVerifier;
use tokio::{
    sync::{
        broadcast::Sender as BroadcastSender,
        mpsc::{self, Receiver as MpscReceiver, UnboundedSender},
    },
    task::JoinHandle,
};
use tokio_metrics::TaskMonitor;
use tracing::{debug, error, info, info_span, warn, Instrument};

use hyperlane_base::{
    broadcast::BroadcastMpscSender,
    cache::{LocalCache, MeteredCache, MeteredCacheConfig, OptionalCache},
    db::{HyperlaneRocksDB, DB},
    metrics::{AgentMetrics, ChainSpecificMetricsUpdater},
    settings::{ChainConf, IndexSettings},
    AgentMetadata, BaseAgent, ChainMetrics, ContractSyncMetrics, ContractSyncer, CoreMetrics,
    HyperlaneAgentCore, RuntimeMetrics, SyncOptions,
};
use hyperlane_core::{
    rpc_clients::call_and_retry_n_times, ChainCommunicationError, ChainResult, ContractSyncCursor,
<<<<<<< HEAD
    HyperlaneDomain, HyperlaneDomainProtocol, HyperlaneMessage, InterchainGasPayment,
    MerkleTreeInsertion, QueueOperation, H512, U256,
=======
    HyperlaneDomain, HyperlaneLogStore, HyperlaneMessage, HyperlaneSequenceAwareIndexerStoreReader,
    HyperlaneWatermarkedLogStore, InterchainGasPayment, MerkleTreeInsertion, QueueOperation,
    ValidatorAnnounce, H512, U256,
>>>>>>> e18efce5
};
use lander::DispatcherMetrics;

use crate::{db_loader::DbLoader, relayer::origin::Origin, server::ENDPOINT_MESSAGES_QUEUE_SIZE};
use crate::{
    db_loader::DbLoaderExt,
    merkle_tree::db_loader::{MerkleTreeDbLoader, MerkleTreeDbLoaderMetrics},
};
use crate::{
    metrics::message_submission::MessageSubmissionMetrics,
    msg::{
        blacklist::AddressBlacklist,
        db_loader::{MessageDbLoader, MessageDbLoaderMetrics},
        message_processor::{MessageProcessor, MessageProcessorMetrics},
        metadata::{
            BaseMetadataBuilder, DefaultIsmCache, IsmAwareAppContextClassifier,
            IsmCachePolicyClassifier,
        },
        pending_message::MessageContext,
    },
    server::{self as relayer_server},
    settings::{matching_list::MatchingList, RelayerSettings},
};

use destination::{Destination, FactoryError};

mod destination;
mod origin;

const CURSOR_BUILDING_ERROR: &str = "Error building cursor for origin";
const CURSOR_INSTANTIATION_ATTEMPTS: usize = 10;
const ADVANCED_LOG_META: bool = false;

#[derive(Debug, Hash, PartialEq, Eq, Clone)]
struct ContextKey {
    origin: HyperlaneDomain,
    destination: HyperlaneDomain,
}

/// A relayer agent
#[derive(AsRef)]
pub struct Relayer {
    origin_chains: HashSet<HyperlaneDomain>,
    destination_chains: HashMap<HyperlaneDomain, ChainConf>,
    #[as_ref]
    core: HyperlaneAgentCore,
    /// Context data for each (origin, destination) chain pair a message can be
    /// sent between
    msg_ctxs: HashMap<ContextKey, Arc<MessageContext>>,
    /// The original reference to the relayer cache
    _cache: OptionalCache<MeteredCache<LocalCache>>,
    message_whitelist: Arc<MatchingList>,
    message_blacklist: Arc<MatchingList>,
    address_blacklist: Arc<AddressBlacklist>,
    transaction_gas_limit: Option<U256>,
    skip_transaction_gas_limit_for: HashSet<u32>,
    allow_local_checkpoint_syncers: bool,
    metric_app_contexts: Vec<(MatchingList, String)>,
    max_retries: u32,
    core_metrics: Arc<CoreMetrics>,
    // TODO: decide whether to consolidate `agent_metrics` and `chain_metrics` into a single struct
    // or move them in `core_metrics`, like the validator metrics
    agent_metrics: AgentMetrics,
    chain_metrics: ChainMetrics,
    runtime_metrics: RuntimeMetrics,
    /// Tokio console server
    pub tokio_console_server: Option<console_subscriber::Server>,

    /// The origin chains and their associated structures
    origins: HashMap<HyperlaneDomain, Origin>,
    /// The destination chains and their associated structures
    destinations: HashMap<HyperlaneDomain, Destination>,
}

impl Debug for Relayer {
    fn fmt(&self, f: &mut Formatter<'_>) -> std::fmt::Result {
        write!(
            f,
            "Relayer {{ origin_chains: {:?}, destination_chains: {:?}, message_whitelist: {:?}, message_blacklist: {:?}, address_blacklist: {:?}, transaction_gas_limit: {:?}, skip_transaction_gas_limit_for: {:?}, allow_local_checkpoint_syncers: {:?} }}",
            self.origin_chains,
            self.destination_chains,
            self.message_whitelist,
            self.message_blacklist,
            self.address_blacklist,
            self.transaction_gas_limit,
            self.skip_transaction_gas_limit_for,
            self.allow_local_checkpoint_syncers
        )
    }
}

#[async_trait]
#[allow(clippy::unit_arg)]
impl BaseAgent for Relayer {
    const AGENT_NAME: &'static str = "relayer";

    type Settings = RelayerSettings;
    type Metadata = AgentMetadata;

    async fn from_settings(
        _agent_metadata: Self::Metadata,
        settings: Self::Settings,
        core_metrics: Arc<CoreMetrics>,
        agent_metrics: AgentMetrics,
        chain_metrics: ChainMetrics,
        runtime_metrics: RuntimeMetrics,
        tokio_console_server: console_subscriber::Server,
    ) -> Result<Self>
    where
        Self: Sized,
    {
        Self::reset_critical_errors(&settings, &chain_metrics);

        let start = Instant::now();

        let core = settings.build_hyperlane_core(core_metrics.clone());

        let mut start_entity_init = Instant::now();

        let cache_name = "relayer_cache";
        let inner_cache = if settings.allow_contract_call_caching {
            Some(MeteredCache::new(
                LocalCache::new(cache_name),
                core_metrics.cache_metrics(),
                MeteredCacheConfig {
                    cache_name: cache_name.to_owned(),
                },
            ))
        } else {
            None
        };
        let cache = OptionalCache::new(inner_cache);
        debug!(elapsed = ?start_entity_init.elapsed(), event = "initialized cache", "Relayer startup duration measurement");

        let db = DB::from_path(&settings.db)?;

        start_entity_init = Instant::now();
<<<<<<< HEAD
        let application_operation_verifiers =
            Self::build_application_operation_verifiers(&settings, &core_metrics, &chain_metrics)
                .await;
        debug!(elapsed = ?start_entity_init.elapsed(), event = "initialized application operation verifiers", "Relayer startup duration measurement");

        start_entity_init = Instant::now();
        let origins =
            Self::build_origins(&settings, db.clone(), core_metrics.clone(), &chain_metrics).await;
        debug!(elapsed = ?start_entity_init.elapsed(), event = "initialized origin chains", "Relayer startup duration measurement");
=======
        let validator_announces =
            Self::build_validator_announces(&settings, &core_metrics, &chain_metrics).await;
        debug!(elapsed = ?start_entity_init.elapsed(), event = "initialized validator announces", "Relayer startup duration measurement");
>>>>>>> e18efce5

        start_entity_init = Instant::now();
        let dispatcher_metrics = DispatcherMetrics::new(core_metrics.registry())
            .expect("Creating dispatcher metrics is infallible");
        let destinations = Self::build_destinations(
            &settings,
            db.clone(),
            core_metrics.clone(),
            &chain_metrics,
            dispatcher_metrics,
        )
        .await;
        debug!(elapsed = ?start_entity_init.elapsed(), event = "initialized destination chains", "Relayer startup duration measurement");

        let message_whitelist = Arc::new(settings.whitelist);
        let message_blacklist = Arc::new(settings.blacklist);
        let address_blacklist = Arc::new(AddressBlacklist::new(settings.address_blacklist));
        let skip_transaction_gas_limit_for = settings.skip_transaction_gas_limit_for;
        let transaction_gas_limit = settings.transaction_gas_limit;

        info!(
            %message_whitelist,
            %message_blacklist,
            ?address_blacklist,
            ?transaction_gas_limit,
            ?skip_transaction_gas_limit_for,
            "Whitelist configuration"
        );

<<<<<<< HEAD
        // only iterate through destination chains that were successfully instantiated
        start_entity_init = Instant::now();
        let mut ccip_signer_futures: Vec<_> = Vec::with_capacity(destinations.len());
        for destination in destinations.keys() {
            let destination_chain_setup = match core.settings.chain_setup(destination) {
                Ok(setup) => setup.clone(),
                Err(err) => {
                    tracing::error!(?destination, ?err, "Destination chain setup failed");
                    continue;
                }
            };
            let signer = destination_chain_setup.signer.clone();
            let future = async move {
                if !matches!(
                    destination.domain_protocol(),
                    HyperlaneDomainProtocol::Ethereum
                ) {
                    return (destination, None);
                }
                let signer = if let Some(builder) = signer {
                    match builder.build::<hyperlane_ethereum::Signers>().await {
                        Ok(signer) => Some(signer),
                        Err(err) => {
                            warn!(error = ?err, "Failed to build Ethereum signer for CCIP-read ISM. ");
                            None
                        }
                    }
                } else {
                    None
                };
                (destination, signer)
            };
            ccip_signer_futures.push(future);
        }
        let ccip_signers = join_all(ccip_signer_futures)
            .await
            .into_iter()
            .collect::<HashMap<_, _>>();
        debug!(elapsed = ?start_entity_init.elapsed(), event = "initialized ccip signers", "Relayer startup duration measurement");
=======
        // provers by origin chain
        start_entity_init = Instant::now();
        let prover_syncs = settings
            .origin_chains
            .iter()
            .map(|origin| {
                (
                    origin.clone(),
                    Arc::new(RwLock::new(MerkleTreeBuilder::new())),
                )
            })
            .collect::<HashMap<_, _>>();
        debug!(elapsed = ?start_entity_init.elapsed(), event = "initialized prover syncs", "Relayer startup duration measurement");

        info!(gas_enforcement_policies=?settings.gas_payment_enforcement, "Gas enforcement configuration");

        // need one of these per origin chain due to the database scoping even though
        // the config itself is the same
        start_entity_init = Instant::now();
        let gas_payment_enforcers: HashMap<_, _> = settings
            .origin_chains
            .iter()
            .filter_map(|domain| match dbs.get(domain) {
                Some(db) => {
                    let gas_payment_enforcer = Arc::new(RwLock::new(GasPaymentEnforcer::new(
                        settings.gas_payment_enforcement.clone(),
                        db.clone(),
                    )));
                    Some((domain.clone(), gas_payment_enforcer))
                }
                None => {
                    tracing::error!(?domain, "Missing DB");
                    None
                }
            })
            .collect();
        debug!(elapsed = ?start_entity_init.elapsed(), event = "initialized gas payment enforcers", "Relayer startup duration measurement");
>>>>>>> e18efce5

        start_entity_init = Instant::now();
        let mut msg_ctxs = HashMap::new();
        let mut destination_chains = HashMap::new();
        for (destination_domain, destination) in destinations.iter() {
            let destination_mailbox = destination.mailbox.clone();
            let application_operation_verifier = destination.application_operation_verifier.clone();
            let ccip_signer = destination.ccip_signer.clone();

            let destination_chain_setup = match core.settings.chain_setup(destination_domain) {
                Ok(setup) => setup.clone(),
                Err(err) => {
                    error!(?destination_domain, ?err, "Destination chain setup failed");
                    continue;
                }
            };
            destination_chains.insert(destination_domain.clone(), destination_chain_setup.clone());
            let transaction_gas_limit: Option<U256> =
                if skip_transaction_gas_limit_for.contains(&destination_domain.id()) {
                    None
                } else {
                    transaction_gas_limit
                };

            // only iterate through origin chains that were successfully instantiated
            for (origin_domain, origin) in origins.iter() {
                let db = &origin.database;

                let default_ism_getter = DefaultIsmCache::new(destination_mailbox.clone());
                let origin_chain_setup = match core.settings.chain_setup(origin_domain) {
                    Ok(chain_setup) => chain_setup.clone(),
                    Err(err) => {
                        tracing::error!(origin=?origin_domain.name(), ?err, "Origin chain setup failed");
                        continue;
                    }
                };
                let prover_sync = origin.prover_sync.clone();
                let origin_gas_payment_enforcer = origin.gas_payment_enforcer.clone();
                let validator_announce = origin.validator_announce.clone();

                // Extract optional Ethereum signer for CCIP-read authentication
                let metadata_builder = BaseMetadataBuilder::new(
                    origin_domain.clone(),
                    destination_chain_setup.clone(),
                    prover_sync,
                    validator_announce.clone(),
                    settings.allow_local_checkpoint_syncers,
                    core.metrics.clone(),
                    cache.clone(),
                    db.clone(),
                    IsmAwareAppContextClassifier::new(
                        default_ism_getter.clone(),
                        settings.metric_app_contexts.clone(),
                    ),
                    IsmCachePolicyClassifier::new(
                        default_ism_getter.clone(),
                        settings.ism_cache_configs.clone(),
                    ),
                    ccip_signer.clone(),
                    origin_chain_setup.ignore_reorg_reports,
                );

                msg_ctxs.insert(
                    ContextKey {
                        origin: origin_domain.clone(),
                        destination: destination_domain.clone(),
                    },
                    Arc::new(MessageContext {
                        destination_mailbox: destination_mailbox.clone(),
                        origin_db: Arc::new(db.clone()),
                        cache: cache.clone(),
                        metadata_builder: Arc::new(metadata_builder),
                        origin_gas_payment_enforcer,
                        transaction_gas_limit,
                        metrics: MessageSubmissionMetrics::new(
                            &core_metrics,
                            origin_domain,
                            destination_domain,
                        ),
                        application_operation_verifier: application_operation_verifier.clone(),
                    }),
                );
            }
        }
        debug!(elapsed = ?start_entity_init.elapsed(), event = "initialized message contexts", "Relayer startup duration measurement");

        debug!(elapsed = ?start.elapsed(), event = "fully initialized", "Relayer startup duration measurement");

        Ok(Self {
            _cache: cache,
            origin_chains: settings.origin_chains,
            destination_chains,
            msg_ctxs,
            core,
            message_whitelist,
            message_blacklist,
            address_blacklist,
            transaction_gas_limit,
            skip_transaction_gas_limit_for,
            allow_local_checkpoint_syncers: settings.allow_local_checkpoint_syncers,
            metric_app_contexts: settings.metric_app_contexts,
            max_retries: settings.max_retries,
            core_metrics,
            agent_metrics,
            chain_metrics,
            runtime_metrics,
            tokio_console_server: Some(tokio_console_server),
            origins,
            destinations,
        })
    }

    #[allow(clippy::async_yields_async)]
    async fn run(mut self) {
        let start = Instant::now();
        let mut start_entity_init = Instant::now();

        let mut tasks = vec![];

        let task_monitor = tokio_metrics::TaskMonitor::new();
        if let Some(tokio_console_server) = self.tokio_console_server.take() {
            let console_server = tokio::task::Builder::new()
                .name("tokio_console_server")
                .spawn(TaskMonitor::instrument(
                    &task_monitor.clone(),
                    async move {
                        info!("Starting tokio console server");
                        if let Err(e) = tokio_console_server.serve().await {
                            error!(error=?e, "Tokio console server failed to start");
                        }
                    }
                    .instrument(info_span!("Tokio console server")),
                ))
                .expect("spawning tokio task from Builder is infallible");
            tasks.push(console_server);
        }
        debug!(elapsed = ?start_entity_init.elapsed(), event = "started tokio console server", "Relayer startup duration measurement");

        let sender = BroadcastSender::new(ENDPOINT_MESSAGES_QUEUE_SIZE);
        // send channels by destination chain
        let mut send_channels = HashMap::with_capacity(self.destination_chains.len());
        let mut prep_queues = HashMap::with_capacity(self.destination_chains.len());
        start_entity_init = Instant::now();
        for (dest_domain, dest_conf) in self.destination_chains.iter() {
            let (send_channel, receive_channel) = mpsc::unbounded_channel::<QueueOperation>();
            send_channels.insert(dest_domain.id(), send_channel);

            let dispatcher_entrypoint = self
                .destinations
                .get(dest_domain)
                .and_then(|d| d.dispatcher_entrypoint.clone());

            let db = match self.origins.get(dest_domain) {
                Some(origin) => origin.database.clone(),
                None => {
                    tracing::error!(domain=?dest_domain.name(), "DB missing");
                    continue;
                }
            };

            // Default to submitting one message at a time if there is no batch config
            let max_batch_size = self
                .core
                .settings
                .chains
                .get(dest_domain)
                .and_then(|chain| {
                    chain
                        .connection
                        .operation_submission_config()
                        .map(|c| c.max_batch_size)
                })
                .unwrap_or(1);
            let max_submit_queue_len =
                self.core
                    .settings
                    .chains
                    .get(dest_domain)
                    .and_then(|chain| {
                        chain
                            .connection
                            .operation_submission_config()
                            .and_then(|c| c.max_submit_queue_length)
                    });
            let message_processor = MessageProcessor::new(
                dest_domain.clone(),
                receive_channel,
                &sender,
                MessageProcessorMetrics::new(&self.core.metrics, dest_domain),
                max_batch_size,
                max_submit_queue_len,
                task_monitor.clone(),
                dispatcher_entrypoint,
                db,
            );
            prep_queues.insert(dest_domain.id(), message_processor.prepare_queue().await);

            tasks.push(self.run_destination_processor(
                dest_domain,
                message_processor,
                task_monitor.clone(),
            ));

            let dispatcher = self
                .destinations
                .get(dest_domain)
                .and_then(|d| d.dispatcher.clone());
            if let Some(dispatcher) = dispatcher {
                tasks.push(dispatcher.spawn().await);
            }

            let metrics_updater = match ChainSpecificMetricsUpdater::new(
                dest_conf,
                self.core_metrics.clone(),
                self.agent_metrics.clone(),
                self.chain_metrics.clone(),
                Self::AGENT_NAME.to_string(),
            )
            .await
            {
                Ok(task) => task,
                Err(err) => {
                    Self::record_critical_error(
                        dest_domain,
                        &self.chain_metrics,
                        &err,
                        "Failed to build metrics updater",
                    );
                    continue;
                }
            };
            tasks.push(metrics_updater.spawn());
        }
        debug!(elapsed = ?start_entity_init.elapsed(), event = "started processors", "Relayer startup duration measurement");

        start_entity_init = Instant::now();
        for (origin_domain, origin) in self.origins.iter() {
            let maybe_broadcaster = origin.message_sync.get_broadcaster();

            let message_sync = match self.run_message_sync(origin, task_monitor.clone()).await {
                Ok(task) => task,
                Err(err) => {
                    Self::record_critical_error(
                        origin_domain,
                        &self.chain_metrics,
                        &err,
                        "Failed to run message sync",
                    );
                    continue;
                }
            };
            tasks.push(message_sync);

            let interchain_gas_payment_sync = match self
                .run_interchain_gas_payment_sync(
                    origin,
                    BroadcastMpscSender::map_get_receiver(maybe_broadcaster.as_ref()).await,
                    task_monitor.clone(),
                )
                .await
            {
                Ok(task) => task,
                Err(err) => {
                    Self::record_critical_error(
                        &origin.domain,
                        &self.chain_metrics,
                        &err,
                        "Failed to run interchain gas payment sync",
                    );
                    continue;
                }
            };
            if let Some(task) = interchain_gas_payment_sync {
                tasks.push(task);
            }

            let merkle_tree_hook_sync = match self
                .run_merkle_tree_hook_sync(
                    origin,
                    BroadcastMpscSender::map_get_receiver(maybe_broadcaster.as_ref()).await,
                    task_monitor.clone(),
                )
                .await
            {
                Ok(task) => task,
                Err(err) => {
                    Self::record_critical_error(
                        origin_domain,
                        &self.chain_metrics,
                        &err,
                        "Failed to run merkle tree hook sync",
                    );
                    continue;
                }
            };
            tasks.push(merkle_tree_hook_sync);

            let message_db_loader = match self.run_message_db_loader(
                origin,
                send_channels.clone(),
                task_monitor.clone(),
            ) {
                Ok(task) => task,
                Err(err) => {
                    Self::record_critical_error(
                        origin_domain,
                        &self.chain_metrics,
                        &err,
                        "Failed to run message db loader",
                    );
                    continue;
                }
            };
            tasks.push(message_db_loader);

            let merkle_tree_db_loader =
                match self.run_merkle_tree_db_loader(origin, task_monitor.clone()) {
                    Ok(task) => task,
                    Err(err) => {
                        Self::record_critical_error(
                            origin_domain,
                            &self.chain_metrics,
                            &err,
                            "Failed to run merkle tree db loader",
                        );
                        continue;
                    }
                };
            tasks.push(merkle_tree_db_loader);
        }
        debug!(elapsed = ?start_entity_init.elapsed(), event = "started message, IGP, merkle tree hook syncs, and message and merkle tree db loader", "Relayer startup duration measurement");

        // run server
        start_entity_init = Instant::now();

        // create a db mapping for server handlers
        let dbs: HashMap<u32, HyperlaneRocksDB> = self
            .origins
            .iter()
            .map(|(origin_domain, origin)| (origin_domain.id(), origin.database.clone()))
            /*
            .chain(
                self.destinations
                    .iter()
                    .map(|(dest_domain, dest)| (dest_domain.id(), dest.database.clone())),
            )
             */
            .collect();

        let gas_enforcers: HashMap<_, _> = self
            .msg_ctxs
            .iter()
            .map(|(key, ctx)| (key.origin.clone(), ctx.origin_gas_payment_enforcer.clone()))
            .collect();
        let relayer_router = relayer_server::Server::new(self.destination_chains.len())
            .with_op_retry(sender.clone())
            .with_message_queue(prep_queues)
            .with_dbs(dbs)
            .with_gas_enforcers(gas_enforcers)
            .router();

        let server = self
            .core
            .settings
            .server(self.core_metrics.clone())
            .expect("Failed to create server");
        let server_task = tokio::spawn(
            async move {
                server.run_with_custom_router(relayer_router);
            }
            .instrument(info_span!("Relayer server")),
        );
        tasks.push(server_task);
        debug!(elapsed = ?start_entity_init.elapsed(), event = "started relayer server", "Relayer startup duration measurement");

        tasks.push(self.runtime_metrics.spawn());

        debug!(elapsed = ?start.elapsed(), event = "fully started", "Relayer startup duration measurement");

        if let Err(err) = try_join_all(tasks).await {
            tracing::error!(
                error=?err,
                "Relayer task panicked"
            );
        }
    }
}

impl Relayer {
    fn record_critical_error(
        domain: &HyperlaneDomain,
        chain_metrics: &ChainMetrics,
        err: &impl Debug,
        message: &str,
    ) {
        error!(?err, domain=?domain.name(), "{message}");
        chain_metrics.set_critical_error(domain.name(), true);
    }

    async fn instantiate_cursor_with_retries<T: 'static>(
        contract_sync: Arc<dyn ContractSyncer<T>>,
        index_settings: IndexSettings,
    ) -> ChainResult<Box<dyn ContractSyncCursor<T>>> {
        call_and_retry_n_times(
            || {
                let contract_sync = contract_sync.clone();
                let index_settings = index_settings.clone();
                Box::pin(async move {
                    let cursor = contract_sync.cursor(index_settings).await?;
                    Ok(cursor)
                })
            },
            CURSOR_INSTANTIATION_ATTEMPTS,
            None,
        )
        .await
    }

    async fn run_message_sync(
        &self,
        origin: &Origin,
        task_monitor: TaskMonitor,
    ) -> eyre::Result<JoinHandle<()>> {
        let origin_domain = origin.domain.clone();
        let contract_sync = origin.message_sync.clone();

        let index_settings = origin.chain_conf.index_settings().clone();
        let chain_metrics = self.chain_metrics.clone();

        let name = Self::contract_sync_task_name("message::", origin_domain.name());
        Ok(tokio::task::Builder::new()
            .name(&name)
            .spawn(TaskMonitor::instrument(
                &task_monitor,
                async move {
                    Self::message_sync_task(
                        &origin_domain,
                        contract_sync,
                        index_settings,
                        chain_metrics,
                    )
                    .await;
                }
                .instrument(info_span!("MessageSync")),
            ))
            .expect("spawning tokio task from Builder is infallible"))
    }

    async fn message_sync_task(
        origin: &HyperlaneDomain,
        contract_sync: Arc<dyn ContractSyncer<HyperlaneMessage>>,
        index_settings: IndexSettings,
        chain_metrics: ChainMetrics,
    ) {
        let cursor_instantiation_result =
            Self::instantiate_cursor_with_retries(contract_sync.clone(), index_settings).await;
        let cursor = match cursor_instantiation_result {
            Ok(cursor) => cursor,
            Err(err) => {
                Self::record_critical_error(origin, &chain_metrics, &err, CURSOR_BUILDING_ERROR);
                return;
            }
        };
        let label = "dispatched_messages";
        contract_sync.clone().sync(label, cursor.into()).await;
        info!(chain = origin.name(), label, "contract sync task exit");
    }

    async fn run_interchain_gas_payment_sync(
        &self,
        origin: &Origin,
        tx_id_receiver: Option<MpscReceiver<H512>>,
        task_monitor: TaskMonitor,
    ) -> eyre::Result<Option<JoinHandle<()>>> {
        let contract_sync = match origin.interchain_gas_payment_sync.as_ref() {
            Some(s) => s.clone(),
            None => {
                return Ok(None);
            }
        };
        let chain_metrics = self.chain_metrics.clone();

        let origin_domain = origin.domain.clone();
        let index_settings = origin.chain_conf.index_settings().clone();

        let name = Self::contract_sync_task_name("gas_payment::", origin_domain.name());

        let handle = tokio::task::Builder::new()
            .name(&name)
            .spawn(TaskMonitor::instrument(
                &task_monitor,
                async move {
                    Self::interchain_gas_payments_sync_task(
                        &origin_domain,
                        index_settings,
                        contract_sync,
                        chain_metrics,
                        tx_id_receiver,
                    )
                    .await;
                }
                .instrument(info_span!("IgpSync")),
            ))
            .expect("spawning tokio task from Builder is infallible");
        Ok(Some(handle))
    }

    async fn interchain_gas_payments_sync_task(
        origin: &HyperlaneDomain,
        index_settings: IndexSettings,
        contract_sync: Arc<dyn ContractSyncer<InterchainGasPayment>>,
        chain_metrics: ChainMetrics,
        tx_id_receiver: Option<MpscReceiver<H512>>,
    ) {
        let cursor = match Self::instantiate_cursor_with_retries(
            contract_sync.clone(),
            index_settings.clone(),
        )
        .await
        {
            Ok(cursor) => cursor,
            Err(err) => {
                Self::record_critical_error(origin, &chain_metrics, &err, CURSOR_BUILDING_ERROR);
                return;
            }
        };
        let label = "gas_payments";
        contract_sync
            .clone()
            .sync(label, SyncOptions::new(Some(cursor), tx_id_receiver))
            .await;
        info!(chain = origin.name(), label, "contract sync task exit");
    }

    async fn run_merkle_tree_hook_sync(
        &self,
        origin: &Origin,
        tx_id_receiver: Option<MpscReceiver<H512>>,
        task_monitor: TaskMonitor,
    ) -> eyre::Result<JoinHandle<()>> {
        let chain_metrics = self.chain_metrics.clone();

        let origin_domain = origin.domain.clone();
        let index_settings = origin.chain_conf.index_settings().clone();
        let contract_sync = origin.merkle_tree_hook_sync.clone();

        let name = Self::contract_sync_task_name("merkle_tree::", origin_domain.name());
        Ok(tokio::task::Builder::new()
            .name(&name)
            .spawn(TaskMonitor::instrument(
                &task_monitor,
                async move {
                    Self::merkle_tree_hook_sync_task(
                        &origin_domain,
                        index_settings,
                        contract_sync,
                        chain_metrics,
                        tx_id_receiver,
                    )
                    .await;
                }
                .instrument(info_span!("MerkleTreeHookSync")),
            ))
            .expect("spawning tokio task from Builder is infallible"))
    }

    async fn merkle_tree_hook_sync_task(
        origin: &HyperlaneDomain,
        index_settings: IndexSettings,
        contract_sync: Arc<dyn ContractSyncer<MerkleTreeInsertion>>,
        chain_metrics: ChainMetrics,
        tx_id_receiver: Option<MpscReceiver<H512>>,
    ) {
        let cursor_instantiation_result =
            Self::instantiate_cursor_with_retries(contract_sync.clone(), index_settings.clone())
                .await;
        let cursor = match cursor_instantiation_result {
            Ok(cursor) => cursor,
            Err(err) => {
                Self::record_critical_error(origin, &chain_metrics, &err, CURSOR_BUILDING_ERROR);
                return;
            }
        };
        let label = "merkle_tree_hook";
        contract_sync
            .clone()
            .sync(label, SyncOptions::new(Some(cursor), tx_id_receiver))
            .await;
        info!(chain = origin.name(), label, "contract sync task exit");
    }

    fn contract_sync_task_name(prefix: &str, domain: &str) -> String {
        format!("contract::sync::{}{}", prefix, domain)
    }

    fn run_message_db_loader(
        &self,
        origin: &Origin,
        send_channels: HashMap<u32, UnboundedSender<QueueOperation>>,
        task_monitor: TaskMonitor,
    ) -> eyre::Result<JoinHandle<()>> {
        let metrics = MessageDbLoaderMetrics::new(
            &self.core.metrics,
            &origin.domain,
            self.destination_chains.keys(),
        );
        let destination_ctxs: HashMap<_, _> = self
            .destination_chains
            .keys()
            .filter_map(|destination| {
                let key = ContextKey {
                    origin: origin.domain.clone(),
                    destination: destination.clone(),
                };
                let context = self
                    .msg_ctxs
                    .get(&key)
                    .map(|c| (destination.id(), c.clone()));

                if context.is_none() {
                    let err_msg = format!(
                        "No message context found for origin {} and destination {}",
                        origin.domain.name(),
                        destination.name()
                    );
                    Self::record_critical_error(
                        &origin.domain,
                        &self.chain_metrics,
                        &ChainCommunicationError::CustomError(err_msg.clone()),
                        &err_msg,
                    );
                }

                context
            })
            .collect();

        let message_db_loader = MessageDbLoader::new(
            origin.database.clone(),
            self.message_whitelist.clone(),
            self.message_blacklist.clone(),
            self.address_blacklist.clone(),
            metrics,
            send_channels,
            destination_ctxs,
            self.metric_app_contexts.clone(),
            self.max_retries,
        );

        let span = info_span!("MessageDbLoader", origin=%message_db_loader.domain());
        let db_loader = DbLoader::new(Box::new(message_db_loader), task_monitor.clone());
        Ok(db_loader.spawn(span))
    }

    fn run_merkle_tree_db_loader(
        &self,
        origin: &Origin,
        task_monitor: TaskMonitor,
    ) -> eyre::Result<JoinHandle<()>> {
        let metrics = MerkleTreeDbLoaderMetrics::new(&self.core.metrics, &origin.domain);

        let merkle_tree_db_loader =
            MerkleTreeDbLoader::new(origin.database.clone(), metrics, origin.prover_sync.clone());
        let span = info_span!("MerkleTreeDbLoader", origin=%merkle_tree_db_loader.domain());
        let db_loader = DbLoader::new(Box::new(merkle_tree_db_loader), task_monitor.clone());
        Ok(db_loader.spawn(span))
    }

    #[allow(clippy::panic)]
    #[allow(clippy::too_many_arguments)]
    #[tracing::instrument(skip(self, message_processor))]
    fn run_destination_processor(
        &self,
        destination: &HyperlaneDomain,
        message_processor: MessageProcessor,
        task_monitor: TaskMonitor,
    ) -> JoinHandle<()> {
        let span = info_span!("MessageProcessor", destination=%destination);
        let destination = destination.clone();
        let name = format!("message_processor::destination::{}", destination.name());
        tokio::task::Builder::new()
            .name(&name)
            .spawn(TaskMonitor::instrument(
                &task_monitor,
                async move {
                    // Propagate task panics
                    message_processor.spawn().await.unwrap_or_else(|err| {
                        panic!(
                            "destination processor panicked for destination {}: {:?}",
                            destination, err
                        )
                    });
                }
                .instrument(span),
            ))
            .expect("spawning tokio task from Builder is infallible")
    }

    pub async fn build_origins(
        settings: &RelayerSettings,
        db: DB,
        core_metrics: Arc<CoreMetrics>,
        chain_metrics: &ChainMetrics,
    ) -> HashMap<HyperlaneDomain, Origin> {
        use origin::Factory;
        use origin::OriginFactory;

        let contract_sync_metrics = Arc::new(ContractSyncMetrics::new(&core_metrics));
        let factory = OriginFactory::new(
            db,
            core_metrics,
            contract_sync_metrics,
            ADVANCED_LOG_META,
            settings.tx_id_indexing_enabled,
            settings.igp_indexing_enabled,
        );

        let origin_futures: Vec<_> = settings
            .chains
            .iter()
            .map(|(domain, chain)| async {
                (
                    domain.clone(),
                    factory
                        .create(
                            domain.clone(),
                            chain,
                            settings.gas_payment_enforcement.clone(),
                        )
                        .await,
                )
            })
            .collect();
        let results = futures::future::join_all(origin_futures).await;
        let origins = results
            .into_iter()
            .filter_map(|(domain, result)| match result {
                Ok(origin) => Some((domain, origin)),
                Err(err) => {
                    Self::record_critical_error(
                        &domain,
                        chain_metrics,
                        &err,
                        "Critical error when building chain as origin",
                    );
                    None
                }
            })
            .collect::<HashMap<_, _>>();
        settings
            .origin_chains
            .iter()
            .filter(|domain| !origins.contains_key(domain))
            .for_each(|domain| {
                Self::record_critical_error(
                    domain,
                    chain_metrics,
                    &FactoryError::MissingConfiguration(domain.name().to_string()),
                    "Critical error when building chain as origin",
                );
            });

        origins
    }

    pub async fn build_destinations(
        settings: &RelayerSettings,
        db: DB,
        core_metrics: Arc<CoreMetrics>,
        chain_metrics: &ChainMetrics,
        dispatcher_metrics: DispatcherMetrics,
    ) -> HashMap<HyperlaneDomain, Destination> {
        use destination::DestinationFactory;
        use destination::Factory;

        let factory = DestinationFactory::new(db, core_metrics);

        let destination_futures: Vec<_> = settings
            .chains
            .iter()
            .map(|(domain, chain)| async {
                (
                    domain.clone(),
                    factory
                        .create(domain.clone(), chain.clone(), dispatcher_metrics.clone())
                        .await,
                )
            })
            .collect();
        let results = futures::future::join_all(destination_futures).await;
        let destinations = results
            .into_iter()
            .filter_map(|(domain, result)| match result {
                Ok(destination) => Some((domain, destination)),
                Err(err) => {
                    Self::record_critical_error(
                        &domain,
                        chain_metrics,
                        &err,
                        "Critical error when building chain as destination",
                    );
                    None
                }
            })
            .collect::<HashMap<_, _>>();

        settings
            .destination_chains
            .iter()
            .filter(|domain| !destinations.contains_key(domain))
            .for_each(|domain| {
                Self::record_critical_error(
                    domain,
                    chain_metrics,
                    &FactoryError::MissingConfiguration(domain.name().to_string()),
                    "Critical error when building chain as destination",
                );
            });

        destinations
    }

<<<<<<< HEAD
    /// Helper function to build and return a hashmap of application operation verifiers.
    /// Any chains that fail to build application operation verifier will not be included
    /// in the hashmap. Errors will be logged and chain metrics
    /// will be updated for chains that fail to build application operation verifier.
    pub async fn build_application_operation_verifiers(
        settings: &RelayerSettings,
        core_metrics: &CoreMetrics,
        chain_metrics: &ChainMetrics,
    ) -> HashMap<HyperlaneDomain, Arc<dyn ApplicationOperationVerifier>> {
        settings
            .build_application_operation_verifiers(settings.destination_chains.iter(), core_metrics)
            .await
            .into_iter()
            .filter_map(
                |(origin, app_context_verifier_res)| match app_context_verifier_res {
                    Ok(app_context_verifier) => Some((origin, app_context_verifier)),
                    Err(err) => {
                        Self::record_critical_error(
                            &origin,
                            chain_metrics,
                            &err,
                            "Critical error when building application operation verifier",
                        );
                        None
                    }
                },
            )
=======
    /// Helper function to build and return a hashmap of validator announces.
    /// Any chains that fail to build validator announce will not be included
    /// in the hashmap. Errors will be logged and chain metrics
    /// will be updated for chains that fail to build validator announce.
    pub async fn build_validator_announces(
        settings: &RelayerSettings,
        core_metrics: &CoreMetrics,
        chain_metrics: &ChainMetrics,
    ) -> HashMap<HyperlaneDomain, Arc<dyn ValidatorAnnounce>> {
        settings
            .build_validator_announces(settings.origin_chains.iter(), core_metrics)
            .await
            .into_iter()
            .filter_map(|(origin, mailbox_res)| match mailbox_res {
                Ok(mailbox) => Some((origin, mailbox)),
                Err(err) => {
                    Self::record_critical_error(
                        &origin,
                        chain_metrics,
                        &err,
                        "Critical error when building validator announce",
                    );
                    None
                }
            })
            .collect()
    }

    pub async fn build_contract_syncs<T, S>(
        settings: &RelayerSettings,
        core_metrics: &CoreMetrics,
        chain_metrics: &ChainMetrics,
        contract_sync_metrics: &ContractSyncMetrics,
        stores: HashMap<HyperlaneDomain, Arc<S>>,
        data_type: &str,
    ) -> HashMap<HyperlaneDomain, Arc<dyn ContractSyncer<T>>>
    where
        T: Indexable + Debug + Send + Sync + Clone + Eq + Hash + 'static,
        SequenceIndexer<T>: TryFromWithMetrics<ChainConf>,
        S: HyperlaneLogStore<T>
            + HyperlaneSequenceAwareIndexerStoreReader<T>
            + HyperlaneWatermarkedLogStore<T>
            + 'static,
    {
        settings
            .contract_syncs(
                core_metrics,
                contract_sync_metrics,
                stores,
                ADVANCED_LOG_META,
                settings.tx_id_indexing_enabled,
            )
            .await
            .into_iter()
            .filter_map(|(domain, sync)| match sync {
                Ok(s) => Some((domain, s)),
                Err(err) => {
                    Self::record_critical_error(
                        &domain,
                        chain_metrics,
                        &err,
                        &format!("Critical error when building {data_type} contract sync"),
                    );
                    None
                }
            })
>>>>>>> e18efce5
            .collect()
    }

    fn reset_critical_errors(settings: &RelayerSettings, chain_metrics: &ChainMetrics) {
        settings
            .origin_chains
            .iter()
            .for_each(|origin| chain_metrics.set_critical_error(origin.name(), false));
    }
}

#[cfg(test)]
mod tests;<|MERGE_RESOLUTION|>--- conflicted
+++ resolved
@@ -10,7 +10,6 @@
 use derive_more::AsRef;
 use eyre::Result;
 use futures_util::future::try_join_all;
-use hyperlane_operation_verifier::ApplicationOperationVerifier;
 use tokio::{
     sync::{
         broadcast::Sender as BroadcastSender,
@@ -32,14 +31,8 @@
 };
 use hyperlane_core::{
     rpc_clients::call_and_retry_n_times, ChainCommunicationError, ChainResult, ContractSyncCursor,
-<<<<<<< HEAD
-    HyperlaneDomain, HyperlaneDomainProtocol, HyperlaneMessage, InterchainGasPayment,
-    MerkleTreeInsertion, QueueOperation, H512, U256,
-=======
-    HyperlaneDomain, HyperlaneLogStore, HyperlaneMessage, HyperlaneSequenceAwareIndexerStoreReader,
-    HyperlaneWatermarkedLogStore, InterchainGasPayment, MerkleTreeInsertion, QueueOperation,
-    ValidatorAnnounce, H512, U256,
->>>>>>> e18efce5
+    HyperlaneDomain, HyperlaneMessage, InterchainGasPayment, MerkleTreeInsertion, QueueOperation,
+    H512, U256,
 };
 use lander::DispatcherMetrics;
 
@@ -177,21 +170,9 @@
         let db = DB::from_path(&settings.db)?;
 
         start_entity_init = Instant::now();
-<<<<<<< HEAD
-        let application_operation_verifiers =
-            Self::build_application_operation_verifiers(&settings, &core_metrics, &chain_metrics)
-                .await;
-        debug!(elapsed = ?start_entity_init.elapsed(), event = "initialized application operation verifiers", "Relayer startup duration measurement");
-
-        start_entity_init = Instant::now();
         let origins =
             Self::build_origins(&settings, db.clone(), core_metrics.clone(), &chain_metrics).await;
         debug!(elapsed = ?start_entity_init.elapsed(), event = "initialized origin chains", "Relayer startup duration measurement");
-=======
-        let validator_announces =
-            Self::build_validator_announces(&settings, &core_metrics, &chain_metrics).await;
-        debug!(elapsed = ?start_entity_init.elapsed(), event = "initialized validator announces", "Relayer startup duration measurement");
->>>>>>> e18efce5
 
         start_entity_init = Instant::now();
         let dispatcher_metrics = DispatcherMetrics::new(core_metrics.registry())
@@ -220,86 +201,6 @@
             ?skip_transaction_gas_limit_for,
             "Whitelist configuration"
         );
-
-<<<<<<< HEAD
-        // only iterate through destination chains that were successfully instantiated
-        start_entity_init = Instant::now();
-        let mut ccip_signer_futures: Vec<_> = Vec::with_capacity(destinations.len());
-        for destination in destinations.keys() {
-            let destination_chain_setup = match core.settings.chain_setup(destination) {
-                Ok(setup) => setup.clone(),
-                Err(err) => {
-                    tracing::error!(?destination, ?err, "Destination chain setup failed");
-                    continue;
-                }
-            };
-            let signer = destination_chain_setup.signer.clone();
-            let future = async move {
-                if !matches!(
-                    destination.domain_protocol(),
-                    HyperlaneDomainProtocol::Ethereum
-                ) {
-                    return (destination, None);
-                }
-                let signer = if let Some(builder) = signer {
-                    match builder.build::<hyperlane_ethereum::Signers>().await {
-                        Ok(signer) => Some(signer),
-                        Err(err) => {
-                            warn!(error = ?err, "Failed to build Ethereum signer for CCIP-read ISM. ");
-                            None
-                        }
-                    }
-                } else {
-                    None
-                };
-                (destination, signer)
-            };
-            ccip_signer_futures.push(future);
-        }
-        let ccip_signers = join_all(ccip_signer_futures)
-            .await
-            .into_iter()
-            .collect::<HashMap<_, _>>();
-        debug!(elapsed = ?start_entity_init.elapsed(), event = "initialized ccip signers", "Relayer startup duration measurement");
-=======
-        // provers by origin chain
-        start_entity_init = Instant::now();
-        let prover_syncs = settings
-            .origin_chains
-            .iter()
-            .map(|origin| {
-                (
-                    origin.clone(),
-                    Arc::new(RwLock::new(MerkleTreeBuilder::new())),
-                )
-            })
-            .collect::<HashMap<_, _>>();
-        debug!(elapsed = ?start_entity_init.elapsed(), event = "initialized prover syncs", "Relayer startup duration measurement");
-
-        info!(gas_enforcement_policies=?settings.gas_payment_enforcement, "Gas enforcement configuration");
-
-        // need one of these per origin chain due to the database scoping even though
-        // the config itself is the same
-        start_entity_init = Instant::now();
-        let gas_payment_enforcers: HashMap<_, _> = settings
-            .origin_chains
-            .iter()
-            .filter_map(|domain| match dbs.get(domain) {
-                Some(db) => {
-                    let gas_payment_enforcer = Arc::new(RwLock::new(GasPaymentEnforcer::new(
-                        settings.gas_payment_enforcement.clone(),
-                        db.clone(),
-                    )));
-                    Some((domain.clone(), gas_payment_enforcer))
-                }
-                None => {
-                    tracing::error!(?domain, "Missing DB");
-                    None
-                }
-            })
-            .collect();
-        debug!(elapsed = ?start_entity_init.elapsed(), event = "initialized gas payment enforcers", "Relayer startup duration measurement");
->>>>>>> e18efce5
 
         start_entity_init = Instant::now();
         let mut msg_ctxs = HashMap::new();
@@ -1122,105 +1023,6 @@
         destinations
     }
 
-<<<<<<< HEAD
-    /// Helper function to build and return a hashmap of application operation verifiers.
-    /// Any chains that fail to build application operation verifier will not be included
-    /// in the hashmap. Errors will be logged and chain metrics
-    /// will be updated for chains that fail to build application operation verifier.
-    pub async fn build_application_operation_verifiers(
-        settings: &RelayerSettings,
-        core_metrics: &CoreMetrics,
-        chain_metrics: &ChainMetrics,
-    ) -> HashMap<HyperlaneDomain, Arc<dyn ApplicationOperationVerifier>> {
-        settings
-            .build_application_operation_verifiers(settings.destination_chains.iter(), core_metrics)
-            .await
-            .into_iter()
-            .filter_map(
-                |(origin, app_context_verifier_res)| match app_context_verifier_res {
-                    Ok(app_context_verifier) => Some((origin, app_context_verifier)),
-                    Err(err) => {
-                        Self::record_critical_error(
-                            &origin,
-                            chain_metrics,
-                            &err,
-                            "Critical error when building application operation verifier",
-                        );
-                        None
-                    }
-                },
-            )
-=======
-    /// Helper function to build and return a hashmap of validator announces.
-    /// Any chains that fail to build validator announce will not be included
-    /// in the hashmap. Errors will be logged and chain metrics
-    /// will be updated for chains that fail to build validator announce.
-    pub async fn build_validator_announces(
-        settings: &RelayerSettings,
-        core_metrics: &CoreMetrics,
-        chain_metrics: &ChainMetrics,
-    ) -> HashMap<HyperlaneDomain, Arc<dyn ValidatorAnnounce>> {
-        settings
-            .build_validator_announces(settings.origin_chains.iter(), core_metrics)
-            .await
-            .into_iter()
-            .filter_map(|(origin, mailbox_res)| match mailbox_res {
-                Ok(mailbox) => Some((origin, mailbox)),
-                Err(err) => {
-                    Self::record_critical_error(
-                        &origin,
-                        chain_metrics,
-                        &err,
-                        "Critical error when building validator announce",
-                    );
-                    None
-                }
-            })
-            .collect()
-    }
-
-    pub async fn build_contract_syncs<T, S>(
-        settings: &RelayerSettings,
-        core_metrics: &CoreMetrics,
-        chain_metrics: &ChainMetrics,
-        contract_sync_metrics: &ContractSyncMetrics,
-        stores: HashMap<HyperlaneDomain, Arc<S>>,
-        data_type: &str,
-    ) -> HashMap<HyperlaneDomain, Arc<dyn ContractSyncer<T>>>
-    where
-        T: Indexable + Debug + Send + Sync + Clone + Eq + Hash + 'static,
-        SequenceIndexer<T>: TryFromWithMetrics<ChainConf>,
-        S: HyperlaneLogStore<T>
-            + HyperlaneSequenceAwareIndexerStoreReader<T>
-            + HyperlaneWatermarkedLogStore<T>
-            + 'static,
-    {
-        settings
-            .contract_syncs(
-                core_metrics,
-                contract_sync_metrics,
-                stores,
-                ADVANCED_LOG_META,
-                settings.tx_id_indexing_enabled,
-            )
-            .await
-            .into_iter()
-            .filter_map(|(domain, sync)| match sync {
-                Ok(s) => Some((domain, s)),
-                Err(err) => {
-                    Self::record_critical_error(
-                        &domain,
-                        chain_metrics,
-                        &err,
-                        &format!("Critical error when building {data_type} contract sync"),
-                    );
-                    None
-                }
-            })
->>>>>>> e18efce5
-            .collect()
-    }
-
     fn reset_critical_errors(settings: &RelayerSettings, chain_metrics: &ChainMetrics) {
         settings
             .origin_chains
