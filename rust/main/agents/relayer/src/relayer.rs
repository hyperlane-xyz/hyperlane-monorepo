--- conflicted
+++ resolved
@@ -40,19 +40,16 @@
 };
 use hyperlane_operation_verifier::ApplicationOperationVerifier;
 
-<<<<<<< HEAD
 use super::msg::metadata::dymension_kaspa::PendingMessageMetadataGetter;
 use dymension_kaspa::{is_dym, is_kas, KaspaProvider};
 use hyperlane_base::kas_hack::logic_loop::Foo as KaspaBridgeFoo;
 use hyperlane_cosmos_native::CosmosNativeMailbox;
 
-=======
 use crate::{db_loader::DbLoader, server::ENDPOINT_MESSAGES_QUEUE_SIZE};
 use crate::{
     db_loader::DbLoaderExt,
     merkle_tree::db_loader::{MerkleTreeDbLoader, MerkleTreeDbLoaderMetrics},
 };
->>>>>>> ef46219a
 use crate::{
     merkle_tree::builder::MerkleTreeBuilder,
     metrics::message_submission::MessageSubmissionMetrics,
@@ -120,14 +117,9 @@
     runtime_metrics: RuntimeMetrics,
     /// Tokio console server
     pub tokio_console_server: Option<console_subscriber::Server>,
-<<<<<<< HEAD
-    payload_dispatcher_entrypoints: HashMap<HyperlaneDomain, DispatcherEntrypoint>,
-    payload_dispatchers: HashMap<HyperlaneDomain, Dispatcher>,
     dymension_kaspa_args: Option<DymensionKaspaArgs>,
-=======
     /// The destination chains and their associated structures
     destinations: HashMap<HyperlaneDomain, Destination>,
->>>>>>> ef46219a
 }
 
 impl Debug for Relayer {
@@ -491,13 +483,8 @@
             chain_metrics,
             runtime_metrics,
             tokio_console_server: Some(tokio_console_server),
-<<<<<<< HEAD
-            payload_dispatcher_entrypoints: dispatcher_entrypoints,
-            payload_dispatchers: dispatchers,
             dymension_kaspa_args: dymension_args,
-=======
             destinations,
->>>>>>> ef46219a
         })
     }
 
@@ -1292,269 +1279,6 @@
     }
 }
 
-#[cfg(test)]
-<<<<<<< HEAD
-mod test {
-    use std::{
-        collections::{HashMap, HashSet},
-        path::PathBuf,
-        time::Duration,
-    };
-
-    use ethers::utils::hex;
-    use ethers_prometheus::middleware::PrometheusMiddlewareConf;
-    use prometheus::{opts, IntGaugeVec, Registry};
-    use reqwest::Url;
-
-    use hyperlane_base::{
-        settings::{
-            ChainConf, ChainConnectionConf, CoreContractAddresses, IndexSettings, Settings,
-            TracingConfig,
-        },
-        ChainMetrics, CoreMetrics, BLOCK_HEIGHT_HELP, BLOCK_HEIGHT_LABELS, CRITICAL_ERROR_HELP,
-        CRITICAL_ERROR_LABELS,
-    };
-    use hyperlane_core::{
-        config::OpSubmissionConfig, HyperlaneDomain, IndexMode, KnownHyperlaneDomain, ReorgPeriod,
-        H256,
-    };
-    use hyperlane_ethereum as h_eth;
-
-    use crate::settings::{matching_list::MatchingList, RelayerSettings};
-
-    use super::Relayer;
-
-    /// Builds a test RelayerSetting
-    fn generate_test_relayer_settings() -> RelayerSettings {
-        let chains = [(
-            "arbitrum".to_string(),
-            ChainConf {
-                domain: HyperlaneDomain::Known(KnownHyperlaneDomain::Arbitrum),
-                signer: None,
-                submitter: Default::default(),
-                estimated_block_time: Duration::from_secs_f64(1.1),
-                reorg_period: ReorgPeriod::None,
-                addresses: CoreContractAddresses {
-                    mailbox: H256::from_slice(
-                        hex::decode(
-                            "000000000000000000000000598facE78a4302f11E3de0bee1894Da0b2Cb71F8",
-                        )
-                        .unwrap()
-                        .as_slice(),
-                    ),
-                    interchain_gas_paymaster: H256::from_slice(
-                        hex::decode(
-                            "000000000000000000000000c756cFc1b7d0d4646589EDf10eD54b201237F5e8",
-                        )
-                        .unwrap()
-                        .as_slice(),
-                    ),
-                    validator_announce: H256::from_slice(
-                        hex::decode(
-                            "0000000000000000000000001b33611fCc073aB0737011d5512EF673Bff74962",
-                        )
-                        .unwrap()
-                        .as_slice(),
-                    ),
-                    merkle_tree_hook: H256::from_slice(
-                        hex::decode(
-                            "000000000000000000000000AD34A66Bf6dB18E858F6B686557075568c6E031C",
-                        )
-                        .unwrap()
-                        .as_slice(),
-                    ),
-                },
-                connection: ChainConnectionConf::Ethereum(h_eth::ConnectionConf {
-                    rpc_connection: h_eth::RpcConnectionConf::Http {
-                        url: Url::parse("https://sepolia-rollup.arbitrum.io/rpc").unwrap(),
-                    },
-                    transaction_overrides: h_eth::TransactionOverrides {
-                        gas_price: None,
-                        gas_limit: None,
-                        max_fee_per_gas: None,
-                        max_priority_fee_per_gas: None,
-                        ..Default::default()
-                    },
-                    op_submission_config: OpSubmissionConfig {
-                        batch_contract_address: None,
-                        max_batch_size: 1,
-                        ..Default::default()
-                    },
-                }),
-                metrics_conf: PrometheusMiddlewareConf {
-                    contracts: HashMap::new(),
-                    chain: None,
-                },
-                index: IndexSettings {
-                    from: 0,
-                    chunk_size: 1,
-                    mode: IndexMode::Block,
-                },
-                ignore_reorg_reports: false,
-            },
-        )];
-
-        RelayerSettings {
-            base: Settings {
-                chains: chains.into_iter().collect(),
-                metrics_port: 5000,
-                tracing: TracingConfig::default(),
-            },
-            db: PathBuf::new(),
-            origin_chains: [
-                HyperlaneDomain::Known(KnownHyperlaneDomain::Arbitrum),
-                HyperlaneDomain::Known(KnownHyperlaneDomain::Ethereum),
-                HyperlaneDomain::Known(KnownHyperlaneDomain::Optimism),
-            ]
-            .into_iter()
-            .collect(),
-            destination_chains: [
-                HyperlaneDomain::Known(KnownHyperlaneDomain::Arbitrum),
-                HyperlaneDomain::Known(KnownHyperlaneDomain::Ethereum),
-                HyperlaneDomain::Known(KnownHyperlaneDomain::Optimism),
-            ]
-            .into_iter()
-            .collect(),
-            gas_payment_enforcement: Vec::new(),
-            whitelist: MatchingList::default(),
-            blacklist: MatchingList::default(),
-            address_blacklist: Vec::new(),
-            transaction_gas_limit: None,
-            skip_transaction_gas_limit_for: HashSet::new(),
-            allow_local_checkpoint_syncers: true,
-            metric_app_contexts: Vec::new(),
-            allow_contract_call_caching: true,
-            ism_cache_configs: Default::default(),
-            max_retries: 1,
-            tx_id_indexing_enabled: true,
-            igp_indexing_enabled: true,
-        }
-    }
-
-    #[tokio::test]
-    #[tracing_test::traced_test]
-    async fn test_failed_build_mailboxes() {
-        let settings = generate_test_relayer_settings();
-
-        let registry = Registry::new();
-        let core_metrics = CoreMetrics::new("relayer", 4000, registry).unwrap();
-        let chain_metrics = ChainMetrics {
-            block_height: IntGaugeVec::new(
-                opts!("block_height", BLOCK_HEIGHT_HELP),
-                BLOCK_HEIGHT_LABELS,
-            )
-            .unwrap(),
-            gas_price: None,
-            critical_error: IntGaugeVec::new(
-                opts!("critical_error", CRITICAL_ERROR_HELP),
-                CRITICAL_ERROR_LABELS,
-            )
-            .unwrap(),
-        };
-
-        let mailboxes = Relayer::build_mailboxes(&settings, &core_metrics, &chain_metrics).await;
-
-        assert_eq!(mailboxes.len(), 1);
-        assert!(mailboxes.contains_key(&HyperlaneDomain::Known(KnownHyperlaneDomain::Arbitrum)));
-
-        // Arbitrum chain should not have any errors because it's ChainConf exists
-        let metric = chain_metrics
-            .critical_error
-            .get_metric_with_label_values(&["arbitrum"])
-            .unwrap();
-        assert_eq!(metric.get(), 0);
-
-        // Ethereum chain should error because it is missing ChainConf
-        let metric = chain_metrics
-            .critical_error
-            .get_metric_with_label_values(&["ethereum"])
-            .unwrap();
-        assert_eq!(metric.get(), 1);
-
-        // Optimism chain should error because it is missing ChainConf
-        let metric = chain_metrics
-            .critical_error
-            .get_metric_with_label_values(&["optimism"])
-            .unwrap();
-        assert_eq!(metric.get(), 1);
-    }
-
-    #[tokio::test]
-    #[tracing_test::traced_test]
-    async fn test_failed_build_validator_announces() {
-        let settings = generate_test_relayer_settings();
-
-        let registry = Registry::new();
-        let core_metrics = CoreMetrics::new("relayer", 4000, registry).unwrap();
-        let chain_metrics = ChainMetrics {
-            block_height: IntGaugeVec::new(
-                opts!("block_height", BLOCK_HEIGHT_HELP),
-                BLOCK_HEIGHT_LABELS,
-            )
-            .unwrap(),
-            gas_price: None,
-            critical_error: IntGaugeVec::new(
-                opts!("critical_error", CRITICAL_ERROR_HELP),
-                CRITICAL_ERROR_LABELS,
-            )
-            .unwrap(),
-        };
-
-        let mailboxes =
-            Relayer::build_validator_announces(&settings, &core_metrics, &chain_metrics).await;
-
-        assert_eq!(mailboxes.len(), 1);
-        assert!(mailboxes.contains_key(&HyperlaneDomain::Known(KnownHyperlaneDomain::Arbitrum)));
-
-        // Arbitrum chain should not have any errors because it's ChainConf exists
-        let metric = chain_metrics
-            .critical_error
-            .get_metric_with_label_values(&["arbitrum"])
-            .unwrap();
-        assert_eq!(metric.get(), 0);
-
-        // Ethereum chain should error because it is missing ChainConf
-        let metric = chain_metrics
-            .critical_error
-            .get_metric_with_label_values(&["ethereum"])
-            .unwrap();
-        assert_eq!(metric.get(), 1);
-
-        // Optimism chain should error because it is missing ChainConf
-        let metric = chain_metrics
-            .critical_error
-            .get_metric_with_label_values(&["optimism"])
-            .unwrap();
-        assert_eq!(metric.get(), 1);
-    }
-}
-
-impl Relayer {
-    async fn launch_dymension_kaspa_tasks(
-        &self,
-        origin: &HyperlaneDomain,
-        tasks: &mut Vec<JoinHandle<()>>,
-        task_monitor: TaskMonitor,
-        send_channels: HashMap<u32, UnboundedSender<QueueOperation>>,
-    ) {
-        let args = self.dymension_kaspa_args.as_ref().unwrap();
-
-        let kas_provider = args.kas_provider.clone();
-        let hub_mailbox = args.dym_mailbox.clone();
-
-        let metadata_getter = PendingMessageMetadataGetter::new();
-
-        let b = KaspaBridgeFoo::new(kas_provider.clone(), hub_mailbox.clone(), metadata_getter);
-
-        // sync relayer before starting other tasks
-        b.sync_hub_if_needed().await.unwrap();
-
-        tasks.push(b.run_loops(task_monitor.clone()));
-        // it observes the local db and makes sure messages are eventually written to the destination chain
-        tasks.push(self.run_message_processor(origin, send_channels.clone(), task_monitor.clone()));
-    }
-}
-
 #[derive(Debug, Clone)]
 struct DymensionKaspaArgs {
     kas_provider: Box<KaspaProvider>,
@@ -1581,6 +1305,6 @@
         }))
     }
 }
-=======
-mod tests;
->>>>>>> ef46219a
+
+#[cfg(test)]
+mod tests;