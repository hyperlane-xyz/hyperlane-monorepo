use std::{
    collections::{HashMap, HashSet},
    fmt::{Debug, Formatter},
    hash::Hash,
    sync::Arc,
    time::Instant,
};

use async_trait::async_trait;
use derive_more::AsRef;
use eyre::Result;
use futures::future::join_all;
use futures_util::future::try_join_all;
use hyperlane_operation_verifier::ApplicationOperationVerifier;
use tokio::{
    sync::{
        broadcast::Sender as BroadcastSender,
        mpsc::{self, Receiver as MpscReceiver, UnboundedSender},
    },
    task::JoinHandle,
};
use tokio_metrics::TaskMonitor;
use tracing::{debug, error, info, info_span, warn, Instrument};

use hyperlane_base::{
    broadcast::BroadcastMpscSender,
    cache::{LocalCache, MeteredCache, MeteredCacheConfig, OptionalCache},
    db::{HyperlaneRocksDB, DB},
    metrics::{AgentMetrics, ChainSpecificMetricsUpdater},
    settings::{ChainConf, IndexSettings},
    AgentMetadata, BaseAgent, ChainMetrics, ContractSyncMetrics, ContractSyncer, CoreMetrics,
    HyperlaneAgentCore, RuntimeMetrics, SyncOptions,
};
use hyperlane_core::{
    rpc_clients::call_and_retry_n_times, ChainCommunicationError, ChainResult, ContractSyncCursor,
<<<<<<< HEAD
    HyperlaneDomain, HyperlaneDomainProtocol, HyperlaneMessage, InterchainGasPayment, Mailbox,
    MerkleTreeInsertion, QueueOperation, H512, U256,
};
=======
    HyperlaneDomain, HyperlaneDomainProtocol, HyperlaneLogStore, HyperlaneMessage,
    HyperlaneSequenceAwareIndexerStoreReader, HyperlaneWatermarkedLogStore, InterchainGasPayment,
    MerkleTreeInsertion, QueueOperation, ValidatorAnnounce, H512, U256,
};
use hyperlane_operation_verifier::ApplicationOperationVerifier;
use lander::DispatcherMetrics;
>>>>>>> 9de29fee

use crate::{db_loader::DbLoader, relayer::origin::Origin, server::ENDPOINT_MESSAGES_QUEUE_SIZE};
use crate::{
    db_loader::DbLoaderExt,
    merkle_tree::db_loader::{MerkleTreeDbLoader, MerkleTreeDbLoaderMetrics},
};
use crate::{
    metrics::message_submission::MessageSubmissionMetrics,
    msg::{
        blacklist::AddressBlacklist,
        db_loader::{MessageDbLoader, MessageDbLoaderMetrics},
        message_processor::{MessageProcessor, MessageProcessorMetrics},
        metadata::{
            BaseMetadataBuilder, DefaultIsmCache, IsmAwareAppContextClassifier,
            IsmCachePolicyClassifier,
        },
        pending_message::MessageContext,
    },
    server::{self as relayer_server},
    settings::{matching_list::MatchingList, RelayerSettings},
};

use destination::{Destination, FactoryError};

mod destination;
mod origin;

const CURSOR_BUILDING_ERROR: &str = "Error building cursor for origin";
const CURSOR_INSTANTIATION_ATTEMPTS: usize = 10;
const ADVANCED_LOG_META: bool = false;

#[derive(Debug, Hash, PartialEq, Eq, Clone)]
struct ContextKey {
    origin: HyperlaneDomain,
    destination: HyperlaneDomain,
}

/// A relayer agent
#[derive(AsRef)]
pub struct Relayer {
    origin_chains: HashSet<HyperlaneDomain>,
    destination_chains: HashMap<HyperlaneDomain, ChainConf>,
    #[as_ref]
    core: HyperlaneAgentCore,
    /// Context data for each (origin, destination) chain pair a message can be
    /// sent between
    msg_ctxs: HashMap<ContextKey, Arc<MessageContext>>,
    /// The original reference to the relayer cache
    _cache: OptionalCache<MeteredCache<LocalCache>>,
    message_whitelist: Arc<MatchingList>,
    message_blacklist: Arc<MatchingList>,
    address_blacklist: Arc<AddressBlacklist>,
    transaction_gas_limit: Option<U256>,
    skip_transaction_gas_limit_for: HashSet<u32>,
    allow_local_checkpoint_syncers: bool,
    metric_app_contexts: Vec<(MatchingList, String)>,
    max_retries: u32,
    core_metrics: Arc<CoreMetrics>,
    // TODO: decide whether to consolidate `agent_metrics` and `chain_metrics` into a single struct
    // or move them in `core_metrics`, like the validator metrics
    agent_metrics: AgentMetrics,
    chain_metrics: ChainMetrics,
    runtime_metrics: RuntimeMetrics,
    /// Tokio console server
    pub tokio_console_server: Option<console_subscriber::Server>,

    /// The origin chains and their associated structures
    origins: HashMap<HyperlaneDomain, Origin>,
    /// The destination chains and their associated structures
    destinations: HashMap<HyperlaneDomain, Destination>,
}

impl Debug for Relayer {
    fn fmt(&self, f: &mut Formatter<'_>) -> std::fmt::Result {
        write!(
            f,
            "Relayer {{ origin_chains: {:?}, destination_chains: {:?}, message_whitelist: {:?}, message_blacklist: {:?}, address_blacklist: {:?}, transaction_gas_limit: {:?}, skip_transaction_gas_limit_for: {:?}, allow_local_checkpoint_syncers: {:?} }}",
            self.origin_chains,
            self.destination_chains,
            self.message_whitelist,
            self.message_blacklist,
            self.address_blacklist,
            self.transaction_gas_limit,
            self.skip_transaction_gas_limit_for,
            self.allow_local_checkpoint_syncers
        )
    }
}

#[async_trait]
#[allow(clippy::unit_arg)]
impl BaseAgent for Relayer {
    const AGENT_NAME: &'static str = "relayer";

    type Settings = RelayerSettings;
    type Metadata = AgentMetadata;

    async fn from_settings(
        _agent_metadata: Self::Metadata,
        settings: Self::Settings,
        core_metrics: Arc<CoreMetrics>,
        agent_metrics: AgentMetrics,
        chain_metrics: ChainMetrics,
        runtime_metrics: RuntimeMetrics,
        tokio_console_server: console_subscriber::Server,
    ) -> Result<Self>
    where
        Self: Sized,
    {
        Self::reset_critical_errors(&settings, &chain_metrics);

        let start = Instant::now();

        let core = settings.build_hyperlane_core(core_metrics.clone());

        let mut start_entity_init = Instant::now();

        let cache_name = "relayer_cache";
        let inner_cache = if settings.allow_contract_call_caching {
            Some(MeteredCache::new(
                LocalCache::new(cache_name),
                core_metrics.cache_metrics(),
                MeteredCacheConfig {
                    cache_name: cache_name.to_owned(),
                },
            ))
        } else {
            None
        };
        let cache = OptionalCache::new(inner_cache);
        debug!(elapsed = ?start_entity_init.elapsed(), event = "initialized cache", "Relayer startup duration measurement");

        let db = DB::from_path(&settings.db)?;

        start_entity_init = Instant::now();
        let application_operation_verifiers =
            Self::build_application_operation_verifiers(&settings, &core_metrics, &chain_metrics)
                .await;
        debug!(elapsed = ?start_entity_init.elapsed(), event = "initialized application operation verifiers", "Relayer startup duration measurement");

        start_entity_init = Instant::now();
<<<<<<< HEAD
        let mailboxes = Self::build_mailboxes(&settings, &core_metrics, &chain_metrics).await;
        debug!(elapsed = ?start_entity_init.elapsed(), event = "initialized mailbox", "Relayer startup duration measurement");

        start_entity_init = Instant::now();
        let origins =
            Self::build_origins(&settings, db.clone(), core_metrics.clone(), &chain_metrics).await;
        debug!(elapsed = ?start_entity_init.elapsed(), event = "initialized origin chains", "Relayer startup duration measurement");
=======
        let validator_announces =
            Self::build_validator_announces(&settings, &core_metrics, &chain_metrics).await;
        debug!(elapsed = ?start_entity_init.elapsed(), event = "initialized validator announces", "Relayer startup duration measurement");
>>>>>>> 9de29fee

        start_entity_init = Instant::now();
        let dispatcher_metrics = DispatcherMetrics::new(core_metrics.registry())
            .expect("Creating dispatcher metrics is infallible");
        let destinations = Self::build_destinations(
            &settings,
            db.clone(),
            core_metrics.clone(),
            &chain_metrics,
            dispatcher_metrics,
        )
        .await;
        debug!(elapsed = ?start_entity_init.elapsed(), event = "initialized destination chains", "Relayer startup duration measurement");

        let message_whitelist = Arc::new(settings.whitelist);
        let message_blacklist = Arc::new(settings.blacklist);
        let address_blacklist = Arc::new(AddressBlacklist::new(settings.address_blacklist));
        let skip_transaction_gas_limit_for = settings.skip_transaction_gas_limit_for;
        let transaction_gas_limit = settings.transaction_gas_limit;

        info!(
            %message_whitelist,
            %message_blacklist,
            ?address_blacklist,
            ?transaction_gas_limit,
            ?skip_transaction_gas_limit_for,
            "Whitelist configuration"
        );

        // provers by origin chain
        info!(gas_enforcement_policies=?settings.gas_payment_enforcement, "Gas enforcement configuration");

        // only iterate through destination chains that were successfully instantiated
        start_entity_init = Instant::now();
        let mut ccip_signer_futures: Vec<_> = Vec::with_capacity(destinations.len());
        for destination in destinations.keys() {
            let destination_chain_setup = match core.settings.chain_setup(destination) {
                Ok(setup) => setup.clone(),
                Err(err) => {
                    tracing::error!(?destination, ?err, "Destination chain setup failed");
                    continue;
                }
            };
            let signer = destination_chain_setup.signer.clone();
            let future = async move {
                if !matches!(
                    destination.domain_protocol(),
                    HyperlaneDomainProtocol::Ethereum
                ) {
                    return (destination, None);
                }
                let signer = if let Some(builder) = signer {
                    match builder.build::<hyperlane_ethereum::Signers>().await {
                        Ok(signer) => Some(signer),
                        Err(err) => {
                            warn!(error = ?err, "Failed to build Ethereum signer for CCIP-read ISM. ");
                            None
                        }
                    }
                } else {
                    None
                };
                (destination, signer)
            };
            ccip_signer_futures.push(future);
        }
        let ccip_signers = join_all(ccip_signer_futures)
            .await
            .into_iter()
            .collect::<HashMap<_, _>>();
        debug!(elapsed = ?start_entity_init.elapsed(), event = "initialized ccip signers", "Relayer startup duration measurement");

        start_entity_init = Instant::now();
        let mut msg_ctxs = HashMap::new();
        let mut destination_chains = HashMap::new();
<<<<<<< HEAD

        for (destination, dest_mailbox) in mailboxes.iter() {
            let destination_chain_setup = match core.settings.chain_setup(destination) {
=======
        for (destination_domain, destination) in destinations.iter() {
            let destination_mailbox = destination.mailbox.clone();
            let destination_chain_setup = match core.settings.chain_setup(destination_domain) {
>>>>>>> 9de29fee
                Ok(setup) => setup.clone(),
                Err(err) => {
                    error!(?destination_domain, ?err, "Destination chain setup failed");
                    continue;
                }
            };
            destination_chains.insert(destination_domain.clone(), destination_chain_setup.clone());
            let transaction_gas_limit: Option<U256> =
                if skip_transaction_gas_limit_for.contains(&destination_domain.id()) {
                    None
                } else {
                    transaction_gas_limit
                };

            let application_operation_verifier =
                application_operation_verifiers.get(destination_domain);

            // only iterate through origin chains that were successfully instantiated
<<<<<<< HEAD
            for (origin_domain, origin) in origins.iter() {
                let db = &origin.database;

                let default_ism_getter = DefaultIsmCache::new(dest_mailbox.clone());
                let origin_chain_setup = match core.settings.chain_setup(origin_domain) {
                    Ok(chain_setup) => chain_setup.clone(),
                    Err(err) => {
                        tracing::error!(origin=?origin_domain.name(), ?err, "Origin chain setup failed");
=======
            for (origin, validator_announce) in validator_announces.iter() {
                let db = match dbs.get(origin) {
                    Some(db) => db.clone(),
                    None => {
                        error!(origin=?origin.name(), "DB missing");
                        continue;
                    }
                };
                let default_ism_getter = DefaultIsmCache::new(destination_mailbox.clone());
                let origin_chain_setup = match core.settings.chain_setup(origin) {
                    Ok(chain_setup) => chain_setup.clone(),
                    Err(err) => {
                        error!(origin=?origin.name(), ?err, "Origin chain setup failed");
                        continue;
                    }
                };
                let prover_sync = match prover_syncs.get(origin) {
                    Some(p) => p.clone(),
                    None => {
                        error!(origin = origin.name(), "Missing prover sync");
                        continue;
                    }
                };
                let origin_gas_payment_enforcer = match gas_payment_enforcers.get(origin) {
                    Some(p) => p.clone(),
                    None => {
                        error!(origin = origin.name(), "Missing gas payment enforcer");
>>>>>>> 9de29fee
                        continue;
                    }
                };
                let prover_sync = origin.prover_sync.clone();
                let origin_gas_payment_enforcer = origin.gas_payment_enforcer.clone();
                let validator_announce = origin.validator_announce.clone();

                // Extract optional Ethereum signer for CCIP-read authentication
                let metadata_builder = BaseMetadataBuilder::new(
                    origin_domain.clone(),
                    destination_chain_setup.clone(),
                    prover_sync,
                    validator_announce.clone(),
                    settings.allow_local_checkpoint_syncers,
                    core.metrics.clone(),
                    cache.clone(),
                    db.clone(),
                    IsmAwareAppContextClassifier::new(
                        default_ism_getter.clone(),
                        settings.metric_app_contexts.clone(),
                    ),
                    IsmCachePolicyClassifier::new(
                        default_ism_getter.clone(),
                        settings.ism_cache_configs.clone(),
                    ),
                    ccip_signers.get(destination_domain).cloned().flatten(),
                    origin_chain_setup.ignore_reorg_reports,
                );

                msg_ctxs.insert(
                    ContextKey {
<<<<<<< HEAD
                        origin: origin_domain.clone(),
                        destination: destination.clone(),
                    },
                    Arc::new(MessageContext {
                        destination_mailbox: dest_mailbox.clone(),
                        origin_db: Arc::new(db.clone()),
=======
                        origin: origin.clone(),
                        destination: destination_domain.clone(),
                    },
                    Arc::new(MessageContext {
                        destination_mailbox: destination_mailbox.clone(),
                        origin_db: Arc::new(db),
>>>>>>> 9de29fee
                        cache: cache.clone(),
                        metadata_builder: Arc::new(metadata_builder),
                        origin_gas_payment_enforcer,
                        transaction_gas_limit,
                        metrics: MessageSubmissionMetrics::new(
                            &core_metrics,
<<<<<<< HEAD
                            origin_domain,
                            destination,
=======
                            origin,
                            destination_domain,
>>>>>>> 9de29fee
                        ),
                        application_operation_verifier: application_operation_verifier.cloned(),
                    }),
                );
            }
        }
        debug!(elapsed = ?start_entity_init.elapsed(), event = "initialized message contexts", "Relayer startup duration measurement");

        debug!(elapsed = ?start.elapsed(), event = "fully initialized", "Relayer startup duration measurement");

        Ok(Self {
            _cache: cache,
            origin_chains: settings.origin_chains,
            destination_chains,
            msg_ctxs,
            core,
            message_whitelist,
            message_blacklist,
            address_blacklist,
            transaction_gas_limit,
            skip_transaction_gas_limit_for,
            allow_local_checkpoint_syncers: settings.allow_local_checkpoint_syncers,
            metric_app_contexts: settings.metric_app_contexts,
            max_retries: settings.max_retries,
            core_metrics,
            agent_metrics,
            chain_metrics,
            runtime_metrics,
            tokio_console_server: Some(tokio_console_server),
            origins,
            destinations,
        })
    }

    #[allow(clippy::async_yields_async)]
    async fn run(mut self) {
        let start = Instant::now();
        let mut start_entity_init = Instant::now();

        let mut tasks = vec![];

        let task_monitor = tokio_metrics::TaskMonitor::new();
        if let Some(tokio_console_server) = self.tokio_console_server.take() {
            let console_server = tokio::task::Builder::new()
                .name("tokio_console_server")
                .spawn(TaskMonitor::instrument(
                    &task_monitor.clone(),
                    async move {
                        info!("Starting tokio console server");
                        if let Err(e) = tokio_console_server.serve().await {
                            error!(error=?e, "Tokio console server failed to start");
                        }
                    }
                    .instrument(info_span!("Tokio console server")),
                ))
                .expect("spawning tokio task from Builder is infallible");
            tasks.push(console_server);
        }
        debug!(elapsed = ?start_entity_init.elapsed(), event = "started tokio console server", "Relayer startup duration measurement");

        let sender = BroadcastSender::new(ENDPOINT_MESSAGES_QUEUE_SIZE);
        // send channels by destination chain
        let mut send_channels = HashMap::with_capacity(self.destination_chains.len());
        let mut prep_queues = HashMap::with_capacity(self.destination_chains.len());
        start_entity_init = Instant::now();
        for (dest_domain, dest_conf) in self.destination_chains.iter() {
            let (send_channel, receive_channel) = mpsc::unbounded_channel::<QueueOperation>();
            send_channels.insert(dest_domain.id(), send_channel);

            let dispatcher_entrypoint = self
                .destinations
                .get(dest_domain)
                .and_then(|d| d.dispatcher_entrypoint.clone());

            let db = match self.origins.get(dest_domain) {
                Some(origin) => origin.database.clone(),
                None => {
                    tracing::error!(domain=?dest_domain.name(), "DB missing");
                    continue;
                }
            };

            // Default to submitting one message at a time if there is no batch config
            let max_batch_size = self
                .core
                .settings
                .chains
                .get(dest_domain)
                .and_then(|chain| {
                    chain
                        .connection
                        .operation_submission_config()
                        .map(|c| c.max_batch_size)
                })
                .unwrap_or(1);
            let max_submit_queue_len =
                self.core
                    .settings
                    .chains
                    .get(dest_domain)
                    .and_then(|chain| {
                        chain
                            .connection
                            .operation_submission_config()
                            .and_then(|c| c.max_submit_queue_length)
                    });
            let message_processor = MessageProcessor::new(
                dest_domain.clone(),
                receive_channel,
                &sender,
                MessageProcessorMetrics::new(&self.core.metrics, dest_domain),
                max_batch_size,
                max_submit_queue_len,
                task_monitor.clone(),
                dispatcher_entrypoint,
                db,
            );
            prep_queues.insert(dest_domain.id(), message_processor.prepare_queue().await);

            tasks.push(self.run_destination_processor(
                dest_domain,
                message_processor,
                task_monitor.clone(),
            ));

            let dispatcher = self
                .destinations
                .get(dest_domain)
                .and_then(|d| d.dispatcher.clone());
            if let Some(dispatcher) = dispatcher {
                tasks.push(dispatcher.spawn().await);
            }

            let metrics_updater = match ChainSpecificMetricsUpdater::new(
                dest_conf,
                self.core_metrics.clone(),
                self.agent_metrics.clone(),
                self.chain_metrics.clone(),
                Self::AGENT_NAME.to_string(),
            )
            .await
            {
                Ok(task) => task,
                Err(err) => {
                    Self::record_critical_error(
                        dest_domain,
                        &self.chain_metrics,
                        &err,
                        "Failed to build metrics updater",
                    );
                    continue;
                }
            };
            tasks.push(metrics_updater.spawn());
        }
        debug!(elapsed = ?start_entity_init.elapsed(), event = "started processors", "Relayer startup duration measurement");

        start_entity_init = Instant::now();
        for (origin_domain, origin) in self.origins.iter() {
            let maybe_broadcaster = origin.message_sync.get_broadcaster();

            let message_sync = match self.run_message_sync(origin, task_monitor.clone()).await {
                Ok(task) => task,
                Err(err) => {
                    Self::record_critical_error(
                        origin_domain,
                        &self.chain_metrics,
                        &err,
                        "Failed to run message sync",
                    );
                    continue;
                }
            };
            tasks.push(message_sync);

            let interchain_gas_payment_sync = match self
                .run_interchain_gas_payment_sync(
                    origin,
                    BroadcastMpscSender::map_get_receiver(maybe_broadcaster.as_ref()).await,
                    task_monitor.clone(),
                )
                .await
            {
                Ok(task) => task,
                Err(err) => {
                    Self::record_critical_error(
                        &origin.domain,
                        &self.chain_metrics,
                        &err,
                        "Failed to run interchain gas payment sync",
                    );
                    continue;
                }
            };
            if let Some(task) = interchain_gas_payment_sync {
                tasks.push(task);
            }

            let merkle_tree_hook_sync = match self
                .run_merkle_tree_hook_sync(
                    origin,
                    BroadcastMpscSender::map_get_receiver(maybe_broadcaster.as_ref()).await,
                    task_monitor.clone(),
                )
                .await
            {
                Ok(task) => task,
                Err(err) => {
                    Self::record_critical_error(
                        origin_domain,
                        &self.chain_metrics,
                        &err,
                        "Failed to run merkle tree hook sync",
                    );
                    continue;
                }
            };
            tasks.push(merkle_tree_hook_sync);

            let message_db_loader = match self.run_message_db_loader(
                origin,
                send_channels.clone(),
                task_monitor.clone(),
            ) {
                Ok(task) => task,
                Err(err) => {
                    Self::record_critical_error(
                        origin_domain,
                        &self.chain_metrics,
                        &err,
                        "Failed to run message db loader",
                    );
                    continue;
                }
            };
            tasks.push(message_db_loader);

            let merkle_tree_db_loader =
                match self.run_merkle_tree_db_loader(origin, task_monitor.clone()) {
                    Ok(task) => task,
                    Err(err) => {
                        Self::record_critical_error(
                            origin_domain,
                            &self.chain_metrics,
                            &err,
                            "Failed to run merkle tree db loader",
                        );
                        continue;
                    }
                };
            tasks.push(merkle_tree_db_loader);
        }
        debug!(elapsed = ?start_entity_init.elapsed(), event = "started message, IGP, merkle tree hook syncs, and message and merkle tree db loader", "Relayer startup duration measurement");

        // run server
        start_entity_init = Instant::now();

        // create a db mapping for server handlers
        let dbs: HashMap<u32, HyperlaneRocksDB> = self
            .origins
            .iter()
            .map(|(origin_domain, origin)| (origin_domain.id(), origin.database.clone()))
            .collect();

        let gas_enforcers: HashMap<_, _> = self
            .msg_ctxs
            .iter()
            .map(|(key, ctx)| (key.origin.clone(), ctx.origin_gas_payment_enforcer.clone()))
            .collect();
        let relayer_router = relayer_server::Server::new(self.destination_chains.len())
            .with_op_retry(sender.clone())
            .with_message_queue(prep_queues)
            .with_dbs(dbs)
            .with_gas_enforcers(gas_enforcers)
            .router();

        let server = self
            .core
            .settings
            .server(self.core_metrics.clone())
            .expect("Failed to create server");
        let server_task = tokio::spawn(
            async move {
                server.run_with_custom_router(relayer_router);
            }
            .instrument(info_span!("Relayer server")),
        );
        tasks.push(server_task);
        debug!(elapsed = ?start_entity_init.elapsed(), event = "started relayer server", "Relayer startup duration measurement");

        tasks.push(self.runtime_metrics.spawn());

        debug!(elapsed = ?start.elapsed(), event = "fully started", "Relayer startup duration measurement");

        if let Err(err) = try_join_all(tasks).await {
            tracing::error!(
                error=?err,
                "Relayer task panicked"
            );
        }
    }
}

impl Relayer {
    fn record_critical_error(
        domain: &HyperlaneDomain,
        chain_metrics: &ChainMetrics,
        err: &impl Debug,
        message: &str,
    ) {
        error!(?err, domain=?domain.name(), "{message}");
        chain_metrics.set_critical_error(domain.name(), true);
    }

    async fn instantiate_cursor_with_retries<T: 'static>(
        contract_sync: Arc<dyn ContractSyncer<T>>,
        index_settings: IndexSettings,
    ) -> ChainResult<Box<dyn ContractSyncCursor<T>>> {
        call_and_retry_n_times(
            || {
                let contract_sync = contract_sync.clone();
                let index_settings = index_settings.clone();
                Box::pin(async move {
                    let cursor = contract_sync.cursor(index_settings).await?;
                    Ok(cursor)
                })
            },
            CURSOR_INSTANTIATION_ATTEMPTS,
            None,
        )
        .await
    }

    async fn run_message_sync(
        &self,
        origin: &Origin,
        task_monitor: TaskMonitor,
    ) -> eyre::Result<JoinHandle<()>> {
        let origin_domain = origin.domain.clone();
        let contract_sync = origin.message_sync.clone();
        let index_settings = match self.as_ref().settings.chains.get(&origin_domain) {
            Some(s) => s.index_settings(),
            None => {
                return Err(eyre::eyre!("Missing index settings"));
            }
        };
        let chain_metrics = self.chain_metrics.clone();

        let name = Self::contract_sync_task_name("message::", origin_domain.name());
        Ok(tokio::task::Builder::new()
            .name(&name)
            .spawn(TaskMonitor::instrument(
                &task_monitor,
                async move {
                    Self::message_sync_task(
                        &origin_domain,
                        contract_sync,
                        index_settings,
                        chain_metrics,
                    )
                    .await;
                }
                .instrument(info_span!("MessageSync")),
            ))
            .expect("spawning tokio task from Builder is infallible"))
    }

    async fn message_sync_task(
        origin: &HyperlaneDomain,
        contract_sync: Arc<dyn ContractSyncer<HyperlaneMessage>>,
        index_settings: IndexSettings,
        chain_metrics: ChainMetrics,
    ) {
        let cursor_instantiation_result =
            Self::instantiate_cursor_with_retries(contract_sync.clone(), index_settings).await;
        let cursor = match cursor_instantiation_result {
            Ok(cursor) => cursor,
            Err(err) => {
                Self::record_critical_error(origin, &chain_metrics, &err, CURSOR_BUILDING_ERROR);
                return;
            }
        };
        let label = "dispatched_messages";
        contract_sync.clone().sync(label, cursor.into()).await;
        info!(chain = origin.name(), label, "contract sync task exit");
    }

    async fn run_interchain_gas_payment_sync(
        &self,
        origin: &Origin,
        tx_id_receiver: Option<MpscReceiver<H512>>,
        task_monitor: TaskMonitor,
    ) -> eyre::Result<Option<JoinHandle<()>>> {
        let contract_sync = match origin.interchain_gas_payment_sync.as_ref() {
            Some(s) => s.clone(),
            None => {
                return Ok(None);
            }
        };
        let chain_metrics = self.chain_metrics.clone();

        let origin_domain = origin.domain.clone();
        let index_settings = origin.index_settings.clone();

        let name = Self::contract_sync_task_name("gas_payment::", origin_domain.name());

        let handle = tokio::task::Builder::new()
            .name(&name)
            .spawn(TaskMonitor::instrument(
                &task_monitor,
                async move {
                    Self::interchain_gas_payments_sync_task(
                        &origin_domain,
                        index_settings,
                        contract_sync,
                        chain_metrics,
                        tx_id_receiver,
                    )
                    .await;
                }
                .instrument(info_span!("IgpSync")),
            ))
            .expect("spawning tokio task from Builder is infallible");
        Ok(Some(handle))
    }

    async fn interchain_gas_payments_sync_task(
        origin: &HyperlaneDomain,
        index_settings: IndexSettings,
        contract_sync: Arc<dyn ContractSyncer<InterchainGasPayment>>,
        chain_metrics: ChainMetrics,
        tx_id_receiver: Option<MpscReceiver<H512>>,
    ) {
        let cursor = match Self::instantiate_cursor_with_retries(
            contract_sync.clone(),
            index_settings.clone(),
        )
        .await
        {
            Ok(cursor) => cursor,
            Err(err) => {
                Self::record_critical_error(origin, &chain_metrics, &err, CURSOR_BUILDING_ERROR);
                return;
            }
        };
        let label = "gas_payments";
        contract_sync
            .clone()
            .sync(label, SyncOptions::new(Some(cursor), tx_id_receiver))
            .await;
        info!(chain = origin.name(), label, "contract sync task exit");
    }

    async fn run_merkle_tree_hook_sync(
        &self,
        origin: &Origin,
        tx_id_receiver: Option<MpscReceiver<H512>>,
        task_monitor: TaskMonitor,
    ) -> eyre::Result<JoinHandle<()>> {
        let chain_metrics = self.chain_metrics.clone();

        let origin_domain = origin.domain.clone();
        let index_settings = origin.index_settings.clone();
        let contract_sync = origin.merkle_tree_hook_sync.clone();

        let name = Self::contract_sync_task_name("merkle_tree::", origin_domain.name());
        Ok(tokio::task::Builder::new()
            .name(&name)
            .spawn(TaskMonitor::instrument(
                &task_monitor,
                async move {
                    Self::merkle_tree_hook_sync_task(
                        &origin_domain,
                        index_settings,
                        contract_sync,
                        chain_metrics,
                        tx_id_receiver,
                    )
                    .await;
                }
                .instrument(info_span!("MerkleTreeHookSync")),
            ))
            .expect("spawning tokio task from Builder is infallible"))
    }

    async fn merkle_tree_hook_sync_task(
        origin: &HyperlaneDomain,
        index_settings: IndexSettings,
        contract_sync: Arc<dyn ContractSyncer<MerkleTreeInsertion>>,
        chain_metrics: ChainMetrics,
        tx_id_receiver: Option<MpscReceiver<H512>>,
    ) {
        let cursor_instantiation_result =
            Self::instantiate_cursor_with_retries(contract_sync.clone(), index_settings.clone())
                .await;
        let cursor = match cursor_instantiation_result {
            Ok(cursor) => cursor,
            Err(err) => {
                Self::record_critical_error(origin, &chain_metrics, &err, CURSOR_BUILDING_ERROR);
                return;
            }
        };
        let label = "merkle_tree_hook";
        contract_sync
            .clone()
            .sync(label, SyncOptions::new(Some(cursor), tx_id_receiver))
            .await;
        info!(chain = origin.name(), label, "contract sync task exit");
    }

    fn contract_sync_task_name(prefix: &str, domain: &str) -> String {
        format!("contract::sync::{}{}", prefix, domain)
    }

    fn run_message_db_loader(
        &self,
        origin: &Origin,
        send_channels: HashMap<u32, UnboundedSender<QueueOperation>>,
        task_monitor: TaskMonitor,
    ) -> eyre::Result<JoinHandle<()>> {
        let metrics = MessageDbLoaderMetrics::new(
            &self.core.metrics,
            &origin.domain,
            self.destination_chains.keys(),
        );
        let destination_ctxs: HashMap<_, _> = self
            .destination_chains
            .keys()
            .filter_map(|destination| {
                let key = ContextKey {
                    origin: origin.domain.clone(),
                    destination: destination.clone(),
                };
                let context = self
                    .msg_ctxs
                    .get(&key)
                    .map(|c| (destination.id(), c.clone()));

                if context.is_none() {
                    let err_msg = format!(
                        "No message context found for origin {} and destination {}",
                        origin.domain.name(),
                        destination.name()
                    );
                    Self::record_critical_error(
                        &origin.domain,
                        &self.chain_metrics,
                        &ChainCommunicationError::CustomError(err_msg.clone()),
                        &err_msg,
                    );
                }

                context
            })
            .collect();

        let message_db_loader = MessageDbLoader::new(
            origin.database.clone(),
            self.message_whitelist.clone(),
            self.message_blacklist.clone(),
            self.address_blacklist.clone(),
            metrics,
            send_channels,
            destination_ctxs,
            self.metric_app_contexts.clone(),
            self.max_retries,
        );

        let span = info_span!("MessageDbLoader", origin=%message_db_loader.domain());
        let db_loader = DbLoader::new(Box::new(message_db_loader), task_monitor.clone());
        Ok(db_loader.spawn(span))
    }

    fn run_merkle_tree_db_loader(
        &self,
        origin: &Origin,
        task_monitor: TaskMonitor,
    ) -> eyre::Result<JoinHandle<()>> {
        let metrics = MerkleTreeDbLoaderMetrics::new(&self.core.metrics, &origin.domain);

        let merkle_tree_db_loader =
            MerkleTreeDbLoader::new(origin.database.clone(), metrics, origin.prover_sync.clone());
        let span = info_span!("MerkleTreeDbLoader", origin=%merkle_tree_db_loader.domain());
        let db_loader = DbLoader::new(Box::new(merkle_tree_db_loader), task_monitor.clone());
        Ok(db_loader.spawn(span))
    }

    #[allow(clippy::panic)]
    #[allow(clippy::too_many_arguments)]
    #[tracing::instrument(skip(self, message_processor))]
    fn run_destination_processor(
        &self,
        destination: &HyperlaneDomain,
        message_processor: MessageProcessor,
        task_monitor: TaskMonitor,
    ) -> JoinHandle<()> {
        let span = info_span!("MessageProcessor", destination=%destination);
        let destination = destination.clone();
        let name = format!("message_processor::destination::{}", destination.name());
        tokio::task::Builder::new()
            .name(&name)
            .spawn(TaskMonitor::instrument(
                &task_monitor,
                async move {
                    // Propagate task panics
                    message_processor.spawn().await.unwrap_or_else(|err| {
                        panic!(
                            "destination processor panicked for destination {}: {:?}",
                            destination, err
                        )
                    });
                }
                .instrument(span),
            ))
            .expect("spawning tokio task from Builder is infallible")
    }

<<<<<<< HEAD
    pub async fn build_origins(
        settings: &RelayerSettings,
        db: DB,
        core_metrics: Arc<CoreMetrics>,
        chain_metrics: &ChainMetrics,
    ) -> HashMap<HyperlaneDomain, Origin> {
        use origin::Factory;
        use origin::OriginFactory;

        let contract_sync_metrics = Arc::new(ContractSyncMetrics::new(&core_metrics));
        let factory =
            OriginFactory::new(db, core_metrics, contract_sync_metrics, ADVANCED_LOG_META);

        let origin_futures: Vec<_> = settings
            .chains
            .keys()
            .map(|domain| async {
                (
                    domain.clone(),
                    factory.create(settings, domain.clone()).await,
                )
            })
            .collect();
        let results = futures::future::join_all(origin_futures).await;
        results
            .into_iter()
            .filter_map(|(domain, result)| match result {
                Ok(origin) => Some((domain, origin)),
                Err(err) => {
                    Self::record_critical_error(
                        &domain,
                        chain_metrics,
                        &err,
                        "Critical error when building chain as origin",
                    );
                    None
                }
            })
            .collect::<HashMap<_, _>>()
    }

=======
>>>>>>> 9de29fee
    pub async fn build_destinations(
        settings: &RelayerSettings,
        db: DB,
        core_metrics: Arc<CoreMetrics>,
        chain_metrics: &ChainMetrics,
        dispatcher_metrics: DispatcherMetrics,
    ) -> HashMap<HyperlaneDomain, Destination> {
        use destination::DestinationFactory;
        use destination::Factory;

        let factory = DestinationFactory::new(db, core_metrics);

        let destination_futures: Vec<_> = settings
            .chains
            .iter()
            .map(|(domain, chain)| async {
                (
                    domain.clone(),
                    factory
                        .create(domain.clone(), chain.clone(), dispatcher_metrics.clone())
                        .await,
                )
            })
            .collect();
        let results = futures::future::join_all(destination_futures).await;
        let destinations = results
            .into_iter()
            .filter_map(|(domain, result)| match result {
                Ok(destination) => Some((domain, destination)),
                Err(err) => {
                    Self::record_critical_error(
                        &domain,
                        chain_metrics,
                        &err,
                        "Critical error when building chain as destination",
                    );
                    None
                }
            })
            .collect::<HashMap<_, _>>();

        settings
            .destination_chains
            .iter()
            .filter(|domain| !destinations.contains_key(domain))
            .for_each(|domain| {
                Self::record_critical_error(
                    domain,
                    chain_metrics,
                    &FactoryError::MissingConfiguration(domain.name().to_string()),
                    "Critical error when building chain as destination",
                );
            });

        destinations
    }

    /// Helper function to build and return a hashmap of mailboxes.
    /// Any chains that fail to build mailbox will not be included
    /// in the hashmap. Errors will be logged and chain metrics
    /// will be updated for chains that fail to build mailbox.
    pub async fn build_mailboxes(
        settings: &RelayerSettings,
        core_metrics: &CoreMetrics,
        chain_metrics: &ChainMetrics,
    ) -> HashMap<HyperlaneDomain, Arc<dyn Mailbox>> {
        settings
            .build_mailboxes(settings.destination_chains.iter(), core_metrics)
            .await
            .into_iter()
            .filter_map(|(origin, mailbox_res)| match mailbox_res {
                Ok(mailbox) => Some((origin, mailbox)),
                Err(err) => {
                    Self::record_critical_error(
                        &origin,
                        chain_metrics,
                        &err,
                        "Critical error when building mailbox",
                    );
                    None
                }
            })
            .collect()
    }

    /// Helper function to build and return a hashmap of application operation verifiers.
    /// Any chains that fail to build application operation verifier will not be included
    /// in the hashmap. Errors will be logged and chain metrics
    /// will be updated for chains that fail to build application operation verifier.
    pub async fn build_application_operation_verifiers(
        settings: &RelayerSettings,
        core_metrics: &CoreMetrics,
        chain_metrics: &ChainMetrics,
    ) -> HashMap<HyperlaneDomain, Arc<dyn ApplicationOperationVerifier>> {
        settings
            .build_application_operation_verifiers(settings.destination_chains.iter(), core_metrics)
            .await
            .into_iter()
            .filter_map(
                |(origin, app_context_verifier_res)| match app_context_verifier_res {
                    Ok(app_context_verifier) => Some((origin, app_context_verifier)),
                    Err(err) => {
                        Self::record_critical_error(
                            &origin,
                            chain_metrics,
                            &err,
                            "Critical error when building application operation verifier",
                        );
                        None
                    }
                },
            )
            .collect()
    }

    fn reset_critical_errors(settings: &RelayerSettings, chain_metrics: &ChainMetrics) {
        settings
            .origin_chains
            .iter()
            .for_each(|origin| chain_metrics.set_critical_error(origin.name(), false));
    }
}

#[cfg(test)]
mod tests;<|MERGE_RESOLUTION|>--- conflicted
+++ resolved
@@ -33,18 +33,10 @@
 };
 use hyperlane_core::{
     rpc_clients::call_and_retry_n_times, ChainCommunicationError, ChainResult, ContractSyncCursor,
-<<<<<<< HEAD
-    HyperlaneDomain, HyperlaneDomainProtocol, HyperlaneMessage, InterchainGasPayment, Mailbox,
+    HyperlaneDomain, HyperlaneDomainProtocol, HyperlaneMessage, InterchainGasPayment,
     MerkleTreeInsertion, QueueOperation, H512, U256,
 };
-=======
-    HyperlaneDomain, HyperlaneDomainProtocol, HyperlaneLogStore, HyperlaneMessage,
-    HyperlaneSequenceAwareIndexerStoreReader, HyperlaneWatermarkedLogStore, InterchainGasPayment,
-    MerkleTreeInsertion, QueueOperation, ValidatorAnnounce, H512, U256,
-};
-use hyperlane_operation_verifier::ApplicationOperationVerifier;
 use lander::DispatcherMetrics;
->>>>>>> 9de29fee
 
 use crate::{db_loader::DbLoader, relayer::origin::Origin, server::ENDPOINT_MESSAGES_QUEUE_SIZE};
 use crate::{
@@ -186,19 +178,9 @@
         debug!(elapsed = ?start_entity_init.elapsed(), event = "initialized application operation verifiers", "Relayer startup duration measurement");
 
         start_entity_init = Instant::now();
-<<<<<<< HEAD
-        let mailboxes = Self::build_mailboxes(&settings, &core_metrics, &chain_metrics).await;
-        debug!(elapsed = ?start_entity_init.elapsed(), event = "initialized mailbox", "Relayer startup duration measurement");
-
-        start_entity_init = Instant::now();
         let origins =
             Self::build_origins(&settings, db.clone(), core_metrics.clone(), &chain_metrics).await;
         debug!(elapsed = ?start_entity_init.elapsed(), event = "initialized origin chains", "Relayer startup duration measurement");
-=======
-        let validator_announces =
-            Self::build_validator_announces(&settings, &core_metrics, &chain_metrics).await;
-        debug!(elapsed = ?start_entity_init.elapsed(), event = "initialized validator announces", "Relayer startup duration measurement");
->>>>>>> 9de29fee
 
         start_entity_init = Instant::now();
         let dispatcher_metrics = DispatcherMetrics::new(core_metrics.registry())
@@ -274,15 +256,9 @@
         start_entity_init = Instant::now();
         let mut msg_ctxs = HashMap::new();
         let mut destination_chains = HashMap::new();
-<<<<<<< HEAD
-
-        for (destination, dest_mailbox) in mailboxes.iter() {
-            let destination_chain_setup = match core.settings.chain_setup(destination) {
-=======
         for (destination_domain, destination) in destinations.iter() {
             let destination_mailbox = destination.mailbox.clone();
             let destination_chain_setup = match core.settings.chain_setup(destination_domain) {
->>>>>>> 9de29fee
                 Ok(setup) => setup.clone(),
                 Err(err) => {
                     error!(?destination_domain, ?err, "Destination chain setup failed");
@@ -301,44 +277,14 @@
                 application_operation_verifiers.get(destination_domain);
 
             // only iterate through origin chains that were successfully instantiated
-<<<<<<< HEAD
             for (origin_domain, origin) in origins.iter() {
                 let db = &origin.database;
 
-                let default_ism_getter = DefaultIsmCache::new(dest_mailbox.clone());
+                let default_ism_getter = DefaultIsmCache::new(destination_mailbox.clone());
                 let origin_chain_setup = match core.settings.chain_setup(origin_domain) {
                     Ok(chain_setup) => chain_setup.clone(),
                     Err(err) => {
                         tracing::error!(origin=?origin_domain.name(), ?err, "Origin chain setup failed");
-=======
-            for (origin, validator_announce) in validator_announces.iter() {
-                let db = match dbs.get(origin) {
-                    Some(db) => db.clone(),
-                    None => {
-                        error!(origin=?origin.name(), "DB missing");
-                        continue;
-                    }
-                };
-                let default_ism_getter = DefaultIsmCache::new(destination_mailbox.clone());
-                let origin_chain_setup = match core.settings.chain_setup(origin) {
-                    Ok(chain_setup) => chain_setup.clone(),
-                    Err(err) => {
-                        error!(origin=?origin.name(), ?err, "Origin chain setup failed");
-                        continue;
-                    }
-                };
-                let prover_sync = match prover_syncs.get(origin) {
-                    Some(p) => p.clone(),
-                    None => {
-                        error!(origin = origin.name(), "Missing prover sync");
-                        continue;
-                    }
-                };
-                let origin_gas_payment_enforcer = match gas_payment_enforcers.get(origin) {
-                    Some(p) => p.clone(),
-                    None => {
-                        error!(origin = origin.name(), "Missing gas payment enforcer");
->>>>>>> 9de29fee
                         continue;
                     }
                 };
@@ -370,34 +316,20 @@
 
                 msg_ctxs.insert(
                     ContextKey {
-<<<<<<< HEAD
                         origin: origin_domain.clone(),
-                        destination: destination.clone(),
-                    },
-                    Arc::new(MessageContext {
-                        destination_mailbox: dest_mailbox.clone(),
-                        origin_db: Arc::new(db.clone()),
-=======
-                        origin: origin.clone(),
                         destination: destination_domain.clone(),
                     },
                     Arc::new(MessageContext {
                         destination_mailbox: destination_mailbox.clone(),
-                        origin_db: Arc::new(db),
->>>>>>> 9de29fee
+                        origin_db: Arc::new(db.clone()),
                         cache: cache.clone(),
                         metadata_builder: Arc::new(metadata_builder),
                         origin_gas_payment_enforcer,
                         transaction_gas_limit,
                         metrics: MessageSubmissionMetrics::new(
                             &core_metrics,
-<<<<<<< HEAD
                             origin_domain,
-                            destination,
-=======
-                            origin,
                             destination_domain,
->>>>>>> 9de29fee
                         ),
                         application_operation_verifier: application_operation_verifier.cloned(),
                     }),
@@ -1015,7 +947,6 @@
             .expect("spawning tokio task from Builder is infallible")
     }
 
-<<<<<<< HEAD
     pub async fn build_origins(
         settings: &RelayerSettings,
         db: DB,
@@ -1057,8 +988,6 @@
             .collect::<HashMap<_, _>>()
     }
 
-=======
->>>>>>> 9de29fee
     pub async fn build_destinations(
         settings: &RelayerSettings,
         db: DB,
@@ -1114,34 +1043,6 @@
             });
 
         destinations
-    }
-
-    /// Helper function to build and return a hashmap of mailboxes.
-    /// Any chains that fail to build mailbox will not be included
-    /// in the hashmap. Errors will be logged and chain metrics
-    /// will be updated for chains that fail to build mailbox.
-    pub async fn build_mailboxes(
-        settings: &RelayerSettings,
-        core_metrics: &CoreMetrics,
-        chain_metrics: &ChainMetrics,
-    ) -> HashMap<HyperlaneDomain, Arc<dyn Mailbox>> {
-        settings
-            .build_mailboxes(settings.destination_chains.iter(), core_metrics)
-            .await
-            .into_iter()
-            .filter_map(|(origin, mailbox_res)| match mailbox_res {
-                Ok(mailbox) => Some((origin, mailbox)),
-                Err(err) => {
-                    Self::record_critical_error(
-                        &origin,
-                        chain_metrics,
-                        &err,
-                        "Critical error when building mailbox",
-                    );
-                    None
-                }
-            })
-            .collect()
     }
 
     /// Helper function to build and return a hashmap of application operation verifiers.
