--- conflicted
+++ resolved
@@ -326,7 +326,6 @@
         start_entity_init = Instant::now();
 
         // only iterate through destination chains that were successfully instantiated
-<<<<<<< HEAD
         let mut ccip_signer_futures: Vec<_> = Vec::with_capacity(mailboxes.len());
         for destination in mailboxes.keys() {
             let destination_chain_setup = match core.settings.chain_setup(destination) {
@@ -334,30 +333,6 @@
                 Err(err) => {
                     tracing::error!(?destination, ?err, "Destination chain setup failed");
                     continue;
-=======
-        let ccip_signer_futures = mailboxes
-            .keys()
-            .map(|destination| {
-                let destination_chain_setup =
-                    core.settings.chain_setup(destination).unwrap().clone();
-                let signer = destination_chain_setup.signer.clone();
-                async move {
-                    if !matches!(destination.domain_protocol(), HyperlaneDomainProtocol::Ethereum) {
-                        return (destination, None);
-                    }
-                    let signer = if let Some(builder) = signer {
-                        match builder.build::<hyperlane_ethereum::Signers>().await {
-                            Ok(signer) => Some(signer),
-                            Err(err) => {
-                                warn!(error = ?err, "Failed to build Ethereum signer for CCIP-read ISM. ");
-                                None
-                            }
-                        }
-                    } else {
-                        None
-                    };
-                    (destination, signer)
->>>>>>> 7be388ba
                 }
             };
             let signer = destination_chain_setup.signer.clone();
@@ -544,7 +519,6 @@
             };
 
             // Default to submitting one message at a time if there is no batch config
-<<<<<<< HEAD
             let max_batch_size = self
                 .core
                 .settings
@@ -568,27 +542,12 @@
                             .operation_submission_config()
                             .and_then(|c| c.max_submit_queue_length)
                     });
-=======
-            let match_batch_size = self.core.settings.chains[dest_domain.name()]
-                .connection
-                .operation_submission_config()
-                .map(|c| c.max_batch_size)
-                .unwrap_or(1);
-            let max_submit_queue_len = self.core.settings.chains[dest_domain.name()]
-                .connection
-                .operation_submission_config()
-                .and_then(|c| c.max_submit_queue_length);
->>>>>>> 7be388ba
             let serial_submitter = SerialSubmitter::new(
                 dest_domain.clone(),
                 receive_channel,
                 &sender,
                 SerialSubmitterMetrics::new(&self.core.metrics, dest_domain),
-<<<<<<< HEAD
                 max_batch_size,
-=======
-                match_batch_size,
->>>>>>> 7be388ba
                 max_submit_queue_len,
                 task_monitor.clone(),
                 payload_dispatcher_entrypoint,
