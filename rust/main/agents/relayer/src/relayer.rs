--- conflicted
+++ resolved
@@ -20,32 +20,8 @@
 use tokio_metrics::TaskMonitor;
 use tracing::{debug, error, info, info_span, warn, Instrument};
 
-use hyperlane_base::{
-    broadcast::BroadcastMpscSender,
-    cache::{LocalCache, MeteredCache, MeteredCacheConfig, OptionalCache},
-    db::{HyperlaneRocksDB, DB},
-    metrics::{AgentMetrics, ChainSpecificMetricsUpdater},
-    settings::IndexSettings,
-    AgentMetadata, BaseAgent, ChainMetrics, ContractSyncMetrics, ContractSyncer, CoreMetrics,
-    HyperlaneAgentCore, RuntimeMetrics, SyncOptions,
-};
-use hyperlane_core::{
-    rpc_clients::call_and_retry_n_times, ChainCommunicationError, ChainResult, ContractSyncCursor,
-    HyperlaneDomain, HyperlaneMessage, InterchainGasPayment, MerkleTreeInsertion, QueueOperation,
-    H512, U256,
-};
-use lander::DispatcherMetrics;
-
-<<<<<<< HEAD
 use super::msg::metadata::dymension_kaspa::PendingMessageMetadataGetter;
-use dymension_kaspa::{is_dym, is_kas, KaspaProvider};
-use hyperlane_base::kas_hack::logic_loop::Foo as KaspaBridgeFoo;
-use hyperlane_cosmos_native::CosmosNativeMailbox;
-
-use crate::{db_loader::DbLoader, server::ENDPOINT_MESSAGES_QUEUE_SIZE};
-=======
 use crate::{db_loader::DbLoader, relayer::origin::Origin, server::ENDPOINT_MESSAGES_QUEUE_SIZE};
->>>>>>> 5de609c4
 use crate::{
     db_loader::DbLoaderExt,
     merkle_tree::db_loader::{MerkleTreeDbLoader, MerkleTreeDbLoaderMetrics},
@@ -65,6 +41,25 @@
     server::{self as relayer_server},
     settings::{matching_list::MatchingList, RelayerSettings},
 };
+use dymension_kaspa::{is_dym, is_kas, KaspaProvider};
+use hyperlane_base::kas_hack::logic_loop::Foo as KaspaBridgeFoo;
+use hyperlane_base::{
+    broadcast::BroadcastMpscSender,
+    cache::{LocalCache, MeteredCache, MeteredCacheConfig, OptionalCache},
+    db::{HyperlaneRocksDB, DB},
+    metrics::{AgentMetrics, ChainSpecificMetricsUpdater},
+    settings::IndexSettings,
+    AgentMetadata, BaseAgent, ChainMetrics, ContractSyncMetrics, ContractSyncer, CoreMetrics,
+    HyperlaneAgentCore, RuntimeMetrics, SyncOptions,
+};
+use hyperlane_core::Mailbox;
+use hyperlane_core::{
+    rpc_clients::call_and_retry_n_times, ChainCommunicationError, ChainResult, ContractSyncCursor,
+    HyperlaneDomain, HyperlaneMessage, InterchainGasPayment, MerkleTreeInsertion, QueueOperation,
+    H512, U256,
+};
+use hyperlane_cosmos_native::CosmosNativeMailbox;
+use lander::DispatcherMetrics;
 
 use destination::{Destination, FactoryError};
 
@@ -108,13 +103,10 @@
     runtime_metrics: RuntimeMetrics,
     /// Tokio console server
     pub tokio_console_server: Option<console_subscriber::Server>,
-<<<<<<< HEAD
     dymension_kaspa_args: Option<DymensionKaspaArgs>,
-=======
 
     /// The origin chains and their associated structures
     origins: HashMap<HyperlaneDomain, Origin>,
->>>>>>> 5de609c4
     /// The destination chains and their associated structures
     destinations: HashMap<HyperlaneDomain, Destination>,
 }
@@ -182,28 +174,9 @@
         let db = DB::from_path(&settings.db)?;
 
         start_entity_init = Instant::now();
-<<<<<<< HEAD
-        let application_operation_verifiers =
-            Self::build_application_operation_verifiers(&settings, &core_metrics, &chain_metrics)
-                .await;
-        debug!(elapsed = ?start_entity_init.elapsed(), event = "initialized application operation verifiers", "Relayer startup duration measurement");
-
-        start_entity_init = Instant::now();
-        let mailboxes = Self::build_mailboxes(&settings, &core_metrics, &chain_metrics).await;
-
-        let dymension_args = Self::get_dymension_kaspa_args(&mailboxes).await?;
-
-        debug!(elapsed = ?start_entity_init.elapsed(), event = "initialized mailbox", "Relayer startup duration measurement");
-
-        start_entity_init = Instant::now();
-        let validator_announces =
-            Self::build_validator_announces(&settings, &core_metrics, &chain_metrics).await;
-        debug!(elapsed = ?start_entity_init.elapsed(), event = "initialized validator announces", "Relayer startup duration measurement");
-=======
         let origins =
             Self::build_origins(&settings, db.clone(), core_metrics.clone(), &chain_metrics).await;
         debug!(elapsed = ?start_entity_init.elapsed(), event = "initialized origin chains", "Relayer startup duration measurement");
->>>>>>> 5de609c4
 
         start_entity_init = Instant::now();
         let dispatcher_metrics = DispatcherMetrics::new(core_metrics.registry())
@@ -217,6 +190,7 @@
         )
         .await;
         debug!(elapsed = ?start_entity_init.elapsed(), event = "initialized destination chains", "Relayer startup duration measurement");
+        let dymension_args = Self::get_dymension_kaspa_args(&destinations).await?;
 
         let message_whitelist = Arc::new(settings.whitelist);
         let message_blacklist = Arc::new(settings.blacklist);
@@ -325,11 +299,8 @@
             chain_metrics,
             runtime_metrics,
             tokio_console_server: Some(tokio_console_server),
-<<<<<<< HEAD
             dymension_kaspa_args: dymension_args,
-=======
             origins,
->>>>>>> 5de609c4
             destinations,
         })
     }
@@ -460,9 +431,8 @@
         debug!(elapsed = ?start_entity_init.elapsed(), event = "started processors", "Relayer startup duration measurement");
 
         start_entity_init = Instant::now();
-<<<<<<< HEAD
-        for origin in &self.origin_chains {
-            if is_kas(origin) && self.dymension_kaspa_args.is_some() {
+        for (origin_domain, origin) in self.origins.iter() {
+            if is_kas(&origin.domain) && self.dymension_kaspa_args.is_some() {
                 self.launch_dymension_kaspa_tasks(
                     origin,
                     &mut tasks,
@@ -472,14 +442,7 @@
                 .await;
                 continue;
             }
-            let maybe_broadcaster = self
-                .message_syncs
-                .get(origin)
-                .and_then(|sync| sync.get_broadcaster());
-=======
-        for (origin_domain, origin) in self.origins.iter() {
             let maybe_broadcaster = origin.message_sync.get_broadcaster();
->>>>>>> 5de609c4
 
             let message_sync = match self.run_message_sync(origin, task_monitor.clone()).await {
                 Ok(task) => task,
@@ -1078,16 +1041,23 @@
 
 impl Relayer {
     async fn get_dymension_kaspa_args(
-        mailboxes: &HashMap<HyperlaneDomain, Arc<dyn Mailbox>>,
+        dsts: &HashMap<HyperlaneDomain, Destination>,
     ) -> Result<Option<DymensionKaspaArgs>> {
-        let kas_mailbox_trait = match mailboxes.iter().find(|(d, _)| is_kas(d)) {
-            Some((_, mailbox)) => mailbox.clone(),
+        let kas_mailbox_trait = match dsts.iter().find(|(d, _)| is_kas(d)) {
+            Some((_, dst)) => dst.mailbox.clone(),
             None => return Ok(None),
         };
         let kas_provider_trait = kas_mailbox_trait.provider();
         let kas_provider = kas_provider_trait.downcast::<KaspaProvider>().unwrap();
 
-        let dym_mailbox_trait = { mailboxes.iter().find(|(d, _)| is_dym(d)).unwrap().1.clone() };
+        let dym_mailbox_trait = {
+            dsts.iter()
+                .find(|(d, _)| is_dym(d))
+                .unwrap()
+                .1
+                .mailbox
+                .clone()
+        };
 
         let dym_mailbox = dym_mailbox_trait
             .downcast_arc::<CosmosNativeMailbox>()
@@ -1101,7 +1071,7 @@
 
     async fn launch_dymension_kaspa_tasks(
         &self,
-        origin: &HyperlaneDomain,
+        origin: &Origin,
         tasks: &mut Vec<JoinHandle<()>>,
         task_monitor: TaskMonitor,
         send_channels: HashMap<u32, UnboundedSender<QueueOperation>>,
@@ -1125,7 +1095,7 @@
                 Ok(task) => task,
                 Err(err) => {
                     Self::record_critical_error(
-                        origin,
+                        &origin.domain,
                         &self.chain_metrics,
                         &err,
                         "Failed to run message db loader",
