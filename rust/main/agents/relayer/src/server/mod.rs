use std::collections::HashMap;
use std::env;
use std::sync::Arc;

use axum::Router;
use derive_new::new;
use hyperlane_core::HyperlaneDomain;
use tokio::sync::broadcast::Sender;

use hyperlane_base::db::HyperlaneRocksDB;
use tokio::sync::RwLock;

use crate::merkle_tree::builder::MerkleTreeBuilder;
use crate::msg::gas_payment::GasPaymentEnforcer;
use crate::msg::op_queue::OperationPriorityQueue;
use crate::msg::pending_message::MessageContext;
use crate::server::environment_variable::EnvironmentVariableApi;

pub const ENDPOINT_MESSAGES_QUEUE_SIZE: usize = 100;

pub mod environment_variable;
pub mod igp;
pub mod merkle_tree_insertions;
pub mod messages;
pub mod operations;
pub mod proofs;

#[derive(new)]
pub struct Server {
    destination_chains: usize,
    #[new(default)]
    retry_transmitter: Option<Sender<operations::message_retry::MessageRetryRequest>>,
    #[new(default)]
    op_queues: Option<HashMap<u32, OperationPriorityQueue>>,
    #[new(default)]
    dbs: Option<HashMap<u32, HyperlaneRocksDB>>,
    #[new(default)]
    gas_enforcers: Option<HashMap<HyperlaneDomain, Arc<RwLock<GasPaymentEnforcer>>>>,
    #[new(default)]
<<<<<<< HEAD
    // (origin, destination)
    msg_ctxs: HashMap<(u32, u32), Arc<MessageContext>>,
=======
    prover_syncs: Option<HashMap<u32, Arc<RwLock<MerkleTreeBuilder>>>>,
>>>>>>> cd3d0f4a
}

impl Server {
    pub fn with_op_retry(
        mut self,
        transmitter: Sender<operations::message_retry::MessageRetryRequest>,
    ) -> Self {
        self.retry_transmitter = Some(transmitter);
        self
    }

    pub fn with_message_queue(mut self, op_queues: HashMap<u32, OperationPriorityQueue>) -> Self {
        self.op_queues = Some(op_queues);
        self
    }

    pub fn with_dbs(mut self, db: HashMap<u32, HyperlaneRocksDB>) -> Self {
        self.dbs = Some(db);
        self
    }

    pub fn with_gas_enforcers(
        mut self,
        gas_enforcers: HashMap<HyperlaneDomain, Arc<RwLock<GasPaymentEnforcer>>>,
    ) -> Self {
        self.gas_enforcers = Some(gas_enforcers);
        self
    }

<<<<<<< HEAD
    pub fn with_msg_ctxs(mut self, msg_ctxs: HashMap<(u32, u32), Arc<MessageContext>>) -> Self {
        self.msg_ctxs = msg_ctxs;
=======
    pub fn with_prover_sync(
        mut self,
        prover_syncs: HashMap<u32, Arc<RwLock<MerkleTreeBuilder>>>,
    ) -> Self {
        self.prover_syncs = Some(prover_syncs);
>>>>>>> cd3d0f4a
        self
    }

    // return a custom router that can be used in combination with other routers
    pub fn router(self) -> Router {
        let mut router = Router::new();

        if let Some(tx) = self.retry_transmitter {
            router = router.merge(
                operations::message_retry::ServerState::new(tx, self.destination_chains).router(),
            )
        }
        if let Some(op_queues) = self.op_queues {
            router = router
                .merge(operations::list_messages::ServerState::new(op_queues.clone()).router());
            if let Some(dbs) = self.dbs.as_ref() {
                router = router.merge(
                    operations::reprocess_message::ServerState::new(
                        dbs.clone(),
                        op_queues.clone(),
                        self.msg_ctxs.clone(),
                    )
                    .router(),
                );
            }
        }
        if let Some(dbs) = self.dbs.as_ref() {
            router = router
                .merge(messages::ServerState::new(dbs.clone()).router())
                .merge(merkle_tree_insertions::ServerState::new(dbs.clone()).router());
        }
        if let Some(gas_enforcers) = self.gas_enforcers {
            router = router.merge(igp::ServerState::new(gas_enforcers.clone()).router());
        }
        if let Some(prover_syncs) = self.prover_syncs {
            router = router.merge(proofs::ServerState::new(prover_syncs).router());
        }

        let expose_environment_variable_endpoint =
            env::var("HYPERLANE_RELAYER_ENVIRONMENT_VARIABLE_ENDPOINT_ENABLED")
                .is_ok_and(|v| v == "true");
        if expose_environment_variable_endpoint {
            router = router.merge(EnvironmentVariableApi::new().router());
        }
        router
    }
}<|MERGE_RESOLUTION|>--- conflicted
+++ resolved
@@ -37,12 +37,10 @@
     #[new(default)]
     gas_enforcers: Option<HashMap<HyperlaneDomain, Arc<RwLock<GasPaymentEnforcer>>>>,
     #[new(default)]
-<<<<<<< HEAD
     // (origin, destination)
     msg_ctxs: HashMap<(u32, u32), Arc<MessageContext>>,
-=======
+    #[new(default)]
     prover_syncs: Option<HashMap<u32, Arc<RwLock<MerkleTreeBuilder>>>>,
->>>>>>> cd3d0f4a
 }
 
 impl Server {
@@ -72,16 +70,16 @@
         self
     }
 
-<<<<<<< HEAD
     pub fn with_msg_ctxs(mut self, msg_ctxs: HashMap<(u32, u32), Arc<MessageContext>>) -> Self {
         self.msg_ctxs = msg_ctxs;
-=======
+        self
+    }
+
     pub fn with_prover_sync(
         mut self,
         prover_syncs: HashMap<u32, Arc<RwLock<MerkleTreeBuilder>>>,
     ) -> Self {
         self.prover_syncs = Some(prover_syncs);
->>>>>>> cd3d0f4a
         self
     }
 
