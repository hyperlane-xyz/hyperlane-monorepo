use crate::{msg::op_submitter::SUBMITTER_QUEUE_COUNT, settings::matching_list::MatchingList};
use axum::{extract::State, routing, Json, Router};
use derive_new::new;
use serde::{Deserialize, Serialize};
use tokio::sync::{broadcast::Sender, mpsc};

const MESSAGE_RETRY_API_BASE: &str = "/message_retry";

#[derive(Clone, Debug, new)]
pub struct MessageRetryApi {
    retry_request_transmitter: Sender<MessageRetryRequest>,
    destination_chains: usize,
}

#[derive(Clone, Debug)]
pub struct MessageRetryRequest {
    pub uuid: String,
    pub pattern: MatchingList,
    pub transmitter: mpsc::Sender<MessageRetryQueueResponse>,
}

#[derive(Clone, Debug, Default, Deserialize, Serialize, PartialEq, new)]
pub struct MessageRetryQueueResponse {
    /// how many pending operations were evaluated
    pub evaluated: usize,
    /// how many of the pending operations matched the retry request pattern
    pub matched: u64,
}

#[derive(Clone, Debug, Deserialize, Serialize, PartialEq)]
pub struct MessageRetryResponse {
    /// ID of the retry request
    pub uuid: String,
    /// how many pending operations were evaluated
    pub evaluated: usize,
    /// how many of the pending operations matched the retry request pattern
    pub matched: u64,
}

async fn retry_message(
    State(state): State<MessageRetryApi>,
    Json(retry_req_payload): Json<MatchingList>,
) -> Result<Json<MessageRetryResponse>, String> {
    let uuid = uuid::Uuid::new_v4();
    let uuid_string = uuid.to_string();

    tracing::debug!(?retry_req_payload);
    tracing::debug!(uuid = uuid_string, "Sending message retry request");

    // Create a channel that can hold each chain's SerialSubmitter
    // message retry responses.
    // 3 queues for each chain (prepare, submit, confirm)
    let (transmitter, mut receiver) =
        mpsc::channel(SUBMITTER_QUEUE_COUNT * state.destination_chains);
    state
        .retry_request_transmitter
        .send(MessageRetryRequest {
            uuid: uuid_string.clone(),
            pattern: retry_req_payload,
            transmitter,
        })
        .map_err(|err| {
            // Technically it's bad practice to print the error message to the user, but
            // this endpoint is for debugging purposes only.
            format!("Failed to send retry request to the queue: {}", err)
        })?;

    let mut resp = MessageRetryResponse {
        uuid: uuid_string,
        evaluated: 0,
        matched: 0,
    };

    // Wait for responses from relayer
    tracing::debug!(uuid = resp.uuid, "Waiting for response from relayer");
    while let Some(relayer_resp) = receiver.recv().await {
        tracing::debug!(
            evaluated = relayer_resp.evaluated,
            matched = relayer_resp.matched,
            "Received relayer response"
        );
        resp.evaluated += relayer_resp.evaluated;
        resp.matched += relayer_resp.matched;
    }

    Ok(Json(resp))
}

impl MessageRetryApi {
    pub fn router(&self) -> Router {
        Router::new()
            .route("/", routing::post(retry_message))
            .with_state(self.clone())
    }

    pub fn get_route(&self) -> (&'static str, Router) {
        (MESSAGE_RETRY_API_BASE, self.router())
    }
}

#[cfg(test)]
mod tests {
    use crate::{msg::op_queue::test::MockPendingOperation, server::ENDPOINT_MESSAGES_QUEUE_SIZE};

    use super::*;
    use axum::http::StatusCode;
    use hyperlane_core::{HyperlaneMessage, QueueOperation};
    use serde::de::DeserializeOwned;
    use serde_json::json;
    use std::net::SocketAddr;
    use tokio::sync::broadcast::{Receiver, Sender};

    #[derive(Debug)]
    struct TestServerSetup {
        pub socket_address: SocketAddr,
        pub retry_req_rx: Receiver<MessageRetryRequest>,
    }

    fn setup_test_server() -> TestServerSetup {
        let broadcast_tx = Sender::new(ENDPOINT_MESSAGES_QUEUE_SIZE);

        let message_retry_api = MessageRetryApi::new(broadcast_tx.clone(), 10);
        let (path, retry_router) = message_retry_api.get_route();

        let app = Router::new().nest(path, retry_router);

        // Running the app in the background using a test server
        let server =
            axum::Server::bind(&"127.0.0.1:0".parse().unwrap()).serve(app.into_make_service());
        let addr = server.local_addr();
        tokio::spawn(server);

        let retry_req_rx = broadcast_tx.subscribe();

        TestServerSetup {
            socket_address: addr,
            retry_req_rx,
        }
    }

    async fn send_retry_responses_future(
        mut retry_request_receiver: Receiver<MessageRetryRequest>,
        pending_operations: Vec<QueueOperation>,
        metrics: Vec<(usize, u64)>,
    ) {
        if let Ok(req) = retry_request_receiver.recv().await {
            for (op, (evaluated, matched)) in pending_operations.iter().zip(metrics) {
                // Check that the list received by the server matches the pending operation
<<<<<<< HEAD
                assert!(req.pattern.op_matches(&op));
=======
                assert!(req.pattern.op_matches(op));
>>>>>>> e861535d
                let resp = MessageRetryQueueResponse { evaluated, matched };
                req.transmitter.send(resp).await.unwrap();
            }
        }
    }

    async fn parse_response_to_json<T: DeserializeOwned>(response: reqwest::Response) -> T {
        let resp_body = response
            .text()
            .await
            .expect("Failed to parse response body");
        let resp_json: T =
            serde_json::from_str(&resp_body).expect("Failed to deserialize response body");
        resp_json
    }

    #[tracing_test::traced_test]
    #[tokio::test]
    async fn test_message_id_retry() {
        let TestServerSetup {
            socket_address: addr,
            retry_req_rx,
            ..
        } = setup_test_server();

        let client = reqwest::Client::new();
        // Create a random message with a random message ID
        let message = HyperlaneMessage::default();
        let pending_operation = MockPendingOperation::with_message_data(message.clone());
        let matching_list_body = json!([
            {
                "messageid": message.id()
            }
        ]);

        // spawn a task to respond to message retry request
        let respond_task = send_retry_responses_future(
            retry_req_rx,
            vec![Box::new(pending_operation.clone()) as QueueOperation],
            vec![(1, 1)],
        );

        // Send a POST request to the server
        let response = client
            .post(format!("http://{}{}", addr, MESSAGE_RETRY_API_BASE))
            .json(&matching_list_body) // Set the request body
            .send();

        let (_t1, response_res) = tokio::join!(respond_task, response);

        let response = response_res.unwrap();
        // Check that the response status code is OK
        assert_eq!(response.status(), StatusCode::OK);

        let resp_json: MessageRetryResponse = parse_response_to_json(response).await;
        assert_eq!(resp_json.evaluated, 1);
        assert_eq!(resp_json.matched, 1);
    }

    #[tokio::test]
    async fn test_destination_domain_retry() {
        let TestServerSetup {
            socket_address: addr,
            retry_req_rx,
            ..
        } = setup_test_server();

        let client = reqwest::Client::new();
        let message = HyperlaneMessage {
            // Use a random destination domain
            destination: 42,
            ..Default::default()
        };
        let pending_operation = MockPendingOperation::with_message_data(message.clone());
        let matching_list_body = json!([
            {
                "destinationdomain": message.destination
            }
        ]);

        // spawn a task to respond to message retry request
        let respond_task = send_retry_responses_future(
            retry_req_rx,
            vec![Box::new(pending_operation.clone()) as QueueOperation],
            vec![(1, 1)],
        );

        // Send a POST request to the server
        let response = client
            .post(format!("http://{}{}", addr, MESSAGE_RETRY_API_BASE))
            .json(&matching_list_body) // Set the request body
            .send();

        let (_t1, response_res) = tokio::join!(respond_task, response);

        let response = response_res.unwrap();
        // Check that the response status code is OK
        assert_eq!(response.status(), StatusCode::OK);

        let resp_json: MessageRetryResponse = parse_response_to_json(response).await;
        assert_eq!(resp_json.evaluated, 1);
        assert_eq!(resp_json.matched, 1);
    }

    #[tokio::test]
    async fn test_origin_domain_retry() {
        let TestServerSetup {
            socket_address: addr,
            retry_req_rx,
            ..
        } = setup_test_server();

        let client = reqwest::Client::new();
        let message = HyperlaneMessage {
            // Use a random origin domain
            origin: 42,
            ..Default::default()
        };
        let pending_operation = MockPendingOperation::with_message_data(message.clone());
        let matching_list_body = json!([
            {
                "origindomain": message.origin
            }
        ]);

        // spawn a task to respond to message retry request
        let respond_task = send_retry_responses_future(
            retry_req_rx,
            vec![Box::new(pending_operation.clone()) as QueueOperation],
            vec![(1, 1)],
        );

        // Send a POST request to the server
        let response = client
            .post(format!("http://{}{}", addr, MESSAGE_RETRY_API_BASE))
            .json(&matching_list_body) // Set the request body
            .send();

        let (_t1, response_res) = tokio::join!(respond_task, response);

        let response = response_res.unwrap();

        // Check that the response status code is OK
        assert_eq!(response.status(), StatusCode::OK);

        let resp_json: MessageRetryResponse = parse_response_to_json(response).await;
        assert_eq!(resp_json.evaluated, 1);
        assert_eq!(resp_json.matched, 1);
    }

    #[tokio::test]
    async fn test_sender_address_retry() {
        let TestServerSetup {
            socket_address: addr,
            retry_req_rx,
            ..
        } = setup_test_server();

        let client = reqwest::Client::new();
        let message = HyperlaneMessage::default();
        let pending_operation = MockPendingOperation::with_message_data(message.clone());
        let matching_list_body = json!([
            {
                "senderaddress": message.sender
            }
        ]);

        // spawn a task to respond to message retry request
        let respond_task = send_retry_responses_future(
            retry_req_rx,
            vec![Box::new(pending_operation.clone()) as QueueOperation],
            vec![(1, 1)],
        );

        // Send a POST request to the server
        let response = client
            .post(format!("http://{}{}", addr, MESSAGE_RETRY_API_BASE))
            .json(&matching_list_body) // Set the request body
            .send();

        let (_t1, response_res) = tokio::join!(respond_task, response);

        let response = response_res.unwrap();
        // Check that the response status code is OK
        assert_eq!(response.status(), StatusCode::OK);

        let resp_json: MessageRetryResponse = parse_response_to_json(response).await;
        assert_eq!(resp_json.evaluated, 1);
        assert_eq!(resp_json.matched, 1);
    }

    #[tokio::test]
    async fn test_recipient_address_retry() {
        let TestServerSetup {
            socket_address: addr,
            retry_req_rx,
            ..
        } = setup_test_server();

        let client = reqwest::Client::new();
        let message = HyperlaneMessage::default();
        let pending_operation = MockPendingOperation::with_message_data(message.clone());
        let matching_list_body = json!([
            {
                "recipientaddress": message.recipient
            }
        ]);

        // spawn a task to respond to message retry request
        let respond_task = send_retry_responses_future(
            retry_req_rx,
            vec![Box::new(pending_operation.clone()) as QueueOperation],
            vec![(1, 1)],
        );

        // Send a POST request to the server
        let response = client
            .post(format!("http://{}{}", addr, MESSAGE_RETRY_API_BASE))
            .json(&matching_list_body) // Set the request body
            .send();

        let (_t1, response_res) = tokio::join!(respond_task, response);

        let response = response_res.unwrap();
        // Check that the response status code is OK
        assert_eq!(response.status(), StatusCode::OK);

        let resp_json: MessageRetryResponse = parse_response_to_json(response).await;
        assert_eq!(resp_json.evaluated, 1);
        assert_eq!(resp_json.matched, 1);
    }

    #[tokio::test]
    async fn test_multiple_retry() {
        let TestServerSetup {
            socket_address: addr,
            retry_req_rx,
            ..
        } = setup_test_server();

        let client = reqwest::Client::new();
        let message = HyperlaneMessage {
            // Use a random origin domain
            origin: 42,
            ..Default::default()
        };
        let pending_operation = MockPendingOperation::with_message_data(message.clone());
        let matching_list_body = json!([
            {
                "origindomain": message.origin
            },
            {
                "destinationdomain": message.destination
            },
            {
                "messageid": message.id()
            }
        ]);

        // spawn a task to respond to message retry request
        let respond_task = send_retry_responses_future(
            retry_req_rx,
            vec![Box::new(pending_operation.clone()) as QueueOperation],
            vec![(1, 1)],
        );

        // Send a POST request to the server
        let response = client
            .post(format!("http://{}{}", addr, MESSAGE_RETRY_API_BASE))
            .json(&matching_list_body) // Set the request body
            .send();

        let (_t1, response_res) = tokio::join!(respond_task, response);

        let response = response_res.unwrap();
        // Check that the response status code is OK
        assert_eq!(response.status(), StatusCode::OK);

        let resp_json: MessageRetryResponse = parse_response_to_json(response).await;
        assert_eq!(resp_json.evaluated, 1);
        assert_eq!(resp_json.matched, 1);
    }
}<|MERGE_RESOLUTION|>--- conflicted
+++ resolved
@@ -146,11 +146,7 @@
         if let Ok(req) = retry_request_receiver.recv().await {
             for (op, (evaluated, matched)) in pending_operations.iter().zip(metrics) {
                 // Check that the list received by the server matches the pending operation
-<<<<<<< HEAD
-                assert!(req.pattern.op_matches(&op));
-=======
                 assert!(req.pattern.op_matches(op));
->>>>>>> e861535d
                 let resp = MessageRetryQueueResponse { evaluated, matched };
                 req.transmitter.send(resp).await.unwrap();
             }
