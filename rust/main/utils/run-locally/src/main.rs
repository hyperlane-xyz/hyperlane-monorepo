--- conflicted
+++ resolved
@@ -143,8 +143,8 @@
         }
         #[cfg(feature = "sealevel")]
         {
-            // use sealevel::solana::SOLANA_CHECKPOINT_LOCATION;
-            // fs::remove_dir_all(SOLANA_CHECKPOINT_LOCATION).unwrap_or_default();
+            use sealevel::solana::SOLANA_CHECKPOINT_LOCATION;
+            fs::remove_dir_all(SOLANA_CHECKPOINT_LOCATION).unwrap_or_default();
         }
         fs::remove_dir_all::<&Path>(AGENT_LOGGING_DIR.as_ref()).unwrap_or_default();
 
@@ -381,7 +381,7 @@
 
     // Send a single message from validator 1's origin chain to test the relayer's reorg handling.
     Program::new("yarn")
-        .working_dir(INFRA_PATH)
+        .working_dir(ts_infra_path)
         .cmd("kathy")
         .arg("messages", "1")
         .arg("timeout", "1000")
@@ -479,10 +479,6 @@
         .arg("relayChains", "test1,test2,test3")
 }
 
-/// Kills relayer in State and respawns the relayer again
-<<<<<<< HEAD
-fn restart_relayer(state: &mut State, rocks_db_dir: &TempDir) {
-=======
 fn stop_validator(state: &mut State, validator_index: usize) {
     let name = format!("VL{}", validator_index + 1);
     log!("Stopping validator {}...", name);
@@ -511,8 +507,7 @@
 }
 
 /// Kills relayer in State and respawns the relayer again
-fn restart_relayer(config: &Config, state: &mut State, rocks_db_dir: &TempDir) {
->>>>>>> a6d79012
+fn restart_relayer(state: &mut State, rocks_db_dir: &TempDir) {
     log!("Stopping relayer...");
     let (child, _) = state.agents.get_mut("RLY").expect("No relayer agent found");
     child.kill().expect("Failed to stop relayer");
