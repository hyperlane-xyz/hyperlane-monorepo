#![allow(clippy::doc_lazy_continuation)] // TODO: `rustc` 1.80.1 clippy issue

//! Run this from the hyperlane-monorepo/rust directory using `cargo run -r -p
//! run-locally`.
//!
//! Environment arguments:
//! - `E2E_CI_MODE`: true/false, enables CI mode which will automatically wait
//!   for kathy to finish
//! running and for the queues to empty. Defaults to false.
//! - `E2E_CI_TIMEOUT_SEC`: How long (in seconds) to allow the main loop to run
//!   the test for. This
//! does not include the initial setup time. If this timeout is reached before
//! the end conditions are met, the test is a failure. Defaults to 10 min.
//! - `E2E_KATHY_MESSAGES`: Number of kathy messages to dispatch. Defaults to 16 if CI mode is enabled.
//! else false.

use std::{
    collections::HashMap,
    fs::{self, File},
    io::Write,
    path::Path,
    process::{Child, ExitCode},
    sync::{
        atomic::{AtomicBool, Ordering},
        Arc, Mutex,
    },
    thread::sleep,
    time::{Duration, Instant},
};

use ethers_contract::MULTICALL_ADDRESS;
use hyperlane_core::{PendingOperationStatus, ReorgEvent, ReprepareReason};
use logging::log;
pub use metrics::fetch_metric;
use once_cell::sync::Lazy;
use program::Program;
<<<<<<< HEAD
use relayer::msg::pending_message::{
    // INVALIDATE_CACHE_METADATA_LOG,
    RETRIEVED_MESSAGE_LOG,
};
=======
use relayer::msg::pending_message::RETRIEVED_MESSAGE_LOG;
>>>>>>> fe1f33b8
use tempfile::{tempdir, TempDir};
use utils::get_matching_lines;
use utils::get_ts_infra_path;

use crate::{
    config::Config,
    ethereum::{start_anvil, termination_invariants::termination_invariants_met},
    invariants::post_startup_invariants,
    metrics::agent_balance_sum,
    utils::{concat_path, make_static, stop_child, AgentHandles, ArbitraryData, TaskHandle},
};

mod config;
mod ethereum;
mod invariants;
mod logging;
mod metrics;
mod program;
mod server;
mod utils;

#[cfg(feature = "cosmos")]
mod cosmos;

#[cfg(feature = "sealevel")]
mod sealevel;

#[cfg(feature = "cosmosnative")]
mod cosmosnative;

pub static AGENT_LOGGING_DIR: Lazy<&Path> = Lazy::new(|| {
    let dir = Path::new("/tmp/test_logs");
    fs::create_dir_all(dir).unwrap();
    dir
});

/// These private keys are from hardhat/anvil's testing accounts.
const RELAYER_KEYS: &[&str] = &[
    // test1
    "0x2a871d0798f97d79848a013d4936a73bf4cc922c825d33c1cf7073dff6d409c6",
    // test2
    "0xdbda1821b80551c9d65939329250298aa3472ba22feea921c0cf5d620ea67b97",
    // test3
    "0x4bbbf85ce3377467afe5d46f804f221813b2bb87f24d81f60f1fcdbf7cbf4356",
];
/// These private keys are from hardhat/anvil's testing accounts.
/// These must be consistent with the ISM config for the test.
const ETH_VALIDATOR_KEYS: &[&str] = &[
    // eth
    "0x47e179ec197488593b187f80a00eb0da91f1b9d0b13f8733639f19c30a34926a",
    "0x8b3a350cf5c34c9194ca85829a2df0ec3153be0318b5e2d3348e872092edffba",
    "0x92db14e403b83dfe3df233f83dfa3a0d7096f21ca9b0d6d6b8d88b2b4ec1564e",
];

const AGENT_BIN_PATH: &str = "target/debug";

const ZERO_MERKLE_INSERTION_KATHY_MESSAGES: u32 = 10;

const RELAYER_METRICS_PORT: &str = "9092";
const SCRAPER_METRICS_PORT: &str = "9093";

type DynPath = Box<dyn AsRef<Path>>;

static RUN_LOG_WATCHERS: AtomicBool = AtomicBool::new(true);
static SHUTDOWN: AtomicBool = AtomicBool::new(false);

/// Struct to hold stuff we want to cleanup whenever we exit. Just using for
/// cleanup purposes at this time.
#[derive(Default)]
struct State {
    #[allow(clippy::type_complexity)]
    agents: HashMap<String, (Child, Option<Arc<Mutex<File>>>)>,
    watchers: Vec<Box<dyn TaskHandle<Output = ()>>>,
    data: Vec<Box<dyn ArbitraryData>>,
}

impl State {
    fn push_agent(&mut self, handles: AgentHandles) {
        log!("Pushing {} agent handles", handles.0);
        self.agents.insert(handles.0, (handles.1, handles.5));
        self.watchers.push(handles.2);
        self.watchers.push(handles.3);
        self.data.push(handles.4);
    }
}

impl Drop for State {
    fn drop(&mut self) {
        SHUTDOWN.store(true, Ordering::Relaxed);
        log!("Signaling children to stop...");
        for (name, (mut agent, _)) in self.agents.drain() {
            log!("Stopping child {}", name);
            stop_child(&mut agent);
        }
        RUN_LOG_WATCHERS.store(false, Ordering::Relaxed);

        log!("Joining watchers...");
        let watchers_count = self.watchers.len();
        for (i, w) in self.watchers.drain(..).enumerate() {
            log!("Joining {}/{}", i + 1, watchers_count);
            w.join_box();
        }

        log!("Dropping data...");
        // drop any held data
        self.data.reverse();
        for data in self.data.drain(..) {
            drop(data)
        }
        #[cfg(feature = "sealevel")]
        {
            use sealevel::solana::SOLANA_CHECKPOINT_LOCATION;
            fs::remove_dir_all(SOLANA_CHECKPOINT_LOCATION).unwrap_or_default();
        }
        fs::remove_dir_all::<&Path>(AGENT_LOGGING_DIR.as_ref()).unwrap_or_default();

        log!("Done...");
    }
}

fn main() -> ExitCode {
    // on sigint we want to trigger things to stop running
    ctrlc::set_handler(|| {
        log!("Terminating...");
        SHUTDOWN.store(true, Ordering::Relaxed);
    })
    .unwrap();

    let config = Config::load();
    log!("Running with config: {:?}", config);

    let ts_infra_path = get_ts_infra_path();

    let validator_origin_chains = ["test1", "test2", "test3"].to_vec();
    let validator_keys = ETH_VALIDATOR_KEYS.to_vec();
    let validator_count: usize = validator_keys.len();
    let checkpoints_dirs: Vec<DynPath> = (0..validator_count)
        .map(|_| Box::new(tempdir().unwrap()) as DynPath)
        .collect();
    assert_eq!(validator_origin_chains.len(), validator_keys.len());

    let rocks_db_dir = tempdir().unwrap();
    let relayer_db = concat_path(&rocks_db_dir, "relayer");
    let validator_dbs = (0..validator_count)
        .map(|i| concat_path(&rocks_db_dir, format!("validator{i}")))
        .collect::<Vec<_>>();

    let common_agent_env = create_common_agent();
    let relayer_env = create_relayer(&rocks_db_dir);

    let base_validator_env = common_agent_env
        .clone()
        .bin(concat_path(AGENT_BIN_PATH, "validator"))
        .hyp_env(
            "CHAINS_TEST1_CUSTOMRPCURLS",
            "http://127.0.0.1:8545,http://127.0.0.1:8545,http://127.0.0.1:8545",
        )
        .hyp_env("CHAINS_TEST1_RPCCONSENSUSTYPE", "quorum")
        .hyp_env(
            "CHAINS_TEST2_CUSTOMRPCURLS",
            "http://127.0.0.1:8545,http://127.0.0.1:8545,http://127.0.0.1:8545",
        )
        .hyp_env("CHAINS_TEST2_RPCCONSENSUSTYPE", "fallback")
        .hyp_env("CHAINS_TEST3_CUSTOMRPCURLS", "http://127.0.0.1:8545")
        .hyp_env("CHAINS_TEST1_BLOCKS_REORGPERIOD", "0")
        .hyp_env("CHAINS_TEST2_BLOCKS_REORGPERIOD", "0")
        .hyp_env("CHAINS_TEST3_BLOCKS_REORGPERIOD", "0")
        .hyp_env("INTERVAL", "5")
        .hyp_env("CHECKPOINTSYNCER_TYPE", "localStorage");

    let validator_envs = (0..validator_count)
        .map(|i| {
            base_validator_env
                .clone()
                .hyp_env("METRICSPORT", (9094 + i).to_string())
                .hyp_env("DB", validator_dbs[i].to_str().unwrap())
                .hyp_env("ORIGINCHAINNAME", validator_origin_chains[i])
                .hyp_env("VALIDATOR_KEY", validator_keys[i])
                .hyp_env(
                    "CHECKPOINTSYNCER_PATH",
                    (*checkpoints_dirs[i]).as_ref().to_str().unwrap(),
                )
        })
        .collect::<Vec<_>>();

    let scraper_env = common_agent_env
        .bin(concat_path(AGENT_BIN_PATH, "scraper"))
        .hyp_env("CHAINS_TEST1_RPCCONSENSUSTYPE", "quorum")
        .hyp_env("CHAINS_TEST1_CUSTOMRPCURLS", "http://127.0.0.1:8545")
        .hyp_env("CHAINS_TEST2_RPCCONSENSUSTYPE", "quorum")
        .hyp_env("CHAINS_TEST2_CUSTOMRPCURLS", "http://127.0.0.1:8545")
        .hyp_env("CHAINS_TEST3_RPCCONSENSUSTYPE", "quorum")
        .hyp_env("CHAINS_TEST3_CUSTOMRPCURLS", "http://127.0.0.1:8545")
        .hyp_env("METRICSPORT", SCRAPER_METRICS_PORT)
        .hyp_env(
            "DB",
            "postgresql://postgres:47221c18c610@localhost:5432/postgres",
        )
        .hyp_env("CHAINSTOSCRAPE", "test1,test2,test3");

    let mut state = State::default();

    log!(
        "Signed checkpoints in {}",
        checkpoints_dirs
            .iter()
            .map(|d| (**d).as_ref().display().to_string())
            .collect::<Vec<_>>()
            .join(", ")
    );
    log!("Relayer DB in {}", relayer_db.display());
    (0..validator_count).for_each(|i| {
        log!("Validator {} DB in {}", i + 1, validator_dbs[i].display());
    });

    //
    // Ready to run...
    //

    // this task takes a long time in the CI so run it in parallel
    log!("Building rust...");
    let build_main = Program::new("cargo")
        .cmd("build")
        .arg("features", "test-utils memory-profiling")
        .arg("bin", "relayer")
        .arg("bin", "validator")
        .arg("bin", "scraper")
        .arg("bin", "init-db")
        .filter_logs(|l| !l.contains("workspace-inheritance"))
        .run();

    let start_anvil = start_anvil(config.clone());

    log!("Running postgres db...");
    let postgres = Program::new("docker")
        .cmd("run")
        .flag("rm")
        .arg("name", "scraper-testnet-postgres")
        .arg("env", "POSTGRES_PASSWORD=47221c18c610")
        .arg("publish", "5432:5432")
        .cmd("postgres:14")
        .spawn("SQL", None);
    state.push_agent(postgres);

    build_main.join();

    state.push_agent(start_anvil.join());

    // spawn 1st validator before any messages have been sent to test empty mailbox
    state.push_agent(validator_envs.first().unwrap().clone().spawn("VL1", None));

    sleep(Duration::from_secs(5));

    log!("Init postgres db...");
    Program::new(concat_path(AGENT_BIN_PATH, "init-db"))
        .run()
        .join();
    state.push_agent(scraper_env.spawn("SCR", None));

    // Send half the kathy messages before starting the rest of the agents
    let kathy_env_single_insertion = Program::new("yarn")
        .working_dir(&ts_infra_path)
        .cmd("kathy")
        .arg("messages", (config.kathy_messages / 4).to_string())
        .arg("timeout", "1000");
    kathy_env_single_insertion.clone().run().join();

    let kathy_env_zero_insertion = Program::new("yarn")
        .working_dir(&ts_infra_path)
        .cmd("kathy")
        .arg(
            "messages",
            (ZERO_MERKLE_INSERTION_KATHY_MESSAGES / 2).to_string(),
        )
        .arg("timeout", "1000")
        // replacing the `aggregationHook` with the `interchainGasPaymaster` means there
        // is no more `merkleTreeHook`, causing zero merkle insertions to occur.
        .arg("default-hook", "interchainGasPaymaster");
    kathy_env_zero_insertion.clone().run().join();

    let kathy_env_double_insertion = Program::new("yarn")
        .working_dir(&ts_infra_path)
        .cmd("kathy")
        .arg("messages", (config.kathy_messages / 4).to_string())
        .arg("timeout", "1000")
        // replacing the `protocolFees` required hook with the `merkleTreeHook`
        // will cause double insertions to occur, which should be handled correctly
        .arg("required-hook", "merkleTreeHook");
    kathy_env_double_insertion.clone().run().join();

    // spawn the rest of the validators
    for (i, validator_env) in validator_envs.into_iter().enumerate().skip(1) {
        let validator = validator_env.spawn(
            make_static(format!("VL{}", 1 + i)),
            Some(AGENT_LOGGING_DIR.as_ref()),
        );
        state.push_agent(validator);
    }

    state.push_agent(relayer_env.spawn("RLY", Some(&AGENT_LOGGING_DIR)));

    log!("Setup complete! Agents running in background...");
    log!("Ctrl+C to end execution...");

    // Send half the kathy messages after the relayer comes up
    kathy_env_double_insertion.clone().run().join();
    kathy_env_zero_insertion.clone().run().join();
    state.push_agent(
        kathy_env_single_insertion
            .flag("mineforever")
            .spawn("KTY", None),
    );

    let loop_start = Instant::now();
    // give things a chance to fully start.
    sleep(Duration::from_secs(10));

    if !post_startup_invariants(&checkpoints_dirs) {
        log!("Failure: Post startup invariants are not met");
        return report_test_result(false);
    } else {
        log!("Success: Post startup invariants are met");
    }

    let starting_relayer_balance: f64 = agent_balance_sum(9092).unwrap();

    // wait for CI invariants to pass
    let mut test_passed = wait_for_condition(
        &config,
        loop_start,
        || termination_invariants_met(&config, starting_relayer_balance),
        || !SHUTDOWN.load(Ordering::Relaxed),
        || long_running_processes_exited_check(&mut state),
    );

    if !test_passed {
        log!("Failure occurred during E2E");
        return report_test_result(test_passed);
    }

    // Simulate a reorg, which we'll later use
    // to ensure the relayer handles reorgs correctly.
    // Kill validator 1 to make sure it doesn't crash by detecting it posted a reorg,
    // causing e2e to also fail.
    stop_validator(&mut state, 1);
    set_validator_reorg_flag(&checkpoints_dirs, 1);

    // Send a single message from validator 1's origin chain to test the relayer's reorg handling.
    Program::new("yarn")
        .working_dir(ts_infra_path)
        .cmd("kathy")
        .arg("messages", "1")
        .arg("timeout", "1000")
        .arg("single-origin", "test1")
        .run()
        .join();

    // Here we want to restart the relayer and validate
    // its restart behaviour.
    restart_relayer(&mut state, &rocks_db_dir);

    // give relayer a chance to fully restart.
    sleep(Duration::from_secs(20));

    let loop_start = Instant::now();
    // wait for Relayer restart invariants to pass
    test_passed = wait_for_condition(
        &config,
        loop_start,
        || {
            Ok(
<<<<<<< HEAD
                relayer_restart_invariants_met()? && relayer_reorg_handling_invariants_met()?, // && relayer_cached_metadata_invariant_met()?
=======
                relayer_restart_invariants_met()? && relayer_reorg_handling_invariants_met()?,
                // TODO: fix and uncomment
                // && relayer_cached_metadata_invariant_met()?
>>>>>>> fe1f33b8
            )
        },
        || !SHUTDOWN.load(Ordering::Relaxed),
        || long_running_processes_exited_check(&mut state),
    );

    // test retry request
    let resp = server::run_retry_request().expect("Failed to process retry request");
    assert!(resp.matched > 0);

    report_test_result(test_passed)
}

fn create_common_agent() -> Program {
    Program::default()
        .env("RUST_BACKTRACE", "full")
        .hyp_env("LOG_FORMAT", "compact")
        .hyp_env("LOG_LEVEL", "debug")
        .hyp_env("CHAINS_TEST1_INDEX_CHUNK", "1")
        .hyp_env("CHAINS_TEST2_INDEX_CHUNK", "1")
        .hyp_env("CHAINS_TEST3_INDEX_CHUNK", "1")
}

fn create_relayer(rocks_db_dir: &TempDir) -> Program {
    let relayer_db = concat_path(rocks_db_dir, "relayer");

    let common_agent_env = create_common_agent();

    let multicall_address_string: String = format!("0x{}", hex::encode(MULTICALL_ADDRESS));

    common_agent_env
        .clone()
        .bin(concat_path(AGENT_BIN_PATH, "relayer"))
        .hyp_env("CHAINS_TEST1_RPCCONSENSUSTYPE", "fallback")
        .hyp_env(
            "CHAINS_TEST2_CONNECTION_URLS",
            "http://127.0.0.1:8545,http://127.0.0.1:8545,http://127.0.0.1:8545",
        )
        .hyp_env(
            "CHAINS_TEST1_BATCHCONTRACTADDRESS",
            multicall_address_string.clone(),
        )
        .hyp_env("CHAINS_TEST1_MAXBATCHSIZE", "5")
        // by setting this as a quorum provider we will cause nonce errors when delivering to test2
        // because the message will be sent to the node 3 times.
        .hyp_env("CHAINS_TEST2_RPCCONSENSUSTYPE", "quorum")
        .hyp_env(
            "CHAINS_TEST2_BATCHCONTRACTADDRESS",
            multicall_address_string.clone(),
        )
        .hyp_env("CHAINS_TEST2_MAXBATCHSIZE", "5")
        .hyp_env("CHAINS_TEST3_CONNECTION_URL", "http://127.0.0.1:8545")
        .hyp_env(
            "CHAINS_TEST3_BATCHCONTRACTADDRESS",
            multicall_address_string,
        )
        .hyp_env("CHAINS_TEST3_MAXBATCHSIZE", "5")
        .hyp_env("METRICSPORT", RELAYER_METRICS_PORT)
        .hyp_env("DB", relayer_db.to_str().unwrap())
        .hyp_env("CHAINS_TEST1_SIGNER_KEY", RELAYER_KEYS[0])
        .hyp_env("CHAINS_TEST2_SIGNER_KEY", RELAYER_KEYS[1])
        .hyp_env("RELAYCHAINS", "invalidchain,otherinvalid")
        .hyp_env("ALLOWLOCALCHECKPOINTSYNCERS", "true")
        .hyp_env(
            "GASPAYMENTENFORCEMENT",
            r#"[{
                "type": "minimum",
                "payment": "1"
            }]"#,
        )
        .arg(
            "chains.test1.customRpcUrls",
            "http://127.0.0.1:8545,http://127.0.0.1:8545,http://127.0.0.1:8545",
        )
        // default is used for TEST3
        .arg("defaultSigner.key", RELAYER_KEYS[2])
        .arg("relayChains", "test1,test2,test3")
}

fn stop_validator(state: &mut State, validator_index: usize) {
    let name = format!("VL{}", validator_index + 1);
    log!("Stopping validator {}...", name);
    let (child, _) = state
        .agents
        .get_mut(&name)
        .unwrap_or_else(|| panic!("Validator {} not found", name));
    child
        .kill()
        .unwrap_or_else(|_| panic!("Failed to stop validator {}", name));
    // Remove the validator from the state
    state.agents.remove(&name);
}

fn set_validator_reorg_flag(checkpoints_dirs: &[DynPath], validator_index: usize) {
    let reorg_event = ReorgEvent::default();

    let checkpoint_path = (*checkpoints_dirs[validator_index]).as_ref();
    let reorg_flag_path = checkpoint_path.join("reorg_flag.json");
    let mut reorg_flag_file =
        File::create(reorg_flag_path).expect("Failed to create reorg flag file");
    // Write to file
    let _ = reorg_flag_file
        .write(serde_json::to_string(&reorg_event).unwrap().as_bytes())
        .expect("Failed to write to reorg flag file");
}

/// Kills relayer in State and respawns the relayer again
fn restart_relayer(state: &mut State, rocks_db_dir: &TempDir) {
    log!("Stopping relayer...");
    let (child, _) = state.agents.get_mut("RLY").expect("No relayer agent found");
    child.kill().expect("Failed to stop relayer");

    log!("Restarting relayer...");
    let relayer_env = create_relayer(rocks_db_dir);
    state.push_agent(relayer_env.spawn("RLY", Some(&AGENT_LOGGING_DIR)));
    log!("Restarted relayer...");
}

fn relayer_reorg_handling_invariants_met() -> eyre::Result<bool> {
    let refused_messages = fetch_metric(
        RELAYER_METRICS_PORT,
        "hyperlane_submitter_queue_length",
        &HashMap::from([(
            "operation_status",
            PendingOperationStatus::Retry(ReprepareReason::MessageMetadataRefused)
                .to_string()
                .as_str(),
        )]),
    )?;
    if refused_messages.iter().sum::<u32>() == 0 {
        log!("Relayer still doesn't have any MessageMetadataRefused messages in the queue.");
        return Ok(false);
    };

    Ok(true)
}

/// Check relayer restart behaviour is correct.
/// So far, we only check if undelivered messages' statuses
/// are correctly retrieved from the database
fn relayer_restart_invariants_met() -> eyre::Result<bool> {
    let log_file_path = AGENT_LOGGING_DIR.join("RLY-output.log");
    let relayer_logfile = File::open(log_file_path).unwrap();

    let line_filters = vec![RETRIEVED_MESSAGE_LOG, "CouldNotFetchMetadata"];

    log!("Checking message statuses were retrieved from logs...");
    let matched_logs = get_matching_lines(&relayer_logfile, vec![line_filters.clone()]);

    let no_metadata_message_count = *matched_logs
        .get(&line_filters)
        .ok_or_else(|| eyre::eyre!("No logs matched line filters"))?;
    // These messages are never inserted into the merkle tree.
    // So these messages will never be deliverable and will always
    // be in a CouldNotFetchMetadata state.
    // When the relayer restarts, these messages' statuses should be
    // retrieved from the database with CouldNotFetchMetadata status.
    if no_metadata_message_count < ZERO_MERKLE_INSERTION_KATHY_MESSAGES {
        log!(
            "No metadata message count is {}, expected {}",
            no_metadata_message_count,
            ZERO_MERKLE_INSERTION_KATHY_MESSAGES
        );
        return Ok(false);
    }
    assert_eq!(
        no_metadata_message_count,
        ZERO_MERKLE_INSERTION_KATHY_MESSAGES
    );
    Ok(true)
}

/// Check relayer reused already built metadata
<<<<<<< HEAD
=======
/// TODO: fix
>>>>>>> fe1f33b8
// fn relayer_cached_metadata_invariant_met() -> eyre::Result<bool> {
//     let log_file_path = AGENT_LOGGING_DIR.join("RLY-output.log");
//     let relayer_logfile = File::open(log_file_path).unwrap();

//     let line_filters = vec![vec![INVALIDATE_CACHE_METADATA_LOG]];

//     log!("Checking invalidate metadata cache happened...");
//     let matched_logs = get_matching_lines(&relayer_logfile, line_filters.clone());

//     log!("matched_logs: {:?}", matched_logs);

//     let invalidate_metadata_cache_count = *matched_logs
//         .get(&line_filters[0])
//         .ok_or_else(|| eyre::eyre!("No logs matched line filters"))?;
//     if invalidate_metadata_cache_count == 0 {
//         log!(
//             "Invalidate cache metadata reuse count is {}, expected non-zero value",
//             invalidate_metadata_cache_count,
//         );
//         return Ok(false);
//     }
//     Ok(true)
// }

pub fn wait_for_condition<F1, F2, F3>(
    config: &Config,
    start_time: Instant,
    condition_fn: F1,
    loop_invariant_fn: F2,
    mut shutdown_criteria_fn: F3,
) -> bool
where
    F1: Fn() -> eyre::Result<bool>,
    F2: Fn() -> bool,
    F3: FnMut() -> bool,
{
    let loop_check_interval = Duration::from_secs(5);
    while loop_invariant_fn() {
        sleep(loop_check_interval);
        if !config.ci_mode {
            continue;
        }
        if condition_fn().unwrap_or(false) {
            // end condition reached successfully
            break;
        }
        if check_ci_timed_out(config.ci_mode_timeout, start_time) {
            // we ran out of time
            log!("Error: CI timeout reached before invariants were met");
            return false;
        }
        if shutdown_criteria_fn() {
            SHUTDOWN.store(true, Ordering::Relaxed);
            return false;
        }
    }
    true
}

/// check if CI has timed out based on config
fn check_ci_timed_out(timeout_secs: u64, start_time: Instant) -> bool {
    (Instant::now() - start_time).as_secs() > timeout_secs
}

/// verify long-running tasks are still running
fn long_running_processes_exited_check(state: &mut State) -> bool {
    for (name, (child, _)) in state.agents.iter_mut() {
        if let Some(status) = child.try_wait().unwrap() {
            if !status.success() {
                log!(
                    "Child process {} exited unexpectedly, with code {}. Shutting down",
                    name,
                    status.code().unwrap()
                );
                return true;
            }
        }
    }
    false
}

pub fn report_test_result(passed: bool) -> ExitCode {
    if passed {
        log!("E2E tests passed");
        ExitCode::SUCCESS
    } else {
        log!("E2E tests failed");
        ExitCode::FAILURE
    }
}<|MERGE_RESOLUTION|>--- conflicted
+++ resolved
@@ -34,14 +34,7 @@
 pub use metrics::fetch_metric;
 use once_cell::sync::Lazy;
 use program::Program;
-<<<<<<< HEAD
-use relayer::msg::pending_message::{
-    // INVALIDATE_CACHE_METADATA_LOG,
-    RETRIEVED_MESSAGE_LOG,
-};
-=======
 use relayer::msg::pending_message::RETRIEVED_MESSAGE_LOG;
->>>>>>> fe1f33b8
 use tempfile::{tempdir, TempDir};
 use utils::get_matching_lines;
 use utils::get_ts_infra_path;
@@ -413,13 +406,9 @@
         loop_start,
         || {
             Ok(
-<<<<<<< HEAD
-                relayer_restart_invariants_met()? && relayer_reorg_handling_invariants_met()?, // && relayer_cached_metadata_invariant_met()?
-=======
                 relayer_restart_invariants_met()? && relayer_reorg_handling_invariants_met()?,
                 // TODO: fix and uncomment
                 // && relayer_cached_metadata_invariant_met()?
->>>>>>> fe1f33b8
             )
         },
         || !SHUTDOWN.load(Ordering::Relaxed),
@@ -593,10 +582,7 @@
 }
 
 /// Check relayer reused already built metadata
-<<<<<<< HEAD
-=======
 /// TODO: fix
->>>>>>> fe1f33b8
 // fn relayer_cached_metadata_invariant_met() -> eyre::Result<bool> {
 //     let log_file_path = AGENT_LOGGING_DIR.join("RLY-output.log");
 //     let relayer_logfile = File::open(log_file_path).unwrap();
