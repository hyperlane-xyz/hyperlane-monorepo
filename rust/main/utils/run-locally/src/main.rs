#![allow(clippy::doc_lazy_continuation)] // TODO: `rustc` 1.80.1 clippy issue

//! Run this from the hyperlane-monorepo/rust directory using `cargo run -r -p
//! run-locally`.
//!
//! Environment arguments:
//! - `E2E_CI_MODE`: true/false, enables CI mode which will automatically wait
//!   for kathy to finish
//! running and for the queues to empty. Defaults to false.
//! - `E2E_CI_TIMEOUT_SEC`: How long (in seconds) to allow the main loop to run
//!   the test for. This
//! does not include the initial setup time. If this timeout is reached before
//! the end conditions are met, the test is a failure. Defaults to 10 min.
//! - `E2E_KATHY_MESSAGES`: Number of kathy messages to dispatch. Defaults to 16 if CI mode is enabled.
//! else false.

use std::{
    collections::HashMap,
    fs::{self, File},
    io::Write,
    path::Path,
    process::{Child, ExitCode},
    sync::{
        atomic::{AtomicBool, Ordering},
        Arc, Mutex,
    },
    thread::sleep,
    time::{Duration, Instant},
};

use ethers_contract::MULTICALL_ADDRESS;
use hyperlane_core::{PendingOperationStatus, ReorgEvent, ReprepareReason};
use logging::log;
pub use metrics::fetch_metric;
use once_cell::sync::Lazy;
use program::Program;
use relayer::msg::pending_message::RETRIEVED_MESSAGE_LOG;
use tempfile::{tempdir, TempDir};
use utils::get_matching_lines;
<<<<<<< HEAD
=======
use utils::get_ts_infra_path;
>>>>>>> e861535d

use crate::{
    config::Config,
    ethereum::start_anvil,
    invariants::{post_startup_invariants, termination_invariants_met},
    metrics::agent_balance_sum,
    utils::{concat_path, make_static, stop_child, AgentHandles, ArbitraryData, TaskHandle},
};

mod config;
mod ethereum;
mod invariants;
mod logging;
mod metrics;
mod program;
mod server;
<<<<<<< HEAD
mod solana;
mod starknet;
=======
>>>>>>> e861535d
mod utils;

#[cfg(feature = "cosmos")]
mod cosmos;

#[cfg(feature = "sealevel")]
mod sealevel;

pub static AGENT_LOGGING_DIR: Lazy<&Path> = Lazy::new(|| {
    let dir = Path::new("/tmp/test_logs");
    fs::create_dir_all(dir).unwrap();
    dir
});

/// These private keys are from hardhat/anvil's testing accounts.
const RELAYER_KEYS: &[&str] = &[
    // test1
    "0x2a871d0798f97d79848a013d4936a73bf4cc922c825d33c1cf7073dff6d409c6",
    // test2
    "0xdbda1821b80551c9d65939329250298aa3472ba22feea921c0cf5d620ea67b97",
    // test3
    "0x4bbbf85ce3377467afe5d46f804f221813b2bb87f24d81f60f1fcdbf7cbf4356",
];
/// These private keys are from hardhat/anvil's testing accounts.
/// These must be consistent with the ISM config for the test.
const ETH_VALIDATOR_KEYS: &[&str] = &[
    // eth
    "0x47e179ec197488593b187f80a00eb0da91f1b9d0b13f8733639f19c30a34926a",
    "0x8b3a350cf5c34c9194ca85829a2df0ec3153be0318b5e2d3348e872092edffba",
    "0x92db14e403b83dfe3df233f83dfa3a0d7096f21ca9b0d6d6b8d88b2b4ec1564e",
];

const AGENT_BIN_PATH: &str = "target/debug";

const ZERO_MERKLE_INSERTION_KATHY_MESSAGES: u32 = 10;

const RELAYER_METRICS_PORT: &str = "9092";
const SCRAPER_METRICS_PORT: &str = "9093";

type DynPath = Box<dyn AsRef<Path>>;

static RUN_LOG_WATCHERS: AtomicBool = AtomicBool::new(true);
static SHUTDOWN: AtomicBool = AtomicBool::new(false);

/// Struct to hold stuff we want to cleanup whenever we exit. Just using for
/// cleanup purposes at this time.
#[derive(Default)]
struct State {
    #[allow(clippy::type_complexity)]
    agents: HashMap<String, (Child, Option<Arc<Mutex<File>>>)>,
    watchers: Vec<Box<dyn TaskHandle<Output = ()>>>,
    data: Vec<Box<dyn ArbitraryData>>,
}

impl State {
    fn push_agent(&mut self, handles: AgentHandles) {
        log!("Pushing {} agent handles", handles.0);
        self.agents.insert(handles.0, (handles.1, handles.5));
        self.watchers.push(handles.2);
        self.watchers.push(handles.3);
        self.data.push(handles.4);
    }
}

impl Drop for State {
    fn drop(&mut self) {
        SHUTDOWN.store(true, Ordering::Relaxed);
        log!("Signaling children to stop...");
        for (name, (mut agent, _)) in self.agents.drain() {
            log!("Stopping child {}", name);
            stop_child(&mut agent);
        }
        RUN_LOG_WATCHERS.store(false, Ordering::Relaxed);

        log!("Joining watchers...");
        let watchers_count = self.watchers.len();
        for (i, w) in self.watchers.drain(..).enumerate() {
            log!("Joining {}/{}", i + 1, watchers_count);
            w.join_box();
        }

        log!("Dropping data...");
        // drop any held data
        self.data.reverse();
        for data in self.data.drain(..) {
            drop(data)
        }
        #[cfg(feature = "sealevel")]
        {
            use sealevel::solana::SOLANA_CHECKPOINT_LOCATION;
            fs::remove_dir_all(SOLANA_CHECKPOINT_LOCATION).unwrap_or_default();
        }
        fs::remove_dir_all::<&Path>(AGENT_LOGGING_DIR.as_ref()).unwrap_or_default();

        log!("Done...");
    }
}

fn main() -> ExitCode {
    // on sigint we want to trigger things to stop running
    ctrlc::set_handler(|| {
        log!("Terminating...");
        SHUTDOWN.store(true, Ordering::Relaxed);
    })
    .unwrap();

    let config = Config::load();
    log!("Running with config: {:?}", config);

    let ts_infra_path = get_ts_infra_path();

    let validator_origin_chains = ["test1", "test2", "test3"].to_vec();
    let validator_keys = ETH_VALIDATOR_KEYS.to_vec();
    let validator_count: usize = validator_keys.len();
    let checkpoints_dirs: Vec<DynPath> = (0..validator_count)
        .map(|_| Box::new(tempdir().unwrap()) as DynPath)
        .collect();
    assert_eq!(validator_origin_chains.len(), validator_keys.len());

    let rocks_db_dir = tempdir().unwrap();
    let relayer_db = concat_path(&rocks_db_dir, "relayer");
    let validator_dbs = (0..validator_count)
        .map(|i| concat_path(&rocks_db_dir, format!("validator{i}")))
        .collect::<Vec<_>>();

    let common_agent_env = create_common_agent();
<<<<<<< HEAD
    let relayer_env = create_relayer(&config, &rocks_db_dir);
=======
    let relayer_env = create_relayer(&rocks_db_dir);
>>>>>>> e861535d

    let base_validator_env = common_agent_env
        .clone()
        .bin(concat_path(AGENT_BIN_PATH, "validator"))
        .hyp_env(
            "CHAINS_TEST1_CUSTOMRPCURLS",
            "http://127.0.0.1:8545,http://127.0.0.1:8545,http://127.0.0.1:8545",
        )
        .hyp_env("CHAINS_TEST1_RPCCONSENSUSTYPE", "quorum")
        .hyp_env(
            "CHAINS_TEST2_CUSTOMRPCURLS",
            "http://127.0.0.1:8545,http://127.0.0.1:8545,http://127.0.0.1:8545",
        )
        .hyp_env("CHAINS_TEST2_RPCCONSENSUSTYPE", "fallback")
        .hyp_env("CHAINS_TEST3_CUSTOMRPCURLS", "http://127.0.0.1:8545")
        .hyp_env("CHAINS_TEST1_BLOCKS_REORGPERIOD", "0")
        .hyp_env("CHAINS_TEST2_BLOCKS_REORGPERIOD", "0")
        .hyp_env("CHAINS_TEST3_BLOCKS_REORGPERIOD", "0")
        .hyp_env("INTERVAL", "5")
        .hyp_env("CHECKPOINTSYNCER_TYPE", "localStorage");

    let validator_envs = (0..validator_count)
        .map(|i| {
            base_validator_env
                .clone()
                .hyp_env("METRICSPORT", (9094 + i).to_string())
                .hyp_env("DB", validator_dbs[i].to_str().unwrap())
                .hyp_env("ORIGINCHAINNAME", validator_origin_chains[i])
                .hyp_env("VALIDATOR_KEY", validator_keys[i])
                .hyp_env(
                    "CHECKPOINTSYNCER_PATH",
                    (*checkpoints_dirs[i]).as_ref().to_str().unwrap(),
                )
        })
        .collect::<Vec<_>>();

    let scraper_env = common_agent_env
        .bin(concat_path(AGENT_BIN_PATH, "scraper"))
        .hyp_env("CHAINS_TEST1_RPCCONSENSUSTYPE", "quorum")
        .hyp_env("CHAINS_TEST1_CUSTOMRPCURLS", "http://127.0.0.1:8545")
        .hyp_env("CHAINS_TEST2_RPCCONSENSUSTYPE", "quorum")
        .hyp_env("CHAINS_TEST2_CUSTOMRPCURLS", "http://127.0.0.1:8545")
        .hyp_env("CHAINS_TEST3_RPCCONSENSUSTYPE", "quorum")
        .hyp_env("CHAINS_TEST3_CUSTOMRPCURLS", "http://127.0.0.1:8545")
        .hyp_env("METRICSPORT", SCRAPER_METRICS_PORT)
        .hyp_env(
            "DB",
            "postgresql://postgres:47221c18c610@localhost:5432/postgres",
        )
        .hyp_env("CHAINSTOSCRAPE", "test1,test2,test3");

    let mut state = State::default();

    log!(
        "Signed checkpoints in {}",
        checkpoints_dirs
            .iter()
            .map(|d| (**d).as_ref().display().to_string())
            .collect::<Vec<_>>()
            .join(", ")
    );
    log!("Relayer DB in {}", relayer_db.display());
    (0..validator_count).for_each(|i| {
        log!("Validator {} DB in {}", i + 1, validator_dbs[i].display());
    });

    //
    // Ready to run...
    //

    // this task takes a long time in the CI so run it in parallel
    log!("Building rust...");
    let build_main = Program::new("cargo")
        .cmd("build")
        .arg("features", "test-utils memory-profiling")
        .arg("bin", "relayer")
        .arg("bin", "validator")
        .arg("bin", "scraper")
        .arg("bin", "init-db")
        .filter_logs(|l| !l.contains("workspace-inheritance"))
        .run();

    let start_anvil = start_anvil(config.clone());

    log!("Running postgres db...");
    let postgres = Program::new("docker")
        .cmd("run")
        .flag("rm")
        .arg("name", "scraper-testnet-postgres")
        .arg("env", "POSTGRES_PASSWORD=47221c18c610")
        .arg("publish", "5432:5432")
        .cmd("postgres:14")
        .spawn("SQL", None);
    state.push_agent(postgres);

    build_main.join();

    state.push_agent(start_anvil.join());

    // spawn 1st validator before any messages have been sent to test empty mailbox
    state.push_agent(validator_envs.first().unwrap().clone().spawn("VL1", None));

    sleep(Duration::from_secs(5));

    log!("Init postgres db...");
    Program::new(concat_path(AGENT_BIN_PATH, "init-db"))
        .run()
        .join();
    state.push_agent(scraper_env.spawn("SCR", None));

    // Send half the kathy messages before starting the rest of the agents
    let kathy_env_single_insertion = Program::new("yarn")
        .working_dir(&ts_infra_path)
        .cmd("kathy")
        .arg("messages", (config.kathy_messages / 4).to_string())
        .arg("timeout", "1000");
    kathy_env_single_insertion.clone().run().join();

    let kathy_env_zero_insertion = Program::new("yarn")
        .working_dir(&ts_infra_path)
        .cmd("kathy")
        .arg(
            "messages",
            (ZERO_MERKLE_INSERTION_KATHY_MESSAGES / 2).to_string(),
        )
        .arg("timeout", "1000")
        // replacing the `aggregationHook` with the `interchainGasPaymaster` means there
        // is no more `merkleTreeHook`, causing zero merkle insertions to occur.
        .arg("default-hook", "interchainGasPaymaster");
    kathy_env_zero_insertion.clone().run().join();

    let kathy_env_double_insertion = Program::new("yarn")
        .working_dir(&ts_infra_path)
        .cmd("kathy")
        .arg("messages", (config.kathy_messages / 4).to_string())
        .arg("timeout", "1000")
        // replacing the `protocolFees` required hook with the `merkleTreeHook`
        // will cause double insertions to occur, which should be handled correctly
        .arg("required-hook", "merkleTreeHook");
    kathy_env_double_insertion.clone().run().join();

    // spawn the rest of the validators
    for (i, validator_env) in validator_envs.into_iter().enumerate().skip(1) {
        let validator = validator_env.spawn(
            make_static(format!("VL{}", 1 + i)),
            Some(AGENT_LOGGING_DIR.as_ref()),
        );
        state.push_agent(validator);
    }

    state.push_agent(relayer_env.spawn("RLY", Some(&AGENT_LOGGING_DIR)));

<<<<<<< HEAD
    if let Some((solana_config_path, (_, solana_path))) =
        solana_config_path.clone().zip(solana_paths.clone())
    {
        // Send some sealevel messages before spinning up the agents, to test the backward indexing cursor
        for _i in 0..(SOL_MESSAGES_EXPECTED / 2) {
            initiate_solana_hyperlane_transfer(solana_path.clone(), solana_config_path.clone())
                .join();
        }
        initiate_solana_non_matching_igp_paying_transfer(
            solana_path.clone(),
            solana_config_path.clone(),
        )
        .join();
    }

=======
>>>>>>> e861535d
    log!("Setup complete! Agents running in background...");
    log!("Ctrl+C to end execution...");

    // Send half the kathy messages after the relayer comes up
    kathy_env_double_insertion.clone().run().join();
    kathy_env_zero_insertion.clone().run().join();
    state.push_agent(
        kathy_env_single_insertion
            .flag("mineforever")
            .spawn("KTY", None),
    );

    let loop_start = Instant::now();
    // give things a chance to fully start.
    sleep(Duration::from_secs(10));

    if !post_startup_invariants(&checkpoints_dirs) {
        log!("Failure: Post startup invariants are not met");
        return report_test_result(false);
    } else {
        log!("Success: Post startup invariants are met");
    }

    let starting_relayer_balance: f64 = agent_balance_sum(9092).unwrap();

    // wait for CI invariants to pass
    let mut test_passed = wait_for_condition(
        &config,
        loop_start,
<<<<<<< HEAD
        || {
            termination_invariants_met(
                &config,
                starting_relayer_balance,
                solana_paths
                    .clone()
                    .map(|(_, solana_path)| solana_path)
                    .as_deref(),
                solana_config_path.as_deref(),
            )
        },
=======
        || termination_invariants_met(&config, starting_relayer_balance),
>>>>>>> e861535d
        || !SHUTDOWN.load(Ordering::Relaxed),
        || long_running_processes_exited_check(&mut state),
    );

    if !test_passed {
        log!("Failure occurred during E2E");
        return report_test_result(test_passed);
    }
<<<<<<< HEAD
    // test retry request
    let resp = server::run_retry_request().expect("Failed to process retry request");
    assert!(resp.matched > 0);

    // Here we want to restart the relayer and validate
    // its restart behaviour.
    restart_relayer(&config, &mut state, &rocks_db_dir);
=======

    // Simulate a reorg, which we'll later use
    // to ensure the relayer handles reorgs correctly.
    // Kill validator 1 to make sure it doesn't crash by detecting it posted a reorg,
    // causing e2e to also fail.
    stop_validator(&mut state, 1);
    set_validator_reorg_flag(&checkpoints_dirs, 1);

    // Send a single message from validator 1's origin chain to test the relayer's reorg handling.
    Program::new("yarn")
        .working_dir(ts_infra_path)
        .cmd("kathy")
        .arg("messages", "1")
        .arg("timeout", "1000")
        .arg("single-origin", "test1")
        .run()
        .join();

    // Here we want to restart the relayer and validate
    // its restart behaviour.
    restart_relayer(&mut state, &rocks_db_dir);
>>>>>>> e861535d

    // give relayer a chance to fully restart.
    sleep(Duration::from_secs(20));

    let loop_start = Instant::now();
    // wait for Relayer restart invariants to pass
    test_passed = wait_for_condition(
        &config,
        loop_start,
<<<<<<< HEAD
        relayer_restart_invariants_met,
=======
        || Ok(relayer_restart_invariants_met()? && relayer_reorg_handling_invariants_met()?),
>>>>>>> e861535d
        || !SHUTDOWN.load(Ordering::Relaxed),
        || long_running_processes_exited_check(&mut state),
    );

    // test retry request
    let resp = server::run_retry_request().expect("Failed to process retry request");
    assert!(resp.matched > 0);

    report_test_result(test_passed)
}

fn create_common_agent() -> Program {
    Program::default()
        .env("RUST_BACKTRACE", "full")
        .hyp_env("LOG_FORMAT", "compact")
        .hyp_env("LOG_LEVEL", "debug")
        .hyp_env("CHAINS_TEST1_INDEX_CHUNK", "1")
        .hyp_env("CHAINS_TEST2_INDEX_CHUNK", "1")
        .hyp_env("CHAINS_TEST3_INDEX_CHUNK", "1")
}

<<<<<<< HEAD
fn create_relayer(config: &Config, rocks_db_dir: &TempDir) -> Program {
=======
fn create_relayer(rocks_db_dir: &TempDir) -> Program {
>>>>>>> e861535d
    let relayer_db = concat_path(rocks_db_dir, "relayer");

    let common_agent_env = create_common_agent();

    let multicall_address_string: String = format!("0x{}", hex::encode(MULTICALL_ADDRESS));

<<<<<<< HEAD
    let relayer_env = common_agent_env
=======
    common_agent_env
>>>>>>> e861535d
        .clone()
        .bin(concat_path(AGENT_BIN_PATH, "relayer"))
        .hyp_env("CHAINS_TEST1_RPCCONSENSUSTYPE", "fallback")
        .hyp_env(
            "CHAINS_TEST2_CONNECTION_URLS",
            "http://127.0.0.1:8545,http://127.0.0.1:8545,http://127.0.0.1:8545",
        )
        .hyp_env(
            "CHAINS_TEST1_BATCHCONTRACTADDRESS",
            multicall_address_string.clone(),
        )
        .hyp_env("CHAINS_TEST1_MAXBATCHSIZE", "5")
        // by setting this as a quorum provider we will cause nonce errors when delivering to test2
        // because the message will be sent to the node 3 times.
        .hyp_env("CHAINS_TEST2_RPCCONSENSUSTYPE", "quorum")
        .hyp_env(
            "CHAINS_TEST2_BATCHCONTRACTADDRESS",
            multicall_address_string.clone(),
        )
        .hyp_env("CHAINS_TEST2_MAXBATCHSIZE", "5")
        .hyp_env("CHAINS_TEST3_CONNECTION_URL", "http://127.0.0.1:8545")
        .hyp_env(
            "CHAINS_TEST3_BATCHCONTRACTADDRESS",
            multicall_address_string,
        )
        .hyp_env("CHAINS_TEST3_MAXBATCHSIZE", "5")
        .hyp_env("METRICSPORT", RELAYER_METRICS_PORT)
        .hyp_env("DB", relayer_db.to_str().unwrap())
        .hyp_env("CHAINS_TEST1_SIGNER_KEY", RELAYER_KEYS[0])
        .hyp_env("CHAINS_TEST2_SIGNER_KEY", RELAYER_KEYS[1])
<<<<<<< HEAD
        .hyp_env("CHAINS_SEALEVELTEST1_SIGNER_KEY", RELAYER_KEYS[3])
        .hyp_env("CHAINS_SEALEVELTEST2_SIGNER_KEY", RELAYER_KEYS[4])
=======
>>>>>>> e861535d
        .hyp_env("RELAYCHAINS", "invalidchain,otherinvalid")
        .hyp_env("ALLOWLOCALCHECKPOINTSYNCERS", "true")
        .hyp_env(
            "GASPAYMENTENFORCEMENT",
            r#"[{
                "type": "minimum",
                "payment": "1"
            }]"#,
        )
        .arg(
            "chains.test1.customRpcUrls",
            "http://127.0.0.1:8545,http://127.0.0.1:8545,http://127.0.0.1:8545",
        )
        // default is used for TEST3
<<<<<<< HEAD
        .arg("defaultSigner.key", RELAYER_KEYS[2]);
    if config.sealevel_enabled {
        relayer_env.arg(
            "relayChains",
            "test1,test2,test3,sealeveltest1,sealeveltest2",
        )
    } else {
        relayer_env.arg("relayChains", "test1,test2,test3")
    }
}

/// Kills relayer in State and respawns the relayer again
fn restart_relayer(config: &Config, state: &mut State, rocks_db_dir: &TempDir) {
=======
        .arg("defaultSigner.key", RELAYER_KEYS[2])
        .arg("relayChains", "test1,test2,test3")
}

fn stop_validator(state: &mut State, validator_index: usize) {
    let name = format!("VL{}", validator_index + 1);
    log!("Stopping validator {}...", name);
    let (child, _) = state
        .agents
        .get_mut(&name)
        .unwrap_or_else(|| panic!("Validator {} not found", name));
    child
        .kill()
        .unwrap_or_else(|_| panic!("Failed to stop validator {}", name));
    // Remove the validator from the state
    state.agents.remove(&name);
}

fn set_validator_reorg_flag(checkpoints_dirs: &[DynPath], validator_index: usize) {
    let reorg_event = ReorgEvent::default();

    let checkpoint_path = (*checkpoints_dirs[validator_index]).as_ref();
    let reorg_flag_path = checkpoint_path.join("reorg_flag.json");
    let mut reorg_flag_file =
        File::create(reorg_flag_path).expect("Failed to create reorg flag file");
    // Write to file
    let _ = reorg_flag_file
        .write(serde_json::to_string(&reorg_event).unwrap().as_bytes())
        .expect("Failed to write to reorg flag file");
}

/// Kills relayer in State and respawns the relayer again
fn restart_relayer(state: &mut State, rocks_db_dir: &TempDir) {
>>>>>>> e861535d
    log!("Stopping relayer...");
    let (child, _) = state.agents.get_mut("RLY").expect("No relayer agent found");
    child.kill().expect("Failed to stop relayer");

    log!("Restarting relayer...");
<<<<<<< HEAD
    let relayer_env = create_relayer(config, rocks_db_dir);
=======
    let relayer_env = create_relayer(rocks_db_dir);
>>>>>>> e861535d
    state.push_agent(relayer_env.spawn("RLY", Some(&AGENT_LOGGING_DIR)));
    log!("Restarted relayer...");
}

<<<<<<< HEAD
=======
fn relayer_reorg_handling_invariants_met() -> eyre::Result<bool> {
    let refused_messages = fetch_metric(
        RELAYER_METRICS_PORT,
        "hyperlane_submitter_queue_length",
        &HashMap::from([(
            "operation_status",
            PendingOperationStatus::Retry(ReprepareReason::MessageMetadataRefused)
                .to_string()
                .as_str(),
        )]),
    )?;
    if refused_messages.iter().sum::<u32>() == 0 {
        log!("Relayer still doesn't have any MessageMetadataRefused messages in the queue.");
        return Ok(false);
    };

    Ok(true)
}

>>>>>>> e861535d
/// Check relayer restart behaviour is correct.
/// So far, we only check if undelivered messages' statuses
/// are correctly retrieved from the database
fn relayer_restart_invariants_met() -> eyre::Result<bool> {
    let log_file_path = AGENT_LOGGING_DIR.join("RLY-output.log");
    let relayer_logfile = File::open(log_file_path).unwrap();

    let line_filters = vec![RETRIEVED_MESSAGE_LOG, "CouldNotFetchMetadata"];

    log!("Checking message statuses were retrieved from logs...");
    let matched_logs = get_matching_lines(&relayer_logfile, vec![line_filters.clone()]);

    let no_metadata_message_count = *matched_logs
        .get(&line_filters)
<<<<<<< HEAD
        .expect("Failed to get matched message count");
=======
        .ok_or_else(|| eyre::eyre!("No logs matched line filters"))?;
>>>>>>> e861535d
    // These messages are never inserted into the merkle tree.
    // So these messages will never be deliverable and will always
    // be in a CouldNotFetchMetadata state.
    // When the relayer restarts, these messages' statuses should be
    // retrieved from the database with CouldNotFetchMetadata status.
    if no_metadata_message_count < ZERO_MERKLE_INSERTION_KATHY_MESSAGES {
        log!(
            "No metadata message count is {}, expected {}",
            no_metadata_message_count,
            ZERO_MERKLE_INSERTION_KATHY_MESSAGES
        );
        return Ok(false);
    }
    assert_eq!(
        no_metadata_message_count,
        ZERO_MERKLE_INSERTION_KATHY_MESSAGES
    );
    Ok(true)
}

<<<<<<< HEAD
fn wait_for_condition<F1, F2, F3>(
=======
pub fn wait_for_condition<F1, F2, F3>(
>>>>>>> e861535d
    config: &Config,
    start_time: Instant,
    condition_fn: F1,
    loop_invariant_fn: F2,
    mut shutdown_criteria_fn: F3,
) -> bool
where
    F1: Fn() -> eyre::Result<bool>,
    F2: Fn() -> bool,
    F3: FnMut() -> bool,
{
    let loop_check_interval = Duration::from_secs(5);
    while loop_invariant_fn() {
        sleep(loop_check_interval);
        if !config.ci_mode {
            continue;
<<<<<<< HEAD
        }
        if condition_fn().unwrap_or(false) {
            // end condition reached successfully
            break;
        }
        if check_ci_timed_out(config.ci_mode_timeout, start_time) {
            // we ran out of time
            log!("CI timeout reached before invariants were met");
            return false;
        }
        if shutdown_criteria_fn() {
            SHUTDOWN.store(true, Ordering::Relaxed);
            return false;
        }
    }
    true
}

/// check if CI has timed out based on config
fn check_ci_timed_out(timeout_secs: u64, start_time: Instant) -> bool {
    (Instant::now() - start_time).as_secs() > timeout_secs
}

=======
        }
        if condition_fn().unwrap_or(false) {
            // end condition reached successfully
            break;
        }
        if check_ci_timed_out(config.ci_mode_timeout, start_time) {
            // we ran out of time
            log!("Error: CI timeout reached before invariants were met");
            return false;
        }
        if shutdown_criteria_fn() {
            SHUTDOWN.store(true, Ordering::Relaxed);
            return false;
        }
    }
    true
}

/// check if CI has timed out based on config
fn check_ci_timed_out(timeout_secs: u64, start_time: Instant) -> bool {
    (Instant::now() - start_time).as_secs() > timeout_secs
}

>>>>>>> e861535d
/// verify long-running tasks are still running
fn long_running_processes_exited_check(state: &mut State) -> bool {
    for (name, (child, _)) in state.agents.iter_mut() {
        if let Some(status) = child.try_wait().unwrap() {
            if !status.success() {
                log!(
                    "Child process {} exited unexpectedly, with code {}. Shutting down",
                    name,
                    status.code().unwrap()
                );
                return true;
            }
        }
    }
    false
}

<<<<<<< HEAD
fn report_test_result(passed: bool) -> ExitCode {
=======
pub fn report_test_result(passed: bool) -> ExitCode {
>>>>>>> e861535d
    if passed {
        log!("E2E tests passed");
        ExitCode::SUCCESS
    } else {
        log!("E2E tests failed");
        ExitCode::FAILURE
    }
}<|MERGE_RESOLUTION|>--- conflicted
+++ resolved
@@ -36,11 +36,7 @@
 use program::Program;
 use relayer::msg::pending_message::RETRIEVED_MESSAGE_LOG;
 use tempfile::{tempdir, TempDir};
-use utils::get_matching_lines;
-<<<<<<< HEAD
-=======
-use utils::get_ts_infra_path;
->>>>>>> e861535d
+use utils::{get_matching_lines, get_ts_infra_path};
 
 use crate::{
     config::Config,
@@ -57,11 +53,7 @@
 mod metrics;
 mod program;
 mod server;
-<<<<<<< HEAD
-mod solana;
 mod starknet;
-=======
->>>>>>> e861535d
 mod utils;
 
 #[cfg(feature = "cosmos")]
@@ -188,11 +180,7 @@
         .collect::<Vec<_>>();
 
     let common_agent_env = create_common_agent();
-<<<<<<< HEAD
-    let relayer_env = create_relayer(&config, &rocks_db_dir);
-=======
     let relayer_env = create_relayer(&rocks_db_dir);
->>>>>>> e861535d
 
     let base_validator_env = common_agent_env
         .clone()
@@ -345,24 +333,6 @@
 
     state.push_agent(relayer_env.spawn("RLY", Some(&AGENT_LOGGING_DIR)));
 
-<<<<<<< HEAD
-    if let Some((solana_config_path, (_, solana_path))) =
-        solana_config_path.clone().zip(solana_paths.clone())
-    {
-        // Send some sealevel messages before spinning up the agents, to test the backward indexing cursor
-        for _i in 0..(SOL_MESSAGES_EXPECTED / 2) {
-            initiate_solana_hyperlane_transfer(solana_path.clone(), solana_config_path.clone())
-                .join();
-        }
-        initiate_solana_non_matching_igp_paying_transfer(
-            solana_path.clone(),
-            solana_config_path.clone(),
-        )
-        .join();
-    }
-
-=======
->>>>>>> e861535d
     log!("Setup complete! Agents running in background...");
     log!("Ctrl+C to end execution...");
 
@@ -392,21 +362,7 @@
     let mut test_passed = wait_for_condition(
         &config,
         loop_start,
-<<<<<<< HEAD
-        || {
-            termination_invariants_met(
-                &config,
-                starting_relayer_balance,
-                solana_paths
-                    .clone()
-                    .map(|(_, solana_path)| solana_path)
-                    .as_deref(),
-                solana_config_path.as_deref(),
-            )
-        },
-=======
         || termination_invariants_met(&config, starting_relayer_balance),
->>>>>>> e861535d
         || !SHUTDOWN.load(Ordering::Relaxed),
         || long_running_processes_exited_check(&mut state),
     );
@@ -415,15 +371,9 @@
         log!("Failure occurred during E2E");
         return report_test_result(test_passed);
     }
-<<<<<<< HEAD
     // test retry request
     let resp = server::run_retry_request().expect("Failed to process retry request");
     assert!(resp.matched > 0);
-
-    // Here we want to restart the relayer and validate
-    // its restart behaviour.
-    restart_relayer(&config, &mut state, &rocks_db_dir);
-=======
 
     // Simulate a reorg, which we'll later use
     // to ensure the relayer handles reorgs correctly.
@@ -445,7 +395,6 @@
     // Here we want to restart the relayer and validate
     // its restart behaviour.
     restart_relayer(&mut state, &rocks_db_dir);
->>>>>>> e861535d
 
     // give relayer a chance to fully restart.
     sleep(Duration::from_secs(20));
@@ -455,11 +404,7 @@
     test_passed = wait_for_condition(
         &config,
         loop_start,
-<<<<<<< HEAD
-        relayer_restart_invariants_met,
-=======
         || Ok(relayer_restart_invariants_met()? && relayer_reorg_handling_invariants_met()?),
->>>>>>> e861535d
         || !SHUTDOWN.load(Ordering::Relaxed),
         || long_running_processes_exited_check(&mut state),
     );
@@ -481,22 +426,14 @@
         .hyp_env("CHAINS_TEST3_INDEX_CHUNK", "1")
 }
 
-<<<<<<< HEAD
-fn create_relayer(config: &Config, rocks_db_dir: &TempDir) -> Program {
-=======
 fn create_relayer(rocks_db_dir: &TempDir) -> Program {
->>>>>>> e861535d
     let relayer_db = concat_path(rocks_db_dir, "relayer");
 
     let common_agent_env = create_common_agent();
 
     let multicall_address_string: String = format!("0x{}", hex::encode(MULTICALL_ADDRESS));
 
-<<<<<<< HEAD
-    let relayer_env = common_agent_env
-=======
     common_agent_env
->>>>>>> e861535d
         .clone()
         .bin(concat_path(AGENT_BIN_PATH, "relayer"))
         .hyp_env("CHAINS_TEST1_RPCCONSENSUSTYPE", "fallback")
@@ -527,11 +464,6 @@
         .hyp_env("DB", relayer_db.to_str().unwrap())
         .hyp_env("CHAINS_TEST1_SIGNER_KEY", RELAYER_KEYS[0])
         .hyp_env("CHAINS_TEST2_SIGNER_KEY", RELAYER_KEYS[1])
-<<<<<<< HEAD
-        .hyp_env("CHAINS_SEALEVELTEST1_SIGNER_KEY", RELAYER_KEYS[3])
-        .hyp_env("CHAINS_SEALEVELTEST2_SIGNER_KEY", RELAYER_KEYS[4])
-=======
->>>>>>> e861535d
         .hyp_env("RELAYCHAINS", "invalidchain,otherinvalid")
         .hyp_env("ALLOWLOCALCHECKPOINTSYNCERS", "true")
         .hyp_env(
@@ -546,21 +478,6 @@
             "http://127.0.0.1:8545,http://127.0.0.1:8545,http://127.0.0.1:8545",
         )
         // default is used for TEST3
-<<<<<<< HEAD
-        .arg("defaultSigner.key", RELAYER_KEYS[2]);
-    if config.sealevel_enabled {
-        relayer_env.arg(
-            "relayChains",
-            "test1,test2,test3,sealeveltest1,sealeveltest2",
-        )
-    } else {
-        relayer_env.arg("relayChains", "test1,test2,test3")
-    }
-}
-
-/// Kills relayer in State and respawns the relayer again
-fn restart_relayer(config: &Config, state: &mut State, rocks_db_dir: &TempDir) {
-=======
         .arg("defaultSigner.key", RELAYER_KEYS[2])
         .arg("relayChains", "test1,test2,test3")
 }
@@ -594,23 +511,16 @@
 
 /// Kills relayer in State and respawns the relayer again
 fn restart_relayer(state: &mut State, rocks_db_dir: &TempDir) {
->>>>>>> e861535d
     log!("Stopping relayer...");
     let (child, _) = state.agents.get_mut("RLY").expect("No relayer agent found");
     child.kill().expect("Failed to stop relayer");
 
     log!("Restarting relayer...");
-<<<<<<< HEAD
-    let relayer_env = create_relayer(config, rocks_db_dir);
-=======
     let relayer_env = create_relayer(rocks_db_dir);
->>>>>>> e861535d
     state.push_agent(relayer_env.spawn("RLY", Some(&AGENT_LOGGING_DIR)));
     log!("Restarted relayer...");
 }
 
-<<<<<<< HEAD
-=======
 fn relayer_reorg_handling_invariants_met() -> eyre::Result<bool> {
     let refused_messages = fetch_metric(
         RELAYER_METRICS_PORT,
@@ -630,7 +540,6 @@
     Ok(true)
 }
 
->>>>>>> e861535d
 /// Check relayer restart behaviour is correct.
 /// So far, we only check if undelivered messages' statuses
 /// are correctly retrieved from the database
@@ -645,11 +554,7 @@
 
     let no_metadata_message_count = *matched_logs
         .get(&line_filters)
-<<<<<<< HEAD
-        .expect("Failed to get matched message count");
-=======
         .ok_or_else(|| eyre::eyre!("No logs matched line filters"))?;
->>>>>>> e861535d
     // These messages are never inserted into the merkle tree.
     // So these messages will never be deliverable and will always
     // be in a CouldNotFetchMetadata state.
@@ -670,11 +575,7 @@
     Ok(true)
 }
 
-<<<<<<< HEAD
-fn wait_for_condition<F1, F2, F3>(
-=======
 pub fn wait_for_condition<F1, F2, F3>(
->>>>>>> e861535d
     config: &Config,
     start_time: Instant,
     condition_fn: F1,
@@ -691,31 +592,6 @@
         sleep(loop_check_interval);
         if !config.ci_mode {
             continue;
-<<<<<<< HEAD
-        }
-        if condition_fn().unwrap_or(false) {
-            // end condition reached successfully
-            break;
-        }
-        if check_ci_timed_out(config.ci_mode_timeout, start_time) {
-            // we ran out of time
-            log!("CI timeout reached before invariants were met");
-            return false;
-        }
-        if shutdown_criteria_fn() {
-            SHUTDOWN.store(true, Ordering::Relaxed);
-            return false;
-        }
-    }
-    true
-}
-
-/// check if CI has timed out based on config
-fn check_ci_timed_out(timeout_secs: u64, start_time: Instant) -> bool {
-    (Instant::now() - start_time).as_secs() > timeout_secs
-}
-
-=======
         }
         if condition_fn().unwrap_or(false) {
             // end condition reached successfully
@@ -739,7 +615,6 @@
     (Instant::now() - start_time).as_secs() > timeout_secs
 }
 
->>>>>>> e861535d
 /// verify long-running tasks are still running
 fn long_running_processes_exited_check(state: &mut State) -> bool {
     for (name, (child, _)) in state.agents.iter_mut() {
@@ -757,11 +632,7 @@
     false
 }
 
-<<<<<<< HEAD
-fn report_test_result(passed: bool) -> ExitCode {
-=======
 pub fn report_test_result(passed: bool) -> ExitCode {
->>>>>>> e861535d
     if passed {
         log!("E2E tests passed");
         ExitCode::SUCCESS
