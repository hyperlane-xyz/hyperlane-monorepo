#![allow(clippy::doc_lazy_continuation)] // TODO: `rustc` 1.80.1 clippy issue

//! Run this from the hyperlane-monorepo/rust directory using `cargo run -r -p
//! run-locally`.
//!
//! Environment arguments:
//! - `E2E_CI_MODE`: true/false, enables CI mode which will automatically wait
//!   for kathy to finish
//! running and for the queues to empty. Defaults to false.
//! - `E2E_CI_TIMEOUT_SEC`: How long (in seconds) to allow the main loop to run
//!   the test for. This
//! does not include the initial setup time. If this timeout is reached before
//! the end conditions are met, the test is a failure. Defaults to 10 min.
//! - `E2E_KATHY_MESSAGES`: Number of kathy messages to dispatch. Defaults to 16 if CI mode is enabled.
//! else false.

use std::{
    collections::HashMap,
    fs::{self, File},
    path::Path,
    process::{Child, ExitCode},
    sync::{
        atomic::{AtomicBool, Ordering},
        Arc, Mutex,
    },
    thread::sleep,
    time::{Duration, Instant},
};

use ethers_contract::MULTICALL_ADDRESS;
use logging::log;
pub use metrics::fetch_metric;
use once_cell::sync::Lazy;
use program::Program;
<<<<<<< HEAD
use tempfile::tempdir;
use utils::{get_ts_infra_path, get_workspace_path};
=======
use relayer::msg::pending_message::RETRIEVED_MESSAGE_LOG;
use tempfile::{tempdir, TempDir};
use utils::get_matching_lines;
>>>>>>> f250b193

use crate::{
    config::Config,
    ethereum::start_anvil,
    invariants::{post_startup_invariants, termination_invariants_met},
    metrics::agent_balance_sum,
    utils::{concat_path, make_static, stop_child, AgentHandles, ArbitraryData, TaskHandle},
};

mod config;
mod ethereum;
mod invariants;
mod logging;
mod metrics;
mod program;
<<<<<<< HEAD
=======
mod server;
mod solana;
>>>>>>> f250b193
mod utils;

#[cfg(feature = "cosmos")]
mod cosmos;

#[cfg(feature = "sealevel")]
mod sealevel;

pub static AGENT_LOGGING_DIR: Lazy<&Path> = Lazy::new(|| {
    let dir = Path::new("/tmp/test_logs");
    fs::create_dir_all(dir).unwrap();
    dir
});

/// These private keys are from hardhat/anvil's testing accounts.
const RELAYER_KEYS: &[&str] = &[
    // test1
    "0x2a871d0798f97d79848a013d4936a73bf4cc922c825d33c1cf7073dff6d409c6",
    // test2
    "0xdbda1821b80551c9d65939329250298aa3472ba22feea921c0cf5d620ea67b97",
    // test3
    "0x4bbbf85ce3377467afe5d46f804f221813b2bb87f24d81f60f1fcdbf7cbf4356",
];
/// These private keys are from hardhat/anvil's testing accounts.
/// These must be consistent with the ISM config for the test.
const ETH_VALIDATOR_KEYS: &[&str] = &[
    // eth
    "0x47e179ec197488593b187f80a00eb0da91f1b9d0b13f8733639f19c30a34926a",
    "0x8b3a350cf5c34c9194ca85829a2df0ec3153be0318b5e2d3348e872092edffba",
    "0x92db14e403b83dfe3df233f83dfa3a0d7096f21ca9b0d6d6b8d88b2b4ec1564e",
];

const AGENT_BIN_PATH: &str = "target/debug";

const ZERO_MERKLE_INSERTION_KATHY_MESSAGES: u32 = 10;

const RELAYER_METRICS_PORT: &str = "9092";
const SCRAPER_METRICS_PORT: &str = "9093";

type DynPath = Box<dyn AsRef<Path>>;

static RUN_LOG_WATCHERS: AtomicBool = AtomicBool::new(true);
static SHUTDOWN: AtomicBool = AtomicBool::new(false);

/// Struct to hold stuff we want to cleanup whenever we exit. Just using for
/// cleanup purposes at this time.
#[derive(Default)]
struct State {
    #[allow(clippy::type_complexity)]
    agents: HashMap<String, (Child, Option<Arc<Mutex<File>>>)>,
    watchers: Vec<Box<dyn TaskHandle<Output = ()>>>,
    data: Vec<Box<dyn ArbitraryData>>,
}

impl State {
    fn push_agent(&mut self, handles: AgentHandles) {
        log!("Pushing {} agent handles", handles.0);
        self.agents.insert(handles.0, (handles.1, handles.5));
        self.watchers.push(handles.2);
        self.watchers.push(handles.3);
        self.data.push(handles.4);
    }
}

impl Drop for State {
    fn drop(&mut self) {
        SHUTDOWN.store(true, Ordering::Relaxed);
        log!("Signaling children to stop...");
        for (name, (mut agent, _)) in self.agents.drain() {
            log!("Stopping child {}", name);
            stop_child(&mut agent);
        }
        RUN_LOG_WATCHERS.store(false, Ordering::Relaxed);

        log!("Joining watchers...");
        let watchers_count = self.watchers.len();
        for (i, w) in self.watchers.drain(..).enumerate() {
            log!("Joining {}/{}", i + 1, watchers_count);
            w.join_box();
        }

        log!("Dropping data...");
        // drop any held data
        self.data.reverse();
        for data in self.data.drain(..) {
            drop(data)
        }
        /*
        #[cfg(feature = "sealevel")]
        {
            use sealevel::solana::SOLANA_CHECKPOINT_LOCATION;
            fs::remove_dir_all(SOLANA_CHECKPOINT_LOCATION).unwrap_or_default();
        }
         */
        fs::remove_dir_all::<&Path>(AGENT_LOGGING_DIR.as_ref()).unwrap_or_default();

        log!("Done...");
    }
}

fn main() -> ExitCode {
    // on sigint we want to trigger things to stop running
    ctrlc::set_handler(|| {
        log!("Terminating...");
        SHUTDOWN.store(true, Ordering::Relaxed);
    })
    .unwrap();

    let config = Config::load();
    log!("Running with config: {:?}", config);

    let workspace_path = get_workspace_path();
    let ts_infra_path = get_ts_infra_path(&workspace_path);

    let validator_origin_chains = ["test1", "test2", "test3"].to_vec();
    let validator_keys = ETH_VALIDATOR_KEYS.to_vec();
    let validator_count: usize = validator_keys.len();
    let checkpoints_dirs: Vec<DynPath> = (0..validator_count)
        .map(|_| Box::new(tempdir().unwrap()) as DynPath)
        .collect();
    assert_eq!(validator_origin_chains.len(), validator_keys.len());

    let rocks_db_dir = tempdir().unwrap();
    let relayer_db = concat_path(&rocks_db_dir, "relayer");
    let validator_dbs = (0..validator_count)
        .map(|i| concat_path(&rocks_db_dir, format!("validator{i}")))
        .collect::<Vec<_>>();

<<<<<<< HEAD
    let common_agent_env = Program::default()
        .env("RUST_BACKTRACE", "full")
        .hyp_env("LOG_FORMAT", "compact")
        .hyp_env("LOG_LEVEL", "debug")
        .hyp_env("CHAINS_TEST1_INDEX_CHUNK", "1")
        .hyp_env("CHAINS_TEST2_INDEX_CHUNK", "1")
        .hyp_env("CHAINS_TEST3_INDEX_CHUNK", "1");

    let multicall_address_string: String = format!("0x{}", hex::encode(MULTICALL_ADDRESS));

    let relayer_env = common_agent_env
        .clone()
        .bin(concat_path(
            &workspace_path,
            format!("{}/relayer", AGENT_BIN_PATH),
        ))
        .hyp_env("CHAINS_TEST1_RPCCONSENSUSTYPE", "fallback")
        .hyp_env(
            "CHAINS_TEST2_CONNECTION_URLS",
            "http://127.0.0.1:8545,http://127.0.0.1:8545,http://127.0.0.1:8545",
        )
        .hyp_env(
            "CHAINS_TEST1_BATCHCONTRACTADDRESS",
            multicall_address_string.clone(),
        )
        .hyp_env("CHAINS_TEST1_MAXBATCHSIZE", "5")
        // by setting this as a quorum provider we will cause nonce errors when delivering to test2
        // because the message will be sent to the node 3 times.
        .hyp_env("CHAINS_TEST2_RPCCONSENSUSTYPE", "quorum")
        .hyp_env(
            "CHAINS_TEST2_BATCHCONTRACTADDRESS",
            multicall_address_string.clone(),
        )
        .hyp_env("CHAINS_TEST2_MAXBATCHSIZE", "5")
        .hyp_env("CHAINS_TEST3_CONNECTION_URL", "http://127.0.0.1:8545")
        .hyp_env(
            "CHAINS_TEST3_BATCHCONTRACTADDRESS",
            multicall_address_string,
        )
        .hyp_env("CHAINS_TEST3_MAXBATCHSIZE", "5")
        .hyp_env("METRICSPORT", RELAYER_METRICS_PORT)
        .hyp_env("DB", relayer_db.to_str().unwrap())
        .hyp_env("CHAINS_TEST1_SIGNER_KEY", RELAYER_KEYS[0])
        .hyp_env("CHAINS_TEST2_SIGNER_KEY", RELAYER_KEYS[1])
        .hyp_env("RELAYCHAINS", "invalidchain,otherinvalid")
        .hyp_env("ALLOWLOCALCHECKPOINTSYNCERS", "true")
        .hyp_env(
            "GASPAYMENTENFORCEMENT",
            r#"[{
                "type": "minimum",
                "payment": "1"
            }]"#,
        )
        .arg(
            "chains.test1.customRpcUrls",
            "http://127.0.0.1:8545,http://127.0.0.1:8545,http://127.0.0.1:8545",
        )
        // default is used for TEST3
        .arg("defaultSigner.key", RELAYER_KEYS[2])
        .arg("relayChains", "test1,test2,test3");
=======
    let common_agent_env = create_common_agent();
    let relayer_env = create_relayer(&config, &rocks_db_dir);
>>>>>>> f250b193

    let base_validator_env = common_agent_env
        .clone()
        .bin(concat_path(AGENT_BIN_PATH, "validator"))
        .hyp_env(
            "CHAINS_TEST1_CUSTOMRPCURLS",
            "http://127.0.0.1:8545,http://127.0.0.1:8545,http://127.0.0.1:8545",
        )
        .hyp_env("CHAINS_TEST1_RPCCONSENSUSTYPE", "quorum")
        .hyp_env(
            "CHAINS_TEST2_CUSTOMRPCURLS",
            "http://127.0.0.1:8545,http://127.0.0.1:8545,http://127.0.0.1:8545",
        )
        .hyp_env("CHAINS_TEST2_RPCCONSENSUSTYPE", "fallback")
        .hyp_env("CHAINS_TEST3_CUSTOMRPCURLS", "http://127.0.0.1:8545")
        .hyp_env("CHAINS_TEST1_BLOCKS_REORGPERIOD", "0")
        .hyp_env("CHAINS_TEST2_BLOCKS_REORGPERIOD", "0")
        .hyp_env("CHAINS_TEST3_BLOCKS_REORGPERIOD", "0")
        .hyp_env("INTERVAL", "5")
        .hyp_env("CHECKPOINTSYNCER_TYPE", "localStorage");

    let validator_envs = (0..validator_count)
        .map(|i| {
            base_validator_env
                .clone()
                .hyp_env("METRICSPORT", (9094 + i).to_string())
                .hyp_env("DB", validator_dbs[i].to_str().unwrap())
                .hyp_env("ORIGINCHAINNAME", validator_origin_chains[i])
                .hyp_env("VALIDATOR_KEY", validator_keys[i])
                .hyp_env(
                    "CHECKPOINTSYNCER_PATH",
                    (*checkpoints_dirs[i]).as_ref().to_str().unwrap(),
                )
        })
        .collect::<Vec<_>>();

    let scraper_env = common_agent_env
        .bin(concat_path(AGENT_BIN_PATH, "scraper"))
        .hyp_env("CHAINS_TEST1_RPCCONSENSUSTYPE", "quorum")
        .hyp_env("CHAINS_TEST1_CUSTOMRPCURLS", "http://127.0.0.1:8545")
        .hyp_env("CHAINS_TEST2_RPCCONSENSUSTYPE", "quorum")
        .hyp_env("CHAINS_TEST2_CUSTOMRPCURLS", "http://127.0.0.1:8545")
        .hyp_env("CHAINS_TEST3_RPCCONSENSUSTYPE", "quorum")
        .hyp_env("CHAINS_TEST3_CUSTOMRPCURLS", "http://127.0.0.1:8545")
        .hyp_env("METRICSPORT", SCRAPER_METRICS_PORT)
        .hyp_env(
            "DB",
            "postgresql://postgres:47221c18c610@localhost:5432/postgres",
        )
        .hyp_env("CHAINSTOSCRAPE", "test1,test2,test3");

    let mut state = State::default();

    log!(
        "Signed checkpoints in {}",
        checkpoints_dirs
            .iter()
            .map(|d| (**d).as_ref().display().to_string())
            .collect::<Vec<_>>()
            .join(", ")
    );
    log!("Relayer DB in {}", relayer_db.display());
    (0..validator_count).for_each(|i| {
        log!("Validator {} DB in {}", i + 1, validator_dbs[i].display());
    });

    //
    // Ready to run...
    //

    // this task takes a long time in the CI so run it in parallel
    log!("Building rust...");
    let build_main = Program::new("cargo")
        .cmd("build")
        .arg("features", "test-utils memory-profiling")
        .arg("bin", "relayer")
        .arg("bin", "validator")
        .arg("bin", "scraper")
        .arg("bin", "init-db")
        .filter_logs(|l| !l.contains("workspace-inheritance"))
        .run();

    let start_anvil = start_anvil(config.clone());

    log!("Running postgres db...");
    let postgres = Program::new("docker")
        .cmd("run")
        .flag("rm")
        .arg("name", "scraper-testnet-postgres")
        .arg("env", "POSTGRES_PASSWORD=47221c18c610")
        .arg("publish", "5432:5432")
        .cmd("postgres:14")
        .spawn("SQL", None);
    state.push_agent(postgres);

    build_main.join();

    state.push_agent(start_anvil.join());

    // spawn 1st validator before any messages have been sent to test empty mailbox
    state.push_agent(validator_envs.first().unwrap().clone().spawn("VL1", None));

    sleep(Duration::from_secs(5));

    log!("Init postgres db...");
    Program::new(concat_path(AGENT_BIN_PATH, "init-db"))
        .run()
        .join();
    state.push_agent(scraper_env.spawn("SCR", None));

    // Send half the kathy messages before starting the rest of the agents
    let kathy_env_single_insertion = Program::new("yarn")
        .working_dir(&ts_infra_path)
        .cmd("kathy")
        .arg("messages", (config.kathy_messages / 4).to_string())
        .arg("timeout", "1000");
    kathy_env_single_insertion.clone().run().join();

    let kathy_env_zero_insertion = Program::new("yarn")
        .working_dir(&ts_infra_path)
        .cmd("kathy")
        .arg(
            "messages",
            (ZERO_MERKLE_INSERTION_KATHY_MESSAGES / 2).to_string(),
        )
        .arg("timeout", "1000")
        // replacing the `aggregationHook` with the `interchainGasPaymaster` means there
        // is no more `merkleTreeHook`, causing zero merkle insertions to occur.
        .arg("default-hook", "interchainGasPaymaster");
    kathy_env_zero_insertion.clone().run().join();

    let kathy_env_double_insertion = Program::new("yarn")
        .working_dir(&ts_infra_path)
        .cmd("kathy")
        .arg("messages", (config.kathy_messages / 4).to_string())
        .arg("timeout", "1000")
        // replacing the `protocolFees` required hook with the `merkleTreeHook`
        // will cause double insertions to occur, which should be handled correctly
        .arg("required-hook", "merkleTreeHook");
    kathy_env_double_insertion.clone().run().join();

    // spawn the rest of the validators
    for (i, validator_env) in validator_envs.into_iter().enumerate().skip(1) {
        let validator = validator_env.spawn(
            make_static(format!("VL{}", 1 + i)),
            Some(AGENT_LOGGING_DIR.as_ref()),
        );
        state.push_agent(validator);
    }

    state.push_agent(relayer_env.spawn("RLY", Some(&AGENT_LOGGING_DIR)));

    log!("Setup complete! Agents running in background...");
    log!("Ctrl+C to end execution...");

    // Send half the kathy messages after the relayer comes up
    kathy_env_double_insertion.clone().run().join();
    kathy_env_zero_insertion.clone().run().join();
    state.push_agent(
        kathy_env_single_insertion
            .flag("mineforever")
            .spawn("KTY", None),
    );

    let loop_start = Instant::now();
    // give things a chance to fully start.
    sleep(Duration::from_secs(10));

    if !post_startup_invariants(&checkpoints_dirs) {
        log!("Failure: Post startup invariants are not met");
        return report_test_result(false);
    } else {
        log!("Success: Post startup invariants are met");
    }

<<<<<<< HEAD
    let mut failure_occurred = false;
    let starting_relayer_balance: f64 =
        agent_balance_sum(9092).expect("Failed to get relayer agent balance");
    while !SHUTDOWN.load(Ordering::Relaxed) {
        if config.ci_mode {
            // for CI we have to look for the end condition.
            if termination_invariants_met(&config, starting_relayer_balance).unwrap_or(false) {
                // end condition reached successfully
                break;
            } else if (Instant::now() - loop_start).as_secs() > config.ci_mode_timeout {
                // we ran out of time
                log!("CI timeout reached before queues emptied");
                failure_occurred = true;
                break;
            }
=======
    let starting_relayer_balance: f64 = agent_balance_sum(9092).unwrap();

    // wait for CI invariants to pass
    let mut test_passed = wait_for_condition(
        &config,
        loop_start,
        || {
            termination_invariants_met(
                &config,
                starting_relayer_balance,
                solana_paths
                    .clone()
                    .map(|(_, solana_path)| solana_path)
                    .as_deref(),
                solana_config_path.as_deref(),
            )
        },
        || !SHUTDOWN.load(Ordering::Relaxed),
        || long_running_processes_exited_check(&mut state),
    );

    if !test_passed {
        log!("Failure occurred during E2E");
        return report_test_result(test_passed);
    }

    // Here we want to restart the relayer and validate
    // its restart behaviour.
    restart_relayer(&config, &mut state, &rocks_db_dir);

    // give relayer a chance to fully restart.
    sleep(Duration::from_secs(20));

    let loop_start = Instant::now();
    // wait for Relayer restart invariants to pass
    test_passed = wait_for_condition(
        &config,
        loop_start,
        relayer_restart_invariants_met,
        || !SHUTDOWN.load(Ordering::Relaxed),
        || long_running_processes_exited_check(&mut state),
    );

    // test retry request
    let resp = server::run_retry_request().expect("Failed to process retry request");
    assert!(resp.matched > 0);

    report_test_result(test_passed)
}

fn create_common_agent() -> Program {
    Program::default()
        .env("RUST_BACKTRACE", "full")
        .hyp_env("LOG_FORMAT", "compact")
        .hyp_env("LOG_LEVEL", "debug")
        .hyp_env("CHAINS_TEST1_INDEX_CHUNK", "1")
        .hyp_env("CHAINS_TEST2_INDEX_CHUNK", "1")
        .hyp_env("CHAINS_TEST3_INDEX_CHUNK", "1")
}

fn create_relayer(config: &Config, rocks_db_dir: &TempDir) -> Program {
    let relayer_db = concat_path(rocks_db_dir, "relayer");

    let common_agent_env = create_common_agent();

    let multicall_address_string: String = format!("0x{}", hex::encode(MULTICALL_ADDRESS));

    let relayer_env = common_agent_env
        .clone()
        .bin(concat_path(AGENT_BIN_PATH, "relayer"))
        .hyp_env("CHAINS_TEST1_RPCCONSENSUSTYPE", "fallback")
        .hyp_env(
            "CHAINS_TEST2_CONNECTION_URLS",
            "http://127.0.0.1:8545,http://127.0.0.1:8545,http://127.0.0.1:8545",
        )
        .hyp_env(
            "CHAINS_TEST1_BATCHCONTRACTADDRESS",
            multicall_address_string.clone(),
        )
        .hyp_env("CHAINS_TEST1_MAXBATCHSIZE", "5")
        // by setting this as a quorum provider we will cause nonce errors when delivering to test2
        // because the message will be sent to the node 3 times.
        .hyp_env("CHAINS_TEST2_RPCCONSENSUSTYPE", "quorum")
        .hyp_env(
            "CHAINS_TEST2_BATCHCONTRACTADDRESS",
            multicall_address_string.clone(),
        )
        .hyp_env("CHAINS_TEST2_MAXBATCHSIZE", "5")
        .hyp_env("CHAINS_TEST3_CONNECTION_URL", "http://127.0.0.1:8545")
        .hyp_env(
            "CHAINS_TEST3_BATCHCONTRACTADDRESS",
            multicall_address_string,
        )
        .hyp_env("CHAINS_TEST3_MAXBATCHSIZE", "5")
        .hyp_env("METRICSPORT", RELAYER_METRICS_PORT)
        .hyp_env("DB", relayer_db.to_str().unwrap())
        .hyp_env("CHAINS_TEST1_SIGNER_KEY", RELAYER_KEYS[0])
        .hyp_env("CHAINS_TEST2_SIGNER_KEY", RELAYER_KEYS[1])
        .hyp_env("CHAINS_SEALEVELTEST1_SIGNER_KEY", RELAYER_KEYS[3])
        .hyp_env("CHAINS_SEALEVELTEST2_SIGNER_KEY", RELAYER_KEYS[4])
        .hyp_env("RELAYCHAINS", "invalidchain,otherinvalid")
        .hyp_env("ALLOWLOCALCHECKPOINTSYNCERS", "true")
        .hyp_env(
            "GASPAYMENTENFORCEMENT",
            r#"[{
                "type": "minimum",
                "payment": "1"
            }]"#,
        )
        .arg(
            "chains.test1.customRpcUrls",
            "http://127.0.0.1:8545,http://127.0.0.1:8545,http://127.0.0.1:8545",
        )
        // default is used for TEST3
        .arg("defaultSigner.key", RELAYER_KEYS[2]);
    if config.sealevel_enabled {
        relayer_env.arg(
            "relayChains",
            "test1,test2,test3,sealeveltest1,sealeveltest2",
        )
    } else {
        relayer_env.arg("relayChains", "test1,test2,test3")
    }
}

/// Kills relayer in State and respawns the relayer again
fn restart_relayer(config: &Config, state: &mut State, rocks_db_dir: &TempDir) {
    log!("Stopping relayer...");
    let (child, _) = state.agents.get_mut("RLY").expect("No relayer agent found");
    child.kill().expect("Failed to stop relayer");

    log!("Restarting relayer...");
    let relayer_env = create_relayer(config, rocks_db_dir);
    state.push_agent(relayer_env.spawn("RLY", Some(&AGENT_LOGGING_DIR)));
    log!("Restarted relayer...");
}

/// Check relayer restart behaviour is correct.
/// So far, we only check if undelivered messages' statuses
/// are correctly retrieved from the database
fn relayer_restart_invariants_met() -> eyre::Result<bool> {
    let log_file_path = AGENT_LOGGING_DIR.join("RLY-output.log");
    let relayer_logfile = File::open(log_file_path).unwrap();

    let line_filters = vec![RETRIEVED_MESSAGE_LOG, "CouldNotFetchMetadata"];

    log!("Checking message statuses were retrieved from logs...");
    let matched_logs = get_matching_lines(&relayer_logfile, vec![line_filters.clone()]);

    let no_metadata_message_count = *matched_logs
        .get(&line_filters)
        .expect("Failed to get matched message count");
    // These messages are never inserted into the merkle tree.
    // So these messages will never be deliverable and will always
    // be in a CouldNotFetchMetadata state.
    // When the relayer restarts, these messages' statuses should be
    // retrieved from the database with CouldNotFetchMetadata status.
    if no_metadata_message_count < ZERO_MERKLE_INSERTION_KATHY_MESSAGES {
        log!(
            "No metadata message count is {}, expected {}",
            no_metadata_message_count,
            ZERO_MERKLE_INSERTION_KATHY_MESSAGES
        );
        return Ok(false);
    }
    assert_eq!(
        no_metadata_message_count,
        ZERO_MERKLE_INSERTION_KATHY_MESSAGES
    );
    Ok(true)
}

fn wait_for_condition<F1, F2, F3>(
    config: &Config,
    start_time: Instant,
    condition_fn: F1,
    loop_invariant_fn: F2,
    mut shutdown_criteria_fn: F3,
) -> bool
where
    F1: Fn() -> eyre::Result<bool>,
    F2: Fn() -> bool,
    F3: FnMut() -> bool,
{
    let loop_check_interval = Duration::from_secs(5);
    while loop_invariant_fn() {
        sleep(loop_check_interval);
        if !config.ci_mode {
            continue;
>>>>>>> f250b193
        }
        if condition_fn().unwrap_or(false) {
            // end condition reached successfully
            break;
        }
        if check_ci_timed_out(config.ci_mode_timeout, start_time) {
            // we ran out of time
            log!("CI timeout reached before invariants were met");
            return false;
        }
        if shutdown_criteria_fn() {
            SHUTDOWN.store(true, Ordering::Relaxed);
            return false;
        }
    }
    true
}

/// check if CI has timed out based on config
fn check_ci_timed_out(timeout_secs: u64, start_time: Instant) -> bool {
    (Instant::now() - start_time).as_secs() > timeout_secs
}

/// verify long-running tasks are still running
fn long_running_processes_exited_check(state: &mut State) -> bool {
    for (name, (child, _)) in state.agents.iter_mut() {
        if let Some(status) = child.try_wait().unwrap() {
            if !status.success() {
                log!(
                    "Child process {} exited unexpectedly, with code {}. Shutting down",
                    name,
                    status.code().unwrap()
                );
                return true;
            }
        }
    }
    false
}

fn report_test_result(passed: bool) -> ExitCode {
    if passed {
        log!("E2E tests passed");
        ExitCode::SUCCESS
    } else {
        log!("E2E tests failed");
        ExitCode::FAILURE
    }
}<|MERGE_RESOLUTION|>--- conflicted
+++ resolved
@@ -32,14 +32,10 @@
 pub use metrics::fetch_metric;
 use once_cell::sync::Lazy;
 use program::Program;
-<<<<<<< HEAD
-use tempfile::tempdir;
-use utils::{get_ts_infra_path, get_workspace_path};
-=======
 use relayer::msg::pending_message::RETRIEVED_MESSAGE_LOG;
 use tempfile::{tempdir, TempDir};
 use utils::get_matching_lines;
->>>>>>> f250b193
+use utils::{get_ts_infra_path, get_workspace_path};
 
 use crate::{
     config::Config,
@@ -55,11 +51,7 @@
 mod logging;
 mod metrics;
 mod program;
-<<<<<<< HEAD
-=======
 mod server;
-mod solana;
->>>>>>> f250b193
 mod utils;
 
 #[cfg(feature = "cosmos")]
@@ -188,71 +180,8 @@
         .map(|i| concat_path(&rocks_db_dir, format!("validator{i}")))
         .collect::<Vec<_>>();
 
-<<<<<<< HEAD
-    let common_agent_env = Program::default()
-        .env("RUST_BACKTRACE", "full")
-        .hyp_env("LOG_FORMAT", "compact")
-        .hyp_env("LOG_LEVEL", "debug")
-        .hyp_env("CHAINS_TEST1_INDEX_CHUNK", "1")
-        .hyp_env("CHAINS_TEST2_INDEX_CHUNK", "1")
-        .hyp_env("CHAINS_TEST3_INDEX_CHUNK", "1");
-
-    let multicall_address_string: String = format!("0x{}", hex::encode(MULTICALL_ADDRESS));
-
-    let relayer_env = common_agent_env
-        .clone()
-        .bin(concat_path(
-            &workspace_path,
-            format!("{}/relayer", AGENT_BIN_PATH),
-        ))
-        .hyp_env("CHAINS_TEST1_RPCCONSENSUSTYPE", "fallback")
-        .hyp_env(
-            "CHAINS_TEST2_CONNECTION_URLS",
-            "http://127.0.0.1:8545,http://127.0.0.1:8545,http://127.0.0.1:8545",
-        )
-        .hyp_env(
-            "CHAINS_TEST1_BATCHCONTRACTADDRESS",
-            multicall_address_string.clone(),
-        )
-        .hyp_env("CHAINS_TEST1_MAXBATCHSIZE", "5")
-        // by setting this as a quorum provider we will cause nonce errors when delivering to test2
-        // because the message will be sent to the node 3 times.
-        .hyp_env("CHAINS_TEST2_RPCCONSENSUSTYPE", "quorum")
-        .hyp_env(
-            "CHAINS_TEST2_BATCHCONTRACTADDRESS",
-            multicall_address_string.clone(),
-        )
-        .hyp_env("CHAINS_TEST2_MAXBATCHSIZE", "5")
-        .hyp_env("CHAINS_TEST3_CONNECTION_URL", "http://127.0.0.1:8545")
-        .hyp_env(
-            "CHAINS_TEST3_BATCHCONTRACTADDRESS",
-            multicall_address_string,
-        )
-        .hyp_env("CHAINS_TEST3_MAXBATCHSIZE", "5")
-        .hyp_env("METRICSPORT", RELAYER_METRICS_PORT)
-        .hyp_env("DB", relayer_db.to_str().unwrap())
-        .hyp_env("CHAINS_TEST1_SIGNER_KEY", RELAYER_KEYS[0])
-        .hyp_env("CHAINS_TEST2_SIGNER_KEY", RELAYER_KEYS[1])
-        .hyp_env("RELAYCHAINS", "invalidchain,otherinvalid")
-        .hyp_env("ALLOWLOCALCHECKPOINTSYNCERS", "true")
-        .hyp_env(
-            "GASPAYMENTENFORCEMENT",
-            r#"[{
-                "type": "minimum",
-                "payment": "1"
-            }]"#,
-        )
-        .arg(
-            "chains.test1.customRpcUrls",
-            "http://127.0.0.1:8545,http://127.0.0.1:8545,http://127.0.0.1:8545",
-        )
-        // default is used for TEST3
-        .arg("defaultSigner.key", RELAYER_KEYS[2])
-        .arg("relayChains", "test1,test2,test3");
-=======
     let common_agent_env = create_common_agent();
-    let relayer_env = create_relayer(&config, &rocks_db_dir);
->>>>>>> f250b193
+    let relayer_env = create_relayer(&rocks_db_dir);
 
     let base_validator_env = common_agent_env
         .clone()
@@ -428,40 +357,13 @@
         log!("Success: Post startup invariants are met");
     }
 
-<<<<<<< HEAD
-    let mut failure_occurred = false;
-    let starting_relayer_balance: f64 =
-        agent_balance_sum(9092).expect("Failed to get relayer agent balance");
-    while !SHUTDOWN.load(Ordering::Relaxed) {
-        if config.ci_mode {
-            // for CI we have to look for the end condition.
-            if termination_invariants_met(&config, starting_relayer_balance).unwrap_or(false) {
-                // end condition reached successfully
-                break;
-            } else if (Instant::now() - loop_start).as_secs() > config.ci_mode_timeout {
-                // we ran out of time
-                log!("CI timeout reached before queues emptied");
-                failure_occurred = true;
-                break;
-            }
-=======
     let starting_relayer_balance: f64 = agent_balance_sum(9092).unwrap();
 
     // wait for CI invariants to pass
     let mut test_passed = wait_for_condition(
         &config,
         loop_start,
-        || {
-            termination_invariants_met(
-                &config,
-                starting_relayer_balance,
-                solana_paths
-                    .clone()
-                    .map(|(_, solana_path)| solana_path)
-                    .as_deref(),
-                solana_config_path.as_deref(),
-            )
-        },
+        || termination_invariants_met(&config, starting_relayer_balance),
         || !SHUTDOWN.load(Ordering::Relaxed),
         || long_running_processes_exited_check(&mut state),
     );
@@ -505,14 +407,14 @@
         .hyp_env("CHAINS_TEST3_INDEX_CHUNK", "1")
 }
 
-fn create_relayer(config: &Config, rocks_db_dir: &TempDir) -> Program {
+fn create_relayer(rocks_db_dir: &TempDir) -> Program {
     let relayer_db = concat_path(rocks_db_dir, "relayer");
 
     let common_agent_env = create_common_agent();
 
     let multicall_address_string: String = format!("0x{}", hex::encode(MULTICALL_ADDRESS));
 
-    let relayer_env = common_agent_env
+    common_agent_env
         .clone()
         .bin(concat_path(AGENT_BIN_PATH, "relayer"))
         .hyp_env("CHAINS_TEST1_RPCCONSENSUSTYPE", "fallback")
@@ -559,15 +461,8 @@
             "http://127.0.0.1:8545,http://127.0.0.1:8545,http://127.0.0.1:8545",
         )
         // default is used for TEST3
-        .arg("defaultSigner.key", RELAYER_KEYS[2]);
-    if config.sealevel_enabled {
-        relayer_env.arg(
-            "relayChains",
-            "test1,test2,test3,sealeveltest1,sealeveltest2",
-        )
-    } else {
-        relayer_env.arg("relayChains", "test1,test2,test3")
-    }
+        .arg("defaultSigner.key", RELAYER_KEYS[2])
+        .arg("relayChains", "test1,test2,test3")
 }
 
 /// Kills relayer in State and respawns the relayer again
@@ -577,7 +472,7 @@
     child.kill().expect("Failed to stop relayer");
 
     log!("Restarting relayer...");
-    let relayer_env = create_relayer(config, rocks_db_dir);
+    let relayer_env = create_relayer(rocks_db_dir);
     state.push_agent(relayer_env.spawn("RLY", Some(&AGENT_LOGGING_DIR)));
     log!("Restarted relayer...");
 }
@@ -634,7 +529,6 @@
         sleep(loop_check_interval);
         if !config.ci_mode {
             continue;
->>>>>>> f250b193
         }
         if condition_fn().unwrap_or(false) {
             // end condition reached successfully
