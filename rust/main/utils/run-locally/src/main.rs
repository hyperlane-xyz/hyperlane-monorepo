--- conflicted
+++ resolved
@@ -48,11 +48,6 @@
 };
 
 mod config;
-<<<<<<< HEAD
-mod cosmos;
-mod cosmosnative;
-=======
->>>>>>> ea429f5f
 mod ethereum;
 mod invariants;
 mod logging;
@@ -66,6 +61,9 @@
 
 #[cfg(feature = "sealevel")]
 mod sealevel;
+
+#[cfg(feature = "cosmosnative")]
+mod cosmosnative;
 
 pub static AGENT_LOGGING_DIR: Lazy<&Path> = Lazy::new(|| {
     let dir = Path::new("/tmp/test_logs");
