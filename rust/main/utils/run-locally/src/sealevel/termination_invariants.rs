--- conflicted
+++ resolved
@@ -62,16 +62,11 @@
     let params = ScraperTerminationInvariantParams {
         gas_payment_events_count,
         total_messages_dispatched,
-<<<<<<< HEAD
-        total_messages_expected,
-    )? {
-        log!("Scraper termination invariants not met");
-=======
         delivered_messages_scraped_expected: total_messages_expected,
     };
 
     if !scraper_termination_invariants_met(params)? {
->>>>>>> 86685505
+        log!("Scraper termination invariants not met");
         return Ok(false);
     }
 
