#![allow(dead_code)] // TODO: `rustc` 1.80.1 clippy issue

use std::collections::BTreeMap;
use std::path::{Path, PathBuf};
use std::thread::sleep;
use std::time::{Duration, Instant};
use std::{env, fs};

use cosmwasm_schema::cw_serde;
use hyperlane_cosmos::RawCosmosAmount;
use hyperlane_cosmwasm_interface::types::bech32_decode;
use macro_rules_attribute::apply;
use tempfile::tempdir;

mod cli;
mod crypto;
mod deploy;
mod link;
mod rpc;
mod source;
mod termination_invariants;
mod types;
mod utils;

use rpc::*;
<<<<<<< HEAD
pub use types::*;
=======
use termination_invariants::*;
use types::*;
>>>>>>> d6ddf5b9
use utils::*;

use crate::cosmos::link::link_networks;
use crate::invariants::base_termination_invariants_met;
use crate::logging::log;
use crate::metrics::agent_balance_sum;
use crate::program::Program;
use crate::types::{AgentConfig, AgentConfigOut, HyperlaneStack};
use crate::utils::{
    as_task, concat_path, get_workspace_path, stop_child, AgentHandles, TaskHandle,
};
use crate::AGENT_BIN_PATH;
<<<<<<< HEAD
pub use cli::OsmosisCLI;
use cli::OsmosisEndpoint;
=======
use cli::{OsmosisCLI, OsmosisEndpoint};
>>>>>>> d6ddf5b9

use self::deploy::deploy_cw_hyperlane;
use self::source::{CLISource, CodeSource};

const OSMOSIS_CLI_GIT: &str = "https://github.com/osmosis-labs/osmosis";
const OSMOSIS_CLI_VERSION: &str = "20.5.0";

const KEY_HPL_VALIDATOR: (&str,&str) = ("hpl-validator", "guard evolve region sentence danger sort despair eye deputy brave trim actor left recipe debate document upgrade sustain bus cage afford half demand pigeon");
const KEY_HPL_RELAYER: (&str,&str) = ("hpl-relayer", "moral item damp melt gloom vendor notice head assume balance doctor retire fashion trim find biology saddle undo switch fault cattle toast drip empty");

const KEY_VALIDATOR: (&str,&str) = ("validator", "legend auto stand worry powder idle recall there wet ancient universe badge ability blame hidden body steak april boost thrive room piece city type");
const KEY_ACCOUNTS1: (&str,&str) = ("account1", "stomach employ hidden risk fork parent dream noodle inside banner stable private grain nothing absent brave metal math hybrid amused move affair move muffin");
const KEY_ACCOUNTS2: (&str,&str) = ("account2", "say merry worry steak hedgehog sing spike fold empower pluck feel grass omit finish biology traffic dog sea ozone hint region service one gown");
const KEY_ACCOUNTS3: (&str,&str) = ("account3", "maple often cargo polar eager jaguar eight inflict once nest nice swamp weasel address swift physical valid culture cheese trumpet find dinosaur curve tray");

fn default_keys<'a>() -> [(&'a str, &'a str); 6] {
    [
        KEY_HPL_VALIDATOR,
        KEY_HPL_RELAYER,
        KEY_VALIDATOR,
        KEY_ACCOUNTS1,
        KEY_ACCOUNTS2,
        KEY_ACCOUNTS3,
    ]
}

const CW_HYPERLANE_GIT: &str = "https://github.com/hyperlane-xyz/cosmwasm";
const CW_HYPERLANE_VERSION: &str = "v0.0.6";

fn make_target() -> String {
    let os = if cfg!(target_os = "linux") {
        "linux"
    } else if cfg!(target_os = "macos") {
        "darwin"
    } else {
        panic!("Current os is not supported by Osmosis")
    };

    let arch = if cfg!(target_arch = "aarch64") {
        "arm64"
    } else {
        "amd64"
    };

    format!("{}-{}", os, arch)
}

#[cw_serde]
pub struct MockDispatch {
    pub dispatch: MockDispatchInner,
}

#[cw_serde]
pub struct MockDispatchInner {
    pub dest_domain: u32,
    pub recipient_addr: String,
    pub msg_body: String,
    pub hook: Option<String>,
    pub metadata: String,
}

pub fn install_codes(dir: Option<PathBuf>, local: bool) -> BTreeMap<String, PathBuf> {
    let dir_path = match dir {
        Some(path) => path,
        None => tempdir().unwrap().into_path(),
    };

    if !local {
        let dir_path_str = dir_path.to_str().unwrap();

        let release_comp = "wasm_codes.zip";

        log!(
            "Downloading {} @ {}",
            CW_HYPERLANE_GIT,
            CW_HYPERLANE_VERSION
        );
        let uri =
            format!("{CW_HYPERLANE_GIT}/releases/download/{CW_HYPERLANE_VERSION}/{release_comp}");
        download(release_comp, &uri, dir_path_str);

        log!("Uncompressing {} release", CW_HYPERLANE_GIT);
        unzip(release_comp, dir_path_str);
    }

    log!("Installing {} in Path: {:?}", CW_HYPERLANE_GIT, dir_path);

    // make contract_name => path map
    fs::read_dir(dir_path)
        .unwrap()
        .map(|v| {
            let entry = v.unwrap();
            (entry.file_name().into_string().unwrap(), entry.path())
        })
        .filter(|(filename, _)| filename.ends_with(".wasm"))
        .map(|v| (v.0.replace(".wasm", ""), v.1))
        .collect()
}

#[allow(dead_code)]
pub fn install_cosmos(
    cli_dir: Option<PathBuf>,
    cli_src: Option<CLISource>,
    codes_dir: Option<PathBuf>,
    _codes_src: Option<CodeSource>,
) -> (PathBuf, BTreeMap<String, PathBuf>) {
    let osmosisd = cli_src
        .unwrap_or(CLISource::Remote {
            url: OSMOSIS_CLI_GIT.to_string(),
            version: OSMOSIS_CLI_VERSION.to_string(),
        })
        .install(cli_dir);
    let codes = install_codes(codes_dir, false);

    (osmosisd, codes)
}

#[derive(Clone)]
pub struct CosmosConfig {
    pub cli_path: PathBuf,
    pub home_path: Option<PathBuf>,

    pub codes: BTreeMap<String, PathBuf>,

    pub node_addr_base: String,
    pub node_port_base: u32,

    pub moniker: String,
    pub chain_id: String,
}

pub struct CosmosResp {
    pub node: AgentHandles,
    pub endpoint: OsmosisEndpoint,
    pub codes: Codes,
    pub home_path: PathBuf,
}

impl CosmosResp {
    pub fn cli(&self, bin: &Path) -> OsmosisCLI {
        OsmosisCLI::new(bin.to_path_buf(), self.home_path.to_str().unwrap())
    }
}

pub struct CosmosNetwork {
    pub launch_resp: CosmosResp,
    pub deployments: Deployments,
    pub chain_id: String,
    pub metrics_port: u32,
    pub domain: u32,
}

impl Drop for CosmosNetwork {
    fn drop(&mut self) {
        stop_child(&mut self.launch_resp.node.1);
    }
}

impl From<(CosmosResp, Deployments, String, u32, u32)> for CosmosNetwork {
    fn from(v: (CosmosResp, Deployments, String, u32, u32)) -> Self {
        Self {
            launch_resp: v.0,
            deployments: v.1,
            chain_id: v.2,
            metrics_port: v.3,
            domain: v.4,
        }
    }
}

#[apply(as_task)]
fn launch_cosmos_node(config: CosmosConfig) -> CosmosResp {
    let home_path = match config.home_path {
        Some(v) => v,
        None => tempdir().unwrap().into_path(),
    };
    let cli = OsmosisCLI::new(config.cli_path, home_path.to_str().unwrap());

    cli.init(&config.moniker, &config.chain_id);

    let (node, endpoint) = cli.start(config.node_addr_base, config.node_port_base);
    let codes = cli.store_codes(&endpoint, "validator", config.codes);

    CosmosResp {
        node,
        endpoint,
        codes,
        home_path,
    }
}

#[apply(as_task)]
fn launch_cosmos_validator(
    agent_config: AgentConfig,
    agent_config_path: PathBuf,
    debug: bool,
) -> AgentHandles {
    let validator_bin = concat_path(format!("../../{AGENT_BIN_PATH}"), "validator");
    let validator_base = tempdir().expect("Failed to create a temp dir").into_path();
    let validator_base_db = concat_path(&validator_base, "db");

    fs::create_dir_all(&validator_base_db).unwrap();
    println!("Validator DB: {:?}", validator_base_db);

    let checkpoint_path = concat_path(&validator_base, "checkpoint");
    let signature_path = concat_path(&validator_base, "signature");

    let validator = Program::default()
        .bin(validator_bin)
        .working_dir("../../")
        .env("CONFIG_FILES", agent_config_path.to_str().unwrap())
        .env(
            "MY_VALIDATOR_SIGNATURE_DIRECTORY",
            signature_path.to_str().unwrap(),
        )
        .env("RUST_BACKTRACE", "1")
        .hyp_env("CHECKPOINTSYNCER_PATH", checkpoint_path.to_str().unwrap())
        .hyp_env("CHECKPOINTSYNCER_TYPE", "localStorage")
        .hyp_env("ORIGINCHAINNAME", agent_config.name)
        .hyp_env("DB", validator_base_db.to_str().unwrap())
        .hyp_env("METRICSPORT", agent_config.metrics_port.to_string())
        .hyp_env("VALIDATOR_SIGNER_TYPE", agent_config.signer.typ)
        .hyp_env("VALIDATOR_KEY", agent_config.signer.key.clone())
        .hyp_env("VALIDATOR_PREFIX", "osmo")
        .hyp_env("SIGNER_SIGNER_TYPE", "hexKey")
        .hyp_env("SIGNER_KEY", agent_config.signer.key)
        .hyp_env("TRACING_LEVEL", if debug { "debug" } else { "info" })
        .spawn("VAL", None);

    validator
}

#[apply(as_task)]
fn launch_cosmos_relayer(
    agent_config_path: String,
    relay_chains: Vec<String>,
    metrics: u32,
    debug: bool,
) -> AgentHandles {
    let relayer_bin = concat_path(format!("../../{AGENT_BIN_PATH}"), "relayer");
    let relayer_base = tempdir().unwrap();

    let relayer = Program::default()
        .bin(relayer_bin)
        .working_dir("../../")
        .env("CONFIG_FILES", agent_config_path)
        .env("RUST_BACKTRACE", "1")
        .hyp_env("RELAYCHAINS", relay_chains.join(","))
        .hyp_env("DB", relayer_base.as_ref().to_str().unwrap())
        .hyp_env("ALLOWLOCALCHECKPOINTSYNCERS", "true")
        .hyp_env("CHAINS_COSMOSTEST99990_MAXBATCHSIZE", "5")
        .hyp_env("CHAINS_COSMOSTEST99991_MAXBATCHSIZE", "5")
        .hyp_env("TRACING_LEVEL", if debug { "debug" } else { "info" })
        .hyp_env("GASPAYMENTENFORCEMENT", "[{\"type\": \"none\"}]")
        .hyp_env("METRICSPORT", metrics.to_string())
        .spawn("RLY", None);

    relayer
}

#[apply(as_task)]
#[allow(clippy::let_and_return)] // TODO: `rustc` 1.80.1 clippy issue
fn launch_cosmos_scraper(
    agent_config_path: String,
    chains: Vec<String>,
    metrics: u32,
    debug: bool,
) -> AgentHandles {
    let bin = concat_path(format!("../../{AGENT_BIN_PATH}"), "scraper");

    let scraper = Program::default()
        .bin(bin)
        .working_dir("../../")
        .env("CONFIG_FILES", agent_config_path)
        .env("RUST_BACKTRACE", "1")
        .hyp_env("CHAINSTOSCRAPE", chains.join(","))
        .hyp_env(
            "DB",
            "postgresql://postgres:47221c18c610@localhost:5432/postgres",
        )
        .hyp_env("TRACING_LEVEL", if debug { "debug" } else { "info" })
        .hyp_env("METRICSPORT", metrics.to_string())
        .spawn("SCR", None);

    scraper
}

const ENV_CLI_PATH_KEY: &str = "E2E_OSMOSIS_CLI_PATH";
const ENV_CW_HYPERLANE_PATH_KEY: &str = "E2E_CW_HYPERLANE_PATH";

#[allow(dead_code)]
fn run_locally() {
    const TIMEOUT_SECS: u64 = 60 * 10;
    let debug = false;

    let workspace_path = get_workspace_path();

    log!("Building rust...");
    Program::new("cargo")
        .cmd("build")
        .working_dir(&workspace_path)
        .arg("features", "test-utils")
        .arg("bin", "relayer")
        .arg("bin", "validator")
        .arg("bin", "scraper")
        .arg("bin", "init-db")
        .filter_logs(|l| !l.contains("workspace-inheritance"))
        .run()
        .join();

    let cli_src = Some(
        env::var(ENV_CLI_PATH_KEY)
            .as_ref()
            .map(|v| CLISource::local(v))
            .unwrap_or_default(),
    );

    let code_src = Some(
        env::var(ENV_CW_HYPERLANE_PATH_KEY)
            .as_ref()
            .map(|v| CodeSource::local(v))
            .unwrap_or_default(),
    );

    let (osmosisd, codes) = install_cosmos(None, cli_src, None, code_src);
    let addr_base = "tcp://0.0.0.0";
    let default_config = CosmosConfig {
        cli_path: osmosisd.clone(),
        home_path: None,

        codes,

        node_addr_base: addr_base.to_string(),
        node_port_base: 26657,

        moniker: "localnet".to_string(),
        chain_id: "local-node".to_string(),
    };

    let port_start = 26600u32;
    let metrics_port_start = 9090u32;
    let domain_start = 99990u32;
    let node_count = 2;

    let nodes = (0..node_count)
        .map(|i| {
            (
                launch_cosmos_node(CosmosConfig {
                    node_port_base: port_start + (i * 10),
                    chain_id: format!("cosmos-test-{}", i + domain_start),
                    ..default_config.clone()
                }),
                format!("cosmos-test-{}", i + domain_start),
                metrics_port_start + i,
                domain_start + i,
            )
        })
        .collect::<Vec<_>>();

    let deployer = "validator";
    let linker = "validator";
    let validator = "hpl-validator";
    let _relayer = "hpl-relayer";

    let nodes = nodes
        .into_iter()
        .map(|v| (v.0.join(), v.1, v.2, v.3))
        .map(|(launch_resp, chain_id, metrics_port, domain)| {
            let deployments = deploy_cw_hyperlane(
                launch_resp.cli(&osmosisd),
                launch_resp.endpoint.clone(),
                deployer.to_string(),
                launch_resp.codes.clone(),
                domain,
            );

            (launch_resp, deployments, chain_id, metrics_port, domain)
        })
        .collect::<Vec<_>>();

    // nodes with base deployments
    let nodes = nodes
        .into_iter()
        .map(|v| (v.0, v.1.join(), v.2, v.3, v.4))
        .map(|v| v.into())
        .collect::<Vec<CosmosNetwork>>();

    for (i, node) in nodes.iter().enumerate() {
        let targets = &nodes[(i + 1)..];

        if !targets.is_empty() {
            println!(
                "LINKING NODES: {} -> {:?}",
                node.domain,
                targets.iter().map(|v| v.domain).collect::<Vec<_>>()
            );
        }

        for target in targets {
            link_networks(&osmosisd, linker, validator, node, target);
        }
    }

    // for debug
    println!(
        "{}",
        serde_json::to_string(
            &nodes
                .iter()
                .map(|v| (v.domain, v.deployments.clone()))
                .collect::<BTreeMap<_, _>>()
        )
        .unwrap()
    );

    // count all the dispatched messages
    let mut dispatched_messages = 0;

    // dispatch the first batch of messages (before agents start)
    dispatched_messages += dispatch(&osmosisd, linker, &nodes);

    let config_dir = tempdir().unwrap();

    // export agent config
    let agent_config_out = AgentConfigOut {
        chains: nodes
            .iter()
            .map(|v| {
                (
                    format!("cosmostest{}", v.domain),
                    AgentConfig::cosmos(osmosisd.clone(), validator, v),
                )
            })
            .collect::<BTreeMap<String, AgentConfig>>(),
    };

    let agent_config_path = concat_path(&config_dir, "config.json");
    fs::write(
        &agent_config_path,
        serde_json::to_string_pretty(&agent_config_out).unwrap(),
    )
    .unwrap();

    log!("Running postgres db...");
    let postgres = Program::new("docker")
        .cmd("run")
        .flag("rm")
        .arg("name", "scraper-testnet-postgres")
        .arg("env", "POSTGRES_PASSWORD=47221c18c610")
        .arg("publish", "5432:5432")
        .cmd("postgres:14")
        .spawn("SQL", None);

    sleep(Duration::from_secs(15));

    log!("Init postgres db...");
    Program::new(concat_path(format!("../../{AGENT_BIN_PATH}"), "init-db"))
        .run()
        .join();

    let hpl_val = agent_config_out
        .chains
        .clone()
        .into_values()
        .map(|agent_config| launch_cosmos_validator(agent_config, agent_config_path.clone(), debug))
        .collect::<Vec<_>>();

    let chains = agent_config_out.chains.into_keys().collect::<Vec<_>>();
    let path = agent_config_path.to_str().unwrap();

    let hpl_rly_metrics_port = metrics_port_start + node_count + 1u32;
    let hpl_rly =
        launch_cosmos_relayer(path.to_owned(), chains.clone(), hpl_rly_metrics_port, debug);

    let hpl_scr_metrics_port = hpl_rly_metrics_port + 1u32;
    let hpl_scr =
        launch_cosmos_scraper(path.to_owned(), chains.clone(), hpl_scr_metrics_port, debug);

    // give things a chance to fully start.
    sleep(Duration::from_secs(10));

    let starting_relayer_balance: f64 =
        agent_balance_sum(hpl_rly_metrics_port).expect("Failed to get relayer agent balance");

    // dispatch the second batch of messages (after agents start)
    dispatched_messages += dispatch(&osmosisd, linker, &nodes);

    let _stack = HyperlaneStack {
        validators: hpl_val.into_iter().map(|v| v.join()).collect(),
        relayer: hpl_rly.join(),
        scraper: hpl_scr.join(),
        postgres,
    };

    // Mostly copy-pasta from `rust/main/utils/run-locally/src/main.rs`
    // TODO: refactor to share code
    let loop_start = Instant::now();
    let mut failure_occurred = false;
    loop {
        // look for the end condition.
        if base_termination_invariants_met(
            hpl_rly_metrics_port,
            hpl_scr_metrics_port,
            dispatched_messages,
            starting_relayer_balance,
        )
        .unwrap_or(false)
        {
            // end condition reached successfully
            break;
        } else if (Instant::now() - loop_start).as_secs() > TIMEOUT_SECS {
            // we ran out of time
            log!("timeout reached before message submission was confirmed");
            failure_occurred = true;
            break;
        }

        sleep(Duration::from_secs(5));
    }

    if failure_occurred {
        panic!("E2E tests failed");
    } else {
        log!("E2E tests passed");
    }
}

fn dispatch(osmosisd: &Path, linker: &str, nodes: &[CosmosNetwork]) -> u32 {
    let mut dispatched_messages = 0;
    for node in nodes.iter() {
        let targets = nodes
            .iter()
            .filter(|v| v.domain != node.domain)
            .collect::<Vec<_>>();

        if !targets.is_empty() {
            println!(
                "DISPATCHING MAILBOX: {} -> {:?}",
                node.domain,
                targets.iter().map(|v| v.domain).collect::<Vec<_>>()
            );
        }

        for target in targets {
            dispatched_messages += 1;
            let cli = OsmosisCLI::new(
                osmosisd.to_path_buf(),
                node.launch_resp.home_path.to_str().unwrap(),
            );

            let msg_body: &[u8; 5] = b"hello";

            cli.wasm_execute(
                &node.launch_resp.endpoint,
                linker,
                &node.deployments.mailbox,
                MockDispatch {
                    dispatch: MockDispatchInner {
                        dest_domain: target.domain,
                        recipient_addr: hex::encode(
                            bech32_decode(&target.deployments.mock_receiver).unwrap(),
                        ),
                        msg_body: hex::encode(msg_body),
                        hook: None,
                        metadata: "".to_string(),
                    },
                },
                vec![RawCosmosAmount {
                    denom: "uosmo".to_string(),
                    amount: 25_000_000.to_string(),
                }],
            );
        }
    }

    dispatched_messages
}

#[cfg(feature = "cosmos")]
mod test {

    #[test]
    fn test_run() {
        use crate::cosmos::run_locally;

        run_locally()
    }
}<|MERGE_RESOLUTION|>--- conflicted
+++ resolved
@@ -23,12 +23,8 @@
 mod utils;
 
 use rpc::*;
-<<<<<<< HEAD
+use termination_invariants::*;
 pub use types::*;
-=======
-use termination_invariants::*;
-use types::*;
->>>>>>> d6ddf5b9
 use utils::*;
 
 use crate::cosmos::link::link_networks;
@@ -41,12 +37,8 @@
     as_task, concat_path, get_workspace_path, stop_child, AgentHandles, TaskHandle,
 };
 use crate::AGENT_BIN_PATH;
-<<<<<<< HEAD
 pub use cli::OsmosisCLI;
 use cli::OsmosisEndpoint;
-=======
-use cli::{OsmosisCLI, OsmosisEndpoint};
->>>>>>> d6ddf5b9
 
 use self::deploy::deploy_cw_hyperlane;
 use self::source::{CLISource, CodeSource};
