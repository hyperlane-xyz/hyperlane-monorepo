#![allow(dead_code)] // TODO: `rustc` 1.80.1 clippy issue

use maplit::hashmap;

use crate::fetch_metric;
use crate::invariants::provider_metrics_invariant_met;
use crate::logging::log;
use crate::metrics::agent_balance_sum;

pub fn termination_invariants_met(
    relayer_metrics_port: u32,
    scraper_metrics_port: u32,
    messages_expected: u32,
    starting_relayer_balance: f64,
) -> eyre::Result<bool> {
    let expected_gas_payments = messages_expected;
    let gas_payments_event_count = fetch_metric(
        &relayer_metrics_port.to_string(),
        "hyperlane_contract_sync_stored_events",
        &hashmap! {"data_type" => "gas_payment"},
    )?
    .iter()
    .sum::<u32>();
    if gas_payments_event_count != expected_gas_payments {
        log!(
            "Relayer has indexed {} gas payments, expected {}",
            gas_payments_event_count,
            expected_gas_payments
        );
        return Ok(false);
    }

    let msg_processed_count = fetch_metric(
        &relayer_metrics_port.to_string(),
        "hyperlane_operations_processed_count",
        &hashmap! {"phase" => "confirmed"},
    )?
    .iter()
    .sum::<u32>();
    if msg_processed_count != messages_expected {
        log!(
            "Relayer confirmed {} submitted messages, expected {}",
            msg_processed_count,
            messages_expected
        );
        return Ok(false);
    }

    let ending_relayer_balance: f64 =
        agent_balance_sum(relayer_metrics_port).expect("Failed to get relayer agent balance");

    // Make sure the balance was correctly updated in the metrics.
    // Ideally, make sure that the difference is >= gas_per_tx * gas_cost, set here:
    // https://github.com/hyperlane-xyz/hyperlane-monorepo/blob/c2288eb31734ba1f2f997e2c6ecb30176427bc2c/rust/utils/run-locally/src/cosmos/cli.rs#L55
    // What's stopping this is that the format returned by the `uosmo` balance query is a surprisingly low number (0.000003999999995184)
    // but then maybe the gas_per_tx is just very low - how can we check that? (maybe by simulating said tx)
    if starting_relayer_balance <= ending_relayer_balance {
        log!(
            "Expected starting relayer balance to be greater than ending relayer balance, but got {} <= {}",
            starting_relayer_balance,
            ending_relayer_balance
        );
        return Ok(false);
    }

    let dispatched_messages_scraped = fetch_metric(
        &scraper_metrics_port.to_string(),
        "hyperlane_contract_sync_stored_events",
        &hashmap! {"data_type" => "message_dispatch"},
    )?
    .iter()
    .sum::<u32>();
    if dispatched_messages_scraped != messages_expected {
        log!(
            "Scraper has scraped {} dispatched messages, expected {}",
            dispatched_messages_scraped,
            messages_expected
        );
        return Ok(false);
    }

    let gas_payments_scraped = fetch_metric(
        &scraper_metrics_port.to_string(),
        "hyperlane_contract_sync_stored_events",
        &hashmap! {"data_type" => "gas_payment"},
    )?
    .iter()
    .sum::<u32>();
    if gas_payments_scraped != expected_gas_payments {
        log!(
            "Scraper has scraped {} gas payments, expected {}",
            gas_payments_scraped,
            expected_gas_payments
        );
        return Ok(false);
    }

    let delivered_messages_scraped = fetch_metric(
        &scraper_metrics_port.to_string(),
        "hyperlane_contract_sync_stored_events",
        &hashmap! {"data_type" => "message_delivery"},
    )?
    .iter()
    .sum::<u32>();
    if delivered_messages_scraped != messages_expected {
        log!(
            "Scraper has scraped {} delivered messages, expected {}",
            delivered_messages_scraped,
            messages_expected
        );
        return Ok(false);
    }

    if !provider_metrics_invariant_met(
        &relayer_metrics_port.to_string(),
        messages_expected,
<<<<<<< HEAD
        &hashmap! {"chain" => "cosmostest99990", "status" => "success"},
        &hashmap! {"chain" => "cosmostest99990"},
=======
        &hashmap! {"connection" => "rpc", "status" => "success"},
    )? {
        return Ok(false);
    }

    if !provider_metrics_invariant_met(
        &relayer_metrics_port.to_string(),
        messages_expected,
        &hashmap! {"connection" => "grpc", "status" => "success"},
>>>>>>> 9f9e2c3b
    )? {
        return Ok(false);
    }

    log!("Termination invariants have been meet");
    Ok(true)
}<|MERGE_RESOLUTION|>--- conflicted
+++ resolved
@@ -114,11 +114,8 @@
     if !provider_metrics_invariant_met(
         &relayer_metrics_port.to_string(),
         messages_expected,
-<<<<<<< HEAD
-        &hashmap! {"chain" => "cosmostest99990", "status" => "success"},
+        &hashmap! {"chain" => "cosmostest99990", "connection" => "rpc", "status" => "success"},
         &hashmap! {"chain" => "cosmostest99990"},
-=======
-        &hashmap! {"connection" => "rpc", "status" => "success"},
     )? {
         return Ok(false);
     }
@@ -126,8 +123,8 @@
     if !provider_metrics_invariant_met(
         &relayer_metrics_port.to_string(),
         messages_expected,
-        &hashmap! {"connection" => "grpc", "status" => "success"},
->>>>>>> 9f9e2c3b
+        &hashmap! {"chain" => "cosmostest99990", "connection" => "grpc", "status" => "success"},
+        &hashmap! {"chain" => "cosmostest99990"},
     )? {
         return Ok(false);
     }
