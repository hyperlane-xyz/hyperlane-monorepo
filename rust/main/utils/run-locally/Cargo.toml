--- conflicted
+++ resolved
@@ -11,11 +11,7 @@
 hyperlane-base = { path = "../../hyperlane-base" }
 hyperlane-core = { path = "../../hyperlane-core", features = ["float"] }
 hyperlane-cosmos = { path = "../../chains/hyperlane-cosmos" }
-<<<<<<< HEAD
-=======
-hyperlane-cosmos-native = { path = "../../chains/hyperlane-cosmos-native" }
 hyperlane-starknet = { path = "../../chains/hyperlane-starknet" }
->>>>>>> df8f11d9
 toml_edit.workspace = true
 k256.workspace = true
 jobserver.workspace = true
