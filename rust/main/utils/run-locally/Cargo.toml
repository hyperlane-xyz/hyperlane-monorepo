[package]
name = "run-locally"
documentation.workspace = true
edition.workspace = true
homepage.workspace = true
license-file.workspace = true
publish.workspace = true
version.workspace = true

[dependencies]
hyperlane-base = { path = "../../hyperlane-base" }
<<<<<<< HEAD
hyperlane-core = { path = "../../hyperlane-core", features = ["float"]}
hyperlane-cosmos = { path = "../../chains/hyperlane-cosmos"}
hyperlane-starknet = { path = "../../chains/hyperlane-starknet" }
=======
hyperlane-core = { path = "../../hyperlane-core", features = ["float"] }
hyperlane-cosmos = { path = "../../chains/hyperlane-cosmos" }
hyperlane-cosmos-native = { path = "../../chains/hyperlane-cosmos-native" }
>>>>>>> 83fcd393
toml_edit.workspace = true
k256.workspace = true
jobserver.workspace = true
reqwest.workspace = true
ripemd.workspace = true
sha2.workspace = true
serde.workspace = true
serde_json.workspace = true
starknet.workspace = true
hex.workspace = true
ctrlc.workspace = true
eyre.workspace = true
ethers.workspace = true
ethers-core.workspace = true
ethers-contract.workspace = true
tokio.workspace = true
maplit.workspace = true
nix = { workspace = true, features = ["signal"], default-features = false }
once_cell.workspace = true
tempfile.workspace = true
ureq = { workspace = true, default-features = false }
which.workspace = true
macro_rules_attribute.workspace = true
regex.workspace = true
relayer = { path = "../../agents/relayer" }
hyperlane-cosmwasm-interface.workspace = true
cosmwasm-schema.workspace = true

[build-dependencies]
anyhow = { workspace = true }
vergen = { version = "8.3.2", features = ["build", "git", "gitcl"] }

[features]
cosmos = []
<<<<<<< HEAD
starknet = []
=======
cosmosnative = []
>>>>>>> 83fcd393
sealevel = []<|MERGE_RESOLUTION|>--- conflicted
+++ resolved
@@ -9,15 +9,10 @@
 
 [dependencies]
 hyperlane-base = { path = "../../hyperlane-base" }
-<<<<<<< HEAD
-hyperlane-core = { path = "../../hyperlane-core", features = ["float"]}
-hyperlane-cosmos = { path = "../../chains/hyperlane-cosmos"}
-hyperlane-starknet = { path = "../../chains/hyperlane-starknet" }
-=======
 hyperlane-core = { path = "../../hyperlane-core", features = ["float"] }
 hyperlane-cosmos = { path = "../../chains/hyperlane-cosmos" }
 hyperlane-cosmos-native = { path = "../../chains/hyperlane-cosmos-native" }
->>>>>>> 83fcd393
+hyperlane-starknet = { path = "../../chains/hyperlane-starknet" }
 toml_edit.workspace = true
 k256.workspace = true
 jobserver.workspace = true
@@ -52,9 +47,6 @@
 
 [features]
 cosmos = []
-<<<<<<< HEAD
 starknet = []
-=======
 cosmosnative = []
->>>>>>> 83fcd393
 sealevel = []