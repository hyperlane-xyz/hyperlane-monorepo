//! This repo contains a simple framework for building Hyperlane agents.
//! It has common utils and tools for configuring the app, interacting with the
//! smart contracts, etc.

// Forbid unsafe code outside of tests
#![cfg_attr(not(test), forbid(unsafe_code))]
#![warn(missing_docs)]
#![deny(clippy::unwrap_used, clippy::panic)]

pub mod settings;

/// Base trait for an agent
mod agent;
pub use agent::*;

/// The local cache used by agents
pub mod cache;
/// The local database used by agents
pub mod db;

mod metadata;

pub mod metrics;
pub use metrics::*;

/// Hyperlane server utils
pub mod server;

mod contract_sync;
pub use contract_sync::*;

mod traits;
pub use traits::*;

mod types;
pub use types::*;

#[cfg(feature = "oneline-eyre")]
pub mod oneline_eyre;

<<<<<<< HEAD
#[allow(missing_docs)]
pub mod kas_hack;
=======
/// code related to testing
pub mod tests;
>>>>>>> ef46219a
<|MERGE_RESOLUTION|>--- conflicted
+++ resolved
@@ -38,10 +38,7 @@
 #[cfg(feature = "oneline-eyre")]
 pub mod oneline_eyre;
 
-<<<<<<< HEAD
 #[allow(missing_docs)]
 pub mod kas_hack;
-=======
 /// code related to testing
-pub mod tests;
->>>>>>> ef46219a
+pub mod tests;