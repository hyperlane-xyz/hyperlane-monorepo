--- conflicted
+++ resolved
@@ -438,228 +438,43 @@
     }
 }
 
-<<<<<<< HEAD
-/// Database interface required for processing messages
-pub trait HyperlaneDB: Send + Sync {
-    /// Retrieve the nonce of the highest processed message we're aware of
-    fn retrieve_highest_seen_message_nonce(&self) -> DbResult<Option<u32>>;
-=======
 impl HyperlaneDb for HyperlaneRocksDB {
     fn retrieve_highest_seen_message_nonce(&self) -> DbResult<Option<u32>> {
         self.retrieve_highest_seen_message_nonce_number()
     }
->>>>>>> e2b5a4c7
 
     fn retrieve_message_by_nonce(&self, nonce: u32) -> DbResult<Option<HyperlaneMessage>> {
         self.retrieve_message_by_nonce(nonce)
     }
 
-<<<<<<< HEAD
-    /// Retrieve whether a message has been processed
-    fn retrieve_processed_by_nonce(&self, nonce: &u32) -> DbResult<Option<bool>>;
-
-    /// Get the origin domain of the database
-    fn domain(&self) -> &HyperlaneDomain;
-
-    fn store_message_id_by_nonce(&self, nonce: &u32, id: &H256) -> DbResult<()>;
-
-    fn retrieve_message_id_by_nonce(&self, nonce: &u32) -> DbResult<Option<H256>>;
-
-    fn store_message_by_id(&self, id: &H256, message: &HyperlaneMessage) -> DbResult<()>;
-
-    fn retrieve_message_by_id(&self, id: &H256) -> DbResult<Option<HyperlaneMessage>>;
+    fn domain(&self) -> &HyperlaneDomain {
+        self.domain()
+    }
+
+    fn store_message_id_by_nonce(&self, nonce: &u32, id: &H256) -> DbResult<()> {
+        self.store_value_by_key(MESSAGE_ID, nonce, id)
+    }
+
+    fn retrieve_message_id_by_nonce(&self, nonce: &u32) -> DbResult<Option<H256>> {
+        self.retrieve_value_by_key(MESSAGE_ID, nonce)
+    }
+
+    fn store_message_by_id(&self, id: &H256, message: &HyperlaneMessage) -> DbResult<()> {
+        self.store_value_by_key(MESSAGE, id, message)
+    }
+
+    fn retrieve_message_by_id(&self, id: &H256) -> DbResult<Option<HyperlaneMessage>> {
+        self.retrieve_value_by_key(MESSAGE, id)
+    }
 
     fn store_dispatched_block_number_by_nonce(
         &self,
         nonce: &u32,
         block_number: &u64,
-    ) -> DbResult<()>;
-
-    fn retrieve_dispatched_block_number_by_nonce(&self, nonce: &u32) -> DbResult<Option<u64>>;
-
-    /// Store whether a message was processed by its nonce
-    fn store_processed_by_nonce(&self, nonce: &u32, processed: &bool) -> DbResult<()>;
-
-    fn store_processed_by_gas_payment_meta(
-        &self,
-        meta: &InterchainGasPaymentMeta,
-        processed: &bool,
-    ) -> DbResult<()>;
-
-    fn retrieve_processed_by_gas_payment_meta(
-        &self,
-        meta: &InterchainGasPaymentMeta,
-    ) -> DbResult<Option<bool>>;
-
-    fn store_interchain_gas_expenditure_data_by_message_id(
-        &self,
-        message_id: &H256,
-        data: &InterchainGasExpenditureData,
-    ) -> DbResult<()>;
-
-    fn retrieve_interchain_gas_expenditure_data_by_message_id(
-        &self,
-        message_id: &H256,
-    ) -> DbResult<Option<InterchainGasExpenditureData>>;
-
-    /// Store the status of an operation by its message id
-    fn store_status_by_message_id(
-        &self,
-        message_id: &H256,
-        status: &PendingOperationStatus,
-    ) -> DbResult<()>;
-
-    /// Retrieve the status of an operation by its message id
-    fn retrieve_status_by_message_id(
-        &self,
-        message_id: &H256,
-    ) -> DbResult<Option<PendingOperationStatus>>;
-
-    fn store_interchain_gas_payment_data_by_gas_payment_key(
-        &self,
-        key: &GasPaymentKey,
-        data: &InterchainGasPaymentData,
-    ) -> DbResult<()>;
-
-    fn retrieve_interchain_gas_payment_data_by_gas_payment_key(
-        &self,
-        key: &GasPaymentKey,
-    ) -> DbResult<Option<InterchainGasPaymentData>>;
-
-    fn store_gas_payment_by_sequence(
-        &self,
-        sequence: &u32,
-        payment: &InterchainGasPayment,
-    ) -> DbResult<()>;
-
-    fn retrieve_gas_payment_by_sequence(
-        &self,
-        sequence: &u32,
-    ) -> DbResult<Option<InterchainGasPayment>>;
-
-    fn store_gas_payment_block_by_sequence(
-        &self,
-        sequence: &u32,
-        block_number: &u64,
-    ) -> DbResult<()>;
-
-    fn retrieve_gas_payment_block_by_sequence(&self, sequence: &u32) -> DbResult<Option<u64>>;
-
-    /// Store the retry count for a pending message by its message id
-    fn store_pending_message_retry_count_by_message_id(
-        &self,
-        message_id: &H256,
-        count: &u32,
-    ) -> DbResult<()>;
-
-    /// Retrieve the retry count for a pending message by its message id
-    fn retrieve_pending_message_retry_count_by_message_id(
-        &self,
-        message_id: &H256,
-    ) -> DbResult<Option<u32>>;
-
-    fn store_merkle_tree_insertion_by_leaf_index(
-        &self,
-        leaf_index: &u32,
-        insertion: &MerkleTreeInsertion,
-    ) -> DbResult<()>;
-
-    /// Retrieve the merkle tree insertion event by its leaf index
-    fn retrieve_merkle_tree_insertion_by_leaf_index(
-        &self,
-        leaf_index: &u32,
-    ) -> DbResult<Option<MerkleTreeInsertion>>;
-
-    fn store_merkle_leaf_index_by_message_id(
-        &self,
-        message_id: &H256,
-        leaf_index: &u32,
-    ) -> DbResult<()>;
-
-    /// Retrieve the merkle leaf index of a message in the merkle tree
-    fn retrieve_merkle_leaf_index_by_message_id(&self, message_id: &H256) -> DbResult<Option<u32>>;
-
-    fn store_merkle_tree_insertion_block_number_by_leaf_index(
-        &self,
-        leaf_index: &u32,
-        block_number: &u64,
-    ) -> DbResult<()>;
-
-    fn retrieve_merkle_tree_insertion_block_number_by_leaf_index(
-        &self,
-        leaf_index: &u32,
-    ) -> DbResult<Option<u64>>;
-
-    fn store_highest_seen_message_nonce_number(&self, nonce: &u32) -> DbResult<()>;
-
-    /// Retrieve the nonce of the highest processed message we're aware of
-    fn retrieve_highest_seen_message_nonce_number(&self) -> DbResult<Option<u32>>;
-}
-
-impl HyperlaneDB for HyperlaneRocksDB {
-    fn retrieve_highest_seen_message_nonce(&self) -> DbResult<Option<u32>> {
-        self.retrieve_highest_seen_message_nonce_number()
-=======
-    fn domain(&self) -> &HyperlaneDomain {
-        self.domain()
-    }
-
-    fn store_message_id_by_nonce(&self, nonce: &u32, id: &H256) -> DbResult<()> {
-        self.store_value_by_key(MESSAGE_ID, nonce, id)
-    }
-
-    fn retrieve_message_id_by_nonce(&self, nonce: &u32) -> DbResult<Option<H256>> {
-        self.retrieve_value_by_key(MESSAGE_ID, nonce)
->>>>>>> e2b5a4c7
-    }
-
-    fn store_message_by_id(&self, id: &H256, message: &HyperlaneMessage) -> DbResult<()> {
-        self.store_value_by_key(MESSAGE, id, message)
-    }
-
-<<<<<<< HEAD
-    fn domain(&self) -> &HyperlaneDomain {
-        self.domain()
-    }
-
-    fn store_message_id_by_nonce(&self, nonce: &u32, id: &H256) -> DbResult<()> {
-        self.store_value_by_key(MESSAGE_ID, nonce, id)
-    }
-
-    fn retrieve_message_id_by_nonce(&self, nonce: &u32) -> DbResult<Option<H256>> {
-        self.retrieve_value_by_key(MESSAGE_ID, nonce)
-    }
-
-    fn store_message_by_id(&self, id: &H256, message: &HyperlaneMessage) -> DbResult<()> {
-        self.store_value_by_key(MESSAGE, id, message)
-    }
-
-    fn retrieve_message_by_id(&self, id: &H256) -> DbResult<Option<HyperlaneMessage>> {
-        self.retrieve_value_by_key(MESSAGE, id)
-    }
-
-    fn store_dispatched_block_number_by_nonce(
-        &self,
-        nonce: &u32,
-        block_number: &u64,
     ) -> DbResult<()> {
         self.store_value_by_key(MESSAGE_DISPATCHED_BLOCK_NUMBER, nonce, block_number)
     }
 
-=======
-    fn retrieve_message_by_id(&self, id: &H256) -> DbResult<Option<HyperlaneMessage>> {
-        self.retrieve_value_by_key(MESSAGE, id)
-    }
-
-    fn store_dispatched_block_number_by_nonce(
-        &self,
-        nonce: &u32,
-        block_number: &u64,
-    ) -> DbResult<()> {
-        self.store_value_by_key(MESSAGE_DISPATCHED_BLOCK_NUMBER, nonce, block_number)
-    }
-
->>>>>>> e2b5a4c7
     fn retrieve_dispatched_block_number_by_nonce(&self, nonce: &u32) -> DbResult<Option<u64>> {
         self.retrieve_value_by_key(MESSAGE_DISPATCHED_BLOCK_NUMBER, nonce)
     }
