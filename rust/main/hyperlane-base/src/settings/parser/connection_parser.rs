use std::ops::Add;

use eyre::eyre;
use hyperlane_sealevel::{
    HeliusPriorityFeeLevel, HeliusPriorityFeeOracleConfig, PriorityFeeOracleConfig,
};
use url::Url;

use h_eth::TransactionOverrides;

use hyperlane_core::config::{ConfigErrResultExt, OpSubmissionConfig};
use hyperlane_core::{config::ConfigParsingError, HyperlaneDomainProtocol, NativeToken};

use hyperlane_starknet as h_starknet;

use crate::settings::envs::*;
use crate::settings::ChainConnectionConf;

use super::{parse_base_and_override_urls, parse_cosmos_gas_price, ValueParser};

#[allow(clippy::question_mark)] // TODO: `rustc` 1.80.1 clippy issue
pub fn build_ethereum_connection_conf(
    rpcs: &[Url],
    chain: &ValueParser,
    err: &mut ConfigParsingError,
    default_rpc_consensus_type: &str,
    operation_batch: OpSubmissionConfig,
) -> Option<ChainConnectionConf> {
    let Some(first_url) = rpcs.to_owned().clone().into_iter().next() else {
        return None;
    };
    let rpc_consensus_type = chain
        .chain(err)
        .get_opt_key("rpcConsensusType")
        .parse_string()
        .unwrap_or(default_rpc_consensus_type);

    let rpc_connection_conf = match rpc_consensus_type {
        "single" => Some(h_eth::RpcConnectionConf::Http { url: first_url }),
        "fallback" => Some(h_eth::RpcConnectionConf::HttpFallback {
            urls: rpcs.to_owned().clone(),
        }),
        "quorum" => Some(h_eth::RpcConnectionConf::HttpQuorum {
            urls: rpcs.to_owned().clone(),
        }),
        ty => Err(eyre!("unknown rpc consensus type `{ty}`"))
            .take_err(err, || (&chain.cwp).add("rpc_consensus_type")),
    };

    let transaction_overrides = chain
        .get_opt_key("transactionOverrides")
        .take_err(err, || (&chain.cwp).add("transaction_overrides"))
        .flatten()
        .map(|value_parser| TransactionOverrides {
            gas_price: value_parser
                .chain(err)
                .get_opt_key("gasPrice")
                .parse_u256()
                .end(),
            gas_limit: value_parser
                .chain(err)
                .get_opt_key("gasLimit")
                .parse_u256()
                .end(),
            max_fee_per_gas: value_parser
                .chain(err)
                .get_opt_key("maxFeePerGas")
                .parse_u256()
                .end(),
            max_priority_fee_per_gas: value_parser
                .chain(err)
                .get_opt_key("maxPriorityFeePerGas")
                .parse_u256()
                .end(),

            min_gas_price: value_parser
                .chain(err)
                .get_opt_key("minGasPrice")
                .parse_u256()
                .end(),
            min_fee_per_gas: value_parser
                .chain(err)
                .get_opt_key("minFeePerGas")
                .parse_u256()
                .end(),
            min_priority_fee_per_gas: value_parser
                .chain(err)
                .get_opt_key("minPriorityFeePerGas")
                .parse_u256()
                .end(),

            gas_price_multiplier_denominator: value_parser
                .chain(err)
                .get_opt_key("gasPriceMultiplierDenominator")
                .parse_u256()
                .end(),
            gas_price_multiplier_numerator: value_parser
                .chain(err)
                .get_opt_key("gasPriceMultiplierNumerator")
                .parse_u256()
                .end(),
            gas_price_cap_multiplier: value_parser
                .chain(err)
                .get_opt_key("gasPriceCapMultiplier")
                .parse_u256()
                .end(),

            gas_price_cap: value_parser
                .chain(err)
                .get_opt_key("gasPriceCap")
                .parse_u256()
                .end(),
            gas_limit_cap: value_parser
                .chain(err)
                .get_opt_key("gasLimitCap")
                .parse_u256()
                .end(),
        })
        .unwrap_or_default();

    Some(ChainConnectionConf::Ethereum(h_eth::ConnectionConf {
        rpc_connection: rpc_connection_conf?,
        transaction_overrides,
        op_submission_config: operation_batch,
    }))
}

pub fn build_cosmos_connection_conf(
    rpcs: &[Url],
    chain: &ValueParser,
    err: &mut ConfigParsingError,
    operation_batch: OpSubmissionConfig,
    protocol: HyperlaneDomainProtocol,
) -> Option<ChainConnectionConf> {
    let mut local_err = ConfigParsingError::default();
    let grpcs = parse_base_and_override_urls(
        chain,
        "grpcUrls",
        "customGrpcUrls",
        "http",
        &mut local_err,
        false,
    );

    let chain_id = chain
        .chain(&mut local_err)
        .get_key("chainId")
        .parse_string()
        .end()
        .or_else(|| {
            local_err.push(
                (&chain.cwp).add("chain_id"),
                eyre!("Missing chain id for chain"),
            );
            None
        });

    let prefix = chain
        .chain(err)
        .get_key("bech32Prefix")
        .parse_string()
        .end()
        .or_else(|| {
            local_err.push(
                (&chain.cwp).add("bech32Prefix"),
                eyre!("Missing bech32 prefix for chain"),
            );
            None
        });

    let gas_price = chain
        .chain(err)
        .get_opt_key("gasPrice")
        .and_then(parse_cosmos_gas_price)
        .end();

    let contract_address_bytes = chain
        .chain(err)
        .get_opt_key("contractAddressBytes")
        .parse_u64()
        .end();

    let native_token = parse_native_token(chain, err, 18);

    let gas_multiplier = chain
        .chain(err)
        .get_opt_key("gasMultiplier")
        .parse_f64()
        .end()
        .unwrap_or(1.35);

    let compat_mode = chain
        .chain(err)
        .get_opt_key("compatMode")
        .parse_string()
        .end();

    if !local_err.is_ok() {
        err.merge(local_err);
        return None;
    }

    let chain_id = chain_id?;
    let prefix = prefix?;
    let gas_price = gas_price?;
    let contract_address_bytes = contract_address_bytes?;

    let canonical_asset = match chain
        .chain(err)
        .get_opt_key("canonicalAsset")
        .parse_string()
        .end()
    {
        Some(asset) => asset.to_string(),
        None => format!("u{prefix}"),
    };
    let config = h_cosmos::ConnectionConf::new(
        grpcs,
        rpcs.to_owned(),
        chain_id.to_string(),
        prefix.to_string(),
        canonical_asset,
        gas_price,
        contract_address_bytes as usize,
        operation_batch,
        native_token,
        gas_multiplier,
        compat_mode,
    );

    match config {
        Err(e) => {
            err.push((&chain.cwp).add("compatMode"), eyre!(e));
            None
        }
        Ok(config) => match protocol {
            HyperlaneDomainProtocol::Cosmos => Some(ChainConnectionConf::Cosmos(config)),
            HyperlaneDomainProtocol::CosmosNative => {
                Some(ChainConnectionConf::CosmosNative(config))
            }
            _ => None,
        },
    }
}

fn build_starknet_connection_conf(
    urls: &[Url],
    chain: &ValueParser,
    err: &mut ConfigParsingError,
    operation_batch: OpSubmissionConfig,
) -> Option<ChainConnectionConf> {
    let native_token_address = chain
        .chain(err)
        .get_key("nativeToken")
        .get_key("denom")
        .parse_address_hash()
        .end();

    let Some(native_token_address) = native_token_address else {
        err.push(
            (&chain.cwp).add("nativeToken.denom"),
            eyre!("nativeToken denom required"),
        );
        return None;
    };

    Some(ChainConnectionConf::Starknet(h_starknet::ConnectionConf {
        urls: urls.to_vec(),
        native_token_address,
        op_submission_config: operation_batch,
    }))
}

fn build_sealevel_connection_conf(
    urls: &[Url],
    chain: &ValueParser,
    err: &mut ConfigParsingError,
    operation_batch: OpSubmissionConfig,
) -> Option<ChainConnectionConf> {
    let mut local_err = ConfigParsingError::default();

    let native_token = parse_native_token(chain, err, 9);
    let priority_fee_oracle = parse_sealevel_priority_fee_oracle_config(chain, &mut local_err);
    let transaction_submitter = parse_transaction_submitter_config(chain, &mut local_err);

    if !local_err.is_ok() {
        err.merge(local_err);
        return None;
    }

    let priority_fee_oracle = priority_fee_oracle?;
    let transaction_submitter = transaction_submitter?;
    Some(ChainConnectionConf::Sealevel(h_sealevel::ConnectionConf {
        urls: urls.to_owned(),
        op_submission_config: operation_batch,
        native_token,
        priority_fee_oracle,
        transaction_submitter,
    }))
}

fn parse_native_token(
    chain: &ValueParser,
    err: &mut ConfigParsingError,
    default_decimals: u32,
) -> NativeToken {
    let native_token_decimals = chain
        .chain(err)
        .get_opt_key("nativeToken")
        .get_opt_key("decimals")
        .parse_u32()
        .unwrap_or(default_decimals);

    let native_token_denom = chain
        .chain(err)
        .get_opt_key("nativeToken")
        .get_opt_key("denom")
        .parse_string()
        .unwrap_or("");

    NativeToken {
        decimals: native_token_decimals,
        denom: native_token_denom.to_owned(),
    }
}

fn parse_sealevel_priority_fee_oracle_config(
    chain: &ValueParser,
    err: &mut ConfigParsingError,
) -> Option<PriorityFeeOracleConfig> {
    let value_parser = chain.chain(err).get_opt_key("priorityFeeOracle").end();

    let priority_fee_oracle = if let Some(value_parser) = value_parser {
        let oracle_type = value_parser
            .chain(err)
            .get_key("type")
            .parse_string()
            .end()
            .or_else(|| {
                err.push(
                    (&value_parser.cwp).add("type"),
                    eyre!("Missing priority fee oracle type"),
                );
                None
            })
            .unwrap_or_default();

        match oracle_type {
            "constant" => {
                let fee = value_parser
                    .chain(err)
                    .get_key("fee")
                    .parse_u64()
                    .end()
                    .unwrap_or(0);
                Some(PriorityFeeOracleConfig::Constant(fee))
            }
            "helius" => {
                let fee_level = parse_helius_priority_fee_level(&value_parser, err);
                if !err.is_ok() {
                    return None;
                }
                let url: Url = value_parser
                    .chain(err)
                    .get_key("url")
                    .parse_from_str("Invalid url")
                    .end()?;
                let fee_level = fee_level?;
                let config = HeliusPriorityFeeOracleConfig { url, fee_level };
                Some(PriorityFeeOracleConfig::Helius(config))
            }
            _ => {
                err.push(
                    (&value_parser.cwp).add("type"),
                    eyre!("Unknown priority fee oracle type"),
                );
                None
            }
        }
    } else {
        // If not specified at all, use default
        Some(PriorityFeeOracleConfig::default())
    };

    priority_fee_oracle
}

fn parse_helius_priority_fee_level(
    value_parser: &ValueParser,
    err: &mut ConfigParsingError,
) -> Option<HeliusPriorityFeeLevel> {
    let level = value_parser
        .chain(err)
        .get_opt_key("feeLevel")
        .parse_string()
        .end();

    if let Some(level) = level {
        match level.to_lowercase().as_str() {
            "recommended" => Some(HeliusPriorityFeeLevel::Recommended),
            "min" => Some(HeliusPriorityFeeLevel::Min),
            "low" => Some(HeliusPriorityFeeLevel::Low),
            "medium" => Some(HeliusPriorityFeeLevel::Medium),
            "high" => Some(HeliusPriorityFeeLevel::High),
            "veryhigh" => Some(HeliusPriorityFeeLevel::VeryHigh),
            "unsafemax" => Some(HeliusPriorityFeeLevel::UnsafeMax),
            _ => {
                err.push(
                    (&value_parser.cwp).add("fee_level"),
                    eyre!("Unknown priority fee level"),
                );
                None
            }
        }
    } else {
        // If not specified at all, use the default
        Some(HeliusPriorityFeeLevel::default())
    }
}

fn parse_transaction_submitter_config(
    chain: &ValueParser,
    err: &mut ConfigParsingError,
) -> Option<h_sealevel::config::TransactionSubmitterConfig> {
    let submitter_type = chain
        .chain(err)
        .get_opt_key("transactionSubmitter")
        .get_opt_key("type")
        .parse_string()
        .end();

    if let Some(submitter_type) = submitter_type {
        match submitter_type.to_lowercase().as_str() {
            "rpc" => {
                let urls: Vec<String> = chain
                    .chain(err)
                    .get_opt_key("transactionSubmitter")
                    .get_opt_key("urls")
                    .parse_string()
                    .map(|str| str.split(",").map(|s| s.to_owned()).collect())
                    .unwrap_or_default();
                Some(h_sealevel::config::TransactionSubmitterConfig::Rpc { urls })
            }
            "jito" => {
                let urls: Vec<String> = chain
                    .chain(err)
                    .get_opt_key("transactionSubmitter")
                    .get_opt_key("urls")
                    .parse_string()
                    .map(|str| str.split(",").map(|s| s.to_owned()).collect())
                    .unwrap_or_default();
                Some(h_sealevel::config::TransactionSubmitterConfig::Jito { urls })
            }
            _ => {
                err.push(
                    (&chain.cwp).add("transaction_submitter.type"),
                    eyre!("Unknown transaction submitter type"),
                );
                None
            }
        }
    } else {
        // If not specified at all, use default
        Some(h_sealevel::config::TransactionSubmitterConfig::default())
    }
}

pub fn build_radix_connection_conf(
    rpcs: &[Url],
    chain: &ValueParser,
    err: &mut ConfigParsingError,
    _operation_batch: OpSubmissionConfig,
) -> Option<ChainConnectionConf> {
    let mut local_err = ConfigParsingError::default();
    let gateway_urls = parse_base_and_override_urls(
        chain,
        "gatewayUrls",
        "customGatewayUrls",
        "http",
        &mut local_err,
        false,
    );

    let network_name = chain
        .chain(&mut local_err)
        .get_key("networkName")
        .parse_string()
        .end()
        .or_else(|| {
            local_err.push(
                (&chain.cwp).add("network_name"),
                eyre!("Missing network name for chain"),
            );
            None
        });

    if !local_err.is_ok() {
        err.merge(local_err);
        None
    } else {
        Some(ChainConnectionConf::Radix(
            hyperlane_radix::ConnectionConf::new(
                rpcs.to_vec(),
                gateway_urls,
                network_name?.to_string(),
            ),
        ))
    }
}

pub fn build_aleo_connection_conf(
    rpcs: &[Url],
    chain: &ValueParser,
    err: &mut ConfigParsingError,
    _operation_batch: OpSubmissionConfig,
) -> Option<ChainConnectionConf> {
    let mut local_err = ConfigParsingError::default();

    let mailbox_program = chain
        .chain(&mut local_err)
        .get_key("mailboxProgram")
        .parse_string()
        .end()
        .or_else(|| {
            local_err.push(
                (&chain.cwp).add("mailbox_program"),
                eyre!("Missing mailbox_program for chain"),
            );
            None
        });

    let hook_manager_program = chain
        .chain(&mut local_err)
        .get_key("hookManagerProgram")
        .parse_string()
        .end()
        .or_else(|| {
            local_err.push(
                (&chain.cwp).add("hook_manager_program"),
                eyre!("Missing hook_manager_program for chain"),
            );
            None
        });
    let ism_manager_program = chain
        .chain(&mut local_err)
        .get_key("ismManagerProgram")
        .parse_string()
        .end()
        .or_else(|| {
            local_err.push(
                (&chain.cwp).add("ism_manager_program"),
                eyre!("Missing ism_manager_program for chain"),
            );
            None
        });
    let validator_announce_program = chain
        .chain(&mut local_err)
        .get_key("validatorAnnounceProgram")
        .parse_string()
        .end()
        .or_else(|| {
            local_err.push(
                (&chain.cwp).add("validator_announce_program"),
                eyre!("Missing validator_announce_program for chain"),
            );
            None
        });

    let chain_id = chain
        .chain(err)
        .get_opt_key("chainId")
        .parse_u16()
        .end()
        .or_else(|| {
            local_err.push(
                (&chain.cwp).add("chain_id"),
                eyre!("Missing chain_id for chain"),
            );
            None
        });

    let consensus_heights = chain
        .chain(err)
        .get_opt_key("consensusHeights")
        .into_array_iter()
        .map(|value| {
            value
                .map(|x| x.parse_u32())
                .collect::<Result<Vec<_>, _>>()
                .unwrap_or_default()
        });

    let priority_fee_multiplier = chain
        .chain(err)
        .get_opt_key("priorityFeeMultiplier")
        .parse_f64()
        .end();

<<<<<<< HEAD
    let proofing_service_urls = parse_base_and_override_urls(
        chain,
        "proofingServiceUrls",
        "customProofingServiceUrls",
=======
    let proving_service_urls = parse_base_and_override_urls(
        chain,
        "provingServiceUrls",
        "customProvingServiceUrls",
>>>>>>> c4f3d33c
        "http",
        &mut local_err,
        true,
    );

    if !local_err.is_ok() {
        err.merge(local_err);
        None
    } else {
        Some(ChainConnectionConf::Aleo(
            hyperlane_aleo::ConnectionConf::new(
                rpcs.to_vec(),
                mailbox_program?.to_string(),
                hook_manager_program?.to_string(),
                ism_manager_program?.to_string(),
                validator_announce_program?.to_string(),
                chain_id?,
                consensus_heights,
<<<<<<< HEAD
                proofing_service_urls,
=======
                proving_service_urls,
>>>>>>> c4f3d33c
                priority_fee_multiplier.unwrap_or_default(),
            ),
        ))
    }
}

pub fn build_connection_conf(
    domain_protocol: HyperlaneDomainProtocol,
    rpcs: &[Url],
    chain: &ValueParser,
    err: &mut ConfigParsingError,
    default_rpc_consensus_type: &str,
    operation_batch: OpSubmissionConfig,
) -> Option<ChainConnectionConf> {
    match domain_protocol {
        HyperlaneDomainProtocol::Ethereum => build_ethereum_connection_conf(
            rpcs,
            chain,
            err,
            default_rpc_consensus_type,
            operation_batch,
        ),
        HyperlaneDomainProtocol::Fuel => rpcs
            .iter()
            .next()
            .map(|url| ChainConnectionConf::Fuel(h_fuel::ConnectionConf { url: url.clone() })),
        HyperlaneDomainProtocol::Sealevel => {
            let urls = rpcs.to_vec();
            build_sealevel_connection_conf(&urls, chain, err, operation_batch)
        }
        HyperlaneDomainProtocol::Cosmos | HyperlaneDomainProtocol::CosmosNative => {
            build_cosmos_connection_conf(rpcs, chain, err, operation_batch, domain_protocol)
        }
        HyperlaneDomainProtocol::Starknet => {
            build_starknet_connection_conf(rpcs, chain, err, operation_batch)
        }
        HyperlaneDomainProtocol::Radix => {
            build_radix_connection_conf(rpcs, chain, err, operation_batch)
        }
        HyperlaneDomainProtocol::Aleo => {
            build_aleo_connection_conf(rpcs, chain, err, operation_batch)
        }
    }
}<|MERGE_RESOLUTION|>--- conflicted
+++ resolved
@@ -596,17 +596,10 @@
         .parse_f64()
         .end();
 
-<<<<<<< HEAD
-    let proofing_service_urls = parse_base_and_override_urls(
-        chain,
-        "proofingServiceUrls",
-        "customProofingServiceUrls",
-=======
     let proving_service_urls = parse_base_and_override_urls(
         chain,
         "provingServiceUrls",
         "customProvingServiceUrls",
->>>>>>> c4f3d33c
         "http",
         &mut local_err,
         true,
@@ -625,11 +618,7 @@
                 validator_announce_program?.to_string(),
                 chain_id?,
                 consensus_heights,
-<<<<<<< HEAD
-                proofing_service_urls,
-=======
                 proving_service_urls,
->>>>>>> c4f3d33c
                 priority_fee_multiplier.unwrap_or_default(),
             ),
         ))
