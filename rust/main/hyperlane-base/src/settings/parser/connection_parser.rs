--- conflicted
+++ resolved
@@ -108,15 +108,9 @@
                 .get_opt_key("gasPriceCap")
                 .parse_u256()
                 .end(),
-<<<<<<< HEAD
-            gas_price_cap_multiplier: value_parser
-                .chain(err)
-                .get_opt_key("gasPriceCapMultiplier")
-=======
             gas_limit_cap: value_parser
                 .chain(err)
                 .get_opt_key("gasLimitCap")
->>>>>>> 8dd1f57d
                 .parse_u256()
                 .end(),
         })
