--- conflicted
+++ resolved
@@ -770,14 +770,11 @@
         HyperlaneDomainProtocol::Radix => {
             build_radix_connection_conf(rpcs, chain, err, operation_batch)
         }
-<<<<<<< HEAD
-        HyperlaneDomainProtocol::Aleo => todo!(),
+        HyperlaneDomainProtocol::Aleo => {
+            build_aleo_connection_conf(rpcs, chain, err, operation_batch)
+        }
         HyperlaneDomainProtocol::Dango => {
             build_dango_connection_conf(rpcs, chain, err, operation_batch)
-=======
-        HyperlaneDomainProtocol::Aleo => {
-            build_aleo_connection_conf(rpcs, chain, err, operation_batch)
->>>>>>> 6df4f601
         }
     }
 }