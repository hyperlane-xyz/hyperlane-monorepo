--- conflicted
+++ resolved
@@ -14,15 +14,9 @@
 
 use hyperlane_starknet as h_starknet;
 
-<<<<<<< HEAD
 use hyperlane_dango as h_dango;
 
-use crate::settings::parser::recase_json_value;
 use crate::settings::{envs::*, ChainConnectionConf};
-=======
-use crate::settings::envs::*;
-use crate::settings::ChainConnectionConf;
->>>>>>> 6d619365
 
 use super::{parse_base_and_override_urls, parse_cosmos_gas_price, ValueParser};
 
@@ -654,12 +648,9 @@
         HyperlaneDomainProtocol::Radix => {
             build_radix_connection_conf(rpcs, chain, err, operation_batch)
         }
-<<<<<<< HEAD
+        HyperlaneDomainProtocol::Aleo => todo!(),
         HyperlaneDomainProtocol::Dango => {
             build_dango_connection_conf(rpcs, chain, err, operation_batch)
         }
-=======
-        HyperlaneDomainProtocol::Aleo => todo!(),
->>>>>>> 6d619365
     }
 }