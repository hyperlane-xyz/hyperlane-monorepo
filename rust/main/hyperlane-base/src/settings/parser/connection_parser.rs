--- conflicted
+++ resolved
@@ -308,7 +308,7 @@
     urls: &[Url],
     chain: &ValueParser,
     err: &mut ConfigParsingError,
-    _operation_batch: OpSubmissionConfig,
+    operation_batch: OpSubmissionConfig,
 ) -> Option<ChainConnectionConf> {
     let native_token_address = chain
         .chain(err)
@@ -336,6 +336,7 @@
     Some(ChainConnectionConf::Starknet(h_starknet::ConnectionConf {
         url: url.clone(),
         native_token_address,
+        op_submission_config: operation_batch,
     }))
 }
 
@@ -560,18 +561,9 @@
         HyperlaneDomainProtocol::Cosmos => {
             build_cosmos_connection_conf(rpcs, chain, err, operation_batch)
         }
-<<<<<<< HEAD
-        HyperlaneDomainProtocol::Starknet => rpcs.iter().next().map(|url| {
-            ChainConnectionConf::Starknet(h_starknet::ConnectionConf {
-                url: url.clone(),
-                op_submission_config: operation_batch,
-            })
-        }),
-=======
         HyperlaneDomainProtocol::Starknet => {
             build_starknet_connection_conf(rpcs, chain, err, operation_batch)
         }
->>>>>>> 43e490c5
         HyperlaneDomainProtocol::CosmosNative => {
             build_cosmos_native_connection_conf(rpcs, chain, err, operation_batch)
         }
