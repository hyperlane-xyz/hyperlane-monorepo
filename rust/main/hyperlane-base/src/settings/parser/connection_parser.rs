use eyre::eyre;
use hyperlane_sealevel::{
    HeliusPriorityFeeLevel, HeliusPriorityFeeOracleConfig, PriorityFeeOracleConfig,
};
use url::Url;

use h_eth::TransactionOverrides;

use hyperlane_core::config::{ConfigErrResultExt, OpSubmissionConfig};
use hyperlane_core::{config::ConfigParsingError, HyperlaneDomainProtocol, NativeToken};

use hyperlane_starknet as h_starknet;

use crate::settings::envs::*;
use crate::settings::ChainConnectionConf;

use super::{parse_base_and_override_urls, parse_cosmos_gas_price, ValueParser};

#[allow(clippy::question_mark)] // TODO: `rustc` 1.80.1 clippy issue
pub fn build_ethereum_connection_conf(
    rpcs: &[Url],
    chain: &ValueParser,
    err: &mut ConfigParsingError,
    default_rpc_consensus_type: &str,
    operation_batch: OpSubmissionConfig,
) -> Option<ChainConnectionConf> {
    let Some(first_url) = rpcs.to_owned().clone().into_iter().next() else {
        return None;
    };
    let rpc_consensus_type = chain
        .chain(err)
        .get_opt_key("rpcConsensusType")
        .parse_string()
        .unwrap_or(default_rpc_consensus_type);

    let rpc_connection_conf = match rpc_consensus_type {
        "single" => Some(h_eth::RpcConnectionConf::Http { url: first_url }),
        "fallback" => Some(h_eth::RpcConnectionConf::HttpFallback {
            urls: rpcs.to_owned().clone(),
        }),
        "quorum" => Some(h_eth::RpcConnectionConf::HttpQuorum {
            urls: rpcs.to_owned().clone(),
        }),
        ty => Err(eyre!("unknown rpc consensus type `{ty}`"))
            .take_err(err, || &chain.cwp + "rpc_consensus_type"),
    };

    let transaction_overrides = chain
        .get_opt_key("transactionOverrides")
        .take_err(err, || &chain.cwp + "transaction_overrides")
        .flatten()
        .map(|value_parser| TransactionOverrides {
            gas_price: value_parser
                .chain(err)
                .get_opt_key("gasPrice")
                .parse_u256()
                .end(),
            gas_limit: value_parser
                .chain(err)
                .get_opt_key("gasLimit")
                .parse_u256()
                .end(),
            max_fee_per_gas: value_parser
                .chain(err)
                .get_opt_key("maxFeePerGas")
                .parse_u256()
                .end(),
            max_priority_fee_per_gas: value_parser
                .chain(err)
                .get_opt_key("maxPriorityFeePerGas")
                .parse_u256()
                .end(),

            min_gas_price: value_parser
                .chain(err)
                .get_opt_key("minGasPrice")
                .parse_u256()
                .end(),
            min_fee_per_gas: value_parser
                .chain(err)
                .get_opt_key("minFeePerGas")
                .parse_u256()
                .end(),
            min_priority_fee_per_gas: value_parser
                .chain(err)
                .get_opt_key("minPriorityFeePerGas")
                .parse_u256()
                .end(),

            gas_limit_multiplier_denominator: value_parser
                .chain(err)
                .get_opt_key("gasLimitMultiplierDenominator")
                .parse_u256()
                .end(),
            gas_limit_multiplier_numerator: value_parser
                .chain(err)
                .get_opt_key("gasLimitMultiplierNumerator")
                .parse_u256()
                .end(),

            gas_price_multiplier_denominator: value_parser
                .chain(err)
                .get_opt_key("gasPriceMultiplierDenominator")
                .parse_u256()
                .end(),
            gas_price_multiplier_numerator: value_parser
                .chain(err)
                .get_opt_key("gasPriceMultiplierNumerator")
                .parse_u256()
                .end(),

            gas_price_cap: value_parser
                .chain(err)
                .get_opt_key("gasPriceCap")
                .parse_u256()
                .end(),
        })
        .unwrap_or_default();

    Some(ChainConnectionConf::Ethereum(h_eth::ConnectionConf {
        rpc_connection: rpc_connection_conf?,
        transaction_overrides,
        op_submission_config: operation_batch,
    }))
}

pub fn build_cosmos_connection_conf(
    rpcs: &[Url],
    chain: &ValueParser,
    err: &mut ConfigParsingError,
    operation_batch: OpSubmissionConfig,
    protocol: HyperlaneDomainProtocol,
) -> Option<ChainConnectionConf> {
    let mut local_err = ConfigParsingError::default();
    let grpcs =
        parse_base_and_override_urls(chain, "grpcUrls", "customGrpcUrls", "http", &mut local_err);

    let chain_id = chain
        .chain(&mut local_err)
        .get_key("chainId")
        .parse_string()
        .end()
        .or_else(|| {
            local_err.push(&chain.cwp + "chain_id", eyre!("Missing chain id for chain"));
            None
        });

    let prefix = chain
        .chain(err)
        .get_key("bech32Prefix")
        .parse_string()
        .end()
        .or_else(|| {
            local_err.push(
                &chain.cwp + "bech32Prefix",
                eyre!("Missing bech32 prefix for chain"),
            );
            None
        });

    let canonical_asset = if let Some(asset) = chain
        .chain(err)
        .get_opt_key("canonicalAsset")
        .parse_string()
        .end()
    {
        Some(asset.to_string())
    } else if let Some(hrp) = prefix {
        Some(format!("u{}", hrp))
    } else {
        local_err.push(
            &chain.cwp + "canonical_asset",
            eyre!("Missing canonical asset for chain"),
        );
        None
    };

    let gas_price = chain
        .chain(err)
        .get_opt_key("gasPrice")
        .and_then(parse_cosmos_gas_price)
        .end();

    let contract_address_bytes = chain
        .chain(err)
        .get_opt_key("contractAddressBytes")
        .parse_u64()
        .end();

    let native_token = parse_native_token(chain, err, 18);

    let gas_multiplier = chain
        .chain(err)
        .get_opt_key("gasMultiplier")
        .parse_f64()
        .end()
        .unwrap_or(1.35);

    if !local_err.is_ok() {
        err.merge(local_err);
        None
    } else {
        let config = h_cosmos::ConnectionConf::new(
            grpcs,
            rpcs.to_owned(),
            chain_id.unwrap().to_string(),
            prefix.unwrap().to_string(),
            canonical_asset.unwrap(),
            gas_price.unwrap(),
            contract_address_bytes.unwrap().try_into().unwrap(),
            operation_batch,
            native_token,
            gas_multiplier,
        );

        Some(match protocol {
            HyperlaneDomainProtocol::Cosmos => ChainConnectionConf::Cosmos(config),
            HyperlaneDomainProtocol::CosmosNative => ChainConnectionConf::CosmosNative(config),
            _ => panic!("Cannot build connection conf for non cosmos protocol"),
        })
    }
}

fn build_sealevel_connection_conf(
    urls: &[Url],
    chain: &ValueParser,
    err: &mut ConfigParsingError,
    operation_batch: OpSubmissionConfig,
) -> Option<ChainConnectionConf> {
    let mut local_err = ConfigParsingError::default();

    let native_token = parse_native_token(chain, err, 9);
    let priority_fee_oracle = parse_sealevel_priority_fee_oracle_config(chain, &mut local_err);
    let transaction_submitter = parse_transaction_submitter_config(chain, &mut local_err);

    if !local_err.is_ok() {
        err.merge(local_err);
        None
    } else {
        Some(ChainConnectionConf::Sealevel(h_sealevel::ConnectionConf {
            urls: urls.to_owned(),
            op_submission_config: operation_batch,
            native_token,
            priority_fee_oracle: priority_fee_oracle.unwrap(),
            transaction_submitter: transaction_submitter.unwrap(),
        }))
    }
}

fn parse_native_token(
    chain: &ValueParser,
    err: &mut ConfigParsingError,
    default_decimals: u32,
) -> NativeToken {
    let native_token_decimals = chain
        .chain(err)
        .get_opt_key("nativeToken")
        .get_opt_key("decimals")
        .parse_u32()
        .unwrap_or(default_decimals);

    let native_token_denom = chain
        .chain(err)
        .get_opt_key("nativeToken")
        .get_opt_key("denom")
        .parse_string()
        .unwrap_or("");

    NativeToken {
        decimals: native_token_decimals,
        denom: native_token_denom.to_owned(),
    }
}

fn parse_sealevel_priority_fee_oracle_config(
    chain: &ValueParser,
    err: &mut ConfigParsingError,
) -> Option<PriorityFeeOracleConfig> {
    let value_parser = chain.chain(err).get_opt_key("priorityFeeOracle").end();

    let priority_fee_oracle = if let Some(value_parser) = value_parser {
        let oracle_type = value_parser
            .chain(err)
            .get_key("type")
            .parse_string()
            .end()
            .or_else(|| {
                err.push(
                    &value_parser.cwp + "type",
                    eyre!("Missing priority fee oracle type"),
                );
                None
            })
            .unwrap_or_default();

        match oracle_type {
            "constant" => {
                let fee = value_parser
                    .chain(err)
                    .get_key("fee")
                    .parse_u64()
                    .end()
                    .unwrap_or(0);
                Some(PriorityFeeOracleConfig::Constant(fee))
            }
            "helius" => {
                let fee_level = parse_helius_priority_fee_level(&value_parser, err);
                if !err.is_ok() {
                    return None;
                }
                let config = HeliusPriorityFeeOracleConfig {
                    url: value_parser
                        .chain(err)
                        .get_key("url")
                        .parse_from_str("Invalid url")
                        .end()
                        .unwrap(),
                    fee_level: fee_level.unwrap(),
                };
                Some(PriorityFeeOracleConfig::Helius(config))
            }
            _ => {
                err.push(
                    &value_parser.cwp + "type",
                    eyre!("Unknown priority fee oracle type"),
                );
                None
            }
        }
    } else {
        // If not specified at all, use default
        Some(PriorityFeeOracleConfig::default())
    };

    priority_fee_oracle
}

fn parse_helius_priority_fee_level(
    value_parser: &ValueParser,
    err: &mut ConfigParsingError,
) -> Option<HeliusPriorityFeeLevel> {
    let level = value_parser
        .chain(err)
        .get_opt_key("feeLevel")
        .parse_string()
        .end();

    if let Some(level) = level {
        match level.to_lowercase().as_str() {
            "recommended" => Some(HeliusPriorityFeeLevel::Recommended),
            "min" => Some(HeliusPriorityFeeLevel::Min),
            "low" => Some(HeliusPriorityFeeLevel::Low),
            "medium" => Some(HeliusPriorityFeeLevel::Medium),
            "high" => Some(HeliusPriorityFeeLevel::High),
            "veryhigh" => Some(HeliusPriorityFeeLevel::VeryHigh),
            "unsafemax" => Some(HeliusPriorityFeeLevel::UnsafeMax),
            _ => {
                err.push(
                    &value_parser.cwp + "fee_level",
                    eyre!("Unknown priority fee level"),
                );
                None
            }
        }
    } else {
        // If not specified at all, use the default
        Some(HeliusPriorityFeeLevel::default())
    }
}

fn parse_transaction_submitter_config(
    chain: &ValueParser,
    err: &mut ConfigParsingError,
) -> Option<h_sealevel::config::TransactionSubmitterConfig> {
    let submitter_type = chain
        .chain(err)
        .get_opt_key("transactionSubmitter")
        .get_opt_key("type")
        .parse_string()
        .end();

    if let Some(submitter_type) = submitter_type {
        match submitter_type.to_lowercase().as_str() {
            "rpc" => {
                let urls: Vec<String> = chain
                    .chain(err)
                    .get_opt_key("transactionSubmitter")
                    .get_opt_key("urls")
                    .parse_string()
                    .map(|str| str.split(",").map(|s| s.to_owned()).collect())
                    .unwrap_or_default();
                Some(h_sealevel::config::TransactionSubmitterConfig::Rpc { urls })
            }
            "jito" => {
                let urls: Vec<String> = chain
                    .chain(err)
                    .get_opt_key("transactionSubmitter")
                    .get_opt_key("urls")
                    .parse_string()
                    .map(|str| str.split(",").map(|s| s.to_owned()).collect())
                    .unwrap_or_default();
                Some(h_sealevel::config::TransactionSubmitterConfig::Jito { urls })
            }
            _ => {
                err.push(
                    &chain.cwp + "transaction_submitter.type",
                    eyre!("Unknown transaction submitter type"),
                );
                None
            }
        }
    } else {
        // If not specified at all, use default
        Some(h_sealevel::config::TransactionSubmitterConfig::default())
    }
}

pub fn build_connection_conf(
    domain_protocol: HyperlaneDomainProtocol,
    rpcs: &[Url],
    chain: &ValueParser,
    err: &mut ConfigParsingError,
    default_rpc_consensus_type: &str,
    operation_batch: OpSubmissionConfig,
) -> Option<ChainConnectionConf> {
    match domain_protocol {
        HyperlaneDomainProtocol::Ethereum => build_ethereum_connection_conf(
            rpcs,
            chain,
            err,
            default_rpc_consensus_type,
            operation_batch,
        ),
        HyperlaneDomainProtocol::Fuel => rpcs
            .iter()
            .next()
            .map(|url| ChainConnectionConf::Fuel(h_fuel::ConnectionConf { url: url.clone() })),
        HyperlaneDomainProtocol::Sealevel => {
            let urls = rpcs.to_vec();
            build_sealevel_connection_conf(&urls, chain, err, operation_batch)
        }
<<<<<<< HEAD
        HyperlaneDomainProtocol::Cosmos | HyperlaneDomainProtocol::CosmosNative => {
            build_cosmos_connection_conf(rpcs, chain, err, operation_batch, domain_protocol)
=======
        HyperlaneDomainProtocol::Cosmos => {
            build_cosmos_connection_conf(rpcs, chain, err, operation_batch)
        }
        HyperlaneDomainProtocol::Starknet => rpcs.iter().next().map(|url| {
            ChainConnectionConf::Starknet(h_starknet::ConnectionConf { url: url.clone() })
        }),
        HyperlaneDomainProtocol::CosmosNative => {
            build_cosmos_native_connection_conf(rpcs, chain, err, operation_batch)
>>>>>>> df8f11d9
        }
    }
}<|MERGE_RESOLUTION|>--- conflicted
+++ resolved
@@ -439,19 +439,11 @@
             let urls = rpcs.to_vec();
             build_sealevel_connection_conf(&urls, chain, err, operation_batch)
         }
-<<<<<<< HEAD
         HyperlaneDomainProtocol::Cosmos | HyperlaneDomainProtocol::CosmosNative => {
             build_cosmos_connection_conf(rpcs, chain, err, operation_batch, domain_protocol)
-=======
-        HyperlaneDomainProtocol::Cosmos => {
-            build_cosmos_connection_conf(rpcs, chain, err, operation_batch)
         }
         HyperlaneDomainProtocol::Starknet => rpcs.iter().next().map(|url| {
             ChainConnectionConf::Starknet(h_starknet::ConnectionConf { url: url.clone() })
         }),
-        HyperlaneDomainProtocol::CosmosNative => {
-            build_cosmos_native_connection_conf(rpcs, chain, err, operation_batch)
->>>>>>> df8f11d9
-        }
     }
 }