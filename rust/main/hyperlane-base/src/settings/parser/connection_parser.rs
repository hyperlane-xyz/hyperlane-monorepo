--- conflicted
+++ resolved
@@ -15,15 +15,9 @@
 
 use hyperlane_starknet as h_starknet;
 
-<<<<<<< HEAD
 use hyperlane_dango as h_dango;
 
 use crate::settings::{envs::*, ChainConnectionConf};
-=======
-use crate::settings::envs::*;
-use crate::settings::parser::recase_json_value;
-use crate::settings::ChainConnectionConf;
->>>>>>> cb908b8a
 
 use super::{parse_base_and_override_urls, parse_cosmos_gas_price, ValueParser};
 
@@ -774,14 +768,12 @@
         HyperlaneDomainProtocol::CosmosNative => {
             build_cosmos_native_connection_conf(rpcs, chain, err, operation_batch)
         }
-<<<<<<< HEAD
-        HyperlaneDomainProtocol::Dango => {
-            build_dango_connection_conf(rpcs, chain, err, operation_batch)
-=======
         // TODO: adjust the connection config
         HyperlaneDomainProtocol::Radix => {
             build_radix_connection_conf(rpcs, chain, err, operation_batch)
->>>>>>> cb908b8a
+        }
+        HyperlaneDomainProtocol::Dango => {
+            build_dango_connection_conf(rpcs, chain, err, operation_batch)
         }
     }
 }