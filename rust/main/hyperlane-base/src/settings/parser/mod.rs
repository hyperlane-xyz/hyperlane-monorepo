//! This module is responsible for parsing the agent's settings.
//!
//! The correct settings shape is defined in the TypeScript SDK metadata. While the exact shape
//! and validations it defines are not applied here, we should mirror them.
//! ANY CHANGES HERE NEED TO BE REFLECTED IN THE TYPESCRIPT SDK.

use std::{
    collections::{HashMap, HashSet},
    default::Default,
    time::Duration,
};

use axum::async_trait;
use convert_case::{Case, Casing};
use ethers::providers::{Http, Middleware, Provider};
use eyre::{eyre, Context};
use itertools::Itertools;
use serde::Deserialize;
use serde_json::Value;
use url::Url;

use h_cosmos::RawCosmosAmount;
use hyperlane_core::{
    cfg_unwrap_all, config::*, HyperlaneDomain, HyperlaneDomainProtocol,
<<<<<<< HEAD
    HyperlaneDomainTechnicalStack, IndexMode, ReorgPeriod, U256,
=======
    HyperlaneDomainTechnicalStack, IndexMode, ReorgPeriod, SubmitterType,
>>>>>>> f021f869
};

use crate::settings::{
    chains::IndexSettings, parser::connection_parser::build_connection_conf, trace::TracingConfig,
    ChainConf, CoreContractAddresses, Settings, SignerConf,
};

pub use super::envs::*;

pub use self::json_value_parser::ValueParser;

mod connection_parser;
mod json_value_parser;

const DEFAULT_CHUNK_SIZE: u32 = 1999;

/// The base agent config
#[derive(Debug, Deserialize)]
#[serde(transparent)]
pub struct RawAgentConf(Value);

#[async_trait]
impl FromRawConf<RawAgentConf, Option<HashSet<String>>> for Settings {
    async fn from_config_filtered(
        raw: RawAgentConf,
        cwp: &ConfigPath,
        filter: Option<HashSet<String>>,
    ) -> Result<Self, ConfigParsingError> {
        let mut err = ConfigParsingError::default();

        let p = ValueParser::new(cwp.clone(), &raw.0);

        let metrics_port = p
            .chain(&mut err)
            .get_opt_key("metricsPort")
            .parse_u16()
            .unwrap_or(9090);

        let fmt = p
            .chain(&mut err)
            .get_opt_key("log")
            .get_opt_key("format")
            .parse_value("Invalid log format")
            .unwrap_or_default();

        let level = p
            .chain(&mut err)
            .get_opt_key("log")
            .get_opt_key("level")
            .parse_value("Invalid log level")
            .unwrap_or_default();

        let raw_chains: Vec<(String, ValueParser)> = if let Some(filter) = filter {
            p.chain(&mut err)
                .get_opt_key("chains")
                .into_obj_iter()
                .map(|v| v.filter(|(k, _)| filter.contains(&**k)).collect())
        } else {
            p.chain(&mut err)
                .get_opt_key("chains")
                .into_obj_iter()
                .map(|v| v.collect())
        }
        .unwrap_or_default();

        let default_signer = p
            .chain(&mut err)
            .get_opt_key("defaultSigner")
            .and_then(parse_signer)
            .end();

        let default_rpc_consensus_type = p
            .chain(&mut err)
            .get_opt_key("defaultRpcConsensusType")
            .parse_string()
            .unwrap_or("fallback");

        let rpc_urls = parse_chainid_rpc_urls(&p, "rpcUrls", &mut err).await;

        let chains: HashMap<String, ChainConf> = raw_chains
            .into_iter()
            .filter_map(|(name, chain)| {
                parse_chain(chain, &name, default_rpc_consensus_type, &rpc_urls)
                    .take_config_err(&mut err)
                    .map(|v| (name, v))
            })
            .map(|(name, mut chain)| {
                if let Some(default_signer) = &default_signer {
                    chain.signer.get_or_insert_with(|| default_signer.clone());
                }
                (name, chain)
            })
            .collect();

        err.into_result(Self {
            chains,
            metrics_port,
            tracing: TracingConfig { fmt, level },
        })
    }
}

/// The chain name and ChainMetadata
fn parse_chain(
    chain: ValueParser,
    name: &str,
    default_rpc_consensus_type: &str,
    rpc_urls: &HashMap<U256, Vec<Url>>,
) -> ConfigResult<ChainConf> {
    let mut err = ConfigParsingError::default();

    let domain = parse_domain(chain.clone(), name).take_config_err(&mut err);
    let chain_id = chain.chain(&mut err).get_key("chainId").parse_u256().end();
    let signer = chain
        .chain(&mut err)
        .get_opt_key("signer")
        .and_then(parse_signer)
        .end();

    let submitter = chain
        .chain(&mut err)
        .get_opt_key("submitter")
        .parse_from_str::<SubmitterType>("Invalid Submitter type")
        .unwrap_or_default();

    // measured in seconds (with fractions)
    let estimated_block_time = chain
        .chain(&mut err)
        .get_opt_key("blocks")
        .get_key("estimateBlockTime")
        .parse_value("Invalid estimateBlockTime")
        .map(Duration::from_secs_f64)
        .unwrap_or(Duration::from_secs(1));

    let reorg_period = chain
        .chain(&mut err)
        .get_opt_key("blocks")
        .get_key("reorgPeriod")
        .parse_value("Invalid reorgPeriod")
        .unwrap_or(ReorgPeriod::from_blocks(1));

    let chain_rpc_urls = rpc_urls.get(&chain_id.unwrap_or_default());
    let rpcs = parse_base_and_override_urls(
        &chain,
        "rpcUrls",
        "customRpcUrls",
        "http",
        chain_rpc_urls,
        &mut err,
    );

    let from = chain
        .chain(&mut err)
        .get_opt_key("index")
        .get_opt_key("from")
        .parse_u32()
        .unwrap_or(0);
    let chunk_size = chain
        .chain(&mut err)
        .get_opt_key("index")
        .get_opt_key("chunk")
        .parse_u32()
        .unwrap_or(DEFAULT_CHUNK_SIZE);
    let mode = chain
        .chain(&mut err)
        .get_opt_key("index")
        .get_opt_key("mode")
        .parse_value("Invalid index mode")
        .unwrap_or_else(|| {
            domain
                .as_ref()
                .and_then(|d| match d.domain_protocol() {
                    HyperlaneDomainProtocol::Ethereum => Some(IndexMode::Block),
                    HyperlaneDomainProtocol::Sealevel => Some(IndexMode::Sequence),
                    _ => None,
                })
                .unwrap_or_default()
        });

    let mailbox = chain
        .chain(&mut err)
        .get_key("mailbox")
        .parse_address_hash()
        .end();
    let interchain_gas_paymaster = chain
        .chain(&mut err)
        .get_key("interchainGasPaymaster")
        .parse_address_hash()
        .end();
    let validator_announce = chain
        .chain(&mut err)
        .get_key("validatorAnnounce")
        .parse_address_hash()
        .end();
    let merkle_tree_hook = chain
        .chain(&mut err)
        .get_key("merkleTreeHook")
        .parse_address_hash()
        .end();

    let batch_contract_address = chain
        .chain(&mut err)
        .get_opt_key("batchContractAddress")
        .parse_address_hash()
        .end();

    let max_batch_size = chain
        .chain(&mut err)
        .get_opt_key("maxBatchSize")
        .parse_u32()
        .unwrap_or(1);

    let bypass_batch_simulation = chain
        .chain(&mut err)
        .get_opt_key("bypassBatchSimulation")
        .parse_bool()
        .unwrap_or(false);

    let max_submit_queue_length = chain
        .chain(&mut err)
        .get_opt_key("maxSubmitQueueLength")
        .parse_u32()
        .end();

    cfg_unwrap_all!(&chain.cwp, err: [domain]);
    let connection = build_connection_conf(
        domain.domain_protocol(),
        &rpcs,
        &chain,
        &mut err,
        default_rpc_consensus_type,
        OpSubmissionConfig {
            batch_contract_address,
            max_batch_size,
            bypass_batch_simulation,
            max_submit_queue_length,
        },
    );

    cfg_unwrap_all!(&chain.cwp, err: [connection, mailbox, interchain_gas_paymaster, validator_announce, merkle_tree_hook]);
    err.into_result(ChainConf {
        domain,
        signer,
        submitter,
        estimated_block_time,
        reorg_period,
        addresses: CoreContractAddresses {
            mailbox,
            interchain_gas_paymaster,
            validator_announce,
            merkle_tree_hook,
        },
        connection,
        metrics_conf: Default::default(),
        index: IndexSettings {
            from,
            chunk_size,
            mode,
        },
    })
}

/// Expects ChainMetadata
fn parse_domain(chain: ValueParser, name: &str) -> ConfigResult<HyperlaneDomain> {
    let mut err = ConfigParsingError::default();
    let internal_name = chain.chain(&mut err).get_key("name").parse_string().end();

    if let Some(internal_name) = internal_name {
        if internal_name != name {
            Err(eyre!(
                "detected chain name mismatch, the config may be corrupted"
            ))
        } else {
            Ok(())
        }
    } else {
        Err(eyre!("missing chain name, the config may be corrupted"))
    }
    .take_err(&mut err, || &chain.cwp + "name");

    let domain_id = chain
        .chain(&mut err)
        .get_opt_key("domainId")
        .parse_u32()
        .end()
        .or_else(|| chain.chain(&mut err).get_key("chainId").parse_u32().end());

    let protocol = chain
        .chain(&mut err)
        .get_key("protocol")
        .parse_from_str::<HyperlaneDomainProtocol>("Invalid Hyperlane domain protocol")
        .end();

    let technical_stack = chain
        .chain(&mut err)
        .get_opt_key("technicalStack")
        .parse_from_str::<HyperlaneDomainTechnicalStack>("Invalid chain technical stack")
        .end()
        .or_else(|| Some(HyperlaneDomainTechnicalStack::default()));

    cfg_unwrap_all!(&chain.cwp, err: [domain_id, protocol, technical_stack]);

    let domain = HyperlaneDomain::from_config(domain_id, name, protocol, technical_stack)
        .context("Invalid domain data")
        .take_err(&mut err, || chain.cwp.clone());

    cfg_unwrap_all!(&chain.cwp, err: [domain]);
    err.into_result(domain)
}

/// Expects AgentSigner.
fn parse_signer(signer: ValueParser) -> ConfigResult<SignerConf> {
    let mut err = ConfigParsingError::default();

    let signer_type = signer
        .chain(&mut err)
        .get_opt_key("type")
        .parse_string()
        .end();

    let key_is_some = matches!(signer.get_opt_key("key"), Ok(Some(_)));
    let id_is_some = matches!(signer.get_opt_key("id"), Ok(Some(_)));
    let region_is_some = matches!(signer.get_opt_key("region"), Ok(Some(_)));

    macro_rules! parse_signer {
        (hexKey) => {{
            let key = signer
                .chain(&mut err)
                .get_key("key")
                .parse_private_key()
                .unwrap_or_default();
            err.into_result(SignerConf::HexKey { key })
        }};
        (aws) => {{
            let id = signer
                .chain(&mut err)
                .get_key("id")
                .parse_string()
                .unwrap_or("")
                .to_owned();
            let region = signer
                .chain(&mut err)
                .get_key("region")
                .parse_from_str("Expected AWS region")
                .unwrap_or_default();
            err.into_result(SignerConf::Aws { id, region })
        }};
        (cosmosKey) => {{
            let key = signer
                .chain(&mut err)
                .get_key("key")
                .parse_private_key()
                .unwrap_or_default();
            let prefix = signer
                .chain(&mut err)
                .get_key("prefix")
                .parse_string()
                .unwrap_or_default();
            let account_address_type = signer
                .chain(&mut err)
                .get_opt_key("accountAddressType")
                .parse_from_str("Expected Account Address Type")
                .end()
                .unwrap_or_default();
            err.into_result(SignerConf::CosmosKey {
                key,
                prefix: prefix.to_string(),
                account_address_type,
            })
        }};
    }

    match signer_type {
        Some("hexKey") => parse_signer!(hexKey),
        Some("aws") => parse_signer!(aws),
        Some("cosmosKey") => parse_signer!(cosmosKey),
        Some(t) => {
            Err(eyre!("Unknown signer type `{t}`")).into_config_result(|| &signer.cwp + "type")
        }
        None if key_is_some => parse_signer!(hexKey),
        None if id_is_some | region_is_some => parse_signer!(aws),
        None => Ok(SignerConf::Node),
    }
}

/// Parser for agent signers.
#[derive(Debug, Deserialize)]
#[serde(transparent)]
pub struct RawAgentSignerConf(Value);

#[async_trait]
impl FromRawConf<RawAgentSignerConf> for SignerConf {
    async fn from_config_filtered(
        raw: RawAgentSignerConf,
        cwp: &ConfigPath,
        _filter: (),
    ) -> ConfigResult<Self> {
        parse_signer(ValueParser::new(cwp.clone(), &raw.0))
    }
}

/// Recursively re-cases a json value's keys to the given case.
pub fn recase_json_value(mut val: Value, case: Case) -> Value {
    match &mut val {
        Value::Array(ary) => {
            for i in ary {
                let val = recase_json_value(i.take(), case);
                *i = val;
            }
        }
        Value::Object(obj) => {
            let keys = obj.keys().cloned().collect_vec();
            for key in keys {
                let val = obj.remove(&key).unwrap();
                obj.insert(key.to_case(case), recase_json_value(val, case));
            }
        }
        _ => {}
    }
    val
}

/// Expects AgentSigner.
fn parse_cosmos_gas_price(gas_price: ValueParser) -> ConfigResult<RawCosmosAmount> {
    let mut err = ConfigParsingError::default();

    let amount = gas_price
        .chain(&mut err)
        .get_opt_key("amount")
        .parse_string()
        .end();

    let denom = gas_price
        .chain(&mut err)
        .get_opt_key("denom")
        .parse_string()
        .end();
    cfg_unwrap_all!(&gas_price.cwp, err: [denom, amount]);
    err.into_result(RawCosmosAmount::new(denom.to_owned(), amount.to_owned()))
}

async fn parse_chainid_rpc_urls(
    chain: &ValueParser<'_>,
    key: &str,
    err: &mut ConfigParsingError,
) -> HashMap<U256, Vec<Url>> {
    let urls = parse_custom_urls(chain, key, err);

    let mut result: HashMap<U256, Vec<Url>> = HashMap::new();

    if let Some(urls) = urls {
        for url in urls {
            let provider = Provider::<Http>::try_from(url.to_string());

            match provider {
                Ok(provider) => {
                    let chain_id = provider.get_chainid().await;

                    match chain_id {
                        Ok(chain_id) => {
                            result
                                .entry(chain_id.into())
                                .or_insert_with(Vec::new)
                                .push(url);
                        }
                        Err(e) => {
                            err.push(
                                &chain.cwp + key,
                                eyre!("Failed to get chainId from URL: {}", e),
                            );
                        }
                    }
                }
                Err(e) => {
                    err.push(
                        &chain.cwp + key,
                        eyre!("Failed to create provider for URL: {}", e),
                    );
                }
            }
        }
    }
    result
}

fn parse_urls(
    chain: &ValueParser,
    key: &str,
    protocol: &str,
    err: &mut ConfigParsingError,
) -> Vec<Url> {
    chain
        .chain(err)
        .get_key(key)
        .into_array_iter()
        .map(|urls| {
            urls.filter_map(|v| {
                v.chain(err)
                    .get_key(protocol)
                    .parse_from_str("Invalid url")
                    .end()
            })
            .collect_vec()
        })
        .unwrap_or_default()
}

fn parse_custom_urls(
    chain: &ValueParser,
    key: &str,
    err: &mut ConfigParsingError,
) -> Option<Vec<Url>> {
    chain
        .chain(err)
        .get_opt_key(key)
        .parse_string()
        .end()
        .map(|urls| {
            urls.split(',')
                .filter_map(|url| url.parse().take_err(err, || &chain.cwp + key))
                .collect_vec()
        })
}

fn parse_base_and_override_urls(
    chain: &ValueParser,
    base_key: &str,
    override_key: &str,
    protocol: &str,
    rpc_urls: Option<&Vec<Url>>,
    err: &mut ConfigParsingError,
) -> Vec<Url> {
    let base = parse_urls(chain, base_key, protocol, err);
    let overrides = parse_custom_urls(chain, override_key, err);
    let mut combined = overrides.unwrap_or(base);
    if let Some(rpc_urls) = rpc_urls {
        let mut new_combined = rpc_urls.clone();
        new_combined.extend(combined.into_iter());
        combined = new_combined;
    }

    if combined.is_empty() {
        err.push(
            &chain.cwp + base_key.to_ascii_lowercase(),
            eyre!("Missing base {} definitions for chain", base_key),
        );
        err.push(
            &chain.cwp + override_key.to_lowercase(),
            eyre!("Also missing {} overrides for chain", base_key),
        );
    }
    combined
}<|MERGE_RESOLUTION|>--- conflicted
+++ resolved
@@ -22,11 +22,7 @@
 use h_cosmos::RawCosmosAmount;
 use hyperlane_core::{
     cfg_unwrap_all, config::*, HyperlaneDomain, HyperlaneDomainProtocol,
-<<<<<<< HEAD
-    HyperlaneDomainTechnicalStack, IndexMode, ReorgPeriod, U256,
-=======
-    HyperlaneDomainTechnicalStack, IndexMode, ReorgPeriod, SubmitterType,
->>>>>>> f021f869
+    HyperlaneDomainTechnicalStack, IndexMode, ReorgPeriod, SubmitterType, U256,
 };
 
 use crate::settings::{
