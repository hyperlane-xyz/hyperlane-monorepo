--- conflicted
+++ resolved
@@ -428,7 +428,22 @@
                 is_legacy,
             })
         }};
-<<<<<<< HEAD
+        (radixKey) => {{
+            let key = signer
+                .chain(&mut err)
+                .get_opt_key("key")
+                .parse_private_key()
+                .unwrap_or_default();
+            let suffix = signer
+                .chain(&mut err)
+                .get_opt_key("suffix")
+                .parse_string()
+                .unwrap_or_default();
+            err.into_result(SignerConf::RadixKey {
+                key,
+                suffix: suffix.to_owned(),
+            })
+        }};
         (dangoKey) => {{
             let key = signer
                 .chain(&mut err)
@@ -454,22 +469,6 @@
                 username: username.unwrap(),
                 key: key.unwrap(),
                 address: address.unwrap(),
-=======
-        (radixKey) => {{
-            let key = signer
-                .chain(&mut err)
-                .get_opt_key("key")
-                .parse_private_key()
-                .unwrap_or_default();
-            let suffix = signer
-                .chain(&mut err)
-                .get_opt_key("suffix")
-                .parse_string()
-                .unwrap_or_default();
-            err.into_result(SignerConf::RadixKey {
-                key,
-                suffix: suffix.to_owned(),
->>>>>>> cb908b8a
             })
         }};
     }
@@ -479,11 +478,8 @@
         Some("aws") => parse_signer!(aws),
         Some("cosmosKey") => parse_signer!(cosmosKey),
         Some("starkKey") => parse_signer!(starkKey),
-<<<<<<< HEAD
+        Some("radixKey") => parse_signer!(radixKey),
         Some("dangoKey") => parse_signer!(dangoKey),
-=======
-        Some("radixKey") => parse_signer!(radixKey),
->>>>>>> cb908b8a
         Some(t) => {
             Err(eyre!("Unknown signer type `{t}`")).into_config_result(|| &signer.cwp + "type")
         }
