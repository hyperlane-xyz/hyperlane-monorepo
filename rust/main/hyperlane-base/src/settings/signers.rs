use std::time::Duration;

use async_trait::async_trait;
use ethers::prelude::{AwsSigner, LocalWallet};
use ethers::utils::hex::ToHex;
use eyre::{bail, Context, Report};
use rusoto_core::Region;
use rusoto_kms::KmsClient;
use tracing::instrument;

use hyperlane_core::{AccountAddressType, H256};

use super::aws_credentials::AwsChainCredentialsProvider;
use crate::types::utils;

const AWS_SIGNER_TIMEOUT: Duration = Duration::from_secs(30);

/// Signer types
#[derive(Default, Debug, Clone)]
pub enum SignerConf {
    /// A local hex key
    HexKey {
        /// Private key value
        key: H256,
    },
    /// An AWS signer. Note that AWS credentials must be inserted into the env
    /// separately.
    Aws {
        /// The UUID identifying the AWS KMS Key
        id: String,
        /// The AWS region
        region: Region,
    },
    /// Cosmos Specific key
    CosmosKey {
        /// Private key value
        key: H256,
        /// Prefix for cosmos address
        prefix: String,
        /// Account address type for cosmos address
        account_address_type: AccountAddressType,
    },
    /// Starknet Specific key
    StarkKey {
        /// Private key value
        key: H256,
        /// Starknet address
        address: H256,
        /// Whether the Starknet signer is legacy
        is_legacy: bool,
    },
    /// Assume node will sign on RPC calls
    #[default]
    Node,
}

impl SignerConf {
    /// Try to convert the ethereum signer to a local wallet
    #[instrument(err)]
    pub async fn build<S: BuildableWithSignerConf>(&self) -> Result<S, Report> {
        S::build(self).await
    }
}

/// A signer for a chain.
pub trait ChainSigner: Send {
    /// The address of the signer, formatted in the chain's own address format.
    fn address_string(&self) -> String;
    /// The address of the signer, in h256 format
    fn address_h256(&self) -> H256;
}

/// Builder trait for signers
#[async_trait]
pub trait BuildableWithSignerConf: Sized + ChainSigner {
    /// Build a signer from a conf
    async fn build(conf: &SignerConf) -> Result<Self, Report>;
}

#[async_trait]
impl BuildableWithSignerConf for hyperlane_ethereum::Signers {
    async fn build(conf: &SignerConf) -> Result<Self, Report> {
        Ok(match conf {
            SignerConf::HexKey { key } => hyperlane_ethereum::Signers::Local(LocalWallet::from(
                ethers::core::k256::ecdsa::SigningKey::from(
                    ethers::core::k256::SecretKey::from_be_bytes(key.as_bytes())
                        .context("Invalid ethereum signer key")?,
                ),
            )),
            SignerConf::Aws { id, region } => {
                let client = KmsClient::new_with_client(
                    rusoto_core::Client::new_with(
                        AwsChainCredentialsProvider::new(),
                        utils::http_client_with_timeout().unwrap(),
                    ),
                    region.clone(),
                );

                let signer = AwsSigner::new(client, id, 0, Some(AWS_SIGNER_TIMEOUT)).await?;
                hyperlane_ethereum::Signers::Aws(signer)
            }
            SignerConf::CosmosKey { .. } => {
                bail!("cosmosKey signer is not supported by Ethereum")
            }
            SignerConf::StarkKey { .. } => {
                bail!("starkKey signer is not supported by Ethereum")
            }
            SignerConf::Node => bail!("Node signer"),
        })
    }
}

impl ChainSigner for hyperlane_ethereum::Signers {
    fn address_string(&self) -> String {
        ethers::signers::Signer::address(self).encode_hex()
    }
    fn address_h256(&self) -> H256 {
        ethers::types::H256::from(ethers::signers::Signer::address(self)).into()
    }
}

#[async_trait]
impl BuildableWithSignerConf for fuels::prelude::WalletUnlocked {
    async fn build(conf: &SignerConf) -> Result<Self, Report> {
        if let SignerConf::HexKey { key } = conf {
            let key = fuels::crypto::SecretKey::try_from(key.as_bytes())
                .context("Invalid fuel signer key")?;
            Ok(fuels::prelude::WalletUnlocked::new_from_private_key(
                key, None,
            ))
        } else {
            bail!(format!("{conf:?} key is not supported by fuel"));
        }
    }
}

impl ChainSigner for fuels::prelude::WalletUnlocked {
    fn address_string(&self) -> String {
        self.address().to_string()
    }
    fn address_h256(&self) -> H256 {
        H256::from_slice(fuels::types::Address::from(self.address()).as_slice())
    }
}

#[async_trait]
impl BuildableWithSignerConf for hyperlane_sealevel::Keypair {
    async fn build(conf: &SignerConf) -> Result<Self, Report> {
        if let SignerConf::HexKey { key } = conf {
            hyperlane_sealevel::create_keypair(key)
        } else {
            bail!(format!("{conf:?} key is not supported by sealevel"));
        }
    }
}

impl ChainSigner for hyperlane_sealevel::Keypair {
    fn address_string(&self) -> String {
        solana_sdk::signer::Signer::pubkey(self).to_string()
    }
    fn address_h256(&self) -> H256 {
        H256::from_slice(&solana_sdk::signer::Signer::pubkey(self).to_bytes())
    }
}

#[async_trait]
impl BuildableWithSignerConf for hyperlane_cosmos::Signer {
    async fn build(conf: &SignerConf) -> Result<Self, Report> {
        if let SignerConf::CosmosKey {
            key,
            prefix,
            account_address_type,
        } = conf
        {
            Ok(hyperlane_cosmos::Signer::new(
                key.as_bytes().to_vec(),
                prefix.clone(),
                account_address_type,
            )?)
        } else {
            bail!(format!("{conf:?} key is not supported by cosmos"));
        }
    }
}

impl ChainSigner for hyperlane_cosmos::Signer {
    fn address_string(&self) -> String {
        self.address_string.clone()
    }
    fn address_h256(&self) -> H256 {
        self.address_h256()
    }
}

<<<<<<< HEAD
=======
#[async_trait]
impl BuildableWithSignerConf for hyperlane_starknet::Signer {
    async fn build(conf: &SignerConf) -> Result<Self, Report> {
        if let SignerConf::StarkKey {
            key,
            address,
            is_legacy,
        } = conf
        {
            Ok(hyperlane_starknet::Signer::new(key, address, *is_legacy)?)
        } else {
            bail!(format!("{conf:?} key is not supported by starknet"));
        }
    }
}

#[async_trait]
impl BuildableWithSignerConf for hyperlane_cosmos_native::Signer {
    async fn build(conf: &SignerConf) -> Result<Self, Report> {
        if let SignerConf::CosmosKey {
            key,
            prefix,
            account_address_type,
        } = conf
        {
            Ok(hyperlane_cosmos_native::Signer::new(
                key.as_bytes().to_vec(),
                prefix.clone(),
                account_address_type,
            )?)
        } else {
            bail!(format!("{conf:?} key is not supported by cosmos"));
        }
    }
}

impl ChainSigner for hyperlane_starknet::Signer {
    fn address_string(&self) -> String {
        self.address.to_string()
    }

    fn address_h256(&self) -> H256 {
        self.address_h256
    }
}

impl ChainSigner for hyperlane_cosmos_native::Signer {
    fn address_string(&self) -> String {
        self.address_string.clone()
    }
    fn address_h256(&self) -> H256 {
        self.address_h256()
    }
}

>>>>>>> df8f11d9
#[cfg(test)]
mod tests {
    use ethers::{signers::LocalWallet, utils::hex};
    use hyperlane_core::{AccountAddressType, Encode, H256};

    use crate::settings::ChainSigner;

    #[test]
    fn address_h256_ethereum() {
        const PRIVATE_KEY: &str =
            "2bcd4cb33dc9b879d74aebb847b0fdd27868ade2b3a999988debcaae763283c6";
        const ADDRESS: &str = "0000000000000000000000000bec35c9af305b1b8849d652f4b542d19ef7e8f9";

        let wallet = PRIVATE_KEY
            .parse::<LocalWallet>()
            .expect("Failed to parse private key");

        let chain_signer = hyperlane_ethereum::Signers::Local(wallet);

        let address_h256 = H256::from_slice(
            hex::decode(ADDRESS)
                .expect("Failed to decode public key")
                .as_slice(),
        );
        assert_eq!(chain_signer.address_h256(), address_h256);
    }

    #[test]
    fn address_h256_sealevel() {
        const PRIVATE_KEY: &str =
            "0d861aa9ee7b09fe0305a649ec9aa0dfede421817dbe995b48964e5a79fc89e50f8ac473c042cdd96a1fc81eac32221188807572521429fb871a856a668502a5";
        const ADDRESS: &str = "0f8ac473c042cdd96a1fc81eac32221188807572521429fb871a856a668502a5";

        let chain_signer = hyperlane_sealevel::Keypair::from_bytes(
            hex::decode(PRIVATE_KEY)
                .expect("Failed to decode private key")
                .as_slice(),
        )
        .expect("Failed to decode keypair");

        let address_h256 = H256::from_slice(
            hex::decode(ADDRESS)
                .expect("Failed to decode public key")
                .as_slice(),
        );
        assert_eq!(chain_signer.address_h256(), address_h256);
    }

    #[test]
    fn address_h256_fuel() {
        const PRIVATE_KEY: &str =
            "0a83ee2a87f328704512567198ee25578c27c707b26fdf3be9ea8bf8588f3b65";
        const PUBLIC_KEY: &str = "b43425b2256e7dcdd61752808b137b23f4f697cfaf21175ed81d0610ebab5a87";

        let private_key = fuels::crypto::SecretKey::try_from(
            hex::decode(PRIVATE_KEY)
                .expect("Failed to decode private key")
                .as_slice(),
        )
        .expect("Failed to create secret key");

        let chain_signer = fuels::prelude::WalletUnlocked::new_from_private_key(private_key, None);

        let address_h256 = H256::from_slice(
            hex::decode(PUBLIC_KEY)
                .expect("Failed to decode public key")
                .as_slice(),
        );
        assert_eq!(chain_signer.address_h256(), address_h256);
    }

    #[test]
    fn address_h256_cosmos() {
        const PRIVATE_KEY: &str =
            "5486418967eabc770b0fcb995f7ef6d9a72f7fc195531ef76c5109f44f51af26";
        const ADDRESS: &str = "000000000000000000000000b5a79b48c87e7a37bdb625096140ee7054816942";

        let key = H256::from_slice(
            hex::decode(PRIVATE_KEY)
                .expect("Failed to decode public key")
                .as_slice(),
        );
        let chain_signer = hyperlane_cosmos::Signer::new(
            key.to_vec(),
            "neutron".to_string(),
            &AccountAddressType::Bitcoin,
        )
        .expect("Failed to create cosmos signer");

        let address_h256 = H256::from_slice(
            hex::decode(ADDRESS)
                .expect("Failed to decode public key")
                .as_slice(),
        );
        assert_eq!(chain_signer.address_h256(), address_h256);
    }
}<|MERGE_RESOLUTION|>--- conflicted
+++ resolved
@@ -192,8 +192,6 @@
     }
 }
 
-<<<<<<< HEAD
-=======
 #[async_trait]
 impl BuildableWithSignerConf for hyperlane_starknet::Signer {
     async fn build(conf: &SignerConf) -> Result<Self, Report> {
@@ -210,26 +208,6 @@
     }
 }
 
-#[async_trait]
-impl BuildableWithSignerConf for hyperlane_cosmos_native::Signer {
-    async fn build(conf: &SignerConf) -> Result<Self, Report> {
-        if let SignerConf::CosmosKey {
-            key,
-            prefix,
-            account_address_type,
-        } = conf
-        {
-            Ok(hyperlane_cosmos_native::Signer::new(
-                key.as_bytes().to_vec(),
-                prefix.clone(),
-                account_address_type,
-            )?)
-        } else {
-            bail!(format!("{conf:?} key is not supported by cosmos"));
-        }
-    }
-}
-
 impl ChainSigner for hyperlane_starknet::Signer {
     fn address_string(&self) -> String {
         self.address.to_string()
@@ -240,16 +218,6 @@
     }
 }
 
-impl ChainSigner for hyperlane_cosmos_native::Signer {
-    fn address_string(&self) -> String {
-        self.address_string.clone()
-    }
-    fn address_h256(&self) -> H256 {
-        self.address_h256()
-    }
-}
-
->>>>>>> df8f11d9
 #[cfg(test)]
 mod tests {
     use ethers::{signers::LocalWallet, utils::hex};
