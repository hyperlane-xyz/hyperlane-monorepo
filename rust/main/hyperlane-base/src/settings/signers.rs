--- conflicted
+++ resolved
@@ -174,37 +174,6 @@
     fn address_h256(&self) -> H256 {
         self.address_h256()
     }
-<<<<<<< HEAD
-=======
-}
-
-#[async_trait]
-impl BuildableWithSignerConf for hyperlane_cosmos_native::Signer {
-    async fn build(conf: &SignerConf) -> Result<Self, Report> {
-        if let SignerConf::CosmosKey {
-            key,
-            prefix,
-            account_address_type,
-        } = conf
-        {
-            Ok(hyperlane_cosmos_native::Signer::new(
-                key.as_bytes().to_vec(),
-                prefix.clone(),
-                account_address_type,
-            )?)
-        } else {
-            bail!(format!("{conf:?} key is not supported by cosmos"));
-        }
-    }
-}
-
-impl ChainSigner for hyperlane_cosmos_native::Signer {
-    fn address_string(&self) -> String {
-        self.address_string.clone()
-    }
-    fn address_h256(&self) -> H256 {
-        self.address_h256()
-    }
 }
 
 #[cfg(test)]
@@ -303,31 +272,4 @@
         );
         assert_eq!(chain_signer.address_h256(), address_h256);
     }
-
-    #[test]
-    fn address_h256_cosmosnative() {
-        const PRIVATE_KEY: &str =
-            "5486418967eabc770b0fcb995f7ef6d9a72f7fc195531ef76c5109f44f51af26";
-        const ADDRESS: &str = "000000000000000000000000b5a79b48c87e7a37bdb625096140ee7054816942";
-
-        let key = H256::from_slice(
-            hex::decode(PRIVATE_KEY)
-                .expect("Failed to decode public key")
-                .as_slice(),
-        );
-        let chain_signer = hyperlane_cosmos_native::Signer::new(
-            key.to_vec(),
-            "neutron".to_string(),
-            &AccountAddressType::Bitcoin,
-        )
-        .expect("Failed to create cosmos signer");
-
-        let address_h256 = H256::from_slice(
-            hex::decode(ADDRESS)
-                .expect("Failed to decode public key")
-                .as_slice(),
-        );
-        assert_eq!(chain_signer.address_h256(), address_h256);
-    }
->>>>>>> 166f8492
 }