use std::time::Duration;

use async_trait::async_trait;
use dango_types::account_factory::Username;
use ethers::prelude::{AwsSigner, LocalWallet};
use ethers::utils::hex::ToHex;
use eyre::{bail, Context, Report};
use grug::{Addr, HexByteArray, Inner};
use hyperlane_dango::DangoConvertor;
use rusoto_core::Region;
use rusoto_kms::KmsClient;
use tracing::instrument;

use hyperlane_core::{AccountAddressType, H256};

use super::aws_credentials::AwsChainCredentialsProvider;
use crate::types::utils;

const AWS_SIGNER_TIMEOUT: Duration = Duration::from_secs(30);

/// Signer types
#[derive(Default, Debug, Clone)]
pub enum SignerConf {
    /// A local hex key
    HexKey {
        /// Private key value
        key: H256,
    },
    /// An AWS signer. Note that AWS credentials must be inserted into the env
    /// separately.
    Aws {
        /// The UUID identifying the AWS KMS Key
        id: String,
        /// The AWS region
        region: Region,
    },
    /// Cosmos Specific key
    CosmosKey {
        /// Private key value
        key: H256,
        /// Prefix for cosmos address
        prefix: String,
        /// Account address type for cosmos address
        account_address_type: AccountAddressType,
    },
    /// Radix Specific key
    RadixKey {
        /// private key
        key: H256,
        /// suffix for address formatting
        suffix: String,
    },
    /// Starknet Specific key
    StarkKey {
        /// Private key value
        key: H256,
        /// Starknet address
        address: H256,
        /// Whether the Starknet signer is legacy
        is_legacy: bool,
    },
    /// Assume node will sign on RPC calls
    #[default]
    Node,
    /// Dango Specific key
    Dango {
        /// Username
        username: Username,
        /// Private key in hex
        key: HexByteArray<32>,
        /// Account address
        address: Addr,
    },
}

impl SignerConf {
    /// Try to convert the ethereum signer to a local wallet
    #[instrument(err)]
    pub async fn build<S: BuildableWithSignerConf>(&self) -> Result<S, Report> {
        S::build(self).await
    }
}

/// A signer for a chain.
pub trait ChainSigner: Send {
    /// The address of the signer, formatted in the chain's own address format.
    fn address_string(&self) -> String;
    /// The address of the signer, in h256 format
    fn address_h256(&self) -> H256;
}

/// Builder trait for signers
#[async_trait]
pub trait BuildableWithSignerConf: Sized + ChainSigner {
    /// Build a signer from a conf
    async fn build(conf: &SignerConf) -> Result<Self, Report>;
}

#[async_trait]
impl BuildableWithSignerConf for hyperlane_ethereum::Signers {
    async fn build(conf: &SignerConf) -> Result<Self, Report> {
        Ok(match conf {
            SignerConf::HexKey { key } => hyperlane_ethereum::Signers::Local(LocalWallet::from(
                ethers::core::k256::ecdsa::SigningKey::from(
                    ethers::core::k256::SecretKey::from_be_bytes(key.as_bytes())
                        .context("Invalid ethereum signer key")?,
                ),
            )),
            SignerConf::Aws { id, region } => {
                let http_client = utils::http_client_with_timeout()
                    .map_err(|err| eyre::eyre!(err.to_string()))?;
                let client = KmsClient::new_with_client(
                    rusoto_core::Client::new_with(AwsChainCredentialsProvider::new(), http_client),
                    region.clone(),
                );
                let signer = AwsSigner::new(client, id, 0, Some(AWS_SIGNER_TIMEOUT)).await?;
                hyperlane_ethereum::Signers::Aws(signer)
            }
            SignerConf::CosmosKey { .. } => {
                bail!("cosmosKey signer is not supported by Ethereum")
            }
            SignerConf::StarkKey { .. } => {
                bail!("starkKey signer is not supported by Ethereum")
            }
            SignerConf::Node => bail!("Node signer"),
            SignerConf::RadixKey { .. } => {
                bail!("radixKey signer is not supported by Ethereum")
            }
            SignerConf::Dango { .. } => {
                bail!("dangoKey signer is not supported by Ethereum")
            }
        })
    }
}

impl ChainSigner for hyperlane_ethereum::Signers {
    fn address_string(&self) -> String {
        ethers::signers::Signer::address(self).encode_hex()
    }
    fn address_h256(&self) -> H256 {
        ethers::types::H256::from(ethers::signers::Signer::address(self)).into()
    }
}

#[async_trait]
impl BuildableWithSignerConf for fuels::prelude::WalletUnlocked {
    async fn build(conf: &SignerConf) -> Result<Self, Report> {
        if let SignerConf::HexKey { key } = conf {
            let key = fuels::crypto::SecretKey::try_from(key.as_bytes())
                .context("Invalid fuel signer key")?;
            Ok(fuels::prelude::WalletUnlocked::new_from_private_key(
                key, None,
            ))
        } else {
            bail!(format!("{conf:?} key is not supported by fuel"));
        }
    }
}

impl ChainSigner for fuels::prelude::WalletUnlocked {
    fn address_string(&self) -> String {
        self.address().to_string()
    }
    fn address_h256(&self) -> H256 {
        H256::from_slice(fuels::types::Address::from(self.address()).as_slice())
    }
}

#[async_trait]
impl BuildableWithSignerConf for hyperlane_sealevel::Keypair {
    async fn build(conf: &SignerConf) -> Result<Self, Report> {
        if let SignerConf::HexKey { key } = conf {
            hyperlane_sealevel::create_keypair(key)
        } else {
            bail!(format!("{conf:?} key is not supported by sealevel"));
        }
    }
}

impl ChainSigner for hyperlane_sealevel::Keypair {
    fn address_string(&self) -> String {
        solana_sdk::signer::Signer::pubkey(self).to_string()
    }
    fn address_h256(&self) -> H256 {
        H256::from_slice(&solana_sdk::signer::Signer::pubkey(self).to_bytes())
    }
}

#[async_trait]
impl BuildableWithSignerConf for hyperlane_cosmos::Signer {
    async fn build(conf: &SignerConf) -> Result<Self, Report> {
        if let SignerConf::CosmosKey {
            key,
            prefix,
            account_address_type,
        } = conf
        {
            Ok(hyperlane_cosmos::Signer::new(
                key.as_bytes().to_vec(),
                prefix.clone(),
                account_address_type,
            )?)
        } else {
            bail!(format!("{conf:?} key is not supported by cosmos"));
        }
    }
}

impl ChainSigner for hyperlane_cosmos::Signer {
    fn address_string(&self) -> String {
        self.address_string.clone()
    }
    fn address_h256(&self) -> H256 {
        self.address_h256()
    }
}

#[async_trait]
impl BuildableWithSignerConf for hyperlane_starknet::Signer {
    async fn build(conf: &SignerConf) -> Result<Self, Report> {
        if let SignerConf::StarkKey {
            key,
            address,
            is_legacy,
        } = conf
        {
            Ok(hyperlane_starknet::Signer::new(key, address, *is_legacy)?)
        } else {
            bail!(format!("{conf:?} key is not supported by starknet"));
        }
    }
}

impl ChainSigner for hyperlane_starknet::Signer {
    fn address_string(&self) -> String {
        self.address.to_hex_string()
    }

    fn address_h256(&self) -> H256 {
        self.address_h256
    }
}

#[async_trait]
impl BuildableWithSignerConf for hyperlane_radix::RadixSigner {
    async fn build(conf: &SignerConf) -> Result<Self, Report> {
        if let SignerConf::RadixKey { key, suffix } = conf {
            Ok(hyperlane_radix::RadixSigner::new(
                key.as_bytes().to_vec(),
                suffix.to_string(),
            )?)
        } else {
            bail!(format!("{conf:?} key is not supported by radix"));
        }
    }
}

impl ChainSigner for hyperlane_radix::RadixSigner {
    fn address_string(&self) -> String {
        self.encoded_address.clone()
    }

    fn address_h256(&self) -> H256 {
        self.address_256
    }
}

#[async_trait]
<<<<<<< HEAD
impl BuildableWithSignerConf for hyperlane_dango::DangoSigner {
    async fn build(conf: &SignerConf) -> Result<Self, Report> {
        if let SignerConf::Dango {
            username,
            key,
            address,
        } = conf
        {
            Ok(hyperlane_dango::DangoSigner::new(
                username.to_string().as_str(),
                key.into_inner(),
                *address,
            )?)
        } else {
            bail!("{conf:?} key is not supported by dango");
        }
    }
}

impl ChainSigner for hyperlane_dango::DangoSigner {
    fn address_string(&self) -> String {
        self.address.to_string()
    }

    fn address_h256(&self) -> H256 {
        self.address.convert()
=======
impl BuildableWithSignerConf for hyperlane_aleo::AleoSigner {
    async fn build(conf: &SignerConf) -> Result<Self, Report> {
        if let SignerConf::HexKey { key } = conf {
            Ok(hyperlane_aleo::AleoSigner::new(key.as_bytes())?)
        } else {
            bail!(format!("{conf:?} key is not supported by aleo"));
        }
    }
}

impl ChainSigner for hyperlane_aleo::AleoSigner {
    fn address_string(&self) -> String {
        self.address().to_owned()
    }

    fn address_h256(&self) -> H256 {
        self.address_h256()
>>>>>>> 6df4f601
    }
}

#[cfg(test)]
mod tests {
    use ethers::{signers::LocalWallet, utils::hex};
    use hyperlane_core::{AccountAddressType, Encode, H256};

    use crate::settings::ChainSigner;

    #[test]
    fn address_h256_ethereum() {
        const PRIVATE_KEY: &str =
            "2bcd4cb33dc9b879d74aebb847b0fdd27868ade2b3a999988debcaae763283c6";
        const ADDRESS: &str = "0000000000000000000000000bec35c9af305b1b8849d652f4b542d19ef7e8f9";

        let wallet = PRIVATE_KEY
            .parse::<LocalWallet>()
            .expect("Failed to parse private key");

        let chain_signer = hyperlane_ethereum::Signers::Local(wallet);

        let address_h256 = H256::from_slice(
            hex::decode(ADDRESS)
                .expect("Failed to decode public key")
                .as_slice(),
        );
        assert_eq!(chain_signer.address_h256(), address_h256);
    }

    #[test]
    fn address_h256_sealevel() {
        const PRIVATE_KEY: &str =
            "0d861aa9ee7b09fe0305a649ec9aa0dfede421817dbe995b48964e5a79fc89e50f8ac473c042cdd96a1fc81eac32221188807572521429fb871a856a668502a5";
        const ADDRESS: &str = "0f8ac473c042cdd96a1fc81eac32221188807572521429fb871a856a668502a5";

        let chain_signer = hyperlane_sealevel::Keypair::from_bytes(
            hex::decode(PRIVATE_KEY)
                .expect("Failed to decode private key")
                .as_slice(),
        )
        .expect("Failed to decode keypair");

        let address_h256 = H256::from_slice(
            hex::decode(ADDRESS)
                .expect("Failed to decode public key")
                .as_slice(),
        );
        assert_eq!(chain_signer.address_h256(), address_h256);
    }

    #[test]
    fn address_h256_fuel() {
        const PRIVATE_KEY: &str =
            "0a83ee2a87f328704512567198ee25578c27c707b26fdf3be9ea8bf8588f3b65";
        const PUBLIC_KEY: &str = "b43425b2256e7dcdd61752808b137b23f4f697cfaf21175ed81d0610ebab5a87";

        let private_key = fuels::crypto::SecretKey::try_from(
            hex::decode(PRIVATE_KEY)
                .expect("Failed to decode private key")
                .as_slice(),
        )
        .expect("Failed to create secret key");

        let chain_signer = fuels::prelude::WalletUnlocked::new_from_private_key(private_key, None);

        let address_h256 = H256::from_slice(
            hex::decode(PUBLIC_KEY)
                .expect("Failed to decode public key")
                .as_slice(),
        );
        assert_eq!(chain_signer.address_h256(), address_h256);
    }

    #[test]
    fn address_h256_cosmos() {
        const PRIVATE_KEY: &str =
            "5486418967eabc770b0fcb995f7ef6d9a72f7fc195531ef76c5109f44f51af26";
        const ADDRESS: &str = "000000000000000000000000b5a79b48c87e7a37bdb625096140ee7054816942";

        let key = H256::from_slice(
            hex::decode(PRIVATE_KEY)
                .expect("Failed to decode public key")
                .as_slice(),
        );
        let chain_signer = hyperlane_cosmos::Signer::new(
            key.to_vec(),
            "neutron".to_string(),
            &AccountAddressType::Bitcoin,
        )
        .expect("Failed to create cosmos signer");

        let address_h256 = H256::from_slice(
            hex::decode(ADDRESS)
                .expect("Failed to decode public key")
                .as_slice(),
        );
        assert_eq!(chain_signer.address_h256(), address_h256);
    }
}<|MERGE_RESOLUTION|>--- conflicted
+++ resolved
@@ -266,7 +266,27 @@
 }
 
 #[async_trait]
-<<<<<<< HEAD
+impl BuildableWithSignerConf for hyperlane_aleo::AleoSigner {
+    async fn build(conf: &SignerConf) -> Result<Self, Report> {
+        if let SignerConf::HexKey { key } = conf {
+            Ok(hyperlane_aleo::AleoSigner::new(key.as_bytes())?)
+        } else {
+            bail!(format!("{conf:?} key is not supported by aleo"));
+        }
+    }
+}
+
+impl ChainSigner for hyperlane_aleo::AleoSigner {
+    fn address_string(&self) -> String {
+        self.address().to_owned()
+    }
+
+    fn address_h256(&self) -> H256 {
+        self.address_h256()
+    }
+}
+
+#[async_trait]
 impl BuildableWithSignerConf for hyperlane_dango::DangoSigner {
     async fn build(conf: &SignerConf) -> Result<Self, Report> {
         if let SignerConf::Dango {
@@ -293,25 +313,6 @@
 
     fn address_h256(&self) -> H256 {
         self.address.convert()
-=======
-impl BuildableWithSignerConf for hyperlane_aleo::AleoSigner {
-    async fn build(conf: &SignerConf) -> Result<Self, Report> {
-        if let SignerConf::HexKey { key } = conf {
-            Ok(hyperlane_aleo::AleoSigner::new(key.as_bytes())?)
-        } else {
-            bail!(format!("{conf:?} key is not supported by aleo"));
-        }
-    }
-}
-
-impl ChainSigner for hyperlane_aleo::AleoSigner {
-    fn address_string(&self) -> String {
-        self.address().to_owned()
-    }
-
-    fn address_h256(&self) -> H256 {
-        self.address_h256()
->>>>>>> 6df4f601
     }
 }
 
