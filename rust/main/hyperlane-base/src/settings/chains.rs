--- conflicted
+++ resolved
@@ -23,16 +23,11 @@
     EthereumReorgPeriod, EthereumValidatorAnnounceAbi,
 };
 use hyperlane_fuel as h_fuel;
-<<<<<<< HEAD
-use hyperlane_sealevel as h_sealevel;
-use hyperlane_starknet as h_starknet;
-=======
 use hyperlane_metric::prometheus_metric::ChainInfo;
 use hyperlane_sealevel::{
     self as h_sealevel, client_builder::SealevelRpcClientBuilder, SealevelProvider,
     SealevelRpcClient, TransactionSubmitter,
 };
->>>>>>> e861535d
 
 use crate::{
     metrics::AgentMetricsConf,
@@ -233,6 +228,10 @@
                 h_cosmos::application::CosmosApplicationOperationVerifier::new(),
             )
                 as Box<dyn ApplicationOperationVerifier>),
+            ChainConnectionConf::Starknet(_conf) => Ok(Box::new(
+                h_starknet::application::StarknetApplicationOperationVerifier::new(),
+            )
+                as Box<dyn ApplicationOperationVerifier>),
         };
 
         result.context(ctx)
@@ -287,11 +286,6 @@
             }
             ChainConnectionConf::Sealevel(conf) => {
                 let keypair = self.sealevel_signer().await.context(ctx)?;
-<<<<<<< HEAD
-                h_sealevel::SealevelMailbox::new(
-                    conf,
-                    locator,
-=======
 
                 let rpc_client = Arc::new(build_sealevel_rpc_client(self, conf, metrics));
                 let provider = build_sealevel_provider(rpc_client, &locator, conf);
@@ -302,7 +296,6 @@
                     tx_submitter,
                     conf,
                     &locator,
->>>>>>> e861535d
                     keypair.map(h_sealevel::SealevelKeypair::new),
                 )
                 .map(|m| Box::new(m) as Box<dyn Mailbox>)
@@ -761,11 +754,7 @@
                 let rpc_client = Arc::new(build_sealevel_rpc_client(self, conf, metrics));
                 let provider = build_sealevel_provider(rpc_client, &locator, conf);
                 let ism = Box::new(h_sealevel::SealevelInterchainSecurityModule::new(
-<<<<<<< HEAD
-                    conf,
-=======
                     provider,
->>>>>>> e861535d
                     locator,
                     keypair.map(h_sealevel::SealevelKeypair::new),
                 ));
@@ -811,15 +800,10 @@
             ChainConnectionConf::Fuel(_) => todo!(),
             ChainConnectionConf::Sealevel(conf) => {
                 let keypair = self.sealevel_signer().await.context(ctx)?;
-<<<<<<< HEAD
-                let ism = Box::new(h_sealevel::SealevelMultisigIsm::new(
-                    conf,
-=======
                 let rpc_client = Arc::new(build_sealevel_rpc_client(self, conf, metrics));
                 let provider = build_sealevel_provider(rpc_client, &locator, conf);
                 let ism = Box::new(h_sealevel::SealevelMultisigIsm::new(
                     provider,
->>>>>>> e861535d
                     locator,
                     keypair.map(h_sealevel::SealevelKeypair::new),
                 ));
