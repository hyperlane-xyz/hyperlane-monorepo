use std::collections::HashMap;
use std::sync::Arc;
use std::time::Duration;

use async_trait::async_trait;
use ethers::prelude::Selector;
use ethers_prometheus::middleware::{ContractInfo, PrometheusMiddlewareConf};
use eyre::{eyre, Context, Report, Result};
use serde_json::Value;
use tracing::instrument;

use hyperlane_core::{
    config::OpSubmissionConfig, AggregationIsm, CcipReadIsm, ChainResult, ContractLocator,
    HyperlaneAbi, HyperlaneDomain, HyperlaneDomainProtocol, HyperlaneMessage, HyperlaneProvider,
    IndexMode, InterchainGasPaymaster, InterchainGasPayment, InterchainSecurityModule, Mailbox,
    MerkleTreeHook, MerkleTreeInsertion, MultisigIsm, ReorgPeriod, RoutingIsm,
    SequenceAwareIndexer, SubmitterType, ValidatorAnnounce, H256,
};
use hyperlane_metric::prometheus_metric::ChainInfo;
use hyperlane_operation_verifier::ApplicationOperationVerifier;

use hyperlane_cosmos::{
    self as h_cosmos, cw::CwQueryClient, native::ModuleQueryClient, CosmosProvider,
};
use hyperlane_ethereum::{
    self as h_eth, BuildableWithProvider, EthereumInterchainGasPaymasterAbi, EthereumMailboxAbi,
    EthereumReorgPeriod, EthereumValidatorAnnounceAbi,
};
use hyperlane_fuel as h_fuel;
use hyperlane_radix::{self as h_radix, RadixProvider};
use hyperlane_sealevel::{
    self as h_sealevel, fallback::SealevelFallbackRpcClient, SealevelProvider, TransactionSubmitter,
};
use hyperlane_starknet::{self as h_starknet, StarknetProvider};

use crate::{
    metrics::AgentMetricsConf,
    settings::signers::{BuildableWithSignerConf, SignerConf},
    CoreMetrics,
};

use super::ChainSigner;

/// A trait for converting to a type from a chain configuration with metrics
#[async_trait]
pub trait TryFromWithMetrics<T>: Sized {
    /// Try to convert the chain configuration into the type
    async fn try_from_with_metrics(
        conf: &ChainConf,
        metrics: &CoreMetrics,
        advanced_log_meta: bool,
    ) -> Result<Self>;
}

/// Contains JSON value which can contain chain-specific configuration which is parsed by
/// AdaptsChain trait implementation.
#[allow(dead_code)]
#[derive(Clone, Debug, Default)]
pub struct RawChainConf(Value);

impl From<Value> for RawChainConf {
    fn from(value: Value) -> Self {
        Self(value)
    }
}

/// A chain setup is a domain ID, an address on that chain (where the mailbox is
/// deployed) and details for connecting to the chain API.
#[derive(Clone, Debug)]
pub struct ChainConf {
    /// The domain
    pub domain: HyperlaneDomain,
    /// Signer configuration for this chain
    pub signer: Option<SignerConf>,
    /// Submitter type for this chain
    pub submitter: SubmitterType,
    /// The estimated block time, i.e. the average time the next block is added to the chain
    pub estimated_block_time: Duration,
    /// The reorg period of the chain, i.e. the number of blocks until finality
    pub reorg_period: ReorgPeriod,
    /// Addresses of contracts on the chain
    pub addresses: CoreContractAddresses,
    /// The chain connection details
    pub connection: ChainConnectionConf,
    /// Configure chain-specific metrics information. This will automatically
    /// add all contract addresses but will not override any set explicitly.
    /// Use `metrics_conf()` to get the metrics.
    pub metrics_conf: PrometheusMiddlewareConf,
    /// Settings for event indexing
    pub index: IndexSettings,
    /// Whether to ignore reorg reports from this chain
    /// when it is the origin of a message.
    pub ignore_reorg_reports: bool,
}

/// A sequence-aware indexer for messages
pub type MessageIndexer = Arc<dyn SequenceAwareIndexer<HyperlaneMessage>>;

/// A sequence-aware indexer for deliveries
pub type DeliveryIndexer = Arc<dyn SequenceAwareIndexer<H256>>;

/// A sequence-aware indexer for interchain gas payments
pub type IgpIndexer = Arc<dyn SequenceAwareIndexer<InterchainGasPayment>>;

/// A sequence-aware indexer for merkle tree hooks
pub type MerkleTreeHookIndexer = Arc<dyn SequenceAwareIndexer<MerkleTreeInsertion>>;

#[async_trait]
impl TryFromWithMetrics<ChainConf> for MessageIndexer {
    async fn try_from_with_metrics(
        conf: &ChainConf,
        metrics: &CoreMetrics,
        advanced_log_meta: bool,
    ) -> Result<Self> {
        conf.build_message_indexer(metrics, advanced_log_meta)
            .await
            .map(Into::into)
    }
}

#[async_trait]
impl TryFromWithMetrics<ChainConf> for DeliveryIndexer {
    async fn try_from_with_metrics(
        conf: &ChainConf,
        metrics: &CoreMetrics,
        advanced_log_meta: bool,
    ) -> Result<Self> {
        conf.build_delivery_indexer(metrics, advanced_log_meta)
            .await
            .map(Into::into)
    }
}

#[async_trait]
impl TryFromWithMetrics<ChainConf> for IgpIndexer {
    async fn try_from_with_metrics(
        conf: &ChainConf,
        metrics: &CoreMetrics,
        advanced_log_meta: bool,
    ) -> Result<Self> {
        conf.build_interchain_gas_payment_indexer(metrics, advanced_log_meta)
            .await
            .map(Into::into)
    }
}

#[async_trait]
impl TryFromWithMetrics<ChainConf> for MerkleTreeHookIndexer {
    async fn try_from_with_metrics(
        conf: &ChainConf,
        metrics: &CoreMetrics,
        advanced_log_meta: bool,
    ) -> Result<Self> {
        conf.build_merkle_tree_hook_indexer(metrics, advanced_log_meta)
            .await
            .map(Into::into)
    }
}

/// A connection to _some_ blockchain.
#[derive(Clone, Debug)]
// TODO: re-enable this clippy check once the new submitter is shipped,
// since it might take in configs in a different way
#[allow(clippy::large_enum_variant)]
pub enum ChainConnectionConf {
    /// Ethereum configuration
    Ethereum(h_eth::ConnectionConf),
    /// Fuel configuration
    Fuel(h_fuel::ConnectionConf),
    /// Sealevel configuration.
    Sealevel(h_sealevel::ConnectionConf),
    /// Cosmos configuration.
    Cosmos(h_cosmos::ConnectionConf),
    /// Starknet configuration.
    Starknet(h_starknet::ConnectionConf),
    /// Cosmos native configuration
    CosmosNative(h_cosmos::ConnectionConf),
    /// Radix configuration
    Radix(h_radix::ConnectionConf),
}

impl ChainConnectionConf {
    /// Get what hyperlane protocol is in use for this chain.
    pub fn protocol(&self) -> HyperlaneDomainProtocol {
        match self {
            Self::Ethereum(_) => HyperlaneDomainProtocol::Ethereum,
            Self::Fuel(_) => HyperlaneDomainProtocol::Fuel,
            Self::Sealevel(_) => HyperlaneDomainProtocol::Sealevel,
            Self::Cosmos(_) => HyperlaneDomainProtocol::Cosmos,
            Self::Starknet(_) => HyperlaneDomainProtocol::Starknet,
            Self::CosmosNative(_) => HyperlaneDomainProtocol::CosmosNative,
            Self::Radix(_) => HyperlaneDomainProtocol::Radix,
        }
    }

    /// Get the message batch configuration for this chain.
    pub fn operation_submission_config(&self) -> Option<&OpSubmissionConfig> {
        match self {
            Self::Ethereum(conf) => Some(&conf.op_submission_config),
            Self::Cosmos(conf) => Some(&conf.op_submission_config),
            Self::Sealevel(conf) => Some(&conf.op_submission_config),
            Self::Starknet(config) => Some(&config.op_submission_config),
            _ => None,
        }
    }
}

/// Addresses for mailbox chain contracts
#[derive(Clone, Debug, Default)]
pub struct CoreContractAddresses {
    /// Address of the mailbox contract
    pub mailbox: H256,
    /// Address of the InterchainGasPaymaster contract
    pub interchain_gas_paymaster: H256,
    /// Address of the ValidatorAnnounce contract
    pub validator_announce: H256,
    /// Address of the MerkleTreeHook contract
    pub merkle_tree_hook: H256,
}

/// Indexing settings
#[derive(Debug, Default, Clone)]
pub struct IndexSettings {
    /// The height at which to start indexing contracts for watermark synchs.
    /// The lowest sequence to index for sequence-aware synchs.
    pub from: i64,
    /// The number of blocks to query at once when indexing contracts.
    pub chunk_size: u32,
    /// The indexing mode.
    pub mode: IndexMode,
}

impl ChainConf {
    /// Fetch the index settings and index mode, since they are often used together.
    pub fn index_settings(&self) -> IndexSettings {
        self.index.clone()
    }

    /// Try to convert the chain settings into an ApplicationOperationVerifier.
    pub async fn build_application_operation_verifier(
        &self,
        metrics: &CoreMetrics,
    ) -> Result<Box<dyn ApplicationOperationVerifier>> {
        let ctx = "Building application operation verifier";
        let locator = self.locator(H256::zero());
        let result: Result<Box<dyn ApplicationOperationVerifier>, Report> = match &self.connection {
            ChainConnectionConf::Ethereum(_conf) => Ok(Box::new(
                h_eth::application::EthereumApplicationOperationVerifier::new(),
            )
                as Box<dyn ApplicationOperationVerifier>),
            ChainConnectionConf::Fuel(_) => todo!(),
            ChainConnectionConf::Sealevel(conf) => {
                let provider =
                    Arc::new(build_sealevel_provider(self, &locator, &[], conf, metrics));
                let verifier =
                    h_sealevel::application::SealevelApplicationOperationVerifier::new(provider);
                Ok(Box::new(verifier) as Box<dyn ApplicationOperationVerifier>)
            }
            ChainConnectionConf::Cosmos(_conf) => Ok(Box::new(
                h_cosmos::application::CosmosApplicationOperationVerifier::new(),
            )
                as Box<dyn ApplicationOperationVerifier>),
            ChainConnectionConf::Starknet(_conf) => Ok(Box::new(
                h_starknet::application::StarknetApplicationOperationVerifier::new(),
            )
                as Box<dyn ApplicationOperationVerifier>),
            // applicatino verification is the same for cosmos native and cw
            ChainConnectionConf::CosmosNative(_) => Ok(Box::new(
                h_cosmos::application::CosmosApplicationOperationVerifier::new(),
            )
                as Box<dyn ApplicationOperationVerifier>),
            ChainConnectionConf::Radix(_) => Ok(Box::new(
                h_radix::application::RadixApplicationOperationVerifier::new(),
            )
                as Box<dyn ApplicationOperationVerifier>),
        };

        result.context(ctx)
    }

    /// Try to convert the chain settings into an HyperlaneProvider.
    pub async fn build_provider(
        &self,
        metrics: &CoreMetrics,
    ) -> Result<Box<dyn HyperlaneProvider>> {
        let ctx = "Building provider";
        let locator = self.locator(H256::zero());
        match &self.connection {
            ChainConnectionConf::Ethereum(conf) => {
                self.build_ethereum(conf, &locator, metrics, h_eth::HyperlaneProviderBuilder {})
                    .await
            }
            ChainConnectionConf::Fuel(_) => todo!(),
            ChainConnectionConf::Sealevel(conf) => {
                let provider = build_sealevel_provider(
                    self,
                    &locator,
                    &[
                        self.addresses.mailbox,
                        self.addresses.interchain_gas_paymaster,
                    ],
                    conf,
                    metrics,
                );
                Ok(Box::new(provider) as Box<dyn HyperlaneProvider>)
            }
            ChainConnectionConf::Cosmos(conf) => {
                let provider = build_cosmos_wasm_provider(self, conf, metrics, &locator, None)?;
                Ok(Box::new(provider) as Box<dyn HyperlaneProvider>)
            }
            ChainConnectionConf::Starknet(conf) => {
                let provider = build_starknet_provider(self, conf, metrics, &locator)?;
                Ok(Box::new(provider) as Box<dyn HyperlaneProvider>)
            }
            ChainConnectionConf::CosmosNative(conf) => {
                let provider = build_cosmos_native_provider(self, conf, metrics, &locator, None)?;
                Ok(Box::new(provider) as Box<dyn HyperlaneProvider>)
            }
            ChainConnectionConf::Radix(conf) => {
                let provider = build_radix_provider(self, conf, metrics, &locator, None)?;
                Ok(Box::new(provider) as Box<dyn HyperlaneProvider>)
            }
        }
        .context(ctx)
    }

    /// Try to convert the chain setting into a Mailbox contract
    pub async fn build_mailbox(&self, metrics: &CoreMetrics) -> Result<Box<dyn Mailbox>> {
        let ctx = "Building mailbox";
        let locator = self.locator(self.addresses.mailbox);

        match &self.connection {
            ChainConnectionConf::Ethereum(conf) => {
                self.build_ethereum(conf, &locator, metrics, h_eth::MailboxBuilder {})
                    .await
            }
            ChainConnectionConf::Fuel(conf) => {
                let wallet = self.fuel_signer().await.context(ctx)?;
                hyperlane_fuel::FuelMailbox::new(conf, locator, wallet)
                    .await
                    .map(|m| Box::new(m) as Box<dyn Mailbox>)
                    .map_err(Into::into)
            }
            ChainConnectionConf::Sealevel(conf) => {
                let keypair = self.sealevel_signer().await.context(ctx)?;

                let provider =
                    Arc::new(build_sealevel_provider(self, &locator, &[], conf, metrics));
                let tx_submitter =
                    build_sealevel_tx_submitter(&provider, self, conf, &locator, metrics);

                h_sealevel::SealevelMailbox::new(
                    provider,
                    tx_submitter,
                    conf,
                    &locator,
                    keypair.map(h_sealevel::SealevelKeypair::new),
                )
                .map(|m| Box::new(m) as Box<dyn Mailbox>)
                .map_err(Into::into)
            }
            ChainConnectionConf::Cosmos(conf) => {
                let signer = self.cosmos_signer().await.context(ctx)?;
                let provider = build_cosmos_wasm_provider(self, conf, metrics, &locator, signer)?;

                h_cosmos::cw::CwMailbox::new(provider, conf.clone(), locator.clone())
                    .map(|m| Box::new(m) as Box<dyn Mailbox>)
                    .map_err(Into::into)
            }
            ChainConnectionConf::Starknet(conf) => {
                let signer = self.starknet_signer().await.context(ctx)?;
                let provider = build_starknet_provider(self, conf, metrics, &locator)?;
                h_starknet::StarknetMailbox::new(provider, conf, &locator, signer)
                    .await
                    .map(|m| Box::new(m) as Box<dyn Mailbox>)
                    .map_err(Into::into)
            }
            ChainConnectionConf::CosmosNative(conf) => {
                let signer = self.cosmos_signer().await.context(ctx)?;
                let provider = build_cosmos_native_provider(self, conf, metrics, &locator, signer)?;
                h_cosmos::native::CosmosNativeMailbox::new(provider, locator.clone())
                    .map(|m| Box::new(m) as Box<dyn Mailbox>)
                    .map_err(Into::into)
            }
            ChainConnectionConf::Radix(conf) => {
                let signer = self.radix_signer().await?;
                let provider = build_radix_provider(self, conf, metrics, &locator, signer)?;
                let mailbox = h_radix::RadixMailbox::new(provider, &locator, conf)?;
                Ok(Box::new(mailbox) as Box<dyn Mailbox>)
            }
        }
        .context(ctx)
    }

    /// Try to convert the chain setting into a Merkle Tree Hook contract
    pub async fn build_merkle_tree_hook(
        &self,
        metrics: &CoreMetrics,
    ) -> Result<Box<dyn MerkleTreeHook>> {
        let ctx = "Building merkle tree hook";
        let locator = self.locator(self.addresses.merkle_tree_hook);

        match &self.connection {
            ChainConnectionConf::Ethereum(conf) => {
                self.build_ethereum(conf, &locator, metrics, h_eth::MerkleTreeHookBuilder {})
                    .await
            }
            ChainConnectionConf::Fuel(_conf) => {
                todo!("Fuel does not support merkle tree hooks yet")
            }
            ChainConnectionConf::Sealevel(conf) => {
                let provider =
                    Arc::new(build_sealevel_provider(self, &locator, &[], conf, metrics));
                let tx_submitter =
                    build_sealevel_tx_submitter(&provider, self, conf, &locator, metrics);

                h_sealevel::SealevelMailbox::new(provider, tx_submitter, conf, &locator, None)
                    .map(|m| Box::new(m) as Box<dyn MerkleTreeHook>)
                    .map_err(Into::into)
            }
            ChainConnectionConf::Cosmos(conf) => {
                let signer = self.cosmos_signer().await.context(ctx)?;
                let provider = build_cosmos_wasm_provider(self, conf, metrics, &locator, signer)?;
                let hook = h_cosmos::cw::CwMerkleTreeHook::new(provider, locator.clone())?;

                Ok(Box::new(hook) as Box<dyn MerkleTreeHook>)
            }
            ChainConnectionConf::Starknet(conf) => {
                let provider = build_starknet_provider(self, conf, metrics, &locator)?;
                let hook = h_starknet::StarknetMerkleTreeHook::new(provider, conf, &locator)?;
                Ok(Box::new(hook) as Box<dyn MerkleTreeHook>)
            }
            ChainConnectionConf::CosmosNative(conf) => {
                let provider = build_cosmos_native_provider(self, conf, metrics, &locator, None)?;
                let hook =
                    h_cosmos::native::CosmosNativeMerkleTreeHook::new(provider, locator.clone())?;

                Ok(Box::new(hook) as Box<dyn MerkleTreeHook>)
            }
            ChainConnectionConf::Radix(conf) => {
                let provider = build_radix_provider(self, conf, metrics, &locator, None)?;
                let hook = h_radix::indexer::RadixMerkleTreeIndexer::new(provider, &locator, conf)?;

                Ok(Box::new(hook) as Box<dyn MerkleTreeHook>)
            }
        }
        .context(ctx)
    }

    /// Try to convert the chain settings into a message indexer
    pub async fn build_message_indexer(
        &self,
        metrics: &CoreMetrics,
        advanced_log_meta: bool,
    ) -> Result<Box<dyn SequenceAwareIndexer<HyperlaneMessage>>> {
        let ctx = "Building delivery indexer";
        let locator = self.locator(self.addresses.mailbox);

        match &self.connection {
            ChainConnectionConf::Ethereum(conf) => {
                let reorg_period =
                    EthereumReorgPeriod::try_from(&self.reorg_period).context(ctx)?;
                self.build_ethereum(
                    conf,
                    &locator,
                    metrics,
                    h_eth::SequenceIndexerBuilder { reorg_period },
                )
                .await
            }
            ChainConnectionConf::Fuel(_) => todo!(),
            ChainConnectionConf::Sealevel(conf) => {
                let provider =
                    Arc::new(build_sealevel_provider(self, &locator, &[], conf, metrics));
                let tx_submitter =
                    build_sealevel_tx_submitter(&provider, self, conf, &locator, metrics);

                let indexer = Box::new(h_sealevel::SealevelMailboxIndexer::new(
                    provider,
                    tx_submitter,
                    &locator,
                    conf,
                    advanced_log_meta,
                )?);
                Ok(indexer as Box<dyn SequenceAwareIndexer<HyperlaneMessage>>)
            }
            ChainConnectionConf::Cosmos(conf) => {
                let provider = build_cosmos_wasm_provider(self, conf, metrics, &locator, None)?;

                let mailbox =
                    h_cosmos::cw::CwMailbox::new(provider.clone(), conf.clone(), locator.clone())?;
                let indexer = Box::new(
                    h_cosmos::cw::dispatch_indexer::CwMailboxDispatchIndexer::new(
                        provider, mailbox, &locator,
                    )?,
                );
                Ok(indexer as Box<dyn SequenceAwareIndexer<HyperlaneMessage>>)
            }
            ChainConnectionConf::Starknet(conf) => {
                let provider = build_starknet_provider(self, conf, metrics, &locator)?;
                let indexer = Box::new(h_starknet::StarknetMailboxIndexer::new(
                    provider,
                    locator,
                    &self.reorg_period,
                )?);
                Ok(indexer as Box<dyn SequenceAwareIndexer<HyperlaneMessage>>)
            }
            ChainConnectionConf::CosmosNative(conf) => {
                let provider = build_cosmos_native_provider(self, conf, metrics, &locator, None)?;
                let indexer = Box::new(h_cosmos::native::CosmosNativeDispatchIndexer::new(
                    provider, locator,
                )?);
                Ok(indexer as Box<dyn SequenceAwareIndexer<HyperlaneMessage>>)
            }
            ChainConnectionConf::Radix(conf) => {
                let provider = build_radix_provider(self, conf, metrics, &locator, None)?;
                let indexer =
                    h_radix::indexer::RadixDispatchIndexer::new(provider, &locator, conf)?;

                Ok(Box::new(indexer) as Box<dyn SequenceAwareIndexer<HyperlaneMessage>>)
            }
        }
        .context(ctx)
    }

    /// Try to convert the chain settings into a delivery indexer
    pub async fn build_delivery_indexer(
        &self,
        metrics: &CoreMetrics,
        advanced_log_meta: bool,
    ) -> Result<Box<dyn SequenceAwareIndexer<H256>>> {
        let ctx = "Building delivery indexer";
        let locator = self.locator(self.addresses.mailbox);

        match &self.connection {
            ChainConnectionConf::Ethereum(conf) => {
                let reorg_period =
                    EthereumReorgPeriod::try_from(&self.reorg_period).context(ctx)?;
                self.build_ethereum(
                    conf,
                    &locator,
                    metrics,
                    h_eth::DeliveryIndexerBuilder { reorg_period },
                )
                .await
            }
            ChainConnectionConf::Fuel(_) => todo!(),
            ChainConnectionConf::Sealevel(conf) => {
                let provider =
                    Arc::new(build_sealevel_provider(self, &locator, &[], conf, metrics));
                let tx_submitter =
                    build_sealevel_tx_submitter(&provider, self, conf, &locator, metrics);
                let indexer = Box::new(h_sealevel::SealevelMailboxIndexer::new(
                    provider,
                    tx_submitter,
                    &locator,
                    conf,
                    advanced_log_meta,
                )?);
                Ok(indexer as Box<dyn SequenceAwareIndexer<H256>>)
            }
            ChainConnectionConf::Cosmos(conf) => {
                let provider = build_cosmos_wasm_provider(self, conf, metrics, &locator, None)?;
                let indexer = Box::new(
                    h_cosmos::cw::delivery_indexer::CwMailboxDeliveryIndexer::new(
                        provider, &locator,
                    ),
                );
                Ok(indexer as Box<dyn SequenceAwareIndexer<H256>>)
            }
            ChainConnectionConf::Starknet(conf) => {
                let provider = build_starknet_provider(self, conf, metrics, &locator)?;
                let indexer = Box::new(h_starknet::StarknetMailboxIndexer::new(
                    provider,
                    locator,
                    &self.reorg_period,
                )?);
                Ok(indexer as Box<dyn SequenceAwareIndexer<H256>>)
            }
            ChainConnectionConf::CosmosNative(conf) => {
                let provider = build_cosmos_native_provider(self, conf, metrics, &locator, None)?;
                let indexer = Box::new(h_cosmos::native::CosmosNativeDeliveryIndexer::new(
                    provider, locator,
                )?);
                Ok(indexer as Box<dyn SequenceAwareIndexer<H256>>)
            }
            ChainConnectionConf::Radix(conf) => {
                let provider = build_radix_provider(self, conf, metrics, &locator, None)?;
                let indexer =
                    h_radix::indexer::RadixDeliveryIndexer::new(provider, &locator, conf)?;

                Ok(Box::new(indexer) as Box<dyn SequenceAwareIndexer<H256>>)
            }
        }
        .context(ctx)
    }

    /// Try to convert the chain setting into an interchain gas paymaster
    /// contract
    pub async fn build_interchain_gas_paymaster(
        &self,
        metrics: &CoreMetrics,
    ) -> Result<Box<dyn InterchainGasPaymaster>> {
        let ctx = "Building IGP";
        let locator = self.locator(self.addresses.interchain_gas_paymaster);

        match &self.connection {
            ChainConnectionConf::Ethereum(conf) => {
                self.build_ethereum(
                    conf,
                    &locator,
                    metrics,
                    h_eth::InterchainGasPaymasterBuilder {},
                )
                .await
            }
            ChainConnectionConf::Fuel(_) => todo!(),
            ChainConnectionConf::Sealevel(conf) => {
                let provider =
                    Arc::new(build_sealevel_provider(self, &locator, &[], conf, metrics));
                let paymaster = Box::new(
                    h_sealevel::SealevelInterchainGasPaymaster::new(provider, &locator).await?,
                );
                Ok(paymaster as Box<dyn InterchainGasPaymaster>)
            }
            ChainConnectionConf::Cosmos(conf) => {
                let signer = self.cosmos_signer().await.context(ctx)?;
                let provider = build_cosmos_wasm_provider(self, conf, metrics, &locator, signer)?;

                let paymaster = Box::new(h_cosmos::cw::CwInterchainGasPaymaster::new(
                    provider,
                    locator.clone(),
                )?);
                Ok(paymaster as Box<dyn InterchainGasPaymaster>)
            }
            ChainConnectionConf::Starknet(conf) => {
                let provider = build_starknet_provider(self, conf, metrics, &locator)?;
                let paymaster = Box::new(h_starknet::StarknetInterchainGasPaymaster::new(
                    provider,
                    conf.clone(),
                )?);
                Ok(paymaster as Box<dyn InterchainGasPaymaster>)
            }
            ChainConnectionConf::CosmosNative(conf) => {
                let provider = build_cosmos_native_provider(self, conf, metrics, &locator, None)?;
                let indexer = Box::new(h_cosmos::native::CosmosNativeInterchainGas::new(
                    provider, conf, locator,
                )?);
                Ok(indexer as Box<dyn InterchainGasPaymaster>)
            }
            ChainConnectionConf::Radix(conf) => {
                let provider = build_radix_provider(self, conf, metrics, &locator, None)?;
                let indexer = Box::new(h_radix::indexer::RadixInterchainGasIndexer::new(
                    provider, &locator, conf,
                )?);
                Ok(indexer as Box<dyn InterchainGasPaymaster>)
            }
        }
        .context(ctx)
    }

    /// Try to convert the chain settings into a gas payment indexer
    pub async fn build_interchain_gas_payment_indexer(
        &self,
        metrics: &CoreMetrics,
        advanced_log_meta: bool,
    ) -> Result<Box<dyn SequenceAwareIndexer<InterchainGasPayment>>> {
        let ctx = "Building IGP indexer";
        let locator = self.locator(self.addresses.interchain_gas_paymaster);

        match &self.connection {
            ChainConnectionConf::Ethereum(conf) => {
                let reorg_period =
                    EthereumReorgPeriod::try_from(&self.reorg_period).context(ctx)?;
                self.build_ethereum(
                    conf,
                    &locator,
                    metrics,
                    h_eth::InterchainGasPaymasterIndexerBuilder {
                        mailbox_address: self.addresses.mailbox.into(),
                        reorg_period,
                    },
                )
                .await
            }
            ChainConnectionConf::Fuel(_) => todo!(),
            ChainConnectionConf::Sealevel(conf) => {
                let provider =
                    Arc::new(build_sealevel_provider(self, &locator, &[], conf, metrics));
                let indexer = Box::new(
                    h_sealevel::SealevelInterchainGasPaymasterIndexer::new(
                        provider,
                        locator,
                        advanced_log_meta,
                    )
                    .await?,
                );
                Ok(indexer as Box<dyn SequenceAwareIndexer<InterchainGasPayment>>)
            }
            ChainConnectionConf::Cosmos(conf) => {
                let provider = build_cosmos_wasm_provider(self, conf, metrics, &locator, None)?;

                let indexer = Box::new(h_cosmos::cw::CwInterchainGasPaymasterIndexer::new(
                    provider, &locator,
                ));
                Ok(indexer as Box<dyn SequenceAwareIndexer<InterchainGasPayment>>)
            }
            ChainConnectionConf::Starknet(_) => {
                let indexer = Box::new(h_starknet::StarknetInterchainGasPaymasterIndexer {});
                Ok(indexer as Box<dyn SequenceAwareIndexer<InterchainGasPayment>>)
            }
            ChainConnectionConf::CosmosNative(conf) => {
                let provider = build_cosmos_native_provider(self, conf, metrics, &locator, None)?;
                let indexer = Box::new(h_cosmos::native::CosmosNativeInterchainGas::new(
                    provider, conf, locator,
                )?);
                Ok(indexer as Box<dyn SequenceAwareIndexer<InterchainGasPayment>>)
            }
            ChainConnectionConf::Radix(conf) => {
                let provider = build_radix_provider(self, conf, metrics, &locator, None)?;
                let indexer = Box::new(h_radix::indexer::RadixInterchainGasIndexer::new(
                    provider, &locator, conf,
                )?);
                Ok(indexer as Box<dyn SequenceAwareIndexer<InterchainGasPayment>>)
            }
        }
        .context(ctx)
    }

    /// Try to convert the chain settings into a merkle tree hook indexer
    pub async fn build_merkle_tree_hook_indexer(
        &self,
        metrics: &CoreMetrics,
        advanced_log_meta: bool,
    ) -> Result<Box<dyn SequenceAwareIndexer<MerkleTreeInsertion>>> {
        let ctx = "Building merkle tree hook indexer";
        let locator = self.locator(self.addresses.merkle_tree_hook);

        match &self.connection {
            ChainConnectionConf::Ethereum(conf) => {
                let reorg_period =
                    EthereumReorgPeriod::try_from(&self.reorg_period).context(ctx)?;
                self.build_ethereum(
                    conf,
                    &locator,
                    metrics,
                    h_eth::MerkleTreeHookIndexerBuilder { reorg_period },
                )
                .await
            }
            ChainConnectionConf::Fuel(_) => todo!(),
            ChainConnectionConf::Sealevel(conf) => {
                let provider =
                    Arc::new(build_sealevel_provider(self, &locator, &[], conf, metrics));
                let tx_submitter =
                    build_sealevel_tx_submitter(&provider, self, conf, &locator, metrics);

                let mailbox_indexer = Box::new(h_sealevel::SealevelMailboxIndexer::new(
                    provider,
                    tx_submitter,
                    &locator,
                    conf,
                    advanced_log_meta,
                )?);
                let indexer = Box::new(h_sealevel::SealevelMerkleTreeHookIndexer::new(
                    *mailbox_indexer,
                ));
                Ok(indexer as Box<dyn SequenceAwareIndexer<MerkleTreeInsertion>>)
            }
            ChainConnectionConf::Cosmos(conf) => {
                let signer = self.cosmos_signer().await.context(ctx)?;

                let provider = build_cosmos_wasm_provider(self, conf, metrics, &locator, signer)?;
                let indexer = Box::new(h_cosmos::cw::CwMerkleTreeHookIndexer::new(
                    provider, locator,
                )?);
                Ok(indexer as Box<dyn SequenceAwareIndexer<MerkleTreeInsertion>>)
            }
            ChainConnectionConf::Starknet(conf) => {
                let provider = build_starknet_provider(self, conf, metrics, &locator)?;
                let indexer = Box::new(h_starknet::StarknetMerkleTreeHookIndexer::new(
                    provider,
                    locator,
                    &self.reorg_period,
                )?);
                Ok(indexer as Box<dyn SequenceAwareIndexer<MerkleTreeInsertion>>)
            }
            ChainConnectionConf::CosmosNative(conf) => {
                let provider = build_cosmos_native_provider(self, conf, metrics, &locator, None)?;
                let indexer = Box::new(h_cosmos::native::CosmosNativeMerkleTreeHook::new(
                    provider, locator,
                )?);
                Ok(indexer as Box<dyn SequenceAwareIndexer<MerkleTreeInsertion>>)
            }
            ChainConnectionConf::Radix(conf) => {
                let provider = build_radix_provider(self, conf, metrics, &locator, None)?;
                let indexer = Box::new(h_radix::indexer::RadixMerkleTreeIndexer::new(
                    provider, &locator, conf,
                )?);
                Ok(indexer as Box<dyn SequenceAwareIndexer<MerkleTreeInsertion>>)
            }
        }
        .context(ctx)
    }

    /// Try to convert the chain settings into a ValidatorAnnounce
    pub async fn build_validator_announce(
        &self,
        metrics: &CoreMetrics,
    ) -> Result<Box<dyn ValidatorAnnounce>> {
        let ctx = "Building validator announce";
        let locator = self.locator(self.addresses.validator_announce);
        match &self.connection {
            ChainConnectionConf::Ethereum(conf) => {
                self.build_ethereum(conf, &locator, metrics, h_eth::ValidatorAnnounceBuilder {})
                    .await
            }
            ChainConnectionConf::Fuel(_) => todo!(),
            ChainConnectionConf::Sealevel(conf) => {
                let signer = self.sealevel_signer().await.context(ctx)?;
                let provider =
                    Arc::new(build_sealevel_provider(self, &locator, &[], conf, metrics));
                let tx_submitter =
                    build_sealevel_tx_submitter(&provider, self, conf, &locator, metrics);
                let va = Box::new(h_sealevel::SealevelValidatorAnnounce::new(
                    provider,
                    tx_submitter,
                    conf.clone(),
                    &locator,
                    signer.map(h_sealevel::SealevelKeypair::new),
                ));
                Ok(va as Box<dyn ValidatorAnnounce>)
            }
            ChainConnectionConf::Cosmos(conf) => {
                let signer = self.cosmos_signer().await.context(ctx)?;
                let provider = build_cosmos_wasm_provider(self, conf, metrics, &locator, signer)?;

                let va = Box::new(h_cosmos::cw::CwValidatorAnnounce::new(
                    provider,
                    locator.clone(),
                )?);

                Ok(va as Box<dyn ValidatorAnnounce>)
            }
            ChainConnectionConf::Starknet(conf) => {
                let signer = self.starknet_signer().await.context(ctx)?;
                let provider = build_starknet_provider(self, conf, metrics, &locator)?;
                let va = Box::new(
                    h_starknet::StarknetValidatorAnnounce::new(
                        provider,
                        conf,
                        &locator.clone(),
                        signer,
                    )
                    .await?,
                );
                Ok(va as Box<dyn ValidatorAnnounce>)
            }
            ChainConnectionConf::CosmosNative(conf) => {
                let signer = self.cosmos_signer().await.context(ctx)?;
                let provider = build_cosmos_native_provider(self, conf, metrics, &locator, signer)?;
                let va = Box::new(h_cosmos::native::CosmosNativeValidatorAnnounce::new(
                    provider,
                    locator.clone(),
                )?);

                Ok(va as Box<dyn ValidatorAnnounce>)
            }
            ChainConnectionConf::Radix(conf) => {
                let signer = self.radix_signer().await?;
                let provider = build_radix_provider(self, conf, metrics, &locator, signer)?;
                let validator_announce =
                    h_radix::RadixValidatorAnnounce::new(provider, &locator, conf)?;
                Ok(Box::new(validator_announce) as Box<dyn ValidatorAnnounce>)
            }
        }
        .context("Building ValidatorAnnounce")
    }

    /// Try to convert the chain setting into an InterchainSecurityModule
    /// contract
    pub async fn build_ism(
        &self,
        address: H256,
        metrics: &CoreMetrics,
    ) -> Result<Box<dyn InterchainSecurityModule>> {
        let ctx = "Building ISM";
        let locator = self.locator(address);

        match &self.connection {
            ChainConnectionConf::Ethereum(conf) => {
                self.build_ethereum(
                    conf,
                    &locator,
                    metrics,
                    h_eth::InterchainSecurityModuleBuilder {},
                )
                .await
            }
            ChainConnectionConf::Fuel(_) => todo!(),
            ChainConnectionConf::Sealevel(conf) => {
                let keypair = self.sealevel_signer().await.context(ctx)?;
                let provider =
                    Arc::new(build_sealevel_provider(self, &locator, &[], conf, metrics));
                let ism = Box::new(h_sealevel::SealevelInterchainSecurityModule::new(
                    provider,
                    locator,
                    keypair.map(h_sealevel::SealevelKeypair::new),
                ));
                Ok(ism as Box<dyn InterchainSecurityModule>)
            }
            ChainConnectionConf::Cosmos(conf) => {
                let signer = self.cosmos_signer().await.context(ctx)?;
                let provider = build_cosmos_wasm_provider(self, conf, metrics, &locator, signer)?;

                let ism = Box::new(h_cosmos::cw::CwInterchainSecurityModule::new(
                    provider, locator,
                )?);
                Ok(ism as Box<dyn InterchainSecurityModule>)
            }
            ChainConnectionConf::Starknet(conf) => {
                let provider = build_starknet_provider(self, conf, metrics, &locator)?;
                let ism = Box::new(h_starknet::StarknetInterchainSecurityModule::new(
                    provider, conf, &locator,
                )?);
                Ok(ism as Box<dyn InterchainSecurityModule>)
            }
            ChainConnectionConf::CosmosNative(conf) => {
                let provider = build_cosmos_native_provider(self, conf, metrics, &locator, None)?;
                let ism = Box::new(h_cosmos::native::CosmosNativeIsm::new(provider, locator)?);
                Ok(ism as Box<dyn InterchainSecurityModule>)
            }
            ChainConnectionConf::Radix(conf) => {
                let provider = build_radix_provider(self, conf, metrics, &locator, None)?;
                let ism = h_radix::RadixIsm::new(provider, &locator, conf)?;
                Ok(Box::new(ism) as Box<dyn InterchainSecurityModule>)
            }
        }
        .context(ctx)
    }

    /// Try to convert the chain setting into a Multisig Ism contract
    pub async fn build_multisig_ism(
        &self,
        address: H256,
        metrics: &CoreMetrics,
    ) -> Result<Box<dyn MultisigIsm>> {
        let ctx = "Building multisig ISM";
        let locator = self.locator(address);

        match &self.connection {
            ChainConnectionConf::Ethereum(conf) => {
                self.build_ethereum(conf, &locator, metrics, h_eth::MultisigIsmBuilder {})
                    .await
            }

            ChainConnectionConf::Fuel(_) => todo!(),
            ChainConnectionConf::Sealevel(conf) => {
                let keypair = self.sealevel_signer().await.context(ctx)?;
                let provider =
                    Arc::new(build_sealevel_provider(self, &locator, &[], conf, metrics));
                let ism = Box::new(h_sealevel::SealevelMultisigIsm::new(
                    provider,
                    locator,
                    keypair.map(h_sealevel::SealevelKeypair::new),
                ));
                Ok(ism as Box<dyn MultisigIsm>)
            }
            ChainConnectionConf::Cosmos(conf) => {
                let signer = self.cosmos_signer().await.context(ctx)?;
                let provider = build_cosmos_wasm_provider(self, conf, metrics, &locator, signer)?;

                let ism = Box::new(h_cosmos::cw::CwMultisigIsm::new(provider, locator.clone())?);
                Ok(ism as Box<dyn MultisigIsm>)
            }
            ChainConnectionConf::Starknet(conf) => {
                let provider = build_starknet_provider(self, conf, metrics, &locator)?;
                let ism = Box::new(h_starknet::StarknetMultisigIsm::new(
                    provider, conf, &locator,
                )?);
                Ok(ism as Box<dyn MultisigIsm>)
            }
            ChainConnectionConf::CosmosNative(conf) => {
                let provider = build_cosmos_native_provider(self, conf, metrics, &locator, None)?;
                let ism = Box::new(h_cosmos::native::CosmosNativeIsm::new(provider, locator)?);
                Ok(ism as Box<dyn MultisigIsm>)
            }
            ChainConnectionConf::Radix(conf) => {
                let provider = build_radix_provider(self, conf, metrics, &locator, None)?;
                let ism = h_radix::RadixIsm::new(provider, &locator, conf)?;
                Ok(Box::new(ism) as Box<dyn MultisigIsm>)
            }
        }
        .context(ctx)
    }

    /// Try to convert the chain setting into a RoutingIsm Ism contract
    pub async fn build_routing_ism(
        &self,
        address: H256,
        metrics: &CoreMetrics,
    ) -> Result<Box<dyn RoutingIsm>> {
        let ctx = "Building routing ISM";
        let locator = ContractLocator {
            domain: &self.domain,
            address,
        };

        match &self.connection {
            ChainConnectionConf::Ethereum(conf) => {
                self.build_ethereum(conf, &locator, metrics, h_eth::RoutingIsmBuilder {})
                    .await
            }
            ChainConnectionConf::Fuel(_) => todo!(),
            ChainConnectionConf::Sealevel(_) => {
                Err(eyre!("Sealevel does not support routing ISM yet")).context(ctx)
            }
            ChainConnectionConf::Cosmos(conf) => {
                let signer = self.cosmos_signer().await.context(ctx)?;
                let provider = build_cosmos_wasm_provider(self, conf, metrics, &locator, signer)?;

                let ism = Box::new(h_cosmos::cw::CwRoutingIsm::new(provider, locator.clone())?);
                Ok(ism as Box<dyn RoutingIsm>)
            }
            ChainConnectionConf::Starknet(conf) => {
                let provider = build_starknet_provider(self, conf, metrics, &locator)?;
                let ism = Box::new(h_starknet::StarknetRoutingIsm::new(
                    provider, conf, &locator,
                )?);
                Ok(ism as Box<dyn RoutingIsm>)
            }
            ChainConnectionConf::CosmosNative(conf) => {
                let provider = build_cosmos_native_provider(self, conf, metrics, &locator, None)?;
                let ism = Box::new(h_cosmos::native::CosmosNativeIsm::new(provider, locator)?);
                Ok(ism as Box<dyn RoutingIsm>)
            }
            ChainConnectionConf::Radix(conf) => {
                let provider = build_radix_provider(self, conf, metrics, &locator, None)?;
                let ism = h_radix::RadixIsm::new(provider, &locator, conf)?;
                Ok(Box::new(ism) as Box<dyn RoutingIsm>)
            }
        }
        .context(ctx)
    }

    /// Try to convert the chain setting into an AggregationIsm Ism contract
    pub async fn build_aggregation_ism(
        &self,
        address: H256,
        metrics: &CoreMetrics,
    ) -> Result<Box<dyn AggregationIsm>> {
        let ctx = "Building aggregation ISM";
        let locator = ContractLocator {
            domain: &self.domain,
            address,
        };

        match &self.connection {
            ChainConnectionConf::Ethereum(conf) => {
                self.build_ethereum(conf, &locator, metrics, h_eth::AggregationIsmBuilder {})
                    .await
            }
            ChainConnectionConf::Fuel(_) => todo!(),
            ChainConnectionConf::Sealevel(_) => {
                Err(eyre!("Sealevel does not support aggregation ISM yet")).context(ctx)
            }
            ChainConnectionConf::Cosmos(conf) => {
                let signer = self.cosmos_signer().await.context(ctx)?;
                let provider = build_cosmos_wasm_provider(self, conf, metrics, &locator, signer)?;
                let ism = Box::new(h_cosmos::cw::CwAggregationIsm::new(
                    provider,
                    locator.clone(),
                )?);

                Ok(ism as Box<dyn AggregationIsm>)
            }
            ChainConnectionConf::Starknet(conf) => {
                let provider = build_starknet_provider(self, conf, metrics, &locator)?;
                let ism = Box::new(h_starknet::StarknetAggregationIsm::new(
                    provider, conf, &locator,
                )?);

                Ok(ism as Box<dyn AggregationIsm>)
            }
            ChainConnectionConf::CosmosNative(_) => {
                Err(eyre!("Cosmos Native does not support aggregation ISM yet")).context(ctx)
            }
            ChainConnectionConf::Radix(_) => {
                todo!("Radix aggregation ISM not yet implemented")
            }
        }
        .context(ctx)
    }

    /// Try to convert the chain setting into a CcipRead Ism contract
    pub async fn build_ccip_read_ism(
        &self,
        address: H256,
        metrics: &CoreMetrics,
    ) -> Result<Box<dyn CcipReadIsm>> {
        let ctx = "Building CcipRead ISM";
        let locator = ContractLocator {
            domain: &self.domain,
            address,
        };

        match &self.connection {
            ChainConnectionConf::Ethereum(conf) => {
                self.build_ethereum(conf, &locator, metrics, h_eth::CcipReadIsmBuilder {})
                    .await
            }
            ChainConnectionConf::Fuel(_) => todo!(),
            ChainConnectionConf::Sealevel(_) => {
                Err(eyre!("Sealevel does not support CCIP read ISM yet")).context(ctx)
            }
            ChainConnectionConf::Cosmos(_) => {
                Err(eyre!("Cosmos does not support CCIP read ISM yet")).context(ctx)
            }
            ChainConnectionConf::Starknet(_) => {
                Err(eyre!("Starknet does not support CCIP read ISM yet")).context(ctx)
            }
            ChainConnectionConf::CosmosNative(_) => {
                Err(eyre!("Cosmos Native does not support CCIP read ISM yet")).context(ctx)
            }
            ChainConnectionConf::Radix(_) => {
                Err(eyre!("Radix does not support CCIP read ISM yet")).context(ctx)
            }
        }
        .context(ctx)
    }

    #[instrument(skip_all, fields(domain=%self.domain.name()))]
    async fn signer<S: BuildableWithSignerConf>(&self) -> Result<Option<S>> {
        if let Some(conf) = &self.signer {
            Ok(Some(conf.build::<S>().await?))
        } else {
            Ok(None)
        }
    }

    /// Returns a ChainSigner for the flavor of chain this is, if one is configured.
    pub async fn chain_signer(&self) -> Result<Option<Box<dyn ChainSigner>>> {
        if let Some(conf) = &self.signer {
            let chain_signer: Box<dyn ChainSigner> = match &self.connection {
                ChainConnectionConf::Ethereum(_) => Box::new(conf.build::<h_eth::Signers>().await?),
                ChainConnectionConf::Fuel(_) => {
                    Box::new(conf.build::<fuels::prelude::WalletUnlocked>().await?)
                }
                ChainConnectionConf::Sealevel(_) => {
                    Box::new(conf.build::<h_sealevel::Keypair>().await?)
                }
                ChainConnectionConf::Cosmos(_) | ChainConnectionConf::CosmosNative(_) => {
                    Box::new(conf.build::<h_cosmos::Signer>().await?)
                }
                ChainConnectionConf::Starknet(_) => {
                    Box::new(conf.build::<h_starknet::Signer>().await?)
                }
                ChainConnectionConf::Radix(_) => {
                    Box::new(conf.build::<h_radix::RadixSigner>().await?)
                }
            };
            Ok(Some(chain_signer))
        } else {
            Ok(None)
        }
    }

    async fn ethereum_signer(&self) -> Result<Option<h_eth::Signers>> {
        self.signer().await
    }

    async fn fuel_signer(&self) -> Result<fuels::prelude::WalletUnlocked> {
        self.signer().await.and_then(|opt| {
            opt.ok_or_else(|| eyre!("Fuel requires a signer to construct contract instances"))
        })
    }

    async fn sealevel_signer(&self) -> Result<Option<h_sealevel::Keypair>> {
        self.signer().await
    }

    async fn cosmos_signer(&self) -> Result<Option<h_cosmos::Signer>> {
        self.signer().await
    }

    async fn starknet_signer(&self) -> Result<Option<h_starknet::Signer>> {
        self.signer().await
    }

    async fn radix_signer(&self) -> Result<Option<hyperlane_radix::RadixSigner>> {
        self.signer().await
    }

    /// Try to build an agent metrics configuration from the chain config
    pub async fn agent_metrics_conf(&self, agent_name: String) -> Result<AgentMetricsConf> {
        let chain_signer_address = self.chain_signer().await?.map(|s| s.address_string());
        Ok(AgentMetricsConf {
            address: chain_signer_address,
            domain: self.domain.clone(),
            name: agent_name,
        })
    }

    /// Get a clone of the ethereum metrics conf with correctly configured
    /// contract information.
    pub fn metrics_conf(&self) -> PrometheusMiddlewareConf {
        let mut cfg = self.metrics_conf.clone();

        if cfg.chain.is_none() {
            cfg.chain = Some(ChainInfo {
                name: Some(self.domain.name().into()),
            });
        }

        let mut register_contract = |name: &str, address: H256, fns: HashMap<Vec<u8>, String>| {
            cfg.contracts
                .entry(address.into())
                .or_insert_with(|| ContractInfo {
                    name: Some(name.into()),
                    functions: fns
                        .into_iter()
                        .map(|s| (Selector::try_from(s.0).expect("Failed to parse bytes"), s.1))
                        .collect(),
                });
        };

        register_contract(
            "mailbox",
            self.addresses.mailbox,
            EthereumMailboxAbi::fn_map_owned(),
        );
        register_contract(
            "validator_announce",
            self.addresses.validator_announce,
            EthereumValidatorAnnounceAbi::fn_map_owned(),
        );
        register_contract(
            "igp",
            self.addresses.interchain_gas_paymaster,
            EthereumInterchainGasPaymasterAbi::fn_map_owned(),
        );
        register_contract(
            "merkle_tree_hook",
            self.addresses.merkle_tree_hook,
            EthereumInterchainGasPaymasterAbi::fn_map_owned(),
        );

        cfg
    }

    fn locator(&self, address: H256) -> ContractLocator {
        ContractLocator {
            domain: &self.domain,
            address,
        }
    }

    /// Try to convert the chain settings into a provider
    pub async fn build_ethereum<B>(
        &self,
        conf: &h_eth::ConnectionConf,
        locator: &ContractLocator<'_>,
        metrics: &CoreMetrics,
        builder: B,
    ) -> Result<B::Output>
    where
        B: BuildableWithProvider + Sync,
    {
        let mut signer = None;
        if B::NEEDS_SIGNER {
            signer = self.ethereum_signer().await?;
        }
        let metrics_conf = self.metrics_conf();
        let client_metrics = metrics.client_metrics();

        let client_metrics = Some(client_metrics);
        let middleware_metrics = Some((metrics.provider_metrics(), metrics_conf));

        let res = builder
            .build_with_connection_conf(conf, locator, signer, client_metrics, middleware_metrics)
            .await;
        Ok(res?)
    }
}

/// Helper to build a sealevel provider
fn build_sealevel_provider(
    chain_conf: &ChainConf,
    locator: &ContractLocator,
    contract_addresses: &[H256],
    conf: &h_sealevel::ConnectionConf,
    metrics: &CoreMetrics,
) -> SealevelProvider {
    let middleware_metrics = chain_conf.metrics_conf();
    let client_metrics = metrics.client_metrics();

    let chain = middleware_metrics.chain.clone();
    let urls = conf.urls.clone();
    let rpc_client = SealevelFallbackRpcClient::from_urls(chain, urls, client_metrics);
    SealevelProvider::new(rpc_client, locator.domain.clone(), contract_addresses, conf)
}

fn build_sealevel_tx_submitter(
    provider: &Arc<SealevelProvider>,
    chain_conf: &ChainConf,
    connection_conf: &h_sealevel::ConnectionConf,
    locator: &ContractLocator,
    metrics: &CoreMetrics,
) -> Arc<dyn TransactionSubmitter> {
    let middleware_metrics = chain_conf.metrics_conf();
    let client_metrics = metrics.client_metrics();
    connection_conf.transaction_submitter.create_submitter(
        provider,
        client_metrics,
        middleware_metrics.chain.clone(),
        locator.domain.clone(),
        connection_conf,
    )
}

fn build_cosmos_wasm_provider(
    chain_conf: &ChainConf,
    connection_conf: &h_cosmos::ConnectionConf,
    metrics: &CoreMetrics,
    locator: &ContractLocator,
    signer: Option<hyperlane_cosmos::Signer>,
) -> ChainResult<CosmosProvider<CwQueryClient>> {
    let middleware_metrics = chain_conf.metrics_conf();
    let metrics = metrics.client_metrics();
    CosmosProvider::new(
        connection_conf,
        locator,
        signer,
        metrics,
        middleware_metrics.chain.clone(),
    )
}

fn build_cosmos_native_provider(
    chain_conf: &ChainConf,
    connection_conf: &h_cosmos::ConnectionConf,
    metrics: &CoreMetrics,
    locator: &ContractLocator,
    signer: Option<hyperlane_cosmos::Signer>,
) -> ChainResult<CosmosProvider<ModuleQueryClient>> {
    let middleware_metrics = chain_conf.metrics_conf();
    let metrics = metrics.client_metrics();
    CosmosProvider::new(
        connection_conf,
        locator,
        signer,
        metrics,
        middleware_metrics.chain.clone(),
    )
}

fn build_radix_provider(
    chain_conf: &ChainConf,
    connection_conf: &h_radix::ConnectionConf,
    metrics: &CoreMetrics,
    locator: &ContractLocator,
    signer: Option<h_radix::RadixSigner>,
) -> ChainResult<RadixProvider> {
<<<<<<< HEAD
    RadixProvider::new(signer, connection_conf, locator, &chain_conf.reorg_period)
}

fn build_starknet_provider(
    chain_conf: &ChainConf,
    connection_conf: &h_starknet::ConnectionConf,
    metrics: &CoreMetrics,
    locator: &ContractLocator,
) -> ChainResult<StarknetProvider> {
    let middleware_metrics = chain_conf.metrics_conf();
    let metrics = metrics.client_metrics();
    Ok(StarknetProvider::new(
        locator.domain.clone(),
        connection_conf,
        metrics.clone(),
        middleware_metrics.chain.clone(),
    ))
=======
    let middleware_metrics = chain_conf.metrics_conf();
    let metrics = metrics.client_metrics();
    RadixProvider::new(
        signer,
        connection_conf,
        locator,
        &chain_conf.reorg_period,
        metrics,
        middleware_metrics.chain,
    )
>>>>>>> 3181c49c
}<|MERGE_RESOLUTION|>--- conflicted
+++ resolved
@@ -1361,8 +1361,16 @@
     locator: &ContractLocator,
     signer: Option<h_radix::RadixSigner>,
 ) -> ChainResult<RadixProvider> {
-<<<<<<< HEAD
-    RadixProvider::new(signer, connection_conf, locator, &chain_conf.reorg_period)
+    let middleware_metrics = chain_conf.metrics_conf();
+    let metrics = metrics.client_metrics();
+    RadixProvider::new(
+        signer,
+        connection_conf,
+        locator,
+        &chain_conf.reorg_period,
+        metrics,
+        middleware_metrics.chain,
+    )
 }
 
 fn build_starknet_provider(
@@ -1379,16 +1387,4 @@
         metrics.clone(),
         middleware_metrics.chain.clone(),
     ))
-=======
-    let middleware_metrics = chain_conf.metrics_conf();
-    let metrics = metrics.client_metrics();
-    RadixProvider::new(
-        signer,
-        connection_conf,
-        locator,
-        &chain_conf.reorg_period,
-        metrics,
-        middleware_metrics.chain,
-    )
->>>>>>> 3181c49c
 }