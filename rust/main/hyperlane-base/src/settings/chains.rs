--- conflicted
+++ resolved
@@ -200,11 +200,8 @@
             Self::Ethereum(conf) => Some(&conf.op_submission_config),
             Self::Cosmos(conf) => Some(&conf.op_submission_config),
             Self::Sealevel(conf) => Some(&conf.op_submission_config),
-<<<<<<< HEAD
             Self::Kaspa(conf) => Some(&conf.op_submission_config),
-=======
             Self::Starknet(config) => Some(&config.op_submission_config),
->>>>>>> ef46219a
             _ => None,
         }
     }
