--- conflicted
+++ resolved
@@ -1039,17 +1039,11 @@
                 ChainConnectionConf::Sealevel(_) => {
                     Box::new(conf.build::<h_sealevel::Keypair>().await?)
                 }
-<<<<<<< HEAD
                 ChainConnectionConf::Cosmos(_) | ChainConnectionConf::CosmosNative(_) => {
                     Box::new(conf.build::<h_cosmos::Signer>().await?)
-=======
-                ChainConnectionConf::Cosmos(_) => Box::new(conf.build::<h_cosmos::Signer>().await?),
+                }
                 ChainConnectionConf::Starknet(_) => {
                     Box::new(conf.build::<h_starknet::Signer>().await?)
-                }
-                ChainConnectionConf::CosmosNative(_) => {
-                    Box::new(conf.build::<h_cosmos_native::Signer>().await?)
->>>>>>> df8f11d9
                 }
             };
             Ok(Some(chain_signer))
@@ -1076,19 +1070,12 @@
         self.signer().await
     }
 
-<<<<<<< HEAD
-=======
     async fn starknet_signer(&self) -> Result<h_starknet::Signer> {
         self.signer()
             .await?
             .ok_or_else(|| eyre!("Starknet requires a signer to construct contract instances"))
     }
 
-    async fn cosmos_native_signer(&self) -> Result<Option<h_cosmos_native::Signer>> {
-        self.signer().await
-    }
-
->>>>>>> df8f11d9
     /// Try to build an agent metrics configuration from the chain config
     pub async fn agent_metrics_conf(&self, agent_name: String) -> Result<AgentMetricsConf> {
         let chain_signer_address = self.chain_signer().await?.map(|s| s.address_string());
