use std::collections::HashMap;
use std::sync::Arc;
use std::time::Duration;

use axum::async_trait;
use ethers::prelude::Selector;
use eyre::{eyre, Context, Report, Result};
use serde_json::Value;

use ethers_prometheus::middleware::{ContractInfo, PrometheusMiddlewareConf};
use hyperlane_core::{
    config::OpSubmissionConfig, AggregationIsm, CcipReadIsm, ChainResult, ContractLocator,
    HyperlaneAbi, HyperlaneDomain, HyperlaneDomainProtocol, HyperlaneMessage, HyperlaneProvider,
    IndexMode, InterchainGasPaymaster, InterchainGasPayment, InterchainSecurityModule, Mailbox,
    MerkleTreeHook, MerkleTreeInsertion, MultisigIsm, ReorgPeriod, RoutingIsm,
    SequenceAwareIndexer, SubmitterType, ValidatorAnnounce, H256,
};
use hyperlane_metric::prometheus_metric::ChainInfo;
use hyperlane_operation_verifier::ApplicationOperationVerifier;

use hyperlane_cosmos::{
    self as h_cosmos, delivery_indexer, dispatch_indexer, rpc::CosmosWasmRpcProvider,
    CosmosProvider, Signer,
};
use hyperlane_cosmos_native::{self as h_cosmos_native, CosmosNativeProvider};
use hyperlane_ethereum::{
    self as h_eth, BuildableWithProvider, EthereumInterchainGasPaymasterAbi, EthereumMailboxAbi,
    EthereumReorgPeriod, EthereumValidatorAnnounceAbi,
};
use hyperlane_fuel as h_fuel;
use hyperlane_sealevel::{
    self as h_sealevel, fallback::SealevelFallbackRpcClient, SealevelProvider, TransactionSubmitter,
};
use hyperlane_starknet as h_starknet;

use crate::{
    metrics::AgentMetricsConf,
    settings::signers::{BuildableWithSignerConf, SignerConf},
    CoreMetrics,
};

use super::ChainSigner;

/// A trait for converting to a type from a chain configuration with metrics
#[async_trait]
pub trait TryFromWithMetrics<T>: Sized {
    /// Try to convert the chain configuration into the type
    async fn try_from_with_metrics(
        conf: &ChainConf,
        metrics: &CoreMetrics,
        advanced_log_meta: bool,
    ) -> Result<Self>;
}

/// Contains JSON value which can contain chain-specific configuration which is parsed by
/// AdaptsChain trait implementation.
#[allow(dead_code)]
#[derive(Clone, Debug, Default)]
pub struct RawChainConf(Value);

impl From<Value> for RawChainConf {
    fn from(value: Value) -> Self {
        Self(value)
    }
}

/// A chain setup is a domain ID, an address on that chain (where the mailbox is
/// deployed) and details for connecting to the chain API.
#[derive(Clone, Debug)]
pub struct ChainConf {
    /// The domain
    pub domain: HyperlaneDomain,
    /// Signer configuration for this chain
    pub signer: Option<SignerConf>,
    /// Submitter type for this chain
    pub submitter: SubmitterType,
    /// The estimated block time, i.e. the average time the next block is added to the chain
    pub estimated_block_time: Duration,
    /// The reorg period of the chain, i.e. the number of blocks until finality
    pub reorg_period: ReorgPeriod,
    /// Addresses of contracts on the chain
    pub addresses: CoreContractAddresses,
    /// The chain connection details
    pub connection: ChainConnectionConf,
    /// Configure chain-specific metrics information. This will automatically
    /// add all contract addresses but will not override any set explicitly.
    /// Use `metrics_conf()` to get the metrics.
    pub metrics_conf: PrometheusMiddlewareConf,
    /// Settings for event indexing
    pub index: IndexSettings,
}

/// A sequence-aware indexer for messages
pub type MessageIndexer = Arc<dyn SequenceAwareIndexer<HyperlaneMessage>>;

/// A sequence-aware indexer for deliveries
pub type DeliveryIndexer = Arc<dyn SequenceAwareIndexer<H256>>;

/// A sequence-aware indexer for interchain gas payments
pub type IgpIndexer = Arc<dyn SequenceAwareIndexer<InterchainGasPayment>>;

/// A sequence-aware indexer for merkle tree hooks
pub type MerkleTreeHookIndexer = Arc<dyn SequenceAwareIndexer<MerkleTreeInsertion>>;

#[async_trait]
impl TryFromWithMetrics<ChainConf> for MessageIndexer {
    async fn try_from_with_metrics(
        conf: &ChainConf,
        metrics: &CoreMetrics,
        advanced_log_meta: bool,
    ) -> Result<Self> {
        conf.build_message_indexer(metrics, advanced_log_meta)
            .await
            .map(Into::into)
    }
}

#[async_trait]
impl TryFromWithMetrics<ChainConf> for DeliveryIndexer {
    async fn try_from_with_metrics(
        conf: &ChainConf,
        metrics: &CoreMetrics,
        advanced_log_meta: bool,
    ) -> Result<Self> {
        conf.build_delivery_indexer(metrics, advanced_log_meta)
            .await
            .map(Into::into)
    }
}

#[async_trait]
impl TryFromWithMetrics<ChainConf> for IgpIndexer {
    async fn try_from_with_metrics(
        conf: &ChainConf,
        metrics: &CoreMetrics,
        advanced_log_meta: bool,
    ) -> Result<Self> {
        conf.build_interchain_gas_payment_indexer(metrics, advanced_log_meta)
            .await
            .map(Into::into)
    }
}

#[async_trait]
impl TryFromWithMetrics<ChainConf> for MerkleTreeHookIndexer {
    async fn try_from_with_metrics(
        conf: &ChainConf,
        metrics: &CoreMetrics,
        advanced_log_meta: bool,
    ) -> Result<Self> {
        conf.build_merkle_tree_hook_indexer(metrics, advanced_log_meta)
            .await
            .map(Into::into)
    }
}

/// A connection to _some_ blockchain.
#[derive(Clone, Debug)]
// TODO: re-enable this clippy check once the new submitter is shipped,
// since it might take in configs in a different way
#[allow(clippy::large_enum_variant)]
pub enum ChainConnectionConf {
    /// Ethereum configuration
    Ethereum(h_eth::ConnectionConf),
    /// Fuel configuration
    Fuel(h_fuel::ConnectionConf),
    /// Sealevel configuration.
    Sealevel(h_sealevel::ConnectionConf),
    /// Cosmos configuration.
    Cosmos(h_cosmos::ConnectionConf),
<<<<<<< HEAD
    /// Starknet configuration.
    Starknet(h_starknet::ConnectionConf),
=======
    /// Cosmos native configuration
    CosmosNative(h_cosmos_native::ConnectionConf),
>>>>>>> 83fcd393
}

impl ChainConnectionConf {
    /// Get what hyperlane protocol is in use for this chain.
    pub fn protocol(&self) -> HyperlaneDomainProtocol {
        match self {
            Self::Ethereum(_) => HyperlaneDomainProtocol::Ethereum,
            Self::Fuel(_) => HyperlaneDomainProtocol::Fuel,
            Self::Sealevel(_) => HyperlaneDomainProtocol::Sealevel,
            Self::Cosmos(_) => HyperlaneDomainProtocol::Cosmos,
<<<<<<< HEAD
            Self::Starknet(_) => HyperlaneDomainProtocol::Starknet,
=======
            Self::CosmosNative(_) => HyperlaneDomainProtocol::CosmosNative,
>>>>>>> 83fcd393
        }
    }

    /// Get the message batch configuration for this chain.
    pub fn operation_submission_config(&self) -> Option<&OpSubmissionConfig> {
        match self {
            Self::Ethereum(conf) => Some(&conf.op_submission_config),
            Self::Cosmos(conf) => Some(&conf.op_submission_config),
            Self::Sealevel(conf) => Some(&conf.op_submission_config),
            _ => None,
        }
    }
}

/// Addresses for mailbox chain contracts
#[derive(Clone, Debug, Default)]
pub struct CoreContractAddresses {
    /// Address of the mailbox contract
    pub mailbox: H256,
    /// Address of the InterchainGasPaymaster contract
    pub interchain_gas_paymaster: H256,
    /// Address of the ValidatorAnnounce contract
    pub validator_announce: H256,
    /// Address of the MerkleTreeHook contract
    pub merkle_tree_hook: H256,
}

/// Indexing settings
#[derive(Debug, Default, Clone)]
pub struct IndexSettings {
    /// The height at which to start indexing contracts.
    pub from: u32,
    /// The number of blocks to query at once when indexing contracts.
    pub chunk_size: u32,
    /// The indexing mode.
    pub mode: IndexMode,
}

impl ChainConf {
    /// Fetch the index settings and index mode, since they are often used together.
    pub fn index_settings(&self) -> IndexSettings {
        self.index.clone()
    }

    /// Try to convert the chain settings into an ApplicationOperationVerifier.
    pub async fn build_application_operation_verifier(
        &self,
        metrics: &CoreMetrics,
    ) -> Result<Box<dyn ApplicationOperationVerifier>> {
        let ctx = "Building application operation verifier";
        let locator = self.locator(H256::zero());
        let result: Result<Box<dyn ApplicationOperationVerifier>, Report> = match &self.connection {
            ChainConnectionConf::Ethereum(_conf) => Ok(Box::new(
                h_eth::application::EthereumApplicationOperationVerifier::new(),
            )
                as Box<dyn ApplicationOperationVerifier>),
            ChainConnectionConf::Fuel(_) => todo!(),
            ChainConnectionConf::Sealevel(conf) => {
                let provider =
                    Arc::new(build_sealevel_provider(self, &locator, &[], conf, metrics));
                let verifier =
                    h_sealevel::application::SealevelApplicationOperationVerifier::new(provider);
                Ok(Box::new(verifier) as Box<dyn ApplicationOperationVerifier>)
            }
            ChainConnectionConf::Cosmos(_conf) => Ok(Box::new(
                h_cosmos::application::CosmosApplicationOperationVerifier::new(),
            )
                as Box<dyn ApplicationOperationVerifier>),
<<<<<<< HEAD
            ChainConnectionConf::Starknet(_conf) => Ok(Box::new(
                h_starknet::application::StarknetApplicationOperationVerifier::new(),
=======
            // applicatino verification is the same for cosmos native and cw
            ChainConnectionConf::CosmosNative(_) => Ok(Box::new(
                h_cosmos::application::CosmosApplicationOperationVerifier::new(),
>>>>>>> 83fcd393
            )
                as Box<dyn ApplicationOperationVerifier>),
        };

        result.context(ctx)
    }

    /// Try to convert the chain settings into an HyperlaneProvider.
    pub async fn build_provider(
        &self,
        metrics: &CoreMetrics,
    ) -> Result<Box<dyn HyperlaneProvider>> {
        let ctx = "Building provider";
        let locator = self.locator(H256::zero());
        match &self.connection {
            ChainConnectionConf::Ethereum(conf) => {
                self.build_ethereum(conf, &locator, metrics, h_eth::HyperlaneProviderBuilder {})
                    .await
            }
            ChainConnectionConf::Fuel(_) => todo!(),
            ChainConnectionConf::Sealevel(conf) => {
                let provider = build_sealevel_provider(
                    self,
                    &locator,
                    &[
                        self.addresses.mailbox,
                        self.addresses.interchain_gas_paymaster,
                    ],
                    conf,
                    metrics,
                );
                Ok(Box::new(provider) as Box<dyn HyperlaneProvider>)
            }
            ChainConnectionConf::Cosmos(conf) => {
                let provider = build_cosmos_provider(self, conf, metrics, &locator, None)?;
                Ok(Box::new(provider) as Box<dyn HyperlaneProvider>)
            }
<<<<<<< HEAD
            ChainConnectionConf::Starknet(conf) => {
                let provider = h_starknet::StarknetProvider::new(locator.domain.clone(), conf);
=======
            ChainConnectionConf::CosmosNative(conf) => {
                let provider = build_cosmos_native_provider(self, conf, metrics, &locator, None)?;
>>>>>>> 83fcd393
                Ok(Box::new(provider) as Box<dyn HyperlaneProvider>)
            }
        }
        .context(ctx)
    }

    /// Try to convert the chain setting into a Mailbox contract
    pub async fn build_mailbox(&self, metrics: &CoreMetrics) -> Result<Box<dyn Mailbox>> {
        let ctx = "Building mailbox";
        let locator = self.locator(self.addresses.mailbox);

        match &self.connection {
            ChainConnectionConf::Ethereum(conf) => {
                self.build_ethereum(conf, &locator, metrics, h_eth::MailboxBuilder {})
                    .await
            }
            ChainConnectionConf::Fuel(conf) => {
                let wallet = self.fuel_signer().await.context(ctx)?;
                hyperlane_fuel::FuelMailbox::new(conf, locator, wallet)
                    .await
                    .map(|m| Box::new(m) as Box<dyn Mailbox>)
                    .map_err(Into::into)
            }
            ChainConnectionConf::Sealevel(conf) => {
                let keypair = self.sealevel_signer().await.context(ctx)?;

                let provider =
                    Arc::new(build_sealevel_provider(self, &locator, &[], conf, metrics));
                let tx_submitter =
                    build_sealevel_tx_submitter(&provider, self, conf, &locator, metrics);

                h_sealevel::SealevelMailbox::new(
                    provider,
                    tx_submitter,
                    conf,
                    &locator,
                    keypair.map(h_sealevel::SealevelKeypair::new),
                )
                .map(|m| Box::new(m) as Box<dyn Mailbox>)
                .map_err(Into::into)
            }
            ChainConnectionConf::Cosmos(conf) => {
                let signer = self.cosmos_signer().await.context(ctx)?;
                let provider = build_cosmos_provider(self, conf, metrics, &locator, signer)?;

                h_cosmos::CosmosMailbox::new(provider, conf.clone(), locator.clone())
                    .map(|m| Box::new(m) as Box<dyn Mailbox>)
                    .map_err(Into::into)
            }
<<<<<<< HEAD
            ChainConnectionConf::Starknet(conf) => {
                let signer = self.starknet_signer().await.context(ctx)?;
                h_starknet::StarknetMailbox::new(conf, &locator, signer.unwrap())
=======
            ChainConnectionConf::CosmosNative(conf) => {
                let signer = self.cosmos_native_signer().await.context(ctx)?;
                let provider = build_cosmos_native_provider(self, conf, metrics, &locator, signer)?;
                h_cosmos_native::CosmosNativeMailbox::new(provider, locator.clone())
>>>>>>> 83fcd393
                    .map(|m| Box::new(m) as Box<dyn Mailbox>)
                    .map_err(Into::into)
            }
        }
        .context(ctx)
    }

    /// Try to convert the chain setting into a Merkle Tree Hook contract
    pub async fn build_merkle_tree_hook(
        &self,
        metrics: &CoreMetrics,
    ) -> Result<Box<dyn MerkleTreeHook>> {
        let ctx = "Building merkle tree hook";
        let locator = self.locator(self.addresses.merkle_tree_hook);

        match &self.connection {
            ChainConnectionConf::Ethereum(conf) => {
                self.build_ethereum(conf, &locator, metrics, h_eth::MerkleTreeHookBuilder {})
                    .await
            }
            ChainConnectionConf::Fuel(_conf) => {
                todo!("Fuel does not support merkle tree hooks yet")
            }
            ChainConnectionConf::Sealevel(conf) => {
                let provider =
                    Arc::new(build_sealevel_provider(self, &locator, &[], conf, metrics));
                let tx_submitter =
                    build_sealevel_tx_submitter(&provider, self, conf, &locator, metrics);

                h_sealevel::SealevelMailbox::new(provider, tx_submitter, conf, &locator, None)
                    .map(|m| Box::new(m) as Box<dyn MerkleTreeHook>)
                    .map_err(Into::into)
            }
            ChainConnectionConf::Cosmos(conf) => {
                let signer = self.cosmos_signer().await.context(ctx)?;
                let provider = build_cosmos_provider(self, conf, metrics, &locator, signer)?;
                let hook = h_cosmos::CosmosMerkleTreeHook::new(provider, locator.clone())?;

                Ok(Box::new(hook) as Box<dyn MerkleTreeHook>)
            }
<<<<<<< HEAD
            ChainConnectionConf::Starknet(conf) => {
                let signer = self.starknet_signer().await.context(ctx)?;
                let hook =
                    h_starknet::StarknetMerkleTreeHook::new(conf, &locator, signer.unwrap())?;
=======
            ChainConnectionConf::CosmosNative(conf) => {
                let provider = build_cosmos_native_provider(self, conf, metrics, &locator, None)?;
                let hook =
                    h_cosmos_native::CosmosNativeMerkleTreeHook::new(provider, locator.clone())?;
>>>>>>> 83fcd393

                Ok(Box::new(hook) as Box<dyn MerkleTreeHook>)
            }
        }
        .context(ctx)
    }

    /// Try to convert the chain settings into a message indexer
    pub async fn build_message_indexer(
        &self,
        metrics: &CoreMetrics,
        advanced_log_meta: bool,
    ) -> Result<Box<dyn SequenceAwareIndexer<HyperlaneMessage>>> {
        let ctx = "Building delivery indexer";
        let locator = self.locator(self.addresses.mailbox);

        match &self.connection {
            ChainConnectionConf::Ethereum(conf) => {
                let reorg_period =
                    EthereumReorgPeriod::try_from(&self.reorg_period).context(ctx)?;
                self.build_ethereum(
                    conf,
                    &locator,
                    metrics,
                    h_eth::SequenceIndexerBuilder { reorg_period },
                )
                .await
            }
            ChainConnectionConf::Fuel(_) => todo!(),
            ChainConnectionConf::Sealevel(conf) => {
                let provider =
                    Arc::new(build_sealevel_provider(self, &locator, &[], conf, metrics));
                let tx_submitter =
                    build_sealevel_tx_submitter(&provider, self, conf, &locator, metrics);

                let indexer = Box::new(h_sealevel::SealevelMailboxIndexer::new(
                    provider,
                    tx_submitter,
                    &locator,
                    conf,
                    advanced_log_meta,
                )?);
                Ok(indexer as Box<dyn SequenceAwareIndexer<HyperlaneMessage>>)
            }
            ChainConnectionConf::Cosmos(conf) => {
                let signer = self.cosmos_signer().await.context(ctx)?;
                let reorg_period = self.reorg_period.as_blocks().context(ctx)?;

                let provider =
                    build_cosmos_provider(self, conf, metrics, &locator, signer.clone())?;
                let wasm_provider = build_cosmos_wasm_provider(
                    self,
                    conf,
                    &locator,
                    metrics,
                    reorg_period,
                    dispatch_indexer::MESSAGE_DISPATCH_EVENT_TYPE.into(),
                )?;

                let mailbox =
                    h_cosmos::CosmosMailbox::new(provider, conf.clone(), locator.clone())?;
                let indexer = Box::new(
                    h_cosmos::dispatch_indexer::CosmosMailboxDispatchIndexer::new(
                        wasm_provider,
                        mailbox,
                    )?,
                );
                Ok(indexer as Box<dyn SequenceAwareIndexer<HyperlaneMessage>>)
            }
<<<<<<< HEAD
            ChainConnectionConf::Starknet(conf) => {
                let indexer = Box::new(h_starknet::StarknetMailboxIndexer::new(
                    conf.clone(),
                    locator,
                    &self.reorg_period,
=======
            ChainConnectionConf::CosmosNative(conf) => {
                let provider = build_cosmos_native_provider(self, conf, metrics, &locator, None)?;
                let indexer = Box::new(h_cosmos_native::CosmosNativeDispatchIndexer::new(
                    provider, locator,
>>>>>>> 83fcd393
                )?);
                Ok(indexer as Box<dyn SequenceAwareIndexer<HyperlaneMessage>>)
            }
        }
        .context(ctx)
    }

    /// Try to convert the chain settings into a delivery indexer
    pub async fn build_delivery_indexer(
        &self,
        metrics: &CoreMetrics,
        advanced_log_meta: bool,
    ) -> Result<Box<dyn SequenceAwareIndexer<H256>>> {
        let ctx = "Building delivery indexer";
        let locator = self.locator(self.addresses.mailbox);

        match &self.connection {
            ChainConnectionConf::Ethereum(conf) => {
                let reorg_period =
                    EthereumReorgPeriod::try_from(&self.reorg_period).context(ctx)?;
                self.build_ethereum(
                    conf,
                    &locator,
                    metrics,
                    h_eth::DeliveryIndexerBuilder { reorg_period },
                )
                .await
            }
            ChainConnectionConf::Fuel(_) => todo!(),
            ChainConnectionConf::Sealevel(conf) => {
                let provider =
                    Arc::new(build_sealevel_provider(self, &locator, &[], conf, metrics));
                let tx_submitter =
                    build_sealevel_tx_submitter(&provider, self, conf, &locator, metrics);
                let indexer = Box::new(h_sealevel::SealevelMailboxIndexer::new(
                    provider,
                    tx_submitter,
                    &locator,
                    conf,
                    advanced_log_meta,
                )?);
                Ok(indexer as Box<dyn SequenceAwareIndexer<H256>>)
            }
            ChainConnectionConf::Cosmos(conf) => {
                let reorg_period = self.reorg_period.as_blocks().context(ctx)?;
                let wasm_provider = build_cosmos_wasm_provider(
                    self,
                    conf,
                    &locator,
                    metrics,
                    reorg_period,
                    delivery_indexer::MESSAGE_DELIVERY_EVENT_TYPE.into(),
                )?;

                let indexer = Box::new(
                    h_cosmos::delivery_indexer::CosmosMailboxDeliveryIndexer::new(wasm_provider)?,
                );
                Ok(indexer as Box<dyn SequenceAwareIndexer<H256>>)
            }
<<<<<<< HEAD
            ChainConnectionConf::Starknet(conf) => {
                let indexer = Box::new(h_starknet::StarknetMailboxIndexer::new(
                    conf.clone(),
                    locator,
                    &self.reorg_period,
                )?);

=======
            ChainConnectionConf::CosmosNative(conf) => {
                let provider = build_cosmos_native_provider(self, conf, metrics, &locator, None)?;
                let indexer = Box::new(h_cosmos_native::CosmosNativeDeliveryIndexer::new(
                    provider, locator,
                )?);
>>>>>>> 83fcd393
                Ok(indexer as Box<dyn SequenceAwareIndexer<H256>>)
            }
        }
        .context(ctx)
    }

    /// Try to convert the chain setting into an interchain gas paymaster
    /// contract
    pub async fn build_interchain_gas_paymaster(
        &self,
        metrics: &CoreMetrics,
    ) -> Result<Box<dyn InterchainGasPaymaster>> {
        let ctx = "Building IGP";
        let locator = self.locator(self.addresses.interchain_gas_paymaster);

        match &self.connection {
            ChainConnectionConf::Ethereum(conf) => {
                self.build_ethereum(
                    conf,
                    &locator,
                    metrics,
                    h_eth::InterchainGasPaymasterBuilder {},
                )
                .await
            }
            ChainConnectionConf::Fuel(_) => todo!(),
            ChainConnectionConf::Sealevel(conf) => {
                let provider =
                    Arc::new(build_sealevel_provider(self, &locator, &[], conf, metrics));
                let paymaster = Box::new(
                    h_sealevel::SealevelInterchainGasPaymaster::new(provider, &locator).await?,
                );
                Ok(paymaster as Box<dyn InterchainGasPaymaster>)
            }
            ChainConnectionConf::Cosmos(conf) => {
                let signer = self.cosmos_signer().await.context(ctx)?;
                let provider = build_cosmos_provider(self, conf, metrics, &locator, signer)?;

                let paymaster = Box::new(h_cosmos::CosmosInterchainGasPaymaster::new(
                    provider,
                    locator.clone(),
                )?);
                Ok(paymaster as Box<dyn InterchainGasPaymaster>)
            }
<<<<<<< HEAD
            ChainConnectionConf::Starknet(conf) => {
                let paymaster = Box::new(h_starknet::StarknetInterchainGasPaymaster::new(
                    conf, &locator,
                )?);
                Ok(paymaster as Box<dyn InterchainGasPaymaster>)
=======
            ChainConnectionConf::CosmosNative(conf) => {
                let provider = build_cosmos_native_provider(self, conf, metrics, &locator, None)?;
                let indexer = Box::new(h_cosmos_native::CosmosNativeInterchainGas::new(
                    provider, conf, locator,
                )?);
                Ok(indexer as Box<dyn InterchainGasPaymaster>)
>>>>>>> 83fcd393
            }
        }
        .context(ctx)
    }

    /// Try to convert the chain settings into a gas payment indexer
    pub async fn build_interchain_gas_payment_indexer(
        &self,
        metrics: &CoreMetrics,
        advanced_log_meta: bool,
    ) -> Result<Box<dyn SequenceAwareIndexer<InterchainGasPayment>>> {
        let ctx = "Building IGP indexer";
        let locator = self.locator(self.addresses.interchain_gas_paymaster);

        match &self.connection {
            ChainConnectionConf::Ethereum(conf) => {
                let reorg_period =
                    EthereumReorgPeriod::try_from(&self.reorg_period).context(ctx)?;
                self.build_ethereum(
                    conf,
                    &locator,
                    metrics,
                    h_eth::InterchainGasPaymasterIndexerBuilder {
                        mailbox_address: self.addresses.mailbox.into(),
                        reorg_period,
                    },
                )
                .await
            }
            ChainConnectionConf::Fuel(_) => todo!(),
            ChainConnectionConf::Sealevel(conf) => {
                let provider = Arc::new(build_sealevel_provider(self, &locator, &[], conf, metrics));
                let indexer = Box::new(
                    h_sealevel::SealevelInterchainGasPaymasterIndexer::new(
                        provider,
                        locator,
                        advanced_log_meta,
                    )
                    .await?,
                );
                Ok(indexer as Box<dyn SequenceAwareIndexer<InterchainGasPayment>>)
            }
            ChainConnectionConf::Cosmos(conf) => {
                let reorg_period = self.reorg_period.as_blocks().context(ctx)?;
                let wasm_provider = build_cosmos_wasm_provider(
                    self,
                    conf,
                    &locator,
                    metrics,
                    reorg_period,
                    h_cosmos::CosmosInterchainGasPaymasterIndexer::INTERCHAIN_GAS_PAYMENT_EVENT_TYPE.into(),
                )?;

                let indexer = Box::new(h_cosmos::CosmosInterchainGasPaymasterIndexer::new(
                    wasm_provider,
                )?);
                Ok(indexer as Box<dyn SequenceAwareIndexer<InterchainGasPayment>>)
            }
<<<<<<< HEAD
            ChainConnectionConf::Starknet(_) => {
                let indexer = Box::new(h_starknet::StarknetInterchainGasPaymasterIndexer {});
=======
            ChainConnectionConf::CosmosNative(conf) => {
                let provider = build_cosmos_native_provider(self, conf, metrics, &locator, None)?;
                let indexer = Box::new(h_cosmos_native::CosmosNativeInterchainGas::new(
                    provider,
                    conf,
                    locator,
                )?);
>>>>>>> 83fcd393
                Ok(indexer as Box<dyn SequenceAwareIndexer<InterchainGasPayment>>)
            }
        }
        .context(ctx)
    }

    /// Try to convert the chain settings into a merkle tree hook indexer
    pub async fn build_merkle_tree_hook_indexer(
        &self,
        metrics: &CoreMetrics,
        advanced_log_meta: bool,
    ) -> Result<Box<dyn SequenceAwareIndexer<MerkleTreeInsertion>>> {
        let ctx = "Building merkle tree hook indexer";
        let locator = self.locator(self.addresses.merkle_tree_hook);

        match &self.connection {
            ChainConnectionConf::Ethereum(conf) => {
                let reorg_period =
                    EthereumReorgPeriod::try_from(&self.reorg_period).context(ctx)?;
                self.build_ethereum(
                    conf,
                    &locator,
                    metrics,
                    h_eth::MerkleTreeHookIndexerBuilder { reorg_period },
                )
                .await
            }
            ChainConnectionConf::Fuel(_) => todo!(),
            ChainConnectionConf::Sealevel(conf) => {
                let provider =
                    Arc::new(build_sealevel_provider(self, &locator, &[], conf, metrics));
                let tx_submitter =
                    build_sealevel_tx_submitter(&provider, self, conf, &locator, metrics);

                let mailbox_indexer = Box::new(h_sealevel::SealevelMailboxIndexer::new(
                    provider,
                    tx_submitter,
                    &locator,
                    conf,
                    advanced_log_meta,
                )?);
                let indexer = Box::new(h_sealevel::SealevelMerkleTreeHookIndexer::new(
                    *mailbox_indexer,
                ));
                Ok(indexer as Box<dyn SequenceAwareIndexer<MerkleTreeInsertion>>)
            }
            ChainConnectionConf::Cosmos(conf) => {
                let signer = self.cosmos_signer().await.context(ctx)?;
                let reorg_period = self.reorg_period.as_blocks().context(ctx)?;

                let provider = build_cosmos_provider(self, conf, metrics, &locator, signer)?;
                let wasm_provider = build_cosmos_wasm_provider(
                    self,
                    conf,
                    &locator,
                    metrics,
                    reorg_period,
                    h_cosmos::CosmosMerkleTreeHookIndexer::MERKLE_TREE_INSERTION_EVENT_TYPE.into(),
                )?;

                let indexer = Box::new(h_cosmos::CosmosMerkleTreeHookIndexer::new(
                    provider,
                    wasm_provider,
                    locator,
                )?);
                Ok(indexer as Box<dyn SequenceAwareIndexer<MerkleTreeInsertion>>)
            }
<<<<<<< HEAD
            ChainConnectionConf::Starknet(conf) => {
                let indexer = Box::new(h_starknet::StarknetMerkleTreeHookIndexer::new(
                    conf.clone(),
                    locator,
                    &self.reorg_period,
                )?);

=======
            ChainConnectionConf::CosmosNative(conf) => {
                let provider = build_cosmos_native_provider(self, conf, metrics, &locator, None)?;
                let indexer = Box::new(h_cosmos_native::CosmosNativeMerkleTreeHook::new(
                    provider, locator,
                )?);
>>>>>>> 83fcd393
                Ok(indexer as Box<dyn SequenceAwareIndexer<MerkleTreeInsertion>>)
            }
        }
        .context(ctx)
    }

    /// Try to convert the chain settings into a ValidatorAnnounce
    pub async fn build_validator_announce(
        &self,
        metrics: &CoreMetrics,
    ) -> Result<Box<dyn ValidatorAnnounce>> {
        let ctx = "Building validator announce";
        let locator = self.locator(self.addresses.validator_announce);
        match &self.connection {
            ChainConnectionConf::Ethereum(conf) => {
                self.build_ethereum(conf, &locator, metrics, h_eth::ValidatorAnnounceBuilder {})
                    .await
            }
            ChainConnectionConf::Fuel(_) => todo!(),
            ChainConnectionConf::Sealevel(conf) => {
                let provider =
                    Arc::new(build_sealevel_provider(self, &locator, &[], conf, metrics));
                let va = Box::new(h_sealevel::SealevelValidatorAnnounce::new(
                    provider, &locator,
                ));
                Ok(va as Box<dyn ValidatorAnnounce>)
            }
            ChainConnectionConf::Cosmos(conf) => {
                let signer = self.cosmos_signer().await.context(ctx)?;
                let provider = build_cosmos_provider(self, conf, metrics, &locator, signer)?;

                let va = Box::new(h_cosmos::CosmosValidatorAnnounce::new(
                    provider,
                    locator.clone(),
                )?);

                Ok(va as Box<dyn ValidatorAnnounce>)
            }
<<<<<<< HEAD
            ChainConnectionConf::Starknet(conf) => {
                let signer = self.starknet_signer().await.context(ctx)?;
                let va = Box::new(h_starknet::StarknetValidatorAnnounce::new(
                    conf,
                    &locator.clone(),
                    signer.unwrap(),
=======
            ChainConnectionConf::CosmosNative(conf) => {
                let signer = self.cosmos_native_signer().await.context(ctx)?;
                let provider = build_cosmos_native_provider(self, conf, metrics, &locator, signer)?;
                let va = Box::new(h_cosmos_native::CosmosNativeValidatorAnnounce::new(
                    provider,
                    locator.clone(),
>>>>>>> 83fcd393
                )?);

                Ok(va as Box<dyn ValidatorAnnounce>)
            }
        }
        .context("Building ValidatorAnnounce")
    }

    /// Try to convert the chain setting into an InterchainSecurityModule
    /// contract
    pub async fn build_ism(
        &self,
        address: H256,
        metrics: &CoreMetrics,
    ) -> Result<Box<dyn InterchainSecurityModule>> {
        let ctx = "Building ISM";
        let locator = self.locator(address);

        match &self.connection {
            ChainConnectionConf::Ethereum(conf) => {
                self.build_ethereum(
                    conf,
                    &locator,
                    metrics,
                    h_eth::InterchainSecurityModuleBuilder {},
                )
                .await
            }
            ChainConnectionConf::Fuel(_) => todo!(),
            ChainConnectionConf::Sealevel(conf) => {
                let keypair = self.sealevel_signer().await.context(ctx)?;
                let provider =
                    Arc::new(build_sealevel_provider(self, &locator, &[], conf, metrics));
                let ism = Box::new(h_sealevel::SealevelInterchainSecurityModule::new(
                    provider,
                    locator,
                    keypair.map(h_sealevel::SealevelKeypair::new),
                ));
                Ok(ism as Box<dyn InterchainSecurityModule>)
            }
            ChainConnectionConf::Cosmos(conf) => {
                let signer = self.cosmos_signer().await.context(ctx)?;
                let provider = build_cosmos_provider(self, conf, metrics, &locator, signer)?;

                let ism = Box::new(h_cosmos::CosmosInterchainSecurityModule::new(
                    provider, locator,
                )?);
                Ok(ism as Box<dyn InterchainSecurityModule>)
            }
<<<<<<< HEAD
            ChainConnectionConf::Starknet(conf) => {
                let signer = self.starknet_signer().await.context(ctx)?;
                let ism = Box::new(h_starknet::StarknetInterchainSecurityModule::new(
                    conf,
                    &locator,
                    signer.unwrap(),
                )?);
=======
            ChainConnectionConf::CosmosNative(conf) => {
                let provider = build_cosmos_native_provider(self, conf, metrics, &locator, None)?;
                let ism = Box::new(h_cosmos_native::CosmosNativeIsm::new(provider, locator)?);
>>>>>>> 83fcd393
                Ok(ism as Box<dyn InterchainSecurityModule>)
            }
        }
        .context(ctx)
    }

    /// Try to convert the chain setting into a Multisig Ism contract
    pub async fn build_multisig_ism(
        &self,
        address: H256,
        metrics: &CoreMetrics,
    ) -> Result<Box<dyn MultisigIsm>> {
        let ctx = "Building multisig ISM";
        let locator = self.locator(address);

        match &self.connection {
            ChainConnectionConf::Ethereum(conf) => {
                self.build_ethereum(conf, &locator, metrics, h_eth::MultisigIsmBuilder {})
                    .await
            }

            ChainConnectionConf::Fuel(_) => todo!(),
            ChainConnectionConf::Sealevel(conf) => {
                let keypair = self.sealevel_signer().await.context(ctx)?;
                let provider =
                    Arc::new(build_sealevel_provider(self, &locator, &[], conf, metrics));
                let ism = Box::new(h_sealevel::SealevelMultisigIsm::new(
                    provider,
                    locator,
                    keypair.map(h_sealevel::SealevelKeypair::new),
                ));
                Ok(ism as Box<dyn MultisigIsm>)
            }
            ChainConnectionConf::Cosmos(conf) => {
                let signer = self.cosmos_signer().await.context(ctx)?;
                let provider = build_cosmos_provider(self, conf, metrics, &locator, signer)?;

                let ism = Box::new(h_cosmos::CosmosMultisigIsm::new(provider, locator.clone())?);
                Ok(ism as Box<dyn MultisigIsm>)
            }
<<<<<<< HEAD
            ChainConnectionConf::Starknet(conf) => {
                let signer = self.starknet_signer().await.context(ctx)?;
                let ism = Box::new(h_starknet::StarknetMultisigIsm::new(
                    conf,
                    &locator,
                    signer.unwrap(),
                )?);
=======
            ChainConnectionConf::CosmosNative(conf) => {
                let provider = build_cosmos_native_provider(self, conf, metrics, &locator, None)?;
                let ism: Box<hyperlane_cosmos_native::CosmosNativeIsm> =
                    Box::new(h_cosmos_native::CosmosNativeIsm::new(provider, locator)?);
>>>>>>> 83fcd393
                Ok(ism as Box<dyn MultisigIsm>)
            }
        }
        .context(ctx)
    }

    /// Try to convert the chain setting into a RoutingIsm Ism contract
    pub async fn build_routing_ism(
        &self,
        address: H256,
        metrics: &CoreMetrics,
    ) -> Result<Box<dyn RoutingIsm>> {
        let ctx = "Building routing ISM";
        let locator = ContractLocator {
            domain: &self.domain,
            address,
        };

        match &self.connection {
            ChainConnectionConf::Ethereum(conf) => {
                self.build_ethereum(conf, &locator, metrics, h_eth::RoutingIsmBuilder {})
                    .await
            }
            ChainConnectionConf::Fuel(_) => todo!(),
            ChainConnectionConf::Sealevel(_) => {
                Err(eyre!("Sealevel does not support routing ISM yet")).context(ctx)
            }
            ChainConnectionConf::Cosmos(conf) => {
                let signer = self.cosmos_signer().await.context(ctx)?;
                let provider = build_cosmos_provider(self, conf, metrics, &locator, signer)?;

                let ism = Box::new(h_cosmos::CosmosRoutingIsm::new(provider, locator.clone())?);
                Ok(ism as Box<dyn RoutingIsm>)
            }
<<<<<<< HEAD
            ChainConnectionConf::Starknet(conf) => {
                let signer = self.starknet_signer().await.context(ctx)?;
                let ism = Box::new(h_starknet::StarknetRoutingIsm::new(
                    conf,
                    &locator,
                    signer.unwrap(),
                )?);
=======
            ChainConnectionConf::CosmosNative(conf) => {
                let provider = build_cosmos_native_provider(self, conf, metrics, &locator, None)?;
                let ism: Box<hyperlane_cosmos_native::CosmosNativeIsm> =
                    Box::new(h_cosmos_native::CosmosNativeIsm::new(provider, locator)?);
>>>>>>> 83fcd393
                Ok(ism as Box<dyn RoutingIsm>)
            }
        }
        .context(ctx)
    }

    /// Try to convert the chain setting into an AggregationIsm Ism contract
    pub async fn build_aggregation_ism(
        &self,
        address: H256,
        metrics: &CoreMetrics,
    ) -> Result<Box<dyn AggregationIsm>> {
        let ctx = "Building aggregation ISM";
        let locator = ContractLocator {
            domain: &self.domain,
            address,
        };

        match &self.connection {
            ChainConnectionConf::Ethereum(conf) => {
                self.build_ethereum(conf, &locator, metrics, h_eth::AggregationIsmBuilder {})
                    .await
            }
            ChainConnectionConf::Fuel(_) => todo!(),
            ChainConnectionConf::Sealevel(_) => {
                Err(eyre!("Sealevel does not support aggregation ISM yet")).context(ctx)
            }
            ChainConnectionConf::Cosmos(conf) => {
                let signer = self.cosmos_signer().await.context(ctx)?;
                let provider = build_cosmos_provider(self, conf, metrics, &locator, signer)?;
                let ism = Box::new(h_cosmos::CosmosAggregationIsm::new(
                    provider,
                    locator.clone(),
                )?);

                Ok(ism as Box<dyn AggregationIsm>)
            }
<<<<<<< HEAD
            ChainConnectionConf::Starknet(conf) => {
                let signer = self.starknet_signer().await.context(ctx)?;
                let ism = Box::new(h_starknet::StarknetAggregationIsm::new(
                    conf,
                    &locator,
                    signer.unwrap(),
                )?);

                Ok(ism as Box<dyn AggregationIsm>)
=======
            ChainConnectionConf::CosmosNative(_) => {
                Err(eyre!("Cosmos Native does not support aggregation ISM yet")).context(ctx)
>>>>>>> 83fcd393
            }
        }
        .context(ctx)
    }

    /// Try to convert the chain setting into a CcipRead Ism contract
    pub async fn build_ccip_read_ism(
        &self,
        address: H256,
        metrics: &CoreMetrics,
    ) -> Result<Box<dyn CcipReadIsm>> {
        let ctx = "Building CcipRead ISM";
        let locator = ContractLocator {
            domain: &self.domain,
            address,
        };

        match &self.connection {
            ChainConnectionConf::Ethereum(conf) => {
                self.build_ethereum(conf, &locator, metrics, h_eth::CcipReadIsmBuilder {})
                    .await
            }
            ChainConnectionConf::Fuel(_) => todo!(),
            ChainConnectionConf::Sealevel(_) => {
                Err(eyre!("Sealevel does not support CCIP read ISM yet")).context(ctx)
            }
            ChainConnectionConf::Cosmos(_) => {
                Err(eyre!("Cosmos does not support CCIP read ISM yet")).context(ctx)
            }
<<<<<<< HEAD
            ChainConnectionConf::Starknet(_) => {
                Err(eyre!("Starknet does not support CCIP read ISM yet")).context(ctx)
=======
            ChainConnectionConf::CosmosNative(_) => {
                Err(eyre!("Cosmos Native does not support CCIP read ISM yet")).context(ctx)
>>>>>>> 83fcd393
            }
        }
        .context(ctx)
    }

    async fn signer<S: BuildableWithSignerConf>(&self) -> Result<Option<S>> {
        if let Some(conf) = &self.signer {
            Ok(Some(conf.build::<S>().await?))
        } else {
            Ok(None)
        }
    }

    /// Returns a ChainSigner for the flavor of chain this is, if one is configured.
    pub async fn chain_signer(&self) -> Result<Option<Box<dyn ChainSigner>>> {
        if let Some(conf) = &self.signer {
            let chain_signer: Box<dyn ChainSigner> = match &self.connection {
                ChainConnectionConf::Ethereum(_) => Box::new(conf.build::<h_eth::Signers>().await?),
                ChainConnectionConf::Fuel(_) => {
                    Box::new(conf.build::<fuels::prelude::WalletUnlocked>().await?)
                }
                ChainConnectionConf::Sealevel(_) => {
                    Box::new(conf.build::<h_sealevel::Keypair>().await?)
                }
                ChainConnectionConf::Cosmos(_) => Box::new(conf.build::<h_cosmos::Signer>().await?),
<<<<<<< HEAD
                ChainConnectionConf::Starknet(_) => {
                    Box::new(conf.build::<h_starknet::Signer>().await?)
=======
                ChainConnectionConf::CosmosNative(_) => {
                    Box::new(conf.build::<h_cosmos_native::Signer>().await?)
>>>>>>> 83fcd393
                }
            };
            Ok(Some(chain_signer))
        } else {
            Ok(None)
        }
    }

    async fn ethereum_signer(&self) -> Result<Option<h_eth::Signers>> {
        self.signer().await
    }

    async fn fuel_signer(&self) -> Result<fuels::prelude::WalletUnlocked> {
        self.signer().await.and_then(|opt| {
            opt.ok_or_else(|| eyre!("Fuel requires a signer to construct contract instances"))
        })
    }

    async fn sealevel_signer(&self) -> Result<Option<h_sealevel::Keypair>> {
        self.signer().await
    }

    async fn cosmos_signer(&self) -> Result<Option<h_cosmos::Signer>> {
        self.signer().await
    }

<<<<<<< HEAD
    async fn starknet_signer(&self) -> Result<Option<h_starknet::Signer>> {
=======
    async fn cosmos_native_signer(&self) -> Result<Option<h_cosmos_native::Signer>> {
>>>>>>> 83fcd393
        self.signer().await
    }

    /// Try to build an agent metrics configuration from the chain config
    pub async fn agent_metrics_conf(&self, agent_name: String) -> Result<AgentMetricsConf> {
        let chain_signer_address = self.chain_signer().await?.map(|s| s.address_string());
        Ok(AgentMetricsConf {
            address: chain_signer_address,
            domain: self.domain.clone(),
            name: agent_name,
        })
    }

    /// Get a clone of the ethereum metrics conf with correctly configured
    /// contract information.
    pub fn metrics_conf(&self) -> PrometheusMiddlewareConf {
        let mut cfg = self.metrics_conf.clone();

        if cfg.chain.is_none() {
            cfg.chain = Some(ChainInfo {
                name: Some(self.domain.name().into()),
            });
        }

        let mut register_contract = |name: &str, address: H256, fns: HashMap<Vec<u8>, String>| {
            cfg.contracts
                .entry(address.into())
                .or_insert_with(|| ContractInfo {
                    name: Some(name.into()),
                    functions: fns
                        .into_iter()
                        .map(|s| (Selector::try_from(s.0).unwrap(), s.1))
                        .collect(),
                });
        };

        register_contract(
            "mailbox",
            self.addresses.mailbox,
            EthereumMailboxAbi::fn_map_owned(),
        );
        register_contract(
            "validator_announce",
            self.addresses.validator_announce,
            EthereumValidatorAnnounceAbi::fn_map_owned(),
        );
        register_contract(
            "igp",
            self.addresses.interchain_gas_paymaster,
            EthereumInterchainGasPaymasterAbi::fn_map_owned(),
        );
        register_contract(
            "merkle_tree_hook",
            self.addresses.merkle_tree_hook,
            EthereumInterchainGasPaymasterAbi::fn_map_owned(),
        );

        cfg
    }

    fn locator(&self, address: H256) -> ContractLocator {
        ContractLocator {
            domain: &self.domain,
            address,
        }
    }

    async fn build_ethereum<B>(
        &self,
        conf: &h_eth::ConnectionConf,
        locator: &ContractLocator<'_>,
        metrics: &CoreMetrics,
        builder: B,
    ) -> Result<B::Output>
    where
        B: BuildableWithProvider + Sync,
    {
        let mut signer = None;
        if B::NEEDS_SIGNER {
            signer = self.ethereum_signer().await?;
        }
        let metrics_conf = self.metrics_conf();
        let client_metrics = metrics.client_metrics();

        let client_metrics = Some(client_metrics);
        let middleware_metrics = Some((metrics.provider_metrics(), metrics_conf));

        let res = builder
            .build_with_connection_conf(conf, locator, signer, client_metrics, middleware_metrics)
            .await;
        Ok(res?)
    }
}

/// Helper to build a sealevel provider
fn build_sealevel_provider(
    chain_conf: &ChainConf,
    locator: &ContractLocator,
    contract_addresses: &[H256],
    conf: &h_sealevel::ConnectionConf,
    metrics: &CoreMetrics,
) -> SealevelProvider {
    let middleware_metrics = chain_conf.metrics_conf();
    let client_metrics = metrics.client_metrics();

    let chain = middleware_metrics.chain.clone();
    let urls = conf.urls.clone();
    let rpc_client = SealevelFallbackRpcClient::from_urls(chain, urls, client_metrics);
    SealevelProvider::new(rpc_client, locator.domain.clone(), contract_addresses, conf)
}

fn build_sealevel_tx_submitter(
    provider: &Arc<SealevelProvider>,
    chain_conf: &ChainConf,
    connection_conf: &h_sealevel::ConnectionConf,
    locator: &ContractLocator,
    metrics: &CoreMetrics,
) -> Box<dyn TransactionSubmitter> {
    let middleware_metrics = chain_conf.metrics_conf();
    let client_metrics = metrics.client_metrics();
    connection_conf.transaction_submitter.create_submitter(
        provider,
        client_metrics,
        middleware_metrics.chain.clone(),
        locator.domain.clone(),
        connection_conf,
    )
}

fn build_cosmos_provider(
    chain_conf: &ChainConf,
    connection_conf: &h_cosmos::ConnectionConf,
    metrics: &CoreMetrics,
    locator: &ContractLocator,
    signer: Option<Signer>,
) -> ChainResult<CosmosProvider> {
    let middleware_metrics = chain_conf.metrics_conf();
    let client_metrics = metrics.client_metrics();

    CosmosProvider::new(
        locator.domain.clone(),
        connection_conf.clone(),
        locator,
        signer,
        client_metrics,
        middleware_metrics.chain.clone(),
    )
}

fn build_cosmos_wasm_provider(
    chain_conf: &ChainConf,
    connection_conf: &h_cosmos::ConnectionConf,
    locator: &ContractLocator,
    metrics: &CoreMetrics,
    reorg_period: u32,
    event_type: String,
) -> ChainResult<CosmosWasmRpcProvider> {
    let middleware_metrics = chain_conf.metrics_conf();
    let client_metrics = metrics.client_metrics();

    CosmosWasmRpcProvider::new(
        connection_conf,
        locator,
        event_type,
        reorg_period,
        client_metrics,
        middleware_metrics.chain.clone(),
    )
}

fn build_cosmos_native_provider(
    chain_conf: &ChainConf,
    connection_conf: &h_cosmos_native::ConnectionConf,
    metrics: &CoreMetrics,
    locator: &ContractLocator,
    signer: Option<hyperlane_cosmos_native::Signer>,
) -> ChainResult<CosmosNativeProvider> {
    let middleware_metrics = chain_conf.metrics_conf();
    let metrics = metrics.client_metrics();
    CosmosNativeProvider::new(
        connection_conf,
        locator,
        signer,
        metrics,
        middleware_metrics.chain.clone(),
    )
}<|MERGE_RESOLUTION|>--- conflicted
+++ resolved
@@ -168,13 +168,10 @@
     Sealevel(h_sealevel::ConnectionConf),
     /// Cosmos configuration.
     Cosmos(h_cosmos::ConnectionConf),
-<<<<<<< HEAD
     /// Starknet configuration.
     Starknet(h_starknet::ConnectionConf),
-=======
     /// Cosmos native configuration
     CosmosNative(h_cosmos_native::ConnectionConf),
->>>>>>> 83fcd393
 }
 
 impl ChainConnectionConf {
@@ -185,11 +182,8 @@
             Self::Fuel(_) => HyperlaneDomainProtocol::Fuel,
             Self::Sealevel(_) => HyperlaneDomainProtocol::Sealevel,
             Self::Cosmos(_) => HyperlaneDomainProtocol::Cosmos,
-<<<<<<< HEAD
             Self::Starknet(_) => HyperlaneDomainProtocol::Starknet,
-=======
             Self::CosmosNative(_) => HyperlaneDomainProtocol::CosmosNative,
->>>>>>> 83fcd393
         }
     }
 
@@ -258,14 +252,13 @@
                 h_cosmos::application::CosmosApplicationOperationVerifier::new(),
             )
                 as Box<dyn ApplicationOperationVerifier>),
-<<<<<<< HEAD
             ChainConnectionConf::Starknet(_conf) => Ok(Box::new(
                 h_starknet::application::StarknetApplicationOperationVerifier::new(),
-=======
+            )
+                as Box<dyn ApplicationOperationVerifier>),
             // applicatino verification is the same for cosmos native and cw
             ChainConnectionConf::CosmosNative(_) => Ok(Box::new(
                 h_cosmos::application::CosmosApplicationOperationVerifier::new(),
->>>>>>> 83fcd393
             )
                 as Box<dyn ApplicationOperationVerifier>),
         };
@@ -303,13 +296,12 @@
                 let provider = build_cosmos_provider(self, conf, metrics, &locator, None)?;
                 Ok(Box::new(provider) as Box<dyn HyperlaneProvider>)
             }
-<<<<<<< HEAD
             ChainConnectionConf::Starknet(conf) => {
                 let provider = h_starknet::StarknetProvider::new(locator.domain.clone(), conf);
-=======
+                Ok(Box::new(provider) as Box<dyn HyperlaneProvider>)
+            }
             ChainConnectionConf::CosmosNative(conf) => {
                 let provider = build_cosmos_native_provider(self, conf, metrics, &locator, None)?;
->>>>>>> 83fcd393
                 Ok(Box::new(provider) as Box<dyn HyperlaneProvider>)
             }
         }
@@ -359,16 +351,16 @@
                     .map(|m| Box::new(m) as Box<dyn Mailbox>)
                     .map_err(Into::into)
             }
-<<<<<<< HEAD
             ChainConnectionConf::Starknet(conf) => {
                 let signer = self.starknet_signer().await.context(ctx)?;
                 h_starknet::StarknetMailbox::new(conf, &locator, signer.unwrap())
-=======
+                    .map(|m| Box::new(m) as Box<dyn Mailbox>)
+                    .map_err(Into::into)
+            }
             ChainConnectionConf::CosmosNative(conf) => {
                 let signer = self.cosmos_native_signer().await.context(ctx)?;
                 let provider = build_cosmos_native_provider(self, conf, metrics, &locator, signer)?;
                 h_cosmos_native::CosmosNativeMailbox::new(provider, locator.clone())
->>>>>>> 83fcd393
                     .map(|m| Box::new(m) as Box<dyn Mailbox>)
                     .map_err(Into::into)
             }
@@ -409,17 +401,16 @@
 
                 Ok(Box::new(hook) as Box<dyn MerkleTreeHook>)
             }
-<<<<<<< HEAD
             ChainConnectionConf::Starknet(conf) => {
                 let signer = self.starknet_signer().await.context(ctx)?;
                 let hook =
                     h_starknet::StarknetMerkleTreeHook::new(conf, &locator, signer.unwrap())?;
-=======
+                Ok(Box::new(hook) as Box<dyn MerkleTreeHook>)
+            }
             ChainConnectionConf::CosmosNative(conf) => {
                 let provider = build_cosmos_native_provider(self, conf, metrics, &locator, None)?;
                 let hook =
                     h_cosmos_native::CosmosNativeMerkleTreeHook::new(provider, locator.clone())?;
->>>>>>> 83fcd393
 
                 Ok(Box::new(hook) as Box<dyn MerkleTreeHook>)
             }
@@ -489,18 +480,18 @@
                 );
                 Ok(indexer as Box<dyn SequenceAwareIndexer<HyperlaneMessage>>)
             }
-<<<<<<< HEAD
             ChainConnectionConf::Starknet(conf) => {
                 let indexer = Box::new(h_starknet::StarknetMailboxIndexer::new(
                     conf.clone(),
                     locator,
                     &self.reorg_period,
-=======
+                )?);
+                Ok(indexer as Box<dyn SequenceAwareIndexer<HyperlaneMessage>>)
+            }
             ChainConnectionConf::CosmosNative(conf) => {
                 let provider = build_cosmos_native_provider(self, conf, metrics, &locator, None)?;
                 let indexer = Box::new(h_cosmos_native::CosmosNativeDispatchIndexer::new(
                     provider, locator,
->>>>>>> 83fcd393
                 )?);
                 Ok(indexer as Box<dyn SequenceAwareIndexer<HyperlaneMessage>>)
             }
@@ -560,21 +551,19 @@
                 );
                 Ok(indexer as Box<dyn SequenceAwareIndexer<H256>>)
             }
-<<<<<<< HEAD
             ChainConnectionConf::Starknet(conf) => {
                 let indexer = Box::new(h_starknet::StarknetMailboxIndexer::new(
                     conf.clone(),
                     locator,
                     &self.reorg_period,
                 )?);
-
-=======
+                Ok(indexer as Box<dyn SequenceAwareIndexer<H256>>)
+            }
             ChainConnectionConf::CosmosNative(conf) => {
                 let provider = build_cosmos_native_provider(self, conf, metrics, &locator, None)?;
                 let indexer = Box::new(h_cosmos_native::CosmosNativeDeliveryIndexer::new(
                     provider, locator,
                 )?);
->>>>>>> 83fcd393
                 Ok(indexer as Box<dyn SequenceAwareIndexer<H256>>)
             }
         }
@@ -619,20 +608,18 @@
                 )?);
                 Ok(paymaster as Box<dyn InterchainGasPaymaster>)
             }
-<<<<<<< HEAD
             ChainConnectionConf::Starknet(conf) => {
                 let paymaster = Box::new(h_starknet::StarknetInterchainGasPaymaster::new(
                     conf, &locator,
                 )?);
                 Ok(paymaster as Box<dyn InterchainGasPaymaster>)
-=======
+            }
             ChainConnectionConf::CosmosNative(conf) => {
                 let provider = build_cosmos_native_provider(self, conf, metrics, &locator, None)?;
                 let indexer = Box::new(h_cosmos_native::CosmosNativeInterchainGas::new(
                     provider, conf, locator,
                 )?);
                 Ok(indexer as Box<dyn InterchainGasPaymaster>)
->>>>>>> 83fcd393
             }
         }
         .context(ctx)
@@ -691,10 +678,10 @@
                 )?);
                 Ok(indexer as Box<dyn SequenceAwareIndexer<InterchainGasPayment>>)
             }
-<<<<<<< HEAD
             ChainConnectionConf::Starknet(_) => {
                 let indexer = Box::new(h_starknet::StarknetInterchainGasPaymasterIndexer {});
-=======
+                Ok(indexer as Box<dyn SequenceAwareIndexer<InterchainGasPayment>>)
+            }
             ChainConnectionConf::CosmosNative(conf) => {
                 let provider = build_cosmos_native_provider(self, conf, metrics, &locator, None)?;
                 let indexer = Box::new(h_cosmos_native::CosmosNativeInterchainGas::new(
@@ -702,7 +689,6 @@
                     conf,
                     locator,
                 )?);
->>>>>>> 83fcd393
                 Ok(indexer as Box<dyn SequenceAwareIndexer<InterchainGasPayment>>)
             }
         }
@@ -770,21 +756,19 @@
                 )?);
                 Ok(indexer as Box<dyn SequenceAwareIndexer<MerkleTreeInsertion>>)
             }
-<<<<<<< HEAD
             ChainConnectionConf::Starknet(conf) => {
                 let indexer = Box::new(h_starknet::StarknetMerkleTreeHookIndexer::new(
                     conf.clone(),
                     locator,
                     &self.reorg_period,
                 )?);
-
-=======
+                Ok(indexer as Box<dyn SequenceAwareIndexer<MerkleTreeInsertion>>)
+            }
             ChainConnectionConf::CosmosNative(conf) => {
                 let provider = build_cosmos_native_provider(self, conf, metrics, &locator, None)?;
                 let indexer = Box::new(h_cosmos_native::CosmosNativeMerkleTreeHook::new(
                     provider, locator,
                 )?);
->>>>>>> 83fcd393
                 Ok(indexer as Box<dyn SequenceAwareIndexer<MerkleTreeInsertion>>)
             }
         }
@@ -823,21 +807,21 @@
 
                 Ok(va as Box<dyn ValidatorAnnounce>)
             }
-<<<<<<< HEAD
             ChainConnectionConf::Starknet(conf) => {
                 let signer = self.starknet_signer().await.context(ctx)?;
                 let va = Box::new(h_starknet::StarknetValidatorAnnounce::new(
                     conf,
                     &locator.clone(),
                     signer.unwrap(),
-=======
+                )?);
+                Ok(va as Box<dyn ValidatorAnnounce>)
+            }
             ChainConnectionConf::CosmosNative(conf) => {
                 let signer = self.cosmos_native_signer().await.context(ctx)?;
                 let provider = build_cosmos_native_provider(self, conf, metrics, &locator, signer)?;
                 let va = Box::new(h_cosmos_native::CosmosNativeValidatorAnnounce::new(
                     provider,
                     locator.clone(),
->>>>>>> 83fcd393
                 )?);
 
                 Ok(va as Box<dyn ValidatorAnnounce>)
@@ -887,7 +871,6 @@
                 )?);
                 Ok(ism as Box<dyn InterchainSecurityModule>)
             }
-<<<<<<< HEAD
             ChainConnectionConf::Starknet(conf) => {
                 let signer = self.starknet_signer().await.context(ctx)?;
                 let ism = Box::new(h_starknet::StarknetInterchainSecurityModule::new(
@@ -895,11 +878,11 @@
                     &locator,
                     signer.unwrap(),
                 )?);
-=======
+                Ok(ism as Box<dyn InterchainSecurityModule>)
+            }
             ChainConnectionConf::CosmosNative(conf) => {
                 let provider = build_cosmos_native_provider(self, conf, metrics, &locator, None)?;
                 let ism = Box::new(h_cosmos_native::CosmosNativeIsm::new(provider, locator)?);
->>>>>>> 83fcd393
                 Ok(ism as Box<dyn InterchainSecurityModule>)
             }
         }
@@ -940,7 +923,6 @@
                 let ism = Box::new(h_cosmos::CosmosMultisigIsm::new(provider, locator.clone())?);
                 Ok(ism as Box<dyn MultisigIsm>)
             }
-<<<<<<< HEAD
             ChainConnectionConf::Starknet(conf) => {
                 let signer = self.starknet_signer().await.context(ctx)?;
                 let ism = Box::new(h_starknet::StarknetMultisigIsm::new(
@@ -948,12 +930,12 @@
                     &locator,
                     signer.unwrap(),
                 )?);
-=======
+                Ok(ism as Box<dyn MultisigIsm>)
+            }
             ChainConnectionConf::CosmosNative(conf) => {
                 let provider = build_cosmos_native_provider(self, conf, metrics, &locator, None)?;
                 let ism: Box<hyperlane_cosmos_native::CosmosNativeIsm> =
                     Box::new(h_cosmos_native::CosmosNativeIsm::new(provider, locator)?);
->>>>>>> 83fcd393
                 Ok(ism as Box<dyn MultisigIsm>)
             }
         }
@@ -988,7 +970,6 @@
                 let ism = Box::new(h_cosmos::CosmosRoutingIsm::new(provider, locator.clone())?);
                 Ok(ism as Box<dyn RoutingIsm>)
             }
-<<<<<<< HEAD
             ChainConnectionConf::Starknet(conf) => {
                 let signer = self.starknet_signer().await.context(ctx)?;
                 let ism = Box::new(h_starknet::StarknetRoutingIsm::new(
@@ -996,12 +977,12 @@
                     &locator,
                     signer.unwrap(),
                 )?);
-=======
+                Ok(ism as Box<dyn RoutingIsm>)
+            }
             ChainConnectionConf::CosmosNative(conf) => {
                 let provider = build_cosmos_native_provider(self, conf, metrics, &locator, None)?;
                 let ism: Box<hyperlane_cosmos_native::CosmosNativeIsm> =
                     Box::new(h_cosmos_native::CosmosNativeIsm::new(provider, locator)?);
->>>>>>> 83fcd393
                 Ok(ism as Box<dyn RoutingIsm>)
             }
         }
@@ -1039,7 +1020,6 @@
 
                 Ok(ism as Box<dyn AggregationIsm>)
             }
-<<<<<<< HEAD
             ChainConnectionConf::Starknet(conf) => {
                 let signer = self.starknet_signer().await.context(ctx)?;
                 let ism = Box::new(h_starknet::StarknetAggregationIsm::new(
@@ -1049,10 +1029,9 @@
                 )?);
 
                 Ok(ism as Box<dyn AggregationIsm>)
-=======
+            }
             ChainConnectionConf::CosmosNative(_) => {
                 Err(eyre!("Cosmos Native does not support aggregation ISM yet")).context(ctx)
->>>>>>> 83fcd393
             }
         }
         .context(ctx)
@@ -1082,13 +1061,11 @@
             ChainConnectionConf::Cosmos(_) => {
                 Err(eyre!("Cosmos does not support CCIP read ISM yet")).context(ctx)
             }
-<<<<<<< HEAD
             ChainConnectionConf::Starknet(_) => {
                 Err(eyre!("Starknet does not support CCIP read ISM yet")).context(ctx)
-=======
+            }
             ChainConnectionConf::CosmosNative(_) => {
                 Err(eyre!("Cosmos Native does not support CCIP read ISM yet")).context(ctx)
->>>>>>> 83fcd393
             }
         }
         .context(ctx)
@@ -1114,13 +1091,11 @@
                     Box::new(conf.build::<h_sealevel::Keypair>().await?)
                 }
                 ChainConnectionConf::Cosmos(_) => Box::new(conf.build::<h_cosmos::Signer>().await?),
-<<<<<<< HEAD
                 ChainConnectionConf::Starknet(_) => {
                     Box::new(conf.build::<h_starknet::Signer>().await?)
-=======
+                }
                 ChainConnectionConf::CosmosNative(_) => {
                     Box::new(conf.build::<h_cosmos_native::Signer>().await?)
->>>>>>> 83fcd393
                 }
             };
             Ok(Some(chain_signer))
@@ -1147,11 +1122,11 @@
         self.signer().await
     }
 
-<<<<<<< HEAD
     async fn starknet_signer(&self) -> Result<Option<h_starknet::Signer>> {
-=======
+        self.signer().await
+    }
+
     async fn cosmos_native_signer(&self) -> Result<Option<h_cosmos_native::Signer>> {
->>>>>>> 83fcd393
         self.signer().await
     }
 
