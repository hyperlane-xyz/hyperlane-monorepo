use std::{collections::HashMap, sync::Arc};

use axum::async_trait;
use ethers::prelude::Selector;
use eyre::{eyre, Context, Report, Result};

use ethers_prometheus::middleware::{ContractInfo, PrometheusMiddlewareConf};
use hyperlane_core::{
    config::OperationBatchConfig, rpc_clients::FallbackProvider, AggregationIsm, CcipReadIsm,
    ChainResult, ContractLocator, HyperlaneAbi, HyperlaneDomain, HyperlaneDomainProtocol,
    HyperlaneMessage, HyperlaneProvider, IndexMode, InterchainGasPaymaster, InterchainGasPayment,
    InterchainSecurityModule, Mailbox, MerkleTreeHook, MerkleTreeInsertion, MultisigIsm,
    ReorgPeriod, RoutingIsm, SequenceAwareIndexer, ValidatorAnnounce, H256,
};
use hyperlane_operation_verifier::ApplicationOperationVerifier;

use hyperlane_cosmos::{
    self as h_cosmos, delivery_indexer, dispatch_indexer, rpc::CosmosWasmRpcProvider,
    CosmosProvider, Signer,
};
use hyperlane_ethereum::{
    self as h_eth, BuildableWithProvider, EthereumInterchainGasPaymasterAbi, EthereumMailboxAbi,
    EthereumReorgPeriod, EthereumValidatorAnnounceAbi,
};
use hyperlane_fuel as h_fuel;
use hyperlane_metric::prometheus_metric::ChainInfo;
use hyperlane_sealevel::{
    self as h_sealevel, client_builder::SealevelRpcClientBuilder,
    fallback::SealevelFallbackProvider, SealevelProvider, TransactionSubmitter,
};

use crate::{
    metrics::AgentMetricsConf,
    settings::signers::{BuildableWithSignerConf, SignerConf},
    CoreMetrics,
};

use super::ChainSigner;

/// A trait for converting to a type from a chain configuration with metrics
#[async_trait]
pub trait TryFromWithMetrics<T>: Sized {
    /// Try to convert the chain configuration into the type
    async fn try_from_with_metrics(
        conf: &ChainConf,
        metrics: &CoreMetrics,
        advanced_log_meta: bool,
    ) -> Result<Self>;
}

/// A chain setup is a domain ID, an address on that chain (where the mailbox is
/// deployed) and details for connecting to the chain API.
#[derive(Clone, Debug)]
pub struct ChainConf {
    /// The domain
    pub domain: HyperlaneDomain,
    /// Signer configuration for this chain
    pub signer: Option<SignerConf>,
    /// The reorg period of the chain, i.e. the number of blocks until finality
    pub reorg_period: ReorgPeriod,
    /// Addresses of contracts on the chain
    pub addresses: CoreContractAddresses,
    /// The chain connection details
    pub connection: ChainConnectionConf,
    /// Configure chain-specific metrics information. This will automatically
    /// add all contract addresses but will not override any set explicitly.
    /// Use `metrics_conf()` to get the metrics.
    pub metrics_conf: PrometheusMiddlewareConf,
    /// Settings for event indexing
    pub index: IndexSettings,
}

/// A sequence-aware indexer for messages
pub type MessageIndexer = Arc<dyn SequenceAwareIndexer<HyperlaneMessage>>;

/// A sequence-aware indexer for deliveries
pub type DeliveryIndexer = Arc<dyn SequenceAwareIndexer<H256>>;

/// A sequence-aware indexer for interchain gas payments
pub type IgpIndexer = Arc<dyn SequenceAwareIndexer<InterchainGasPayment>>;

/// A sequence-aware indexer for merkle tree hooks
pub type MerkleTreeHookIndexer = Arc<dyn SequenceAwareIndexer<MerkleTreeInsertion>>;

#[async_trait]
impl TryFromWithMetrics<ChainConf> for MessageIndexer {
    async fn try_from_with_metrics(
        conf: &ChainConf,
        metrics: &CoreMetrics,
        advanced_log_meta: bool,
    ) -> Result<Self> {
        conf.build_message_indexer(metrics, advanced_log_meta)
            .await
            .map(Into::into)
    }
}

#[async_trait]
impl TryFromWithMetrics<ChainConf> for DeliveryIndexer {
    async fn try_from_with_metrics(
        conf: &ChainConf,
        metrics: &CoreMetrics,
        advanced_log_meta: bool,
    ) -> Result<Self> {
        conf.build_delivery_indexer(metrics, advanced_log_meta)
            .await
            .map(Into::into)
    }
}

#[async_trait]
impl TryFromWithMetrics<ChainConf> for IgpIndexer {
    async fn try_from_with_metrics(
        conf: &ChainConf,
        metrics: &CoreMetrics,
        advanced_log_meta: bool,
    ) -> Result<Self> {
        conf.build_interchain_gas_payment_indexer(metrics, advanced_log_meta)
            .await
            .map(Into::into)
    }
}

#[async_trait]
impl TryFromWithMetrics<ChainConf> for MerkleTreeHookIndexer {
    async fn try_from_with_metrics(
        conf: &ChainConf,
        metrics: &CoreMetrics,
        advanced_log_meta: bool,
    ) -> Result<Self> {
        conf.build_merkle_tree_hook_indexer(metrics, advanced_log_meta)
            .await
            .map(Into::into)
    }
}

/// A connection to _some_ blockchain.
#[derive(Clone, Debug)]
pub enum ChainConnectionConf {
    /// Ethereum configuration
    Ethereum(h_eth::ConnectionConf),
    /// Fuel configuration
    Fuel(h_fuel::ConnectionConf),
    /// Sealevel configuration.
    Sealevel(h_sealevel::ConnectionConf),
    /// Cosmos configuration.
    Cosmos(h_cosmos::ConnectionConf),
}

impl ChainConnectionConf {
    /// Get what hyperlane protocol is in use for this chain.
    pub fn protocol(&self) -> HyperlaneDomainProtocol {
        match self {
            Self::Ethereum(_) => HyperlaneDomainProtocol::Ethereum,
            Self::Fuel(_) => HyperlaneDomainProtocol::Fuel,
            Self::Sealevel(_) => HyperlaneDomainProtocol::Sealevel,
            Self::Cosmos(_) => HyperlaneDomainProtocol::Cosmos,
        }
    }

    /// Get the message batch configuration for this chain.
    pub fn operation_batch_config(&self) -> Option<&OperationBatchConfig> {
        match self {
            Self::Ethereum(conf) => Some(&conf.operation_batch),
            Self::Cosmos(conf) => Some(&conf.operation_batch),
            Self::Sealevel(conf) => Some(&conf.operation_batch),
            _ => None,
        }
    }
}

/// Addresses for mailbox chain contracts
#[derive(Clone, Debug, Default)]
pub struct CoreContractAddresses {
    /// Address of the mailbox contract
    pub mailbox: H256,
    /// Address of the InterchainGasPaymaster contract
    pub interchain_gas_paymaster: H256,
    /// Address of the ValidatorAnnounce contract
    pub validator_announce: H256,
    /// Address of the MerkleTreeHook contract
    pub merkle_tree_hook: H256,
}

/// Indexing settings
#[derive(Debug, Default, Clone)]
pub struct IndexSettings {
    /// The height at which to start indexing contracts.
    pub from: u32,
    /// The number of blocks to query at once when indexing contracts.
    pub chunk_size: u32,
    /// The indexing mode.
    pub mode: IndexMode,
}

impl ChainConf {
    /// Fetch the index settings and index mode, since they are often used together.
    pub fn index_settings(&self) -> IndexSettings {
        self.index.clone()
    }

    /// Try to convert the chain settings into an ApplicationOperationVerifier.
    pub async fn build_application_operation_verifier(
        &self,
        metrics: &CoreMetrics,
    ) -> Result<Box<dyn ApplicationOperationVerifier>> {
        let ctx = "Building application operation verifier";
        let locator = self.locator(H256::zero());
        let result: Result<Box<dyn ApplicationOperationVerifier>, Report> = match &self.connection {
            ChainConnectionConf::Ethereum(_conf) => Ok(Box::new(
                h_eth::application::EthereumApplicationOperationVerifier::new(),
            )
                as Box<dyn ApplicationOperationVerifier>),
            ChainConnectionConf::Fuel(_) => todo!(),
            ChainConnectionConf::Sealevel(conf) => {
                let provider = build_sealevel_provider(self, &locator, &[], conf, metrics);
                let verifier =
                    h_sealevel::application::SealevelApplicationOperationVerifier::new(provider);
                Ok(Box::new(verifier) as Box<dyn ApplicationOperationVerifier>)
            }
            ChainConnectionConf::Cosmos(_conf) => Ok(Box::new(
                h_cosmos::application::CosmosApplicationOperationVerifier::new(),
            )
                as Box<dyn ApplicationOperationVerifier>),
        };

        result.context(ctx)
    }

    /// Try to convert the chain settings into an HyperlaneProvider.
    pub async fn build_provider(
        &self,
        metrics: &CoreMetrics,
    ) -> Result<Box<dyn HyperlaneProvider>> {
        let ctx = "Building provider";
        let locator = self.locator(H256::zero());
        match &self.connection {
            ChainConnectionConf::Ethereum(conf) => {
                self.build_ethereum(conf, &locator, metrics, h_eth::HyperlaneProviderBuilder {})
                    .await
            }
            ChainConnectionConf::Fuel(_) => todo!(),
            ChainConnectionConf::Sealevel(conf) => {
                let provider = build_sealevel_provider(
                    self,
                    &locator,
                    &[
                        self.addresses.mailbox,
                        self.addresses.interchain_gas_paymaster,
                    ],
                    conf,
                    metrics,
                );
                Ok(Box::new(provider) as Box<dyn HyperlaneProvider>)
            }
            ChainConnectionConf::Cosmos(conf) => {
                let provider = build_cosmos_provider(self, conf, metrics, &locator, None)?;
                Ok(Box::new(provider) as Box<dyn HyperlaneProvider>)
            }
        }
        .context(ctx)
    }

    /// Try to convert the chain setting into a Mailbox contract
    pub async fn build_mailbox(&self, metrics: &CoreMetrics) -> Result<Box<dyn Mailbox>> {
        let ctx = "Building mailbox";
        let locator = self.locator(self.addresses.mailbox);

        match &self.connection {
            ChainConnectionConf::Ethereum(conf) => {
                self.build_ethereum(conf, &locator, metrics, h_eth::MailboxBuilder {})
                    .await
            }
            ChainConnectionConf::Fuel(conf) => {
                let wallet = self.fuel_signer().await.context(ctx)?;
                hyperlane_fuel::FuelMailbox::new(conf, locator, wallet)
                    .await
                    .map(|m| Box::new(m) as Box<dyn Mailbox>)
                    .map_err(Into::into)
            }
            ChainConnectionConf::Sealevel(conf) => {
                let keypair = self.sealevel_signer().await.context(ctx)?;

                let provider = build_sealevel_provider(self, &locator, &[], conf, metrics);
                let tx_submitter =
                    build_sealevel_tx_submitter(&provider, self, conf, &locator, metrics);

                h_sealevel::SealevelMailbox::new(
                    provider,
                    Arc::new(tx_submitter),
                    conf,
                    &locator,
                    keypair.map(h_sealevel::SealevelKeypair::new),
                )
                .map(|m| Box::new(m) as Box<dyn Mailbox>)
                .map_err(Into::into)
            }
            ChainConnectionConf::Cosmos(conf) => {
                let signer = self.cosmos_signer().await.context(ctx)?;
                let provider = build_cosmos_provider(self, conf, metrics, &locator, signer)?;

                h_cosmos::CosmosMailbox::new(provider, conf.clone(), locator.clone())
                    .map(|m| Box::new(m) as Box<dyn Mailbox>)
                    .map_err(Into::into)
            }
        }
        .context(ctx)
    }

    /// Try to convert the chain setting into a Merkle Tree Hook contract
    pub async fn build_merkle_tree_hook(
        &self,
        metrics: &CoreMetrics,
    ) -> Result<Box<dyn MerkleTreeHook>> {
        let ctx = "Building merkle tree hook";
        let locator = self.locator(self.addresses.merkle_tree_hook);

        match &self.connection {
            ChainConnectionConf::Ethereum(conf) => {
                self.build_ethereum(conf, &locator, metrics, h_eth::MerkleTreeHookBuilder {})
                    .await
            }
            ChainConnectionConf::Fuel(_conf) => {
                todo!("Fuel does not support merkle tree hooks yet")
            }
            ChainConnectionConf::Sealevel(conf) => {
                let provider = build_sealevel_provider(self, &locator, &[], conf, metrics);
                let tx_submitter =
                    build_sealevel_tx_submitter(&provider, self, conf, &locator, metrics);

                h_sealevel::SealevelMailbox::new(
                    provider,
                    Arc::new(tx_submitter),
                    conf,
                    &locator,
                    None,
                )
                .map(|m| Box::new(m) as Box<dyn MerkleTreeHook>)
                .map_err(Into::into)
            }
            ChainConnectionConf::Cosmos(conf) => {
                let signer = self.cosmos_signer().await.context(ctx)?;
                let provider = build_cosmos_provider(self, conf, metrics, &locator, signer)?;
                let hook = h_cosmos::CosmosMerkleTreeHook::new(provider, locator.clone())?;

                Ok(Box::new(hook) as Box<dyn MerkleTreeHook>)
            }
        }
        .context(ctx)
    }

    /// Try to convert the chain settings into a message indexer
    pub async fn build_message_indexer(
        &self,
        metrics: &CoreMetrics,
        advanced_log_meta: bool,
    ) -> Result<Box<dyn SequenceAwareIndexer<HyperlaneMessage>>> {
        let ctx = "Building delivery indexer";
        let locator = self.locator(self.addresses.mailbox);

        match &self.connection {
            ChainConnectionConf::Ethereum(conf) => {
                let reorg_period =
                    EthereumReorgPeriod::try_from(&self.reorg_period).context(ctx)?;
                self.build_ethereum(
                    conf,
                    &locator,
                    metrics,
                    h_eth::SequenceIndexerBuilder { reorg_period },
                )
                .await
            }
            ChainConnectionConf::Fuel(_) => todo!(),
            ChainConnectionConf::Sealevel(conf) => {
                let provider = build_sealevel_provider(self, &locator, &[], conf, metrics);
                let tx_submitter =
                    build_sealevel_tx_submitter(&provider, self, conf, &locator, metrics);

                let indexer = Box::new(h_sealevel::SealevelMailboxIndexer::new(
                    provider,
                    Arc::new(tx_submitter),
                    &locator,
                    conf,
                    advanced_log_meta,
                )?);
                Ok(indexer as Box<dyn SequenceAwareIndexer<HyperlaneMessage>>)
            }
            ChainConnectionConf::Cosmos(conf) => {
                let signer = self.cosmos_signer().await.context(ctx)?;
                let reorg_period = self.reorg_period.as_blocks().context(ctx)?;

                let provider =
                    build_cosmos_provider(self, conf, metrics, &locator, signer.clone())?;
                let wasm_provider = build_cosmos_wasm_provider(
                    self,
                    conf,
                    &locator,
                    metrics,
                    reorg_period,
                    dispatch_indexer::MESSAGE_DISPATCH_EVENT_TYPE.into(),
                )?;

                let mailbox =
                    h_cosmos::CosmosMailbox::new(provider, conf.clone(), locator.clone())?;
                let indexer = Box::new(
                    h_cosmos::dispatch_indexer::CosmosMailboxDispatchIndexer::new(
                        wasm_provider,
                        mailbox,
                    )?,
                );
                Ok(indexer as Box<dyn SequenceAwareIndexer<HyperlaneMessage>>)
            }
        }
        .context(ctx)
    }

    /// Try to convert the chain settings into a delivery indexer
    pub async fn build_delivery_indexer(
        &self,
        metrics: &CoreMetrics,
        advanced_log_meta: bool,
    ) -> Result<Box<dyn SequenceAwareIndexer<H256>>> {
        let ctx = "Building delivery indexer";
        let locator = self.locator(self.addresses.mailbox);

        match &self.connection {
            ChainConnectionConf::Ethereum(conf) => {
                let reorg_period =
                    EthereumReorgPeriod::try_from(&self.reorg_period).context(ctx)?;
                self.build_ethereum(
                    conf,
                    &locator,
                    metrics,
                    h_eth::DeliveryIndexerBuilder { reorg_period },
                )
                .await
            }
            ChainConnectionConf::Fuel(_) => todo!(),
            ChainConnectionConf::Sealevel(conf) => {
                let provider = build_sealevel_provider(self, &locator, &[], conf, metrics);
                let tx_submitter =
                    build_sealevel_tx_submitter(&provider, self, conf, &locator, metrics);
                let indexer = Box::new(h_sealevel::SealevelMailboxIndexer::new(
                    provider,
                    Arc::new(tx_submitter),
                    &locator,
                    conf,
                    advanced_log_meta,
                )?);
                Ok(indexer as Box<dyn SequenceAwareIndexer<H256>>)
            }
            ChainConnectionConf::Cosmos(conf) => {
                let reorg_period = self.reorg_period.as_blocks().context(ctx)?;
                let wasm_provider = build_cosmos_wasm_provider(
                    self,
                    conf,
                    &locator,
                    metrics,
                    reorg_period,
                    delivery_indexer::MESSAGE_DELIVERY_EVENT_TYPE.into(),
                )?;

                let indexer = Box::new(
                    h_cosmos::delivery_indexer::CosmosMailboxDeliveryIndexer::new(wasm_provider)?,
                );
                Ok(indexer as Box<dyn SequenceAwareIndexer<H256>>)
            }
        }
        .context(ctx)
    }

    /// Try to convert the chain setting into an interchain gas paymaster
    /// contract
    pub async fn build_interchain_gas_paymaster(
        &self,
        metrics: &CoreMetrics,
    ) -> Result<Box<dyn InterchainGasPaymaster>> {
        let ctx = "Building IGP";
        let locator = self.locator(self.addresses.interchain_gas_paymaster);

        match &self.connection {
            ChainConnectionConf::Ethereum(conf) => {
                self.build_ethereum(
                    conf,
                    &locator,
                    metrics,
                    h_eth::InterchainGasPaymasterBuilder {},
                )
                .await
            }
            ChainConnectionConf::Fuel(_) => todo!(),
            ChainConnectionConf::Sealevel(conf) => {
                let provider = build_sealevel_provider(self, &locator, &[], conf, metrics);
                let paymaster = Box::new(
                    h_sealevel::SealevelInterchainGasPaymaster::new(Arc::new(provider), &locator)
                        .await?,
                );
                Ok(paymaster as Box<dyn InterchainGasPaymaster>)
            }
            ChainConnectionConf::Cosmos(conf) => {
                let signer = self.cosmos_signer().await.context(ctx)?;
                let provider = build_cosmos_provider(self, conf, metrics, &locator, signer)?;

                let paymaster = Box::new(h_cosmos::CosmosInterchainGasPaymaster::new(
                    provider,
                    locator.clone(),
                )?);
                Ok(paymaster as Box<dyn InterchainGasPaymaster>)
            }
        }
        .context(ctx)
    }

    /// Try to convert the chain settings into a gas payment indexer
    pub async fn build_interchain_gas_payment_indexer(
        &self,
        metrics: &CoreMetrics,
        advanced_log_meta: bool,
    ) -> Result<Box<dyn SequenceAwareIndexer<InterchainGasPayment>>> {
        let ctx = "Building IGP indexer";
        let locator = self.locator(self.addresses.interchain_gas_paymaster);

        match &self.connection {
            ChainConnectionConf::Ethereum(conf) => {
                let reorg_period =
                    EthereumReorgPeriod::try_from(&self.reorg_period).context(ctx)?;
                self.build_ethereum(
                    conf,
                    &locator,
                    metrics,
                    h_eth::InterchainGasPaymasterIndexerBuilder {
                        mailbox_address: self.addresses.mailbox.into(),
                        reorg_period,
                    },
                )
                .await
            }
            ChainConnectionConf::Fuel(_) => todo!(),
            ChainConnectionConf::Sealevel(conf) => {
                let provider = build_sealevel_provider(self, &locator, &[], conf, metrics);
                let indexer = Box::new(
                    h_sealevel::SealevelInterchainGasPaymasterIndexer::new(
                        Arc::new(provider),
                        locator,
                        advanced_log_meta,
                    )
                    .await?,
                );
                Ok(indexer as Box<dyn SequenceAwareIndexer<InterchainGasPayment>>)
            }
            ChainConnectionConf::Cosmos(conf) => {
                let reorg_period = self.reorg_period.as_blocks().context(ctx)?;
                let wasm_provider = build_cosmos_wasm_provider(
                    self,
                    conf,
                    &locator,
                    metrics,
                    reorg_period,
                    h_cosmos::CosmosInterchainGasPaymasterIndexer::INTERCHAIN_GAS_PAYMENT_EVENT_TYPE.into(),
                )?;

                let indexer = Box::new(h_cosmos::CosmosInterchainGasPaymasterIndexer::new(
                    wasm_provider,
                )?);
                Ok(indexer as Box<dyn SequenceAwareIndexer<InterchainGasPayment>>)
            }
        }
        .context(ctx)
    }

    /// Try to convert the chain settings into a merkle tree hook indexer
    pub async fn build_merkle_tree_hook_indexer(
        &self,
        metrics: &CoreMetrics,
        advanced_log_meta: bool,
    ) -> Result<Box<dyn SequenceAwareIndexer<MerkleTreeInsertion>>> {
        let ctx = "Building merkle tree hook indexer";
        let locator = self.locator(self.addresses.merkle_tree_hook);

        match &self.connection {
            ChainConnectionConf::Ethereum(conf) => {
                let reorg_period =
                    EthereumReorgPeriod::try_from(&self.reorg_period).context(ctx)?;
                self.build_ethereum(
                    conf,
                    &locator,
                    metrics,
                    h_eth::MerkleTreeHookIndexerBuilder { reorg_period },
                )
                .await
            }
            ChainConnectionConf::Fuel(_) => todo!(),
            ChainConnectionConf::Sealevel(conf) => {
                let provider = build_sealevel_provider(self, &locator, &[], conf, metrics);
                let tx_submitter =
                    build_sealevel_tx_submitter(&provider, self, conf, &locator, metrics);

                let mailbox_indexer = Box::new(h_sealevel::SealevelMailboxIndexer::new(
                    provider,
                    Arc::new(tx_submitter),
                    &locator,
                    conf,
                    advanced_log_meta,
                )?);
                let indexer = Box::new(h_sealevel::SealevelMerkleTreeHookIndexer::new(
                    *mailbox_indexer,
                ));
                Ok(indexer as Box<dyn SequenceAwareIndexer<MerkleTreeInsertion>>)
            }
            ChainConnectionConf::Cosmos(conf) => {
                let signer = self.cosmos_signer().await.context(ctx)?;
                let reorg_period = self.reorg_period.as_blocks().context(ctx)?;

                let provider = build_cosmos_provider(self, conf, metrics, &locator, signer)?;
                let wasm_provider = build_cosmos_wasm_provider(
                    self,
                    conf,
                    &locator,
                    metrics,
                    reorg_period,
                    h_cosmos::CosmosMerkleTreeHookIndexer::MERKLE_TREE_INSERTION_EVENT_TYPE.into(),
                )?;

                let indexer = Box::new(h_cosmos::CosmosMerkleTreeHookIndexer::new(
                    provider,
                    wasm_provider,
                    locator,
                )?);
                Ok(indexer as Box<dyn SequenceAwareIndexer<MerkleTreeInsertion>>)
            }
        }
        .context(ctx)
    }

    /// Try to convert the chain settings into a ValidatorAnnounce
    pub async fn build_validator_announce(
        &self,
        metrics: &CoreMetrics,
    ) -> Result<Box<dyn ValidatorAnnounce>> {
        let ctx = "Building validator announce";
        let locator = self.locator(self.addresses.validator_announce);
        match &self.connection {
            ChainConnectionConf::Ethereum(conf) => {
                self.build_ethereum(conf, &locator, metrics, h_eth::ValidatorAnnounceBuilder {})
                    .await
            }
            ChainConnectionConf::Fuel(_) => todo!(),
            ChainConnectionConf::Sealevel(conf) => {
                let provider = build_sealevel_provider(self, &locator, &[], conf, metrics);
                let va = Box::new(h_sealevel::SealevelValidatorAnnounce::new(
                    provider, &locator,
                ));
                Ok(va as Box<dyn ValidatorAnnounce>)
            }
            ChainConnectionConf::Cosmos(conf) => {
                let signer = self.cosmos_signer().await.context(ctx)?;
                let provider = build_cosmos_provider(self, conf, metrics, &locator, signer)?;

                let va = Box::new(h_cosmos::CosmosValidatorAnnounce::new(
                    provider,
                    locator.clone(),
                )?);

                Ok(va as Box<dyn ValidatorAnnounce>)
            }
        }
        .context("Building ValidatorAnnounce")
    }

    /// Try to convert the chain setting into an InterchainSecurityModule
    /// contract
    pub async fn build_ism(
        &self,
        address: H256,
        metrics: &CoreMetrics,
    ) -> Result<Box<dyn InterchainSecurityModule>> {
        let ctx = "Building ISM";
        let locator = self.locator(address);

        match &self.connection {
            ChainConnectionConf::Ethereum(conf) => {
                self.build_ethereum(
                    conf,
                    &locator,
                    metrics,
                    h_eth::InterchainSecurityModuleBuilder {},
                )
                .await
            }
            ChainConnectionConf::Fuel(_) => todo!(),
            ChainConnectionConf::Sealevel(conf) => {
                let keypair = self.sealevel_signer().await.context(ctx)?;
                let provider = build_sealevel_provider(self, &locator, &[], conf, metrics);
                let ism = Box::new(h_sealevel::SealevelInterchainSecurityModule::new(
                    provider,
                    locator,
                    keypair.map(h_sealevel::SealevelKeypair::new),
                ));
                Ok(ism as Box<dyn InterchainSecurityModule>)
            }
            ChainConnectionConf::Cosmos(conf) => {
                let signer = self.cosmos_signer().await.context(ctx)?;
                let provider = build_cosmos_provider(self, conf, metrics, &locator, signer)?;

                let ism = Box::new(h_cosmos::CosmosInterchainSecurityModule::new(
                    provider, locator,
                )?);
                Ok(ism as Box<dyn InterchainSecurityModule>)
            }
        }
        .context(ctx)
    }

    /// Try to convert the chain setting into a Multisig Ism contract
    pub async fn build_multisig_ism(
        &self,
        address: H256,
        metrics: &CoreMetrics,
    ) -> Result<Box<dyn MultisigIsm>> {
        let ctx = "Building multisig ISM";
        let locator = self.locator(address);

        match &self.connection {
            ChainConnectionConf::Ethereum(conf) => {
                self.build_ethereum(conf, &locator, metrics, h_eth::MultisigIsmBuilder {})
                    .await
            }

            ChainConnectionConf::Fuel(_) => todo!(),
            ChainConnectionConf::Sealevel(conf) => {
                let keypair = self.sealevel_signer().await.context(ctx)?;
                let provider = build_sealevel_provider(self, &locator, &[], conf, metrics);
                let ism = Box::new(h_sealevel::SealevelMultisigIsm::new(
                    provider,
                    locator,
                    keypair.map(h_sealevel::SealevelKeypair::new),
                ));
                Ok(ism as Box<dyn MultisigIsm>)
            }
            ChainConnectionConf::Cosmos(conf) => {
                let signer = self.cosmos_signer().await.context(ctx)?;
                let provider = build_cosmos_provider(self, conf, metrics, &locator, signer)?;

                let ism = Box::new(h_cosmos::CosmosMultisigIsm::new(provider, locator.clone())?);
                Ok(ism as Box<dyn MultisigIsm>)
            }
        }
        .context(ctx)
    }

    /// Try to convert the chain setting into a RoutingIsm Ism contract
    pub async fn build_routing_ism(
        &self,
        address: H256,
        metrics: &CoreMetrics,
    ) -> Result<Box<dyn RoutingIsm>> {
        let ctx = "Building routing ISM";
        let locator = ContractLocator {
            domain: &self.domain,
            address,
        };

        match &self.connection {
            ChainConnectionConf::Ethereum(conf) => {
                self.build_ethereum(conf, &locator, metrics, h_eth::RoutingIsmBuilder {})
                    .await
            }
            ChainConnectionConf::Fuel(_) => todo!(),
            ChainConnectionConf::Sealevel(_) => {
                Err(eyre!("Sealevel does not support routing ISM yet")).context(ctx)
            }
            ChainConnectionConf::Cosmos(conf) => {
                let signer = self.cosmos_signer().await.context(ctx)?;
                let provider = build_cosmos_provider(self, conf, metrics, &locator, signer)?;

                let ism = Box::new(h_cosmos::CosmosRoutingIsm::new(provider, locator.clone())?);
                Ok(ism as Box<dyn RoutingIsm>)
            }
        }
        .context(ctx)
    }

    /// Try to convert the chain setting into an AggregationIsm Ism contract
    pub async fn build_aggregation_ism(
        &self,
        address: H256,
        metrics: &CoreMetrics,
    ) -> Result<Box<dyn AggregationIsm>> {
        let ctx = "Building aggregation ISM";
        let locator = ContractLocator {
            domain: &self.domain,
            address,
        };

        match &self.connection {
            ChainConnectionConf::Ethereum(conf) => {
                self.build_ethereum(conf, &locator, metrics, h_eth::AggregationIsmBuilder {})
                    .await
            }
            ChainConnectionConf::Fuel(_) => todo!(),
            ChainConnectionConf::Sealevel(_) => {
                Err(eyre!("Sealevel does not support aggregation ISM yet")).context(ctx)
            }
            ChainConnectionConf::Cosmos(conf) => {
                let signer = self.cosmos_signer().await.context(ctx)?;
                let provider = build_cosmos_provider(self, conf, metrics, &locator, signer)?;
                let ism = Box::new(h_cosmos::CosmosAggregationIsm::new(
                    provider,
                    locator.clone(),
                )?);

                Ok(ism as Box<dyn AggregationIsm>)
            }
        }
        .context(ctx)
    }

    /// Try to convert the chain setting into a CcipRead Ism contract
    pub async fn build_ccip_read_ism(
        &self,
        address: H256,
        metrics: &CoreMetrics,
    ) -> Result<Box<dyn CcipReadIsm>> {
        let ctx = "Building CcipRead ISM";
        let locator = ContractLocator {
            domain: &self.domain,
            address,
        };

        match &self.connection {
            ChainConnectionConf::Ethereum(conf) => {
                self.build_ethereum(conf, &locator, metrics, h_eth::CcipReadIsmBuilder {})
                    .await
            }
            ChainConnectionConf::Fuel(_) => todo!(),
            ChainConnectionConf::Sealevel(_) => {
                Err(eyre!("Sealevel does not support CCIP read ISM yet")).context(ctx)
            }
            ChainConnectionConf::Cosmos(_) => {
                Err(eyre!("Cosmos does not support CCIP read ISM yet")).context(ctx)
            }
        }
        .context(ctx)
    }

    async fn signer<S: BuildableWithSignerConf>(&self) -> Result<Option<S>> {
        if let Some(conf) = &self.signer {
            Ok(Some(conf.build::<S>().await?))
        } else {
            Ok(None)
        }
    }

    /// Returns a ChainSigner for the flavor of chain this is, if one is configured.
    pub async fn chain_signer(&self) -> Result<Option<Box<dyn ChainSigner>>> {
        if let Some(conf) = &self.signer {
            let chain_signer: Box<dyn ChainSigner> = match &self.connection {
                ChainConnectionConf::Ethereum(_) => Box::new(conf.build::<h_eth::Signers>().await?),
                ChainConnectionConf::Fuel(_) => {
                    Box::new(conf.build::<fuels::prelude::WalletUnlocked>().await?)
                }
                ChainConnectionConf::Sealevel(_) => {
                    Box::new(conf.build::<h_sealevel::Keypair>().await?)
                }
                ChainConnectionConf::Cosmos(_) => Box::new(conf.build::<h_cosmos::Signer>().await?),
            };
            Ok(Some(chain_signer))
        } else {
            Ok(None)
        }
    }

    async fn ethereum_signer(&self) -> Result<Option<h_eth::Signers>> {
        self.signer().await
    }

    async fn fuel_signer(&self) -> Result<fuels::prelude::WalletUnlocked> {
        self.signer().await.and_then(|opt| {
            opt.ok_or_else(|| eyre!("Fuel requires a signer to construct contract instances"))
        })
    }

    async fn sealevel_signer(&self) -> Result<Option<h_sealevel::Keypair>> {
        self.signer().await
    }

    async fn cosmos_signer(&self) -> Result<Option<h_cosmos::Signer>> {
        self.signer().await
    }

    /// Try to build an agent metrics configuration from the chain config
    pub async fn agent_metrics_conf(&self, agent_name: String) -> Result<AgentMetricsConf> {
        let chain_signer_address = self.chain_signer().await?.map(|s| s.address_string());
        Ok(AgentMetricsConf {
            address: chain_signer_address,
            domain: self.domain.clone(),
            name: agent_name,
        })
    }

    /// Get a clone of the ethereum metrics conf with correctly configured
    /// contract information.
    pub fn metrics_conf(&self) -> PrometheusMiddlewareConf {
        let mut cfg = self.metrics_conf.clone();

        if cfg.chain.is_none() {
            cfg.chain = Some(ChainInfo {
                name: Some(self.domain.name().into()),
            });
        }

        let mut register_contract = |name: &str, address: H256, fns: HashMap<Vec<u8>, String>| {
            cfg.contracts
                .entry(address.into())
                .or_insert_with(|| ContractInfo {
                    name: Some(name.into()),
                    functions: fns
                        .into_iter()
                        .map(|s| (Selector::try_from(s.0).unwrap(), s.1))
                        .collect(),
                });
        };

        register_contract(
            "mailbox",
            self.addresses.mailbox,
            EthereumMailboxAbi::fn_map_owned(),
        );
        register_contract(
            "validator_announce",
            self.addresses.validator_announce,
            EthereumValidatorAnnounceAbi::fn_map_owned(),
        );
        register_contract(
            "igp",
            self.addresses.interchain_gas_paymaster,
            EthereumInterchainGasPaymasterAbi::fn_map_owned(),
        );
        register_contract(
            "merkle_tree_hook",
            self.addresses.merkle_tree_hook,
            EthereumInterchainGasPaymasterAbi::fn_map_owned(),
        );

        cfg
    }

    fn locator(&self, address: H256) -> ContractLocator {
        ContractLocator {
            domain: &self.domain,
            address,
        }
    }

    async fn build_ethereum<B>(
        &self,
        conf: &h_eth::ConnectionConf,
        locator: &ContractLocator<'_>,
        metrics: &CoreMetrics,
        builder: B,
    ) -> Result<B::Output>
    where
        B: BuildableWithProvider + Sync,
    {
        let mut signer = None;
        if B::NEEDS_SIGNER {
            signer = self.ethereum_signer().await?;
        }
        let metrics_conf = self.metrics_conf();
        let client_metrics = metrics.client_metrics();

        let client_metrics = Some(client_metrics);
        let middleware_metrics = Some((metrics.provider_metrics(), metrics_conf));

        let res = builder
            .build_with_connection_conf(conf, locator, signer, client_metrics, middleware_metrics)
            .await;
        Ok(res?)
    }
}

/// Helper to build a sealevel provider
fn build_sealevel_provider(
    chain_conf: &ChainConf,
    locator: &ContractLocator,
    contract_addresses: &[H256],
    conf: &h_sealevel::ConnectionConf,
    metrics: &CoreMetrics,
) -> SealevelFallbackProvider {
    let middleware_metrics = chain_conf.metrics_conf();
    let client_metrics = metrics.client_metrics();
<<<<<<< HEAD
=======

    SealevelRpcClientBuilder::new(rpc_client_url)
        .with_prometheus_metrics(client_metrics.clone(), middleware_metrics.chain.clone())
        .build()
}
>>>>>>> d37c495c

    let providers: Vec<_> = conf
        .urls
        .iter()
        .map(|rpc_url| {
            SealevelRpcClientBuilder::new(rpc_url.clone())
                .with_prometheus_metrics(client_metrics.clone(), middleware_metrics.chain.clone())
                .build()
        })
        .map(|rpc_client| {
            SealevelProvider::new(
                Arc::new(rpc_client),
                locator.domain.clone(),
                contract_addresses,
                conf,
            )
        })
        .collect();
    let fallback = FallbackProvider::new(providers);
    let provider = SealevelFallbackProvider::new(fallback);
    provider
}

fn build_sealevel_tx_submitter(
    provider: &SealevelFallbackProvider,
    chain_conf: &ChainConf,
    connection_conf: &h_sealevel::ConnectionConf,
    locator: &ContractLocator,
    metrics: &CoreMetrics,
) -> TransactionSubmitter {
    let middleware_metrics = chain_conf.metrics_conf();
    let client_metrics = metrics.client_metrics();
    connection_conf.transaction_submitter.create_submitter(
        provider,
        client_metrics,
        middleware_metrics.chain.clone(),
        locator.domain.clone(),
        connection_conf,
    )
}

fn build_cosmos_provider(
    chain_conf: &ChainConf,
    connection_conf: &h_cosmos::ConnectionConf,
    metrics: &CoreMetrics,
    locator: &ContractLocator,
    signer: Option<Signer>,
) -> ChainResult<CosmosProvider> {
    let middleware_metrics = chain_conf.metrics_conf();
    let client_metrics = metrics.client_metrics();

    CosmosProvider::new(
        locator.domain.clone(),
        connection_conf.clone(),
        locator,
        signer,
        client_metrics,
        middleware_metrics.chain.clone(),
    )
}

fn build_cosmos_wasm_provider(
    chain_conf: &ChainConf,
    connection_conf: &h_cosmos::ConnectionConf,
    locator: &ContractLocator,
    metrics: &CoreMetrics,
    reorg_period: u32,
    event_type: String,
) -> ChainResult<CosmosWasmRpcProvider> {
    let middleware_metrics = chain_conf.metrics_conf();
    let client_metrics = metrics.client_metrics();

    CosmosWasmRpcProvider::new(
        connection_conf,
        locator,
        event_type,
        reorg_period,
        client_metrics,
        middleware_metrics.chain.clone(),
    )
}<|MERGE_RESOLUTION|>--- conflicted
+++ resolved
@@ -989,14 +989,6 @@
 ) -> SealevelFallbackProvider {
     let middleware_metrics = chain_conf.metrics_conf();
     let client_metrics = metrics.client_metrics();
-<<<<<<< HEAD
-=======
-
-    SealevelRpcClientBuilder::new(rpc_client_url)
-        .with_prometheus_metrics(client_metrics.clone(), middleware_metrics.chain.clone())
-        .build()
-}
->>>>>>> d37c495c
 
     let providers: Vec<_> = conf
         .urls
