--- conflicted
+++ resolved
@@ -180,13 +180,10 @@
     Starknet(h_starknet::ConnectionConf),
     /// Cosmos native configuration
     CosmosNative(h_cosmos_native::ConnectionConf),
-<<<<<<< HEAD
+    /// Radix configuration
+    Radix(h_radix::ConnectionConf),
     /// Dango configuration
     Dango(h_dango::ConnectionConf),
-=======
-    /// Radix configuration
-    Radix(h_radix::ConnectionConf),
->>>>>>> cb908b8a
 }
 
 impl ChainConnectionConf {
@@ -199,11 +196,8 @@
             Self::Cosmos(_) => HyperlaneDomainProtocol::Cosmos,
             Self::Starknet(_) => HyperlaneDomainProtocol::Starknet,
             Self::CosmosNative(_) => HyperlaneDomainProtocol::CosmosNative,
-<<<<<<< HEAD
+            Self::Radix(_) => HyperlaneDomainProtocol::Radix,
             Self::Dango(_) => HyperlaneDomainProtocol::Dango,
-=======
-            Self::Radix(_) => HyperlaneDomainProtocol::Radix,
->>>>>>> cb908b8a
         }
     }
 
@@ -283,16 +277,13 @@
                 h_cosmos::application::CosmosApplicationOperationVerifier::new(),
             )
                 as Box<dyn ApplicationOperationVerifier>),
-<<<<<<< HEAD
-            ChainConnectionConf::Dango(_) => Ok(Box::new(
-                h_dango::application::DangoApplicationOperationVerifier::new(),
-            )),
-=======
             ChainConnectionConf::Radix(_) => Ok(Box::new(
                 h_radix::application::RadixApplicationOperationVerifier::new(),
             )
                 as Box<dyn ApplicationOperationVerifier>),
->>>>>>> cb908b8a
+            ChainConnectionConf::Dango(_) => Ok(Box::new(
+                h_dango::application::DangoApplicationOperationVerifier::new(),
+            )),
         };
 
         result.context(ctx)
@@ -336,14 +327,11 @@
                 let provider = build_cosmos_native_provider(self, conf, metrics, &locator, None)?;
                 Ok(Box::new(provider) as Box<dyn HyperlaneProvider>)
             }
-<<<<<<< HEAD
-            ChainConnectionConf::Dango(conf) => Ok(conf.build_provider(locator.domain, None)?),
-=======
             ChainConnectionConf::Radix(conf) => {
                 let provider = build_radix_provider(self, conf, metrics, &locator, None)?;
                 Ok(Box::new(provider) as Box<dyn HyperlaneProvider>)
             }
->>>>>>> cb908b8a
+            ChainConnectionConf::Dango(conf) => Ok(conf.build_provider(locator.domain, None)?),
         }
         .context(ctx)
     }
@@ -405,20 +393,18 @@
                     .map(|m| Box::new(m) as Box<dyn Mailbox>)
                     .map_err(Into::into)
             }
-<<<<<<< HEAD
+            ChainConnectionConf::Radix(conf) => {
+                let signer = self.radix_signer().await?;
+                let provider = build_radix_provider(self, conf, metrics, &locator, signer)?;
+                let mailbox = h_radix::RadixMailbox::new(provider, &locator, conf)?;
+                Ok(Box::new(mailbox) as Box<dyn Mailbox>)
+            }
             ChainConnectionConf::Dango(conf) => {
                 let signer: Option<hyperlane_dango::DangoSigner> = self.dango_signer().await.context(ctx)?;
                 Ok(
                     Box::new(h_dango::contracts::DangoMailbox::new(conf, &locator, signer)?)
                         as Box<dyn Mailbox>,
                 )
-=======
-            ChainConnectionConf::Radix(conf) => {
-                let signer = self.radix_signer().await?;
-                let provider = build_radix_provider(self, conf, metrics, &locator, signer)?;
-                let mailbox = h_radix::RadixMailbox::new(provider, &locator, conf)?;
-                Ok(Box::new(mailbox) as Box<dyn Mailbox>)
->>>>>>> cb908b8a
             }
         }
         .context(ctx)
@@ -468,20 +454,18 @@
 
                 Ok(Box::new(hook) as Box<dyn MerkleTreeHook>)
             }
-<<<<<<< HEAD
+            ChainConnectionConf::Radix(conf) => {
+                let provider = build_radix_provider(self, conf, metrics, &locator, None)?;
+                let hook = h_radix::indexer::RadixMerkleTreeIndexer::new(provider, &locator, conf)?;
+
+                Ok(Box::new(hook) as Box<dyn MerkleTreeHook>)
+            }
             ChainConnectionConf::Dango(conf) => {
                 let signer = self.dango_signer().await.context(ctx)?;
                 Ok(
                     Box::new(h_dango::contracts::DangoMerkleTree::new(conf, &locator, signer)?)
                         as Box<dyn MerkleTreeHook>,
                 )
-=======
-            ChainConnectionConf::Radix(conf) => {
-                let provider = build_radix_provider(self, conf, metrics, &locator, None)?;
-                let hook = h_radix::indexer::RadixMerkleTreeIndexer::new(provider, &locator, conf)?;
-
-                Ok(Box::new(hook) as Box<dyn MerkleTreeHook>)
->>>>>>> cb908b8a
             }
         }
         .context(ctx)
@@ -564,19 +548,17 @@
                 )?);
                 Ok(indexer as Box<dyn SequenceAwareIndexer<HyperlaneMessage>>)
             }
-<<<<<<< HEAD
+            ChainConnectionConf::Radix(conf) => {
+                let provider = build_radix_provider(self, conf, metrics, &locator, None)?;
+                let indexer =
+                    h_radix::indexer::RadixDispatchIndexer::new(provider, &locator, conf)?;
+
+                Ok(Box::new(indexer) as Box<dyn SequenceAwareIndexer<HyperlaneMessage>>)
+            }
             ChainConnectionConf::Dango(conf) => {
                 let signer = self.dango_signer().await.context(ctx)?;
                 let indexer = Box::new(h_dango::contracts::DangoMailbox::new(conf, &locator, signer)?);
                 Ok(indexer as Box<dyn SequenceAwareIndexer<HyperlaneMessage>>)
-=======
-            ChainConnectionConf::Radix(conf) => {
-                let provider = build_radix_provider(self, conf, metrics, &locator, None)?;
-                let indexer =
-                    h_radix::indexer::RadixDispatchIndexer::new(provider, &locator, conf)?;
-
-                Ok(Box::new(indexer) as Box<dyn SequenceAwareIndexer<HyperlaneMessage>>)
->>>>>>> cb908b8a
             }
         }
         .context(ctx)
@@ -649,10 +631,6 @@
                 )?);
                 Ok(indexer as Box<dyn SequenceAwareIndexer<H256>>)
             }
-<<<<<<< HEAD
-            // TODO: DANGO - requested only by the scraper
-            ChainConnectionConf::Dango(_) => todo!(),
-=======
             ChainConnectionConf::Radix(conf) => {
                 let provider = build_radix_provider(self, conf, metrics, &locator, None)?;
                 let indexer =
@@ -660,7 +638,8 @@
 
                 Ok(Box::new(indexer) as Box<dyn SequenceAwareIndexer<H256>>)
             }
->>>>>>> cb908b8a
+            // TODO: DANGO - requested only by the scraper
+            ChainConnectionConf::Dango(_) => todo!(),
         }
         .context(ctx)
     }
@@ -716,10 +695,6 @@
                 )?);
                 Ok(indexer as Box<dyn InterchainGasPaymaster>)
             }
-<<<<<<< HEAD
-            // TODO: DANGO - could not be implemented because dango does not support IGP
-            ChainConnectionConf::Dango(_) => unimplemented!(),
-=======
             ChainConnectionConf::Radix(conf) => {
                 let provider = build_radix_provider(self, conf, metrics, &locator, None)?;
                 let indexer = Box::new(h_radix::indexer::RadixInterchainGasIndexer::new(
@@ -727,7 +702,8 @@
                 )?);
                 Ok(indexer as Box<dyn InterchainGasPaymaster>)
             }
->>>>>>> cb908b8a
+            // TODO: DANGO - could not be implemented because dango does not support IGP
+            ChainConnectionConf::Dango(_) => unimplemented!(),
         }
         .context(ctx)
     }
@@ -798,18 +774,16 @@
                 )?);
                 Ok(indexer as Box<dyn SequenceAwareIndexer<InterchainGasPayment>>)
             }
-<<<<<<< HEAD
-            ChainConnectionConf::Dango(conf) => {
-                let igp = h_dango::contracts::DangoIGP::new(conf, &locator.domain)?;
-                Ok(Box::new(igp) as Box<dyn SequenceAwareIndexer<InterchainGasPayment>>)
-=======
             ChainConnectionConf::Radix(conf) => {
                 let provider = build_radix_provider(self, conf, metrics, &locator, None)?;
                 let indexer = Box::new(h_radix::indexer::RadixInterchainGasIndexer::new(
                     provider, &locator, conf,
                 )?);
                 Ok(indexer as Box<dyn SequenceAwareIndexer<InterchainGasPayment>>)
->>>>>>> cb908b8a
+            }
+            ChainConnectionConf::Dango(conf) => {
+                let igp = h_dango::contracts::DangoIGP::new(conf, &locator.domain)?;
+                Ok(Box::new(igp) as Box<dyn SequenceAwareIndexer<InterchainGasPayment>>)
             }
         }
         .context(ctx)
@@ -891,16 +865,15 @@
                 )?);
                 Ok(indexer as Box<dyn SequenceAwareIndexer<MerkleTreeInsertion>>)
             }
-<<<<<<< HEAD
-            ChainConnectionConf::Dango(conf) => {
-                let indexer = Box::new(h_dango::contracts::DangoMerkleTree::new(conf, &locator, None)?);
-=======
             ChainConnectionConf::Radix(conf) => {
                 let provider = build_radix_provider(self, conf, metrics, &locator, None)?;
                 let indexer = Box::new(h_radix::indexer::RadixMerkleTreeIndexer::new(
                     provider, &locator, conf,
                 )?);
->>>>>>> cb908b8a
+                Ok(indexer as Box<dyn SequenceAwareIndexer<MerkleTreeInsertion>>)
+            }
+            ChainConnectionConf::Dango(conf) => {
+                let indexer = Box::new(h_dango::contracts::DangoMerkleTree::new(conf, &locator, None)?);
                 Ok(indexer as Box<dyn SequenceAwareIndexer<MerkleTreeInsertion>>)
             }
         }
@@ -957,20 +930,18 @@
 
                 Ok(va as Box<dyn ValidatorAnnounce>)
             }
-<<<<<<< HEAD
-            ChainConnectionConf::Dango(conf) => {
-                let signer = self.dango_signer().await.context(ctx)?;
-                Ok(Box::new(h_dango::contracts::DangoValidatorAnnounce::new(
-                    conf, &locator, signer,
-                )?) as Box<dyn ValidatorAnnounce>)
-=======
             ChainConnectionConf::Radix(conf) => {
                 let signer = self.radix_signer().await?;
                 let provider = build_radix_provider(self, conf, metrics, &locator, signer)?;
                 let validator_announce =
                     h_radix::RadixValidatorAnnounce::new(provider, &locator, conf)?;
                 Ok(Box::new(validator_announce) as Box<dyn ValidatorAnnounce>)
->>>>>>> cb908b8a
+            }
+            ChainConnectionConf::Dango(conf) => {
+                let signer = self.dango_signer().await.context(ctx)?;
+                Ok(Box::new(h_dango::contracts::DangoValidatorAnnounce::new(
+                    conf, &locator, signer,
+                )?) as Box<dyn ValidatorAnnounce>)
             }
         }
         .context("Building ValidatorAnnounce")
@@ -1028,16 +999,14 @@
                 let ism = Box::new(h_cosmos_native::CosmosNativeIsm::new(provider, locator)?);
                 Ok(ism as Box<dyn InterchainSecurityModule>)
             }
-<<<<<<< HEAD
-            ChainConnectionConf::Dango(conf) => {
-                let ism = Box::new(h_dango::contracts::DangoIsm::new(conf, &locator, None)?);
-                Ok(ism as Box<dyn InterchainSecurityModule>)
-=======
             ChainConnectionConf::Radix(conf) => {
                 let provider = build_radix_provider(self, conf, metrics, &locator, None)?;
                 let ism = h_radix::RadixIsm::new(provider, &locator, conf)?;
                 Ok(Box::new(ism) as Box<dyn InterchainSecurityModule>)
->>>>>>> cb908b8a
+            }
+            ChainConnectionConf::Dango(conf) => {
+                let ism = Box::new(h_dango::contracts::DangoIsm::new(conf, &locator, None)?);
+                Ok(ism as Box<dyn InterchainSecurityModule>)
             }
         }
         .context(ctx)
@@ -1087,16 +1056,14 @@
                     Box::new(h_cosmos_native::CosmosNativeIsm::new(provider, locator)?);
                 Ok(ism as Box<dyn MultisigIsm>)
             }
-<<<<<<< HEAD
-            ChainConnectionConf::Dango(conf) => {
-                let ism = Box::new(h_dango::contracts::DangoIsm::new(conf, &locator, None)?);
-                Ok(ism as Box<dyn MultisigIsm>)
-=======
             ChainConnectionConf::Radix(conf) => {
                 let provider = build_radix_provider(self, conf, metrics, &locator, None)?;
                 let ism = h_radix::RadixIsm::new(provider, &locator, conf)?;
                 Ok(Box::new(ism) as Box<dyn MultisigIsm>)
->>>>>>> cb908b8a
+            }
+            ChainConnectionConf::Dango(conf) => {
+                let ism = Box::new(h_dango::contracts::DangoIsm::new(conf, &locator, None)?);
+                Ok(ism as Box<dyn MultisigIsm>)
             }
         }
         .context(ctx)
@@ -1140,15 +1107,13 @@
                     Box::new(h_cosmos_native::CosmosNativeIsm::new(provider, locator)?);
                 Ok(ism as Box<dyn RoutingIsm>)
             }
-<<<<<<< HEAD
-            ChainConnectionConf::Dango(_) => {
-                Err(eyre!("Dango does not support routing ISM yet")).context(ctx)
-=======
             ChainConnectionConf::Radix(conf) => {
                 let provider = build_radix_provider(self, conf, metrics, &locator, None)?;
                 let ism = h_radix::RadixIsm::new(provider, &locator, conf)?;
                 Ok(Box::new(ism) as Box<dyn RoutingIsm>)
->>>>>>> cb908b8a
+            }
+            ChainConnectionConf::Dango(_) => {
+                Err(eyre!("Dango does not support routing ISM yet")).context(ctx)
             }
         }
         .context(ctx)
@@ -1193,13 +1158,11 @@
             ChainConnectionConf::CosmosNative(_) => {
                 Err(eyre!("Cosmos Native does not support aggregation ISM yet")).context(ctx)
             }
-<<<<<<< HEAD
+            ChainConnectionConf::Radix(_) => {
+                todo!("Radix aggregation ISM not yet implemented")
+            }
             ChainConnectionConf::Dango(_) => {
                 Err(eyre!("Dango does not support aggregation ISM yet")).context(ctx)
-=======
-            ChainConnectionConf::Radix(_) => {
-                todo!("Radix aggregation ISM not yet implemented")
->>>>>>> cb908b8a
             }
         }
         .context(ctx)
@@ -1235,13 +1198,11 @@
             ChainConnectionConf::CosmosNative(_) => {
                 Err(eyre!("Cosmos Native does not support CCIP read ISM yet")).context(ctx)
             }
-<<<<<<< HEAD
+            ChainConnectionConf::Radix(_) => {
+                Err(eyre!("Radix does not support CCIP read ISM yet")).context(ctx)
+            }
             ChainConnectionConf::Dango(_) => {
                 Err(eyre!("Dango does not support CCIP read ISM yet")).context(ctx)
-=======
-            ChainConnectionConf::Radix(_) => {
-                Err(eyre!("Radix does not support CCIP read ISM yet")).context(ctx)
->>>>>>> cb908b8a
             }
         }
         .context(ctx)
@@ -1274,13 +1235,11 @@
                 ChainConnectionConf::CosmosNative(_) => {
                     Box::new(conf.build::<h_cosmos_native::Signer>().await?)
                 }
-<<<<<<< HEAD
+                ChainConnectionConf::Radix(_) => {
+                    Box::new(conf.build::<h_radix::RadixSigner>().await?)
+                }
                 ChainConnectionConf::Dango(_) => {
                     Box::new(conf.build::<h_dango::DangoSigner>().await?)
-=======
-                ChainConnectionConf::Radix(_) => {
-                    Box::new(conf.build::<h_radix::RadixSigner>().await?)
->>>>>>> cb908b8a
                 }
             };
             Ok(Some(chain_signer))
@@ -1315,11 +1274,11 @@
         self.signer().await
     }
 
-<<<<<<< HEAD
+    async fn radix_signer(&self) -> Result<Option<hyperlane_radix::RadixSigner>> {
+        self.signer().await
+    }
+
     async fn dango_signer(&self) -> Result<Option<h_dango::DangoSigner>> {
-=======
-    async fn radix_signer(&self) -> Result<Option<hyperlane_radix::RadixSigner>> {
->>>>>>> cb908b8a
         self.signer().await
     }
 
