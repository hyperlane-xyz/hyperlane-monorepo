use axum::async_trait;
use ethers::prelude::Selector;
use eyre::{eyre, Context, Report, Result};
use fuels::accounts::wallet::WalletUnlocked;
use std::{collections::HashMap, sync::Arc};

use ethers_prometheus::middleware::{ContractInfo, PrometheusMiddlewareConf};
use hyperlane_core::{
    config::OperationBatchConfig, AggregationIsm, CcipReadIsm, ContractLocator, HyperlaneAbi,
    HyperlaneDomain, HyperlaneDomainProtocol, HyperlaneMessage, HyperlaneProvider, IndexMode,
    InterchainGasPaymaster, InterchainGasPayment, InterchainSecurityModule, Mailbox,
    MerkleTreeHook, MerkleTreeInsertion, MultisigIsm, ReorgPeriod, RoutingIsm,
    SequenceAwareIndexer, ValidatorAnnounce, H256,
};
use hyperlane_operation_verifier::ApplicationOperationVerifier;

use hyperlane_cosmos as h_cosmos;
use hyperlane_ethereum::{
    self as h_eth, BuildableWithProvider, EthereumInterchainGasPaymasterAbi, EthereumMailboxAbi,
    EthereumReorgPeriod, EthereumValidatorAnnounceAbi,
};
use hyperlane_fuel as h_fuel;
use hyperlane_metric::prometheus_metric::ChainInfo;
use hyperlane_sealevel::{
    self as h_sealevel, client_builder::SealevelRpcClientBuilder, SealevelProvider,
    SealevelRpcClient, TransactionSubmitter,
};

use crate::{
    metrics::AgentMetricsConf,
    settings::signers::{BuildableWithSignerConf, SignerConf},
    CoreMetrics,
};

use super::ChainSigner;

/// A trait for converting to a type from a chain configuration with metrics
#[async_trait]
pub trait TryFromWithMetrics<T>: Sized {
    /// Try to convert the chain configuration into the type
    async fn try_from_with_metrics(
        conf: &ChainConf,
        metrics: &CoreMetrics,
        advanced_log_meta: bool,
    ) -> Result<Self>;
}

/// A chain setup is a domain ID, an address on that chain (where the mailbox is
/// deployed) and details for connecting to the chain API.
#[derive(Clone, Debug)]
pub struct ChainConf {
    /// The domain
    pub domain: HyperlaneDomain,
    /// Signer configuration for this chain
    pub signer: Option<SignerConf>,
    /// The reorg period of the chain, i.e. the number of blocks until finality
    pub reorg_period: ReorgPeriod,
    /// Addresses of contracts on the chain
    pub addresses: CoreContractAddresses,
    /// The chain connection details
    pub connection: ChainConnectionConf,
    /// Configure chain-specific metrics information. This will automatically
    /// add all contract addresses but will not override any set explicitly.
    /// Use `metrics_conf()` to get the metrics.
    pub metrics_conf: PrometheusMiddlewareConf,
    /// Settings for event indexing
    pub index: IndexSettings,
}

/// A sequence-aware indexer for messages
pub type MessageIndexer = Arc<dyn SequenceAwareIndexer<HyperlaneMessage>>;

/// A sequence-aware indexer for deliveries
pub type DeliveryIndexer = Arc<dyn SequenceAwareIndexer<H256>>;

/// A sequence-aware indexer for interchain gas payments
pub type IgpIndexer = Arc<dyn SequenceAwareIndexer<InterchainGasPayment>>;

/// A sequence-aware indexer for merkle tree hooks
pub type MerkleTreeHookIndexer = Arc<dyn SequenceAwareIndexer<MerkleTreeInsertion>>;

#[async_trait]
impl TryFromWithMetrics<ChainConf> for MessageIndexer {
    async fn try_from_with_metrics(
        conf: &ChainConf,
        metrics: &CoreMetrics,
        advanced_log_meta: bool,
    ) -> Result<Self> {
        conf.build_message_indexer(metrics, advanced_log_meta)
            .await
            .map(Into::into)
    }
}

#[async_trait]
impl TryFromWithMetrics<ChainConf> for DeliveryIndexer {
    async fn try_from_with_metrics(
        conf: &ChainConf,
        metrics: &CoreMetrics,
        advanced_log_meta: bool,
    ) -> Result<Self> {
        conf.build_delivery_indexer(metrics, advanced_log_meta)
            .await
            .map(Into::into)
    }
}

#[async_trait]
impl TryFromWithMetrics<ChainConf> for IgpIndexer {
    async fn try_from_with_metrics(
        conf: &ChainConf,
        metrics: &CoreMetrics,
        advanced_log_meta: bool,
    ) -> Result<Self> {
        conf.build_interchain_gas_payment_indexer(metrics, advanced_log_meta)
            .await
            .map(Into::into)
    }
}

#[async_trait]
impl TryFromWithMetrics<ChainConf> for MerkleTreeHookIndexer {
    async fn try_from_with_metrics(
        conf: &ChainConf,
        metrics: &CoreMetrics,
        advanced_log_meta: bool,
    ) -> Result<Self> {
        conf.build_merkle_tree_hook_indexer(metrics, advanced_log_meta)
            .await
            .map(Into::into)
    }
}

/// A connection to _some_ blockchain.
#[derive(Clone, Debug)]
pub enum ChainConnectionConf {
    /// Ethereum configuration
    Ethereum(h_eth::ConnectionConf),
    /// Fuel configuration
    Fuel(h_fuel::ConnectionConf),
    /// Sealevel configuration.
    Sealevel(h_sealevel::ConnectionConf),
    /// Cosmos configuration.
    Cosmos(h_cosmos::ConnectionConf),
}

impl ChainConnectionConf {
    /// Get what hyperlane protocol is in use for this chain.
    pub fn protocol(&self) -> HyperlaneDomainProtocol {
        match self {
            Self::Ethereum(_) => HyperlaneDomainProtocol::Ethereum,
            Self::Fuel(_) => HyperlaneDomainProtocol::Fuel,
            Self::Sealevel(_) => HyperlaneDomainProtocol::Sealevel,
            Self::Cosmos(_) => HyperlaneDomainProtocol::Cosmos,
        }
    }

    /// Get the message batch configuration for this chain.
    pub fn operation_batch_config(&self) -> Option<&OperationBatchConfig> {
        match self {
            Self::Ethereum(conf) => Some(&conf.operation_batch),
            Self::Cosmos(conf) => Some(&conf.operation_batch),
            Self::Sealevel(conf) => Some(&conf.operation_batch),
            Self::Fuel(conf) => Some(&conf.operation_batch),
        }
    }
}

/// Addresses for mailbox chain contracts
#[derive(Clone, Debug, Default)]
pub struct CoreContractAddresses {
    /// Address of the mailbox contract
    pub mailbox: H256,
    /// Address of the InterchainGasPaymaster contract
    pub interchain_gas_paymaster: H256,
    /// Address of the ValidatorAnnounce contract
    pub validator_announce: H256,
    /// Address of the MerkleTreeHook contract
    pub merkle_tree_hook: H256,
}

/// Indexing settings
#[derive(Debug, Default, Clone)]
pub struct IndexSettings {
    /// The height at which to start indexing contracts.
    pub from: u32,
    /// The number of blocks to query at once when indexing contracts.
    pub chunk_size: u32,
    /// The indexing mode.
    pub mode: IndexMode,
}

impl ChainConf {
    /// Fetch the index settings and index mode, since they are often used together.
    pub fn index_settings(&self) -> IndexSettings {
        self.index.clone()
    }

    /// Try to convert the chain settings into an ApplicationOperationVerifier.
    pub async fn build_application_operation_verifier(
        &self,
        metrics: &CoreMetrics,
    ) -> Result<Box<dyn ApplicationOperationVerifier>> {
        let ctx = "Building application operation verifier";
        let locator = self.locator(H256::zero());
        let result: Result<Box<dyn ApplicationOperationVerifier>, Report> = match &self.connection {
            ChainConnectionConf::Ethereum(_conf) => Ok(Box::new(
                h_eth::application::EthereumApplicationOperationVerifier::new(),
            )
                as Box<dyn ApplicationOperationVerifier>),
            ChainConnectionConf::Fuel(_conf) => Ok(Box::new(
                h_fuel::application::FuelApplicationOperationVerifier::new(),
            )
                as Box<dyn ApplicationOperationVerifier>),
            ChainConnectionConf::Sealevel(conf) => {
                let rpc_client = Arc::new(build_sealevel_rpc_client(self, conf, metrics));

                let provider =
                    h_sealevel::SealevelProvider::new(rpc_client, locator.domain.clone(), conf);
                let verifier =
                    h_sealevel::application::SealevelApplicationOperationVerifier::new(provider);
                Ok(Box::new(verifier) as Box<dyn ApplicationOperationVerifier>)
            }
            ChainConnectionConf::Cosmos(_conf) => Ok(Box::new(
                h_cosmos::application::CosmosApplicationOperationVerifier::new(),
            )
                as Box<dyn ApplicationOperationVerifier>),
        };

        result.context(ctx)
    }

    /// Try to convert the chain settings into an HyperlaneProvider.
    pub async fn build_provider(
        &self,
        metrics: &CoreMetrics,
    ) -> Result<Box<dyn HyperlaneProvider>> {
        let ctx = "Building provider";
        let locator = self.locator(H256::zero());
        match &self.connection {
            ChainConnectionConf::Ethereum(conf) => {
                self.build_ethereum(conf, &locator, metrics, h_eth::HyperlaneProviderBuilder {})
                    .await
            }
<<<<<<< HEAD
            ChainConnectionConf::Fuel(conf) => Ok(Box::new(
                h_fuel::FuelProvider::new(locator.domain.clone(), conf).await,
            ) as Box<dyn HyperlaneProvider>),
            ChainConnectionConf::Sealevel(conf) => Ok(Box::new(h_sealevel::SealevelProvider::new(
                locator.domain.clone(),
                conf,
            )) as Box<dyn HyperlaneProvider>),
=======
            ChainConnectionConf::Fuel(_) => todo!(),
            ChainConnectionConf::Sealevel(conf) => {
                let rpc_client = Arc::new(build_sealevel_rpc_client(self, conf, metrics));
                let provider = build_sealevel_provider(rpc_client, &locator, conf);
                Ok(Box::new(provider) as Box<dyn HyperlaneProvider>)
            }
>>>>>>> 719d022e
            ChainConnectionConf::Cosmos(conf) => {
                let provider = h_cosmos::CosmosProvider::new(
                    locator.domain.clone(),
                    conf.clone(),
                    locator.clone(),
                    None,
                )?;
                Ok(Box::new(provider) as Box<dyn HyperlaneProvider>)
            }
        }
        .context(ctx)
    }

    /// Try to convert the chain setting into a Mailbox contract
    pub async fn build_mailbox(&self, metrics: &CoreMetrics) -> Result<Box<dyn Mailbox>> {
        let ctx = "Building mailbox";
        let locator = self.locator(self.addresses.mailbox);

        match &self.connection {
            ChainConnectionConf::Ethereum(conf) => {
                self.build_ethereum(conf, &locator, metrics, h_eth::MailboxBuilder {})
                    .await
            }
            ChainConnectionConf::Fuel(conf) => {
                let wallet = self.fuel_signer().await.context(ctx)?;
                hyperlane_fuel::FuelMailbox::new(conf, locator, wallet)
                    .await
                    .map(|m| Box::new(m) as Box<dyn Mailbox>)
                    .map_err(Into::into)
            }
            ChainConnectionConf::Sealevel(conf) => {
                let keypair = self.sealevel_signer().await.context(ctx)?;

                let rpc_client = Arc::new(build_sealevel_rpc_client(self, conf, metrics));
                let provider = build_sealevel_provider(rpc_client, &locator, conf);
                let tx_submitter = build_tx_submitter(self, conf, metrics);

                h_sealevel::SealevelMailbox::new(
                    provider,
                    tx_submitter,
                    conf,
                    &locator,
                    keypair.map(h_sealevel::SealevelKeypair::new),
                )
                .map(|m| Box::new(m) as Box<dyn Mailbox>)
                .map_err(Into::into)
            }
            ChainConnectionConf::Cosmos(conf) => {
                let signer = self.cosmos_signer().await.context(ctx)?;
                h_cosmos::CosmosMailbox::new(conf.clone(), locator.clone(), signer.clone())
                    .map(|m| Box::new(m) as Box<dyn Mailbox>)
                    .map_err(Into::into)
            }
        }
        .context(ctx)
    }

    /// Try to convert the chain setting into a Merkle Tree Hook contract
    pub async fn build_merkle_tree_hook(
        &self,
        metrics: &CoreMetrics,
    ) -> Result<Box<dyn MerkleTreeHook>> {
        let ctx = "Building merkle tree hook";
        let locator = self.locator(self.addresses.merkle_tree_hook);

        match &self.connection {
            ChainConnectionConf::Ethereum(conf) => {
                self.build_ethereum(conf, &locator, metrics, h_eth::MerkleTreeHookBuilder {})
                    .await
            }
            ChainConnectionConf::Fuel(conf) => {
                let wallet = self.fuel_signer().await.context(ctx)?;
                h_fuel::FuelMerkleTreeHook::new(conf, locator, wallet)
                    .await
                    .map(|m| Box::new(m) as Box<dyn MerkleTreeHook>)
                    .map_err(Into::into)
            }
            ChainConnectionConf::Sealevel(conf) => {
                let rpc_client = Arc::new(build_sealevel_rpc_client(self, conf, metrics));
                let provider = build_sealevel_provider(rpc_client, &locator, conf);
                let tx_submitter = build_tx_submitter(self, conf, metrics);

                h_sealevel::SealevelMailbox::new(provider, tx_submitter, conf, &locator, None)
                    .map(|m| Box::new(m) as Box<dyn MerkleTreeHook>)
                    .map_err(Into::into)
            }
            ChainConnectionConf::Cosmos(conf) => {
                let signer = self.cosmos_signer().await.context(ctx)?;
                let hook =
                    h_cosmos::CosmosMerkleTreeHook::new(conf.clone(), locator.clone(), signer)?;

                Ok(Box::new(hook) as Box<dyn MerkleTreeHook>)
            }
        }
        .context(ctx)
    }

    /// Try to convert the chain settings into a message indexer
    pub async fn build_message_indexer(
        &self,
        metrics: &CoreMetrics,
        advanced_log_meta: bool,
    ) -> Result<Box<dyn SequenceAwareIndexer<HyperlaneMessage>>> {
        let ctx = "Building delivery indexer";
        let locator = self.locator(self.addresses.mailbox);

        match &self.connection {
            ChainConnectionConf::Ethereum(conf) => {
                let reorg_period =
                    EthereumReorgPeriod::try_from(&self.reorg_period).context(ctx)?;
                self.build_ethereum(
                    conf,
                    &locator,
                    metrics,
                    h_eth::SequenceIndexerBuilder { reorg_period },
                )
                .await
            }
            ChainConnectionConf::Fuel(conf) => {
                let wallet = self.fuel_signer().await.context(ctx)?;
                let indexer =
                    Box::new(h_fuel::FuelDispatchIndexer::new(conf, locator, wallet).await?);
                Ok(indexer as Box<dyn SequenceAwareIndexer<HyperlaneMessage>>)
            }
            ChainConnectionConf::Sealevel(conf) => {
                let rpc_client = Arc::new(build_sealevel_rpc_client(self, conf, metrics));
                let provider = build_sealevel_provider(rpc_client, &locator, conf);
                let tx_submitter = build_tx_submitter(self, conf, metrics);
                let indexer = Box::new(h_sealevel::SealevelMailboxIndexer::new(
                    provider,
                    tx_submitter,
                    &locator,
                    conf,
                    advanced_log_meta,
                )?);
                Ok(indexer as Box<dyn SequenceAwareIndexer<HyperlaneMessage>>)
            }
            ChainConnectionConf::Cosmos(conf) => {
                let signer = self.cosmos_signer().await.context(ctx)?;
                let reorg_period = self.reorg_period.as_blocks().context(ctx)?;
                let indexer = Box::new(h_cosmos::CosmosMailboxDispatchIndexer::new(
                    conf.clone(),
                    locator,
                    signer,
                    reorg_period,
                )?);
                Ok(indexer as Box<dyn SequenceAwareIndexer<HyperlaneMessage>>)
            }
        }
        .context(ctx)
    }

    /// Try to convert the chain settings into a delivery indexer
    pub async fn build_delivery_indexer(
        &self,
        metrics: &CoreMetrics,
        advanced_log_meta: bool,
    ) -> Result<Box<dyn SequenceAwareIndexer<H256>>> {
        let ctx = "Building delivery indexer";
        let locator = self.locator(self.addresses.mailbox);

        match &self.connection {
            ChainConnectionConf::Ethereum(conf) => {
                let reorg_period =
                    EthereumReorgPeriod::try_from(&self.reorg_period).context(ctx)?;
                self.build_ethereum(
                    conf,
                    &locator,
                    metrics,
                    h_eth::DeliveryIndexerBuilder { reorg_period },
                )
                .await
            }
            ChainConnectionConf::Fuel(conf) => {
                let wallet = self.fuel_signer().await.context(ctx)?;
                let indexer =
                    Box::new(h_fuel::FuelDeliveryIndexer::new(conf, locator, wallet).await?);
                Ok(indexer as Box<dyn SequenceAwareIndexer<H256>>)
            }
            ChainConnectionConf::Sealevel(conf) => {
                let rpc_client = Arc::new(build_sealevel_rpc_client(self, conf, metrics));
                let provider = build_sealevel_provider(rpc_client, &locator, conf);
                let tx_submitter = build_tx_submitter(self, conf, metrics);
                let indexer = Box::new(h_sealevel::SealevelMailboxIndexer::new(
                    provider,
                    tx_submitter,
                    &locator,
                    conf,
                    advanced_log_meta,
                )?);
                Ok(indexer as Box<dyn SequenceAwareIndexer<H256>>)
            }
            ChainConnectionConf::Cosmos(conf) => {
                let signer = self.cosmos_signer().await.context(ctx)?;
                let reorg_period = self.reorg_period.as_blocks().context(ctx)?;
                let indexer = Box::new(h_cosmos::CosmosMailboxDeliveryIndexer::new(
                    conf.clone(),
                    locator,
                    signer,
                    reorg_period,
                )?);
                Ok(indexer as Box<dyn SequenceAwareIndexer<H256>>)
            }
        }
        .context(ctx)
    }

    /// Try to convert the chain setting into an interchain gas paymaster
    /// contract
    pub async fn build_interchain_gas_paymaster(
        &self,
        metrics: &CoreMetrics,
    ) -> Result<Box<dyn InterchainGasPaymaster>> {
        let ctx = "Building IGP";
        let locator = self.locator(self.addresses.interchain_gas_paymaster);

        match &self.connection {
            ChainConnectionConf::Ethereum(conf) => {
                self.build_ethereum(
                    conf,
                    &locator,
                    metrics,
                    h_eth::InterchainGasPaymasterBuilder {},
                )
                .await
            }
            ChainConnectionConf::Fuel(conf) => {
                let wallet = self.fuel_signer().await.context(ctx)?;
                Ok(
                    Box::new(h_fuel::FuelInterchainGasPaymaster::new(conf, locator, wallet).await?)
                        as Box<dyn InterchainGasPaymaster>,
                )
            }
            ChainConnectionConf::Sealevel(conf) => {
                let rpc_client = Arc::new(build_sealevel_rpc_client(self, conf, metrics));
                let paymaster = Box::new(
                    h_sealevel::SealevelInterchainGasPaymaster::new(rpc_client, conf, &locator)
                        .await?,
                );
                Ok(paymaster as Box<dyn InterchainGasPaymaster>)
            }
            ChainConnectionConf::Cosmos(conf) => {
                let signer = self.cosmos_signer().await.context(ctx)?;
                let paymaster = Box::new(h_cosmos::CosmosInterchainGasPaymaster::new(
                    conf.clone(),
                    locator.clone(),
                    signer,
                )?);
                Ok(paymaster as Box<dyn InterchainGasPaymaster>)
            }
        }
        .context(ctx)
    }

    /// Try to convert the chain settings into a gas payment indexer
    pub async fn build_interchain_gas_payment_indexer(
        &self,
        metrics: &CoreMetrics,
        advanced_log_meta: bool,
    ) -> Result<Box<dyn SequenceAwareIndexer<InterchainGasPayment>>> {
        let ctx = "Building IGP indexer";
        let locator = self.locator(self.addresses.interchain_gas_paymaster);

        match &self.connection {
            ChainConnectionConf::Ethereum(conf) => {
                let reorg_period =
                    EthereumReorgPeriod::try_from(&self.reorg_period).context(ctx)?;
                self.build_ethereum(
                    conf,
                    &locator,
                    metrics,
                    h_eth::InterchainGasPaymasterIndexerBuilder {
                        mailbox_address: self.addresses.mailbox.into(),
                        reorg_period,
                    },
                )
                .await
            }
            ChainConnectionConf::Fuel(conf) => {
                let wallet = self.fuel_signer().await.context(ctx)?;
                let indexer = Box::new(
                    h_fuel::FuelInterchainGasPaymasterIndexer::new(conf, locator, wallet).await?,
                );
                Ok(indexer as Box<dyn SequenceAwareIndexer<InterchainGasPayment>>)
            }
            ChainConnectionConf::Sealevel(conf) => {
                let rpc_client = Arc::new(build_sealevel_rpc_client(self, conf, metrics));

                let indexer = Box::new(
                    h_sealevel::SealevelInterchainGasPaymasterIndexer::new(
                        rpc_client,
                        conf,
                        locator,
                        advanced_log_meta,
                    )
                    .await?,
                );
                Ok(indexer as Box<dyn SequenceAwareIndexer<InterchainGasPayment>>)
            }
            ChainConnectionConf::Cosmos(conf) => {
                let reorg_period = self.reorg_period.as_blocks().context(ctx)?;
                let indexer = Box::new(h_cosmos::CosmosInterchainGasPaymasterIndexer::new(
                    conf.clone(),
                    locator,
                    reorg_period,
                )?);
                Ok(indexer as Box<dyn SequenceAwareIndexer<InterchainGasPayment>>)
            }
        }
        .context(ctx)
    }

    /// Try to convert the chain settings into a merkle tree hook indexer
    pub async fn build_merkle_tree_hook_indexer(
        &self,
        metrics: &CoreMetrics,
        advanced_log_meta: bool,
    ) -> Result<Box<dyn SequenceAwareIndexer<MerkleTreeInsertion>>> {
        let ctx = "Building merkle tree hook indexer";
        let locator = self.locator(self.addresses.merkle_tree_hook);

        match &self.connection {
            ChainConnectionConf::Ethereum(conf) => {
                let reorg_period =
                    EthereumReorgPeriod::try_from(&self.reorg_period).context(ctx)?;
                self.build_ethereum(
                    conf,
                    &locator,
                    metrics,
                    h_eth::MerkleTreeHookIndexerBuilder { reorg_period },
                )
                .await
            }
            ChainConnectionConf::Fuel(conf) => {
                let signer = self.fuel_signer().await.context(ctx)?;
                let indexer =
                    Box::new(h_fuel::FuelMerkleTreeHookIndexer::new(conf, locator, signer).await?);
                Ok(indexer as Box<dyn SequenceAwareIndexer<MerkleTreeInsertion>>)
            }
            ChainConnectionConf::Sealevel(conf) => {
                let rpc_client = Arc::new(build_sealevel_rpc_client(self, conf, metrics));
                let provider = build_sealevel_provider(rpc_client, &locator, conf);
                let tx_submitter = build_tx_submitter(self, conf, metrics);

                let mailbox_indexer = Box::new(h_sealevel::SealevelMailboxIndexer::new(
                    provider,
                    tx_submitter,
                    &locator,
                    conf,
                    advanced_log_meta,
                )?);
                let indexer = Box::new(h_sealevel::SealevelMerkleTreeHookIndexer::new(
                    *mailbox_indexer,
                ));
                Ok(indexer as Box<dyn SequenceAwareIndexer<MerkleTreeInsertion>>)
            }
            ChainConnectionConf::Cosmos(conf) => {
                let signer = self.cosmos_signer().await.context(ctx)?;
                let reorg_period = self.reorg_period.as_blocks().context(ctx)?;
                let indexer = Box::new(h_cosmos::CosmosMerkleTreeHookIndexer::new(
                    conf.clone(),
                    locator,
                    // TODO: remove signer requirement entirely
                    signer,
                    reorg_period,
                )?);
                Ok(indexer as Box<dyn SequenceAwareIndexer<MerkleTreeInsertion>>)
            }
        }
        .context(ctx)
    }

    /// Try to convert the chain settings into a ValidatorAnnounce
    pub async fn build_validator_announce(
        &self,
        metrics: &CoreMetrics,
    ) -> Result<Box<dyn ValidatorAnnounce>> {
        let ctx = "Building validator announce";
        let locator = self.locator(self.addresses.validator_announce);
        match &self.connection {
            ChainConnectionConf::Ethereum(conf) => {
                self.build_ethereum(conf, &locator, metrics, h_eth::ValidatorAnnounceBuilder {})
                    .await
            }
            ChainConnectionConf::Fuel(conf) => {
                let wallet = self.fuel_signer().await.context(ctx)?;
                Ok(
                    Box::new(h_fuel::FuelValidatorAnnounce::new(conf, locator, wallet).await?)
                        as Box<dyn ValidatorAnnounce>,
                )
            }
            ChainConnectionConf::Sealevel(conf) => {
                let rpc_client = Arc::new(build_sealevel_rpc_client(self, conf, metrics));
                let provider = build_sealevel_provider(rpc_client, &locator, conf);
                let va = Box::new(h_sealevel::SealevelValidatorAnnounce::new(
                    provider, &locator,
                ));
                Ok(va as Box<dyn ValidatorAnnounce>)
            }
            ChainConnectionConf::Cosmos(conf) => {
                let signer = self.cosmos_signer().await.context(ctx)?;
                let va = Box::new(h_cosmos::CosmosValidatorAnnounce::new(
                    conf.clone(),
                    locator.clone(),
                    signer,
                )?);

                Ok(va as Box<dyn ValidatorAnnounce>)
            }
        }
        .context("Building ValidatorAnnounce")
    }

    /// Try to convert the chain setting into an InterchainSecurityModule
    /// contract
    pub async fn build_ism(
        &self,
        address: H256,
        metrics: &CoreMetrics,
    ) -> Result<Box<dyn InterchainSecurityModule>> {
        let ctx = "Building ISM";
        let locator = self.locator(address);

        match &self.connection {
            ChainConnectionConf::Ethereum(conf) => {
                self.build_ethereum(
                    conf,
                    &locator,
                    metrics,
                    h_eth::InterchainSecurityModuleBuilder {},
                )
                .await
            }
            ChainConnectionConf::Fuel(conf) => {
                let wallet = self.fuel_signer().await.context(ctx)?;
                Ok(
                    Box::new(
                        h_fuel::FuelInterchainSecurityModule::new(conf, locator, wallet).await?,
                    ) as Box<dyn InterchainSecurityModule>,
                )
            }
            ChainConnectionConf::Sealevel(conf) => {
                let keypair = self.sealevel_signer().await.context(ctx)?;
                let rpc_client = Arc::new(build_sealevel_rpc_client(self, conf, metrics));
                let provider = build_sealevel_provider(rpc_client, &locator, conf);
                let ism = Box::new(h_sealevel::SealevelInterchainSecurityModule::new(
                    provider,
                    locator,
                    keypair.map(h_sealevel::SealevelKeypair::new),
                ));
                Ok(ism as Box<dyn InterchainSecurityModule>)
            }
            ChainConnectionConf::Cosmos(conf) => {
                let signer = self.cosmos_signer().await.context(ctx)?;
                let ism = Box::new(h_cosmos::CosmosInterchainSecurityModule::new(
                    conf, locator, signer,
                )?);
                Ok(ism as Box<dyn InterchainSecurityModule>)
            }
        }
        .context(ctx)
    }

    /// Try to convert the chain setting into a Multisig Ism contract
    pub async fn build_multisig_ism(
        &self,
        address: H256,
        metrics: &CoreMetrics,
    ) -> Result<Box<dyn MultisigIsm>> {
        let ctx = "Building multisig ISM";
        let locator = self.locator(address);

        match &self.connection {
            ChainConnectionConf::Ethereum(conf) => {
                self.build_ethereum(conf, &locator, metrics, h_eth::MultisigIsmBuilder {})
                    .await
            }
            ChainConnectionConf::Fuel(conf) => {
                let wallet = self.fuel_signer().await.context(ctx)?;
                Ok(
                    Box::new(h_fuel::FuelMultisigIsm::new(conf, locator, wallet).await?)
                        as Box<dyn MultisigIsm>,
                )
            }
            ChainConnectionConf::Sealevel(conf) => {
                let keypair = self.sealevel_signer().await.context(ctx)?;
                let rpc_client = Arc::new(build_sealevel_rpc_client(self, conf, metrics));
                let provider = build_sealevel_provider(rpc_client, &locator, conf);
                let ism = Box::new(h_sealevel::SealevelMultisigIsm::new(
                    provider,
                    locator,
                    keypair.map(h_sealevel::SealevelKeypair::new),
                ));
                Ok(ism as Box<dyn MultisigIsm>)
            }
            ChainConnectionConf::Cosmos(conf) => {
                let signer = self.cosmos_signer().await.context(ctx)?;
                let ism = Box::new(h_cosmos::CosmosMultisigIsm::new(
                    conf.clone(),
                    locator.clone(),
                    signer,
                )?);
                Ok(ism as Box<dyn MultisigIsm>)
            }
        }
        .context(ctx)
    }

    /// Try to convert the chain setting into a RoutingIsm Ism contract
    pub async fn build_routing_ism(
        &self,
        address: H256,
        metrics: &CoreMetrics,
    ) -> Result<Box<dyn RoutingIsm>> {
        let ctx = "Building routing ISM";
        let locator = ContractLocator {
            domain: &self.domain,
            address,
        };

        match &self.connection {
            ChainConnectionConf::Ethereum(conf) => {
                self.build_ethereum(conf, &locator, metrics, h_eth::RoutingIsmBuilder {})
                    .await
            }
            ChainConnectionConf::Fuel(conf) => {
                let wallet = self.fuel_signer().await.context(ctx)?;
                Ok(
                    Box::new(h_fuel::FuelRoutingIsm::new(conf, locator, wallet).await?)
                        as Box<dyn RoutingIsm>,
                )
            }
            ChainConnectionConf::Sealevel(_) => {
                Err(eyre!("Sealevel does not support routing ISM yet")).context(ctx)
            }
            ChainConnectionConf::Cosmos(conf) => {
                let signer = self.cosmos_signer().await.context(ctx)?;
                let ism = Box::new(h_cosmos::CosmosRoutingIsm::new(
                    &conf.clone(),
                    locator.clone(),
                    signer,
                )?);
                Ok(ism as Box<dyn RoutingIsm>)
            }
        }
        .context(ctx)
    }

    /// Try to convert the chain setting into an AggregationIsm Ism contract
    pub async fn build_aggregation_ism(
        &self,
        address: H256,
        metrics: &CoreMetrics,
    ) -> Result<Box<dyn AggregationIsm>> {
        let ctx = "Building aggregation ISM";
        let locator = ContractLocator {
            domain: &self.domain,
            address,
        };

        match &self.connection {
            ChainConnectionConf::Ethereum(conf) => {
                self.build_ethereum(conf, &locator, metrics, h_eth::AggregationIsmBuilder {})
                    .await
            }
            ChainConnectionConf::Fuel(conf) => {
                let wallet = self.fuel_signer().await.context(ctx)?;
                Ok(
                    Box::new(h_fuel::FuelAggregationIsm::new(conf, locator, wallet).await?)
                        as Box<dyn AggregationIsm>,
                )
            }
            ChainConnectionConf::Sealevel(_) => {
                Err(eyre!("Sealevel does not support aggregation ISM yet")).context(ctx)
            }
            ChainConnectionConf::Cosmos(conf) => {
                let signer = self.cosmos_signer().await.context(ctx)?;
                let ism = Box::new(h_cosmos::CosmosAggregationIsm::new(
                    conf.clone(),
                    locator.clone(),
                    signer,
                )?);

                Ok(ism as Box<dyn AggregationIsm>)
            }
        }
        .context(ctx)
    }

    /// Try to convert the chain setting into a CcipRead Ism contract
    pub async fn build_ccip_read_ism(
        &self,
        address: H256,
        metrics: &CoreMetrics,
    ) -> Result<Box<dyn CcipReadIsm>> {
        let ctx = "Building CcipRead ISM";
        let locator = ContractLocator {
            domain: &self.domain,
            address,
        };

        match &self.connection {
            ChainConnectionConf::Ethereum(conf) => {
                self.build_ethereum(conf, &locator, metrics, h_eth::CcipReadIsmBuilder {})
                    .await
            }
            ChainConnectionConf::Fuel(_) => {
                Err(eyre!("Fuel does not support CCIP read ISM yet")).context(ctx)
            }
            ChainConnectionConf::Sealevel(_) => {
                Err(eyre!("Sealevel does not support CCIP read ISM yet")).context(ctx)
            }
            ChainConnectionConf::Cosmos(_) => {
                Err(eyre!("Cosmos does not support CCIP read ISM yet")).context(ctx)
            }
        }
        .context(ctx)
    }

    async fn signer<S: BuildableWithSignerConf>(&self) -> Result<Option<S>> {
        if let Some(conf) = &self.signer {
            Ok(Some(conf.build::<S>().await?))
        } else {
            Ok(None)
        }
    }

    /// Returns a ChainSigner for the flavor of chain this is, if one is configured.
    pub async fn chain_signer(&self) -> Result<Option<Box<dyn ChainSigner>>> {
        if let Some(conf) = &self.signer {
            let chain_signer: Box<dyn ChainSigner> = match &self.connection {
                ChainConnectionConf::Ethereum(_) => Box::new(conf.build::<h_eth::Signers>().await?),
                ChainConnectionConf::Fuel(_) => {
                    Box::new(conf.build::<fuels::prelude::WalletUnlocked>().await?)
                }
                ChainConnectionConf::Sealevel(_) => {
                    Box::new(conf.build::<h_sealevel::Keypair>().await?)
                }
                ChainConnectionConf::Cosmos(_) => Box::new(conf.build::<h_cosmos::Signer>().await?),
            };
            Ok(Some(chain_signer))
        } else {
            Ok(None)
        }
    }

    async fn ethereum_signer(&self) -> Result<Option<h_eth::Signers>> {
        self.signer().await
    }

    async fn fuel_signer(&self) -> Result<fuels::prelude::WalletUnlocked> {
        let mut wallet: WalletUnlocked = self
            .signer()
            .await?
            .ok_or_else(|| eyre!("Fuel requires a signer to construct contract instances"))?;

        let connection_conf = match &self.connection {
            ChainConnectionConf::Fuel(conf) => conf,
            _ => {
                return Err(eyre!(
                    "The connection configuration for the chain is not a Fuel connection"
                ))
            }
        };

        let provider = h_fuel::make_provider(connection_conf).await?;
        wallet.set_provider(provider);

        Ok(wallet)
    }

    async fn sealevel_signer(&self) -> Result<Option<h_sealevel::Keypair>> {
        self.signer().await
    }

    async fn cosmos_signer(&self) -> Result<Option<h_cosmos::Signer>> {
        self.signer().await
    }

    /// Try to build an agent metrics configuration from the chain config
    pub async fn agent_metrics_conf(&self, agent_name: String) -> Result<AgentMetricsConf> {
        let chain_signer_address = self.chain_signer().await?.map(|s| s.address_string());
        Ok(AgentMetricsConf {
            address: chain_signer_address,
            domain: self.domain.clone(),
            name: agent_name,
        })
    }

    /// Get a clone of the ethereum metrics conf with correctly configured
    /// contract information.
    pub fn metrics_conf(&self) -> PrometheusMiddlewareConf {
        let mut cfg = self.metrics_conf.clone();

        if cfg.chain.is_none() {
            cfg.chain = Some(ChainInfo {
                name: Some(self.domain.name().into()),
            });
        }

        let mut register_contract = |name: &str, address: H256, fns: HashMap<Vec<u8>, String>| {
            cfg.contracts
                .entry(address.into())
                .or_insert_with(|| ContractInfo {
                    name: Some(name.into()),
                    functions: fns
                        .into_iter()
                        .map(|s| (Selector::try_from(s.0).unwrap(), s.1))
                        .collect(),
                });
        };

        register_contract(
            "mailbox",
            self.addresses.mailbox,
            EthereumMailboxAbi::fn_map_owned(),
        );
        register_contract(
            "validator_announce",
            self.addresses.validator_announce,
            EthereumValidatorAnnounceAbi::fn_map_owned(),
        );
        register_contract(
            "igp",
            self.addresses.interchain_gas_paymaster,
            EthereumInterchainGasPaymasterAbi::fn_map_owned(),
        );
        register_contract(
            "merkle_tree_hook",
            self.addresses.merkle_tree_hook,
            EthereumInterchainGasPaymasterAbi::fn_map_owned(),
        );

        cfg
    }

    fn locator(&self, address: H256) -> ContractLocator {
        ContractLocator {
            domain: &self.domain,
            address,
        }
    }

    async fn build_ethereum<B>(
        &self,
        conf: &h_eth::ConnectionConf,
        locator: &ContractLocator<'_>,
        metrics: &CoreMetrics,
        builder: B,
    ) -> Result<B::Output>
    where
        B: BuildableWithProvider + Sync,
    {
        let mut signer = None;
        if B::NEEDS_SIGNER {
            signer = self.ethereum_signer().await?;
        }
        let metrics_conf = self.metrics_conf();
        let rpc_metrics = Some(metrics.client_metrics());
        let middleware_metrics = Some((metrics.provider_metrics(), metrics_conf));
        let res = builder
            .build_with_connection_conf(conf, locator, signer, rpc_metrics, middleware_metrics)
            .await;
        Ok(res?)
    }
}

/// Helper to build a sealevel rpc client with metrics
fn build_sealevel_rpc_client(
    chain_conf: &ChainConf,
    connection_conf: &h_sealevel::ConnectionConf,
    metrics: &CoreMetrics,
) -> SealevelRpcClient {
    let middleware_metrics = chain_conf.metrics_conf();
    let rpc_client_url = connection_conf.url.clone();
    let client_metrics = metrics.client_metrics();
    SealevelRpcClientBuilder::new(rpc_client_url)
        .with_prometheus_metrics(client_metrics.clone(), middleware_metrics.chain.clone())
        .build()
}

/// Helper to build a sealevel provider
fn build_sealevel_provider(
    rpc_client: Arc<SealevelRpcClient>,
    locator: &ContractLocator,
    conf: &h_sealevel::ConnectionConf,
) -> SealevelProvider {
    SealevelProvider::new(rpc_client, locator.domain.clone(), conf)
}

fn build_tx_submitter(
    chain_conf: &ChainConf,
    connection_conf: &h_sealevel::ConnectionConf,
    metrics: &CoreMetrics,
) -> Box<dyn TransactionSubmitter> {
    let middleware_metrics = chain_conf.metrics_conf();
    let rpc_client_url = connection_conf.url.clone();
    let client_metrics = metrics.client_metrics();
    connection_conf.transaction_submitter.create_submitter(
        rpc_client_url.to_string(),
        client_metrics,
        middleware_metrics.chain.clone(),
    )
}<|MERGE_RESOLUTION|>--- conflicted
+++ resolved
@@ -242,22 +242,14 @@
                 self.build_ethereum(conf, &locator, metrics, h_eth::HyperlaneProviderBuilder {})
                     .await
             }
-<<<<<<< HEAD
             ChainConnectionConf::Fuel(conf) => Ok(Box::new(
                 h_fuel::FuelProvider::new(locator.domain.clone(), conf).await,
             ) as Box<dyn HyperlaneProvider>),
-            ChainConnectionConf::Sealevel(conf) => Ok(Box::new(h_sealevel::SealevelProvider::new(
-                locator.domain.clone(),
-                conf,
-            )) as Box<dyn HyperlaneProvider>),
-=======
-            ChainConnectionConf::Fuel(_) => todo!(),
             ChainConnectionConf::Sealevel(conf) => {
                 let rpc_client = Arc::new(build_sealevel_rpc_client(self, conf, metrics));
                 let provider = build_sealevel_provider(rpc_client, &locator, conf);
                 Ok(Box::new(provider) as Box<dyn HyperlaneProvider>)
             }
->>>>>>> 719d022e
             ChainConnectionConf::Cosmos(conf) => {
                 let provider = h_cosmos::CosmosProvider::new(
                     locator.domain.clone(),
