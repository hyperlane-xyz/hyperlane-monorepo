use std::{collections::HashMap, fmt::Debug, hash::Hash, sync::Arc};

use eyre::{eyre, Context, Result};
use futures_util::future::try_join_all;
use hyperlane_core::{
    HyperlaneChain, HyperlaneDomain, HyperlaneLogStore, HyperlaneProvider,
    HyperlaneSequenceAwareIndexerStoreReader, HyperlaneWatermarkedLogStore, InterchainGasPaymaster,
    Mailbox, MerkleTreeHook, MultisigIsm, SequenceAwareIndexer, ValidatorAnnounce, H256,
};

use crate::{
    cursors::{CursorType, Indexable},
    settings::{chains::ChainConf, trace::TracingConfig},
    ContractSync, ContractSyncMetrics, ContractSyncer, CoreMetrics, HyperlaneAgentCore,
    SequenceAwareLogStore, SequencedDataContractSync, Server, WatermarkContractSync,
    WatermarkLogStore,
};

use super::TryFromWithMetrics;

/// Settings. Usually this should be treated as a base config and used as
/// follows:
///
/// ```ignore
/// use hyperlane_base::*;
/// use serde::Deserialize;
///
/// pub struct OtherSettings { /* anything */ };
///
/// #[derive(Debug, Deserialize)]
/// pub struct MySettings {
///     #[serde(flatten)]
///     base_settings: Settings,
///     #[serde(flatten)]
///     other_settings: (),
/// }
///
/// // Make sure to define MySettings::new()
/// impl MySettings {
///     fn new() -> Self {
///         unimplemented!()
///     }
/// }
/// ```
#[derive(Debug, Default)]
pub struct Settings {
    /// Configuration for contracts on each chain
    pub chains: HashMap<String, ChainConf>,
    /// Port to listen for prometheus scrape requests
    pub metrics_port: u16,
    /// The tracing configuration
    pub tracing: TracingConfig,
}

impl Settings {
    /// Generate an agent core
    pub fn build_hyperlane_core(&self, metrics: Arc<CoreMetrics>) -> HyperlaneAgentCore {
        HyperlaneAgentCore {
            metrics,
            settings: self.clone(),
        }
    }

    /// Try to get a MultisigIsm
    pub async fn build_multisig_ism(
        &self,
        domain: &HyperlaneDomain,
        address: H256,
        metrics: &CoreMetrics,
    ) -> Result<Box<dyn MultisigIsm>> {
        let setup = self
            .chain_setup(domain)
            .with_context(|| format!("Building multisig ism for {domain}"))?;
        setup.build_multisig_ism(address, metrics).await
    }

    /// Try to get the chain configuration for the given domain.
    pub fn chain_setup(&self, domain: &HyperlaneDomain) -> Result<&ChainConf> {
        self.chains
            .get(domain.name())
            .ok_or_else(|| eyre!("No chain setup found for {domain}"))
    }

    /// Try to get the domain for a given chain by name.
    pub fn lookup_domain(&self, chain_name: &str) -> Result<HyperlaneDomain> {
        self.chains
            .get(chain_name)
            .ok_or_else(|| eyre!("No chain setup found for {chain_name}"))
            .map(|c| c.domain.clone())
    }

    /// Create the core metrics from the settings given the name of the agent.
    pub fn metrics(&self, name: &str) -> Result<Arc<CoreMetrics>> {
        Ok(Arc::new(CoreMetrics::new(
            name,
            self.metrics_port,
            prometheus::Registry::new(),
        )?))
    }

    /// Create the server from the settings given the name of the agent.
    pub fn server(&self, core_metrics: Arc<CoreMetrics>) -> Result<Arc<Server>> {
        Ok(Arc::new(Server::new(self.metrics_port, core_metrics)))
    }

    /// Private to preserve linearity of AgentCore::from_settings -- creating an
    /// agent consumes the settings.
    fn clone(&self) -> Self {
        Self {
            chains: self.chains.clone(),
            metrics_port: self.metrics_port,
            tracing: self.tracing.clone(),
        }
    }
}

/// Generate a call to ChainSetup for the given builder
macro_rules! build_contract_fns {
    ($singular:ident, $plural:ident -> $ret:ty) => {
        /// Delegates building to ChainSetup
        pub async fn $singular(
            &self,
            domain: &HyperlaneDomain,
            metrics: &CoreMetrics,
        ) -> eyre::Result<Box<$ret>> {
            let setup = self.chain_setup(domain)?;
            setup.$singular(metrics).await
        }

        /// Builds a contract for each domain
        pub async fn $plural(
            &self,
            domains: impl Iterator<Item = &HyperlaneDomain>,
            metrics: &CoreMetrics,
        ) -> Result<HashMap<HyperlaneDomain, Arc<$ret>>> {
            try_join_all(domains.map(|d| self.$singular(d, metrics)))
                .await?
                .into_iter()
                .map(|i| Ok((i.domain().clone(), Arc::from(i))))
                .collect()
        }
    };
}

type SequenceIndexer<T> = Arc<dyn SequenceAwareIndexer<T>>;

impl Settings {
    build_contract_fns!(build_interchain_gas_paymaster, build_interchain_gas_paymasters -> dyn InterchainGasPaymaster);
    build_contract_fns!(build_mailbox, build_mailboxes -> dyn Mailbox);
    build_contract_fns!(build_merkle_tree_hook, build_merkle_tree_hooks -> dyn MerkleTreeHook);
    build_contract_fns!(build_validator_announce, build_validator_announces -> dyn ValidatorAnnounce);
    build_contract_fns!(build_provider, build_providers -> dyn HyperlaneProvider);

    /// Build a contract sync for type `T` using log store `S`
    pub async fn sequenced_contract_sync<T, S>(
        &self,
        domain: &HyperlaneDomain,
        metrics: &CoreMetrics,
        sync_metrics: &ContractSyncMetrics,
        store: Arc<S>,
        advanced_log_meta: bool,
    ) -> eyre::Result<Arc<SequencedDataContractSync<T>>>
    where
        T: Indexable + Debug,
        SequenceIndexer<T>: TryFromWithMetrics<ChainConf>,
        S: HyperlaneLogStore<T> + HyperlaneSequenceAwareIndexerStoreReader<T> + 'static,
    {
        let setup = self.chain_setup(domain)?;
        // Currently, all indexers are of the `SequenceIndexer` type
        let indexer =
            SequenceIndexer::<T>::try_from_with_metrics(setup, metrics, advanced_log_meta).await?;
        Ok(Arc::new(ContractSync::new(
            domain.clone(),
            store.clone() as SequenceAwareLogStore<_>,
            indexer,
            sync_metrics.clone(),
        )))
    }

    /// Build a contract sync for type `T` using log store `S`
    pub async fn watermark_contract_sync<T, S>(
        &self,
        domain: &HyperlaneDomain,
        metrics: &CoreMetrics,
        sync_metrics: &ContractSyncMetrics,
        store: Arc<S>,
        advanced_log_meta: bool,
    ) -> eyre::Result<Arc<WatermarkContractSync<T>>>
    where
        T: Indexable + Debug,
        SequenceIndexer<T>: TryFromWithMetrics<ChainConf>,
        S: HyperlaneLogStore<T> + HyperlaneWatermarkedLogStore<T> + 'static,
    {
        let setup = self.chain_setup(domain)?;
        // Currently, all indexers are of the `SequenceIndexer` type
        let indexer =
            SequenceIndexer::<T>::try_from_with_metrics(setup, metrics, advanced_log_meta).await?;
        Ok(Arc::new(ContractSync::new(
            domain.clone(),
            store.clone() as WatermarkLogStore<_>,
            indexer,
            sync_metrics.clone(),
        )))
    }

    /// Build multiple contract syncs.
    /// All contracts have to implement both sequenced and
    /// watermark trait bounds
    pub async fn contract_syncs<T, S>(
        &self,
        domains: impl Iterator<Item = &HyperlaneDomain>,
        metrics: &CoreMetrics,
        sync_metrics: &ContractSyncMetrics,
        stores: HashMap<HyperlaneDomain, Arc<S>>,
        advanced_log_meta: bool,
    ) -> Result<HashMap<HyperlaneDomain, Arc<dyn ContractSyncer<T>>>>
    where
        T: Indexable + Debug + Send + Sync + Clone + Eq + Hash + 'static,
        SequenceIndexer<T>: TryFromWithMetrics<ChainConf>,
        S: HyperlaneLogStore<T>
            + HyperlaneSequenceAwareIndexerStoreReader<T>
            + HyperlaneWatermarkedLogStore<T>
            + 'static,
    {
        // TODO: parallelize these calls again
        let mut syncs = vec![];
        for domain in domains {
<<<<<<< HEAD
            let sync = match T::indexing_cursor(domain.domain_protocol()) {
                CursorType::SequenceAware => self
                    .sequenced_contract_sync(
                        domain,
                        metrics,
                        sync_metrics,
                        stores.get(domain).unwrap().clone(),
                        advanced_log_meta,
                    )
                    .await
                    .map(|r| r as Arc<dyn ContractSyncer<T>>)?,
                CursorType::RateLimited => self
                    .watermark_contract_sync(
                        domain,
                        metrics,
                        sync_metrics,
                        stores.get(domain).unwrap().clone(),
                        advanced_log_meta,
                    )
                    .await
                    .map(|r| r as Arc<dyn ContractSyncer<T>>)?,
            };
=======
            let store = stores.get(domain).unwrap().clone();
            let sync = self
                .contract_sync(domain, metrics, sync_metrics, store, advanced_log_meta)
                .await?;
>>>>>>> 16501ca0
            syncs.push(sync);
        }

        syncs
            .into_iter()
            .map(|i| Ok((i.domain().clone(), i)))
            .collect()
    }

    /// Build single contract sync.
    /// All contracts have to implement both sequenced and
    /// watermark trait bounds
    pub async fn contract_sync<T, S>(
        &self,
        domain: &HyperlaneDomain,
        metrics: &CoreMetrics,
        sync_metrics: &ContractSyncMetrics,
        store: Arc<S>,
        advanced_log_meta: bool,
    ) -> Result<Arc<dyn ContractSyncer<T>>>
    where
        T: Indexable + Debug + Send + Sync + Clone + Eq + Hash + 'static,
        SequenceIndexer<T>: TryFromWithMetrics<ChainConf>,
        S: HyperlaneLogStore<T>
            + HyperlaneSequenceAwareIndexerStoreReader<T>
            + HyperlaneWatermarkedLogStore<T>
            + 'static,
    {
        let sync = match T::indexing_cursor(domain.domain_protocol()) {
            CursorType::SequenceAware => self
                .sequenced_contract_sync(domain, metrics, sync_metrics, store, advanced_log_meta)
                .await
                .map(|r| r as Arc<dyn ContractSyncer<T>>)?,
            CursorType::RateLimited => self
                .watermark_contract_sync(domain, metrics, sync_metrics, store, advanced_log_meta)
                .await
                .map(|r| r as Arc<dyn ContractSyncer<T>>)?,
        };
        Ok(sync)
    }
}<|MERGE_RESOLUTION|>--- conflicted
+++ resolved
@@ -225,35 +225,10 @@
         // TODO: parallelize these calls again
         let mut syncs = vec![];
         for domain in domains {
-<<<<<<< HEAD
-            let sync = match T::indexing_cursor(domain.domain_protocol()) {
-                CursorType::SequenceAware => self
-                    .sequenced_contract_sync(
-                        domain,
-                        metrics,
-                        sync_metrics,
-                        stores.get(domain).unwrap().clone(),
-                        advanced_log_meta,
-                    )
-                    .await
-                    .map(|r| r as Arc<dyn ContractSyncer<T>>)?,
-                CursorType::RateLimited => self
-                    .watermark_contract_sync(
-                        domain,
-                        metrics,
-                        sync_metrics,
-                        stores.get(domain).unwrap().clone(),
-                        advanced_log_meta,
-                    )
-                    .await
-                    .map(|r| r as Arc<dyn ContractSyncer<T>>)?,
-            };
-=======
             let store = stores.get(domain).unwrap().clone();
             let sync = self
                 .contract_sync(domain, metrics, sync_metrics, store, advanced_log_meta)
                 .await?;
->>>>>>> 16501ca0
             syncs.push(sync);
         }
 
