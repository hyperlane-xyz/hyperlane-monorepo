--- conflicted
+++ resolved
@@ -45,11 +45,8 @@
             HyperlaneDomainProtocol::Starknet => CursorType::SequenceAware,
             HyperlaneDomainProtocol::CosmosNative => CursorType::SequenceAware,
             HyperlaneDomainProtocol::Radix => CursorType::SequenceAware,
-<<<<<<< HEAD
+            HyperlaneDomainProtocol::Aleo => CursorType::SequenceAware,
             HyperlaneDomainProtocol::Dango => CursorType::SequenceAware,
-=======
-            HyperlaneDomainProtocol::Aleo => CursorType::SequenceAware,
->>>>>>> 6d619365
         }
     }
 
@@ -73,11 +70,8 @@
             HyperlaneDomainProtocol::Starknet => CursorType::RateLimited,
             HyperlaneDomainProtocol::CosmosNative => CursorType::RateLimited,
             HyperlaneDomainProtocol::Radix => CursorType::SequenceAware,
-<<<<<<< HEAD
+            HyperlaneDomainProtocol::Aleo => CursorType::SequenceAware,
             HyperlaneDomainProtocol::Dango => CursorType::RateLimited,
-=======
-            HyperlaneDomainProtocol::Aleo => CursorType::SequenceAware,
->>>>>>> 6d619365
         }
     }
 
@@ -96,11 +90,8 @@
             HyperlaneDomainProtocol::Starknet => CursorType::SequenceAware,
             HyperlaneDomainProtocol::CosmosNative => CursorType::SequenceAware,
             HyperlaneDomainProtocol::Radix => CursorType::SequenceAware,
-<<<<<<< HEAD
+            HyperlaneDomainProtocol::Aleo => CursorType::SequenceAware,
             HyperlaneDomainProtocol::Dango => CursorType::SequenceAware,
-=======
-            HyperlaneDomainProtocol::Aleo => CursorType::SequenceAware,
->>>>>>> 6d619365
         }
     }
 
@@ -119,11 +110,8 @@
             HyperlaneDomainProtocol::Starknet => CursorType::RateLimited,
             HyperlaneDomainProtocol::CosmosNative => CursorType::RateLimited,
             HyperlaneDomainProtocol::Radix => CursorType::SequenceAware,
-<<<<<<< HEAD
+            HyperlaneDomainProtocol::Aleo => CursorType::SequenceAware,
             HyperlaneDomainProtocol::Dango => CursorType::RateLimited,
-=======
-            HyperlaneDomainProtocol::Aleo => CursorType::SequenceAware,
->>>>>>> 6d619365
         }
     }
 
