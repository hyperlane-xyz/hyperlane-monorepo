--- conflicted
+++ resolved
@@ -38,11 +38,8 @@
             HyperlaneDomainProtocol::Fuel => todo!(),
             HyperlaneDomainProtocol::Sealevel => CursorType::SequenceAware,
             HyperlaneDomainProtocol::Cosmos => CursorType::SequenceAware,
-<<<<<<< HEAD
             HyperlaneDomainProtocol::Starknet => CursorType::SequenceAware,
-=======
             HyperlaneDomainProtocol::CosmosNative => CursorType::SequenceAware,
->>>>>>> 83fcd393
         }
     }
 
@@ -63,11 +60,8 @@
             HyperlaneDomainProtocol::Fuel => todo!(),
             HyperlaneDomainProtocol::Sealevel => CursorType::SequenceAware,
             HyperlaneDomainProtocol::Cosmos => CursorType::RateLimited,
-<<<<<<< HEAD
             HyperlaneDomainProtocol::Starknet => CursorType::RateLimited,
-=======
             HyperlaneDomainProtocol::CosmosNative => CursorType::RateLimited,
->>>>>>> 83fcd393
         }
     }
 
@@ -83,11 +77,8 @@
             HyperlaneDomainProtocol::Fuel => todo!(),
             HyperlaneDomainProtocol::Sealevel => CursorType::SequenceAware,
             HyperlaneDomainProtocol::Cosmos => CursorType::SequenceAware,
-<<<<<<< HEAD
             HyperlaneDomainProtocol::Starknet => CursorType::SequenceAware,
-=======
             HyperlaneDomainProtocol::CosmosNative => CursorType::SequenceAware,
->>>>>>> 83fcd393
         }
     }
 
@@ -103,11 +94,8 @@
             HyperlaneDomainProtocol::Fuel => todo!(),
             HyperlaneDomainProtocol::Sealevel => CursorType::SequenceAware,
             HyperlaneDomainProtocol::Cosmos => CursorType::RateLimited,
-<<<<<<< HEAD
             HyperlaneDomainProtocol::Starknet => CursorType::RateLimited,
-=======
             HyperlaneDomainProtocol::CosmosNative => CursorType::RateLimited,
->>>>>>> 83fcd393
         }
     }
 
