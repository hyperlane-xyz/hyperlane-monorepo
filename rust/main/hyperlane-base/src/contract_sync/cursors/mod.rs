--- conflicted
+++ resolved
@@ -44,11 +44,8 @@
             HyperlaneDomainProtocol::Cosmos => CursorType::SequenceAware,
             HyperlaneDomainProtocol::Starknet => CursorType::SequenceAware,
             HyperlaneDomainProtocol::CosmosNative => CursorType::SequenceAware,
-<<<<<<< HEAD
             HyperlaneDomainProtocol::Dango => CursorType::SequenceAware
-=======
             HyperlaneDomainProtocol::Radix => CursorType::SequenceAware,
->>>>>>> cb908b8a
         }
     }
 
@@ -71,11 +68,8 @@
             HyperlaneDomainProtocol::Cosmos => CursorType::RateLimited,
             HyperlaneDomainProtocol::Starknet => CursorType::RateLimited,
             HyperlaneDomainProtocol::CosmosNative => CursorType::RateLimited,
-<<<<<<< HEAD
+            HyperlaneDomainProtocol::Radix => CursorType::SequenceAware,
             HyperlaneDomainProtocol::Dango => CursorType::RateLimited
-=======
-            HyperlaneDomainProtocol::Radix => CursorType::SequenceAware,
->>>>>>> cb908b8a
         }
     }
 
@@ -93,11 +87,8 @@
             HyperlaneDomainProtocol::Cosmos => CursorType::SequenceAware,
             HyperlaneDomainProtocol::Starknet => CursorType::SequenceAware,
             HyperlaneDomainProtocol::CosmosNative => CursorType::SequenceAware,
-<<<<<<< HEAD
+            HyperlaneDomainProtocol::Radix => CursorType::SequenceAware,
             HyperlaneDomainProtocol::Dango => CursorType::SequenceAware
-=======
-            HyperlaneDomainProtocol::Radix => CursorType::SequenceAware,
->>>>>>> cb908b8a
         }
     }
 
@@ -115,11 +106,8 @@
             HyperlaneDomainProtocol::Cosmos => CursorType::RateLimited,
             HyperlaneDomainProtocol::Starknet => CursorType::RateLimited,
             HyperlaneDomainProtocol::CosmosNative => CursorType::RateLimited,
-<<<<<<< HEAD
+            HyperlaneDomainProtocol::Radix => CursorType::SequenceAware,
             HyperlaneDomainProtocol::Dango => CursorType::RateLimited
-=======
-            HyperlaneDomainProtocol::Radix => CursorType::SequenceAware,
->>>>>>> cb908b8a
         }
     }
 
