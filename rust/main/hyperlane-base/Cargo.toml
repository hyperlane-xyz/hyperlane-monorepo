[package]
name = "hyperlane-base"
documentation.workspace = true
edition.workspace = true
homepage.workspace = true
license-file.workspace = true
publish.workspace = true
version.workspace = true

[dependencies]
async-trait.workspace = true
axum.workspace = true
aws-config.workspace = true
aws-sdk-s3.workspace = true
bs58.workspace = true
color-eyre = { workspace = true, optional = true }
config.workspace = true
console-subscriber.workspace = true
convert_case.workspace = true
dashmap.workspace = true
derive-new.workspace = true
derive_builder.workspace = true
ed25519-dalek.workspace = true
ethers.workspace = true
eyre.workspace = true
fuels.workspace = true
futures.workspace = true
futures-util.workspace = true
itertools.workspace = true
maplit.workspace = true
mockall.workspace = true
paste.workspace = true
prometheus.workspace = true
rocksdb.workspace = true
serde.workspace = true
serde_json.workspace = true
solana-sdk.workspace = true
static_assertions.workspace = true
tempfile = { workspace = true, optional = true }
thiserror.workspace = true
tokio = { workspace = true, features = ["rt", "macros", "parking_lot"] }
tokio-metrics.workspace = true
tracing-error.workspace = true
tracing-futures.workspace = true
tracing-subscriber = { workspace = true, features = ["json", "ansi"] }
tracing.workspace = true
url.workspace = true
warp.workspace = true
ya-gcp.workspace = true
moka = { workspace = true, features = ["future"] }
chrono = { workspace = true, features = ["serde"] }

backtrace = { workspace = true, optional = true }
backtrace-oneline = { path = "../utils/backtrace-oneline", optional = true }

ethers-prometheus = { path = "../ethers-prometheus", features = ["serde"] }
hyperlane-core = { path = "../hyperlane-core", features = ["agent", "float"] }
hyperlane-metric = { path = "../hyperlane-metric" }
hyperlane-operation-verifier = { path = "../applications/hyperlane-operation-verifier" }
hyperlane-test = { path = "../hyperlane-test" }

hyperlane-ethereum = { path = "../chains/hyperlane-ethereum" }
hyperlane-fuel = { path = "../chains/hyperlane-fuel" }
hyperlane-cosmos = { path = "../chains/hyperlane-cosmos" }
hyperlane-starknet = { path = "../chains/hyperlane-starknet" }
hyperlane-cosmos-native = { path = "../chains/hyperlane-cosmos-native" }
hyperlane-sealevel = { path = "../chains/hyperlane-sealevel" }
<<<<<<< HEAD
hyperlane-dango= { path = "../chains/hyperlane-dango" }

grug.workspace = true
dango-types.workspace = true

=======
hyperlane-radix = { path = "../chains/hyperlane-radix" }
>>>>>>> cb908b8a

# dependency version is determined by etheres
rusoto_core = "*"
rusoto_kms = "*"
rusoto_sts = "*"

[dev-dependencies]
color-eyre.workspace = true
reqwest.workspace = true
tempfile.workspace = true
tracing-test.workspace = true
walkdir.workspace = true

[build-dependencies]
anyhow = { workspace = true }
vergen = { version = "8.3.2", features = ["build", "git", "gitcl"] }

[features]
default = ["oneline-errors", "color-eyre"]
oneline-eyre = ["backtrace-oneline", "backtrace"]
oneline-errors = ["oneline-eyre"]
test-utils = ["dep:tempfile"]<|MERGE_RESOLUTION|>--- conflicted
+++ resolved
@@ -65,15 +65,12 @@
 hyperlane-starknet = { path = "../chains/hyperlane-starknet" }
 hyperlane-cosmos-native = { path = "../chains/hyperlane-cosmos-native" }
 hyperlane-sealevel = { path = "../chains/hyperlane-sealevel" }
-<<<<<<< HEAD
+hyperlane-radix = { path = "../chains/hyperlane-radix" }
 hyperlane-dango= { path = "../chains/hyperlane-dango" }
 
 grug.workspace = true
 dango-types.workspace = true
 
-=======
-hyperlane-radix = { path = "../chains/hyperlane-radix" }
->>>>>>> cb908b8a
 
 # dependency version is determined by etheres
 rusoto_core = "*"
