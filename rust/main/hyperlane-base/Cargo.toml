[package]
name = "hyperlane-base"
documentation.workspace = true
edition.workspace = true
homepage.workspace = true
license-file.workspace = true
publish.workspace = true
version.workspace = true

[dependencies]
async-trait.workspace = true
axum.workspace = true
aws-config.workspace = true
aws-sdk-s3.workspace = true
bs58.workspace = true
color-eyre = { workspace = true, optional = true }
config.workspace = true
console-subscriber.workspace = true
convert_case.workspace = true
dashmap.workspace = true
derive-new.workspace = true
derive_builder.workspace = true
ed25519-dalek.workspace = true
ethers.workspace = true
eyre.workspace = true
fuels.workspace = true
futures.workspace = true
futures-util.workspace = true
itertools.workspace = true
maplit.workspace = true
mockall.workspace = true
paste.workspace = true
prometheus.workspace = true
rocksdb.workspace = true
serde.workspace = true
serde_json.workspace = true
solana-sdk.workspace = true
static_assertions.workspace = true
tempfile = { workspace = true, optional = true }
thiserror.workspace = true
tokio = { workspace = true, features = ["rt", "macros", "parking_lot"] }
tokio-metrics.workspace = true
tracing-error.workspace = true
tracing-futures.workspace = true
tracing-subscriber = { workspace = true, features = ["json", "ansi"] }
tracing.workspace = true
url.workspace = true
warp.workspace = true
ya-gcp.workspace = true
moka = { workspace = true, features = ["future"] }
chrono = { workspace = true, features = ["serde"] }

backtrace = { workspace = true, optional = true }
backtrace-oneline = { path = "../utils/backtrace-oneline", optional = true }

ethers-prometheus = { path = "../ethers-prometheus", features = ["serde"] }
hyperlane-core = { path = "../hyperlane-core", features = ["agent", "float"] }
hyperlane-metric = { path = "../hyperlane-metric" }
hyperlane-operation-verifier = { path = "../applications/hyperlane-operation-verifier" }
hyperlane-test = { path = "../hyperlane-test" }

hyperlane-ethereum = { path = "../chains/hyperlane-ethereum" }
hyperlane-fuel = { path = "../chains/hyperlane-fuel" }
hyperlane-cosmos = { path = "../chains/hyperlane-cosmos" }
<<<<<<< HEAD
hyperlane-starknet = { path = "../chains/hyperlane-starknet" }
=======
hyperlane-cosmos-native = { path = "../chains/hyperlane-cosmos-native" }
>>>>>>> 83fcd393
hyperlane-sealevel = { path = "../chains/hyperlane-sealevel" }

# dependency version is determined by etheres
rusoto_core = "*"
rusoto_kms = "*"
rusoto_sts = "*"

[dev-dependencies]
color-eyre.workspace = true
reqwest.workspace = true
tempfile.workspace = true
tracing-test.workspace = true
walkdir.workspace = true

[build-dependencies]
anyhow = { workspace = true }
vergen = { version = "8.3.2", features = ["build", "git", "gitcl"] }

[features]
default = ["oneline-errors", "color-eyre"]
oneline-eyre = ["backtrace-oneline", "backtrace"]
oneline-errors = ["oneline-eyre"]
test-utils = ["dep:tempfile"]<|MERGE_RESOLUTION|>--- conflicted
+++ resolved
@@ -62,11 +62,8 @@
 hyperlane-ethereum = { path = "../chains/hyperlane-ethereum" }
 hyperlane-fuel = { path = "../chains/hyperlane-fuel" }
 hyperlane-cosmos = { path = "../chains/hyperlane-cosmos" }
-<<<<<<< HEAD
 hyperlane-starknet = { path = "../chains/hyperlane-starknet" }
-=======
 hyperlane-cosmos-native = { path = "../chains/hyperlane-cosmos-native" }
->>>>>>> 83fcd393
 hyperlane-sealevel = { path = "../chains/hyperlane-sealevel" }
 
 # dependency version is determined by etheres
