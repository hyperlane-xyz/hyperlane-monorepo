[package]
name = "hyperlane-base"
documentation.workspace = true
edition.workspace = true
homepage.workspace = true
license-file.workspace = true
publish.workspace = true
version.workspace = true

[dependencies]
async-trait.workspace = true
axum.workspace = true
bs58.workspace = true
color-eyre = { workspace = true, optional = true }
config.workspace = true
console-subscriber.workspace = true
convert_case.workspace = true
derive-new.workspace = true
ed25519-dalek.workspace = true
ethers.workspace = true
eyre.workspace = true
fuels.workspace = true
futures.workspace = true
futures-util.workspace = true
itertools.workspace = true
maplit.workspace = true
mockall.workspace = true
paste.workspace = true
prometheus.workspace = true
rocksdb.workspace = true
serde.workspace = true
serde_json.workspace = true
solana-sdk.workspace = true
static_assertions.workspace = true
tempfile = { workspace = true, optional = true }
thiserror.workspace = true
tokio = { workspace = true, features = ["rt", "macros", "parking_lot"] }
tokio-metrics.workspace = true
tracing-error.workspace = true
tracing-futures.workspace = true
tracing-subscriber = { workspace = true, features = ["json", "ansi"] }
tracing.workspace = true
url.workspace = true
warp.workspace = true
ya-gcp.workspace = true

backtrace = { workspace = true, optional = true }
backtrace-oneline = { path = "../utils/backtrace-oneline", optional = true }

ethers-prometheus = { path = "../ethers-prometheus", features = ["serde"] }
hyperlane-core = { path = "../hyperlane-core", features = ["agent", "float"] }
hyperlane-metric = { path = "../hyperlane-metric" }
hyperlane-operation-verifier = { path = "../applications/hyperlane-operation-verifier" }
hyperlane-test = { path = "../hyperlane-test" }

hyperlane-ethereum = { path = "../chains/hyperlane-ethereum" }
hyperlane-fuel = { path = "../chains/hyperlane-fuel" }
hyperlane-cosmos = { path = "../chains/hyperlane-cosmos" }
<<<<<<< HEAD
hyperlane-cosmos-native = { path = "../chains/hyperlane-cosmos-native" }
hyperlane-test = { path = "../hyperlane-test" }
=======
hyperlane-sealevel = { path = "../chains/hyperlane-sealevel" }
>>>>>>> ea429f5f

# dependency version is determined by etheres
rusoto_core = "*"
rusoto_kms = "*"
rusoto_s3 = "*"
rusoto_sts = "*"

[dev-dependencies]
color-eyre.workspace = true
reqwest.workspace = true
tempfile.workspace = true
tracing-test.workspace = true
walkdir.workspace = true

[build-dependencies]
anyhow = { workspace = true }
vergen = { version = "8.3.2", features = ["build", "git", "gitcl"] }

[features]
default = ["oneline-errors", "color-eyre"]
oneline-eyre = ["backtrace-oneline", "backtrace"]
oneline-errors = ["oneline-eyre"]
test-utils = ["dep:tempfile"]<|MERGE_RESOLUTION|>--- conflicted
+++ resolved
@@ -56,12 +56,8 @@
 hyperlane-ethereum = { path = "../chains/hyperlane-ethereum" }
 hyperlane-fuel = { path = "../chains/hyperlane-fuel" }
 hyperlane-cosmos = { path = "../chains/hyperlane-cosmos" }
-<<<<<<< HEAD
 hyperlane-cosmos-native = { path = "../chains/hyperlane-cosmos-native" }
-hyperlane-test = { path = "../hyperlane-test" }
-=======
 hyperlane-sealevel = { path = "../chains/hyperlane-sealevel" }
->>>>>>> ea429f5f
 
 # dependency version is determined by etheres
 rusoto_core = "*"
