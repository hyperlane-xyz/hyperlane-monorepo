[package]
name = "hyperlane-base"
documentation.workspace = true
edition.workspace = true
homepage.workspace = true
license-file.workspace = true
publish.workspace = true
version.workspace = true

[dependencies]
anyhow = { workspace = true }
async-trait.workspace = true
axum.workspace = true
aws-config.workspace = true
aws-sdk-s3.workspace = true
bs58.workspace = true
color-eyre = { workspace = true, optional = true }
config.workspace = true
console-subscriber.workspace = true
convert_case.workspace = true
dashmap.workspace = true
derive-new.workspace = true
derive_builder.workspace = true
ed25519-dalek.workspace = true
ethers.workspace = true
eyre.workspace = true
fuels.workspace = true
futures.workspace = true
futures-util.workspace = true
itertools.workspace = true
maplit.workspace = true
mockall.workspace = true
paste.workspace = true
prometheus.workspace = true
rocksdb.workspace = true
serde.workspace = true
serde_json.workspace = true
solana-sdk.workspace = true
static_assertions.workspace = true
tempfile = { workspace = true, optional = true }
thiserror.workspace = true
tokio = { workspace = true, features = ["rt", "macros", "parking_lot"] }
tokio-metrics.workspace = true
tracing-error.workspace = true
tracing-futures.workspace = true
tracing-subscriber = { workspace = true, features = ["json", "ansi"] }
tracing.workspace = true
url.workspace = true
warp.workspace = true
ya-gcp.workspace = true
moka = { workspace = true, features = ["future"] }
chrono = { workspace = true, features = ["serde"] }

backtrace = { workspace = true, optional = true }
backtrace-oneline = { path = "../utils/backtrace-oneline", optional = true }

ethers-prometheus = { path = "../ethers-prometheus", features = ["serde"] }
hyperlane-core = { path = "../hyperlane-core", features = ["agent", "float"] }
hyperlane-metric = { path = "../hyperlane-metric" }
hyperlane-operation-verifier = { path = "../applications/hyperlane-operation-verifier" }
hyperlane-test = { path = "../hyperlane-test" }

hyperlane-ethereum = { path = "../chains/hyperlane-ethereum" }
hyperlane-fuel = { path = "../chains/hyperlane-fuel" }
hyperlane-cosmos = { path = "../chains/hyperlane-cosmos" }
hyperlane-starknet = { path = "../chains/hyperlane-starknet" }
<<<<<<< HEAD
hyperlane-cosmos-native = { path = "../chains/hyperlane-cosmos-native" }
dymension-kaspa = { path = "../chains/dymension-kaspa" }
hyperlane-sealevel = { path = "../chains/hyperlane-sealevel" }
dym_kas_core = { path = "../../../dymension/libs/kaspa/lib/core" , package="core"}
dym_kas_hardcode = { path = "../../../dymension/libs/kaspa/lib/hardcode" , package="hardcode"}
api-rs = { path = "../../../dymension/libs/kaspa/lib/api", package = "openapi" }
dym_kas_relayer = { path = "../../../dymension/libs/kaspa/lib/relayer" , package="relayer"}
dym_kas_validator = { path = "../../../dymension/libs/kaspa/lib/validator" , package="validator"}

kaspa-consensus-core = { git = "https://github.com/dymensionxyz/rusty-kaspa", rev = "a443c3f" }
kaspa-hashes ={ git = "https://github.com/dymensionxyz/rusty-kaspa", rev = "a443c3f" }
kaspa-core = { git = "https://github.com/kaspanet/rusty-kaspa", rev = "a443c3f" }

=======
hyperlane-sealevel = { path = "../chains/hyperlane-sealevel" }
hyperlane-radix = { path = "../chains/hyperlane-radix" }
>>>>>>> 7f1767bf

# dependency version is determined by etheres
rusoto_core = "*"
rusoto_kms = "*"
rusoto_sts = "*"

[dev-dependencies]
color-eyre.workspace = true
reqwest.workspace = true
tempfile.workspace = true
tracing-test.workspace = true
walkdir.workspace = true

[build-dependencies]
anyhow = { workspace = true }
vergen = { version = "8.3.2", features = ["build", "git", "gitcl"] }

[features]
default = ["oneline-errors", "color-eyre"]
oneline-eyre = ["backtrace-oneline", "backtrace"]
oneline-errors = ["oneline-eyre"]
test-utils = ["dep:tempfile"]<|MERGE_RESOLUTION|>--- conflicted
+++ resolved
@@ -64,10 +64,10 @@
 hyperlane-fuel = { path = "../chains/hyperlane-fuel" }
 hyperlane-cosmos = { path = "../chains/hyperlane-cosmos" }
 hyperlane-starknet = { path = "../chains/hyperlane-starknet" }
-<<<<<<< HEAD
-hyperlane-cosmos-native = { path = "../chains/hyperlane-cosmos-native" }
 dymension-kaspa = { path = "../chains/dymension-kaspa" }
 hyperlane-sealevel = { path = "../chains/hyperlane-sealevel" }
+hyperlane-radix = { path = "../chains/hyperlane-radix" }
+
 dym_kas_core = { path = "../../../dymension/libs/kaspa/lib/core" , package="core"}
 dym_kas_hardcode = { path = "../../../dymension/libs/kaspa/lib/hardcode" , package="hardcode"}
 api-rs = { path = "../../../dymension/libs/kaspa/lib/api", package = "openapi" }
@@ -77,11 +77,6 @@
 kaspa-consensus-core = { git = "https://github.com/dymensionxyz/rusty-kaspa", rev = "a443c3f" }
 kaspa-hashes ={ git = "https://github.com/dymensionxyz/rusty-kaspa", rev = "a443c3f" }
 kaspa-core = { git = "https://github.com/kaspanet/rusty-kaspa", rev = "a443c3f" }
-
-=======
-hyperlane-sealevel = { path = "../chains/hyperlane-sealevel" }
-hyperlane-radix = { path = "../chains/hyperlane-radix" }
->>>>>>> 7f1767bf
 
 # dependency version is determined by etheres
 rusoto_core = "*"
