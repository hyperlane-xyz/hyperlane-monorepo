--- conflicted
+++ resolved
@@ -166,21 +166,18 @@
     /// Convert Integer Error
     #[error("{0}")]
     TryFromIntError(#[from] TryFromIntError),
-<<<<<<< HEAD
-    /// Dango error
-    #[error(transparent)]
-    DangoError(#[from] grug::StdError),
-    /// Anyhow error
-    #[error(transparent)]
-    AnyhowError(#[from] anyhow::Error),
-    /// Grug error
-    #[error(transparent)]
-    GrugGasEstimateError(#[from] grug::GasEstimateError),
-=======
     /// Simulation failed
     #[error("Simulation failed: {0}")]
     SimulationFailed(String),
->>>>>>> 6d619365
+    /// Dango error
+    #[error(transparent)]
+    DangoError(#[from] grug::StdError),
+    /// Anyhow error
+    #[error(transparent)]
+    AnyhowError(#[from] anyhow::Error),
+    /// Grug error
+    #[error(transparent)]
+    GrugGasEstimateError(#[from] grug::GasEstimateError),
 }
 
 impl ChainCommunicationError {
