--- conflicted
+++ resolved
@@ -340,11 +340,7 @@
             ],
             Testnet: [
                 Alfajores, BinanceSmartChainTestnet, Chiado, ConnextSepolia, Fuji, Holesky, MoonbaseAlpha,
-<<<<<<< HEAD
-                PlumeTestnet, ScrollSepolia, Sepolia, StarknetSepolia, SuperpositionTestnet, Abstracttestnet, Treasuretopaz, PragmaDevnet
-=======
-                PlumeTestnet, ScrollSepolia, Sepolia, SuperpositionTestnet, Abstracttestnet
->>>>>>> 178443c6
+                PlumeTestnet, ScrollSepolia, Sepolia, StarknetSepolia, SuperpositionTestnet, Abstracttestnet, PragmaDevnet
             ],
             LocalTestChain: [
                 Test1, Test2, Test3, FuelTest1, SealevelTest1, SealevelTest2, CosmosTest99990,
