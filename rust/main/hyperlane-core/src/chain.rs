#![allow(missing_docs)]

use std::{
    fmt::{Debug, Formatter},
    hash::{Hash, Hasher},
    num::NonZeroU32,
};

use derive_new::new;
use num_derive::FromPrimitive;
use num_traits::FromPrimitive;
use serde::{Deserialize, Deserializer, Serialize, Serializer};

#[cfg(feature = "strum")]
use strum::{EnumIter, EnumString, IntoStaticStr};

use crate::{ChainCommunicationError, HyperlaneProtocolError, IndexMode, H160, H256};

#[derive(Debug, Clone)]
pub struct Address(pub bytes::Bytes);

#[derive(Debug, Clone)]
pub struct Balance(pub num::BigInt);

#[derive(Debug, Clone, new)]
pub struct ContractLocator<'a> {
    pub domain: &'a HyperlaneDomain,
    pub address: H256,
}

#[cfg(feature = "strum")]
impl<'a> std::fmt::Display for ContractLocator<'a> {
    fn fmt(&self, f: &mut Formatter<'_>) -> std::fmt::Result {
        write!(
            f,
            "{}[@{}]+contract:0x{:x}",
            self.domain.name(),
            self.domain.id(),
            self.address
        )
    }
}

#[derive(Default, Debug, Clone, PartialEq)]
pub enum ReorgPeriod {
    #[default]
    None,
    Blocks(NonZeroU32),
    Tag(String),
}

impl ReorgPeriod {
    pub fn from_blocks(blocks: u32) -> Self {
        NonZeroU32::try_from(blocks)
            .map(ReorgPeriod::Blocks)
            .unwrap_or(ReorgPeriod::None)
    }

    pub fn as_blocks(&self) -> Result<u32, ChainCommunicationError> {
        match self {
            ReorgPeriod::None => Ok(0),
            ReorgPeriod::Blocks(blocks) => Ok(blocks.get()),
            ReorgPeriod::Tag(_) => Err(ChainCommunicationError::InvalidReorgPeriod(self.clone())),
        }
    }

    pub fn is_none(&self) -> bool {
        matches!(self, ReorgPeriod::None)
    }
}

impl Serialize for ReorgPeriod {
    fn serialize<S>(&self, serializer: S) -> Result<S::Ok, S::Error>
    where
        S: Serializer,
    {
        match self {
            ReorgPeriod::None => serializer.serialize_u32(0),
            ReorgPeriod::Blocks(blocks) => serializer.serialize_u32(blocks.get()),
            ReorgPeriod::Tag(tag) => serializer.serialize_str(tag),
        }
    }
}

impl<'de> Deserialize<'de> for ReorgPeriod {
    fn deserialize<D>(deserializer: D) -> Result<Self, D::Error>
    where
        D: Deserializer<'de>,
    {
        use serde::de;

        struct ReorgPeriodVisitor;

        impl<'de> de::Visitor<'de> for ReorgPeriodVisitor {
            type Value = ReorgPeriod;

            fn expecting(&self, f: &mut Formatter) -> std::fmt::Result {
                f.write_str("reorgPeriod as a number or string")
            }

            fn visit_u64<E: de::Error>(self, v: u64) -> Result<Self::Value, E> {
                let v = v.try_into().map_err(de::Error::custom)?;
                Ok(ReorgPeriod::from_blocks(v))
            }

            fn visit_str<E: de::Error>(self, v: &str) -> Result<Self::Value, E> {
                match v.parse::<u32>() {
                    Ok(v) => self.visit_u32(v),
                    Err(_) => Ok(ReorgPeriod::Tag(v.to_string())),
                }
            }
        }

        deserializer.deserialize_any(ReorgPeriodVisitor)
    }
}

/// All domains supported by Hyperlane.
#[derive(FromPrimitive, PartialEq, Eq, Debug, Clone, Copy, Hash, Serialize)]
#[cfg_attr(
    feature = "strum",
    derive(strum::Display, EnumString, IntoStaticStr, EnumIter)
)]
#[cfg_attr(
    feature = "strum",
    strum(serialize_all = "lowercase", ascii_case_insensitive)
)]
pub enum KnownHyperlaneDomain {
    Abstract = 2741,
    AlephZeroEvmMainnet = 1000041455,
    AppChain = 466,
    Ancient8 = 888888888,
    ApeChain = 33139,
    Arbitrum = 42161,
    ArbitrumNova = 42170,
    Arcadia = 4278608,
    Artela = 11820,
    Astar = 592,
    Aurora = 1313161554,
    Avalanche = 43114,
    Base = 8453,
    BeraChain = 80094,
    #[cfg_attr(feature = "strum", strum(serialize = "bsc"))]
    BinanceSmartChain = 56,
    Blast = 81457,
    Bitlayer = 200901,
    Bob = 60808,
    Boba = 288,
    Botanix = 3637,
    BounceBit = 6001,
    BSquared = 223,
    B3 = 8333,
    Celo = 42220,
    Cheesechain = 383353,
    ChilizMainnet = 1000088888,
    Conflux = 1030,
    Conwai = 668668,
    CoreDao = 1116,
    Corn = 21000000,
    Coti = 2632500,
    Cyber = 7560,
    DegenChain = 666666666,
    DeepbrainChain = 19880818,
    DogeChain = 2000,
    DuckChain = 5545,
    EclipseMainnet = 1408864445,
    EdgenChain = 4207,
    Everclear = 25327,
    EvmOs = 9001,
    Endurance = 648,
    Ethereum = 1,
    Fantom = 250,
    Flame = 253368190,
    Flare = 14,
    FlowMainnet = 1000000747,
    Fluence = 9999999,
    Form = 478,
    Forma = 984122,
    Fraxtal = 252,
    Fuji = 43113,
    FuseMainnet = 122,
    Galactica = 613419,
    Game7 = 2187,
    Glue = 1300,
    Gnosis = 100,
    Gravity = 1625,
    Guru = 260,
    Harmony = 1666600000,
    HashKey = 177,
    Hemi = 43111,
    HyperEvm = 999,
    ImmutableZkEvmMainnet = 1000013371,
    InEvm = 2525,
    InfinityVmMainnet = 1001032009,
    Ink = 57073,
    Injective = 6909546,
    Kaia = 8217,
    Katana = 747474,
    Kyve = 1264145989,
    Linea = 59144,
    Lisk = 1135,
    Lukso = 42,
    Lumia = 994873017,
    LumiaPrism = 1000073017,
    MantaPacific = 169,
    Mantle = 5000,
    Merlin = 4200,
    Metal = 1000001750,
    Metis = 1088,
    MiracleChain = 92278,
    Milkyway = 1835625579,
    Mint = 185,
    Mode = 34443,
    Molten = 360,
    Moonbeam = 1284,
    Morph = 2818,
    Nero = 1689,
    Neutron = 1853125230,
    Nibiru = 6900,
    Noble = 1313817164,
    Ontology = 58,
    OortMainnet = 970,
    OpBnb = 204,
    Optimism = 10,
    Orderly = 291,
    Osmosis = 875,
    Paradex = 514051890,
    Peaq = 3338,
    Plume = 98866,
    Polygon = 137,
    PolygonZkEvm = 1101,
    Prom = 227,
    ProofOfPlay = 70700,
    Rarichain = 1000012617,
    Rivalz = 753,
    Ronin = 2020,
    RootstockMainnet = 1000000030,
    Reactive = 1597,
    Redstone = 690,
    Sanko = 1996,
    Sei = 1329,
    Scroll = 534352,
    Shibarium = 109,
    SnaxChain = 2192,
    SolanaMainnet = 1399811149,
    Solaxy = 1936682104,
    Sophon = 50104,
    Soneium = 1868,
    SonicSvm = 507150715,
    Soon = 50075007,
    Sonic = 146,
    Starknet = 358974494,
    Story = 1514,
    Stride = 745,
    SubTensor = 964,
    SuperpositionMainnet = 1000055244,
    Superseed = 5330,
    SvmBnb = 574456,
    Swell = 1923,
    Tac = 239,
    Taiko = 167000,
    Tangle = 5845,
    Telos = 40,
    Torus = 21000,
    Treasure = 61166,
    UnitZero = 88811,
    Unichain = 130,
    Vana = 1480,
    Viction = 88,
    WeavevmTestnet = 9496,
    Worldchain = 480,
    StarknetMainnet = 23448592,
    Xai = 660279,
    Xlayer = 196,
    XrplEvm = 1440000,
    Xpla = 37,
    Zetachain = 7000,
    Zeronetwork = 543210,
    Zklink = 810180,
    Zksync = 324,
    Zircuit = 48900,
    ZoraMainnet = 7777777,

    // -- Test chains --
    //
    AbstractTestnet = 11124,
    AlephZeroEvmTestnet = 2039,
    Alfajores = 44787,
    ArbitrumSepolia = 421614,
    ArcadiaTestnet2 = 1098411886,
    AuroraTestnet = 1313161555,
    BasecampTestnet = 1000001114,
    BaseSepolia = 84532,
    Bepolia = 80069,
    #[cfg_attr(feature = "strum", strum(serialize = "bsctestnet"))]
    BinanceSmartChainTestnet = 97,
    CarrchainTestnet = 76672,
    CelestiaTestnet = 1297040200,
    Chiado = 10200,
    ChronicleYellowstone = 175188,
    CitreaTestnet = 5115,
    ConnextSepolia = 6398,
    CotiTestnet = 7082400,
    EclipseTestnet = 239092742,
    EcoTestnet = 471923,
    FlameTestnet = 1660473773,
    FormTestnet = 132902,
    Holesky = 17000,
    HyperLiquidEvmTestnet = 998,
    InfinityVmMonza = 96025,
    InkSepolia = 763373,
    KyveTestnet = 1262571342,
    Matchain = 698,
    MegaEthTestnet = 6342,
    MilkywayTestnet = 1162171030,
    ModeTestnet = 919,
    MonadTestnet = 10143,
    MoonbaseAlpha = 1287,
    NeuraTestnet = 267,
    NobleTestnet = 1196573006,
    KyveAlpha = 75898669,
    OdysseyTestnet = 911867,
    OptimismSepolia = 11155420,
    ParadexSepolia = 12263410,
    PlumeTestnet = 161221135,
    Plumetestnet2 = 98867,
    Polygonamoy = 80002,
    PolynomialFi = 1000008008,
    PragmaDevnet = 6363709,
    ScrollSepolia = 534351,
    Sepolia = 11155111,
    SolanaTestnet = 1399811150,
    SomniaTestnet = 50312,
    SoneiumTestnet = 1946,
    SonicSvmTestnet = 15153042,
    SonicBlaze = 57054,
    StarknetSepolia = 23448591,
    SubtensorTestnet = 945,
    SuperpositionTestnet = 98985,
    UnichainTestnet = 1301,

    // -- Local chains --
    //
    Test1 = 9913371,
    Test2 = 9913372,
    Test3 = 9913373,
    Test4 = 31337,
    FuelTest1 = 13374,
    SealevelTest1 = 13375,
    SealevelTest2 = 13376,
    CosmosTest99990 = 99990,
    CosmosTest99991 = 99991,
    StarknetTest23448593 = 23448593,
    StarknetTest23448594 = 23448594,
    CosmosTestNative1 = 75898670,
    CosmosTestNative2 = 75898671,
}

#[derive(Clone, Serialize)]
pub enum HyperlaneDomain {
    Known(KnownHyperlaneDomain),
    Unknown {
        domain_id: u32,
        domain_name: String,
        domain_type: HyperlaneDomainType,
        domain_protocol: HyperlaneDomainProtocol,
        domain_technical_stack: HyperlaneDomainTechnicalStack,
    },
}

#[cfg(any(test, feature = "test-utils"))]
impl HyperlaneDomain {
    pub fn new_test_domain(name: &str) -> Self {
        Self::Unknown {
            domain_id: 0,
            domain_name: name.to_owned(),
            domain_type: HyperlaneDomainType::LocalTestChain,
            domain_protocol: HyperlaneDomainProtocol::Ethereum,
            domain_technical_stack: HyperlaneDomainTechnicalStack::Other,
        }
    }
}

/// Types of Hyperlane domains.
#[derive(FromPrimitive, Copy, Clone, Eq, PartialEq, Debug, Serialize)]
#[cfg_attr(
    feature = "strum",
    derive(strum::Display, EnumString, IntoStaticStr, EnumIter)
)]
#[cfg_attr(
    feature = "strum",
    strum(serialize_all = "lowercase", ascii_case_insensitive)
)]
pub enum HyperlaneDomainType {
    /// A mainnet.
    Mainnet,
    /// A testnet.
    Testnet,
    /// A local chain for testing (i.e. Hardhat node).
    LocalTestChain,
    /// User provided chain of an unknown domain type.
    Unknown,
}

/// Hyperlane domain protocol types.
#[derive(FromPrimitive, Copy, Clone, Eq, PartialEq, Debug, Serialize)]
#[cfg_attr(
    feature = "strum",
    derive(strum::Display, EnumString, IntoStaticStr, EnumIter)
)]
#[cfg_attr(
    feature = "strum",
    strum(serialize_all = "lowercase", ascii_case_insensitive)
)]
pub enum HyperlaneDomainProtocol {
    /// An EVM-based chain type which uses hyperlane-ethereum.
    Ethereum,
    /// A Fuel-based chain type which uses hyperlane-fuel.
    Fuel,
    /// A Sealevel-based chain type which uses hyperlane-sealevel.
    Sealevel,
    /// A Cosmos-based chain type which uses hyperlane-cosmos.
    Cosmos,
    /// A Starknet-based chain type which uses hyperlane-starknet.
    Starknet,
    /// A Cosmos based chain with uses a module instead of a contract.
    CosmosNative,
    /// A Kaspa-based chain type which uses hyperlane-kaspa.
    Kaspa,
}

impl HyperlaneDomainProtocol {
    pub fn fmt_address(&self, addr: H256) -> String {
        use HyperlaneDomainProtocol::*;
        match self {
            Ethereum => format!("{:?}", H160::from(addr)),
            _ => format!("{:?}", addr),
        }
    }
}

/// Hyperlane domain technical stack types.
#[derive(Default, FromPrimitive, Copy, Clone, Eq, PartialEq, Debug, Serialize)]
#[cfg_attr(
    feature = "strum",
    derive(strum::Display, EnumString, IntoStaticStr, EnumIter)
)]
#[cfg_attr(
    feature = "strum",
    strum(serialize_all = "lowercase", ascii_case_insensitive)
)]
pub enum HyperlaneDomainTechnicalStack {
    ArbitrumNitro,
    Starknet,
    OpStack,
    PolygonCDK,
    PolkadotSubstrate,
    ZkSync,
    #[default]
    Other,
}

impl KnownHyperlaneDomain {
    #[cfg(feature = "strum")]
    pub fn as_str(self) -> &'static str {
        self.into()
    }

    pub const fn domain_type(self) -> HyperlaneDomainType {
<<<<<<< HEAD
        use self::{HyperlaneDomainType::*, KnownHyperlaneDomain::*};

        many_to_one!(match self {
            Mainnet: [
                Ancient8, Arbitrum, Avalanche, BinanceSmartChain, Blast, Bob, Celo, Cheesechain, Cyber,
                DegenChain, EclipseMainnet, Endurance, Ethereum, Fraxtal, FuseMainnet, Gnosis,
                InEvm, Injective, Kroma, Linea, Lisk, Lukso, MantaPacific, Mantle, Merlin,
                Metis, Mint, Mode, Moonbeam, Neutron, Optimism, Osmosis, Polygon, ProofOfPlay,
                ReAl, Redstone, Sanko, Sei, SolanaMainnet, StarknetMainnet, Taiko, Tangle, Treasure, Viction, Worldchain, Xai,
                Xlayer, Zeronetwork, Zetachain, Zircuit, Zklink, Zksync, ZoraMainnet
            ],
            Testnet: [
                Alfajores, BinanceSmartChainTestnet, Chiado, ConnextSepolia, Fuji, Holesky, MoonbaseAlpha,
                PlumeTestnet, ScrollSepolia, Sepolia, StarknetSepolia, SuperpositionTestnet, Abstracttestnet, PragmaDevnet
            ],
            LocalTestChain: [
                Test1, Test2, Test3, FuelTest1, SealevelTest1, SealevelTest2, CosmosTest99990,
                CosmosTest99991, CosmosTestNative1, CosmosTestNative2, KyveAlpha, StarknetTest23448593, StarknetTest23448594
            ],
        })
=======
        use self::KnownHyperlaneDomain::*;

        match self {
            AbstractTestnet
            | AlephZeroEvmTestnet
            | Alfajores
            | ArbitrumSepolia
            | ArcadiaTestnet2
            | AuroraTestnet
            | BasecampTestnet
            | BaseSepolia
            | Bepolia
            | BinanceSmartChainTestnet
            | CarrchainTestnet
            | CelestiaTestnet
            | Chiado
            | ChronicleYellowstone
            | CitreaTestnet
            | ConnextSepolia
            | CotiTestnet
            | EclipseTestnet
            | EcoTestnet
            | FlameTestnet
            | FormTestnet
            | Fuji
            | Holesky
            | HyperLiquidEvmTestnet
            | InfinityVmMonza
            | InkSepolia
            | KyveTestnet
            | MegaEthTestnet
            | MilkywayTestnet
            | ModeTestnet
            | MonadTestnet
            | MoonbaseAlpha
            | NeuraTestnet
            | NobleTestnet
            | OdysseyTestnet
            | OptimismSepolia
            | ParadexSepolia
            | PlumeTestnet
            | Plumetestnet2
            | Polygonamoy
            | PragmaDevnet
            | ScrollSepolia
            | Sepolia
            | SolanaTestnet
            | SomniaTestnet
            | SoneiumTestnet
            | SonicBlaze
            | SonicSvmTestnet
            | StarknetSepolia
            | SubtensorTestnet
            | SuperpositionTestnet
            | UnichainTestnet
            | WeavevmTestnet => HyperlaneDomainType::Testnet,
            Test1 | Test2 | Test3 | Test4 | FuelTest1 | SealevelTest1 | SealevelTest2
            | CosmosTest99990 | CosmosTest99991 | CosmosTestNative1 | CosmosTestNative2
            | KyveAlpha | StarknetTest23448593 => HyperlaneDomainType::LocalTestChain,
            _ => HyperlaneDomainType::Mainnet,
        }
>>>>>>> ef46219a
    }

    pub const fn domain_protocol(self) -> HyperlaneDomainProtocol {
        use KnownHyperlaneDomain::*;
<<<<<<< HEAD

        many_to_one!(match self {
            HyperlaneDomainProtocol::Ethereum: [
                Abstracttestnet, Ancient8, Arbitrum, Avalanche, BinanceSmartChain, Blast, Bob, Celo, Cheesechain, Cyber,
                DegenChain, Endurance, Ethereum, Fraxtal, Fuji, FuseMainnet, Gnosis,
                InEvm, Kroma, Linea, Lisk, Lukso, MantaPacific, Mantle, Merlin, Metis, Mint,
                Mode, Moonbeam, Optimism, Polygon, ProofOfPlay, ReAl, Redstone, Sanko, Sei, Tangle,
                Taiko, Treasure, Viction, Worldchain, Xai, Xlayer, Zeronetwork, Zetachain, Zircuit, ZoraMainnet,
                Zklink, Zksync,

                // Local chains
                Test1, Test2, Test3,

                // Test chains
                Alfajores, BinanceSmartChainTestnet, Chiado, ConnextSepolia, Holesky, MoonbaseAlpha, PlumeTestnet,
                ScrollSepolia, Sepolia, SuperpositionTestnet,

            ],
            HyperlaneDomainProtocol::Fuel: [FuelTest1],
            HyperlaneDomainProtocol::Starknet: [StarknetSepolia, StarknetMainnet, StarknetTest23448593, StarknetTest23448594, PragmaDevnet],
            HyperlaneDomainProtocol::Sealevel: [EclipseMainnet, SolanaMainnet, SealevelTest1, SealevelTest2],
            HyperlaneDomainProtocol::Cosmos: [
                Injective, Neutron, Osmosis,

                // Local chains
                CosmosTest99990, CosmosTest99991,
            ],
            HyperlaneDomainProtocol::CosmosNative: [
                CosmosTestNative1,
                CosmosTestNative2,
                KyveAlpha
            ],
            HyperlaneDomainProtocol::Kaspa: []
        })
=======
        match self {
            Injective
            | Neutron
            | Osmosis
            | Stride
            // Local chains
            | CosmosTest99990
            | CosmosTest99991 => HyperlaneDomainProtocol::Cosmos,
            CelestiaTestnet
            | CosmosTestNative1
            | CosmosTestNative2
            | Kyve
            | KyveAlpha
            | KyveTestnet
            | Milkyway
            | MilkywayTestnet
            | Noble
            | NobleTestnet
             => HyperlaneDomainProtocol::CosmosNative,
            EclipseMainnet
            | EclipseTestnet
            | SolanaMainnet
            | SolanaTestnet
            | Solaxy
            | SonicSvm
            | SonicSvmTestnet
            | Soon
            | SvmBnb
            // Local chains
            | SealevelTest1
            | SealevelTest2 => HyperlaneDomainProtocol::Sealevel,
            FuelTest1 => HyperlaneDomainProtocol::Fuel,
            Starknet
            | StarknetMainnet
            | StarknetSepolia
            | StarknetTest23448593
            | StarknetTest23448594
            | Paradex
            | ParadexSepolia
            | PragmaDevnet => HyperlaneDomainProtocol::Starknet,
            _ => HyperlaneDomainProtocol::Ethereum
        }
>>>>>>> ef46219a
    }

    pub const fn domain_technical_stack(self) -> HyperlaneDomainTechnicalStack {
        use KnownHyperlaneDomain::*;
        match self {
            AlephZeroEvmMainnet | AlephZeroEvmTestnet | ApeChain | AppChain | Arbitrum
            | ArbitrumNova | ArbitrumSepolia | CarrchainTestnet | Cheesechain
            | ChronicleYellowstone | ConnextSepolia | Conwai | Corn | DuckChain | Everclear
            | Fluence | DegenChain | Galactica | Game7 | Gravity | InEvm | MiracleChain
            | Molten | Plume | PlumeTestnet | Plumetestnet2 | ProofOfPlay | Rarichain | Rivalz
            | Sanko | SuperpositionMainnet | SuperpositionTestnet | Xai => {
                HyperlaneDomainTechnicalStack::ArbitrumNitro
            }
            Ancient8 | Base | Blast | Bob | Boba | B3 | Celo | Cyber | Form | Fraxtal | Guru
            | Ink | InkSepolia | Lisk | MantaPacific | Mantle | Matchain | Metal | Metis | Mint
            | Mode | ModeTestnet | OpBnb | Optimism | Orderly | PolynomialFi | Redstone
            | SnaxChain | Soneium | Superseed | Swell | Unichain | Worldchain | Zircuit
            | ZoraMainnet => HyperlaneDomainTechnicalStack::OpStack,
            DogeChain | Lumia | LumiaPrism | Katana | Merlin | PolygonZkEvm | Prom | Xlayer => {
                HyperlaneDomainTechnicalStack::PolygonCDK
            }
            Astar | DeepbrainChain | Moonbeam | Peaq | Tangle | Torus => {
                HyperlaneDomainTechnicalStack::PolkadotSubstrate
            }
            StarknetMainnet | StarknetTest23448593 | StarknetTest23448594 | PragmaDevnet => {
                HyperlaneDomainTechnicalStack::Starknet
            }
            Abstract | AbstractTestnet | Sophon | Treasure | Zeronetwork | Zklink | Zksync => {
                HyperlaneDomainTechnicalStack::ZkSync
            }
            _ => HyperlaneDomainTechnicalStack::Other,
        }
    }
}

impl PartialEq<Self> for HyperlaneDomain {
    fn eq(&self, other: &Self) -> bool {
        self.id() == other.id()
    }
}

impl Eq for HyperlaneDomain {}

impl Hash for HyperlaneDomain {
    fn hash<H: Hasher>(&self, state: &mut H) {
        self.id().hash(state)
    }
}

#[cfg(feature = "strum")]
impl AsRef<str> for HyperlaneDomain {
    fn as_ref(&self) -> &str {
        self.name()
    }
}

impl From<&HyperlaneDomain> for u32 {
    fn from(domain: &HyperlaneDomain) -> Self {
        domain.id()
    }
}

impl TryFrom<u32> for KnownHyperlaneDomain {
    type Error = HyperlaneProtocolError;

    fn try_from(domain_id: u32) -> Result<Self, Self::Error> {
        FromPrimitive::from_u32(domain_id).ok_or(HyperlaneProtocolError::UnknownDomainId(domain_id))
    }
}

impl From<&HyperlaneDomain> for HyperlaneDomainType {
    fn from(d: &HyperlaneDomain) -> Self {
        d.domain_type()
    }
}

impl From<&HyperlaneDomain> for HyperlaneDomainProtocol {
    fn from(d: &HyperlaneDomain) -> Self {
        d.domain_protocol()
    }
}

#[cfg(feature = "strum")]
impl std::fmt::Display for HyperlaneDomain {
    fn fmt(&self, f: &mut Formatter<'_>) -> std::fmt::Result {
        write!(f, "{}", self.name())
    }
}

impl Debug for HyperlaneDomain {
    fn fmt(&self, f: &mut Formatter<'_>) -> std::fmt::Result {
        #[cfg(feature = "strum")]
        {
            write!(f, "HyperlaneDomain({} ({}))", self.name(), self.id())
        }
        #[cfg(not(feature = "strum"))]
        {
            write!(f, "HyperlaneDomain({})", self.id())
        }
    }
}

impl From<KnownHyperlaneDomain> for HyperlaneDomain {
    fn from(domain: KnownHyperlaneDomain) -> Self {
        HyperlaneDomain::Known(domain)
    }
}

#[derive(thiserror::Error, Debug)]
pub enum HyperlaneDomainConfigError {
    #[error("Domain name (`{0}`) does not match the name of a known domain id; the name is probably misspelled.")]
    UnknownDomainName(String),
    #[error("The domain name (`{0}`) implies a different domain than the domain id provided; the domain id ({1}) is probably wrong.")]
    DomainNameMismatch(String, u32),
}

impl HyperlaneDomain {
    #[cfg(feature = "strum")]
    pub fn from_config(
        domain_id: u32,
        name: &str,
        protocol: HyperlaneDomainProtocol,
        domain_technical_stack: HyperlaneDomainTechnicalStack,
    ) -> Result<Self, HyperlaneDomainConfigError> {
        let name = name.to_ascii_lowercase();
        if let Ok(domain) = KnownHyperlaneDomain::try_from(domain_id) {
            if name == domain.as_str().to_ascii_lowercase() {
                Ok(HyperlaneDomain::Known(domain))
            } else {
                Err(HyperlaneDomainConfigError::UnknownDomainName(name))
            }
        } else if name.as_str().parse::<KnownHyperlaneDomain>().is_ok() {
            Err(HyperlaneDomainConfigError::DomainNameMismatch(
                name, domain_id,
            ))
        } else {
            Ok(HyperlaneDomain::Unknown {
                domain_id,
                domain_name: name,
                domain_protocol: protocol,
                // we might want to support accepting this from the config later
                domain_type: HyperlaneDomainType::Unknown,
                domain_technical_stack,
            })
        }
    }

    /// The chain name
    #[cfg(feature = "strum")]
    pub fn name(&self) -> &str {
        match self {
            HyperlaneDomain::Known(domain) => domain.as_str(),
            HyperlaneDomain::Unknown {
                domain_name: chain_name,
                ..
            } => chain_name.as_str(),
        }
    }

    /// The domain id
    pub const fn id(&self) -> u32 {
        match self {
            HyperlaneDomain::Known(domain) => *domain as u32,
            HyperlaneDomain::Unknown { domain_id, .. } => *domain_id,
        }
    }

    /// Type of domain this is
    pub const fn domain_type(&self) -> HyperlaneDomainType {
        match self {
            HyperlaneDomain::Known(domain) => domain.domain_type(),
            HyperlaneDomain::Unknown { domain_type, .. } => *domain_type,
        }
    }

    /// Backend implementation for this domain
    pub const fn domain_protocol(&self) -> HyperlaneDomainProtocol {
        match self {
            HyperlaneDomain::Known(domain) => domain.domain_protocol(),
            HyperlaneDomain::Unknown {
                domain_protocol, ..
            } => *domain_protocol,
        }
    }

    pub const fn domain_technical_stack(&self) -> HyperlaneDomainTechnicalStack {
        match self {
            HyperlaneDomain::Known(domain) => domain.domain_technical_stack(),
            HyperlaneDomain::Unknown {
                domain_technical_stack,
                ..
            } => *domain_technical_stack,
        }
    }

    pub const fn is_arbitrum_nitro(&self) -> bool {
        matches!(
            self.domain_technical_stack(),
            HyperlaneDomainTechnicalStack::ArbitrumNitro
        )
    }

    pub const fn is_injective(&self) -> bool {
        matches!(self, Self::Known(KnownHyperlaneDomain::Injective))
    }

    pub const fn is_zksync_stack(&self) -> bool {
        matches!(
            self.domain_technical_stack(),
            HyperlaneDomainTechnicalStack::ZkSync
        )
    }

    pub const fn index_mode(&self) -> IndexMode {
        use HyperlaneDomainProtocol::*;
        let protocol = self.domain_protocol();
<<<<<<< HEAD
        many_to_one!(match protocol {
            IndexMode::Block: [Ethereum, Cosmos, CosmosNative, Starknet, Kaspa], // TODO: check kaspa
            IndexMode::Sequence : [Sealevel, Fuel],
        })
=======
        match protocol {
            Ethereum | Cosmos | CosmosNative | Starknet => IndexMode::Block,
            Fuel | Sealevel => IndexMode::Sequence,
        }
>>>>>>> ef46219a
    }
}

/// Hyperlane domain protocol types.
#[derive(Copy, Clone, Debug, Default, Eq, PartialEq, Serialize, Deserialize)]
#[cfg_attr(
    feature = "strum",
    derive(strum::Display, EnumString, IntoStaticStr, EnumIter)
)]
pub enum SubmitterType {
    /// Classic
    #[default]
    Classic,
    /// Lander
    Lander,
}

#[cfg(test)]
#[cfg(feature = "strum")]
mod tests {
    use std::{collections::HashMap, num::NonZeroU32, str::FromStr};

    use serde::{Deserialize, Serialize};

    use crate::{
        HyperlaneDomainProtocol, HyperlaneDomainTechnicalStack, HyperlaneDomainType,
        KnownHyperlaneDomain, ReorgPeriod, SubmitterType,
    };

    #[test]
    fn domain_strings() {
        assert_eq!(
            KnownHyperlaneDomain::from_str("ethereum").unwrap(),
            KnownHyperlaneDomain::Ethereum,
        );
        assert_eq!(
            KnownHyperlaneDomain::Ethereum.to_string(),
            "ethereum".to_string(),
        );
    }

    #[test]
    fn domain_ids() {
        assert_eq!(
            KnownHyperlaneDomain::try_from(1).unwrap(),
            KnownHyperlaneDomain::Ethereum,
        );

        assert_eq!(KnownHyperlaneDomain::Ethereum as u32, 1);
    }

    #[test]
    fn test_name_from_domain_id() {
        assert_eq!(
            KnownHyperlaneDomain::try_from(1).unwrap().to_string(),
            "ethereum"
        );
        assert_eq!(
            KnownHyperlaneDomain::try_from(1).unwrap().as_str(),
            "ethereum"
        );
        assert!(KnownHyperlaneDomain::try_from(0xf00u32).is_err());
    }

    #[test]
    fn test_domain_id_from_name() {
        assert_eq!(
            "ethereum".parse::<KnownHyperlaneDomain>().map(|v| v as u32),
            Ok(1)
        );
        assert_eq!(
            "EthEreum".parse::<KnownHyperlaneDomain>().map(|v| v as u32),
            Ok(1)
        );
        assert_eq!(
            "Bsc".parse::<KnownHyperlaneDomain>().map(|v| v as u32),
            Ok(56)
        );
        assert!("foo".parse::<KnownHyperlaneDomain>().is_err());
    }

    #[test]
    fn parse_reorg_period() {
        assert_eq!(
            serde_json::from_value::<ReorgPeriod>(0.into()).unwrap(),
            ReorgPeriod::None
        );

        assert_eq!(
            serde_json::from_value::<ReorgPeriod>("0".into()).unwrap(),
            ReorgPeriod::None
        );

        assert_eq!(
            serde_json::from_value::<ReorgPeriod>(12.into()).unwrap(),
            ReorgPeriod::Blocks(NonZeroU32::new(12).unwrap())
        );

        assert_eq!(
            serde_json::from_value::<ReorgPeriod>("12".into()).unwrap(),
            ReorgPeriod::Blocks(NonZeroU32::new(12).unwrap())
        );

        assert_eq!(
            serde_json::from_value::<ReorgPeriod>("finalized".into()).unwrap(),
            ReorgPeriod::Tag("finalized".into())
        );
    }

    #[test]
    fn parse_submitter_type() {
        assert_eq!(
            serde_json::from_value::<SubmitterType>("Classic".into()).unwrap(),
            SubmitterType::Classic
        );

        assert_eq!(
            serde_json::from_value::<SubmitterType>("Lander".into()).unwrap(),
            SubmitterType::Lander
        );
    }

    const MAINNET_CONFIG_JSON: &str = include_str!("../../config/mainnet_config.json");
    const TESTNET_CONFIG_JSON: &str = include_str!("../../config/testnet_config.json");

    #[derive(Clone, Debug, Deserialize, Serialize)]
    struct ChainConfig {
        #[serde(rename = "domainId")]
        pub domain_id: u32,
        pub protocol: String,
        #[serde(rename = "technicalStack")]
        pub technical_stack: Option<String>,
    }

    #[derive(Clone, Debug, Deserialize, Serialize)]
    struct ChainsConfig {
        pub chains: HashMap<String, ChainConfig>,
    }

    fn match_domain_id(chain_name: &str, expected_domain_id: u32, actual_domain_id: u32) {
        if expected_domain_id != actual_domain_id {
            panic!(
                "Incorrect domain id for `{chain_name}`.\nExpected `{}`, got `{}`",
                expected_domain_id, actual_domain_id
            )
        }
    }
    fn match_domain_type(
        chain_name: &str,
        expected_domain_type: HyperlaneDomainType,
        actual_domain_type: HyperlaneDomainType,
    ) {
        if expected_domain_type != actual_domain_type {
            panic!(
                "Incorrect domain type for `{chain_name}`.\nExpected `{}`, got `{}`",
                expected_domain_type, actual_domain_type
            )
        }
    }

    fn match_domain_protocol(
        chain_name: &str,
        protocol_str: &str,
        protocol: HyperlaneDomainProtocol,
    ) {
        match (protocol_str, protocol) {
            ("cosmos", HyperlaneDomainProtocol::Cosmos) => {}
            ("cosmosnative", HyperlaneDomainProtocol::CosmosNative) => {}
            ("ethereum", HyperlaneDomainProtocol::Ethereum) => {}
            ("sealevel", HyperlaneDomainProtocol::Sealevel) => {}
            ("starknet", HyperlaneDomainProtocol::Starknet) => {}
            _ => {
                panic!(
                    "Incorrect protocol config for `{chain_name}`.\nExpected `{}`, got `{}`",
                    protocol_str, protocol
                );
            }
        }
    }

    fn match_domain_stack(
        chain_name: &str,
        protocol_str: &str,
        protocol: HyperlaneDomainTechnicalStack,
    ) {
        match (protocol_str, protocol) {
            ("arbitrumnitro", HyperlaneDomainTechnicalStack::ArbitrumNitro) => {}
            ("opstack", HyperlaneDomainTechnicalStack::OpStack) => {}
            ("other", HyperlaneDomainTechnicalStack::Other) => {}
            ("polkadotsubstrate", HyperlaneDomainTechnicalStack::PolkadotSubstrate) => {}
            ("polygoncdk", HyperlaneDomainTechnicalStack::PolygonCDK) => {}
            ("starknet", HyperlaneDomainTechnicalStack::Starknet) => {}
            ("zksync", HyperlaneDomainTechnicalStack::ZkSync) => {}
            _ => {
                panic!(
                    "Incorrect domain stack for `{chain_name}`.\nExpected `{}`, got `{}`",
                    protocol_str, protocol
                );
            }
        }
    }

    /// test whether all chains in mainnet_config.json and testnet_config.json
    /// are accounted for in KnownHyperlaneDomain.
    #[ignore]
    #[test]
    fn config_matches_enums() {
        let mainnet_chains: ChainsConfig =
            serde_json::from_str(MAINNET_CONFIG_JSON).expect("Failed to parse mainnet_config.json");
        for (chain, chain_config) in mainnet_chains.chains {
            let domain = KnownHyperlaneDomain::from_str(&chain)
                .expect(&format!("Missing KnownHyperlaneDomain for {chain}"));

            match_domain_id(&chain, chain_config.domain_id, domain as u32);
            match_domain_type(&chain, HyperlaneDomainType::Mainnet, domain.domain_type());
            match_domain_protocol(
                &chain,
                chain_config.protocol.as_str(),
                domain.domain_protocol(),
            );
            if let Some(stack) = chain_config.technical_stack {
                match_domain_stack(&chain, stack.as_str(), domain.domain_technical_stack());
            } else {
                if domain.domain_technical_stack() != HyperlaneDomainTechnicalStack::Other {
                    panic!(
                        "Missing domain stack for `{chain}`.\nExpected `{}`, got `{}`",
                        HyperlaneDomainTechnicalStack::Other,
                        domain.domain_technical_stack()
                    );
                }
            }
        }

        let testnet_chains: ChainsConfig =
            serde_json::from_str(TESTNET_CONFIG_JSON).expect("Failed to parse testnet_config.json");

        for (chain, chain_config) in testnet_chains.chains {
            let domain = KnownHyperlaneDomain::from_str(&chain)
                .expect(&format!("Missing KnownHyperlaneDomain for {chain}"));

            match_domain_id(&chain, chain_config.domain_id, domain as u32);

            let domain_type = domain.domain_type();
            if domain_type != HyperlaneDomainType::Testnet
                && domain_type != HyperlaneDomainType::LocalTestChain
            {
                panic!(
                    "Incorrect domain type for `{chain}`.\nExpected Testnet or LocalTestChain, got `{}`",
                    domain_type
                );
            }

            match_domain_protocol(
                &chain,
                chain_config.protocol.as_str(),
                domain.domain_protocol(),
            );
            if let Some(stack) = chain_config.technical_stack {
                match_domain_stack(&chain, stack.as_str(), domain.domain_technical_stack());
            } else {
                if domain.domain_technical_stack() != HyperlaneDomainTechnicalStack::Other {
                    panic!(
                        "Missing domain stack for `{chain}`.\nExpected `{}`, got `{}`",
                        HyperlaneDomainTechnicalStack::Other,
                        domain.domain_technical_stack()
                    );
                }
            }
        }
    }
}<|MERGE_RESOLUTION|>--- conflicted
+++ resolved
@@ -467,28 +467,6 @@
     }
 
     pub const fn domain_type(self) -> HyperlaneDomainType {
-<<<<<<< HEAD
-        use self::{HyperlaneDomainType::*, KnownHyperlaneDomain::*};
-
-        many_to_one!(match self {
-            Mainnet: [
-                Ancient8, Arbitrum, Avalanche, BinanceSmartChain, Blast, Bob, Celo, Cheesechain, Cyber,
-                DegenChain, EclipseMainnet, Endurance, Ethereum, Fraxtal, FuseMainnet, Gnosis,
-                InEvm, Injective, Kroma, Linea, Lisk, Lukso, MantaPacific, Mantle, Merlin,
-                Metis, Mint, Mode, Moonbeam, Neutron, Optimism, Osmosis, Polygon, ProofOfPlay,
-                ReAl, Redstone, Sanko, Sei, SolanaMainnet, StarknetMainnet, Taiko, Tangle, Treasure, Viction, Worldchain, Xai,
-                Xlayer, Zeronetwork, Zetachain, Zircuit, Zklink, Zksync, ZoraMainnet
-            ],
-            Testnet: [
-                Alfajores, BinanceSmartChainTestnet, Chiado, ConnextSepolia, Fuji, Holesky, MoonbaseAlpha,
-                PlumeTestnet, ScrollSepolia, Sepolia, StarknetSepolia, SuperpositionTestnet, Abstracttestnet, PragmaDevnet
-            ],
-            LocalTestChain: [
-                Test1, Test2, Test3, FuelTest1, SealevelTest1, SealevelTest2, CosmosTest99990,
-                CosmosTest99991, CosmosTestNative1, CosmosTestNative2, KyveAlpha, StarknetTest23448593, StarknetTest23448594
-            ],
-        })
-=======
         use self::KnownHyperlaneDomain::*;
 
         match self {
@@ -550,47 +528,10 @@
             | KyveAlpha | StarknetTest23448593 => HyperlaneDomainType::LocalTestChain,
             _ => HyperlaneDomainType::Mainnet,
         }
->>>>>>> ef46219a
     }
 
     pub const fn domain_protocol(self) -> HyperlaneDomainProtocol {
         use KnownHyperlaneDomain::*;
-<<<<<<< HEAD
-
-        many_to_one!(match self {
-            HyperlaneDomainProtocol::Ethereum: [
-                Abstracttestnet, Ancient8, Arbitrum, Avalanche, BinanceSmartChain, Blast, Bob, Celo, Cheesechain, Cyber,
-                DegenChain, Endurance, Ethereum, Fraxtal, Fuji, FuseMainnet, Gnosis,
-                InEvm, Kroma, Linea, Lisk, Lukso, MantaPacific, Mantle, Merlin, Metis, Mint,
-                Mode, Moonbeam, Optimism, Polygon, ProofOfPlay, ReAl, Redstone, Sanko, Sei, Tangle,
-                Taiko, Treasure, Viction, Worldchain, Xai, Xlayer, Zeronetwork, Zetachain, Zircuit, ZoraMainnet,
-                Zklink, Zksync,
-
-                // Local chains
-                Test1, Test2, Test3,
-
-                // Test chains
-                Alfajores, BinanceSmartChainTestnet, Chiado, ConnextSepolia, Holesky, MoonbaseAlpha, PlumeTestnet,
-                ScrollSepolia, Sepolia, SuperpositionTestnet,
-
-            ],
-            HyperlaneDomainProtocol::Fuel: [FuelTest1],
-            HyperlaneDomainProtocol::Starknet: [StarknetSepolia, StarknetMainnet, StarknetTest23448593, StarknetTest23448594, PragmaDevnet],
-            HyperlaneDomainProtocol::Sealevel: [EclipseMainnet, SolanaMainnet, SealevelTest1, SealevelTest2],
-            HyperlaneDomainProtocol::Cosmos: [
-                Injective, Neutron, Osmosis,
-
-                // Local chains
-                CosmosTest99990, CosmosTest99991,
-            ],
-            HyperlaneDomainProtocol::CosmosNative: [
-                CosmosTestNative1,
-                CosmosTestNative2,
-                KyveAlpha
-            ],
-            HyperlaneDomainProtocol::Kaspa: []
-        })
-=======
         match self {
             Injective
             | Neutron
@@ -633,7 +574,6 @@
             | PragmaDevnet => HyperlaneDomainProtocol::Starknet,
             _ => HyperlaneDomainProtocol::Ethereum
         }
->>>>>>> ef46219a
     }
 
     pub const fn domain_technical_stack(self) -> HyperlaneDomainTechnicalStack {
@@ -850,17 +790,10 @@
     pub const fn index_mode(&self) -> IndexMode {
         use HyperlaneDomainProtocol::*;
         let protocol = self.domain_protocol();
-<<<<<<< HEAD
-        many_to_one!(match protocol {
-            IndexMode::Block: [Ethereum, Cosmos, CosmosNative, Starknet, Kaspa], // TODO: check kaspa
-            IndexMode::Sequence : [Sealevel, Fuel],
-        })
-=======
         match protocol {
-            Ethereum | Cosmos | CosmosNative | Starknet => IndexMode::Block,
+            Ethereum | Cosmos | CosmosNative | Starknet | Kaspa => IndexMode::Block,
             Fuel | Sealevel => IndexMode::Sequence,
         }
->>>>>>> ef46219a
     }
 }
 
