#![allow(missing_docs)]

use std::{
    fmt::{Debug, Formatter},
    hash::{Hash, Hasher},
    num::NonZeroU32,
};

use derive_new::new;
use num_derive::FromPrimitive;
use num_traits::FromPrimitive;
use serde::{Deserialize, Deserializer, Serialize, Serializer};

#[cfg(feature = "strum")]
use strum::{EnumIter, EnumString, IntoStaticStr};

use crate::{ChainCommunicationError, HyperlaneProtocolError, IndexMode, H160, H256};

#[derive(Debug, Clone)]
pub struct Address(pub bytes::Bytes);

#[derive(Debug, Clone)]
pub struct Balance(pub num::BigInt);

#[derive(Debug, Clone, new)]
pub struct ContractLocator<'a> {
    pub domain: &'a HyperlaneDomain,
    pub address: H256,
}

#[cfg(feature = "strum")]
impl std::fmt::Display for ContractLocator<'_> {
    fn fmt(&self, f: &mut Formatter<'_>) -> std::fmt::Result {
        write!(
            f,
            "{}[@{}]+contract:0x{:x}",
            self.domain.name(),
            self.domain.id(),
            self.address
        )
    }
}

#[derive(Default, Debug, Clone, PartialEq)]
pub enum ReorgPeriod {
    #[default]
    None,
    Blocks(NonZeroU32),
    Tag(String),
}

impl ReorgPeriod {
    pub fn from_blocks(blocks: u32) -> Self {
        NonZeroU32::try_from(blocks)
            .map(ReorgPeriod::Blocks)
            .unwrap_or(ReorgPeriod::None)
    }

    pub fn as_blocks(&self) -> Result<u32, ChainCommunicationError> {
        match self {
            ReorgPeriod::None => Ok(0),
            ReorgPeriod::Blocks(blocks) => Ok(blocks.get()),
            ReorgPeriod::Tag(_) => Err(ChainCommunicationError::InvalidReorgPeriod(self.clone())),
        }
    }

    pub fn is_none(&self) -> bool {
        matches!(self, ReorgPeriod::None)
    }
}

impl Serialize for ReorgPeriod {
    fn serialize<S>(&self, serializer: S) -> Result<S::Ok, S::Error>
    where
        S: Serializer,
    {
        match self {
            ReorgPeriod::None => serializer.serialize_u32(0),
            ReorgPeriod::Blocks(blocks) => serializer.serialize_u32(blocks.get()),
            ReorgPeriod::Tag(tag) => serializer.serialize_str(tag),
        }
    }
}

impl<'de> Deserialize<'de> for ReorgPeriod {
    fn deserialize<D>(deserializer: D) -> Result<Self, D::Error>
    where
        D: Deserializer<'de>,
    {
        use serde::de;

        struct ReorgPeriodVisitor;

        impl de::Visitor<'_> for ReorgPeriodVisitor {
            type Value = ReorgPeriod;

            fn expecting(&self, f: &mut Formatter) -> std::fmt::Result {
                f.write_str("reorgPeriod as a number or string")
            }

            fn visit_u64<E: de::Error>(self, v: u64) -> Result<Self::Value, E> {
                let v = v.try_into().map_err(de::Error::custom)?;
                Ok(ReorgPeriod::from_blocks(v))
            }

            fn visit_str<E: de::Error>(self, v: &str) -> Result<Self::Value, E> {
                match v.parse::<u32>() {
                    Ok(v) => self.visit_u32(v),
                    Err(_) => Ok(ReorgPeriod::Tag(v.to_string())),
                }
            }
        }

        deserializer.deserialize_any(ReorgPeriodVisitor)
    }
}

/// All domains supported by Hyperlane.
#[derive(FromPrimitive, PartialEq, Eq, Debug, Clone, Copy, Hash, Serialize)]
#[cfg_attr(
    feature = "strum",
    derive(strum::Display, EnumString, IntoStaticStr, EnumIter)
)]
#[cfg_attr(
    feature = "strum",
    strum(serialize_all = "lowercase", ascii_case_insensitive)
)]
pub enum KnownHyperlaneDomain {
    Abstract = 2741,
    AppChain = 466,
    Ancient8 = 888888888,
    ApeChain = 33139,
    Arbitrum = 42161,
    ArbitrumNova = 42170,
    Arcadia = 4278608,
    Artela = 11820,
    Astar = 592,
    Aurora = 1313161554,
    Avalanche = 43114,
    Base = 8453,
    BeraChain = 80094,
    #[cfg_attr(feature = "strum", strum(serialize = "bsc"))]
    BinanceSmartChain = 56,
    Blast = 81457,
    Bitlayer = 200901,
    Bob = 60808,
    Boba = 288,
    Botanix = 3637,
    BSquared = 223,
    B3 = 8333,
    Celo = 42220,
    ChilizMainnet = 1000088888,
    CoreDao = 1116,
    Corn = 21000000,
    Coti = 2632500,
    Cyber = 7560,
    DegenChain = 666666666,
    DogeChain = 2000,
    EclipseMainnet = 1408864445,
    EdgenChain = 4207,
    Everclear = 25327,
    Endurance = 648,
    Ethereum = 1,
    Fantom = 250,
    Flare = 14,
    FlowMainnet = 1000000747,
    Fluence = 9999999,
    Form = 478,
    Forma = 984122,
    Fraxtal = 252,
    Fuji = 43113,
    FuseMainnet = 122,
    Galactica = 613419,
    Glue = 1300,
    Gnosis = 100,
    Gravity = 1625,
    Guru = 260,
    Harmony = 1666600000,
    HashKey = 177,
    Hemi = 43111,
    HyperEvm = 999,
    ImmutableZkEvmMainnet = 1000013371,
    InEvm = 2525,
    Ink = 57073,
    Injective = 6909546,
    Kaia = 8217,
    Katana = 747474,
    Kyve = 1264145989,
    Linea = 59144,
    Lisk = 1135,
    Lukso = 42,
    LumiaPrism = 1000073017,
    MantaPacific = 169,
    Mantle = 5000,
    Merlin = 4200,
    Metal = 1000001750,
    Metis = 1088,
    MiracleChain = 92278,
    Milkyway = 1835625579,
    Mint = 185,
    Mode = 34443,
    Molten = 360,
    Moonbeam = 1284,
    Morph = 2818,
    Neutron = 1853125230,
    Nibiru = 6900,
    Noble = 1313817164,
    Ontology = 58,
    OortMainnet = 970,
    OpBnb = 204,
    Optimism = 10,
    Orderly = 291,
    Osmosis = 875,
    Paradex = 514051890,
    Peaq = 3338,
    Plume = 98866,
    Polygon = 137,
    PolygonZkEvm = 1101,
    Prom = 227,
    Rarichain = 1000012617,
    Ronin = 2020,
    Reactive = 1597,
    Redstone = 690,
    Sei = 1329,
    Scroll = 534352,
    Shibarium = 109,
    SolanaMainnet = 1399811149,
    Solaxy = 1936682104,
    Sophon = 50104,
    Soneium = 1868,
    SonicSvm = 507150715,
    Soon = 50075007,
    Sonic = 146,
    Starknet = 358974494,
    Story = 1514,
    Stride = 745,
    SubTensor = 964,
    SuperpositionMainnet = 1000055244,
    Superseed = 5330,
    SvmBnb = 574456,
    Swell = 1923,
    Tac = 239,
    Taiko = 167000,
    Tangle = 5845,
    Torus = 21000,
    Treasure = 61166,
    Unichain = 130,
    Vana = 1480,
    Viction = 88,
    Worldchain = 480,
    StarknetMainnet = 23448592,
    Xai = 660279,
    Xlayer = 196,
    XrplEvm = 1440000,
    Zetachain = 7000,
    Zeronetwork = 543210,
    Zksync = 324,
    Zircuit = 48900,
    ZoraMainnet = 7777777,

    // -- Test chains --
    //
    ArbitrumSepolia = 421614,
    ArcadiaTestnet2 = 1098411886,
    AuroraTestnet = 1313161555,
    BasecampTestnet = 1000001114,
    BaseSepolia = 84532,
    #[cfg_attr(feature = "strum", strum(serialize = "bsctestnet"))]
    BinanceSmartChainTestnet = 97,
    CarrchainTestnet = 76672,
    CelestiaTestnet = 1297040200,
    Chiado = 10200,
    CitreaTestnet = 5115,
    CotiTestnet = 7082400,
    EclipseTestnet = 239092742,
    HyperLiquidEvmTestnet = 998,
    KyveTestnet = 1262571342,
    Matchain = 698,
    MegaEthTestnet = 6342,
    MilkywayTestnet = 1162171030,
    ModeTestnet = 919,
    MonadTestnet = 10143,
    MoonbaseAlpha = 1287,
    NeuraTestnet = 267,
    NobleTestnet = 1196573006,
    KyveAlpha = 75898669,
    OptimismSepolia = 11155420,
    ParadexSepolia = 12263410,
    PlumeTestnet = 161221135,
    Polygonamoy = 80002,
    PolynomialFi = 1000008008,
    PragmaDevnet = 6363709,
    Radix = 1633970780,
    RadixTestnet = 1280787160,
    ScrollSepolia = 534351,
    Sepolia = 11155111,
    SolanaTestnet = 1399811150,
    SomniaTestnet = 50312,
    SonicSvmTestnet = 15153042,
    StarknetSepolia = 23448591,
    SubtensorTestnet = 945,

    // -- Local chains --
    //
    Test1 = 9913371,
    Test2 = 9913372,
    Test3 = 9913373,
    Test4 = 31337,
    FuelTest1 = 13374,
    SealevelTest1 = 13375,
    SealevelTest2 = 13376,
    CosmosTest99990 = 99990,
    CosmosTest99991 = 99991,
    StarknetTest23448593 = 23448593,
    StarknetTest23448594 = 23448594,
    CosmosTestNative1 = 75898670,
    CosmosTestNative2 = 75898671,
    DangoLocal1 = 88888887,
    DangoLocal2 = 88888888,
}

#[derive(Clone, Serialize)]
pub enum HyperlaneDomain {
    Known(KnownHyperlaneDomain),
    Unknown {
        domain_id: u32,
        domain_name: String,
        domain_type: HyperlaneDomainType,
        domain_protocol: HyperlaneDomainProtocol,
        domain_technical_stack: HyperlaneDomainTechnicalStack,
    },
}

impl HyperlaneDomain {
    pub fn new_test_domain(name: &str) -> Self {
        Self::Unknown {
            domain_id: 0,
            domain_name: name.to_owned(),
            domain_type: HyperlaneDomainType::LocalTestChain,
            domain_protocol: HyperlaneDomainProtocol::Ethereum,
            domain_technical_stack: HyperlaneDomainTechnicalStack::Other,
        }
    }
}

/// Types of Hyperlane domains.
#[derive(FromPrimitive, Copy, Clone, Eq, PartialEq, Debug, Serialize)]
#[cfg_attr(
    feature = "strum",
    derive(strum::Display, EnumString, IntoStaticStr, EnumIter)
)]
#[cfg_attr(
    feature = "strum",
    strum(serialize_all = "lowercase", ascii_case_insensitive)
)]
pub enum HyperlaneDomainType {
    /// A mainnet.
    Mainnet,
    /// A testnet.
    Testnet,
    /// A local chain for testing (i.e. Hardhat node).
    LocalTestChain,
    /// User provided chain of an unknown domain type.
    Unknown,
}

/// Hyperlane domain protocol types.
#[derive(FromPrimitive, Copy, Clone, Eq, PartialEq, Debug, Serialize)]
#[cfg_attr(
    feature = "strum",
    derive(strum::Display, EnumString, IntoStaticStr, EnumIter)
)]
#[cfg_attr(
    feature = "strum",
    strum(serialize_all = "lowercase", ascii_case_insensitive)
)]
pub enum HyperlaneDomainProtocol {
    /// An EVM-based chain type which uses hyperlane-ethereum.
    Ethereum,
    /// A Fuel-based chain type which uses hyperlane-fuel.
    Fuel,
    /// A Sealevel-based chain type which uses hyperlane-sealevel.
    Sealevel,
    /// A Cosmos-based chain type which uses hyperlane-cosmos.
    Cosmos,
    /// A Starknet-based chain type which uses hyperlane-starknet.
    Starknet,
    /// A Cosmos based chain with uses a module instead of a contract.
    CosmosNative,
    /// A Grug based chain type
    Dango,
    /// A Raidx based chain
    Radix,
    /// Aleo chain
    Aleo,
}

impl HyperlaneDomainProtocol {
    pub fn fmt_address(&self, addr: H256) -> String {
        use HyperlaneDomainProtocol::*;
        match self {
            Ethereum => format!("{:?}", H160::from(addr)),
            _ => format!("{addr:?}"),
        }
    }
}

/// Hyperlane domain technical stack types.
#[derive(Default, FromPrimitive, Copy, Clone, Eq, PartialEq, Debug, Serialize)]
#[cfg_attr(
    feature = "strum",
    derive(strum::Display, EnumString, IntoStaticStr, EnumIter)
)]
#[cfg_attr(
    feature = "strum",
    strum(serialize_all = "lowercase", ascii_case_insensitive)
)]
pub enum HyperlaneDomainTechnicalStack {
    ArbitrumNitro,
    Starknet,
    OpStack,
    PolygonCDK,
    PolkadotSubstrate,
    ZkSync,
    #[default]
    Other,
}

impl KnownHyperlaneDomain {
    #[cfg(feature = "strum")]
    pub fn as_str(self) -> &'static str {
        self.into()
    }

    pub const fn domain_type(self) -> HyperlaneDomainType {
        use self::KnownHyperlaneDomain::*;

        match self {
            ArbitrumSepolia
            | ArcadiaTestnet2
            | AuroraTestnet
            | BasecampTestnet
            | BaseSepolia
            | BinanceSmartChainTestnet
            | CarrchainTestnet
            | CelestiaTestnet
            | Chiado
            | CitreaTestnet
            | CotiTestnet
            | EclipseTestnet
            | HyperLiquidEvmTestnet
            | KyveTestnet
            | MegaEthTestnet
            | MilkywayTestnet
            | ModeTestnet
            | MonadTestnet
            | MoonbaseAlpha
            | NeuraTestnet
            | NobleTestnet
            | OptimismSepolia
            | ParadexSepolia
            | PlumeTestnet
            | Polygonamoy
            | PragmaDevnet
            | RadixTestnet
            | ScrollSepolia
            | Sepolia
            | SolanaTestnet
            | SomniaTestnet
            | SonicSvmTestnet
            | StarknetSepolia
            | SubtensorTestnet
            | KyveAlpha => HyperlaneDomainType::Testnet,
            Test1 | Test2 | Test3 | Test4 | FuelTest1 | SealevelTest1 | SealevelTest2
            | CosmosTest99990 | CosmosTest99991 | CosmosTestNative1 | CosmosTestNative2
            | StarknetTest23448593 | StarknetTest23448594 => HyperlaneDomainType::LocalTestChain,
            _ => HyperlaneDomainType::Mainnet,
        }
    }

    pub const fn domain_protocol(self) -> HyperlaneDomainProtocol {
        use KnownHyperlaneDomain::*;
        match self {
            Injective
            | Neutron
            | Osmosis
            | Stride
            // Local chains
            | CosmosTest99990
            | CosmosTest99991 => HyperlaneDomainProtocol::Cosmos,
            CelestiaTestnet
            | CosmosTestNative1
            | CosmosTestNative2
            | Kyve
            | KyveAlpha
            | KyveTestnet
            | Milkyway
            | MilkywayTestnet
            | Noble
            | NobleTestnet
             => HyperlaneDomainProtocol::CosmosNative,
            EclipseMainnet
            | EclipseTestnet
            | SolanaMainnet
            | SolanaTestnet
            | Solaxy
            | SonicSvm
            | SonicSvmTestnet
            | Soon
            | SvmBnb
            // Local chains
            | SealevelTest1
            | SealevelTest2 => HyperlaneDomainProtocol::Sealevel,
            FuelTest1 => HyperlaneDomainProtocol::Fuel,
            Starknet
            | StarknetMainnet
            | StarknetSepolia
            | StarknetTest23448593
            | StarknetTest23448594
            | Paradex
            | ParadexSepolia
            | PragmaDevnet => HyperlaneDomainProtocol::Starknet,
<<<<<<< HEAD
            DangoLocal1 | DangoLocal2 => HyperlaneDomainProtocol::Dango,
=======
            Radix | RadixTestnet => HyperlaneDomainProtocol::Radix,
>>>>>>> 6d619365
            _ => HyperlaneDomainProtocol::Ethereum
        }
    }

    pub const fn domain_technical_stack(self) -> HyperlaneDomainTechnicalStack {
        use KnownHyperlaneDomain::*;
        match self {
            ApeChain | AppChain | Arbitrum | ArbitrumNova | ArbitrumSepolia | CarrchainTestnet
            | Corn | Everclear | Fluence | DegenChain | Galactica | Gravity | InEvm
            | MiracleChain | Molten | Plume | PlumeTestnet | Rarichain | SuperpositionMainnet
            | Xai => HyperlaneDomainTechnicalStack::ArbitrumNitro,
            Ancient8 | Base | Blast | Bob | Boba | B3 | Celo | Cyber | Form | Fraxtal | Guru
            | Ink | Lisk | MantaPacific | Mantle | Matchain | Metal | Metis | Mint | Mode
            | ModeTestnet | OpBnb | Optimism | Orderly | PolynomialFi | Redstone | Soneium
            | Superseed | Swell | Unichain | Worldchain | Zircuit | ZoraMainnet => {
                HyperlaneDomainTechnicalStack::OpStack
            }
            DogeChain | LumiaPrism | Katana | Merlin | PolygonZkEvm | Prom | Xlayer => {
                HyperlaneDomainTechnicalStack::PolygonCDK
            }
            Astar | Moonbeam | Peaq | Tangle | Torus => {
                HyperlaneDomainTechnicalStack::PolkadotSubstrate
            }
            StarknetMainnet | StarknetTest23448593 | StarknetTest23448594 | PragmaDevnet => {
                HyperlaneDomainTechnicalStack::Starknet
            }
            Abstract | Sophon | Treasure | Zeronetwork | Zksync => {
                HyperlaneDomainTechnicalStack::ZkSync
            }
            _ => HyperlaneDomainTechnicalStack::Other,
        }
    }
}

impl PartialEq<Self> for HyperlaneDomain {
    fn eq(&self, other: &Self) -> bool {
        self.id() == other.id()
    }
}

impl Eq for HyperlaneDomain {}

impl Hash for HyperlaneDomain {
    fn hash<H: Hasher>(&self, state: &mut H) {
        self.id().hash(state)
    }
}

#[cfg(feature = "strum")]
impl AsRef<str> for HyperlaneDomain {
    fn as_ref(&self) -> &str {
        self.name()
    }
}

impl From<&HyperlaneDomain> for u32 {
    fn from(domain: &HyperlaneDomain) -> Self {
        domain.id()
    }
}

impl TryFrom<u32> for KnownHyperlaneDomain {
    type Error = HyperlaneProtocolError;

    fn try_from(domain_id: u32) -> Result<Self, Self::Error> {
        FromPrimitive::from_u32(domain_id).ok_or(HyperlaneProtocolError::UnknownDomainId(domain_id))
    }
}

impl From<&HyperlaneDomain> for HyperlaneDomainType {
    fn from(d: &HyperlaneDomain) -> Self {
        d.domain_type()
    }
}

impl From<&HyperlaneDomain> for HyperlaneDomainProtocol {
    fn from(d: &HyperlaneDomain) -> Self {
        d.domain_protocol()
    }
}

#[cfg(feature = "strum")]
impl std::fmt::Display for HyperlaneDomain {
    fn fmt(&self, f: &mut Formatter<'_>) -> std::fmt::Result {
        write!(f, "{}", self.name())
    }
}

impl Debug for HyperlaneDomain {
    fn fmt(&self, f: &mut Formatter<'_>) -> std::fmt::Result {
        #[cfg(feature = "strum")]
        {
            write!(f, "HyperlaneDomain({} ({}))", self.name(), self.id())
        }
        #[cfg(not(feature = "strum"))]
        {
            write!(f, "HyperlaneDomain({})", self.id())
        }
    }
}

impl From<KnownHyperlaneDomain> for HyperlaneDomain {
    fn from(domain: KnownHyperlaneDomain) -> Self {
        HyperlaneDomain::Known(domain)
    }
}

#[derive(thiserror::Error, Debug)]
pub enum HyperlaneDomainConfigError {
    #[error("Domain name (`{0}`) does not match the name of a known domain id; the name is probably misspelled.")]
    UnknownDomainName(String),
    #[error("The domain name (`{0}`) implies a different domain than the domain id provided; the domain id ({1}) is probably wrong.")]
    DomainNameMismatch(String, u32),
}

impl HyperlaneDomain {
    #[cfg(feature = "strum")]
    pub fn from_config(
        domain_id: u32,
        name: &str,
        protocol: HyperlaneDomainProtocol,
        domain_technical_stack: HyperlaneDomainTechnicalStack,
    ) -> Result<Self, HyperlaneDomainConfigError> {
        let name = name.to_ascii_lowercase();
        if let Ok(domain) = KnownHyperlaneDomain::try_from(domain_id) {
            if name == domain.as_str().to_ascii_lowercase() {
                Ok(HyperlaneDomain::Known(domain))
            } else {
                Err(HyperlaneDomainConfigError::UnknownDomainName(name))
            }
        } else if name.as_str().parse::<KnownHyperlaneDomain>().is_ok() {
            Err(HyperlaneDomainConfigError::DomainNameMismatch(
                name, domain_id,
            ))
        } else {
            Ok(HyperlaneDomain::Unknown {
                domain_id,
                domain_name: name,
                domain_protocol: protocol,
                // we might want to support accepting this from the config later
                domain_type: HyperlaneDomainType::Unknown,
                domain_technical_stack,
            })
        }
    }

    /// The chain name
    #[cfg(feature = "strum")]
    pub fn name(&self) -> &str {
        match self {
            HyperlaneDomain::Known(domain) => domain.as_str(),
            HyperlaneDomain::Unknown {
                domain_name: chain_name,
                ..
            } => chain_name.as_str(),
        }
    }

    /// The domain id
    pub const fn id(&self) -> u32 {
        match self {
            HyperlaneDomain::Known(domain) => *domain as u32,
            HyperlaneDomain::Unknown { domain_id, .. } => *domain_id,
        }
    }

    /// Type of domain this is
    pub const fn domain_type(&self) -> HyperlaneDomainType {
        match self {
            HyperlaneDomain::Known(domain) => domain.domain_type(),
            HyperlaneDomain::Unknown { domain_type, .. } => *domain_type,
        }
    }

    /// Backend implementation for this domain
    pub const fn domain_protocol(&self) -> HyperlaneDomainProtocol {
        match self {
            HyperlaneDomain::Known(domain) => domain.domain_protocol(),
            HyperlaneDomain::Unknown {
                domain_protocol, ..
            } => *domain_protocol,
        }
    }

    pub const fn domain_technical_stack(&self) -> HyperlaneDomainTechnicalStack {
        match self {
            HyperlaneDomain::Known(domain) => domain.domain_technical_stack(),
            HyperlaneDomain::Unknown {
                domain_technical_stack,
                ..
            } => *domain_technical_stack,
        }
    }

    pub const fn is_arbitrum_nitro(&self) -> bool {
        matches!(
            self.domain_technical_stack(),
            HyperlaneDomainTechnicalStack::ArbitrumNitro
        )
    }

    pub const fn is_injective(&self) -> bool {
        matches!(self, Self::Known(KnownHyperlaneDomain::Injective))
    }

    pub const fn is_zksync_stack(&self) -> bool {
        matches!(
            self.domain_technical_stack(),
            HyperlaneDomainTechnicalStack::ZkSync
        )
    }

    pub const fn index_mode(&self) -> IndexMode {
        use HyperlaneDomainProtocol::*;
        let protocol = self.domain_protocol();
        match protocol {
<<<<<<< HEAD
            Ethereum | Cosmos | CosmosNative | Starknet | Dango => IndexMode::Block,
            Fuel | Sealevel | Radix => IndexMode::Sequence,
=======
            Ethereum | Cosmos | CosmosNative | Starknet => IndexMode::Block,
            Fuel | Sealevel | Radix | Aleo => IndexMode::Sequence,
>>>>>>> 6d619365
        }
    }
}

/// Hyperlane domain protocol types.
#[derive(Copy, Clone, Debug, Default, Eq, PartialEq, Serialize, Deserialize)]
#[cfg_attr(
    feature = "strum",
    derive(strum::Display, EnumString, IntoStaticStr, EnumIter)
)]
pub enum SubmitterType {
    /// Classic
    #[default]
    Classic,
    /// Lander
    Lander,
}

#[cfg(test)]
#[cfg(feature = "strum")]
mod tests {
    use std::{collections::HashMap, num::NonZeroU32, str::FromStr};

    use serde::{Deserialize, Serialize};

    use crate::{
        HyperlaneDomainProtocol, HyperlaneDomainTechnicalStack, HyperlaneDomainType,
        KnownHyperlaneDomain, ReorgPeriod, SubmitterType,
    };

    #[test]
    fn domain_strings() {
        assert_eq!(
            KnownHyperlaneDomain::from_str("ethereum").unwrap(),
            KnownHyperlaneDomain::Ethereum,
        );
        assert_eq!(
            KnownHyperlaneDomain::Ethereum.to_string(),
            "ethereum".to_string(),
        );
    }

    #[test]
    fn domain_ids() {
        assert_eq!(
            KnownHyperlaneDomain::try_from(1).unwrap(),
            KnownHyperlaneDomain::Ethereum,
        );

        assert_eq!(KnownHyperlaneDomain::Ethereum as u32, 1);
    }

    #[test]
    fn test_name_from_domain_id() {
        assert_eq!(
            KnownHyperlaneDomain::try_from(1).unwrap().to_string(),
            "ethereum"
        );
        assert_eq!(
            KnownHyperlaneDomain::try_from(1).unwrap().as_str(),
            "ethereum"
        );
        assert!(KnownHyperlaneDomain::try_from(0xf00u32).is_err());
    }

    #[test]
    fn test_domain_id_from_name() {
        assert_eq!(
            "ethereum".parse::<KnownHyperlaneDomain>().map(|v| v as u32),
            Ok(1)
        );
        assert_eq!(
            "EthEreum".parse::<KnownHyperlaneDomain>().map(|v| v as u32),
            Ok(1)
        );
        assert_eq!(
            "Bsc".parse::<KnownHyperlaneDomain>().map(|v| v as u32),
            Ok(56)
        );
        assert!("foo".parse::<KnownHyperlaneDomain>().is_err());
    }

    #[test]
    fn parse_reorg_period() {
        assert_eq!(
            serde_json::from_value::<ReorgPeriod>(0.into()).unwrap(),
            ReorgPeriod::None
        );

        assert_eq!(
            serde_json::from_value::<ReorgPeriod>("0".into()).unwrap(),
            ReorgPeriod::None
        );

        assert_eq!(
            serde_json::from_value::<ReorgPeriod>(12.into()).unwrap(),
            ReorgPeriod::Blocks(NonZeroU32::new(12).unwrap())
        );

        assert_eq!(
            serde_json::from_value::<ReorgPeriod>("12".into()).unwrap(),
            ReorgPeriod::Blocks(NonZeroU32::new(12).unwrap())
        );

        assert_eq!(
            serde_json::from_value::<ReorgPeriod>("finalized".into()).unwrap(),
            ReorgPeriod::Tag("finalized".into())
        );
    }

    #[test]
    fn parse_submitter_type() {
        assert_eq!(
            serde_json::from_value::<SubmitterType>("Classic".into()).unwrap(),
            SubmitterType::Classic
        );

        assert_eq!(
            serde_json::from_value::<SubmitterType>("Lander".into()).unwrap(),
            SubmitterType::Lander
        );
    }

    const MAINNET_CONFIG_JSON: &str = include_str!("../../config/mainnet_config.json");
    const TESTNET_CONFIG_JSON: &str = include_str!("../../config/testnet_config.json");

    #[derive(Clone, Debug, Deserialize, Serialize)]
    struct ChainConfig {
        #[serde(rename = "domainId")]
        pub domain_id: u32,
        pub protocol: String,
        #[serde(rename = "technicalStack")]
        pub technical_stack: Option<String>,
    }

    #[derive(Clone, Debug, Deserialize, Serialize)]
    struct ChainsConfig {
        pub chains: HashMap<String, ChainConfig>,
    }

    fn match_domain_id(chain_name: &str, expected_domain_id: u32, actual_domain_id: u32) {
        if expected_domain_id != actual_domain_id {
            panic!(
                "Incorrect domain id for `{chain_name}`.\nExpected `{expected_domain_id}`, got `{actual_domain_id}`"
            )
        }
    }
    fn match_domain_type(
        chain_name: &str,
        expected_domain_type: HyperlaneDomainType,
        actual_domain_type: HyperlaneDomainType,
    ) {
        if expected_domain_type != actual_domain_type {
            panic!(
                "Incorrect domain type for `{chain_name}`.\nExpected `{expected_domain_type}`, got `{actual_domain_type}`"
            )
        }
    }

    fn match_domain_protocol(
        chain_name: &str,
        protocol_str: &str,
        protocol: HyperlaneDomainProtocol,
    ) {
        match (protocol_str, protocol) {
            ("cosmos", HyperlaneDomainProtocol::Cosmos) => {}
            ("cosmosnative", HyperlaneDomainProtocol::CosmosNative) => {}
            ("ethereum", HyperlaneDomainProtocol::Ethereum) => {}
            ("sealevel", HyperlaneDomainProtocol::Sealevel) => {}
            ("starknet", HyperlaneDomainProtocol::Starknet) => {}
            _ => {
                panic!(
                    "Incorrect protocol config for `{chain_name}`.\nExpected `{protocol_str}`, got `{protocol}`"
                );
            }
        }
    }

    fn match_domain_stack(
        chain_name: &str,
        protocol_str: &str,
        protocol: HyperlaneDomainTechnicalStack,
    ) {
        match (protocol_str, protocol) {
            ("arbitrumnitro", HyperlaneDomainTechnicalStack::ArbitrumNitro) => {}
            ("opstack", HyperlaneDomainTechnicalStack::OpStack) => {}
            ("other", HyperlaneDomainTechnicalStack::Other) => {}
            ("polkadotsubstrate", HyperlaneDomainTechnicalStack::PolkadotSubstrate) => {}
            ("polygoncdk", HyperlaneDomainTechnicalStack::PolygonCDK) => {}
            ("starknet", HyperlaneDomainTechnicalStack::Starknet) => {}
            ("zksync", HyperlaneDomainTechnicalStack::ZkSync) => {}
            _ => {
                panic!(
                    "Incorrect domain stack for `{chain_name}`.\nExpected `{protocol_str}`, got `{protocol}`"
                );
            }
        }
    }

    /// test whether all chains in mainnet_config.json and testnet_config.json
    /// are accounted for in KnownHyperlaneDomain.
    #[ignore]
    #[test]
    fn config_matches_enums() {
        let mainnet_chains: ChainsConfig =
            serde_json::from_str(MAINNET_CONFIG_JSON).expect("Failed to parse mainnet_config.json");
        for (chain, chain_config) in mainnet_chains.chains {
            let domain = KnownHyperlaneDomain::from_str(&chain)
                .unwrap_or_else(|_| panic!("Missing KnownHyperlaneDomain for {chain}"));

            match_domain_id(&chain, chain_config.domain_id, domain as u32);
            match_domain_type(&chain, HyperlaneDomainType::Mainnet, domain.domain_type());
            match_domain_protocol(
                &chain,
                chain_config.protocol.as_str(),
                domain.domain_protocol(),
            );
            if let Some(stack) = chain_config.technical_stack {
                match_domain_stack(&chain, stack.as_str(), domain.domain_technical_stack());
            } else if domain.domain_technical_stack() != HyperlaneDomainTechnicalStack::Other {
                panic!(
                    "Missing domain stack for `{chain}`.\nExpected `{}`, got `{}`",
                    HyperlaneDomainTechnicalStack::Other,
                    domain.domain_technical_stack()
                );
            }
        }

        let testnet_chains: ChainsConfig =
            serde_json::from_str(TESTNET_CONFIG_JSON).expect("Failed to parse testnet_config.json");

        for (chain, chain_config) in testnet_chains.chains {
            let domain = KnownHyperlaneDomain::from_str(&chain)
                .unwrap_or_else(|_| panic!("Missing KnownHyperlaneDomain for {chain}"));

            match_domain_id(&chain, chain_config.domain_id, domain as u32);

            let domain_type = domain.domain_type();
            if domain_type != HyperlaneDomainType::Testnet
                && domain_type != HyperlaneDomainType::LocalTestChain
            {
                panic!(
                    "Incorrect domain type for `{chain}`.\nExpected Testnet or LocalTestChain, got `{domain_type}`"
                );
            }

            match_domain_protocol(
                &chain,
                chain_config.protocol.as_str(),
                domain.domain_protocol(),
            );
            if let Some(stack) = chain_config.technical_stack {
                match_domain_stack(&chain, stack.as_str(), domain.domain_technical_stack());
            } else if domain.domain_technical_stack() != HyperlaneDomainTechnicalStack::Other {
                panic!(
                    "Missing domain stack for `{chain}`.\nExpected `{}`, got `{}`",
                    HyperlaneDomainTechnicalStack::Other,
                    domain.domain_technical_stack()
                );
            }
        }
    }
}<|MERGE_RESOLUTION|>--- conflicted
+++ resolved
@@ -520,11 +520,8 @@
             | Paradex
             | ParadexSepolia
             | PragmaDevnet => HyperlaneDomainProtocol::Starknet,
-<<<<<<< HEAD
+            Radix | RadixTestnet => HyperlaneDomainProtocol::Radix,
             DangoLocal1 | DangoLocal2 => HyperlaneDomainProtocol::Dango,
-=======
-            Radix | RadixTestnet => HyperlaneDomainProtocol::Radix,
->>>>>>> 6d619365
             _ => HyperlaneDomainProtocol::Ethereum
         }
     }
@@ -741,13 +738,8 @@
         use HyperlaneDomainProtocol::*;
         let protocol = self.domain_protocol();
         match protocol {
-<<<<<<< HEAD
             Ethereum | Cosmos | CosmosNative | Starknet | Dango => IndexMode::Block,
-            Fuel | Sealevel | Radix => IndexMode::Sequence,
-=======
-            Ethereum | Cosmos | CosmosNative | Starknet => IndexMode::Block,
             Fuel | Sealevel | Radix | Aleo => IndexMode::Sequence,
->>>>>>> 6d619365
         }
     }
 }
