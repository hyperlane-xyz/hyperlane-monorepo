#![allow(missing_docs)]

use std::{
    fmt::{Debug, Formatter},
    hash::{Hash, Hasher},
    num::NonZeroU32,
};

use derive_new::new;
use num_derive::FromPrimitive;
use num_traits::FromPrimitive;
use serde::{Deserialize, Deserializer, Serialize, Serializer};

#[cfg(feature = "strum")]
use strum::{EnumIter, EnumString, IntoStaticStr};

use crate::{
    utils::many_to_one, ChainCommunicationError, HyperlaneProtocolError, IndexMode, H160, H256,
};

#[derive(Debug, Clone)]
pub struct Address(pub bytes::Bytes);

#[derive(Debug, Clone)]
pub struct Balance(pub num::BigInt);

#[derive(Debug, Clone, new)]
pub struct ContractLocator<'a> {
    pub domain: &'a HyperlaneDomain,
    pub address: H256,
}

#[cfg(feature = "strum")]
impl<'a> std::fmt::Display for ContractLocator<'a> {
    fn fmt(&self, f: &mut Formatter<'_>) -> std::fmt::Result {
        write!(
            f,
            "{}[@{}]+contract:0x{:x}",
            self.domain.name(),
            self.domain.id(),
            self.address
        )
    }
}

#[derive(Default, Debug, Clone, PartialEq)]
pub enum ReorgPeriod {
    #[default]
    None,
    Blocks(NonZeroU32),
    Tag(String),
}

impl ReorgPeriod {
    pub fn from_blocks(blocks: u32) -> Self {
        NonZeroU32::try_from(blocks)
            .map(ReorgPeriod::Blocks)
            .unwrap_or(ReorgPeriod::None)
    }

    pub fn as_blocks(&self) -> Result<u32, ChainCommunicationError> {
        match self {
            ReorgPeriod::None => Ok(0),
            ReorgPeriod::Blocks(blocks) => Ok(blocks.get()),
            ReorgPeriod::Tag(_) => Err(ChainCommunicationError::InvalidReorgPeriod(self.clone())),
        }
    }

    pub fn is_none(&self) -> bool {
        matches!(self, ReorgPeriod::None)
    }
}

impl Serialize for ReorgPeriod {
    fn serialize<S>(&self, serializer: S) -> Result<S::Ok, S::Error>
    where
        S: Serializer,
    {
        match self {
            ReorgPeriod::None => serializer.serialize_u32(0),
            ReorgPeriod::Blocks(blocks) => serializer.serialize_u32(blocks.get()),
            ReorgPeriod::Tag(tag) => serializer.serialize_str(tag),
        }
    }
}

impl<'de> Deserialize<'de> for ReorgPeriod {
    fn deserialize<D>(deserializer: D) -> Result<Self, D::Error>
    where
        D: Deserializer<'de>,
    {
        use serde::de;

        struct ReorgPeriodVisitor;

        impl<'de> de::Visitor<'de> for ReorgPeriodVisitor {
            type Value = ReorgPeriod;

            fn expecting(&self, f: &mut Formatter) -> std::fmt::Result {
                f.write_str("reorgPeriod as a number or string")
            }

            fn visit_u64<E: de::Error>(self, v: u64) -> Result<Self::Value, E> {
                let v = v.try_into().map_err(de::Error::custom)?;
                Ok(ReorgPeriod::from_blocks(v))
            }

            fn visit_str<E: de::Error>(self, v: &str) -> Result<Self::Value, E> {
                match v.parse::<u32>() {
                    Ok(v) => self.visit_u32(v),
                    Err(_) => Ok(ReorgPeriod::Tag(v.to_string())),
                }
            }
        }

        deserializer.deserialize_any(ReorgPeriodVisitor)
    }
}

/// All domains supported by Hyperlane.
#[derive(FromPrimitive, PartialEq, Eq, Debug, Clone, Copy, Hash, Serialize)]
#[cfg_attr(
    feature = "strum",
    derive(strum::Display, EnumString, IntoStaticStr, EnumIter)
)]
#[cfg_attr(
    feature = "strum",
    strum(serialize_all = "lowercase", ascii_case_insensitive)
)]
pub enum KnownHyperlaneDomain {
    Ancient8 = 888888888,
    Arbitrum = 42161,
    Avalanche = 43114,
    #[cfg_attr(feature = "strum", strum(serialize = "bsc"))]
    BinanceSmartChain = 56,
    Blast = 81457,
    Bob = 60808,
    Celo = 42220,
    Cheesechain = 383353,
    Cyber = 7560,
    DegenChain = 666666666,
    EclipseMainnet = 1408864445,
    Endurance = 648,
    Ethereum = 1,
    Fraxtal = 252,
    Fuji = 43113,
    FuseMainnet = 122,
    Gnosis = 100,
    InEvm = 2525,
    Injective = 6909546,
    Kroma = 255,
    Linea = 59144,
    Lisk = 1135,
    Lukso = 42,
    MantaPacific = 169,
    Mantle = 5000,
    Merlin = 4200,
    Metis = 1088,
    Mint = 185,
    Mode = 34443,
    Moonbeam = 1284,
    Neutron = 1853125230,
    Optimism = 10,
    Osmosis = 875,
    Polygon = 137,
    ProofOfPlay = 70700,
    ReAl = 111188,
    Redstone = 690,
    Sanko = 1996,
    Sei = 1329,
    SolanaMainnet = 1399811149,
    Taiko = 167000,
    Tangle = 5845,
    Treasure = 61166,
    Viction = 88,
    Worldchain = 480,
    StarknetMainnet = 23448592,
    Xai = 660279,
    Xlayer = 196,
    Zetachain = 7000,
    Zeronetwork = 543210,
    Zklink = 810180,
    Zksync = 324,
    Zircuit = 48900,
    ZoraMainnet = 7777777,

    // -- Local chains --
    //
    Test1 = 9913371,
    Test2 = 9913372,
    Test3 = 9913373,
    FuelTest1 = 13374,
    SealevelTest1 = 13375,
    SealevelTest2 = 13376,
    CosmosTest99990 = 99990,
    CosmosTest99991 = 99991,
<<<<<<< HEAD
    StarknetTest23448593 = 23448593,
    StarknetTest23448594 = 23448594,
=======
    CosmosTestNative1 = 75898670,
    CosmosTestNative2 = 75898671,
>>>>>>> 83fcd393

    // -- Test chains --
    //
    Abstracttestnet = 11124,
    Alfajores = 44787,
    #[cfg_attr(feature = "strum", strum(serialize = "bsctestnet"))]
    BinanceSmartChainTestnet = 97,
    Chiado = 10200,
    ConnextSepolia = 6398,
    Holesky = 17000,
    MoonbaseAlpha = 1287,
    KyveAlpha = 75898669,
    PlumeTestnet = 161221135,
    PragmaDevnet = 6363709,
    ScrollSepolia = 534351,
    Sepolia = 11155111,
    StarknetSepolia = 23448591,
    SuperpositionTestnet = 98985,
    Treasuretopaz = 978658,
}

#[derive(Clone, Serialize)]
pub enum HyperlaneDomain {
    Known(KnownHyperlaneDomain),
    Unknown {
        domain_id: u32,
        domain_name: String,
        domain_type: HyperlaneDomainType,
        domain_protocol: HyperlaneDomainProtocol,
        domain_technical_stack: HyperlaneDomainTechnicalStack,
    },
}

#[cfg(any(test, feature = "test-utils"))]
impl HyperlaneDomain {
    pub fn new_test_domain(name: &str) -> Self {
        Self::Unknown {
            domain_id: 0,
            domain_name: name.to_owned(),
            domain_type: HyperlaneDomainType::LocalTestChain,
            domain_protocol: HyperlaneDomainProtocol::Ethereum,
            domain_technical_stack: HyperlaneDomainTechnicalStack::Other,
        }
    }
}

/// Types of Hyperlane domains.
#[derive(FromPrimitive, Copy, Clone, Eq, PartialEq, Debug, Serialize)]
#[cfg_attr(
    feature = "strum",
    derive(strum::Display, EnumString, IntoStaticStr, EnumIter)
)]
#[cfg_attr(
    feature = "strum",
    strum(serialize_all = "lowercase", ascii_case_insensitive)
)]
pub enum HyperlaneDomainType {
    /// A mainnet.
    Mainnet,
    /// A testnet.
    Testnet,
    /// A local chain for testing (i.e. Hardhat node).
    LocalTestChain,
    /// User provided chain of an unknown domain type.
    Unknown,
}

/// Hyperlane domain protocol types.
#[derive(FromPrimitive, Copy, Clone, Eq, PartialEq, Debug, Serialize)]
#[cfg_attr(
    feature = "strum",
    derive(strum::Display, EnumString, IntoStaticStr, EnumIter)
)]
#[cfg_attr(
    feature = "strum",
    strum(serialize_all = "lowercase", ascii_case_insensitive)
)]
pub enum HyperlaneDomainProtocol {
    /// An EVM-based chain type which uses hyperlane-ethereum.
    Ethereum,
    /// A Fuel-based chain type which uses hyperlane-fuel.
    Fuel,
    /// A Sealevel-based chain type which uses hyperlane-sealevel.
    Sealevel,
    /// A Cosmos-based chain type which uses hyperlane-cosmos.
    Cosmos,
<<<<<<< HEAD
    /// A Starknet-based chain type which uses hyperlane-starknet.
    Starknet,
=======
    /// A Cosmos based chain with uses a module instead of a contract.
    CosmosNative,
>>>>>>> 83fcd393
}

impl HyperlaneDomainProtocol {
    pub fn fmt_address(&self, addr: H256) -> String {
        use HyperlaneDomainProtocol::*;
        match self {
            Ethereum => format!("{:?}", H160::from(addr)),
<<<<<<< HEAD
            Fuel => format!("{:?}", addr),
            Sealevel => format!("{:?}", addr),
            Cosmos => format!("{:?}", addr),
            Starknet => format!("{:?}", addr),
=======
            _ => format!("{:?}", addr),
>>>>>>> 83fcd393
        }
    }
}

/// Hyperlane domain technical stack types.
#[derive(Default, FromPrimitive, Copy, Clone, Eq, PartialEq, Debug, Serialize)]
#[cfg_attr(
    feature = "strum",
    derive(strum::Display, EnumString, IntoStaticStr, EnumIter)
)]
#[cfg_attr(
    feature = "strum",
    strum(serialize_all = "lowercase", ascii_case_insensitive)
)]
pub enum HyperlaneDomainTechnicalStack {
    ArbitrumNitro,
    Starknet,
    OpStack,
    PolygonCDK,
    PolkadotSubstrate,
    ZkSync,
    #[default]
    Other,
}

impl KnownHyperlaneDomain {
    #[cfg(feature = "strum")]
    pub fn as_str(self) -> &'static str {
        self.into()
    }

    pub const fn domain_type(self) -> HyperlaneDomainType {
        use self::{HyperlaneDomainType::*, KnownHyperlaneDomain::*};

        many_to_one!(match self {
            Mainnet: [
                Ancient8, Arbitrum, Avalanche, BinanceSmartChain, Blast, Bob, Celo, Cheesechain, Cyber,
                DegenChain, EclipseMainnet, Endurance, Ethereum, Fraxtal, FuseMainnet, Gnosis,
                InEvm, Injective, Kroma, Linea, Lisk, Lukso, MantaPacific, Mantle, Merlin,
                Metis, Mint, Mode, Moonbeam, Neutron, Optimism, Osmosis, Polygon, ProofOfPlay,
                ReAl, Redstone, Sanko, Sei, SolanaMainnet, StarknetMainnet, Taiko, Tangle, Treasure, Viction, Worldchain, Xai,
                Xlayer, Zeronetwork, Zetachain, Zircuit, Zklink, Zksync, ZoraMainnet,
            ],
            Testnet: [
                Alfajores, BinanceSmartChainTestnet, Chiado, ConnextSepolia, Fuji, Holesky, MoonbaseAlpha,
                PlumeTestnet, ScrollSepolia, Sepolia, StarknetSepolia, SuperpositionTestnet, Abstracttestnet, Treasuretopaz, PragmaDevnet
            ],
            LocalTestChain: [
                Test1, Test2, Test3, FuelTest1, SealevelTest1, SealevelTest2, CosmosTest99990,
<<<<<<< HEAD
                CosmosTest99991, StarknetTest23448593, StarknetTest23448594
=======
                CosmosTest99991, CosmosTestNative1, CosmosTestNative2, KyveAlpha
>>>>>>> 83fcd393
            ],
        })
    }

    pub const fn domain_protocol(self) -> HyperlaneDomainProtocol {
        use KnownHyperlaneDomain::*;

        many_to_one!(match self {
            HyperlaneDomainProtocol::Ethereum: [
                Abstracttestnet, Ancient8, Arbitrum, Avalanche, BinanceSmartChain, Blast, Bob, Celo, Cheesechain, Cyber,
                DegenChain, Endurance, Ethereum, Fraxtal, Fuji, FuseMainnet, Gnosis,
                InEvm, Kroma, Linea, Lisk, Lukso, MantaPacific, Mantle, Merlin, Metis, Mint,
                Mode, Moonbeam, Optimism, Polygon, ProofOfPlay, ReAl, Redstone, Sanko, Sei, Tangle,
                Taiko, Treasure, Treasuretopaz, Viction, Worldchain, Xai, Xlayer, Zeronetwork, Zetachain, Zircuit, ZoraMainnet,
                Zklink, Zksync,

                // Local chains
                Test1, Test2, Test3,

                // Test chains
                Alfajores, BinanceSmartChainTestnet, Chiado, ConnextSepolia, Holesky, MoonbaseAlpha, PlumeTestnet,
                ScrollSepolia, Sepolia, SuperpositionTestnet,

            ],
            HyperlaneDomainProtocol::Fuel: [FuelTest1],
            HyperlaneDomainProtocol::Starknet: [StarknetSepolia, StarknetMainnet, StarknetTest23448593, StarknetTest23448594, PragmaDevnet],
            HyperlaneDomainProtocol::Sealevel: [EclipseMainnet, SolanaMainnet, SealevelTest1, SealevelTest2],
            HyperlaneDomainProtocol::Cosmos: [
                Injective, Neutron, Osmosis,

                // Local chains
                CosmosTest99990, CosmosTest99991,
            ],
            HyperlaneDomainProtocol::CosmosNative: [
                CosmosTestNative1,
                CosmosTestNative2,
                KyveAlpha
            ]
        })
    }

    pub const fn domain_technical_stack(self) -> HyperlaneDomainTechnicalStack {
        use KnownHyperlaneDomain::*;

        many_to_one!(match self {
            HyperlaneDomainTechnicalStack::Starknet: [StarknetSepolia, StarknetMainnet, StarknetTest23448593, StarknetTest23448594, PragmaDevnet],
            HyperlaneDomainTechnicalStack::ArbitrumNitro: [
                Arbitrum, Cheesechain, DegenChain, InEvm, ProofOfPlay, ReAl, Sanko, Xai,

                // Test chains
                ConnextSepolia, PlumeTestnet, SuperpositionTestnet
            ],
            HyperlaneDomainTechnicalStack::OpStack: [
                Ancient8, Blast, Bob, Cyber, Fraxtal, Kroma, Lisk, MantaPacific, Mantle, Metis,
                Mint, Mode, Optimism, Redstone, Worldchain, Zircuit, ZoraMainnet
            ],
            HyperlaneDomainTechnicalStack::PolygonCDK: [
                Merlin, Xlayer
            ],
            HyperlaneDomainTechnicalStack::PolkadotSubstrate: [
                Moonbeam, Tangle
            ],
            HyperlaneDomainTechnicalStack::ZkSync: [
                Abstracttestnet, Treasure, Treasuretopaz, Zeronetwork, Zklink, Zksync,
            ],
            HyperlaneDomainTechnicalStack::Other: [
                Avalanche, BinanceSmartChain, Celo, EclipseMainnet, Endurance, Ethereum,
                FuseMainnet, Gnosis, Injective, Linea, Lukso, Neutron, Osmosis, Polygon,
                Sei, SolanaMainnet, Taiko, Viction, Zetachain,

                // Local chains
                CosmosTest99990, CosmosTest99991, FuelTest1, SealevelTest1, SealevelTest2, Test1,
                Test2, Test3,
                CosmosTestNative1, CosmosTestNative2,

                // Test chains
                Alfajores, BinanceSmartChainTestnet, Chiado, Fuji, Holesky, MoonbaseAlpha, ScrollSepolia,
                Sepolia, KyveAlpha
           ],
        })
    }
}

impl PartialEq<Self> for HyperlaneDomain {
    fn eq(&self, other: &Self) -> bool {
        self.id() == other.id()
    }
}

impl Eq for HyperlaneDomain {}

impl Hash for HyperlaneDomain {
    fn hash<H: Hasher>(&self, state: &mut H) {
        self.id().hash(state)
    }
}

#[cfg(feature = "strum")]
impl AsRef<str> for HyperlaneDomain {
    fn as_ref(&self) -> &str {
        self.name()
    }
}

impl From<&HyperlaneDomain> for u32 {
    fn from(domain: &HyperlaneDomain) -> Self {
        domain.id()
    }
}

impl TryFrom<u32> for KnownHyperlaneDomain {
    type Error = HyperlaneProtocolError;

    fn try_from(domain_id: u32) -> Result<Self, Self::Error> {
        FromPrimitive::from_u32(domain_id).ok_or(HyperlaneProtocolError::UnknownDomainId(domain_id))
    }
}

impl From<&HyperlaneDomain> for HyperlaneDomainType {
    fn from(d: &HyperlaneDomain) -> Self {
        d.domain_type()
    }
}

impl From<&HyperlaneDomain> for HyperlaneDomainProtocol {
    fn from(d: &HyperlaneDomain) -> Self {
        d.domain_protocol()
    }
}

#[cfg(feature = "strum")]
impl std::fmt::Display for HyperlaneDomain {
    fn fmt(&self, f: &mut Formatter<'_>) -> std::fmt::Result {
        write!(f, "{}", self.name())
    }
}

impl Debug for HyperlaneDomain {
    fn fmt(&self, f: &mut Formatter<'_>) -> std::fmt::Result {
        #[cfg(feature = "strum")]
        {
            write!(f, "HyperlaneDomain({} ({}))", self.name(), self.id())
        }
        #[cfg(not(feature = "strum"))]
        {
            write!(f, "HyperlaneDomain({})", self.id())
        }
    }
}

impl From<KnownHyperlaneDomain> for HyperlaneDomain {
    fn from(domain: KnownHyperlaneDomain) -> Self {
        HyperlaneDomain::Known(domain)
    }
}

#[derive(thiserror::Error, Debug)]
pub enum HyperlaneDomainConfigError {
    #[error("Domain name (`{0}`) does not match the name of a known domain id; the name is probably misspelled.")]
    UnknownDomainName(String),
    #[error("The domain name (`{0}`) implies a different domain than the domain id provided; the domain id ({1}) is probably wrong.")]
    DomainNameMismatch(String, u32),
}

impl HyperlaneDomain {
    #[cfg(feature = "strum")]
    pub fn from_config(
        domain_id: u32,
        name: &str,
        protocol: HyperlaneDomainProtocol,
        domain_technical_stack: HyperlaneDomainTechnicalStack,
    ) -> Result<Self, HyperlaneDomainConfigError> {
        let name = name.to_ascii_lowercase();
        if let Ok(domain) = KnownHyperlaneDomain::try_from(domain_id) {
            if name == domain.as_str().to_ascii_lowercase() {
                Ok(HyperlaneDomain::Known(domain))
            } else {
                Err(HyperlaneDomainConfigError::UnknownDomainName(name))
            }
        } else if name.as_str().parse::<KnownHyperlaneDomain>().is_ok() {
            Err(HyperlaneDomainConfigError::DomainNameMismatch(
                name, domain_id,
            ))
        } else {
            Ok(HyperlaneDomain::Unknown {
                domain_id,
                domain_name: name,
                domain_protocol: protocol,
                // we might want to support accepting this from the config later
                domain_type: HyperlaneDomainType::Unknown,
                domain_technical_stack,
            })
        }
    }

    /// The chain name
    #[cfg(feature = "strum")]
    pub fn name(&self) -> &str {
        match self {
            HyperlaneDomain::Known(domain) => domain.as_str(),
            HyperlaneDomain::Unknown {
                domain_name: chain_name,
                ..
            } => chain_name.as_str(),
        }
    }

    /// The domain id
    pub const fn id(&self) -> u32 {
        match self {
            HyperlaneDomain::Known(domain) => *domain as u32,
            HyperlaneDomain::Unknown { domain_id, .. } => *domain_id,
        }
    }

    /// Type of domain this is
    pub const fn domain_type(&self) -> HyperlaneDomainType {
        match self {
            HyperlaneDomain::Known(domain) => domain.domain_type(),
            HyperlaneDomain::Unknown { domain_type, .. } => *domain_type,
        }
    }

    /// Backend implementation for this domain
    pub const fn domain_protocol(&self) -> HyperlaneDomainProtocol {
        match self {
            HyperlaneDomain::Known(domain) => domain.domain_protocol(),
            HyperlaneDomain::Unknown {
                domain_protocol, ..
            } => *domain_protocol,
        }
    }

    pub const fn domain_technical_stack(&self) -> HyperlaneDomainTechnicalStack {
        match self {
            HyperlaneDomain::Known(domain) => domain.domain_technical_stack(),
            HyperlaneDomain::Unknown {
                domain_technical_stack,
                ..
            } => *domain_technical_stack,
        }
    }

    pub const fn is_arbitrum_nitro(&self) -> bool {
        matches!(
            self.domain_technical_stack(),
            HyperlaneDomainTechnicalStack::ArbitrumNitro
        )
    }

    pub const fn is_injective(&self) -> bool {
        matches!(self, Self::Known(KnownHyperlaneDomain::Injective))
    }

    pub const fn is_zksync_stack(&self) -> bool {
        matches!(
            self.domain_technical_stack(),
            HyperlaneDomainTechnicalStack::ZkSync
        )
    }

    pub const fn index_mode(&self) -> IndexMode {
        use HyperlaneDomainProtocol::*;
        let protocol = self.domain_protocol();
        many_to_one!(match protocol {
<<<<<<< HEAD
            IndexMode::Block: [Ethereum, Cosmos, Starknet],
=======
            IndexMode::Block: [Ethereum, Cosmos, CosmosNative],
>>>>>>> 83fcd393
            IndexMode::Sequence : [Sealevel, Fuel],
        })
    }
}

/// Hyperlane domain protocol types.
#[derive(Copy, Clone, Debug, Default, Eq, PartialEq, Serialize, Deserialize)]
#[cfg_attr(
    feature = "strum",
    derive(strum::Display, EnumString, IntoStaticStr, EnumIter)
)]
pub enum SubmitterType {
    /// Classic
    #[default]
    Classic,
    /// Lander
    Lander,
}

#[cfg(test)]
#[cfg(feature = "strum")]
mod tests {
    use std::{num::NonZeroU32, str::FromStr};

    use crate::{KnownHyperlaneDomain, ReorgPeriod, SubmitterType};

    #[test]
    fn domain_strings() {
        assert_eq!(
            KnownHyperlaneDomain::from_str("ethereum").unwrap(),
            KnownHyperlaneDomain::Ethereum,
        );
        assert_eq!(
            KnownHyperlaneDomain::Ethereum.to_string(),
            "ethereum".to_string(),
        );
    }

    #[test]
    fn domain_ids() {
        assert_eq!(
            KnownHyperlaneDomain::try_from(1).unwrap(),
            KnownHyperlaneDomain::Ethereum,
        );

        assert_eq!(KnownHyperlaneDomain::Ethereum as u32, 1);
    }

    #[test]
    fn test_name_from_domain_id() {
        assert_eq!(
            KnownHyperlaneDomain::try_from(1).unwrap().to_string(),
            "ethereum"
        );
        assert_eq!(
            KnownHyperlaneDomain::try_from(1).unwrap().as_str(),
            "ethereum"
        );
        assert!(KnownHyperlaneDomain::try_from(0xf00u32).is_err());
    }

    #[test]
    fn test_domain_id_from_name() {
        assert_eq!(
            "ethereum".parse::<KnownHyperlaneDomain>().map(|v| v as u32),
            Ok(1)
        );
        assert_eq!(
            "EthEreum".parse::<KnownHyperlaneDomain>().map(|v| v as u32),
            Ok(1)
        );
        assert_eq!(
            "Bsc".parse::<KnownHyperlaneDomain>().map(|v| v as u32),
            Ok(56)
        );
        assert!("foo".parse::<KnownHyperlaneDomain>().is_err());
    }

    #[test]
    fn parse_reorg_period() {
        assert_eq!(
            serde_json::from_value::<ReorgPeriod>(0.into()).unwrap(),
            ReorgPeriod::None
        );

        assert_eq!(
            serde_json::from_value::<ReorgPeriod>("0".into()).unwrap(),
            ReorgPeriod::None
        );

        assert_eq!(
            serde_json::from_value::<ReorgPeriod>(12.into()).unwrap(),
            ReorgPeriod::Blocks(NonZeroU32::new(12).unwrap())
        );

        assert_eq!(
            serde_json::from_value::<ReorgPeriod>("12".into()).unwrap(),
            ReorgPeriod::Blocks(NonZeroU32::new(12).unwrap())
        );

        assert_eq!(
            serde_json::from_value::<ReorgPeriod>("finalized".into()).unwrap(),
            ReorgPeriod::Tag("finalized".into())
        );
    }

    #[test]
    fn parse_submitter_type() {
        assert_eq!(
            serde_json::from_value::<SubmitterType>("Classic".into()).unwrap(),
            SubmitterType::Classic
        );

        assert_eq!(
            serde_json::from_value::<SubmitterType>("Lander".into()).unwrap(),
            SubmitterType::Lander
        );
    }
}<|MERGE_RESOLUTION|>--- conflicted
+++ resolved
@@ -194,13 +194,10 @@
     SealevelTest2 = 13376,
     CosmosTest99990 = 99990,
     CosmosTest99991 = 99991,
-<<<<<<< HEAD
     StarknetTest23448593 = 23448593,
     StarknetTest23448594 = 23448594,
-=======
     CosmosTestNative1 = 75898670,
     CosmosTestNative2 = 75898671,
->>>>>>> 83fcd393
 
     // -- Test chains --
     //
@@ -287,13 +284,10 @@
     Sealevel,
     /// A Cosmos-based chain type which uses hyperlane-cosmos.
     Cosmos,
-<<<<<<< HEAD
     /// A Starknet-based chain type which uses hyperlane-starknet.
     Starknet,
-=======
     /// A Cosmos based chain with uses a module instead of a contract.
     CosmosNative,
->>>>>>> 83fcd393
 }
 
 impl HyperlaneDomainProtocol {
@@ -301,14 +295,7 @@
         use HyperlaneDomainProtocol::*;
         match self {
             Ethereum => format!("{:?}", H160::from(addr)),
-<<<<<<< HEAD
-            Fuel => format!("{:?}", addr),
-            Sealevel => format!("{:?}", addr),
-            Cosmos => format!("{:?}", addr),
-            Starknet => format!("{:?}", addr),
-=======
             _ => format!("{:?}", addr),
->>>>>>> 83fcd393
         }
     }
 }
@@ -358,11 +345,7 @@
             ],
             LocalTestChain: [
                 Test1, Test2, Test3, FuelTest1, SealevelTest1, SealevelTest2, CosmosTest99990,
-<<<<<<< HEAD
-                CosmosTest99991, StarknetTest23448593, StarknetTest23448594
-=======
-                CosmosTest99991, CosmosTestNative1, CosmosTestNative2, KyveAlpha
->>>>>>> 83fcd393
+                CosmosTest99991, CosmosTestNative1, CosmosTestNative2, KyveAlpha, StarknetTest23448593, StarknetTest23448594
             ],
         })
     }
@@ -628,11 +611,7 @@
         use HyperlaneDomainProtocol::*;
         let protocol = self.domain_protocol();
         many_to_one!(match protocol {
-<<<<<<< HEAD
-            IndexMode::Block: [Ethereum, Cosmos, Starknet],
-=======
-            IndexMode::Block: [Ethereum, Cosmos, CosmosNative],
->>>>>>> 83fcd393
+            IndexMode::Block: [Ethereum, Cosmos, CosmosNative, Starknet],
             IndexMode::Sequence : [Sealevel, Fuel],
         })
     }
