use crate::{
    contracts::mailbox::{DispatchEvent, EncodedMessage, Mailbox as FuelMailboxContract},
    conversions::*,
    ConnectionConf, FuelIndexer, FuelProvider,
};
use async_trait::async_trait;
use fuels::{
    prelude::{Bech32ContractId, WalletUnlocked},
    programs::calls::Execution,
    tx::{Receipt, ScriptExecutionResult},
    types::{
<<<<<<< HEAD
        transaction::TxPolicies, transaction_builders::VariableOutputPolicy,
        transaction_response::TransactionResponse, tx_status::TxStatus, Bytes, Bytes32,
=======
        transaction::TxPolicies, transaction_response::TransactionResponse, tx_status::TxStatus,
        Bits256, Bytes, Bytes32,
>>>>>>> a24439fa
    },
};
use hyperlane_core::{
    utils::bytes_to_hex, ChainCommunicationError, ChainResult, ContractLocator, HyperlaneAbi,
    HyperlaneChain, HyperlaneContract, HyperlaneDomain, HyperlaneMessage, HyperlaneProvider,
    Indexed, Indexer, LogMeta, Mailbox, RawHyperlaneMessage, SequenceAwareIndexer, TxCostEstimate,
    TxOutcome, H256, H512, U256,
};

use std::{
    collections::HashMap,
    fmt::{Debug, Formatter},
    num::NonZeroU64,
    ops::RangeInclusive,
};

use tracing::{instrument, warn};

const GAS_ESTIMATE_MULTIPLIER: f64 = 1.3;
/// A reference to a Mailbox contract on some Fuel chain
pub struct FuelMailbox {
    contract: FuelMailboxContract<WalletUnlocked>,
    provider: FuelProvider,
    domain: HyperlaneDomain,
}

impl FuelMailbox {
    /// Create a new fuel mailbox
    pub async fn new(
        conf: &ConnectionConf,
        locator: ContractLocator<'_>,
        mut wallet: WalletUnlocked,
    ) -> ChainResult<Self> {
        let fuel_provider = FuelProvider::new(locator.domain.clone(), conf).await;

        wallet.set_provider(fuel_provider.provider().clone());
        let address = Bech32ContractId::from_h256(&locator.address);

        Ok(FuelMailbox {
            contract: FuelMailboxContract::new(address, wallet),
            domain: locator.domain.clone(),
            provider: fuel_provider,
        })
    }
}

impl HyperlaneContract for FuelMailbox {
    fn address(&self) -> H256 {
        self.contract.contract_id().into_h256()
    }
}

impl HyperlaneChain for FuelMailbox {
    fn domain(&self) -> &HyperlaneDomain {
        &self.domain
    }

    fn provider(&self) -> Box<dyn HyperlaneProvider> {
        Box::new(self.provider.clone())
    }
}

impl Debug for FuelMailbox {
    fn fmt(&self, f: &mut Formatter<'_>) -> std::fmt::Result {
        write!(f, "{:?}", self as &dyn HyperlaneContract)
    }
}

#[async_trait]
impl Mailbox for FuelMailbox {
    #[instrument(level = "debug", err, ret, skip(self))]
    #[allow(clippy::blocks_in_conditions)] // TODO: `rustc` 1.80.1 clippy issue
    async fn count(&self, lag: Option<NonZeroU64>) -> ChainResult<u32> {
        assert!(
            lag.is_none(),
            "Fuel does not support querying point-in-time"
        );
        self.contract
            .methods()
            .nonce()
            .simulate(Execution::StateReadOnly)
            .await
            .map(|r| r.value)
            .map_err(ChainCommunicationError::from_other)
    }

    #[instrument(level = "debug", err, ret, skip(self))]
    #[allow(clippy::blocks_in_conditions)] // TODO: `rustc` 1.80.1 clippy issue
    async fn delivered(&self, id: H256) -> ChainResult<bool> {
        self.contract
            .methods()
            .delivered(fuels::types::Bits256::from_h256(&id))
            .simulate(Execution::StateReadOnly)
            .await
            .map(|r| r.value)
            .map_err(ChainCommunicationError::from_other)
    }

    #[instrument(err, ret, skip(self))]
    #[allow(clippy::blocks_in_conditions)] // TODO: `rustc` 1.80.1 clippy issue
    async fn default_ism(&self) -> ChainResult<H256> {
        self.contract
            .methods()
            .default_ism()
            .simulate(Execution::StateReadOnly)
            .await
            .map(|r| r.value.into_h256())
            .map_err(ChainCommunicationError::from_other)
    }

    #[instrument(err, ret, skip(self))]
    #[allow(clippy::blocks_in_conditions)] // TODO: `rustc` 1.80.1 clippy issue
    async fn recipient_ism(&self, recipient: H256) -> ChainResult<H256> {
        let parsed_recipient = Bech32ContractId::from_h256(&recipient);
        self.contract
            .methods()
            .recipient_ism(parsed_recipient.clone())
            .with_contract_ids(&[parsed_recipient])
            .simulate(Execution::StateReadOnly)
            .await
            .map(|r| r.value.into_h256())
            .map_err(ChainCommunicationError::from_other)
    }

    #[instrument(err, ret, skip(self))]
    #[allow(clippy::blocks_in_conditions)] // TODO: `rustc` 1.80.1 clippy issue
    async fn process(
        &self,
        message: &HyperlaneMessage,
        metadata: &[u8],
        tx_gas_limit: Option<U256>,
    ) -> ChainResult<TxOutcome> {
        // The max gas limit per transaction is 30000000 so it should always be safe to convert to u64
        let tx_policies = match tx_gas_limit {
            Some(gas_limit) if gas_limit <= U256::from(u64::MAX) => {
                match u64::try_from(gas_limit) {
                    Ok(parsed_gas_limit) => {
                        TxPolicies::default().with_script_gas_limit(parsed_gas_limit)
                    }
                    Err(_) => {
                        warn!("Failed to convert U256 to u64 during process call");
                        TxPolicies::default()
                    }
                }
            }
            _ => TxPolicies::default(),
        };

        let gas_price = self.provider.get_gas_price().await?;

        let call_res = self
            .contract
            .methods()
            .process(
                Bytes(metadata.to_vec()),
                Bytes(RawHyperlaneMessage::from(message)),
            )
            .with_variable_output_policy(VariableOutputPolicy::EstimateMinimum)
            .with_tx_policies(tx_policies)
            .determine_missing_contracts(Some(10))
            .await
            .map_err(ChainCommunicationError::from_other)?
            .call()
            .await
            .map_err(ChainCommunicationError::from_other)?;

        // Extract transaction success from the receipts
        let success = call_res
            .receipts
            .iter()
            .filter_map(|r| match r {
                Receipt::ScriptResult { result, .. } => Some(result),
                _ => None,
            })
            .any(|result| matches!(result, ScriptExecutionResult::Success));

        let tx_id = match call_res.tx_id {
            Some(tx_id) => H512::from(tx_id.into_h256()),
            None => {
                return Err(ChainCommunicationError::from_other_str(
                    "Transaction ID not found",
                ))
            }
        };

        Ok(TxOutcome {
            transaction_id: tx_id,
            executed: success,
            gas_used: call_res.gas_used.into(),
            gas_price: gas_price.into(),
        })
    }

    // Process cost of the `process` method
    #[instrument(err, ret, skip(self), fields(msg=%message, metadata=%bytes_to_hex(metadata)))]
    #[allow(clippy::blocks_in_conditions)] // TODO: `rustc` 1.80.1 clippy issue
    async fn process_estimate_costs(
        &self,
        message: &HyperlaneMessage,
        metadata: &[u8],
    ) -> ChainResult<TxCostEstimate> {
        let gas_price = self.provider.get_gas_price().await?;

        let simulate_call = self
            .contract
            .methods()
            .process(
                Bytes(metadata.to_vec()),
                Bytes(RawHyperlaneMessage::from(message)),
            )
            .with_variable_output_policy(VariableOutputPolicy::EstimateMinimum)
            .determine_missing_contracts(Some(10))
            .await
            .map_err(ChainCommunicationError::from_other)?
            .simulate(Execution::Realistic)
            .await
            .map_err(ChainCommunicationError::from_other)?;

        Ok(TxCostEstimate {
            gas_limit: ((simulate_call.gas_used as f64 * GAS_ESTIMATE_MULTIPLIER) as u64).into(),
            gas_price: gas_price.into(),
            l2_gas_limit: None,
        })
    }

    fn process_calldata(&self, message: &HyperlaneMessage, metadata: &[u8]) -> Vec<u8> {
        // Seems like this is not needed for Fuel, as it's only used in mocks
        todo!()
    }
}

// ----------------------------------------------------------
// ---------------------- Indexer ---------------------------
// ----------------------------------------------------------

const NON_DISPATCH_LOG_LEN: usize = 32;
const NON_HYP_MESSAGE_BYTES: usize = 76;
/// Struct that retrieves event data for a Fuel Mailbox contract
#[derive(Debug)]
pub struct FuelMailboxIndexer {
    indexer: FuelIndexer,
    contract: FuelMailboxContract<WalletUnlocked>,
}

fn mailbox_event() -> DispatchEvent {
    DispatchEvent::new(
        Bits256::zeroed(),
        0,
        Bits256::zeroed(),
        EncodedMessage::new(Bytes(vec![0])),
    )
}

impl FuelMailboxIndexer {
    /// Create a new FuelMailboxIndexer
    pub async fn new(
        conf: &ConnectionConf,
        locator: ContractLocator<'_>,
        wallet: WalletUnlocked,
    ) -> ChainResult<Self> {
        let contract = FuelMailboxContract::new(
            Bech32ContractId::from_h256(&locator.address),
            wallet.clone(),
        );

        let indexer = FuelIndexer::new::<DispatchEvent>(conf, locator, wallet).await;
        Ok(Self { indexer, contract })
    }

    /// Parse the logs from the mailbox contract
    pub fn mailbox_parser(
        transactions: Vec<(Bytes32, TransactionResponse)>,
    ) -> Vec<(Bytes32, TransactionResponse, HyperlaneMessage, U256)> {
        transactions
            .into_iter()
            .filter_map(|(tx_id, tx_data)| {
                let receipts = match &tx_data.status {
                    TxStatus::Success { receipts } => receipts,
                    _ => return None,
                };

                let (log_index, mut receipt_log_data) = receipts
                    .into_iter()
                    .enumerate()
                    .filter_map(|(log_index, rec)| {
                        // We only care about LogData receipts with data length greater than 32 bytes
                        match rec {
                            Receipt::LogData { .. }
                                if rec
                                    .data() // TODO fix this
                                    // .is_some_and(|data| data.len() > NON_DISPATCH_LOG_LEN) =>
                                    .is_some_and(|data| data.len() > 80) =>
                            {
                                let data = rec.data().map(|data| data.to_owned());

                                match data {
                                    Some(data) => Some((U256::from(log_index), data)),
                                    _ => None,
                                }
                            }
                            _ => None,
                        }
                    })
                    .next()?; // Each dispatch call should have only one receipt with the appropriate length

                if !receipt_log_data.is_empty() {
                    // We cut out the message id, recipient and domain which are encoded in the first 76 bytes
                    receipt_log_data.drain(0..NON_HYP_MESSAGE_BYTES);
                    let encoded_message = HyperlaneMessage::from(receipt_log_data);
                    Some((tx_id, tx_data, encoded_message, log_index))
                } else {
                    None
                }
            })
            .collect::<Vec<(Bytes32, TransactionResponse, HyperlaneMessage, U256)>>()
    }
}

#[async_trait]
impl Indexer<HyperlaneMessage> for FuelMailboxIndexer {
    async fn fetch_logs_in_range(
        &self,
        range: RangeInclusive<u32>,
    ) -> ChainResult<Vec<(Indexed<HyperlaneMessage>, LogMeta)>> {
        self.indexer
            .index_logs_in_range(range, Self::mailbox_parser)
            .await
    }

    async fn get_finalized_block_number(&self) -> ChainResult<u32> {
        self.indexer.provider().get_finalized_block_number().await
    }
}

#[async_trait]
impl Indexer<H256> for FuelMailboxIndexer {
    async fn fetch_logs_in_range(
        &self,
        range: RangeInclusive<u32>,
    ) -> ChainResult<Vec<(Indexed<H256>, LogMeta)>> {
        todo!() // Needed for scraper
    }

    async fn get_finalized_block_number(&self) -> ChainResult<u32> {
        self.indexer.provider().get_finalized_block_number().await
    }
}

#[async_trait]
impl SequenceAwareIndexer<H256> for FuelMailboxIndexer {
    async fn latest_sequence_count_and_tip(&self) -> ChainResult<(Option<u32>, u32)> {
        let tip = Indexer::<H256>::get_finalized_block_number(&self).await?;

        // No sequence for message deliveries.
        Ok((None, tip))
    }
}

#[async_trait]
impl SequenceAwareIndexer<HyperlaneMessage> for FuelMailboxIndexer {
    #[allow(clippy::unnecessary_cast)] // TODO: `rustc` 1.80.1 clippy issue
    async fn latest_sequence_count_and_tip(&self) -> ChainResult<(Option<u32>, u32)> {
        let tip = Indexer::<HyperlaneMessage>::get_finalized_block_number(&self).await?;

        self.contract
            .methods()
            .nonce()
            .simulate(Execution::StateReadOnly)
            .await
            .map(|r| r.value)
            .map_err(ChainCommunicationError::from_other)
            .map(|sequence| (Some(sequence), tip))
    }
}

#[allow(dead_code)] // TODO: Remove this once the FuelMailboxAbi is implemented
struct FuelMailboxAbi;

impl HyperlaneAbi for FuelMailboxAbi {
    const SELECTOR_SIZE_BYTES: usize = 8;

    fn fn_map() -> HashMap<Vec<u8>, &'static str> {
        // Can't support this without Fuels exporting it in the generated code
        todo!()
    }
}<|MERGE_RESOLUTION|>--- conflicted
+++ resolved
@@ -1,5 +1,5 @@
 use crate::{
-    contracts::mailbox::{DispatchEvent, EncodedMessage, Mailbox as FuelMailboxContract},
+    contracts::mailbox::{DispatchEvent, Mailbox as FuelMailboxContract},
     conversions::*,
     ConnectionConf, FuelIndexer, FuelProvider,
 };
@@ -9,13 +9,8 @@
     programs::calls::Execution,
     tx::{Receipt, ScriptExecutionResult},
     types::{
-<<<<<<< HEAD
         transaction::TxPolicies, transaction_builders::VariableOutputPolicy,
-        transaction_response::TransactionResponse, tx_status::TxStatus, Bytes, Bytes32,
-=======
-        transaction::TxPolicies, transaction_response::TransactionResponse, tx_status::TxStatus,
-        Bits256, Bytes, Bytes32,
->>>>>>> a24439fa
+        transaction_response::TransactionResponse, Bytes, Bytes32,
     },
 };
 use hyperlane_core::{
@@ -24,7 +19,6 @@
     Indexed, Indexer, LogMeta, Mailbox, RawHyperlaneMessage, SequenceAwareIndexer, TxCostEstimate,
     TxOutcome, H256, H512, U256,
 };
-
 use std::{
     collections::HashMap,
     fmt::{Debug, Formatter},
@@ -251,22 +245,11 @@
 // ---------------------- Indexer ---------------------------
 // ----------------------------------------------------------
 
-const NON_DISPATCH_LOG_LEN: usize = 32;
-const NON_HYP_MESSAGE_BYTES: usize = 76;
 /// Struct that retrieves event data for a Fuel Mailbox contract
 #[derive(Debug)]
 pub struct FuelMailboxIndexer {
-    indexer: FuelIndexer,
+    indexer: FuelIndexer<DispatchEvent>,
     contract: FuelMailboxContract<WalletUnlocked>,
-}
-
-fn mailbox_event() -> DispatchEvent {
-    DispatchEvent::new(
-        Bits256::zeroed(),
-        0,
-        Bits256::zeroed(),
-        EncodedMessage::new(Bytes(vec![0])),
-    )
 }
 
 impl FuelMailboxIndexer {
@@ -281,56 +264,8 @@
             wallet.clone(),
         );
 
-        let indexer = FuelIndexer::new::<DispatchEvent>(conf, locator, wallet).await;
+        let indexer = FuelIndexer::new(conf, locator, wallet).await;
         Ok(Self { indexer, contract })
-    }
-
-    /// Parse the logs from the mailbox contract
-    pub fn mailbox_parser(
-        transactions: Vec<(Bytes32, TransactionResponse)>,
-    ) -> Vec<(Bytes32, TransactionResponse, HyperlaneMessage, U256)> {
-        transactions
-            .into_iter()
-            .filter_map(|(tx_id, tx_data)| {
-                let receipts = match &tx_data.status {
-                    TxStatus::Success { receipts } => receipts,
-                    _ => return None,
-                };
-
-                let (log_index, mut receipt_log_data) = receipts
-                    .into_iter()
-                    .enumerate()
-                    .filter_map(|(log_index, rec)| {
-                        // We only care about LogData receipts with data length greater than 32 bytes
-                        match rec {
-                            Receipt::LogData { .. }
-                                if rec
-                                    .data() // TODO fix this
-                                    // .is_some_and(|data| data.len() > NON_DISPATCH_LOG_LEN) =>
-                                    .is_some_and(|data| data.len() > 80) =>
-                            {
-                                let data = rec.data().map(|data| data.to_owned());
-
-                                match data {
-                                    Some(data) => Some((U256::from(log_index), data)),
-                                    _ => None,
-                                }
-                            }
-                            _ => None,
-                        }
-                    })
-                    .next()?; // Each dispatch call should have only one receipt with the appropriate length
-
-                if !receipt_log_data.is_empty() {
-                    // We cut out the message id, recipient and domain which are encoded in the first 76 bytes
-                    receipt_log_data.drain(0..NON_HYP_MESSAGE_BYTES);
-                    let encoded_message = HyperlaneMessage::from(receipt_log_data);
-                    Some((tx_id, tx_data, encoded_message, log_index))
-                } else {
-                    None
-                }
-            })
-            .collect::<Vec<(Bytes32, TransactionResponse, HyperlaneMessage, U256)>>()
     }
 }
 
@@ -340,9 +275,7 @@
         &self,
         range: RangeInclusive<u32>,
     ) -> ChainResult<Vec<(Indexed<HyperlaneMessage>, LogMeta)>> {
-        self.indexer
-            .index_logs_in_range(range, Self::mailbox_parser)
-            .await
+        self.indexer.index_logs_in_range(range).await
     }
 
     async fn get_finalized_block_number(&self) -> ChainResult<u32> {
@@ -391,7 +324,7 @@
     }
 }
 
-#[allow(dead_code)] // TODO: Remove this once the FuelMailboxAbi is implemented
+#[allow(dead_code)]
 struct FuelMailboxAbi;
 
 impl HyperlaneAbi for FuelMailboxAbi {
