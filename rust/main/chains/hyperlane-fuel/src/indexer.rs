use crate::{
    contracts::interchain_gas_paymaster::{
        GasPaymentEvent, InterchainGasPaymaster as FuelIgpContract,
    },
    contracts::mailbox::{DispatchEvent, Mailbox as FuelMailboxContract},
    contracts::merkle_tree_hook::{MerkleTreeEvent, MerkleTreeHook as FuelMerkleTreeHookContract},
    conversions::*,
    ConnectionConf, FuelProvider,
};
use fuels::{
    accounts::wallet::WalletUnlocked,
    client::{PageDirection, PaginationRequest},
    core::{
        codec::LogDecoder,
        traits::{Parameterize, Tokenizable},
    },
    programs::calls::ContractDependency,
    types::{
        bech32::Bech32ContractId,
        transaction::{Transaction, TransactionType},
        transaction_response::TransactionResponse,
        tx_status::TxStatus,
        BlockHeight, Bytes32, ContractId,
    },
};
use hyperlane_core::{
    ChainCommunicationError, ChainResult, ContractLocator, Indexed, LogMeta, H512, U256,
};
use std::{
    collections::HashMap,
    fmt::Debug,
    ops::{Deref, RangeInclusive},
};

// TODO, clippy issues

/// A wrapper around a fuel provider to get generic blockchain information.
pub struct FuelIndexer {
    fuel_provider: FuelProvider,
    contract_address: Bech32ContractId,
    event_checker: Box<dyn Fn(&TransactionResponse) -> bool + Sync + Send>,
}

// Implementing Debug for FuelIndexer
impl std::fmt::Debug for FuelIndexer {
    fn fmt(&self, f: &mut std::fmt::Formatter<'_>) -> std::fmt::Result {
        f.debug_struct("FuelIndexer")
            .field("fuel_provider", &self.fuel_provider)
            .field("contract_address", &self.contract_address)
            .field("event_checker", &"<transaction_event_checker_closure>")
            .finish()
    }
}
/// Trait for getting decoders from different contracts depending on the event type
pub trait HasLogDecoder {
    /// Get the log decoder for a specific contract
    fn log_decoder(contract_address: Bech32ContractId, wallet: WalletUnlocked) -> LogDecoder;
}

impl HasLogDecoder for DispatchEvent {
    fn log_decoder(contract_address: Bech32ContractId, wallet: WalletUnlocked) -> LogDecoder {
        FuelMailboxContract::new(contract_address, wallet).log_decoder()
    }
}

impl HasLogDecoder for GasPaymentEvent {
    fn log_decoder(contract_address: Bech32ContractId, wallet: WalletUnlocked) -> LogDecoder {
        FuelIgpContract::new(contract_address, wallet).log_decoder()
    }
}

impl HasLogDecoder for MerkleTreeEvent {
    fn log_decoder(contract_address: Bech32ContractId, wallet: WalletUnlocked) -> LogDecoder {
        FuelMerkleTreeHookContract::new(contract_address, wallet).log_decoder()
    }
}

impl FuelIndexer {
    /// Create a new fuel indexer
    /// -`T` is the type of event this indexer will be looking for
    pub async fn new<T>(
        conf: &ConnectionConf,
        locator: ContractLocator<'_>,
        wallet: WalletUnlocked,
    ) -> Self
    where
        T: Tokenizable + Parameterize + HasLogDecoder + 'static,
    {
        let fuel_provider = FuelProvider::new(locator.domain.clone(), conf).await;
        let contract_address = Bech32ContractId::from_h256(&locator.address);

        let decoder = T::log_decoder(contract_address.clone(), wallet);

        let has_event_fn: Box<dyn Fn(&TransactionResponse) -> bool + Send + Sync> =
            Box::new(move |tx_data: &TransactionResponse| -> bool {
                if let TxStatus::Success { receipts } = &tx_data.status {
                    if let Ok(decoded_logs) = decoder.decode_logs_with_type::<T>(receipts) {
                        return !decoded_logs.is_empty();
                    }
                }
                false
            });

        Self {
            fuel_provider,
            contract_address,
            event_checker: has_event_fn,
        }
    }

    /// Index logs depending on which transaction parser is passed as a parameter
    /// - `T` is the type of the indexed data
    pub async fn index_logs_in_range<T>(
        &self,
        range: RangeInclusive<u32>,
        parser: fn(
            Vec<(Bytes32, TransactionResponse)>,
        ) -> Vec<(Bytes32, TransactionResponse, T, U256)>,
    ) -> ChainResult<Vec<(Indexed<T>, LogMeta)>>
    where
        T: Into<Indexed<T>>,
        T: PartialEq + Send + Sync + Debug + 'static,
    {
        let (block_cursor, transaction_cursor) = self.get_sync_cursors(&range).await?;

        let (transaction_amount, transaction_map) = self
            .get_block_data(range.clone(), block_cursor.clone())
            .await?;
        let transaction_data = self
            .get_transaction_data(&transaction_map, transaction_cursor.clone())
            .await?;

        let full_tx_data = parser(transaction_data);

        let indexed_logs: Vec<(Indexed<T>, LogMeta)> = full_tx_data
            .into_iter()
            .map(|(tx_id, tx, data, log_index)| {
                let (block_hash, transaction_index) = transaction_map.get(&tx_id).unwrap();

                let log_meta = LogMeta {
                    address: self.contract_address.clone().into_h256(),
                    block_number: *tx.block_height.unwrap().deref() as u64,
                    block_hash: block_hash.into_h256(),
                    transaction_id: H512::from(tx_id.into_h256()),
                    transaction_index: transaction_index.to_owned(),
                    log_index,
                };

                (data.into(), log_meta)
            })
            .collect::<Vec<_>>();

        Ok(indexed_logs)
    }

    /// Get the custom Fuel Provider
    pub fn provider(&self) -> &FuelProvider {
        &self.fuel_provider
    }

    /// Check if a transaction is from a contract
    /// @note: Only works for checking script transactions
    #[allow(clippy::get_first)]
    fn is_transaction_from_contract(
        res: &TransactionResponse,
        contract: &Bech32ContractId,
    ) -> bool {
        if let TransactionType::Script(script_transaction) = &res.transaction {
            if script_transaction.inputs().iter().any(|input| {
                input
                    .contract_id()
                    .is_some_and(|id| id == &ContractId::from(&contract.into()))
            }) {
                return true;
            }
        }
        false
    }

    async fn get_transaction_data(
        &self,
        transaction_map: &HashMap<Bytes32, (Bytes32, u64)>,
        cursor: Option<String>,
    ) -> ChainResult<Vec<(Bytes32, TransactionResponse)>> {
        let transaction_ids = transaction_map.keys().cloned().collect::<Vec<_>>();
        let req = PaginationRequest {
            cursor,
            results: transaction_ids.len() as i32,
            direction: PageDirection::Forward,
        };

        let transactions = self
            .fuel_provider
            .provider()
            .get_transactions(req)
            .await
            .map_err(ChainCommunicationError::from_other)?;

        let mut transaction_data = Vec::new();
        for (tx_id, tx_data) in transactions.results.iter().zip(transaction_ids) {
            transaction_data.push((tx_data.clone(), tx_id.clone()));
        }

        let filtered_transactions = transaction_data
            .into_iter()
            .filter(|(_, tx_data)| {
                Self::is_transaction_from_contract(&tx_data, &self.contract_address)
                    && (self.event_checker)(tx_data)
            })
            .collect::<Vec<_>>();

        Ok(filtered_transactions)
    }

    async fn get_block_data(
        &self,
        range: RangeInclusive<u32>,
        cursor: Option<String>,
    ) -> ChainResult<(i32, HashMap<Bytes32, (Bytes32, u64)>)> {
        let result_amount: u32 = range.end() - range.start();
        let req = PaginationRequest {
            cursor,
            results: result_amount as i32,
            direction: PageDirection::Forward,
        };

        let blocks = self
            .fuel_provider
            .provider()
            .get_blocks(req)
            .await
            .map_err(ChainCommunicationError::from_other)?;

        let mut transaction_map: HashMap<Bytes32, (Bytes32, u64)> = HashMap::new();
        blocks.results.iter().for_each(|block| {
            block
                .transactions
                .iter()
                .enumerate()
                .for_each(|(index, tx)| {
                    transaction_map.insert(tx.clone(), (block.id, index as u64));
                });
        });

        let transaction_amount = blocks
            .results
            .iter()
            .fold(0, |acc: usize, block| acc + block.transactions.len())
            as i32;

        Ok((transaction_amount, transaction_map))
    }

    async fn get_sync_cursors(
        &self,
        range: &RangeInclusive<u32>,
    ) -> ChainResult<(Option<String>, Option<String>)> {
        let range_start = range.start();
        if *range_start == 0 {
            return Ok((None, None));
        }

        let start_block = BlockHeight::from(*range_start);
        let block_data = match self
            .fuel_provider
            .provider()
            .block_by_height(start_block)
            .await
            .map_err(ChainCommunicationError::from_other)?
        {
            Some(block) => block,
            None => {
                return Err(ChainCommunicationError::from_other_str(
                    "Block not found while building cursors",
                ))
            }
        };

        let first_transaction = match block_data.transactions.first() {
            Some(tx) => tx,
            None => {
                return Err(ChainCommunicationError::from_other_str(
                    "Failed to get first transaction in block while building cursors",
                ))
            }
        };

        let hex_block = hex::encode(range_start.to_be_bytes());
        let hex_tx = hex::encode(first_transaction.to_vec());

        let tx_cursor = Some(format!("{}#0x{}", hex_block, hex_tx));
        let block_cursor = Some(range_start.to_string());

        return Ok((block_cursor, tx_cursor));
    }
<<<<<<< HEAD
}

// Functions to make sure that the correct function is being filtered
impl FuelIndexer {
    /// Get the correct function to validate a transaction depending on the indexer event target
    fn get_transaction_matcher(&self) -> for<'a> fn(&'a TransactionResponse) -> bool {
        match self.target_event_type {
            TransactionEventType::MailboxDispatch => Self::is_dispatch_call,
            TransactionEventType::IgpPayment => Self::is_igp_payment,
            TransactionEventType::MerkleTreeHookInsert => Self::is_merkle_tree_insertion,
        }
    }

    /// Check if a transaction is a call to the dispatch function of the Mailbox contract
    fn is_dispatch_call(res: &TransactionResponse) -> bool {
        let receipts = match &res.status {
            TxStatus::Success { receipts } => receipts,
            _ => return false,
        };

        let log_data_receipts = Self::filter_logdata_rec(receipts);

        // TODO fix this, this is a hack
        match log_data_receipts.len() {
            DISPATCH_LOG_DATA_REC_AMOUNT => true,
            3 => true, // Dispatch with igp hook, this system is bullshit
            4 => true,
            _ => false,
        }
    }

    /// Check if a transaction is a call to the post dispatch function of the MerkleTreeHook contract
    fn is_merkle_tree_insertion(res: &TransactionResponse) -> bool {
        let receipts = match &res.status {
            TxStatus::Success { receipts } => receipts,
            _ => return false,
        };

        let log_data_receipts = Self::filter_logdata_rec(receipts);

        // Merkle tree insertion is the only function which has a single log data receipt
        // TODO this is a hack, fix this
        match log_data_receipts.len() >= 1 {
            true => true,
            false => false,
        }
    }

    /// Check if a transaction is a call to the pay_for_gas function of the IGP Hook contract
    fn is_igp_payment(res: &TransactionResponse) -> bool {
        let receipts = match &res.status {
            TxStatus::Success { receipts } => receipts,
            _ => return false,
        };

        let log_data_receipts = Self::filter_logdata_rec(receipts);

        // IGP payment should have 1 log data receipt
        if log_data_receipts.len() != 1 {
            return false;
        }
        let log = log_data_receipts.get(0).unwrap();

        match log {
            Receipt::LogData { data, .. } => data
                .to_owned()
                .is_some_and(|data| data.len() == IGP_PAYMENT_LOG_LENGTH),
            _ => false,
        }
    }

    /// Retrieve only the logdata receipts
    fn filter_logdata_rec(receipts: &Vec<Receipt>) -> Vec<&Receipt> {
        receipts
            .into_iter()
            .filter(|rec| match rec {
                Receipt::LogData { .. } => true,
                _ => false,
            })
            .collect::<Vec<_>>()
    }
=======
>>>>>>> a24439fa
}<|MERGE_RESOLUTION|>--- conflicted
+++ resolved
@@ -1,20 +1,8 @@
-use crate::{
-    contracts::interchain_gas_paymaster::{
-        GasPaymentEvent, InterchainGasPaymaster as FuelIgpContract,
-    },
-    contracts::mailbox::{DispatchEvent, Mailbox as FuelMailboxContract},
-    contracts::merkle_tree_hook::{MerkleTreeEvent, MerkleTreeHook as FuelMerkleTreeHookContract},
-    conversions::*,
-    ConnectionConf, FuelProvider,
-};
+use crate::{conversions::*, indexer_events::FuelIndexerEvent, ConnectionConf, FuelProvider};
 use fuels::{
     accounts::wallet::WalletUnlocked,
     client::{PageDirection, PaginationRequest},
-    core::{
-        codec::LogDecoder,
-        traits::{Parameterize, Tokenizable},
-    },
-    programs::calls::ContractDependency,
+    core::codec::LogDecoder,
     types::{
         bech32::Bech32ContractId,
         transaction::{Transaction, TransactionType},
@@ -29,117 +17,100 @@
 use std::{
     collections::HashMap,
     fmt::Debug,
+    marker::PhantomData,
     ops::{Deref, RangeInclusive},
 };
 
 // TODO, clippy issues
 
-/// A wrapper around a fuel provider to get generic blockchain information.
-pub struct FuelIndexer {
+/// A Fuel Indexer supporting a specific event type.
+/// The generic `E` is the type of the event this indexer will be filtering and parsing.
+///
+/// # Fields
+///
+/// * `fuel_provider` - An instance of `FuelProvider` responsible for interacting with the Fuel blockchain.
+/// * `contract_address` - The Bech32 encoded contract ID that this indexer is associated with.
+/// * `log_decoder` - An instance of `LogDecoder` used to decode logs emitted by the contract.
+/// * `_phantom` - A marker to indicate the use of a generic type `E`.
+pub struct FuelIndexer<E>
+where
+    E: FuelIndexerEvent,
+{
     fuel_provider: FuelProvider,
     contract_address: Bech32ContractId,
-    event_checker: Box<dyn Fn(&TransactionResponse) -> bool + Sync + Send>,
+    log_decoder: LogDecoder,
+    _phantom: PhantomData<E>,
 }
 
-// Implementing Debug for FuelIndexer
-impl std::fmt::Debug for FuelIndexer {
+impl<E> Debug for FuelIndexer<E>
+where
+    E: FuelIndexerEvent,
+{
     fn fmt(&self, f: &mut std::fmt::Formatter<'_>) -> std::fmt::Result {
         f.debug_struct("FuelIndexer")
             .field("fuel_provider", &self.fuel_provider)
             .field("contract_address", &self.contract_address)
-            .field("event_checker", &"<transaction_event_checker_closure>")
+            .field("log_decoder", &self.log_decoder)
             .finish()
     }
 }
-/// Trait for getting decoders from different contracts depending on the event type
-pub trait HasLogDecoder {
-    /// Get the log decoder for a specific contract
-    fn log_decoder(contract_address: Bech32ContractId, wallet: WalletUnlocked) -> LogDecoder;
-}
-
-impl HasLogDecoder for DispatchEvent {
-    fn log_decoder(contract_address: Bech32ContractId, wallet: WalletUnlocked) -> LogDecoder {
-        FuelMailboxContract::new(contract_address, wallet).log_decoder()
-    }
-}
-
-impl HasLogDecoder for GasPaymentEvent {
-    fn log_decoder(contract_address: Bech32ContractId, wallet: WalletUnlocked) -> LogDecoder {
-        FuelIgpContract::new(contract_address, wallet).log_decoder()
-    }
-}
-
-impl HasLogDecoder for MerkleTreeEvent {
-    fn log_decoder(contract_address: Bech32ContractId, wallet: WalletUnlocked) -> LogDecoder {
-        FuelMerkleTreeHookContract::new(contract_address, wallet).log_decoder()
-    }
-}
-
-impl FuelIndexer {
+
+impl<E> FuelIndexer<E>
+where
+    E: FuelIndexerEvent,
+{
     /// Create a new fuel indexer
-    /// -`T` is the type of event this indexer will be looking for
-    pub async fn new<T>(
+    pub async fn new(
         conf: &ConnectionConf,
         locator: ContractLocator<'_>,
         wallet: WalletUnlocked,
-    ) -> Self
-    where
-        T: Tokenizable + Parameterize + HasLogDecoder + 'static,
-    {
+    ) -> Self {
         let fuel_provider = FuelProvider::new(locator.domain.clone(), conf).await;
         let contract_address = Bech32ContractId::from_h256(&locator.address);
 
-        let decoder = T::log_decoder(contract_address.clone(), wallet);
-
-        let has_event_fn: Box<dyn Fn(&TransactionResponse) -> bool + Send + Sync> =
-            Box::new(move |tx_data: &TransactionResponse| -> bool {
-                if let TxStatus::Success { receipts } = &tx_data.status {
-                    if let Ok(decoded_logs) = decoder.decode_logs_with_type::<T>(receipts) {
-                        return !decoded_logs.is_empty();
-                    }
-                }
-                false
-            });
+        let decoder = E::log_decoder(contract_address.clone(), wallet);
+        let fn_decoder = decoder.clone();
 
         Self {
             fuel_provider,
             contract_address,
-            event_checker: has_event_fn,
-        }
-    }
-
-    /// Index logs depending on which transaction parser is passed as a parameter
-    /// - `T` is the type of the indexed data
+            log_decoder: decoder,
+            _phantom: PhantomData,
+        }
+    }
+
+    /// Index logs which were specified during the construction of the indexer.
+    /// The `E` type is the event which is being indexed.
+    /// The `T` type is the data which we are transforming the event data into.
     pub async fn index_logs_in_range<T>(
         &self,
         range: RangeInclusive<u32>,
-        parser: fn(
-            Vec<(Bytes32, TransactionResponse)>,
-        ) -> Vec<(Bytes32, TransactionResponse, T, U256)>,
     ) -> ChainResult<Vec<(Indexed<T>, LogMeta)>>
     where
-        T: Into<Indexed<T>>,
-        T: PartialEq + Send + Sync + Debug + 'static,
+        T: Into<Indexed<T>> + PartialEq + Send + Sync + Debug + 'static + From<E>,
     {
         let (block_cursor, transaction_cursor) = self.get_sync_cursors(&range).await?;
 
         let (transaction_amount, transaction_map) = self
             .get_block_data(range.clone(), block_cursor.clone())
             .await?;
-        let transaction_data = self
+
+        // By now we are sure that we either have no transactions or matching transactions
+        let filtered_transactions = self
             .get_transaction_data(&transaction_map, transaction_cursor.clone())
             .await?;
 
-        let full_tx_data = parser(transaction_data);
-
-        let indexed_logs: Vec<(Indexed<T>, LogMeta)> = full_tx_data
+        // Transaction data with event data transformed into the relevant indexed data
+        let complete_indexer_log_data = self.append_with_event_data::<T>(filtered_transactions);
+
+        let indexed_logs: Vec<(Indexed<T>, LogMeta)> = complete_indexer_log_data
             .into_iter()
             .map(|(tx_id, tx, data, log_index)| {
                 let (block_hash, transaction_index) = transaction_map.get(&tx_id).unwrap();
 
                 let log_meta = LogMeta {
                     address: self.contract_address.clone().into_h256(),
-                    block_number: *tx.block_height.unwrap().deref() as u64,
+                    block_number: *tx.block_height.unwrap_or_default().deref() as u64,
                     block_hash: block_hash.into_h256(),
                     transaction_id: H512::from(tx_id.into_h256()),
                     transaction_index: transaction_index.to_owned(),
@@ -158,18 +129,59 @@
         &self.fuel_provider
     }
 
+    fn has_event(&self, tx_data: &TransactionResponse) -> bool {
+        let decoder = &self.log_decoder;
+        if let TxStatus::Success { receipts } = &tx_data.status {
+            if let Ok(decoded_logs) = decoder.decode_logs_with_type::<E>(receipts) {
+                return !decoded_logs.is_empty();
+            }
+        }
+        false
+    }
+
+    fn append_with_event_data<T>(
+        &self,
+        filtered_transactions: Vec<(Bytes32, TransactionResponse)>,
+    ) -> Vec<(Bytes32, TransactionResponse, T, U256)>
+    where
+        T: Into<Indexed<T>> + PartialEq + Send + Sync + Debug + 'static + From<E>,
+    {
+        let decoder = &self.log_decoder;
+        // Iterate over the filtered transactions
+        filtered_transactions
+            .into_iter()
+            .filter_map(|(tx_id, tx_data)| {
+                // Get the receipts from each transaction
+                if let TxStatus::Success { receipts } = &tx_data.status {
+                    // Get the log index and the receipt log data
+                    for (log_index, receipt) in receipts.iter().enumerate() {
+                        // If the receipt contains the relevant log, we save the log and index
+                        if let Ok(decoded_logs) =
+                            decoder.decode_logs_with_type::<E>(&[receipt.clone()])
+                        {
+                            if !decoded_logs.is_empty() && decoded_logs.len() == 1 {
+                                // Transform the event data into data used for indexing
+                                let relevant_event = decoded_logs[0].clone().transform::<T>();
+                                let log_index = U256::from(log_index as u64);
+                                return Some((tx_id, tx_data, relevant_event, log_index));
+                            }
+                        }
+                    }
+                }
+                None // Return None if no relevant event data was found
+            })
+            .collect::<Vec<_>>()
+    }
+
     /// Check if a transaction is from a contract
     /// @note: Only works for checking script transactions
     #[allow(clippy::get_first)]
-    fn is_transaction_from_contract(
-        res: &TransactionResponse,
-        contract: &Bech32ContractId,
-    ) -> bool {
+    fn is_transaction_from_contract(&self, res: &TransactionResponse) -> bool {
         if let TransactionType::Script(script_transaction) = &res.transaction {
             if script_transaction.inputs().iter().any(|input| {
                 input
                     .contract_id()
-                    .is_some_and(|id| id == &ContractId::from(&contract.into()))
+                    .is_some_and(|id| id == &ContractId::from(&self.contract_address))
             }) {
                 return true;
             }
@@ -197,15 +209,14 @@
             .map_err(ChainCommunicationError::from_other)?;
 
         let mut transaction_data = Vec::new();
-        for (tx_id, tx_data) in transactions.results.iter().zip(transaction_ids) {
-            transaction_data.push((tx_data.clone(), tx_id.clone()));
+        for (tx_data, tx_id) in transactions.results.iter().zip(transaction_ids) {
+            transaction_data.push((tx_id.clone(), tx_data.clone()));
         }
 
         let filtered_transactions = transaction_data
             .into_iter()
             .filter(|(_, tx_data)| {
-                Self::is_transaction_from_contract(&tx_data, &self.contract_address)
-                    && (self.event_checker)(tx_data)
+                self.is_transaction_from_contract(&tx_data) && self.has_event(tx_data)
             })
             .collect::<Vec<_>>();
 
@@ -293,88 +304,4 @@
 
         return Ok((block_cursor, tx_cursor));
     }
-<<<<<<< HEAD
-}
-
-// Functions to make sure that the correct function is being filtered
-impl FuelIndexer {
-    /// Get the correct function to validate a transaction depending on the indexer event target
-    fn get_transaction_matcher(&self) -> for<'a> fn(&'a TransactionResponse) -> bool {
-        match self.target_event_type {
-            TransactionEventType::MailboxDispatch => Self::is_dispatch_call,
-            TransactionEventType::IgpPayment => Self::is_igp_payment,
-            TransactionEventType::MerkleTreeHookInsert => Self::is_merkle_tree_insertion,
-        }
-    }
-
-    /// Check if a transaction is a call to the dispatch function of the Mailbox contract
-    fn is_dispatch_call(res: &TransactionResponse) -> bool {
-        let receipts = match &res.status {
-            TxStatus::Success { receipts } => receipts,
-            _ => return false,
-        };
-
-        let log_data_receipts = Self::filter_logdata_rec(receipts);
-
-        // TODO fix this, this is a hack
-        match log_data_receipts.len() {
-            DISPATCH_LOG_DATA_REC_AMOUNT => true,
-            3 => true, // Dispatch with igp hook, this system is bullshit
-            4 => true,
-            _ => false,
-        }
-    }
-
-    /// Check if a transaction is a call to the post dispatch function of the MerkleTreeHook contract
-    fn is_merkle_tree_insertion(res: &TransactionResponse) -> bool {
-        let receipts = match &res.status {
-            TxStatus::Success { receipts } => receipts,
-            _ => return false,
-        };
-
-        let log_data_receipts = Self::filter_logdata_rec(receipts);
-
-        // Merkle tree insertion is the only function which has a single log data receipt
-        // TODO this is a hack, fix this
-        match log_data_receipts.len() >= 1 {
-            true => true,
-            false => false,
-        }
-    }
-
-    /// Check if a transaction is a call to the pay_for_gas function of the IGP Hook contract
-    fn is_igp_payment(res: &TransactionResponse) -> bool {
-        let receipts = match &res.status {
-            TxStatus::Success { receipts } => receipts,
-            _ => return false,
-        };
-
-        let log_data_receipts = Self::filter_logdata_rec(receipts);
-
-        // IGP payment should have 1 log data receipt
-        if log_data_receipts.len() != 1 {
-            return false;
-        }
-        let log = log_data_receipts.get(0).unwrap();
-
-        match log {
-            Receipt::LogData { data, .. } => data
-                .to_owned()
-                .is_some_and(|data| data.len() == IGP_PAYMENT_LOG_LENGTH),
-            _ => false,
-        }
-    }
-
-    /// Retrieve only the logdata receipts
-    fn filter_logdata_rec(receipts: &Vec<Receipt>) -> Vec<&Receipt> {
-        receipts
-            .into_iter()
-            .filter(|rec| match rec {
-                Receipt::LogData { .. } => true,
-                _ => false,
-            })
-            .collect::<Vec<_>>()
-    }
-=======
->>>>>>> a24439fa
 }