use std::fmt::Debug;
use std::future::Future;
use std::marker::PhantomData;
use std::sync::Arc;
use std::time::Duration;

use async_trait::async_trait;
use derive_new::new;
use ethers::types::{Block, H160, H256 as EthersH256};
use ethers::{prelude::Middleware, types::TransactionReceipt};
use ethers_contract::builders::ContractCall;
use ethers_core::abi::Function;
use ethers_core::types::transaction::eip2718::TypedTransaction;
use ethers_core::types::{BlockId, FeeHistory, U256 as EthersU256};
use ethers_core::{abi::Address, types::BlockNumber};
use hyperlane_core::{ethers_core_types, ChainInfo, HyperlaneCustomErrorWrapper, H512, U256};
use tokio::time::sleep;
use tracing::instrument;

use hyperlane_core::{
    BlockInfo, ChainCommunicationError, ChainResult, ContractLocator, HyperlaneChain,
    HyperlaneDomain, HyperlaneProvider, HyperlaneProviderError, TxnInfo, TxnReceiptInfo, H256,
};

use crate::{
    get_finalized_block_number, BuildableWithProvider, ConnectionConf, EthereumReorgPeriod,
};

// From
// gas_limit: QUANTITY, 32 bytes - The maximum amount of gas that can be used.
// max_fee_per_gas: QUANTITY, 32 bytes - The maximum fee per unit of gas that the sender is willing to pay.
// max_priority_fee_per_gas: QUANTITY, 32 bytes - The maximum priority fee per unit of gas to incentivize miners.
// gas_per_pubdata_limit: QUANTITY, 32 bytes - The gas limit per unit of public data.
/// Response from the zkSync estimate fee endpoint.
#[derive(Debug, Clone, PartialEq, Eq, serde::Deserialize, serde::Serialize)]
pub struct ZksyncEstimateFeeResponse {
    /// Gas limit
    pub gas_limit: EthersU256,
    /// Max fee
    pub max_fee_per_gas: EthersU256,
    /// Max priority fee
    pub max_priority_fee_per_gas: EthersU256,
    /// Gas per pubdata limit
    pub gas_per_pubdata_limit: EthersU256,
}

/// Connection to an ethereum provider. Useful for querying information about
/// the blockchain.
#[derive(Debug, Clone, new)]
pub struct EthereumProvider<M> {
    provider: Arc<M>,
    domain: HyperlaneDomain,
}

impl<M> EthereumProvider<M> {
    /// Create a ContractCall object for a given transaction and function.
    pub fn build_contract_call<D>(
        &self,
        tx: TypedTransaction,
        function: Function,
    ) -> ContractCall<M, D> {
        ContractCall {
            tx,
            function,
            block: None,
            client: self.provider.clone(),
            datatype: PhantomData::<D>,
        }
    }
}

impl<M> HyperlaneChain for EthereumProvider<M>
where
    M: Middleware + 'static,
{
    fn domain(&self) -> &HyperlaneDomain {
        &self.domain
    }

    fn provider(&self) -> Box<dyn HyperlaneProvider> {
        Box::new(EthereumProvider::new(
            self.provider.clone(),
            self.domain.clone(),
        ))
    }
}

/// Methods of provider which are used in submitter
#[async_trait]
pub trait EvmProviderForLander: Send + Sync {
    /// Get the transaction receipt for a given transaction hash
    async fn get_transaction_receipt(
        &self,
        transaction_hash: H256,
    ) -> ChainResult<Option<TransactionReceipt>>;

    /// Get the finalized block number
    async fn get_finalized_block_number(
        &self,
        reorg_period: &EthereumReorgPeriod,
    ) -> ChainResult<u32>;

    /// Get the block for a given block number
    async fn get_block(&self, block_number: BlockNumber) -> ChainResult<Option<Block<EthersH256>>>;

    /// Estimate the gas limit for a transaction
    async fn estimate_gas_limit(
        &self,
        tx: &TypedTransaction,
        function: &Function,
    ) -> Result<U256, ChainCommunicationError>;

    /// Send transaction into blockchain
    async fn send(&self, tx: &TypedTransaction, function: &Function) -> ChainResult<H256>;

    /// Read-only call into blockchain which returns a boolean
    async fn check(&self, tx: &TypedTransaction, function: &Function) -> ChainResult<bool>;

    /// Get the next nonce to use for a given address (using the finalized block)
    async fn get_next_nonce_on_finalized_block(&self, address: &Address) -> ChainResult<U256>;

    /// Get the fee history
    async fn fee_history(
        &self,
        block_count: U256,
        last_block: BlockNumber,
        reward_percentiles: &[f64],
    ) -> ChainResult<FeeHistory>;

    /// Estimate the fee for a zkSync transaction
    async fn zk_estimate_fee(
        &self,
        tx: &TypedTransaction,
    ) -> ChainResult<ZksyncEstimateFeeResponse>;

    /// Get default sender
<<<<<<< HEAD
    fn default_sender(&self) -> Option<Address>;
=======
    fn get_signer(&self) -> Option<H160>;
>>>>>>> 9e40cf18
}

#[async_trait]
impl<M> EvmProviderForLander for EthereumProvider<M>
where
    M: Middleware + 'static,
{
    async fn get_transaction_receipt(
        &self,
        transaction_hash: H256,
    ) -> ChainResult<Option<TransactionReceipt>> {
        let receipt = self
            .provider
            .get_transaction_receipt(transaction_hash)
            .await
            .map_err(ChainCommunicationError::from_other)?;
        Ok(receipt)
    }

    async fn get_finalized_block_number(
        &self,
        reorg_period: &EthereumReorgPeriod,
    ) -> ChainResult<u32> {
        get_finalized_block_number(&*self.provider, reorg_period).await
    }

    async fn get_block(&self, block_number: BlockNumber) -> ChainResult<Option<Block<EthersH256>>> {
        let block = self
            .provider
            .get_block(block_number)
            .await
            .map_err(ChainCommunicationError::from_other)?;
        Ok(block)
    }

    async fn estimate_gas_limit(
        &self,
        tx: &TypedTransaction,
        function: &Function,
    ) -> Result<U256, ChainCommunicationError> {
        let contract_call = self.build_contract_call::<()>(tx.clone(), function.clone());
        let gas_limit = contract_call.estimate_gas().await?.into();
        Ok(gas_limit)
    }

    async fn send(&self, tx: &TypedTransaction, function: &Function) -> ChainResult<H256> {
        let contract_call = self.build_contract_call::<()>(tx.clone(), function.clone());
        let pending = contract_call
            .send()
            .await
            .map_err(|e| ChainCommunicationError::CustomError(e.to_string()))?;

        Ok(pending.tx_hash().into())
    }

    async fn check(&self, tx: &TypedTransaction, function: &Function) -> ChainResult<bool> {
        let contract_call = self.build_contract_call::<bool>(tx.clone(), function.clone());
        let success = contract_call
            .call()
            .await
            .map_err(|e| ChainCommunicationError::CustomError(e.to_string()))?;

        Ok(success)
    }

    async fn get_next_nonce_on_finalized_block(&self, address: &Address) -> ChainResult<U256> {
        self.provider
            .get_transaction_count(*address, Some(BlockId::Number(BlockNumber::Finalized)))
            .await
            .map_err(ChainCommunicationError::from_other)
            .map(Into::into)
    }

    async fn fee_history(
        &self,
        block_count: U256,
        last_block: BlockNumber,
        reward_percentiles: &[f64],
    ) -> ChainResult<FeeHistory> {
        self.provider
            .fee_history(block_count, last_block, reward_percentiles)
            .await
            .map_err(ChainCommunicationError::from_other)
    }

    async fn zk_estimate_fee(
        &self,
        tx: &TypedTransaction,
    ) -> ChainResult<ZksyncEstimateFeeResponse> {
        self.provider
            .provider()
            .request("zks_estimateFee", [tx.clone()])
            .await
            .map_err(ChainCommunicationError::from_other)
    }

<<<<<<< HEAD
    fn default_sender(&self) -> Option<Address> {
=======
    fn get_signer(&self) -> Option<H160> {
>>>>>>> 9e40cf18
        self.provider.default_sender()
    }
}

#[async_trait]
impl<M> HyperlaneProvider for EthereumProvider<M>
where
    M: Middleware + 'static,
{
    #[instrument(err, skip(self))]
    #[allow(clippy::blocks_in_conditions)] // TODO: `rustc` 1.80.1 clippy issue
    async fn get_block_by_height(&self, height: u64) -> ChainResult<BlockInfo> {
        let block = get_with_retry_on_none(
            &height,
            |h| self.provider.get_block(*h),
            |h| HyperlaneProviderError::CouldNotFindBlockByHeight(*h),
        )
        .await?;

        let block_height = block
            .number
            .ok_or(HyperlaneProviderError::CouldNotFindBlockByHeight(height))?
            .as_u64();

        if block_height != height {
            Err(HyperlaneProviderError::IncorrectBlockByHeight(
                height,
                block_height,
            ))?;
        }

        let block_hash = block
            .hash
            .ok_or(HyperlaneProviderError::BlockWithoutHash(height))?;

        let block_info = BlockInfo {
            hash: block_hash.into(),
            timestamp: block.timestamp.as_u64(),
            number: block_height,
        };

        Ok(block_info)
    }

    #[instrument(err, skip(self))]
    #[allow(clippy::blocks_in_conditions)] // TODO: `rustc` 1.80.1 clippy issue
    async fn get_txn_by_hash(&self, hash: &H512) -> ChainResult<TxnInfo> {
        let txn = get_with_retry_on_none(
            hash,
            |h| self.provider.get_transaction(*h),
            |h| HyperlaneProviderError::CouldNotFindTransactionByHash(*h),
        )
        .await?;

        let receipt = self
            .provider
            .get_transaction_receipt(*hash)
            .await
            .map_err(ChainCommunicationError::from_other)?
            .map(|r| -> Result<_, HyperlaneProviderError> {
                Ok(TxnReceiptInfo {
                    gas_used: r.gas_used.ok_or(HyperlaneProviderError::NoGasUsed)?.into(),
                    cumulative_gas_used: r.cumulative_gas_used.into(),
                    effective_gas_price: r.effective_gas_price.map(Into::into),
                })
            })
            .transpose()?;

        let txn_info = TxnInfo {
            hash: *hash,
            max_fee_per_gas: txn.max_fee_per_gas.map(Into::into),
            max_priority_fee_per_gas: txn.max_priority_fee_per_gas.map(Into::into),
            gas_price: txn.gas_price.map(Into::into),
            gas_limit: txn.gas.into(),
            nonce: txn.nonce.as_u64(),
            sender: txn.from.into(),
            recipient: txn.to.map(Into::into),
            receipt,
            raw_input_data: Some(txn.input.to_vec()),
        };

        Ok(txn_info)
    }

    #[instrument(err, skip(self))]
    #[allow(clippy::blocks_in_conditions)] // TODO: `rustc` 1.80.1 clippy issue
    async fn is_contract(&self, address: &H256) -> ChainResult<bool> {
        let code = self
            .provider
            .get_code(ethers_core_types::H160::from(*address), None)
            .await
            .map_err(ChainCommunicationError::from_other)?;
        Ok(!code.is_empty())
    }

    #[instrument(err, skip(self))]
    #[allow(clippy::blocks_in_conditions)] // TODO: `rustc` 1.80.1 clippy issue
    async fn get_balance(&self, address: String) -> ChainResult<U256> {
        // Can't use the address directly as a string, because ethers interprets it
        // as an ENS name rather than an address.
        let addr: Address = address.parse()?;
        let balance = self
            .provider
            .get_balance(addr, None)
            .await
            .map_err(ChainCommunicationError::from_other)?;
        Ok(balance.into())
    }

    async fn get_chain_metrics(&self) -> ChainResult<Option<ChainInfo>> {
        let Some(block) = self
            .provider
            .get_block(BlockNumber::Latest)
            .await
            .map_err(|e| {
                ChainCommunicationError::Other(HyperlaneCustomErrorWrapper::new(Box::new(e)))
            })?
        else {
            tracing::trace!(domain=?self.domain.name(), "Latest block not found");
            return Ok(None);
        };

        // Given the block is queried with `BlockNumber::Latest` rather than `BlockNumber::Pending`,
        // if `block` is Some at this point, we're guaranteed to have its `hash` and `number` defined,
        // so it's safe to unwrap below
        // more info at <https://docs.rs/ethers/latest/ethers/core/types/struct.Block.html#structfield.number>
        let chain_metrics = ChainInfo::new(
            BlockInfo {
                hash: block.hash.unwrap().into(),
                timestamp: block.timestamp.as_u64(),
                number: block.number.unwrap().as_u64(),
            },
            block.base_fee_per_gas.map(Into::into),
        );
        Ok(Some(chain_metrics))
    }
}

impl<M> EthereumProvider<M>
where
    M: Middleware + 'static,
{
    #[instrument(err, skip(self))]
    async fn get_storage_at(&self, address: H256, location: H256) -> ChainResult<H256> {
        let storage = self
            .provider
            .get_storage_at(
                ethers_core_types::H160::from(address),
                location.into(),
                None,
            )
            .await
            .map_err(ChainCommunicationError::from_other)?;
        Ok(storage.into())
    }
}

/// Builder for hyperlane providers.
pub struct SubmitterProviderBuilder {}

#[async_trait]
impl BuildableWithProvider for SubmitterProviderBuilder {
    type Output = Box<dyn EvmProviderForLander>;
    const NEEDS_SIGNER: bool = true;

    // the submitter does not use the ethers submission middleware.
    // it uses its own logic for setting transaction parameters
    // and landing them onchain
    fn uses_ethers_submission_middleware(&self) -> bool {
        false
    }

    async fn build_with_provider<M: Middleware + 'static>(
        &self,
        provider: M,
        _conn: &ConnectionConf,
        locator: &ContractLocator,
    ) -> Self::Output {
        Box::new(EthereumProvider::new(
            Arc::new(provider),
            locator.domain.clone(),
        ))
    }
}

/// Builder for hyperlane providers.
pub struct HyperlaneProviderBuilder {}

#[async_trait]
impl BuildableWithProvider for HyperlaneProviderBuilder {
    type Output = Box<dyn HyperlaneProvider>;
    const NEEDS_SIGNER: bool = false;

    async fn build_with_provider<M: Middleware + 'static>(
        &self,
        provider: M,
        _conn: &ConnectionConf,
        locator: &ContractLocator,
    ) -> Self::Output {
        Box::new(EthereumProvider::new(
            Arc::new(provider),
            locator.domain.clone(),
        ))
    }
}

/// Call a get function that returns a Result<Option<T>> and retry if the inner
/// option is None. This can happen because the provider has not discovered the
/// object we are looking for yet.
async fn get_with_retry_on_none<T, F, O, E, I, N>(
    id: &I,
    get: F,
    not_found_error: N,
) -> ChainResult<T>
where
    F: Fn(&I) -> O,
    O: Future<Output = Result<Option<T>, E>>,
    E: std::error::Error + Send + Sync + 'static,
    N: Fn(&I) -> HyperlaneProviderError,
{
    for _ in 0..3 {
        if let Some(t) = get(id).await.map_err(ChainCommunicationError::from_other)? {
            return Ok(t);
        } else {
            sleep(Duration::from_secs(5)).await;
            continue;
        };
    }
    Err(not_found_error(id).into())
}<|MERGE_RESOLUTION|>--- conflicted
+++ resolved
@@ -134,11 +134,7 @@
     ) -> ChainResult<ZksyncEstimateFeeResponse>;
 
     /// Get default sender
-<<<<<<< HEAD
-    fn default_sender(&self) -> Option<Address>;
-=======
     fn get_signer(&self) -> Option<H160>;
->>>>>>> 9e40cf18
 }
 
 #[async_trait]
@@ -235,11 +231,7 @@
             .map_err(ChainCommunicationError::from_other)
     }
 
-<<<<<<< HEAD
-    fn default_sender(&self) -> Option<Address> {
-=======
     fn get_signer(&self) -> Option<H160> {
->>>>>>> 9e40cf18
         self.provider.default_sender()
     }
 }
