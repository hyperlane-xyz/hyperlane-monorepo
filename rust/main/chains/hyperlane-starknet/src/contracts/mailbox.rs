#[derive(Debug)]
pub struct Mailbox<A: starknet::accounts::ConnectedAccount + Sync> {
    pub address: starknet::core::types::FieldElement,
    pub account: A,
    pub block_id: starknet::core::types::BlockId,
}
impl<A: starknet::accounts::ConnectedAccount + Sync> Mailbox<A> {
    pub fn new(address: starknet::core::types::FieldElement, account: A) -> Self {
        Self {
            address,
            account,
            block_id: starknet::core::types::BlockId::Tag(starknet::core::types::BlockTag::Pending),
        }
    }
    pub fn set_contract_address(mut self, address: starknet::core::types::FieldElement) {
        self.address = address;
    }
    pub fn provider(&self) -> &A::Provider {
        self.account.provider()
    }
    pub fn set_block(mut self, block_id: starknet::core::types::BlockId) {
        self.block_id = block_id;
    }
}
#[derive(Debug)]
pub struct MailboxReader<P: starknet::providers::Provider + Sync> {
    pub address: starknet::core::types::FieldElement,
    pub provider: P,
    pub block_id: starknet::core::types::BlockId,
}
impl<P: starknet::providers::Provider + Sync> MailboxReader<P> {
    pub fn new(address: starknet::core::types::FieldElement, provider: P) -> Self {
        Self {
            address,
            provider,
            block_id: starknet::core::types::BlockId::Tag(starknet::core::types::BlockTag::Pending),
        }
    }
    pub fn set_contract_address(mut self, address: starknet::core::types::FieldElement) {
        self.address = address;
    }
    pub fn provider(&self) -> &P {
        &self.provider
    }
    pub fn set_block(mut self, block_id: starknet::core::types::BlockId) {
        self.block_id = block_id;
    }
}
#[derive(Debug, PartialEq, PartialOrd, Clone)]
<<<<<<< HEAD
pub struct DispatchId {
    pub id: cainome::cairo_serde::U256,
}
impl cainome::cairo_serde::CairoSerde for DispatchId {
    type RustType = Self;
    const SERIALIZED_SIZE: std::option::Option<usize> = None;
    #[inline]
    fn cairo_serialized_size(__rust: &Self::RustType) -> usize {
        let mut __size = 0;
        __size += cainome::cairo_serde::U256::cairo_serialized_size(&__rust.id);
        __size
    }
    fn cairo_serialize(__rust: &Self::RustType) -> Vec<starknet::core::types::FieldElement> {
        let mut __out: Vec<starknet::core::types::FieldElement> = vec![];
        __out.extend(cainome::cairo_serde::U256::cairo_serialize(&__rust.id));
        __out
    }
    fn cairo_deserialize(
        __felts: &[starknet::core::types::FieldElement],
        __offset: usize,
    ) -> cainome::cairo_serde::Result<Self::RustType> {
        let mut __offset = __offset;
        let id = cainome::cairo_serde::U256::cairo_deserialize(__felts, __offset)?;
        __offset += cainome::cairo_serde::U256::cairo_serialized_size(&id);
        Ok(DispatchId { id })
    }
}
#[derive(Debug, PartialEq, PartialOrd, Clone)]
pub struct DefaultHookSet {
    pub hook: cainome::cairo_serde::ContractAddress,
}
impl cainome::cairo_serde::CairoSerde for DefaultHookSet {
    type RustType = Self;
    const SERIALIZED_SIZE: std::option::Option<usize> = None;
    #[inline]
    fn cairo_serialized_size(__rust: &Self::RustType) -> usize {
        let mut __size = 0;
        __size += cainome::cairo_serde::ContractAddress::cairo_serialized_size(&__rust.hook);
        __size
    }
    fn cairo_serialize(__rust: &Self::RustType) -> Vec<starknet::core::types::FieldElement> {
        let mut __out: Vec<starknet::core::types::FieldElement> = vec![];
        __out.extend(cainome::cairo_serde::ContractAddress::cairo_serialize(
            &__rust.hook,
        ));
        __out
    }
    fn cairo_deserialize(
        __felts: &[starknet::core::types::FieldElement],
        __offset: usize,
    ) -> cainome::cairo_serde::Result<Self::RustType> {
        let mut __offset = __offset;
        let hook = cainome::cairo_serde::ContractAddress::cairo_deserialize(__felts, __offset)?;
        __offset += cainome::cairo_serde::ContractAddress::cairo_serialized_size(&hook);
        Ok(DefaultHookSet { hook })
    }
}
#[derive(Debug, PartialEq, PartialOrd, Clone)]
pub struct Dispatch {
    pub sender: cainome::cairo_serde::U256,
    pub destination_domain: u32,
    pub recipient_address: cainome::cairo_serde::U256,
    pub message: Message,
=======
pub struct OwnershipTransferStarted {
    pub previous_owner: cainome::cairo_serde::ContractAddress,
    pub new_owner: cainome::cairo_serde::ContractAddress,
>>>>>>> 5fb0db16
}
impl cainome::cairo_serde::CairoSerde for OwnershipTransferStarted {
    type RustType = Self;
    const SERIALIZED_SIZE: std::option::Option<usize> = None;
    #[inline]
    fn cairo_serialized_size(__rust: &Self::RustType) -> usize {
        let mut __size = 0;
        __size +=
            cainome::cairo_serde::ContractAddress::cairo_serialized_size(&__rust.previous_owner);
        __size += cainome::cairo_serde::ContractAddress::cairo_serialized_size(&__rust.new_owner);
        __size
    }
    fn cairo_serialize(__rust: &Self::RustType) -> Vec<starknet::core::types::FieldElement> {
        let mut __out: Vec<starknet::core::types::FieldElement> = vec![];
        __out.extend(cainome::cairo_serde::ContractAddress::cairo_serialize(
            &__rust.previous_owner,
        ));
        __out.extend(cainome::cairo_serde::ContractAddress::cairo_serialize(
            &__rust.new_owner,
        ));
        __out
    }
    fn cairo_deserialize(
        __felts: &[starknet::core::types::FieldElement],
        __offset: usize,
    ) -> cainome::cairo_serde::Result<Self::RustType> {
        let mut __offset = __offset;
        let previous_owner =
            cainome::cairo_serde::ContractAddress::cairo_deserialize(__felts, __offset)?;
        __offset += cainome::cairo_serde::ContractAddress::cairo_serialized_size(&previous_owner);
        let new_owner =
            cainome::cairo_serde::ContractAddress::cairo_deserialize(__felts, __offset)?;
        __offset += cainome::cairo_serde::ContractAddress::cairo_serialized_size(&new_owner);
        Ok(OwnershipTransferStarted {
            previous_owner,
            new_owner,
        })
    }
}
#[derive(Debug, PartialEq, PartialOrd, Clone)]
<<<<<<< HEAD
=======
pub struct Process {
    pub origin: u32,
    pub sender: cainome::cairo_serde::U256,
    pub recipient: cainome::cairo_serde::U256,
}
impl cainome::cairo_serde::CairoSerde for Process {
    type RustType = Self;
    const SERIALIZED_SIZE: std::option::Option<usize> = None;
    #[inline]
    fn cairo_serialized_size(__rust: &Self::RustType) -> usize {
        let mut __size = 0;
        __size += u32::cairo_serialized_size(&__rust.origin);
        __size += cainome::cairo_serde::U256::cairo_serialized_size(&__rust.sender);
        __size += cainome::cairo_serde::U256::cairo_serialized_size(&__rust.recipient);
        __size
    }
    fn cairo_serialize(__rust: &Self::RustType) -> Vec<starknet::core::types::FieldElement> {
        let mut __out: Vec<starknet::core::types::FieldElement> = vec![];
        __out.extend(u32::cairo_serialize(&__rust.origin));
        __out.extend(cainome::cairo_serde::U256::cairo_serialize(&__rust.sender));
        __out.extend(cainome::cairo_serde::U256::cairo_serialize(
            &__rust.recipient,
        ));
        __out
    }
    fn cairo_deserialize(
        __felts: &[starknet::core::types::FieldElement],
        __offset: usize,
    ) -> cainome::cairo_serde::Result<Self::RustType> {
        let mut __offset = __offset;
        let origin = u32::cairo_deserialize(__felts, __offset)?;
        __offset += u32::cairo_serialized_size(&origin);
        let sender = cainome::cairo_serde::U256::cairo_deserialize(__felts, __offset)?;
        __offset += cainome::cairo_serde::U256::cairo_serialized_size(&sender);
        let recipient = cainome::cairo_serde::U256::cairo_deserialize(__felts, __offset)?;
        __offset += cainome::cairo_serde::U256::cairo_serialized_size(&recipient);
        Ok(Process {
            origin,
            sender,
            recipient,
        })
    }
}
#[derive(Debug, PartialEq, PartialOrd, Clone)]
>>>>>>> 5fb0db16
pub struct Message {
    pub version: u8,
    pub nonce: u32,
    pub origin: u32,
    pub sender: cainome::cairo_serde::U256,
    pub destination: u32,
    pub recipient: cainome::cairo_serde::U256,
    pub body: Bytes,
}
impl cainome::cairo_serde::CairoSerde for Message {
    type RustType = Self;
    const SERIALIZED_SIZE: std::option::Option<usize> = None;
    #[inline]
    fn cairo_serialized_size(__rust: &Self::RustType) -> usize {
        let mut __size = 0;
        __size += u8::cairo_serialized_size(&__rust.version);
        __size += u32::cairo_serialized_size(&__rust.nonce);
        __size += u32::cairo_serialized_size(&__rust.origin);
        __size += cainome::cairo_serde::U256::cairo_serialized_size(&__rust.sender);
        __size += u32::cairo_serialized_size(&__rust.destination);
        __size += cainome::cairo_serde::U256::cairo_serialized_size(&__rust.recipient);
        __size += Bytes::cairo_serialized_size(&__rust.body);
        __size
    }
    fn cairo_serialize(__rust: &Self::RustType) -> Vec<starknet::core::types::FieldElement> {
        let mut __out: Vec<starknet::core::types::FieldElement> = vec![];
        __out.extend(u8::cairo_serialize(&__rust.version));
        __out.extend(u32::cairo_serialize(&__rust.nonce));
        __out.extend(u32::cairo_serialize(&__rust.origin));
        __out.extend(cainome::cairo_serde::U256::cairo_serialize(&__rust.sender));
        __out.extend(u32::cairo_serialize(&__rust.destination));
        __out.extend(cainome::cairo_serde::U256::cairo_serialize(
            &__rust.recipient,
        ));
        __out.extend(Bytes::cairo_serialize(&__rust.body));
        __out
    }
    fn cairo_deserialize(
        __felts: &[starknet::core::types::FieldElement],
        __offset: usize,
    ) -> cainome::cairo_serde::Result<Self::RustType> {
        let mut __offset = __offset;
        let version = u8::cairo_deserialize(__felts, __offset)?;
        __offset += u8::cairo_serialized_size(&version);
        let nonce = u32::cairo_deserialize(__felts, __offset)?;
        __offset += u32::cairo_serialized_size(&nonce);
        let origin = u32::cairo_deserialize(__felts, __offset)?;
        __offset += u32::cairo_serialized_size(&origin);
        let sender = cainome::cairo_serde::U256::cairo_deserialize(__felts, __offset)?;
        __offset += cainome::cairo_serde::U256::cairo_serialized_size(&sender);
        let destination = u32::cairo_deserialize(__felts, __offset)?;
        __offset += u32::cairo_serialized_size(&destination);
        let recipient = cainome::cairo_serde::U256::cairo_deserialize(__felts, __offset)?;
        __offset += cainome::cairo_serde::U256::cairo_serialized_size(&recipient);
        let body = Bytes::cairo_deserialize(__felts, __offset)?;
        __offset += Bytes::cairo_serialized_size(&body);
        Ok(Message {
            version,
            nonce,
            origin,
            sender,
            destination,
            recipient,
            body,
        })
    }
}
#[derive(Debug, PartialEq, PartialOrd, Clone)]
<<<<<<< HEAD
pub struct ProcessId {
    pub id: cainome::cairo_serde::U256,
}
impl cainome::cairo_serde::CairoSerde for ProcessId {
=======
pub struct Dispatch {
    pub sender: cainome::cairo_serde::U256,
    pub destination_domain: u32,
    pub recipient_address: cainome::cairo_serde::U256,
    pub message: Message,
}
impl cainome::cairo_serde::CairoSerde for Dispatch {
>>>>>>> 5fb0db16
    type RustType = Self;
    const SERIALIZED_SIZE: std::option::Option<usize> = None;
    #[inline]
    fn cairo_serialized_size(__rust: &Self::RustType) -> usize {
        let mut __size = 0;
<<<<<<< HEAD
        __size += cainome::cairo_serde::U256::cairo_serialized_size(&__rust.id);
=======
        __size += cainome::cairo_serde::U256::cairo_serialized_size(&__rust.sender);
        __size += u32::cairo_serialized_size(&__rust.destination_domain);
        __size += cainome::cairo_serde::U256::cairo_serialized_size(&__rust.recipient_address);
        __size += Message::cairo_serialized_size(&__rust.message);
>>>>>>> 5fb0db16
        __size
    }
    fn cairo_serialize(__rust: &Self::RustType) -> Vec<starknet::core::types::FieldElement> {
        let mut __out: Vec<starknet::core::types::FieldElement> = vec![];
<<<<<<< HEAD
        __out.extend(cainome::cairo_serde::U256::cairo_serialize(&__rust.id));
=======
        __out.extend(cainome::cairo_serde::U256::cairo_serialize(&__rust.sender));
        __out.extend(u32::cairo_serialize(&__rust.destination_domain));
        __out.extend(cainome::cairo_serde::U256::cairo_serialize(
            &__rust.recipient_address,
        ));
        __out.extend(Message::cairo_serialize(&__rust.message));
>>>>>>> 5fb0db16
        __out
    }
    fn cairo_deserialize(
        __felts: &[starknet::core::types::FieldElement],
        __offset: usize,
    ) -> cainome::cairo_serde::Result<Self::RustType> {
        let mut __offset = __offset;
<<<<<<< HEAD
        let id = cainome::cairo_serde::U256::cairo_deserialize(__felts, __offset)?;
        __offset += cainome::cairo_serde::U256::cairo_serialized_size(&id);
        Ok(ProcessId { id })
=======
        let sender = cainome::cairo_serde::U256::cairo_deserialize(__felts, __offset)?;
        __offset += cainome::cairo_serde::U256::cairo_serialized_size(&sender);
        let destination_domain = u32::cairo_deserialize(__felts, __offset)?;
        __offset += u32::cairo_serialized_size(&destination_domain);
        let recipient_address = cainome::cairo_serde::U256::cairo_deserialize(__felts, __offset)?;
        __offset += cainome::cairo_serde::U256::cairo_serialized_size(&recipient_address);
        let message = Message::cairo_deserialize(__felts, __offset)?;
        __offset += Message::cairo_serialized_size(&message);
        Ok(Dispatch {
            sender,
            destination_domain,
            recipient_address,
            message,
        })
>>>>>>> 5fb0db16
    }
}
#[derive(Debug, PartialEq, PartialOrd, Clone)]
pub struct OwnershipTransferred {
    pub previous_owner: cainome::cairo_serde::ContractAddress,
    pub new_owner: cainome::cairo_serde::ContractAddress,
}
impl cainome::cairo_serde::CairoSerde for OwnershipTransferred {
    type RustType = Self;
    const SERIALIZED_SIZE: std::option::Option<usize> = None;
    #[inline]
    fn cairo_serialized_size(__rust: &Self::RustType) -> usize {
        let mut __size = 0;
        __size +=
            cainome::cairo_serde::ContractAddress::cairo_serialized_size(&__rust.previous_owner);
        __size += cainome::cairo_serde::ContractAddress::cairo_serialized_size(&__rust.new_owner);
        __size
    }
    fn cairo_serialize(__rust: &Self::RustType) -> Vec<starknet::core::types::FieldElement> {
        let mut __out: Vec<starknet::core::types::FieldElement> = vec![];
        __out.extend(cainome::cairo_serde::ContractAddress::cairo_serialize(
            &__rust.previous_owner,
        ));
        __out.extend(cainome::cairo_serde::ContractAddress::cairo_serialize(
            &__rust.new_owner,
        ));
        __out
    }
    fn cairo_deserialize(
        __felts: &[starknet::core::types::FieldElement],
        __offset: usize,
    ) -> cainome::cairo_serde::Result<Self::RustType> {
        let mut __offset = __offset;
        let previous_owner =
            cainome::cairo_serde::ContractAddress::cairo_deserialize(__felts, __offset)?;
        __offset += cainome::cairo_serde::ContractAddress::cairo_serialized_size(&previous_owner);
        let new_owner =
            cainome::cairo_serde::ContractAddress::cairo_deserialize(__felts, __offset)?;
        __offset += cainome::cairo_serde::ContractAddress::cairo_serialized_size(&new_owner);
        Ok(OwnershipTransferred {
            previous_owner,
            new_owner,
        })
    }
}
#[derive(Debug, PartialEq, PartialOrd, Clone)]
pub struct DefaultIsmSet {
    pub module: cainome::cairo_serde::ContractAddress,
}
impl cainome::cairo_serde::CairoSerde for DefaultIsmSet {
    type RustType = Self;
    const SERIALIZED_SIZE: std::option::Option<usize> = None;
    #[inline]
    fn cairo_serialized_size(__rust: &Self::RustType) -> usize {
        let mut __size = 0;
        __size += cainome::cairo_serde::ContractAddress::cairo_serialized_size(&__rust.module);
        __size
    }
    fn cairo_serialize(__rust: &Self::RustType) -> Vec<starknet::core::types::FieldElement> {
        let mut __out: Vec<starknet::core::types::FieldElement> = vec![];
        __out.extend(cainome::cairo_serde::ContractAddress::cairo_serialize(
            &__rust.module,
        ));
        __out
    }
    fn cairo_deserialize(
        __felts: &[starknet::core::types::FieldElement],
        __offset: usize,
    ) -> cainome::cairo_serde::Result<Self::RustType> {
        let mut __offset = __offset;
        let module = cainome::cairo_serde::ContractAddress::cairo_deserialize(__felts, __offset)?;
        __offset += cainome::cairo_serde::ContractAddress::cairo_serialized_size(&module);
        Ok(DefaultIsmSet { module })
    }
}
#[derive(Debug, PartialEq, PartialOrd, Clone)]
pub struct Process {
    pub origin: u32,
    pub sender: cainome::cairo_serde::U256,
    pub recipient: cainome::cairo_serde::U256,
}
impl cainome::cairo_serde::CairoSerde for Process {
    type RustType = Self;
    const SERIALIZED_SIZE: std::option::Option<usize> = None;
    #[inline]
    fn cairo_serialized_size(__rust: &Self::RustType) -> usize {
        let mut __size = 0;
        __size += u32::cairo_serialized_size(&__rust.origin);
        __size += cainome::cairo_serde::U256::cairo_serialized_size(&__rust.sender);
        __size += cainome::cairo_serde::U256::cairo_serialized_size(&__rust.recipient);
        __size
    }
    fn cairo_serialize(__rust: &Self::RustType) -> Vec<starknet::core::types::FieldElement> {
        let mut __out: Vec<starknet::core::types::FieldElement> = vec![];
        __out.extend(u32::cairo_serialize(&__rust.origin));
        __out.extend(cainome::cairo_serde::U256::cairo_serialize(&__rust.sender));
        __out.extend(cainome::cairo_serde::U256::cairo_serialize(
            &__rust.recipient,
        ));
        __out
    }
    fn cairo_deserialize(
        __felts: &[starknet::core::types::FieldElement],
        __offset: usize,
    ) -> cainome::cairo_serde::Result<Self::RustType> {
        let mut __offset = __offset;
<<<<<<< HEAD
        let origin = u32::cairo_deserialize(__felts, __offset)?;
        __offset += u32::cairo_serialized_size(&origin);
        let sender = cainome::cairo_serde::U256::cairo_deserialize(__felts, __offset)?;
        __offset += cainome::cairo_serde::U256::cairo_serialized_size(&sender);
        let recipient = cainome::cairo_serde::U256::cairo_deserialize(__felts, __offset)?;
        __offset += cainome::cairo_serde::U256::cairo_serialized_size(&recipient);
        Ok(Process {
            origin,
            sender,
            recipient,
        })
    }
}
#[derive(Debug, PartialEq, PartialOrd, Clone)]
pub struct RequiredHookSet {
    pub hook: cainome::cairo_serde::ContractAddress,
}
impl cainome::cairo_serde::CairoSerde for RequiredHookSet {
    type RustType = Self;
    const SERIALIZED_SIZE: std::option::Option<usize> = None;
    #[inline]
    fn cairo_serialized_size(__rust: &Self::RustType) -> usize {
        let mut __size = 0;
        __size += cainome::cairo_serde::ContractAddress::cairo_serialized_size(&__rust.hook);
        __size
    }
    fn cairo_serialize(__rust: &Self::RustType) -> Vec<starknet::core::types::FieldElement> {
        let mut __out: Vec<starknet::core::types::FieldElement> = vec![];
        __out.extend(cainome::cairo_serde::ContractAddress::cairo_serialize(
            &__rust.hook,
        ));
        __out
    }
    fn cairo_deserialize(
        __felts: &[starknet::core::types::FieldElement],
        __offset: usize,
    ) -> cainome::cairo_serde::Result<Self::RustType> {
        let mut __offset = __offset;
        let hook = cainome::cairo_serde::ContractAddress::cairo_deserialize(__felts, __offset)?;
        __offset += cainome::cairo_serde::ContractAddress::cairo_serialized_size(&hook);
        Ok(RequiredHookSet { hook })
    }
}
#[derive(Debug, PartialEq, PartialOrd, Clone)]
pub struct Upgraded {
    pub class_hash: cainome::cairo_serde::ClassHash,
=======
        let hook = cainome::cairo_serde::ContractAddress::cairo_deserialize(__felts, __offset)?;
        __offset += cainome::cairo_serde::ContractAddress::cairo_serialized_size(&hook);
        Ok(DefaultHookSet { hook })
    }
}
#[derive(Debug, PartialEq, PartialOrd, Clone)]
pub struct RequiredHookSet {
    pub hook: cainome::cairo_serde::ContractAddress,
>>>>>>> 5fb0db16
}
impl cainome::cairo_serde::CairoSerde for Upgraded {
    type RustType = Self;
    const SERIALIZED_SIZE: std::option::Option<usize> = None;
    #[inline]
    fn cairo_serialized_size(__rust: &Self::RustType) -> usize {
        let mut __size = 0;
        __size += cainome::cairo_serde::ClassHash::cairo_serialized_size(&__rust.class_hash);
        __size
    }
    fn cairo_serialize(__rust: &Self::RustType) -> Vec<starknet::core::types::FieldElement> {
        let mut __out: Vec<starknet::core::types::FieldElement> = vec![];
        __out.extend(cainome::cairo_serde::ClassHash::cairo_serialize(
            &__rust.class_hash,
        ));
        __out
    }
    fn cairo_deserialize(
        __felts: &[starknet::core::types::FieldElement],
        __offset: usize,
    ) -> cainome::cairo_serde::Result<Self::RustType> {
        let mut __offset = __offset;
        let class_hash = cainome::cairo_serde::ClassHash::cairo_deserialize(__felts, __offset)?;
        __offset += cainome::cairo_serde::ClassHash::cairo_serialized_size(&class_hash);
        Ok(Upgraded { class_hash })
    }
}
#[derive(Debug, PartialEq, PartialOrd, Clone)]
pub struct OwnershipTransferred {
    pub previous_owner: cainome::cairo_serde::ContractAddress,
    pub new_owner: cainome::cairo_serde::ContractAddress,
}
impl cainome::cairo_serde::CairoSerde for OwnershipTransferred {
    type RustType = Self;
    const SERIALIZED_SIZE: std::option::Option<usize> = None;
    #[inline]
    fn cairo_serialized_size(__rust: &Self::RustType) -> usize {
        let mut __size = 0;
        __size +=
            cainome::cairo_serde::ContractAddress::cairo_serialized_size(&__rust.previous_owner);
        __size += cainome::cairo_serde::ContractAddress::cairo_serialized_size(&__rust.new_owner);
        __size
    }
    fn cairo_serialize(__rust: &Self::RustType) -> Vec<starknet::core::types::FieldElement> {
        let mut __out: Vec<starknet::core::types::FieldElement> = vec![];
        __out.extend(cainome::cairo_serde::ContractAddress::cairo_serialize(
            &__rust.previous_owner,
        ));
        __out.extend(cainome::cairo_serde::ContractAddress::cairo_serialize(
            &__rust.new_owner,
        ));
        __out
    }
    fn cairo_deserialize(
        __felts: &[starknet::core::types::FieldElement],
        __offset: usize,
    ) -> cainome::cairo_serde::Result<Self::RustType> {
        let mut __offset = __offset;
        let previous_owner =
            cainome::cairo_serde::ContractAddress::cairo_deserialize(__felts, __offset)?;
        __offset += cainome::cairo_serde::ContractAddress::cairo_serialized_size(&previous_owner);
        let new_owner =
            cainome::cairo_serde::ContractAddress::cairo_deserialize(__felts, __offset)?;
        __offset += cainome::cairo_serde::ContractAddress::cairo_serialized_size(&new_owner);
<<<<<<< HEAD
        Ok(OwnershipTransferStarted {
            previous_owner,
            new_owner,
        })
    }
}
#[derive(Debug, PartialEq, PartialOrd, Clone)]
pub struct DefaultIsmSet {
    pub module: cainome::cairo_serde::ContractAddress,
}
impl cainome::cairo_serde::CairoSerde for DefaultIsmSet {
=======
        Ok(OwnershipTransferred {
            previous_owner,
            new_owner,
        })
    }
}
#[derive(Debug, PartialEq, PartialOrd, Clone)]
pub struct ProcessId {
    pub id: cainome::cairo_serde::U256,
}
impl cainome::cairo_serde::CairoSerde for ProcessId {
    type RustType = Self;
    const SERIALIZED_SIZE: std::option::Option<usize> = None;
    #[inline]
    fn cairo_serialized_size(__rust: &Self::RustType) -> usize {
        let mut __size = 0;
        __size += cainome::cairo_serde::U256::cairo_serialized_size(&__rust.id);
        __size
    }
    fn cairo_serialize(__rust: &Self::RustType) -> Vec<starknet::core::types::FieldElement> {
        let mut __out: Vec<starknet::core::types::FieldElement> = vec![];
        __out.extend(cainome::cairo_serde::U256::cairo_serialize(&__rust.id));
        __out
    }
    fn cairo_deserialize(
        __felts: &[starknet::core::types::FieldElement],
        __offset: usize,
    ) -> cainome::cairo_serde::Result<Self::RustType> {
        let mut __offset = __offset;
        let id = cainome::cairo_serde::U256::cairo_deserialize(__felts, __offset)?;
        __offset += cainome::cairo_serde::U256::cairo_serialized_size(&id);
        Ok(ProcessId { id })
    }
}
#[derive(Debug, PartialEq, PartialOrd, Clone)]
pub struct DispatchId {
    pub id: cainome::cairo_serde::U256,
}
impl cainome::cairo_serde::CairoSerde for DispatchId {
    type RustType = Self;
    const SERIALIZED_SIZE: std::option::Option<usize> = None;
    #[inline]
    fn cairo_serialized_size(__rust: &Self::RustType) -> usize {
        let mut __size = 0;
        __size += cainome::cairo_serde::U256::cairo_serialized_size(&__rust.id);
        __size
    }
    fn cairo_serialize(__rust: &Self::RustType) -> Vec<starknet::core::types::FieldElement> {
        let mut __out: Vec<starknet::core::types::FieldElement> = vec![];
        __out.extend(cainome::cairo_serde::U256::cairo_serialize(&__rust.id));
        __out
    }
    fn cairo_deserialize(
        __felts: &[starknet::core::types::FieldElement],
        __offset: usize,
    ) -> cainome::cairo_serde::Result<Self::RustType> {
        let mut __offset = __offset;
        let id = cainome::cairo_serde::U256::cairo_deserialize(__felts, __offset)?;
        __offset += cainome::cairo_serde::U256::cairo_serialized_size(&id);
        Ok(DispatchId { id })
    }
}
#[derive(Debug, PartialEq, PartialOrd, Clone)]
pub struct Bytes {
    pub size: u32,
    pub data: Vec<u128>,
}
impl cainome::cairo_serde::CairoSerde for Bytes {
>>>>>>> 5fb0db16
    type RustType = Self;
    const SERIALIZED_SIZE: std::option::Option<usize> = None;
    #[inline]
    fn cairo_serialized_size(__rust: &Self::RustType) -> usize {
        let mut __size = 0;
<<<<<<< HEAD
        __size += cainome::cairo_serde::ContractAddress::cairo_serialized_size(&__rust.module);
=======
        __size += u32::cairo_serialized_size(&__rust.size);
        __size += Vec::<u128>::cairo_serialized_size(&__rust.data);
>>>>>>> 5fb0db16
        __size
    }
    fn cairo_serialize(__rust: &Self::RustType) -> Vec<starknet::core::types::FieldElement> {
        let mut __out: Vec<starknet::core::types::FieldElement> = vec![];
<<<<<<< HEAD
        __out.extend(cainome::cairo_serde::ContractAddress::cairo_serialize(
            &__rust.module,
        ));
=======
        __out.extend(u32::cairo_serialize(&__rust.size));
        __out.extend(Vec::<u128>::cairo_serialize(&__rust.data));
>>>>>>> 5fb0db16
        __out
    }
    fn cairo_deserialize(
        __felts: &[starknet::core::types::FieldElement],
        __offset: usize,
    ) -> cainome::cairo_serde::Result<Self::RustType> {
        let mut __offset = __offset;
<<<<<<< HEAD
        let module = cainome::cairo_serde::ContractAddress::cairo_deserialize(__felts, __offset)?;
        __offset += cainome::cairo_serde::ContractAddress::cairo_serialized_size(&module);
        Ok(DefaultIsmSet { module })
=======
        let size = u32::cairo_deserialize(__felts, __offset)?;
        __offset += u32::cairo_serialized_size(&size);
        let data = Vec::<u128>::cairo_deserialize(__felts, __offset)?;
        __offset += Vec::<u128>::cairo_serialized_size(&data);
        Ok(Bytes { size, data })
>>>>>>> 5fb0db16
    }
}
#[derive(Debug, PartialEq, PartialOrd, Clone)]
pub enum Event {
    DefaultIsmSet(DefaultIsmSet),
    DefaultHookSet(DefaultHookSet),
    RequiredHookSet(RequiredHookSet),
    Process(Process),
    ProcessId(ProcessId),
    Dispatch(Dispatch),
    DispatchId(DispatchId),
    OwnableEvent(OwnableCptEvent),
    UpgradeableEvent(UpgradeableCptEvent),
}
impl cainome::cairo_serde::CairoSerde for Event {
    type RustType = Self;
    const SERIALIZED_SIZE: std::option::Option<usize> = std::option::Option::None;
    #[inline]
    fn cairo_serialized_size(__rust: &Self::RustType) -> usize {
        match __rust {
            Event::DefaultIsmSet(val) => DefaultIsmSet::cairo_serialized_size(val) + 1,
            Event::DefaultHookSet(val) => DefaultHookSet::cairo_serialized_size(val) + 1,
            Event::RequiredHookSet(val) => RequiredHookSet::cairo_serialized_size(val) + 1,
            Event::Process(val) => Process::cairo_serialized_size(val) + 1,
            Event::ProcessId(val) => ProcessId::cairo_serialized_size(val) + 1,
            Event::Dispatch(val) => Dispatch::cairo_serialized_size(val) + 1,
            Event::DispatchId(val) => DispatchId::cairo_serialized_size(val) + 1,
            Event::OwnableEvent(val) => OwnableCptEvent::cairo_serialized_size(val) + 1,
            Event::UpgradeableEvent(val) => UpgradeableCptEvent::cairo_serialized_size(val) + 1,
            _ => 0,
        }
    }
    fn cairo_serialize(__rust: &Self::RustType) -> Vec<starknet::core::types::FieldElement> {
        match __rust {
            Event::DefaultIsmSet(val) => {
                let mut temp = vec![];
                temp.extend(usize::cairo_serialize(&0usize));
                temp.extend(DefaultIsmSet::cairo_serialize(val));
                temp
            }
            Event::DefaultHookSet(val) => {
                let mut temp = vec![];
                temp.extend(usize::cairo_serialize(&1usize));
                temp.extend(DefaultHookSet::cairo_serialize(val));
                temp
            }
            Event::RequiredHookSet(val) => {
                let mut temp = vec![];
                temp.extend(usize::cairo_serialize(&2usize));
                temp.extend(RequiredHookSet::cairo_serialize(val));
                temp
            }
            Event::Process(val) => {
                let mut temp = vec![];
                temp.extend(usize::cairo_serialize(&3usize));
                temp.extend(Process::cairo_serialize(val));
                temp
            }
            Event::ProcessId(val) => {
                let mut temp = vec![];
                temp.extend(usize::cairo_serialize(&4usize));
                temp.extend(ProcessId::cairo_serialize(val));
                temp
            }
            Event::Dispatch(val) => {
                let mut temp = vec![];
                temp.extend(usize::cairo_serialize(&5usize));
                temp.extend(Dispatch::cairo_serialize(val));
                temp
            }
            Event::DispatchId(val) => {
                let mut temp = vec![];
                temp.extend(usize::cairo_serialize(&6usize));
                temp.extend(DispatchId::cairo_serialize(val));
                temp
            }
            Event::OwnableEvent(val) => {
                let mut temp = vec![];
                temp.extend(usize::cairo_serialize(&7usize));
                temp.extend(OwnableCptEvent::cairo_serialize(val));
                temp
            }
            Event::UpgradeableEvent(val) => {
                let mut temp = vec![];
                temp.extend(usize::cairo_serialize(&8usize));
                temp.extend(UpgradeableCptEvent::cairo_serialize(val));
                temp
            }
            _ => vec![],
        }
    }
    fn cairo_deserialize(
        __felts: &[starknet::core::types::FieldElement],
        __offset: usize,
    ) -> cainome::cairo_serde::Result<Self::RustType> {
        let __index: u128 = __felts[__offset].try_into().unwrap();
        match __index as usize {
            0usize => Ok(Event::DefaultIsmSet(DefaultIsmSet::cairo_deserialize(
                __felts,
                __offset + 1,
            )?)),
            1usize => Ok(Event::DefaultHookSet(DefaultHookSet::cairo_deserialize(
                __felts,
                __offset + 1,
            )?)),
            2usize => Ok(Event::RequiredHookSet(RequiredHookSet::cairo_deserialize(
                __felts,
                __offset + 1,
            )?)),
            3usize => Ok(Event::Process(Process::cairo_deserialize(
                __felts,
                __offset + 1,
            )?)),
            4usize => Ok(Event::ProcessId(ProcessId::cairo_deserialize(
                __felts,
                __offset + 1,
            )?)),
            5usize => Ok(Event::Dispatch(Dispatch::cairo_deserialize(
                __felts,
                __offset + 1,
            )?)),
            6usize => Ok(Event::DispatchId(DispatchId::cairo_deserialize(
                __felts,
                __offset + 1,
            )?)),
            7usize => Ok(Event::OwnableEvent(OwnableCptEvent::cairo_deserialize(
                __felts,
                __offset + 1,
            )?)),
            8usize => Ok(Event::UpgradeableEvent(
                UpgradeableCptEvent::cairo_deserialize(__felts, __offset + 1)?,
            )),
            _ => {
                return Err(cainome::cairo_serde::Error::Deserialize(format!(
                    "Index not handle for enum {}",
                    "Event"
                )));
            }
        }
    }
}
impl TryFrom<starknet::core::types::EmittedEvent> for Event {
    type Error = String;
    fn try_from(event: starknet::core::types::EmittedEvent) -> Result<Self, Self::Error> {
        use cainome::cairo_serde::CairoSerde;
        if event.keys.is_empty() {
            return Err("Event has no key".to_string());
        }
        let selector = event.keys[0];
        if selector
            == starknet::core::utils::get_selector_from_name("DefaultIsmSet")
                .unwrap_or_else(|_| panic!("Invalid selector for {}", "DefaultIsmSet"))
        {
            let mut key_offset = 0 + 1;
            let mut data_offset = 0;
            let module = match cainome::cairo_serde::ContractAddress::cairo_deserialize(
                &event.data,
                data_offset,
            ) {
                Ok(v) => v,
                Err(e) => {
                    return Err(format!(
                        "Could not deserialize field {} for {}: {:?}",
                        "module", "DefaultIsmSet", e
                    ));
                }
            };
            data_offset += cainome::cairo_serde::ContractAddress::cairo_serialized_size(&module);
            return Ok(Event::DefaultIsmSet(DefaultIsmSet { module }));
        }
        let selector = event.keys[0];
        if selector
            == starknet::core::utils::get_selector_from_name("DefaultHookSet")
                .unwrap_or_else(|_| panic!("Invalid selector for {}", "DefaultHookSet"))
        {
            let mut key_offset = 0 + 1;
            let mut data_offset = 0;
            let hook = match cainome::cairo_serde::ContractAddress::cairo_deserialize(
                &event.data,
                data_offset,
            ) {
                Ok(v) => v,
                Err(e) => {
                    return Err(format!(
                        "Could not deserialize field {} for {}: {:?}",
                        "hook", "DefaultHookSet", e
                    ));
                }
            };
            data_offset += cainome::cairo_serde::ContractAddress::cairo_serialized_size(&hook);
            return Ok(Event::DefaultHookSet(DefaultHookSet { hook }));
        }
        let selector = event.keys[0];
        if selector
            == starknet::core::utils::get_selector_from_name("RequiredHookSet")
                .unwrap_or_else(|_| panic!("Invalid selector for {}", "RequiredHookSet"))
        {
            let mut key_offset = 0 + 1;
            let mut data_offset = 0;
            let hook = match cainome::cairo_serde::ContractAddress::cairo_deserialize(
                &event.data,
                data_offset,
            ) {
                Ok(v) => v,
                Err(e) => {
                    return Err(format!(
                        "Could not deserialize field {} for {}: {:?}",
                        "hook", "RequiredHookSet", e
                    ));
                }
            };
            data_offset += cainome::cairo_serde::ContractAddress::cairo_serialized_size(&hook);
            return Ok(Event::RequiredHookSet(RequiredHookSet { hook }));
        }
        let selector = event.keys[0];
        if selector
            == starknet::core::utils::get_selector_from_name("Process")
                .unwrap_or_else(|_| panic!("Invalid selector for {}", "Process"))
        {
            let mut key_offset = 0 + 1;
            let mut data_offset = 0;
            let origin = match u32::cairo_deserialize(&event.data, data_offset) {
                Ok(v) => v,
                Err(e) => {
                    return Err(format!(
                        "Could not deserialize field {} for {}: {:?}",
                        "origin", "Process", e
                    ));
                }
            };
            data_offset += u32::cairo_serialized_size(&origin);
            let sender =
                match cainome::cairo_serde::U256::cairo_deserialize(&event.data, data_offset) {
                    Ok(v) => v,
                    Err(e) => {
                        return Err(format!(
                            "Could not deserialize field {} for {}: {:?}",
                            "sender", "Process", e
                        ));
                    }
                };
            data_offset += cainome::cairo_serde::U256::cairo_serialized_size(&sender);
            let recipient =
                match cainome::cairo_serde::U256::cairo_deserialize(&event.data, data_offset) {
                    Ok(v) => v,
                    Err(e) => {
                        return Err(format!(
                            "Could not deserialize field {} for {}: {:?}",
                            "recipient", "Process", e
                        ));
                    }
                };
            data_offset += cainome::cairo_serde::U256::cairo_serialized_size(&recipient);
            return Ok(Event::Process(Process {
                origin,
                sender,
                recipient,
            }));
        }
        let selector = event.keys[0];
        if selector
            == starknet::core::utils::get_selector_from_name("ProcessId")
                .unwrap_or_else(|_| panic!("Invalid selector for {}", "ProcessId"))
        {
            let mut key_offset = 0 + 1;
            let mut data_offset = 0;
            let id = match cainome::cairo_serde::U256::cairo_deserialize(&event.data, data_offset) {
                Ok(v) => v,
                Err(e) => {
                    return Err(format!(
                        "Could not deserialize field {} for {}: {:?}",
                        "id", "ProcessId", e
                    ));
                }
            };
            data_offset += cainome::cairo_serde::U256::cairo_serialized_size(&id);
            return Ok(Event::ProcessId(ProcessId { id }));
        }
        let selector = event.keys[0];
        if selector
            == starknet::core::utils::get_selector_from_name("Dispatch")
                .unwrap_or_else(|_| panic!("Invalid selector for {}", "Dispatch"))
        {
            let mut key_offset = 0 + 1;
            let mut data_offset = 0;
            let sender =
                match cainome::cairo_serde::U256::cairo_deserialize(&event.data, data_offset) {
                    Ok(v) => v,
                    Err(e) => {
                        return Err(format!(
                            "Could not deserialize field {} for {}: {:?}",
                            "sender", "Dispatch", e
                        ));
                    }
                };
            data_offset += cainome::cairo_serde::U256::cairo_serialized_size(&sender);
            let destination_domain = match u32::cairo_deserialize(&event.data, data_offset) {
                Ok(v) => v,
                Err(e) => {
                    return Err(format!(
                        "Could not deserialize field {} for {}: {:?}",
                        "destination_domain", "Dispatch", e
                    ));
                }
            };
            data_offset += u32::cairo_serialized_size(&destination_domain);
            let recipient_address =
                match cainome::cairo_serde::U256::cairo_deserialize(&event.data, data_offset) {
                    Ok(v) => v,
                    Err(e) => {
                        return Err(format!(
                            "Could not deserialize field {} for {}: {:?}",
                            "recipient_address", "Dispatch", e
                        ));
                    }
                };
            data_offset += cainome::cairo_serde::U256::cairo_serialized_size(&recipient_address);
            let message = match Message::cairo_deserialize(&event.data, data_offset) {
                Ok(v) => v,
                Err(e) => {
                    return Err(format!(
                        "Could not deserialize field {} for {}: {:?}",
                        "message", "Dispatch", e
                    ));
                }
            };
            data_offset += Message::cairo_serialized_size(&message);
            return Ok(Event::Dispatch(Dispatch {
                sender,
                destination_domain,
                recipient_address,
                message,
            }));
        }
        let selector = event.keys[0];
        if selector
            == starknet::core::utils::get_selector_from_name("DispatchId")
                .unwrap_or_else(|_| panic!("Invalid selector for {}", "DispatchId"))
        {
            let mut key_offset = 0 + 1;
            let mut data_offset = 0;
            let id = match cainome::cairo_serde::U256::cairo_deserialize(&event.data, data_offset) {
                Ok(v) => v,
                Err(e) => {
                    return Err(format!(
                        "Could not deserialize field {} for {}: {:?}",
                        "id", "DispatchId", e
                    ));
                }
            };
            data_offset += cainome::cairo_serde::U256::cairo_serialized_size(&id);
            return Ok(Event::DispatchId(DispatchId { id }));
        }
        let selector = event.keys[0];
        if selector
            == starknet::core::utils::get_selector_from_name("OwnershipTransferred")
                .unwrap_or_else(|_| panic!("Invalid selector for {}", "OwnershipTransferred"))
        {
            let mut key_offset = 0 + 1;
            let mut data_offset = 0;
            let previous_owner = match cainome::cairo_serde::ContractAddress::cairo_deserialize(
                &event.keys,
                key_offset,
            ) {
                Ok(v) => v,
                Err(e) => {
                    return Err(format!(
                        "Could not deserialize field {} for {}: {:?}",
                        "previous_owner", "OwnershipTransferred", e
                    ));
                }
            };
            key_offset +=
                cainome::cairo_serde::ContractAddress::cairo_serialized_size(&previous_owner);
            let new_owner = match cainome::cairo_serde::ContractAddress::cairo_deserialize(
                &event.keys,
                key_offset,
            ) {
                Ok(v) => v,
                Err(e) => {
                    return Err(format!(
                        "Could not deserialize field {} for {}: {:?}",
                        "new_owner", "OwnershipTransferred", e
                    ));
                }
            };
            key_offset += cainome::cairo_serde::ContractAddress::cairo_serialized_size(&new_owner);
            return Ok(Event::OwnableEvent(OwnableCptEvent::OwnershipTransferred(
                OwnershipTransferred {
                    previous_owner,
                    new_owner,
                },
            )));
        }
        let selector = event.keys[0];
        if selector
            == starknet::core::utils::get_selector_from_name("OwnershipTransferStarted")
                .unwrap_or_else(|_| panic!("Invalid selector for {}", "OwnershipTransferStarted"))
        {
            let mut key_offset = 0 + 1;
            let mut data_offset = 0;
            let previous_owner = match cainome::cairo_serde::ContractAddress::cairo_deserialize(
                &event.keys,
                key_offset,
            ) {
                Ok(v) => v,
                Err(e) => {
                    return Err(format!(
                        "Could not deserialize field {} for {}: {:?}",
                        "previous_owner", "OwnershipTransferStarted", e
                    ));
                }
            };
            key_offset +=
                cainome::cairo_serde::ContractAddress::cairo_serialized_size(&previous_owner);
            let new_owner = match cainome::cairo_serde::ContractAddress::cairo_deserialize(
                &event.keys,
                key_offset,
            ) {
                Ok(v) => v,
                Err(e) => {
                    return Err(format!(
                        "Could not deserialize field {} for {}: {:?}",
                        "new_owner", "OwnershipTransferStarted", e
                    ));
                }
            };
            key_offset += cainome::cairo_serde::ContractAddress::cairo_serialized_size(&new_owner);
            return Ok(Event::OwnableEvent(
                OwnableCptEvent::OwnershipTransferStarted(OwnershipTransferStarted {
                    previous_owner,
                    new_owner,
                }),
            ));
        }
        let selector = event.keys[0];
        if selector
            == starknet::core::utils::get_selector_from_name("Upgraded")
                .unwrap_or_else(|_| panic!("Invalid selector for {}", "Upgraded"))
        {
            let mut key_offset = 0 + 1;
            let mut data_offset = 0;
            let class_hash = match cainome::cairo_serde::ClassHash::cairo_deserialize(
                &event.data,
                data_offset,
            ) {
                Ok(v) => v,
                Err(e) => {
                    return Err(format!(
                        "Could not deserialize field {} for {}: {:?}",
                        "class_hash", "Upgraded", e
                    ));
                }
            };
            data_offset += cainome::cairo_serde::ClassHash::cairo_serialized_size(&class_hash);
            return Ok(Event::UpgradeableEvent(UpgradeableCptEvent::Upgraded(
                Upgraded { class_hash },
            )));
        }
        Err(format!(
            "Could not match any event from keys {:?}",
            event.keys
        ))
    }
}
#[derive(Debug, PartialEq, PartialOrd, Clone)]
pub enum OwnableCptEvent {
    OwnershipTransferred(OwnershipTransferred),
    OwnershipTransferStarted(OwnershipTransferStarted),
}
impl cainome::cairo_serde::CairoSerde for OwnableCptEvent {
    type RustType = Self;
    const SERIALIZED_SIZE: std::option::Option<usize> = std::option::Option::None;
    #[inline]
    fn cairo_serialized_size(__rust: &Self::RustType) -> usize {
        match __rust {
            OwnableCptEvent::OwnershipTransferred(val) => {
                OwnershipTransferred::cairo_serialized_size(val) + 1
            }
            OwnableCptEvent::OwnershipTransferStarted(val) => {
                OwnershipTransferStarted::cairo_serialized_size(val) + 1
            }
            _ => 0,
        }
    }
    fn cairo_serialize(__rust: &Self::RustType) -> Vec<starknet::core::types::FieldElement> {
        match __rust {
            OwnableCptEvent::OwnershipTransferred(val) => {
                let mut temp = vec![];
                temp.extend(usize::cairo_serialize(&0usize));
                temp.extend(OwnershipTransferred::cairo_serialize(val));
                temp
            }
            OwnableCptEvent::OwnershipTransferStarted(val) => {
                let mut temp = vec![];
                temp.extend(usize::cairo_serialize(&1usize));
                temp.extend(OwnershipTransferStarted::cairo_serialize(val));
                temp
            }
            _ => vec![],
        }
    }
    fn cairo_deserialize(
        __felts: &[starknet::core::types::FieldElement],
        __offset: usize,
    ) -> cainome::cairo_serde::Result<Self::RustType> {
        let __index: u128 = __felts[__offset].try_into().unwrap();
        match __index as usize {
            0usize => Ok(OwnableCptEvent::OwnershipTransferred(
                OwnershipTransferred::cairo_deserialize(__felts, __offset + 1)?,
            )),
            1usize => Ok(OwnableCptEvent::OwnershipTransferStarted(
                OwnershipTransferStarted::cairo_deserialize(__felts, __offset + 1)?,
            )),
            _ => {
                return Err(cainome::cairo_serde::Error::Deserialize(format!(
                    "Index not handle for enum {}",
                    "OwnableCptEvent"
                )));
            }
        }
    }
}
impl TryFrom<starknet::core::types::EmittedEvent> for OwnableCptEvent {
    type Error = String;
    fn try_from(event: starknet::core::types::EmittedEvent) -> Result<Self, Self::Error> {
        use cainome::cairo_serde::CairoSerde;
        if event.keys.is_empty() {
            return Err("Event has no key".to_string());
        }
        let selector = event.keys[0];
        if selector
            == starknet::core::utils::get_selector_from_name("OwnershipTransferred")
                .unwrap_or_else(|_| panic!("Invalid selector for {}", "OwnershipTransferred"))
        {
            let mut key_offset = 0 + 1;
            let mut data_offset = 0;
            let previous_owner = match cainome::cairo_serde::ContractAddress::cairo_deserialize(
                &event.keys,
                key_offset,
            ) {
                Ok(v) => v,
                Err(e) => {
                    return Err(format!(
                        "Could not deserialize field {} for {}: {:?}",
                        "previous_owner", "OwnershipTransferred", e
                    ));
                }
            };
            key_offset +=
                cainome::cairo_serde::ContractAddress::cairo_serialized_size(&previous_owner);
            let new_owner = match cainome::cairo_serde::ContractAddress::cairo_deserialize(
                &event.keys,
                key_offset,
            ) {
                Ok(v) => v,
                Err(e) => {
                    return Err(format!(
                        "Could not deserialize field {} for {}: {:?}",
                        "new_owner", "OwnershipTransferred", e
                    ));
                }
            };
            key_offset += cainome::cairo_serde::ContractAddress::cairo_serialized_size(&new_owner);
<<<<<<< HEAD
=======
            return Ok(Event::OwnableEvent(OwnableCptEvent::OwnershipTransferred(
                OwnershipTransferred {
                    previous_owner,
                    new_owner,
                },
            )));
        }
        let selector = event.keys[0];
        if selector
            == starknet::core::utils::get_selector_from_name("OwnershipTransferStarted")
                .unwrap_or_else(|_| panic!("Invalid selector for {}", "OwnershipTransferStarted"))
        {
            let mut key_offset = 0 + 1;
            let mut data_offset = 0;
            let previous_owner = match cainome::cairo_serde::ContractAddress::cairo_deserialize(
                &event.keys,
                key_offset,
            ) {
                Ok(v) => v,
                Err(e) => {
                    return Err(format!(
                        "Could not deserialize field {} for {}: {:?}",
                        "previous_owner", "OwnershipTransferStarted", e
                    ));
                }
            };
            key_offset +=
                cainome::cairo_serde::ContractAddress::cairo_serialized_size(&previous_owner);
            let new_owner = match cainome::cairo_serde::ContractAddress::cairo_deserialize(
                &event.keys,
                key_offset,
            ) {
                Ok(v) => v,
                Err(e) => {
                    return Err(format!(
                        "Could not deserialize field {} for {}: {:?}",
                        "new_owner", "OwnershipTransferStarted", e
                    ));
                }
            };
            key_offset += cainome::cairo_serde::ContractAddress::cairo_serialized_size(&new_owner);
            return Ok(Event::OwnableEvent(
                OwnableCptEvent::OwnershipTransferStarted(OwnershipTransferStarted {
                    previous_owner,
                    new_owner,
                }),
            ));
        }
        let selector = event.keys[0];
        if selector
            == starknet::core::utils::get_selector_from_name("Upgraded")
                .unwrap_or_else(|_| panic!("Invalid selector for {}", "Upgraded"))
        {
            let mut key_offset = 0 + 1;
            let mut data_offset = 0;
            let class_hash = match cainome::cairo_serde::ClassHash::cairo_deserialize(
                &event.data,
                data_offset,
            ) {
                Ok(v) => v,
                Err(e) => {
                    return Err(format!(
                        "Could not deserialize field {} for {}: {:?}",
                        "class_hash", "Upgraded", e
                    ));
                }
            };
            data_offset += cainome::cairo_serde::ClassHash::cairo_serialized_size(&class_hash);
            return Ok(Event::UpgradeableEvent(UpgradeableCptEvent::Upgraded(
                Upgraded { class_hash },
            )));
        }
        Err(format!(
            "Could not match any event from keys {:?}",
            event.keys
        ))
    }
}
#[derive(Debug, PartialEq, PartialOrd, Clone)]
pub enum UpgradeableCptEvent {
    Upgraded(Upgraded),
}
impl cainome::cairo_serde::CairoSerde for UpgradeableCptEvent {
    type RustType = Self;
    const SERIALIZED_SIZE: std::option::Option<usize> = std::option::Option::None;
    #[inline]
    fn cairo_serialized_size(__rust: &Self::RustType) -> usize {
        match __rust {
            UpgradeableCptEvent::Upgraded(val) => Upgraded::cairo_serialized_size(val) + 1,
            _ => 0,
        }
    }
    fn cairo_serialize(__rust: &Self::RustType) -> Vec<starknet::core::types::FieldElement> {
        match __rust {
            UpgradeableCptEvent::Upgraded(val) => {
                let mut temp = vec![];
                temp.extend(usize::cairo_serialize(&0usize));
                temp.extend(Upgraded::cairo_serialize(val));
                temp
            }
            _ => vec![],
        }
    }
    fn cairo_deserialize(
        __felts: &[starknet::core::types::FieldElement],
        __offset: usize,
    ) -> cainome::cairo_serde::Result<Self::RustType> {
        let __index: u128 = __felts[__offset].try_into().unwrap();
        match __index as usize {
            0usize => Ok(UpgradeableCptEvent::Upgraded(Upgraded::cairo_deserialize(
                __felts,
                __offset + 1,
            )?)),
            _ => {
                return Err(cainome::cairo_serde::Error::Deserialize(format!(
                    "Index not handle for enum {}",
                    "UpgradeableCptEvent"
                )));
            }
        }
    }
}
impl TryFrom<starknet::core::types::EmittedEvent> for UpgradeableCptEvent {
    type Error = String;
    fn try_from(event: starknet::core::types::EmittedEvent) -> Result<Self, Self::Error> {
        use cainome::cairo_serde::CairoSerde;
        if event.keys.is_empty() {
            return Err("Event has no key".to_string());
        }
        let selector = event.keys[0];
        if selector
            == starknet::core::utils::get_selector_from_name("Upgraded")
                .unwrap_or_else(|_| panic!("Invalid selector for {}", "Upgraded"))
        {
            let mut key_offset = 0 + 1;
            let mut data_offset = 0;
            let class_hash = match cainome::cairo_serde::ClassHash::cairo_deserialize(
                &event.data,
                data_offset,
            ) {
                Ok(v) => v,
                Err(e) => {
                    return Err(format!(
                        "Could not deserialize field {} for {}: {:?}",
                        "class_hash", "Upgraded", e
                    ));
                }
            };
            data_offset += cainome::cairo_serde::ClassHash::cairo_serialized_size(&class_hash);
            return Ok(UpgradeableCptEvent::Upgraded(Upgraded { class_hash }));
        }
        Err(format!(
            "Could not match any event from keys {:?}",
            event.keys
        ))
    }
}
#[derive(Debug, PartialEq, PartialOrd, Clone)]
pub enum OwnableCptEvent {
    OwnershipTransferred(OwnershipTransferred),
    OwnershipTransferStarted(OwnershipTransferStarted),
}
impl cainome::cairo_serde::CairoSerde for OwnableCptEvent {
    type RustType = Self;
    const SERIALIZED_SIZE: std::option::Option<usize> = std::option::Option::None;
    #[inline]
    fn cairo_serialized_size(__rust: &Self::RustType) -> usize {
        match __rust {
            OwnableCptEvent::OwnershipTransferred(val) => {
                OwnershipTransferred::cairo_serialized_size(val) + 1
            }
            OwnableCptEvent::OwnershipTransferStarted(val) => {
                OwnershipTransferStarted::cairo_serialized_size(val) + 1
            }
            _ => 0,
        }
    }
    fn cairo_serialize(__rust: &Self::RustType) -> Vec<starknet::core::types::FieldElement> {
        match __rust {
            OwnableCptEvent::OwnershipTransferred(val) => {
                let mut temp = vec![];
                temp.extend(usize::cairo_serialize(&0usize));
                temp.extend(OwnershipTransferred::cairo_serialize(val));
                temp
            }
            OwnableCptEvent::OwnershipTransferStarted(val) => {
                let mut temp = vec![];
                temp.extend(usize::cairo_serialize(&1usize));
                temp.extend(OwnershipTransferStarted::cairo_serialize(val));
                temp
            }
            _ => vec![],
        }
    }
    fn cairo_deserialize(
        __felts: &[starknet::core::types::FieldElement],
        __offset: usize,
    ) -> cainome::cairo_serde::Result<Self::RustType> {
        let __index: u128 = __felts[__offset].try_into().unwrap();
        match __index as usize {
            0usize => Ok(OwnableCptEvent::OwnershipTransferred(
                OwnershipTransferred::cairo_deserialize(__felts, __offset + 1)?,
            )),
            1usize => Ok(OwnableCptEvent::OwnershipTransferStarted(
                OwnershipTransferStarted::cairo_deserialize(__felts, __offset + 1)?,
            )),
            _ => {
                return Err(cainome::cairo_serde::Error::Deserialize(format!(
                    "Index not handle for enum {}",
                    "OwnableCptEvent"
                )));
            }
        }
    }
}
impl TryFrom<starknet::core::types::EmittedEvent> for OwnableCptEvent {
    type Error = String;
    fn try_from(event: starknet::core::types::EmittedEvent) -> Result<Self, Self::Error> {
        use cainome::cairo_serde::CairoSerde;
        if event.keys.is_empty() {
            return Err("Event has no key".to_string());
        }
        let selector = event.keys[0];
        if selector
            == starknet::core::utils::get_selector_from_name("OwnershipTransferred")
                .unwrap_or_else(|_| panic!("Invalid selector for {}", "OwnershipTransferred"))
        {
            let mut key_offset = 0 + 1;
            let mut data_offset = 0;
            let previous_owner = match cainome::cairo_serde::ContractAddress::cairo_deserialize(
                &event.keys,
                key_offset,
            ) {
                Ok(v) => v,
                Err(e) => {
                    return Err(format!(
                        "Could not deserialize field {} for {}: {:?}",
                        "previous_owner", "OwnershipTransferred", e
                    ));
                }
            };
            key_offset +=
                cainome::cairo_serde::ContractAddress::cairo_serialized_size(&previous_owner);
            let new_owner = match cainome::cairo_serde::ContractAddress::cairo_deserialize(
                &event.keys,
                key_offset,
            ) {
                Ok(v) => v,
                Err(e) => {
                    return Err(format!(
                        "Could not deserialize field {} for {}: {:?}",
                        "new_owner", "OwnershipTransferred", e
                    ));
                }
            };
            key_offset += cainome::cairo_serde::ContractAddress::cairo_serialized_size(&new_owner);
>>>>>>> 5fb0db16
            return Ok(OwnableCptEvent::OwnershipTransferred(
                OwnershipTransferred {
                    previous_owner,
                    new_owner,
                },
            ));
        }
        let selector = event.keys[0];
        if selector
            == starknet::core::utils::get_selector_from_name("OwnershipTransferStarted")
                .unwrap_or_else(|_| panic!("Invalid selector for {}", "OwnershipTransferStarted"))
        {
            let mut key_offset = 0 + 1;
            let mut data_offset = 0;
            let previous_owner = match cainome::cairo_serde::ContractAddress::cairo_deserialize(
                &event.keys,
                key_offset,
            ) {
                Ok(v) => v,
                Err(e) => {
                    return Err(format!(
                        "Could not deserialize field {} for {}: {:?}",
                        "previous_owner", "OwnershipTransferStarted", e
                    ));
                }
            };
            key_offset +=
                cainome::cairo_serde::ContractAddress::cairo_serialized_size(&previous_owner);
            let new_owner = match cainome::cairo_serde::ContractAddress::cairo_deserialize(
                &event.keys,
                key_offset,
            ) {
                Ok(v) => v,
                Err(e) => {
                    return Err(format!(
                        "Could not deserialize field {} for {}: {:?}",
                        "new_owner", "OwnershipTransferStarted", e
                    ));
                }
            };
            key_offset += cainome::cairo_serde::ContractAddress::cairo_serialized_size(&new_owner);
            return Ok(OwnableCptEvent::OwnershipTransferStarted(
                OwnershipTransferStarted {
                    previous_owner,
                    new_owner,
                },
            ));
        }
<<<<<<< HEAD
        Err(format!(
            "Could not match any event from keys {:?}",
            event.keys
        ))
    }
}
#[derive(Debug, PartialEq, PartialOrd, Clone)]
pub enum UpgradeableCptEvent {
    Upgraded(Upgraded),
}
impl cainome::cairo_serde::CairoSerde for UpgradeableCptEvent {
    type RustType = Self;
    const SERIALIZED_SIZE: std::option::Option<usize> = std::option::Option::None;
    #[inline]
    fn cairo_serialized_size(__rust: &Self::RustType) -> usize {
        match __rust {
            UpgradeableCptEvent::Upgraded(val) => Upgraded::cairo_serialized_size(val) + 1,
            _ => 0,
        }
    }
    fn cairo_serialize(__rust: &Self::RustType) -> Vec<starknet::core::types::FieldElement> {
        match __rust {
            UpgradeableCptEvent::Upgraded(val) => {
                let mut temp = vec![];
                temp.extend(usize::cairo_serialize(&0usize));
                temp.extend(Upgraded::cairo_serialize(val));
                temp
            }
            _ => vec![],
        }
    }
    fn cairo_deserialize(
        __felts: &[starknet::core::types::FieldElement],
        __offset: usize,
    ) -> cainome::cairo_serde::Result<Self::RustType> {
        let __index: u128 = __felts[__offset].try_into().unwrap();
        match __index as usize {
            0usize => Ok(UpgradeableCptEvent::Upgraded(Upgraded::cairo_deserialize(
                __felts,
                __offset + 1,
            )?)),
            _ => {
                return Err(cainome::cairo_serde::Error::Deserialize(format!(
                    "Index not handle for enum {}",
                    "UpgradeableCptEvent"
                )));
            }
        }
    }
}
impl TryFrom<starknet::core::types::EmittedEvent> for UpgradeableCptEvent {
    type Error = String;
    fn try_from(event: starknet::core::types::EmittedEvent) -> Result<Self, Self::Error> {
        use cainome::cairo_serde::CairoSerde;
        if event.keys.is_empty() {
            return Err("Event has no key".to_string());
        }
        let selector = event.keys[0];
        if selector
            == starknet::core::utils::get_selector_from_name("Upgraded")
                .unwrap_or_else(|_| panic!("Invalid selector for {}", "Upgraded"))
        {
            let mut key_offset = 0 + 1;
            let mut data_offset = 0;
            let class_hash = match cainome::cairo_serde::ClassHash::cairo_deserialize(
                &event.data,
                data_offset,
            ) {
                Ok(v) => v,
                Err(e) => {
                    return Err(format!(
                        "Could not deserialize field {} for {}: {:?}",
                        "class_hash", "Upgraded", e
                    ));
                }
            };
            data_offset += cainome::cairo_serde::ClassHash::cairo_serialized_size(&class_hash);
            return Ok(UpgradeableCptEvent::Upgraded(Upgraded { class_hash }));
        }
=======
>>>>>>> 5fb0db16
        Err(format!(
            "Could not match any event from keys {:?}",
            event.keys
        ))
    }
}
impl<A: starknet::accounts::ConnectedAccount + Sync> Mailbox<A> {
    #[allow(clippy::ptr_arg)]
    #[allow(clippy::too_many_arguments)]
    pub fn get_local_domain(&self) -> cainome::cairo_serde::call::FCall<A::Provider, u32> {
        use cainome::cairo_serde::CairoSerde;
        let mut __calldata = vec![];
        let __call = starknet::core::types::FunctionCall {
            contract_address: self.address,
            entry_point_selector: starknet::macros::selector!("get_local_domain"),
            calldata: __calldata,
        };
        cainome::cairo_serde::call::FCall::new(__call, self.provider())
    }
    #[allow(clippy::ptr_arg)]
    #[allow(clippy::too_many_arguments)]
    pub fn delivered(
        &self,
        _message_id: &cainome::cairo_serde::U256,
    ) -> cainome::cairo_serde::call::FCall<A::Provider, bool> {
        use cainome::cairo_serde::CairoSerde;
        let mut __calldata = vec![];
        __calldata.extend(cainome::cairo_serde::U256::cairo_serialize(_message_id));
        let __call = starknet::core::types::FunctionCall {
            contract_address: self.address,
            entry_point_selector: starknet::macros::selector!("delivered"),
            calldata: __calldata,
        };
        cainome::cairo_serde::call::FCall::new(__call, self.provider())
    }
    #[allow(clippy::ptr_arg)]
    #[allow(clippy::too_many_arguments)]
    pub fn nonce(&self) -> cainome::cairo_serde::call::FCall<A::Provider, u32> {
        use cainome::cairo_serde::CairoSerde;
        let mut __calldata = vec![];
        let __call = starknet::core::types::FunctionCall {
            contract_address: self.address,
            entry_point_selector: starknet::macros::selector!("nonce"),
            calldata: __calldata,
        };
        cainome::cairo_serde::call::FCall::new(__call, self.provider())
    }
    #[allow(clippy::ptr_arg)]
    #[allow(clippy::too_many_arguments)]
    pub fn get_default_ism(
        &self,
    ) -> cainome::cairo_serde::call::FCall<A::Provider, cainome::cairo_serde::ContractAddress> {
        use cainome::cairo_serde::CairoSerde;
        let mut __calldata = vec![];
        let __call = starknet::core::types::FunctionCall {
            contract_address: self.address,
            entry_point_selector: starknet::macros::selector!("get_default_ism"),
            calldata: __calldata,
        };
        cainome::cairo_serde::call::FCall::new(__call, self.provider())
    }
    #[allow(clippy::ptr_arg)]
    #[allow(clippy::too_many_arguments)]
    pub fn get_default_hook(
        &self,
    ) -> cainome::cairo_serde::call::FCall<A::Provider, cainome::cairo_serde::ContractAddress> {
        use cainome::cairo_serde::CairoSerde;
        let mut __calldata = vec![];
        let __call = starknet::core::types::FunctionCall {
            contract_address: self.address,
            entry_point_selector: starknet::macros::selector!("get_default_hook"),
            calldata: __calldata,
        };
        cainome::cairo_serde::call::FCall::new(__call, self.provider())
    }
    #[allow(clippy::ptr_arg)]
    #[allow(clippy::too_many_arguments)]
    pub fn get_required_hook(
        &self,
    ) -> cainome::cairo_serde::call::FCall<A::Provider, cainome::cairo_serde::ContractAddress> {
        use cainome::cairo_serde::CairoSerde;
        let mut __calldata = vec![];
        let __call = starknet::core::types::FunctionCall {
            contract_address: self.address,
            entry_point_selector: starknet::macros::selector!("get_required_hook"),
            calldata: __calldata,
        };
        cainome::cairo_serde::call::FCall::new(__call, self.provider())
    }
    #[allow(clippy::ptr_arg)]
    #[allow(clippy::too_many_arguments)]
    pub fn get_latest_dispatched_id(
        &self,
    ) -> cainome::cairo_serde::call::FCall<A::Provider, cainome::cairo_serde::U256> {
        use cainome::cairo_serde::CairoSerde;
        let mut __calldata = vec![];
        let __call = starknet::core::types::FunctionCall {
            contract_address: self.address,
            entry_point_selector: starknet::macros::selector!("get_latest_dispatched_id"),
            calldata: __calldata,
        };
        cainome::cairo_serde::call::FCall::new(__call, self.provider())
    }
    #[allow(clippy::ptr_arg)]
    #[allow(clippy::too_many_arguments)]
    pub fn quote_dispatch(
        &self,
        _destination_domain: &u32,
        _recipient_address: &cainome::cairo_serde::U256,
        _message_body: &Bytes,
        _custom_hook_metadata: &Option<Bytes>,
        _custom_hook: &Option<Bytes>,
    ) -> cainome::cairo_serde::call::FCall<A::Provider, cainome::cairo_serde::U256> {
        use cainome::cairo_serde::CairoSerde;
        let mut __calldata = vec![];
        __calldata.extend(u32::cairo_serialize(_destination_domain));
        __calldata.extend(cainome::cairo_serde::U256::cairo_serialize(
            _recipient_address,
        ));
        __calldata.extend(Bytes::cairo_serialize(_message_body));
        __calldata.extend(Option::<Bytes>::cairo_serialize(_custom_hook_metadata));
        __calldata.extend(Option::<Bytes>::cairo_serialize(_custom_hook));
        let __call = starknet::core::types::FunctionCall {
            contract_address: self.address,
            entry_point_selector: starknet::macros::selector!("quote_dispatch"),
            calldata: __calldata,
        };
        cainome::cairo_serde::call::FCall::new(__call, self.provider())
    }
    #[allow(clippy::ptr_arg)]
    #[allow(clippy::too_many_arguments)]
    pub fn recipient_ism(
        &self,
        _recipient: &cainome::cairo_serde::U256,
    ) -> cainome::cairo_serde::call::FCall<A::Provider, cainome::cairo_serde::ContractAddress> {
        use cainome::cairo_serde::CairoSerde;
        let mut __calldata = vec![];
        __calldata.extend(cainome::cairo_serde::U256::cairo_serialize(_recipient));
        let __call = starknet::core::types::FunctionCall {
            contract_address: self.address,
            entry_point_selector: starknet::macros::selector!("recipient_ism"),
            calldata: __calldata,
        };
        cainome::cairo_serde::call::FCall::new(__call, self.provider())
    }
    #[allow(clippy::ptr_arg)]
    #[allow(clippy::too_many_arguments)]
    pub fn processor(
        &self,
        _id: &cainome::cairo_serde::U256,
    ) -> cainome::cairo_serde::call::FCall<A::Provider, cainome::cairo_serde::ContractAddress> {
        use cainome::cairo_serde::CairoSerde;
        let mut __calldata = vec![];
        __calldata.extend(cainome::cairo_serde::U256::cairo_serialize(_id));
        let __call = starknet::core::types::FunctionCall {
            contract_address: self.address,
            entry_point_selector: starknet::macros::selector!("processor"),
            calldata: __calldata,
        };
        cainome::cairo_serde::call::FCall::new(__call, self.provider())
    }
    #[allow(clippy::ptr_arg)]
    #[allow(clippy::too_many_arguments)]
    pub fn processed_at(
        &self,
        _id: &cainome::cairo_serde::U256,
    ) -> cainome::cairo_serde::call::FCall<A::Provider, u64> {
        use cainome::cairo_serde::CairoSerde;
        let mut __calldata = vec![];
        __calldata.extend(cainome::cairo_serde::U256::cairo_serialize(_id));
        let __call = starknet::core::types::FunctionCall {
            contract_address: self.address,
            entry_point_selector: starknet::macros::selector!("processed_at"),
            calldata: __calldata,
        };
        cainome::cairo_serde::call::FCall::new(__call, self.provider())
    }
    #[allow(clippy::ptr_arg)]
    #[allow(clippy::too_many_arguments)]
    pub fn owner(
<<<<<<< HEAD
        &self,
    ) -> cainome::cairo_serde::call::FCall<A::Provider, cainome::cairo_serde::ContractAddress> {
        use cainome::cairo_serde::CairoSerde;
        let mut __calldata = vec![];
        let __call = starknet::core::types::FunctionCall {
            contract_address: self.address,
            entry_point_selector: starknet::macros::selector!("owner"),
            calldata: __calldata,
        };
        cainome::cairo_serde::call::FCall::new(__call, self.provider())
    }
    #[allow(clippy::ptr_arg)]
    #[allow(clippy::too_many_arguments)]
    pub fn upgrade_getcall(
        &self,
        new_class_hash: &cainome::cairo_serde::ClassHash,
    ) -> starknet::accounts::Call {
        use cainome::cairo_serde::CairoSerde;
        let mut __calldata = vec![];
        __calldata.extend(cainome::cairo_serde::ClassHash::cairo_serialize(
            new_class_hash,
        ));
        starknet::accounts::Call {
            to: self.address,
            selector: starknet::macros::selector!("upgrade"),
            calldata: __calldata,
        }
    }
    #[allow(clippy::ptr_arg)]
    pub fn upgrade(
=======
>>>>>>> 5fb0db16
        &self,
    ) -> cainome::cairo_serde::call::FCall<A::Provider, cainome::cairo_serde::ContractAddress> {
        use cainome::cairo_serde::CairoSerde;
        let mut __calldata = vec![];
        let __call = starknet::core::types::FunctionCall {
            contract_address: self.address,
            entry_point_selector: starknet::macros::selector!("owner"),
            calldata: __calldata,
        };
        cainome::cairo_serde::call::FCall::new(__call, self.provider())
    }
    #[allow(clippy::ptr_arg)]
    #[allow(clippy::too_many_arguments)]
    pub fn dispatch_getcall(
        &self,
        _destination_domain: &u32,
        _recipient_address: &cainome::cairo_serde::U256,
        _message_body: &Bytes,
        _fee_amount: &cainome::cairo_serde::U256,
        _custom_hook_metadata: &Option<Bytes>,
        _custom_hook: &Option<Bytes>,
    ) -> starknet::accounts::Call {
        use cainome::cairo_serde::CairoSerde;
        let mut __calldata = vec![];
        __calldata.extend(u32::cairo_serialize(_destination_domain));
        __calldata.extend(cainome::cairo_serde::U256::cairo_serialize(
            _recipient_address,
        ));
        __calldata.extend(Bytes::cairo_serialize(_message_body));
        __calldata.extend(cainome::cairo_serde::U256::cairo_serialize(_fee_amount));
        __calldata.extend(Option::<Bytes>::cairo_serialize(_custom_hook_metadata));
        __calldata.extend(Option::<Bytes>::cairo_serialize(_custom_hook));
        starknet::accounts::Call {
            to: self.address,
            selector: starknet::macros::selector!("dispatch"),
            calldata: __calldata,
        }
    }
    #[allow(clippy::ptr_arg)]
    pub fn dispatch(
        &self,
        _destination_domain: &u32,
        _recipient_address: &cainome::cairo_serde::U256,
        _message_body: &Bytes,
        _fee_amount: &cainome::cairo_serde::U256,
        _custom_hook_metadata: &Option<Bytes>,
        _custom_hook: &Option<Bytes>,
    ) -> starknet::accounts::Execution<A> {
        use cainome::cairo_serde::CairoSerde;
        let mut __calldata = vec![];
        __calldata.extend(u32::cairo_serialize(_destination_domain));
        __calldata.extend(cainome::cairo_serde::U256::cairo_serialize(
            _recipient_address,
        ));
        __calldata.extend(Bytes::cairo_serialize(_message_body));
        __calldata.extend(cainome::cairo_serde::U256::cairo_serialize(_fee_amount));
        __calldata.extend(Option::<Bytes>::cairo_serialize(_custom_hook_metadata));
        __calldata.extend(Option::<Bytes>::cairo_serialize(_custom_hook));
        let __call = starknet::accounts::Call {
            to: self.address,
            selector: starknet::macros::selector!("dispatch"),
            calldata: __calldata,
        };
        self.account.execute(vec![__call])
    }
    #[allow(clippy::ptr_arg)]
    #[allow(clippy::too_many_arguments)]
    pub fn process_getcall(
        &self,
        _metadata: &Bytes,
        _message: &Message,
    ) -> starknet::accounts::Call {
        use cainome::cairo_serde::CairoSerde;
        let mut __calldata = vec![];
        __calldata.extend(Bytes::cairo_serialize(_metadata));
        __calldata.extend(Message::cairo_serialize(_message));
        starknet::accounts::Call {
            to: self.address,
            selector: starknet::macros::selector!("process"),
            calldata: __calldata,
        }
    }
    #[allow(clippy::ptr_arg)]
    pub fn process(
        &self,
        _metadata: &Bytes,
        _message: &Message,
    ) -> starknet::accounts::Execution<A> {
        use cainome::cairo_serde::CairoSerde;
        let mut __calldata = vec![];
        __calldata.extend(Bytes::cairo_serialize(_metadata));
        __calldata.extend(Message::cairo_serialize(_message));
        let __call = starknet::accounts::Call {
            to: self.address,
            selector: starknet::macros::selector!("process"),
            calldata: __calldata,
        };
        self.account.execute(vec![__call])
    }
    #[allow(clippy::ptr_arg)]
    #[allow(clippy::too_many_arguments)]
    pub fn set_default_ism_getcall(
        &self,
        _module: &cainome::cairo_serde::ContractAddress,
    ) -> starknet::accounts::Call {
        use cainome::cairo_serde::CairoSerde;
        let mut __calldata = vec![];
        __calldata.extend(cainome::cairo_serde::ContractAddress::cairo_serialize(
            _module,
        ));
        starknet::accounts::Call {
            to: self.address,
            selector: starknet::macros::selector!("set_default_ism"),
            calldata: __calldata,
        }
    }
    #[allow(clippy::ptr_arg)]
    pub fn set_default_ism(
        &self,
        _module: &cainome::cairo_serde::ContractAddress,
    ) -> starknet::accounts::Execution<A> {
        use cainome::cairo_serde::CairoSerde;
        let mut __calldata = vec![];
        __calldata.extend(cainome::cairo_serde::ContractAddress::cairo_serialize(
            _module,
        ));
        let __call = starknet::accounts::Call {
            to: self.address,
            selector: starknet::macros::selector!("set_default_ism"),
            calldata: __calldata,
        };
        self.account.execute(vec![__call])
    }
    #[allow(clippy::ptr_arg)]
    #[allow(clippy::too_many_arguments)]
    pub fn set_default_hook_getcall(
        &self,
        _hook: &cainome::cairo_serde::ContractAddress,
    ) -> starknet::accounts::Call {
        use cainome::cairo_serde::CairoSerde;
        let mut __calldata = vec![];
        __calldata.extend(cainome::cairo_serde::ContractAddress::cairo_serialize(
            _hook,
        ));
        starknet::accounts::Call {
            to: self.address,
            selector: starknet::macros::selector!("set_default_hook"),
            calldata: __calldata,
        }
    }
    #[allow(clippy::ptr_arg)]
    pub fn set_default_hook(
        &self,
        _hook: &cainome::cairo_serde::ContractAddress,
    ) -> starknet::accounts::Execution<A> {
        use cainome::cairo_serde::CairoSerde;
        let mut __calldata = vec![];
        __calldata.extend(cainome::cairo_serde::ContractAddress::cairo_serialize(
            _hook,
        ));
        let __call = starknet::accounts::Call {
            to: self.address,
            selector: starknet::macros::selector!("set_default_hook"),
            calldata: __calldata,
        };
        self.account.execute(vec![__call])
    }
    #[allow(clippy::ptr_arg)]
    #[allow(clippy::too_many_arguments)]
    pub fn set_required_hook_getcall(
        &self,
        _hook: &cainome::cairo_serde::ContractAddress,
    ) -> starknet::accounts::Call {
        use cainome::cairo_serde::CairoSerde;
        let mut __calldata = vec![];
        __calldata.extend(cainome::cairo_serde::ContractAddress::cairo_serialize(
            _hook,
        ));
        starknet::accounts::Call {
            to: self.address,
            selector: starknet::macros::selector!("set_required_hook"),
            calldata: __calldata,
        }
    }
    #[allow(clippy::ptr_arg)]
    pub fn set_required_hook(
        &self,
        _hook: &cainome::cairo_serde::ContractAddress,
    ) -> starknet::accounts::Execution<A> {
        use cainome::cairo_serde::CairoSerde;
        let mut __calldata = vec![];
        __calldata.extend(cainome::cairo_serde::ContractAddress::cairo_serialize(
            _hook,
        ));
        let __call = starknet::accounts::Call {
            to: self.address,
            selector: starknet::macros::selector!("set_required_hook"),
            calldata: __calldata,
        };
        self.account.execute(vec![__call])
    }
    #[allow(clippy::ptr_arg)]
    #[allow(clippy::too_many_arguments)]
<<<<<<< HEAD
    pub fn transfer_ownership_getcall(
        &self,
        new_owner: &cainome::cairo_serde::ContractAddress,
    ) -> starknet::accounts::Call {
        use cainome::cairo_serde::CairoSerde;
        let mut __calldata = vec![];
        __calldata.extend(cainome::cairo_serde::ContractAddress::cairo_serialize(
            new_owner,
        ));
        starknet::accounts::Call {
            to: self.address,
            selector: starknet::macros::selector!("transfer_ownership"),
=======
    pub fn upgrade_getcall(
        &self,
        new_class_hash: &cainome::cairo_serde::ClassHash,
    ) -> starknet::accounts::Call {
        use cainome::cairo_serde::CairoSerde;
        let mut __calldata = vec![];
        __calldata.extend(cainome::cairo_serde::ClassHash::cairo_serialize(
            new_class_hash,
        ));
        starknet::accounts::Call {
            to: self.address,
            selector: starknet::macros::selector!("upgrade"),
>>>>>>> 5fb0db16
            calldata: __calldata,
        }
    }
    #[allow(clippy::ptr_arg)]
<<<<<<< HEAD
    pub fn transfer_ownership(
        &self,
        new_owner: &cainome::cairo_serde::ContractAddress,
    ) -> starknet::accounts::Execution<A> {
        use cainome::cairo_serde::CairoSerde;
        let mut __calldata = vec![];
        __calldata.extend(cainome::cairo_serde::ContractAddress::cairo_serialize(
            new_owner,
        ));
        let __call = starknet::accounts::Call {
            to: self.address,
            selector: starknet::macros::selector!("transfer_ownership"),
=======
    pub fn upgrade(
        &self,
        new_class_hash: &cainome::cairo_serde::ClassHash,
    ) -> starknet::accounts::Execution<A> {
        use cainome::cairo_serde::CairoSerde;
        let mut __calldata = vec![];
        __calldata.extend(cainome::cairo_serde::ClassHash::cairo_serialize(
            new_class_hash,
        ));
        let __call = starknet::accounts::Call {
            to: self.address,
            selector: starknet::macros::selector!("upgrade"),
>>>>>>> 5fb0db16
            calldata: __calldata,
        };
        self.account.execute(vec![__call])
    }
    #[allow(clippy::ptr_arg)]
    #[allow(clippy::too_many_arguments)]
<<<<<<< HEAD
=======
    pub fn transfer_ownership_getcall(
        &self,
        new_owner: &cainome::cairo_serde::ContractAddress,
    ) -> starknet::accounts::Call {
        use cainome::cairo_serde::CairoSerde;
        let mut __calldata = vec![];
        __calldata.extend(cainome::cairo_serde::ContractAddress::cairo_serialize(
            new_owner,
        ));
        starknet::accounts::Call {
            to: self.address,
            selector: starknet::macros::selector!("transfer_ownership"),
            calldata: __calldata,
        }
    }
    #[allow(clippy::ptr_arg)]
    pub fn transfer_ownership(
        &self,
        new_owner: &cainome::cairo_serde::ContractAddress,
    ) -> starknet::accounts::Execution<A> {
        use cainome::cairo_serde::CairoSerde;
        let mut __calldata = vec![];
        __calldata.extend(cainome::cairo_serde::ContractAddress::cairo_serialize(
            new_owner,
        ));
        let __call = starknet::accounts::Call {
            to: self.address,
            selector: starknet::macros::selector!("transfer_ownership"),
            calldata: __calldata,
        };
        self.account.execute(vec![__call])
    }
    #[allow(clippy::ptr_arg)]
    #[allow(clippy::too_many_arguments)]
>>>>>>> 5fb0db16
    pub fn renounce_ownership_getcall(&self) -> starknet::accounts::Call {
        use cainome::cairo_serde::CairoSerde;
        let mut __calldata = vec![];
        starknet::accounts::Call {
            to: self.address,
            selector: starknet::macros::selector!("renounce_ownership"),
            calldata: __calldata,
        }
    }
    #[allow(clippy::ptr_arg)]
    pub fn renounce_ownership(&self) -> starknet::accounts::Execution<A> {
        use cainome::cairo_serde::CairoSerde;
        let mut __calldata = vec![];
        let __call = starknet::accounts::Call {
            to: self.address,
            selector: starknet::macros::selector!("renounce_ownership"),
            calldata: __calldata,
        };
        self.account.execute(vec![__call])
    }
}
impl<P: starknet::providers::Provider + Sync> MailboxReader<P> {
    #[allow(clippy::ptr_arg)]
    #[allow(clippy::too_many_arguments)]
    pub fn get_local_domain(&self) -> cainome::cairo_serde::call::FCall<P, u32> {
        use cainome::cairo_serde::CairoSerde;
        let mut __calldata = vec![];
        let __call = starknet::core::types::FunctionCall {
            contract_address: self.address,
            entry_point_selector: starknet::macros::selector!("get_local_domain"),
            calldata: __calldata,
        };
        cainome::cairo_serde::call::FCall::new(__call, self.provider())
    }
    #[allow(clippy::ptr_arg)]
    #[allow(clippy::too_many_arguments)]
    pub fn delivered(
        &self,
        _message_id: &cainome::cairo_serde::U256,
    ) -> cainome::cairo_serde::call::FCall<P, bool> {
        use cainome::cairo_serde::CairoSerde;
        let mut __calldata = vec![];
        __calldata.extend(cainome::cairo_serde::U256::cairo_serialize(_message_id));
        let __call = starknet::core::types::FunctionCall {
            contract_address: self.address,
            entry_point_selector: starknet::macros::selector!("delivered"),
            calldata: __calldata,
        };
        cainome::cairo_serde::call::FCall::new(__call, self.provider())
    }
    #[allow(clippy::ptr_arg)]
    #[allow(clippy::too_many_arguments)]
    pub fn nonce(&self) -> cainome::cairo_serde::call::FCall<P, u32> {
        use cainome::cairo_serde::CairoSerde;
        let mut __calldata = vec![];
        let __call = starknet::core::types::FunctionCall {
            contract_address: self.address,
            entry_point_selector: starknet::macros::selector!("nonce"),
            calldata: __calldata,
        };
        cainome::cairo_serde::call::FCall::new(__call, self.provider())
    }
    #[allow(clippy::ptr_arg)]
    #[allow(clippy::too_many_arguments)]
    pub fn get_default_ism(
        &self,
    ) -> cainome::cairo_serde::call::FCall<P, cainome::cairo_serde::ContractAddress> {
        use cainome::cairo_serde::CairoSerde;
        let mut __calldata = vec![];
        let __call = starknet::core::types::FunctionCall {
            contract_address: self.address,
            entry_point_selector: starknet::macros::selector!("get_default_ism"),
            calldata: __calldata,
        };
        cainome::cairo_serde::call::FCall::new(__call, self.provider())
    }
    #[allow(clippy::ptr_arg)]
    #[allow(clippy::too_many_arguments)]
    pub fn get_default_hook(
        &self,
    ) -> cainome::cairo_serde::call::FCall<P, cainome::cairo_serde::ContractAddress> {
        use cainome::cairo_serde::CairoSerde;
        let mut __calldata = vec![];
        let __call = starknet::core::types::FunctionCall {
            contract_address: self.address,
            entry_point_selector: starknet::macros::selector!("get_default_hook"),
            calldata: __calldata,
        };
        cainome::cairo_serde::call::FCall::new(__call, self.provider())
    }
    #[allow(clippy::ptr_arg)]
    #[allow(clippy::too_many_arguments)]
    pub fn get_required_hook(
        &self,
    ) -> cainome::cairo_serde::call::FCall<P, cainome::cairo_serde::ContractAddress> {
        use cainome::cairo_serde::CairoSerde;
        let mut __calldata = vec![];
        let __call = starknet::core::types::FunctionCall {
            contract_address: self.address,
            entry_point_selector: starknet::macros::selector!("get_required_hook"),
            calldata: __calldata,
        };
        cainome::cairo_serde::call::FCall::new(__call, self.provider())
    }
    #[allow(clippy::ptr_arg)]
    #[allow(clippy::too_many_arguments)]
    pub fn get_latest_dispatched_id(
        &self,
    ) -> cainome::cairo_serde::call::FCall<P, cainome::cairo_serde::U256> {
        use cainome::cairo_serde::CairoSerde;
        let mut __calldata = vec![];
        let __call = starknet::core::types::FunctionCall {
            contract_address: self.address,
            entry_point_selector: starknet::macros::selector!("get_latest_dispatched_id"),
            calldata: __calldata,
        };
        cainome::cairo_serde::call::FCall::new(__call, self.provider())
    }
    #[allow(clippy::ptr_arg)]
    #[allow(clippy::too_many_arguments)]
    pub fn quote_dispatch(
        &self,
        _destination_domain: &u32,
        _recipient_address: &cainome::cairo_serde::U256,
        _message_body: &Bytes,
        _custom_hook_metadata: &Option<Bytes>,
        _custom_hook: &Option<Bytes>,
    ) -> cainome::cairo_serde::call::FCall<P, cainome::cairo_serde::U256> {
        use cainome::cairo_serde::CairoSerde;
        let mut __calldata = vec![];
        __calldata.extend(u32::cairo_serialize(_destination_domain));
        __calldata.extend(cainome::cairo_serde::U256::cairo_serialize(
            _recipient_address,
        ));
        __calldata.extend(Bytes::cairo_serialize(_message_body));
        __calldata.extend(Option::<Bytes>::cairo_serialize(_custom_hook_metadata));
        __calldata.extend(Option::<Bytes>::cairo_serialize(_custom_hook));
        let __call = starknet::core::types::FunctionCall {
            contract_address: self.address,
            entry_point_selector: starknet::macros::selector!("quote_dispatch"),
            calldata: __calldata,
        };
        cainome::cairo_serde::call::FCall::new(__call, self.provider())
    }
    #[allow(clippy::ptr_arg)]
    #[allow(clippy::too_many_arguments)]
    pub fn recipient_ism(
        &self,
        _recipient: &cainome::cairo_serde::U256,
    ) -> cainome::cairo_serde::call::FCall<P, cainome::cairo_serde::ContractAddress> {
        use cainome::cairo_serde::CairoSerde;
        let mut __calldata = vec![];
        __calldata.extend(cainome::cairo_serde::U256::cairo_serialize(_recipient));
        let __call = starknet::core::types::FunctionCall {
            contract_address: self.address,
            entry_point_selector: starknet::macros::selector!("recipient_ism"),
            calldata: __calldata,
        };
        cainome::cairo_serde::call::FCall::new(__call, self.provider())
    }
    #[allow(clippy::ptr_arg)]
    #[allow(clippy::too_many_arguments)]
    pub fn processor(
        &self,
        _id: &cainome::cairo_serde::U256,
    ) -> cainome::cairo_serde::call::FCall<P, cainome::cairo_serde::ContractAddress> {
        use cainome::cairo_serde::CairoSerde;
        let mut __calldata = vec![];
        __calldata.extend(cainome::cairo_serde::U256::cairo_serialize(_id));
        let __call = starknet::core::types::FunctionCall {
            contract_address: self.address,
            entry_point_selector: starknet::macros::selector!("processor"),
            calldata: __calldata,
        };
        cainome::cairo_serde::call::FCall::new(__call, self.provider())
    }
    #[allow(clippy::ptr_arg)]
    #[allow(clippy::too_many_arguments)]
    pub fn processed_at(
        &self,
        _id: &cainome::cairo_serde::U256,
    ) -> cainome::cairo_serde::call::FCall<P, u64> {
        use cainome::cairo_serde::CairoSerde;
        let mut __calldata = vec![];
        __calldata.extend(cainome::cairo_serde::U256::cairo_serialize(_id));
        let __call = starknet::core::types::FunctionCall {
            contract_address: self.address,
            entry_point_selector: starknet::macros::selector!("processed_at"),
            calldata: __calldata,
        };
        cainome::cairo_serde::call::FCall::new(__call, self.provider())
    }
    #[allow(clippy::ptr_arg)]
    #[allow(clippy::too_many_arguments)]
    pub fn owner(
        &self,
    ) -> cainome::cairo_serde::call::FCall<P, cainome::cairo_serde::ContractAddress> {
        use cainome::cairo_serde::CairoSerde;
        let mut __calldata = vec![];
        let __call = starknet::core::types::FunctionCall {
            contract_address: self.address,
            entry_point_selector: starknet::macros::selector!("owner"),
            calldata: __calldata,
        };
        cainome::cairo_serde::call::FCall::new(__call, self.provider())
    }
}<|MERGE_RESOLUTION|>--- conflicted
+++ resolved
@@ -47,7 +47,222 @@
     }
 }
 #[derive(Debug, PartialEq, PartialOrd, Clone)]
-<<<<<<< HEAD
+pub struct DefaultIsmSet {
+    pub module: cainome::cairo_serde::ContractAddress,
+}
+impl cainome::cairo_serde::CairoSerde for DefaultIsmSet {
+    type RustType = Self;
+    const SERIALIZED_SIZE: std::option::Option<usize> = None;
+    #[inline]
+    fn cairo_serialized_size(__rust: &Self::RustType) -> usize {
+        let mut __size = 0;
+        __size += cainome::cairo_serde::ContractAddress::cairo_serialized_size(&__rust.module);
+        __size
+    }
+    fn cairo_serialize(__rust: &Self::RustType) -> Vec<starknet::core::types::FieldElement> {
+        let mut __out: Vec<starknet::core::types::FieldElement> = vec![];
+        __out.extend(cainome::cairo_serde::ContractAddress::cairo_serialize(
+            &__rust.module,
+        ));
+        __out
+    }
+    fn cairo_deserialize(
+        __felts: &[starknet::core::types::FieldElement],
+        __offset: usize,
+    ) -> cainome::cairo_serde::Result<Self::RustType> {
+        let mut __offset = __offset;
+        let module = cainome::cairo_serde::ContractAddress::cairo_deserialize(__felts, __offset)?;
+        __offset += cainome::cairo_serde::ContractAddress::cairo_serialized_size(&module);
+        Ok(DefaultIsmSet { module })
+    }
+}
+#[derive(Debug, PartialEq, PartialOrd, Clone)]
+pub struct RequiredHookSet {
+    pub hook: cainome::cairo_serde::ContractAddress,
+}
+impl cainome::cairo_serde::CairoSerde for RequiredHookSet {
+    type RustType = Self;
+    const SERIALIZED_SIZE: std::option::Option<usize> = None;
+    #[inline]
+    fn cairo_serialized_size(__rust: &Self::RustType) -> usize {
+        let mut __size = 0;
+        __size += cainome::cairo_serde::ContractAddress::cairo_serialized_size(&__rust.hook);
+        __size
+    }
+    fn cairo_serialize(__rust: &Self::RustType) -> Vec<starknet::core::types::FieldElement> {
+        let mut __out: Vec<starknet::core::types::FieldElement> = vec![];
+        __out.extend(cainome::cairo_serde::ContractAddress::cairo_serialize(
+            &__rust.hook,
+        ));
+        __out
+    }
+    fn cairo_deserialize(
+        __felts: &[starknet::core::types::FieldElement],
+        __offset: usize,
+    ) -> cainome::cairo_serde::Result<Self::RustType> {
+        let mut __offset = __offset;
+        let hook = cainome::cairo_serde::ContractAddress::cairo_deserialize(__felts, __offset)?;
+        __offset += cainome::cairo_serde::ContractAddress::cairo_serialized_size(&hook);
+        Ok(RequiredHookSet { hook })
+    }
+}
+#[derive(Debug, PartialEq, PartialOrd, Clone)]
+pub struct DefaultHookSet {
+    pub hook: cainome::cairo_serde::ContractAddress,
+}
+impl cainome::cairo_serde::CairoSerde for DefaultHookSet {
+    type RustType = Self;
+    const SERIALIZED_SIZE: std::option::Option<usize> = None;
+    #[inline]
+    fn cairo_serialized_size(__rust: &Self::RustType) -> usize {
+        let mut __size = 0;
+        __size += cainome::cairo_serde::ContractAddress::cairo_serialized_size(&__rust.hook);
+        __size
+    }
+    fn cairo_serialize(__rust: &Self::RustType) -> Vec<starknet::core::types::FieldElement> {
+        let mut __out: Vec<starknet::core::types::FieldElement> = vec![];
+        __out.extend(cainome::cairo_serde::ContractAddress::cairo_serialize(
+            &__rust.hook,
+        ));
+        __out
+    }
+    fn cairo_deserialize(
+        __felts: &[starknet::core::types::FieldElement],
+        __offset: usize,
+    ) -> cainome::cairo_serde::Result<Self::RustType> {
+        let mut __offset = __offset;
+        let hook = cainome::cairo_serde::ContractAddress::cairo_deserialize(__felts, __offset)?;
+        __offset += cainome::cairo_serde::ContractAddress::cairo_serialized_size(&hook);
+        Ok(DefaultHookSet { hook })
+    }
+}
+#[derive(Debug, PartialEq, PartialOrd, Clone)]
+pub struct OwnershipTransferred {
+    pub previous_owner: cainome::cairo_serde::ContractAddress,
+    pub new_owner: cainome::cairo_serde::ContractAddress,
+}
+impl cainome::cairo_serde::CairoSerde for OwnershipTransferred {
+    type RustType = Self;
+    const SERIALIZED_SIZE: std::option::Option<usize> = None;
+    #[inline]
+    fn cairo_serialized_size(__rust: &Self::RustType) -> usize {
+        let mut __size = 0;
+        __size +=
+            cainome::cairo_serde::ContractAddress::cairo_serialized_size(&__rust.previous_owner);
+        __size += cainome::cairo_serde::ContractAddress::cairo_serialized_size(&__rust.new_owner);
+        __size
+    }
+    fn cairo_serialize(__rust: &Self::RustType) -> Vec<starknet::core::types::FieldElement> {
+        let mut __out: Vec<starknet::core::types::FieldElement> = vec![];
+        __out.extend(cainome::cairo_serde::ContractAddress::cairo_serialize(
+            &__rust.previous_owner,
+        ));
+        __out.extend(cainome::cairo_serde::ContractAddress::cairo_serialize(
+            &__rust.new_owner,
+        ));
+        __out
+    }
+    fn cairo_deserialize(
+        __felts: &[starknet::core::types::FieldElement],
+        __offset: usize,
+    ) -> cainome::cairo_serde::Result<Self::RustType> {
+        let mut __offset = __offset;
+        let previous_owner =
+            cainome::cairo_serde::ContractAddress::cairo_deserialize(__felts, __offset)?;
+        __offset += cainome::cairo_serde::ContractAddress::cairo_serialized_size(&previous_owner);
+        let new_owner =
+            cainome::cairo_serde::ContractAddress::cairo_deserialize(__felts, __offset)?;
+        __offset += cainome::cairo_serde::ContractAddress::cairo_serialized_size(&new_owner);
+        Ok(OwnershipTransferred {
+            previous_owner,
+            new_owner,
+        })
+    }
+}
+#[derive(Debug, PartialEq, PartialOrd, Clone)]
+pub struct Dispatch {
+    pub sender: cainome::cairo_serde::U256,
+    pub destination_domain: u32,
+    pub recipient_address: cainome::cairo_serde::U256,
+    pub message: Message,
+}
+impl cainome::cairo_serde::CairoSerde for Dispatch {
+    type RustType = Self;
+    const SERIALIZED_SIZE: std::option::Option<usize> = None;
+    #[inline]
+    fn cairo_serialized_size(__rust: &Self::RustType) -> usize {
+        let mut __size = 0;
+        __size += cainome::cairo_serde::U256::cairo_serialized_size(&__rust.sender);
+        __size += u32::cairo_serialized_size(&__rust.destination_domain);
+        __size += cainome::cairo_serde::U256::cairo_serialized_size(&__rust.recipient_address);
+        __size += Message::cairo_serialized_size(&__rust.message);
+        __size
+    }
+    fn cairo_serialize(__rust: &Self::RustType) -> Vec<starknet::core::types::FieldElement> {
+        let mut __out: Vec<starknet::core::types::FieldElement> = vec![];
+        __out.extend(cainome::cairo_serde::U256::cairo_serialize(&__rust.sender));
+        __out.extend(u32::cairo_serialize(&__rust.destination_domain));
+        __out.extend(cainome::cairo_serde::U256::cairo_serialize(
+            &__rust.recipient_address,
+        ));
+        __out.extend(Message::cairo_serialize(&__rust.message));
+        __out
+    }
+    fn cairo_deserialize(
+        __felts: &[starknet::core::types::FieldElement],
+        __offset: usize,
+    ) -> cainome::cairo_serde::Result<Self::RustType> {
+        let mut __offset = __offset;
+        let sender = cainome::cairo_serde::U256::cairo_deserialize(__felts, __offset)?;
+        __offset += cainome::cairo_serde::U256::cairo_serialized_size(&sender);
+        let destination_domain = u32::cairo_deserialize(__felts, __offset)?;
+        __offset += u32::cairo_serialized_size(&destination_domain);
+        let recipient_address = cainome::cairo_serde::U256::cairo_deserialize(__felts, __offset)?;
+        __offset += cainome::cairo_serde::U256::cairo_serialized_size(&recipient_address);
+        let message = Message::cairo_deserialize(__felts, __offset)?;
+        __offset += Message::cairo_serialized_size(&message);
+        Ok(Dispatch {
+            sender,
+            destination_domain,
+            recipient_address,
+            message,
+        })
+    }
+}
+#[derive(Debug, PartialEq, PartialOrd, Clone)]
+pub struct Bytes {
+    pub size: u32,
+    pub data: Vec<u128>,
+}
+impl cainome::cairo_serde::CairoSerde for Bytes {
+    type RustType = Self;
+    const SERIALIZED_SIZE: std::option::Option<usize> = None;
+    #[inline]
+    fn cairo_serialized_size(__rust: &Self::RustType) -> usize {
+        let mut __size = 0;
+        __size += u32::cairo_serialized_size(&__rust.size);
+        __size += Vec::<u128>::cairo_serialized_size(&__rust.data);
+        __size
+    }
+    fn cairo_serialize(__rust: &Self::RustType) -> Vec<starknet::core::types::FieldElement> {
+        let mut __out: Vec<starknet::core::types::FieldElement> = vec![];
+        __out.extend(u32::cairo_serialize(&__rust.size));
+        __out.extend(Vec::<u128>::cairo_serialize(&__rust.data));
+        __out
+    }
+    fn cairo_deserialize(
+        __felts: &[starknet::core::types::FieldElement],
+        __offset: usize,
+    ) -> cainome::cairo_serde::Result<Self::RustType> {
+        let mut __offset = __offset;
+        let size = u32::cairo_deserialize(__felts, __offset)?;
+        __offset += u32::cairo_serialized_size(&size);
+        let data = Vec::<u128>::cairo_deserialize(__felts, __offset)?;
+        __offset += Vec::<u128>::cairo_serialized_size(&data);
+        Ok(Bytes { size, data })
+    }
+}
+#[derive(Debug, PartialEq, PartialOrd, Clone)]
 pub struct DispatchId {
     pub id: cainome::cairo_serde::U256,
 }
@@ -76,46 +291,9 @@
     }
 }
 #[derive(Debug, PartialEq, PartialOrd, Clone)]
-pub struct DefaultHookSet {
-    pub hook: cainome::cairo_serde::ContractAddress,
-}
-impl cainome::cairo_serde::CairoSerde for DefaultHookSet {
-    type RustType = Self;
-    const SERIALIZED_SIZE: std::option::Option<usize> = None;
-    #[inline]
-    fn cairo_serialized_size(__rust: &Self::RustType) -> usize {
-        let mut __size = 0;
-        __size += cainome::cairo_serde::ContractAddress::cairo_serialized_size(&__rust.hook);
-        __size
-    }
-    fn cairo_serialize(__rust: &Self::RustType) -> Vec<starknet::core::types::FieldElement> {
-        let mut __out: Vec<starknet::core::types::FieldElement> = vec![];
-        __out.extend(cainome::cairo_serde::ContractAddress::cairo_serialize(
-            &__rust.hook,
-        ));
-        __out
-    }
-    fn cairo_deserialize(
-        __felts: &[starknet::core::types::FieldElement],
-        __offset: usize,
-    ) -> cainome::cairo_serde::Result<Self::RustType> {
-        let mut __offset = __offset;
-        let hook = cainome::cairo_serde::ContractAddress::cairo_deserialize(__felts, __offset)?;
-        __offset += cainome::cairo_serde::ContractAddress::cairo_serialized_size(&hook);
-        Ok(DefaultHookSet { hook })
-    }
-}
-#[derive(Debug, PartialEq, PartialOrd, Clone)]
-pub struct Dispatch {
-    pub sender: cainome::cairo_serde::U256,
-    pub destination_domain: u32,
-    pub recipient_address: cainome::cairo_serde::U256,
-    pub message: Message,
-=======
 pub struct OwnershipTransferStarted {
     pub previous_owner: cainome::cairo_serde::ContractAddress,
     pub new_owner: cainome::cairo_serde::ContractAddress,
->>>>>>> 5fb0db16
 }
 impl cainome::cairo_serde::CairoSerde for OwnershipTransferStarted {
     type RustType = Self;
@@ -156,30 +334,22 @@
     }
 }
 #[derive(Debug, PartialEq, PartialOrd, Clone)]
-<<<<<<< HEAD
-=======
-pub struct Process {
-    pub origin: u32,
-    pub sender: cainome::cairo_serde::U256,
-    pub recipient: cainome::cairo_serde::U256,
-}
-impl cainome::cairo_serde::CairoSerde for Process {
+pub struct Upgraded {
+    pub class_hash: cainome::cairo_serde::ClassHash,
+}
+impl cainome::cairo_serde::CairoSerde for Upgraded {
     type RustType = Self;
     const SERIALIZED_SIZE: std::option::Option<usize> = None;
     #[inline]
     fn cairo_serialized_size(__rust: &Self::RustType) -> usize {
         let mut __size = 0;
-        __size += u32::cairo_serialized_size(&__rust.origin);
-        __size += cainome::cairo_serde::U256::cairo_serialized_size(&__rust.sender);
-        __size += cainome::cairo_serde::U256::cairo_serialized_size(&__rust.recipient);
+        __size += cainome::cairo_serde::ClassHash::cairo_serialized_size(&__rust.class_hash);
         __size
     }
     fn cairo_serialize(__rust: &Self::RustType) -> Vec<starknet::core::types::FieldElement> {
         let mut __out: Vec<starknet::core::types::FieldElement> = vec![];
-        __out.extend(u32::cairo_serialize(&__rust.origin));
-        __out.extend(cainome::cairo_serde::U256::cairo_serialize(&__rust.sender));
-        __out.extend(cainome::cairo_serde::U256::cairo_serialize(
-            &__rust.recipient,
+        __out.extend(cainome::cairo_serde::ClassHash::cairo_serialize(
+            &__rust.class_hash,
         ));
         __out
     }
@@ -188,21 +358,12 @@
         __offset: usize,
     ) -> cainome::cairo_serde::Result<Self::RustType> {
         let mut __offset = __offset;
-        let origin = u32::cairo_deserialize(__felts, __offset)?;
-        __offset += u32::cairo_serialized_size(&origin);
-        let sender = cainome::cairo_serde::U256::cairo_deserialize(__felts, __offset)?;
-        __offset += cainome::cairo_serde::U256::cairo_serialized_size(&sender);
-        let recipient = cainome::cairo_serde::U256::cairo_deserialize(__felts, __offset)?;
-        __offset += cainome::cairo_serde::U256::cairo_serialized_size(&recipient);
-        Ok(Process {
-            origin,
-            sender,
-            recipient,
-        })
+        let class_hash = cainome::cairo_serde::ClassHash::cairo_deserialize(__felts, __offset)?;
+        __offset += cainome::cairo_serde::ClassHash::cairo_serialized_size(&class_hash);
+        Ok(Upgraded { class_hash })
     }
 }
 #[derive(Debug, PartialEq, PartialOrd, Clone)]
->>>>>>> 5fb0db16
 pub struct Message {
     pub version: u8,
     pub nonce: u32,
@@ -271,150 +432,6 @@
     }
 }
 #[derive(Debug, PartialEq, PartialOrd, Clone)]
-<<<<<<< HEAD
-pub struct ProcessId {
-    pub id: cainome::cairo_serde::U256,
-}
-impl cainome::cairo_serde::CairoSerde for ProcessId {
-=======
-pub struct Dispatch {
-    pub sender: cainome::cairo_serde::U256,
-    pub destination_domain: u32,
-    pub recipient_address: cainome::cairo_serde::U256,
-    pub message: Message,
-}
-impl cainome::cairo_serde::CairoSerde for Dispatch {
->>>>>>> 5fb0db16
-    type RustType = Self;
-    const SERIALIZED_SIZE: std::option::Option<usize> = None;
-    #[inline]
-    fn cairo_serialized_size(__rust: &Self::RustType) -> usize {
-        let mut __size = 0;
-<<<<<<< HEAD
-        __size += cainome::cairo_serde::U256::cairo_serialized_size(&__rust.id);
-=======
-        __size += cainome::cairo_serde::U256::cairo_serialized_size(&__rust.sender);
-        __size += u32::cairo_serialized_size(&__rust.destination_domain);
-        __size += cainome::cairo_serde::U256::cairo_serialized_size(&__rust.recipient_address);
-        __size += Message::cairo_serialized_size(&__rust.message);
->>>>>>> 5fb0db16
-        __size
-    }
-    fn cairo_serialize(__rust: &Self::RustType) -> Vec<starknet::core::types::FieldElement> {
-        let mut __out: Vec<starknet::core::types::FieldElement> = vec![];
-<<<<<<< HEAD
-        __out.extend(cainome::cairo_serde::U256::cairo_serialize(&__rust.id));
-=======
-        __out.extend(cainome::cairo_serde::U256::cairo_serialize(&__rust.sender));
-        __out.extend(u32::cairo_serialize(&__rust.destination_domain));
-        __out.extend(cainome::cairo_serde::U256::cairo_serialize(
-            &__rust.recipient_address,
-        ));
-        __out.extend(Message::cairo_serialize(&__rust.message));
->>>>>>> 5fb0db16
-        __out
-    }
-    fn cairo_deserialize(
-        __felts: &[starknet::core::types::FieldElement],
-        __offset: usize,
-    ) -> cainome::cairo_serde::Result<Self::RustType> {
-        let mut __offset = __offset;
-<<<<<<< HEAD
-        let id = cainome::cairo_serde::U256::cairo_deserialize(__felts, __offset)?;
-        __offset += cainome::cairo_serde::U256::cairo_serialized_size(&id);
-        Ok(ProcessId { id })
-=======
-        let sender = cainome::cairo_serde::U256::cairo_deserialize(__felts, __offset)?;
-        __offset += cainome::cairo_serde::U256::cairo_serialized_size(&sender);
-        let destination_domain = u32::cairo_deserialize(__felts, __offset)?;
-        __offset += u32::cairo_serialized_size(&destination_domain);
-        let recipient_address = cainome::cairo_serde::U256::cairo_deserialize(__felts, __offset)?;
-        __offset += cainome::cairo_serde::U256::cairo_serialized_size(&recipient_address);
-        let message = Message::cairo_deserialize(__felts, __offset)?;
-        __offset += Message::cairo_serialized_size(&message);
-        Ok(Dispatch {
-            sender,
-            destination_domain,
-            recipient_address,
-            message,
-        })
->>>>>>> 5fb0db16
-    }
-}
-#[derive(Debug, PartialEq, PartialOrd, Clone)]
-pub struct OwnershipTransferred {
-    pub previous_owner: cainome::cairo_serde::ContractAddress,
-    pub new_owner: cainome::cairo_serde::ContractAddress,
-}
-impl cainome::cairo_serde::CairoSerde for OwnershipTransferred {
-    type RustType = Self;
-    const SERIALIZED_SIZE: std::option::Option<usize> = None;
-    #[inline]
-    fn cairo_serialized_size(__rust: &Self::RustType) -> usize {
-        let mut __size = 0;
-        __size +=
-            cainome::cairo_serde::ContractAddress::cairo_serialized_size(&__rust.previous_owner);
-        __size += cainome::cairo_serde::ContractAddress::cairo_serialized_size(&__rust.new_owner);
-        __size
-    }
-    fn cairo_serialize(__rust: &Self::RustType) -> Vec<starknet::core::types::FieldElement> {
-        let mut __out: Vec<starknet::core::types::FieldElement> = vec![];
-        __out.extend(cainome::cairo_serde::ContractAddress::cairo_serialize(
-            &__rust.previous_owner,
-        ));
-        __out.extend(cainome::cairo_serde::ContractAddress::cairo_serialize(
-            &__rust.new_owner,
-        ));
-        __out
-    }
-    fn cairo_deserialize(
-        __felts: &[starknet::core::types::FieldElement],
-        __offset: usize,
-    ) -> cainome::cairo_serde::Result<Self::RustType> {
-        let mut __offset = __offset;
-        let previous_owner =
-            cainome::cairo_serde::ContractAddress::cairo_deserialize(__felts, __offset)?;
-        __offset += cainome::cairo_serde::ContractAddress::cairo_serialized_size(&previous_owner);
-        let new_owner =
-            cainome::cairo_serde::ContractAddress::cairo_deserialize(__felts, __offset)?;
-        __offset += cainome::cairo_serde::ContractAddress::cairo_serialized_size(&new_owner);
-        Ok(OwnershipTransferred {
-            previous_owner,
-            new_owner,
-        })
-    }
-}
-#[derive(Debug, PartialEq, PartialOrd, Clone)]
-pub struct DefaultIsmSet {
-    pub module: cainome::cairo_serde::ContractAddress,
-}
-impl cainome::cairo_serde::CairoSerde for DefaultIsmSet {
-    type RustType = Self;
-    const SERIALIZED_SIZE: std::option::Option<usize> = None;
-    #[inline]
-    fn cairo_serialized_size(__rust: &Self::RustType) -> usize {
-        let mut __size = 0;
-        __size += cainome::cairo_serde::ContractAddress::cairo_serialized_size(&__rust.module);
-        __size
-    }
-    fn cairo_serialize(__rust: &Self::RustType) -> Vec<starknet::core::types::FieldElement> {
-        let mut __out: Vec<starknet::core::types::FieldElement> = vec![];
-        __out.extend(cainome::cairo_serde::ContractAddress::cairo_serialize(
-            &__rust.module,
-        ));
-        __out
-    }
-    fn cairo_deserialize(
-        __felts: &[starknet::core::types::FieldElement],
-        __offset: usize,
-    ) -> cainome::cairo_serde::Result<Self::RustType> {
-        let mut __offset = __offset;
-        let module = cainome::cairo_serde::ContractAddress::cairo_deserialize(__felts, __offset)?;
-        __offset += cainome::cairo_serde::ContractAddress::cairo_serialized_size(&module);
-        Ok(DefaultIsmSet { module })
-    }
-}
-#[derive(Debug, PartialEq, PartialOrd, Clone)]
 pub struct Process {
     pub origin: u32,
     pub sender: cainome::cairo_serde::U256,
@@ -445,7 +462,6 @@
         __offset: usize,
     ) -> cainome::cairo_serde::Result<Self::RustType> {
         let mut __offset = __offset;
-<<<<<<< HEAD
         let origin = u32::cairo_deserialize(__felts, __offset)?;
         __offset += u32::cairo_serialized_size(&origin);
         let sender = cainome::cairo_serde::U256::cairo_deserialize(__felts, __offset)?;
@@ -460,132 +476,6 @@
     }
 }
 #[derive(Debug, PartialEq, PartialOrd, Clone)]
-pub struct RequiredHookSet {
-    pub hook: cainome::cairo_serde::ContractAddress,
-}
-impl cainome::cairo_serde::CairoSerde for RequiredHookSet {
-    type RustType = Self;
-    const SERIALIZED_SIZE: std::option::Option<usize> = None;
-    #[inline]
-    fn cairo_serialized_size(__rust: &Self::RustType) -> usize {
-        let mut __size = 0;
-        __size += cainome::cairo_serde::ContractAddress::cairo_serialized_size(&__rust.hook);
-        __size
-    }
-    fn cairo_serialize(__rust: &Self::RustType) -> Vec<starknet::core::types::FieldElement> {
-        let mut __out: Vec<starknet::core::types::FieldElement> = vec![];
-        __out.extend(cainome::cairo_serde::ContractAddress::cairo_serialize(
-            &__rust.hook,
-        ));
-        __out
-    }
-    fn cairo_deserialize(
-        __felts: &[starknet::core::types::FieldElement],
-        __offset: usize,
-    ) -> cainome::cairo_serde::Result<Self::RustType> {
-        let mut __offset = __offset;
-        let hook = cainome::cairo_serde::ContractAddress::cairo_deserialize(__felts, __offset)?;
-        __offset += cainome::cairo_serde::ContractAddress::cairo_serialized_size(&hook);
-        Ok(RequiredHookSet { hook })
-    }
-}
-#[derive(Debug, PartialEq, PartialOrd, Clone)]
-pub struct Upgraded {
-    pub class_hash: cainome::cairo_serde::ClassHash,
-=======
-        let hook = cainome::cairo_serde::ContractAddress::cairo_deserialize(__felts, __offset)?;
-        __offset += cainome::cairo_serde::ContractAddress::cairo_serialized_size(&hook);
-        Ok(DefaultHookSet { hook })
-    }
-}
-#[derive(Debug, PartialEq, PartialOrd, Clone)]
-pub struct RequiredHookSet {
-    pub hook: cainome::cairo_serde::ContractAddress,
->>>>>>> 5fb0db16
-}
-impl cainome::cairo_serde::CairoSerde for Upgraded {
-    type RustType = Self;
-    const SERIALIZED_SIZE: std::option::Option<usize> = None;
-    #[inline]
-    fn cairo_serialized_size(__rust: &Self::RustType) -> usize {
-        let mut __size = 0;
-        __size += cainome::cairo_serde::ClassHash::cairo_serialized_size(&__rust.class_hash);
-        __size
-    }
-    fn cairo_serialize(__rust: &Self::RustType) -> Vec<starknet::core::types::FieldElement> {
-        let mut __out: Vec<starknet::core::types::FieldElement> = vec![];
-        __out.extend(cainome::cairo_serde::ClassHash::cairo_serialize(
-            &__rust.class_hash,
-        ));
-        __out
-    }
-    fn cairo_deserialize(
-        __felts: &[starknet::core::types::FieldElement],
-        __offset: usize,
-    ) -> cainome::cairo_serde::Result<Self::RustType> {
-        let mut __offset = __offset;
-        let class_hash = cainome::cairo_serde::ClassHash::cairo_deserialize(__felts, __offset)?;
-        __offset += cainome::cairo_serde::ClassHash::cairo_serialized_size(&class_hash);
-        Ok(Upgraded { class_hash })
-    }
-}
-#[derive(Debug, PartialEq, PartialOrd, Clone)]
-pub struct OwnershipTransferred {
-    pub previous_owner: cainome::cairo_serde::ContractAddress,
-    pub new_owner: cainome::cairo_serde::ContractAddress,
-}
-impl cainome::cairo_serde::CairoSerde for OwnershipTransferred {
-    type RustType = Self;
-    const SERIALIZED_SIZE: std::option::Option<usize> = None;
-    #[inline]
-    fn cairo_serialized_size(__rust: &Self::RustType) -> usize {
-        let mut __size = 0;
-        __size +=
-            cainome::cairo_serde::ContractAddress::cairo_serialized_size(&__rust.previous_owner);
-        __size += cainome::cairo_serde::ContractAddress::cairo_serialized_size(&__rust.new_owner);
-        __size
-    }
-    fn cairo_serialize(__rust: &Self::RustType) -> Vec<starknet::core::types::FieldElement> {
-        let mut __out: Vec<starknet::core::types::FieldElement> = vec![];
-        __out.extend(cainome::cairo_serde::ContractAddress::cairo_serialize(
-            &__rust.previous_owner,
-        ));
-        __out.extend(cainome::cairo_serde::ContractAddress::cairo_serialize(
-            &__rust.new_owner,
-        ));
-        __out
-    }
-    fn cairo_deserialize(
-        __felts: &[starknet::core::types::FieldElement],
-        __offset: usize,
-    ) -> cainome::cairo_serde::Result<Self::RustType> {
-        let mut __offset = __offset;
-        let previous_owner =
-            cainome::cairo_serde::ContractAddress::cairo_deserialize(__felts, __offset)?;
-        __offset += cainome::cairo_serde::ContractAddress::cairo_serialized_size(&previous_owner);
-        let new_owner =
-            cainome::cairo_serde::ContractAddress::cairo_deserialize(__felts, __offset)?;
-        __offset += cainome::cairo_serde::ContractAddress::cairo_serialized_size(&new_owner);
-<<<<<<< HEAD
-        Ok(OwnershipTransferStarted {
-            previous_owner,
-            new_owner,
-        })
-    }
-}
-#[derive(Debug, PartialEq, PartialOrd, Clone)]
-pub struct DefaultIsmSet {
-    pub module: cainome::cairo_serde::ContractAddress,
-}
-impl cainome::cairo_serde::CairoSerde for DefaultIsmSet {
-=======
-        Ok(OwnershipTransferred {
-            previous_owner,
-            new_owner,
-        })
-    }
-}
-#[derive(Debug, PartialEq, PartialOrd, Clone)]
 pub struct ProcessId {
     pub id: cainome::cairo_serde::U256,
 }
@@ -611,84 +501,6 @@
         let id = cainome::cairo_serde::U256::cairo_deserialize(__felts, __offset)?;
         __offset += cainome::cairo_serde::U256::cairo_serialized_size(&id);
         Ok(ProcessId { id })
-    }
-}
-#[derive(Debug, PartialEq, PartialOrd, Clone)]
-pub struct DispatchId {
-    pub id: cainome::cairo_serde::U256,
-}
-impl cainome::cairo_serde::CairoSerde for DispatchId {
-    type RustType = Self;
-    const SERIALIZED_SIZE: std::option::Option<usize> = None;
-    #[inline]
-    fn cairo_serialized_size(__rust: &Self::RustType) -> usize {
-        let mut __size = 0;
-        __size += cainome::cairo_serde::U256::cairo_serialized_size(&__rust.id);
-        __size
-    }
-    fn cairo_serialize(__rust: &Self::RustType) -> Vec<starknet::core::types::FieldElement> {
-        let mut __out: Vec<starknet::core::types::FieldElement> = vec![];
-        __out.extend(cainome::cairo_serde::U256::cairo_serialize(&__rust.id));
-        __out
-    }
-    fn cairo_deserialize(
-        __felts: &[starknet::core::types::FieldElement],
-        __offset: usize,
-    ) -> cainome::cairo_serde::Result<Self::RustType> {
-        let mut __offset = __offset;
-        let id = cainome::cairo_serde::U256::cairo_deserialize(__felts, __offset)?;
-        __offset += cainome::cairo_serde::U256::cairo_serialized_size(&id);
-        Ok(DispatchId { id })
-    }
-}
-#[derive(Debug, PartialEq, PartialOrd, Clone)]
-pub struct Bytes {
-    pub size: u32,
-    pub data: Vec<u128>,
-}
-impl cainome::cairo_serde::CairoSerde for Bytes {
->>>>>>> 5fb0db16
-    type RustType = Self;
-    const SERIALIZED_SIZE: std::option::Option<usize> = None;
-    #[inline]
-    fn cairo_serialized_size(__rust: &Self::RustType) -> usize {
-        let mut __size = 0;
-<<<<<<< HEAD
-        __size += cainome::cairo_serde::ContractAddress::cairo_serialized_size(&__rust.module);
-=======
-        __size += u32::cairo_serialized_size(&__rust.size);
-        __size += Vec::<u128>::cairo_serialized_size(&__rust.data);
->>>>>>> 5fb0db16
-        __size
-    }
-    fn cairo_serialize(__rust: &Self::RustType) -> Vec<starknet::core::types::FieldElement> {
-        let mut __out: Vec<starknet::core::types::FieldElement> = vec![];
-<<<<<<< HEAD
-        __out.extend(cainome::cairo_serde::ContractAddress::cairo_serialize(
-            &__rust.module,
-        ));
-=======
-        __out.extend(u32::cairo_serialize(&__rust.size));
-        __out.extend(Vec::<u128>::cairo_serialize(&__rust.data));
->>>>>>> 5fb0db16
-        __out
-    }
-    fn cairo_deserialize(
-        __felts: &[starknet::core::types::FieldElement],
-        __offset: usize,
-    ) -> cainome::cairo_serde::Result<Self::RustType> {
-        let mut __offset = __offset;
-<<<<<<< HEAD
-        let module = cainome::cairo_serde::ContractAddress::cairo_deserialize(__felts, __offset)?;
-        __offset += cainome::cairo_serde::ContractAddress::cairo_serialized_size(&module);
-        Ok(DefaultIsmSet { module })
-=======
-        let size = u32::cairo_deserialize(__felts, __offset)?;
-        __offset += u32::cairo_serialized_size(&size);
-        let data = Vec::<u128>::cairo_deserialize(__felts, __offset)?;
-        __offset += Vec::<u128>::cairo_serialized_size(&data);
-        Ok(Bytes { size, data })
->>>>>>> 5fb0db16
     }
 }
 #[derive(Debug, PartialEq, PartialOrd, Clone)]
@@ -1253,265 +1065,6 @@
                 }
             };
             key_offset += cainome::cairo_serde::ContractAddress::cairo_serialized_size(&new_owner);
-<<<<<<< HEAD
-=======
-            return Ok(Event::OwnableEvent(OwnableCptEvent::OwnershipTransferred(
-                OwnershipTransferred {
-                    previous_owner,
-                    new_owner,
-                },
-            )));
-        }
-        let selector = event.keys[0];
-        if selector
-            == starknet::core::utils::get_selector_from_name("OwnershipTransferStarted")
-                .unwrap_or_else(|_| panic!("Invalid selector for {}", "OwnershipTransferStarted"))
-        {
-            let mut key_offset = 0 + 1;
-            let mut data_offset = 0;
-            let previous_owner = match cainome::cairo_serde::ContractAddress::cairo_deserialize(
-                &event.keys,
-                key_offset,
-            ) {
-                Ok(v) => v,
-                Err(e) => {
-                    return Err(format!(
-                        "Could not deserialize field {} for {}: {:?}",
-                        "previous_owner", "OwnershipTransferStarted", e
-                    ));
-                }
-            };
-            key_offset +=
-                cainome::cairo_serde::ContractAddress::cairo_serialized_size(&previous_owner);
-            let new_owner = match cainome::cairo_serde::ContractAddress::cairo_deserialize(
-                &event.keys,
-                key_offset,
-            ) {
-                Ok(v) => v,
-                Err(e) => {
-                    return Err(format!(
-                        "Could not deserialize field {} for {}: {:?}",
-                        "new_owner", "OwnershipTransferStarted", e
-                    ));
-                }
-            };
-            key_offset += cainome::cairo_serde::ContractAddress::cairo_serialized_size(&new_owner);
-            return Ok(Event::OwnableEvent(
-                OwnableCptEvent::OwnershipTransferStarted(OwnershipTransferStarted {
-                    previous_owner,
-                    new_owner,
-                }),
-            ));
-        }
-        let selector = event.keys[0];
-        if selector
-            == starknet::core::utils::get_selector_from_name("Upgraded")
-                .unwrap_or_else(|_| panic!("Invalid selector for {}", "Upgraded"))
-        {
-            let mut key_offset = 0 + 1;
-            let mut data_offset = 0;
-            let class_hash = match cainome::cairo_serde::ClassHash::cairo_deserialize(
-                &event.data,
-                data_offset,
-            ) {
-                Ok(v) => v,
-                Err(e) => {
-                    return Err(format!(
-                        "Could not deserialize field {} for {}: {:?}",
-                        "class_hash", "Upgraded", e
-                    ));
-                }
-            };
-            data_offset += cainome::cairo_serde::ClassHash::cairo_serialized_size(&class_hash);
-            return Ok(Event::UpgradeableEvent(UpgradeableCptEvent::Upgraded(
-                Upgraded { class_hash },
-            )));
-        }
-        Err(format!(
-            "Could not match any event from keys {:?}",
-            event.keys
-        ))
-    }
-}
-#[derive(Debug, PartialEq, PartialOrd, Clone)]
-pub enum UpgradeableCptEvent {
-    Upgraded(Upgraded),
-}
-impl cainome::cairo_serde::CairoSerde for UpgradeableCptEvent {
-    type RustType = Self;
-    const SERIALIZED_SIZE: std::option::Option<usize> = std::option::Option::None;
-    #[inline]
-    fn cairo_serialized_size(__rust: &Self::RustType) -> usize {
-        match __rust {
-            UpgradeableCptEvent::Upgraded(val) => Upgraded::cairo_serialized_size(val) + 1,
-            _ => 0,
-        }
-    }
-    fn cairo_serialize(__rust: &Self::RustType) -> Vec<starknet::core::types::FieldElement> {
-        match __rust {
-            UpgradeableCptEvent::Upgraded(val) => {
-                let mut temp = vec![];
-                temp.extend(usize::cairo_serialize(&0usize));
-                temp.extend(Upgraded::cairo_serialize(val));
-                temp
-            }
-            _ => vec![],
-        }
-    }
-    fn cairo_deserialize(
-        __felts: &[starknet::core::types::FieldElement],
-        __offset: usize,
-    ) -> cainome::cairo_serde::Result<Self::RustType> {
-        let __index: u128 = __felts[__offset].try_into().unwrap();
-        match __index as usize {
-            0usize => Ok(UpgradeableCptEvent::Upgraded(Upgraded::cairo_deserialize(
-                __felts,
-                __offset + 1,
-            )?)),
-            _ => {
-                return Err(cainome::cairo_serde::Error::Deserialize(format!(
-                    "Index not handle for enum {}",
-                    "UpgradeableCptEvent"
-                )));
-            }
-        }
-    }
-}
-impl TryFrom<starknet::core::types::EmittedEvent> for UpgradeableCptEvent {
-    type Error = String;
-    fn try_from(event: starknet::core::types::EmittedEvent) -> Result<Self, Self::Error> {
-        use cainome::cairo_serde::CairoSerde;
-        if event.keys.is_empty() {
-            return Err("Event has no key".to_string());
-        }
-        let selector = event.keys[0];
-        if selector
-            == starknet::core::utils::get_selector_from_name("Upgraded")
-                .unwrap_or_else(|_| panic!("Invalid selector for {}", "Upgraded"))
-        {
-            let mut key_offset = 0 + 1;
-            let mut data_offset = 0;
-            let class_hash = match cainome::cairo_serde::ClassHash::cairo_deserialize(
-                &event.data,
-                data_offset,
-            ) {
-                Ok(v) => v,
-                Err(e) => {
-                    return Err(format!(
-                        "Could not deserialize field {} for {}: {:?}",
-                        "class_hash", "Upgraded", e
-                    ));
-                }
-            };
-            data_offset += cainome::cairo_serde::ClassHash::cairo_serialized_size(&class_hash);
-            return Ok(UpgradeableCptEvent::Upgraded(Upgraded { class_hash }));
-        }
-        Err(format!(
-            "Could not match any event from keys {:?}",
-            event.keys
-        ))
-    }
-}
-#[derive(Debug, PartialEq, PartialOrd, Clone)]
-pub enum OwnableCptEvent {
-    OwnershipTransferred(OwnershipTransferred),
-    OwnershipTransferStarted(OwnershipTransferStarted),
-}
-impl cainome::cairo_serde::CairoSerde for OwnableCptEvent {
-    type RustType = Self;
-    const SERIALIZED_SIZE: std::option::Option<usize> = std::option::Option::None;
-    #[inline]
-    fn cairo_serialized_size(__rust: &Self::RustType) -> usize {
-        match __rust {
-            OwnableCptEvent::OwnershipTransferred(val) => {
-                OwnershipTransferred::cairo_serialized_size(val) + 1
-            }
-            OwnableCptEvent::OwnershipTransferStarted(val) => {
-                OwnershipTransferStarted::cairo_serialized_size(val) + 1
-            }
-            _ => 0,
-        }
-    }
-    fn cairo_serialize(__rust: &Self::RustType) -> Vec<starknet::core::types::FieldElement> {
-        match __rust {
-            OwnableCptEvent::OwnershipTransferred(val) => {
-                let mut temp = vec![];
-                temp.extend(usize::cairo_serialize(&0usize));
-                temp.extend(OwnershipTransferred::cairo_serialize(val));
-                temp
-            }
-            OwnableCptEvent::OwnershipTransferStarted(val) => {
-                let mut temp = vec![];
-                temp.extend(usize::cairo_serialize(&1usize));
-                temp.extend(OwnershipTransferStarted::cairo_serialize(val));
-                temp
-            }
-            _ => vec![],
-        }
-    }
-    fn cairo_deserialize(
-        __felts: &[starknet::core::types::FieldElement],
-        __offset: usize,
-    ) -> cainome::cairo_serde::Result<Self::RustType> {
-        let __index: u128 = __felts[__offset].try_into().unwrap();
-        match __index as usize {
-            0usize => Ok(OwnableCptEvent::OwnershipTransferred(
-                OwnershipTransferred::cairo_deserialize(__felts, __offset + 1)?,
-            )),
-            1usize => Ok(OwnableCptEvent::OwnershipTransferStarted(
-                OwnershipTransferStarted::cairo_deserialize(__felts, __offset + 1)?,
-            )),
-            _ => {
-                return Err(cainome::cairo_serde::Error::Deserialize(format!(
-                    "Index not handle for enum {}",
-                    "OwnableCptEvent"
-                )));
-            }
-        }
-    }
-}
-impl TryFrom<starknet::core::types::EmittedEvent> for OwnableCptEvent {
-    type Error = String;
-    fn try_from(event: starknet::core::types::EmittedEvent) -> Result<Self, Self::Error> {
-        use cainome::cairo_serde::CairoSerde;
-        if event.keys.is_empty() {
-            return Err("Event has no key".to_string());
-        }
-        let selector = event.keys[0];
-        if selector
-            == starknet::core::utils::get_selector_from_name("OwnershipTransferred")
-                .unwrap_or_else(|_| panic!("Invalid selector for {}", "OwnershipTransferred"))
-        {
-            let mut key_offset = 0 + 1;
-            let mut data_offset = 0;
-            let previous_owner = match cainome::cairo_serde::ContractAddress::cairo_deserialize(
-                &event.keys,
-                key_offset,
-            ) {
-                Ok(v) => v,
-                Err(e) => {
-                    return Err(format!(
-                        "Could not deserialize field {} for {}: {:?}",
-                        "previous_owner", "OwnershipTransferred", e
-                    ));
-                }
-            };
-            key_offset +=
-                cainome::cairo_serde::ContractAddress::cairo_serialized_size(&previous_owner);
-            let new_owner = match cainome::cairo_serde::ContractAddress::cairo_deserialize(
-                &event.keys,
-                key_offset,
-            ) {
-                Ok(v) => v,
-                Err(e) => {
-                    return Err(format!(
-                        "Could not deserialize field {} for {}: {:?}",
-                        "new_owner", "OwnershipTransferred", e
-                    ));
-                }
-            };
-            key_offset += cainome::cairo_serde::ContractAddress::cairo_serialized_size(&new_owner);
->>>>>>> 5fb0db16
             return Ok(OwnableCptEvent::OwnershipTransferred(
                 OwnershipTransferred {
                     previous_owner,
@@ -1560,7 +1113,6 @@
                 },
             ));
         }
-<<<<<<< HEAD
         Err(format!(
             "Could not match any event from keys {:?}",
             event.keys
@@ -1640,8 +1192,6 @@
             data_offset += cainome::cairo_serde::ClassHash::cairo_serialized_size(&class_hash);
             return Ok(UpgradeableCptEvent::Upgraded(Upgraded { class_hash }));
         }
-=======
->>>>>>> 5fb0db16
         Err(format!(
             "Could not match any event from keys {:?}",
             event.keys
@@ -1649,6 +1199,20 @@
     }
 }
 impl<A: starknet::accounts::ConnectedAccount + Sync> Mailbox<A> {
+    #[allow(clippy::ptr_arg)]
+    #[allow(clippy::too_many_arguments)]
+    pub fn owner(
+        &self,
+    ) -> cainome::cairo_serde::call::FCall<A::Provider, cainome::cairo_serde::ContractAddress> {
+        use cainome::cairo_serde::CairoSerde;
+        let mut __calldata = vec![];
+        let __call = starknet::core::types::FunctionCall {
+            contract_address: self.address,
+            entry_point_selector: starknet::macros::selector!("owner"),
+            calldata: __calldata,
+        };
+        cainome::cairo_serde::call::FCall::new(__call, self.provider())
+    }
     #[allow(clippy::ptr_arg)]
     #[allow(clippy::too_many_arguments)]
     pub fn get_local_domain(&self) -> cainome::cairo_serde::call::FCall<A::Provider, u32> {
@@ -1821,18 +1385,59 @@
     }
     #[allow(clippy::ptr_arg)]
     #[allow(clippy::too_many_arguments)]
-    pub fn owner(
-<<<<<<< HEAD
-        &self,
-    ) -> cainome::cairo_serde::call::FCall<A::Provider, cainome::cairo_serde::ContractAddress> {
-        use cainome::cairo_serde::CairoSerde;
-        let mut __calldata = vec![];
-        let __call = starknet::core::types::FunctionCall {
-            contract_address: self.address,
-            entry_point_selector: starknet::macros::selector!("owner"),
-            calldata: __calldata,
-        };
-        cainome::cairo_serde::call::FCall::new(__call, self.provider())
+    pub fn transfer_ownership_getcall(
+        &self,
+        new_owner: &cainome::cairo_serde::ContractAddress,
+    ) -> starknet::accounts::Call {
+        use cainome::cairo_serde::CairoSerde;
+        let mut __calldata = vec![];
+        __calldata.extend(cainome::cairo_serde::ContractAddress::cairo_serialize(
+            new_owner,
+        ));
+        starknet::accounts::Call {
+            to: self.address,
+            selector: starknet::macros::selector!("transfer_ownership"),
+            calldata: __calldata,
+        }
+    }
+    #[allow(clippy::ptr_arg)]
+    pub fn transfer_ownership(
+        &self,
+        new_owner: &cainome::cairo_serde::ContractAddress,
+    ) -> starknet::accounts::Execution<A> {
+        use cainome::cairo_serde::CairoSerde;
+        let mut __calldata = vec![];
+        __calldata.extend(cainome::cairo_serde::ContractAddress::cairo_serialize(
+            new_owner,
+        ));
+        let __call = starknet::accounts::Call {
+            to: self.address,
+            selector: starknet::macros::selector!("transfer_ownership"),
+            calldata: __calldata,
+        };
+        self.account.execute(vec![__call])
+    }
+    #[allow(clippy::ptr_arg)]
+    #[allow(clippy::too_many_arguments)]
+    pub fn renounce_ownership_getcall(&self) -> starknet::accounts::Call {
+        use cainome::cairo_serde::CairoSerde;
+        let mut __calldata = vec![];
+        starknet::accounts::Call {
+            to: self.address,
+            selector: starknet::macros::selector!("renounce_ownership"),
+            calldata: __calldata,
+        }
+    }
+    #[allow(clippy::ptr_arg)]
+    pub fn renounce_ownership(&self) -> starknet::accounts::Execution<A> {
+        use cainome::cairo_serde::CairoSerde;
+        let mut __calldata = vec![];
+        let __call = starknet::accounts::Call {
+            to: self.address,
+            selector: starknet::macros::selector!("renounce_ownership"),
+            calldata: __calldata,
+        };
+        self.account.execute(vec![__call])
     }
     #[allow(clippy::ptr_arg)]
     #[allow(clippy::too_many_arguments)]
@@ -1853,18 +1458,20 @@
     }
     #[allow(clippy::ptr_arg)]
     pub fn upgrade(
-=======
->>>>>>> 5fb0db16
-        &self,
-    ) -> cainome::cairo_serde::call::FCall<A::Provider, cainome::cairo_serde::ContractAddress> {
-        use cainome::cairo_serde::CairoSerde;
-        let mut __calldata = vec![];
-        let __call = starknet::core::types::FunctionCall {
-            contract_address: self.address,
-            entry_point_selector: starknet::macros::selector!("owner"),
-            calldata: __calldata,
-        };
-        cainome::cairo_serde::call::FCall::new(__call, self.provider())
+        &self,
+        new_class_hash: &cainome::cairo_serde::ClassHash,
+    ) -> starknet::accounts::Execution<A> {
+        use cainome::cairo_serde::CairoSerde;
+        let mut __calldata = vec![];
+        __calldata.extend(cainome::cairo_serde::ClassHash::cairo_serialize(
+            new_class_hash,
+        ));
+        let __call = starknet::accounts::Call {
+            to: self.address,
+            selector: starknet::macros::selector!("upgrade"),
+            calldata: __calldata,
+        };
+        self.account.execute(vec![__call])
     }
     #[allow(clippy::ptr_arg)]
     #[allow(clippy::too_many_arguments)]
@@ -2056,131 +1663,22 @@
         };
         self.account.execute(vec![__call])
     }
-    #[allow(clippy::ptr_arg)]
-    #[allow(clippy::too_many_arguments)]
-<<<<<<< HEAD
-    pub fn transfer_ownership_getcall(
-        &self,
-        new_owner: &cainome::cairo_serde::ContractAddress,
-    ) -> starknet::accounts::Call {
-        use cainome::cairo_serde::CairoSerde;
-        let mut __calldata = vec![];
-        __calldata.extend(cainome::cairo_serde::ContractAddress::cairo_serialize(
-            new_owner,
-        ));
-        starknet::accounts::Call {
-            to: self.address,
-            selector: starknet::macros::selector!("transfer_ownership"),
-=======
-    pub fn upgrade_getcall(
-        &self,
-        new_class_hash: &cainome::cairo_serde::ClassHash,
-    ) -> starknet::accounts::Call {
-        use cainome::cairo_serde::CairoSerde;
-        let mut __calldata = vec![];
-        __calldata.extend(cainome::cairo_serde::ClassHash::cairo_serialize(
-            new_class_hash,
-        ));
-        starknet::accounts::Call {
-            to: self.address,
-            selector: starknet::macros::selector!("upgrade"),
->>>>>>> 5fb0db16
-            calldata: __calldata,
-        }
-    }
-    #[allow(clippy::ptr_arg)]
-<<<<<<< HEAD
-    pub fn transfer_ownership(
-        &self,
-        new_owner: &cainome::cairo_serde::ContractAddress,
-    ) -> starknet::accounts::Execution<A> {
-        use cainome::cairo_serde::CairoSerde;
-        let mut __calldata = vec![];
-        __calldata.extend(cainome::cairo_serde::ContractAddress::cairo_serialize(
-            new_owner,
-        ));
-        let __call = starknet::accounts::Call {
-            to: self.address,
-            selector: starknet::macros::selector!("transfer_ownership"),
-=======
-    pub fn upgrade(
-        &self,
-        new_class_hash: &cainome::cairo_serde::ClassHash,
-    ) -> starknet::accounts::Execution<A> {
-        use cainome::cairo_serde::CairoSerde;
-        let mut __calldata = vec![];
-        __calldata.extend(cainome::cairo_serde::ClassHash::cairo_serialize(
-            new_class_hash,
-        ));
-        let __call = starknet::accounts::Call {
-            to: self.address,
-            selector: starknet::macros::selector!("upgrade"),
->>>>>>> 5fb0db16
-            calldata: __calldata,
-        };
-        self.account.execute(vec![__call])
-    }
-    #[allow(clippy::ptr_arg)]
-    #[allow(clippy::too_many_arguments)]
-<<<<<<< HEAD
-=======
-    pub fn transfer_ownership_getcall(
-        &self,
-        new_owner: &cainome::cairo_serde::ContractAddress,
-    ) -> starknet::accounts::Call {
-        use cainome::cairo_serde::CairoSerde;
-        let mut __calldata = vec![];
-        __calldata.extend(cainome::cairo_serde::ContractAddress::cairo_serialize(
-            new_owner,
-        ));
-        starknet::accounts::Call {
-            to: self.address,
-            selector: starknet::macros::selector!("transfer_ownership"),
-            calldata: __calldata,
-        }
-    }
-    #[allow(clippy::ptr_arg)]
-    pub fn transfer_ownership(
-        &self,
-        new_owner: &cainome::cairo_serde::ContractAddress,
-    ) -> starknet::accounts::Execution<A> {
-        use cainome::cairo_serde::CairoSerde;
-        let mut __calldata = vec![];
-        __calldata.extend(cainome::cairo_serde::ContractAddress::cairo_serialize(
-            new_owner,
-        ));
-        let __call = starknet::accounts::Call {
-            to: self.address,
-            selector: starknet::macros::selector!("transfer_ownership"),
-            calldata: __calldata,
-        };
-        self.account.execute(vec![__call])
-    }
-    #[allow(clippy::ptr_arg)]
-    #[allow(clippy::too_many_arguments)]
->>>>>>> 5fb0db16
-    pub fn renounce_ownership_getcall(&self) -> starknet::accounts::Call {
-        use cainome::cairo_serde::CairoSerde;
-        let mut __calldata = vec![];
-        starknet::accounts::Call {
-            to: self.address,
-            selector: starknet::macros::selector!("renounce_ownership"),
-            calldata: __calldata,
-        }
-    }
-    #[allow(clippy::ptr_arg)]
-    pub fn renounce_ownership(&self) -> starknet::accounts::Execution<A> {
-        use cainome::cairo_serde::CairoSerde;
-        let mut __calldata = vec![];
-        let __call = starknet::accounts::Call {
-            to: self.address,
-            selector: starknet::macros::selector!("renounce_ownership"),
-            calldata: __calldata,
-        };
-        self.account.execute(vec![__call])
-    }
 }
 impl<P: starknet::providers::Provider + Sync> MailboxReader<P> {
+    #[allow(clippy::ptr_arg)]
+    #[allow(clippy::too_many_arguments)]
+    pub fn owner(
+        &self,
+    ) -> cainome::cairo_serde::call::FCall<P, cainome::cairo_serde::ContractAddress> {
+        use cainome::cairo_serde::CairoSerde;
+        let mut __calldata = vec![];
+        let __call = starknet::core::types::FunctionCall {
+            contract_address: self.address,
+            entry_point_selector: starknet::macros::selector!("owner"),
+            calldata: __calldata,
+        };
+        cainome::cairo_serde::call::FCall::new(__call, self.provider())
+    }
     #[allow(clippy::ptr_arg)]
     #[allow(clippy::too_many_arguments)]
     pub fn get_local_domain(&self) -> cainome::cairo_serde::call::FCall<P, u32> {
@@ -2351,18 +1849,4 @@
         };
         cainome::cairo_serde::call::FCall::new(__call, self.provider())
     }
-    #[allow(clippy::ptr_arg)]
-    #[allow(clippy::too_many_arguments)]
-    pub fn owner(
-        &self,
-    ) -> cainome::cairo_serde::call::FCall<P, cainome::cairo_serde::ContractAddress> {
-        use cainome::cairo_serde::CairoSerde;
-        let mut __calldata = vec![];
-        let __call = starknet::core::types::FunctionCall {
-            contract_address: self.address,
-            entry_point_selector: starknet::macros::selector!("owner"),
-            calldata: __calldata,
-        };
-        cainome::cairo_serde::call::FCall::new(__call, self.provider())
-    }
 }