--- conflicted
+++ resolved
@@ -72,13 +72,7 @@
 /// * `is_legacy` - Whether the account is legacy (Cairo 0) or not.
 pub async fn build_single_owner_account(
     rpc_url: &Url,
-<<<<<<< HEAD
-    signer: LocalWallet,
-    account_address: &Felt,
-    is_legacy: bool,
-=======
     signer: Option<Signer>,
->>>>>>> 422a78c4
 ) -> ChainResult<SingleOwnerAccount<AnyProvider, LocalWallet>> {
     let rpc_client =
         AnyProvider::JsonRpcHttp(JsonRpcClient::new(HttpTransport::new(rpc_url.clone())));
