--- conflicted
+++ resolved
@@ -21,11 +21,8 @@
 use crate::HyperlaneRadixError;
 
 mod fallback;
-<<<<<<< HEAD
+mod lander;
 mod metric;
-=======
-mod lander;
->>>>>>> 9b3dc159
 mod radix;
 
 pub use {
