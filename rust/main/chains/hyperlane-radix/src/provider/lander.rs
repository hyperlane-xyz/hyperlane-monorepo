--- conflicted
+++ resolved
@@ -1,11 +1,7 @@
 use gateway_api_client::models::{TransactionStatusResponse, TransactionSubmitResponse};
 use hyperlane_core::{ChainResult, H512};
 
-<<<<<<< HEAD
-use crate::{RadixDeliveredCalldata, RadixProvider};
-=======
 use crate::{RadixDeliveredCalldata, RadixGatewayProvider, RadixProvider};
->>>>>>> fd0dddf7
 
 /// Trait used by lander
 #[async_trait::async_trait]
@@ -14,11 +10,8 @@
     async fn get_tx_hash_status(&self, hash: H512) -> ChainResult<TransactionStatusResponse>;
     /// Check preview call
     async fn check_preview(&self, params: &RadixDeliveredCalldata) -> ChainResult<bool>;
-<<<<<<< HEAD
-=======
     /// Send transaction to network
     async fn send_transaction(&self, tx: Vec<u8>) -> ChainResult<TransactionSubmitResponse>;
->>>>>>> fd0dddf7
 }
 
 #[async_trait::async_trait]
