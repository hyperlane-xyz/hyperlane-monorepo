--- conflicted
+++ resolved
@@ -43,14 +43,7 @@
 tracing = { workspace = true }
 tracing-futures = { workspace = true }
 url = { workspace = true }
-<<<<<<< HEAD
-# hyperlane-cosmos-rs = "0.1.4" DYMENSION: CHANGED to our fork
-# hyperlane-cosmos-dymension-rs = "0.1.4-dymension-v3.2.1" # it would be nice if we could avoid this import
-hyperlane-cosmos-rs = { package = "hyperlane-cosmos-dymension-rs", version = "0.1.4-dymension-v3.2.1", git = "https://github.com/dymensionxyz/hyperlane-cosmos-rs" }
-
-=======
 hyperlane-cosmos-rs = { package = "hyperlane-cosmos-dymension-rs", version = "0.1.4-dymension-v3.2.1" }
->>>>>>> d56f6a18
 
 hyperlane-metric = { path = "../../hyperlane-metric" }
 hyperlane-core = { path = "../../hyperlane-core", features = ["async"] }
