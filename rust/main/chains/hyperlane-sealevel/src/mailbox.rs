// Silence a clippy bug https://github.com/rust-lang/rust-clippy/issues/12281
#![allow(clippy::blocks_in_conditions)]

use std::{collections::HashMap, ops::RangeInclusive, str::FromStr as _};

use async_trait::async_trait;
use borsh::{BorshDeserialize, BorshSerialize};
use hyperlane_sealevel_interchain_security_module_interface::{
    InterchainSecurityModuleInstruction, VerifyInstruction,
};
use hyperlane_sealevel_mailbox::{
    accounts::{
        DispatchedMessageAccount, Inbox, InboxAccount, ProcessedMessageAccount,
        DISPATCHED_MESSAGE_DISCRIMINATOR, PROCESSED_MESSAGE_DISCRIMINATOR,
    },
    instruction::InboxProcess,
    mailbox_dispatched_message_pda_seeds, mailbox_inbox_pda_seeds, mailbox_outbox_pda_seeds,
    mailbox_process_authority_pda_seeds, mailbox_processed_message_pda_seeds,
};
use hyperlane_sealevel_message_recipient_interface::{
    HandleInstruction, MessageRecipientInstruction,
};
use lazy_static::lazy_static;
use serializable_account_meta::SimulationReturnData;
use solana_program::pubkey;
use solana_sdk::{
    account::Account,
    clock::Slot,
    commitment_config::CommitmentConfig,
    instruction::{AccountMeta, Instruction},
    pubkey::Pubkey,
    signer::Signer as _,
};
use tracing::{debug, info, instrument, warn};

use hyperlane_core::{
    config::StrOrIntParseError, ChainCommunicationError, ChainResult, ContractLocator, Decode as _,
    Encode as _, FixedPointNumber, HyperlaneChain, HyperlaneContract, HyperlaneDomain,
    HyperlaneMessage, HyperlaneProvider, Indexed, Indexer, LogMeta, Mailbox, MerkleTreeHook,
    ReorgPeriod, SequenceAwareIndexer, TxCostEstimate, TxOutcome, H256, H512, U256,
};

<<<<<<< HEAD
use crate::tx_submitter::TransactionSubmitter;
=======
>>>>>>> e861535d
use crate::{
    account::{search_accounts_by_discriminator, search_and_validate_account},
    priority_fee::PriorityFeeOracle,
};
use crate::{
    log_meta_composer::{
        is_message_delivery_instruction, is_message_dispatch_instruction, LogMetaComposer,
    },
    SealevelKeypair,
};
<<<<<<< HEAD
=======
use crate::{tx_submitter::TransactionSubmitter, utils::sanitize_dynamic_accounts};
>>>>>>> e861535d
use crate::{ConnectionConf, SealevelProvider, SealevelRpcClient};

const SYSTEM_PROGRAM: &str = "11111111111111111111111111111111";
const SPL_NOOP: &str = "noopb9bkMVfRPU8AsbpTUg8AQkHtKwMYZiFUjNRtMmV";

// Earlier versions of collateral warp routes were deployed off a version where the mint
// was requested as a writeable account for handle instruction. This is not necessary,
// and generally requires a higher priority fee to be paid.
// This is a HashMap of of (collateral warp route recipient -> mint address) that is
// used to force the mint address to be readonly.
lazy_static! {
    static ref RECIPIENT_FORCED_READONLY_ACCOUNTS: HashMap<Pubkey, Pubkey> = HashMap::from([
        // EZSOL
        (pubkey!("b5pMgizA9vrGRt3hVqnU7vUVGBQUnLpwPzcJhG1ucyQ"), pubkey!("ezSoL6fY1PVdJcJsUpe5CM3xkfmy3zoVCABybm5WtiC")),
        // ORCA
        (pubkey!("8acihSm2QTGswniKgdgr4JBvJihZ1cakfvbqWCPBLoSp"), pubkey!("orcaEKTdK7LKz57vaAYr9QeNsVEPfiu6QeMU1kektZE")),
        // USDC
        (pubkey!("3EpVCPUgyjq2MfGeCttyey6bs5zya5wjYZ2BE6yDg6bm"), pubkey!("EPjFWdd5AufqSSqeM2qN1xzybapC8G4wEGGkZwyTDt1v")),
        // USDT
        (pubkey!("Bk79wMjvpPCh5iQcCEjPWFcG1V2TfgdwaBsWBEYFYSNU"), pubkey!("Es9vMFrzaCERmJfrF4H2FYD4KCoNkY11McCe8BenwNYB")),
        // WIF
        (pubkey!("CuQmsT4eSF4dYiiGUGYYQxJ7c58pUAD5ADE3BbFGzQKx"), pubkey!("EKpQGSJtjMFqKZ9KQanSqYXRcF8fBopzLHYxdM65zcjm")),
    ]);
}

/// A reference to a Mailbox contract on some Sealevel chain
pub struct SealevelMailbox {
    pub(crate) program_id: Pubkey,
    inbox: (Pubkey, u8),
    pub(crate) outbox: (Pubkey, u8),
    pub(crate) provider: SealevelProvider,
    payer: Option<SealevelKeypair>,
    priority_fee_oracle: Box<dyn PriorityFeeOracle>,
    tx_submitter: Box<dyn TransactionSubmitter>,
}

impl SealevelMailbox {
    /// Create a new sealevel mailbox
    pub fn new(
        provider: SealevelProvider,
        tx_submitter: Box<dyn TransactionSubmitter>,
        conf: &ConnectionConf,
<<<<<<< HEAD
        locator: ContractLocator,
=======
        locator: &ContractLocator,
>>>>>>> e861535d
        payer: Option<SealevelKeypair>,
    ) -> ChainResult<Self> {
        let program_id = Pubkey::from(<[u8; 32]>::from(locator.address));
        let domain = locator.domain.id();
        let inbox = Pubkey::find_program_address(mailbox_inbox_pda_seeds!(), &program_id);
        let outbox = Pubkey::find_program_address(mailbox_outbox_pda_seeds!(), &program_id);

        debug!(
            "domain={}\nmailbox={}\ninbox=({}, {})\noutbox=({}, {})",
            domain, program_id, inbox.0, inbox.1, outbox.0, outbox.1,
        );

        Ok(SealevelMailbox {
            program_id,
            inbox,
            outbox,
            payer,
            priority_fee_oracle: conf.priority_fee_oracle.create_oracle(),
            tx_submitter,
            provider,
        })
    }

    /// Get the Inbox account pubkey and bump seed.
    pub fn inbox(&self) -> (Pubkey, u8) {
        self.inbox
    }

    /// Get the Outbox account pubkey and bump seed.
    pub fn outbox(&self) -> (Pubkey, u8) {
        self.outbox
    }

    /// Get the provider RPC client.
    pub fn rpc(&self) -> &SealevelRpcClient {
        self.provider.rpc()
    }

    /// Simulates an instruction, and attempts to deserialize it into a T.
    /// If no return data at all was returned, returns Ok(None).
    /// If some return data was returned but deserialization was unsuccessful,
    /// an Err is returned.
    pub async fn simulate_instruction<T: BorshDeserialize + BorshSerialize>(
        &self,
        instruction: Instruction,
    ) -> ChainResult<Option<T>> {
        self.rpc()
            .simulate_instruction(
                self.payer
                    .as_ref()
                    .ok_or_else(|| ChainCommunicationError::SignerUnavailable)?,
                instruction,
            )
            .await
    }

    /// Simulates an Instruction that will return a list of AccountMetas.
    pub async fn get_account_metas(
        &self,
        instruction: Instruction,
    ) -> ChainResult<Vec<AccountMeta>> {
        self.rpc()
            .get_account_metas(
                self.payer
                    .as_ref()
                    .ok_or_else(|| ChainCommunicationError::SignerUnavailable)?,
                instruction,
            )
            .await
    }

    /// Gets the recipient ISM given a recipient program id and the ISM getter account metas.
    pub async fn get_recipient_ism(
        &self,
        recipient_program_id: Pubkey,
        ism_getter_account_metas: Vec<AccountMeta>,
    ) -> ChainResult<Pubkey> {
        let mut accounts = vec![
            // Inbox PDA
            AccountMeta::new_readonly(self.inbox.0, false),
            // The recipient program.
            AccountMeta::new_readonly(recipient_program_id, false),
        ];
        accounts.extend(ism_getter_account_metas);

        let instruction = Instruction::new_with_borsh(
            self.program_id,
            &hyperlane_sealevel_mailbox::instruction::Instruction::InboxGetRecipientIsm(
                recipient_program_id,
            ),
            accounts,
        );
        let ism = self
            .simulate_instruction::<SimulationReturnData<Pubkey>>(instruction)
            .await?
            .ok_or(ChainCommunicationError::from_other_str(
                "No return data from InboxGetRecipientIsm instruction",
            ))?
            .return_data;
        Ok(ism)
    }

    /// Gets the account metas required for the recipient's
    /// `MessageRecipientInstruction::InterchainSecurityModule` instruction.
    pub async fn get_ism_getter_account_metas(
        &self,
        recipient_program_id: Pubkey,
    ) -> ChainResult<Vec<AccountMeta>> {
        let instruction =
            hyperlane_sealevel_message_recipient_interface::MessageRecipientInstruction::InterchainSecurityModuleAccountMetas;
        self.get_non_signer_account_metas_with_instruction_bytes(
            recipient_program_id,
            &instruction
                .encode()
                .map_err(ChainCommunicationError::from_other)?,
                hyperlane_sealevel_message_recipient_interface::INTERCHAIN_SECURITY_MODULE_ACCOUNT_METAS_PDA_SEEDS,
        ).await
    }

    /// Gets the account metas required for the ISM's `Verify` instruction.
    pub async fn get_ism_verify_account_metas(
        &self,
        ism: Pubkey,
        metadata: Vec<u8>,
        message: Vec<u8>,
    ) -> ChainResult<Vec<AccountMeta>> {
        let instruction =
            InterchainSecurityModuleInstruction::VerifyAccountMetas(VerifyInstruction {
                metadata,
                message,
            });
        self.get_non_signer_account_metas_with_instruction_bytes(
            ism,
            &instruction
                .encode()
                .map_err(ChainCommunicationError::from_other)?,
            hyperlane_sealevel_interchain_security_module_interface::VERIFY_ACCOUNT_METAS_PDA_SEEDS,
        )
        .await
    }

    /// Gets the account metas required for the recipient's `MessageRecipientInstruction::Handle` instruction.
    pub async fn get_handle_account_metas(
        &self,
        message: &HyperlaneMessage,
    ) -> ChainResult<Vec<AccountMeta>> {
        let recipient_program_id = Pubkey::new_from_array(message.recipient.into());
        let instruction = MessageRecipientInstruction::HandleAccountMetas(HandleInstruction {
            sender: message.sender,
            origin: message.origin,
            message: message.body.clone(),
        });

        let mut account_metas = self
            .get_non_signer_account_metas_with_instruction_bytes(
                recipient_program_id,
                &instruction
                    .encode()
                    .map_err(ChainCommunicationError::from_other)?,
                hyperlane_sealevel_message_recipient_interface::HANDLE_ACCOUNT_METAS_PDA_SEEDS,
            )
            .await?;

        if let Some(forced_readonly_account) =
            RECIPIENT_FORCED_READONLY_ACCOUNTS.get(&recipient_program_id)
        {
            account_metas
                .iter_mut()
                .filter(|account_meta| account_meta.pubkey == *forced_readonly_account)
                .for_each(|account_meta| account_meta.is_writable = false);
        }

        Ok(account_metas)
    }

    async fn get_non_signer_account_metas_with_instruction_bytes(
        &self,
        program_id: Pubkey,
        instruction_data: &[u8],
        account_metas_pda_seeds: &[&[u8]],
    ) -> ChainResult<Vec<AccountMeta>> {
        let (account_metas_pda_key, _) =
            Pubkey::find_program_address(account_metas_pda_seeds, &program_id);
        let instruction = Instruction::new_with_bytes(
            program_id,
            instruction_data,
            vec![AccountMeta::new(account_metas_pda_key, false)],
        );

        let account_metas = self.get_account_metas(instruction).await?;

        // Ensure dynamically provided account metas are safe to prevent theft from the payer.
        sanitize_dynamic_accounts(account_metas, &self.get_payer()?.pubkey())
    }

    async fn get_process_instruction(
        &self,
        message: &HyperlaneMessage,
        metadata: &[u8],
    ) -> ChainResult<Instruction> {
        let recipient: Pubkey = message.recipient.0.into();
        let mut encoded_message = vec![];
        message.write_to(&mut encoded_message).unwrap();

        let payer = self.get_payer()?;

        let (process_authority_key, _process_authority_bump) = Pubkey::try_find_program_address(
            mailbox_process_authority_pda_seeds!(&recipient),
            &self.program_id,
        )
        .ok_or_else(|| {
            ChainCommunicationError::from_other_str(
                "Could not find program address for process authority",
            )
        })?;
        let (processed_message_account_key, _processed_message_account_bump) =
            Pubkey::try_find_program_address(
                mailbox_processed_message_pda_seeds!(message.id()),
                &self.program_id,
            )
            .ok_or_else(|| {
                ChainCommunicationError::from_other_str(
                    "Could not find program address for processed message account",
                )
            })?;

        // Get the account metas required for the recipient.InterchainSecurityModule instruction.
        let ism_getter_account_metas = self.get_ism_getter_account_metas(recipient).await?;

        // Get the recipient ISM.
        let ism = self
            .get_recipient_ism(recipient, ism_getter_account_metas.clone())
            .await?;

        let ixn =
            hyperlane_sealevel_mailbox::instruction::Instruction::InboxProcess(InboxProcess {
                metadata: metadata.to_vec(),
                message: encoded_message.clone(),
            });
        let ixn_data = ixn
            .into_instruction_data()
            .map_err(ChainCommunicationError::from_other)?;

        // Craft the accounts for the transaction.
        let mut accounts: Vec<AccountMeta> = vec![
            AccountMeta::new_readonly(payer.pubkey(), true),
            AccountMeta::new_readonly(Pubkey::from_str(SYSTEM_PROGRAM).unwrap(), false),
            AccountMeta::new(self.inbox.0, false),
            AccountMeta::new_readonly(process_authority_key, false),
            AccountMeta::new(processed_message_account_key, false),
        ];
        accounts.extend(ism_getter_account_metas);
        accounts.extend([
            AccountMeta::new_readonly(Pubkey::from_str(SPL_NOOP).unwrap(), false),
            AccountMeta::new_readonly(ism, false),
        ]);

        // Get the account metas required for the ISM.Verify instruction.
        let ism_verify_account_metas = self
            .get_ism_verify_account_metas(ism, metadata.into(), encoded_message)
            .await?;
        accounts.extend(ism_verify_account_metas);

        // The recipient.
        accounts.extend([AccountMeta::new_readonly(recipient, false)]);

        // Get account metas required for the Handle instruction
        let handle_account_metas = self.get_handle_account_metas(message).await?;
        accounts.extend(handle_account_metas);

        let process_instruction = Instruction {
            program_id: self.program_id,
            data: ixn_data,
            accounts,
        };

        Ok(process_instruction)
    }

    async fn get_inbox(&self) -> ChainResult<Box<Inbox>> {
        let account = self
            .rpc()
            .get_account_with_finalized_commitment(&self.inbox.0)
            .await?;
        let inbox = InboxAccount::fetch(&mut account.data.as_ref())
            .map_err(ChainCommunicationError::from_other)?
            .into_inner();
        Ok(inbox)
    }

    fn get_payer(&self) -> ChainResult<&SealevelKeypair> {
        self.payer
            .as_ref()
            .ok_or_else(|| ChainCommunicationError::SignerUnavailable)
    }
}

impl HyperlaneContract for SealevelMailbox {
    fn address(&self) -> H256 {
        self.program_id.to_bytes().into()
    }
}

impl HyperlaneChain for SealevelMailbox {
    fn domain(&self) -> &HyperlaneDomain {
        self.provider.domain()
    }

    fn provider(&self) -> Box<dyn HyperlaneProvider> {
        self.provider.provider()
    }
}

impl std::fmt::Debug for SealevelMailbox {
    fn fmt(&self, f: &mut std::fmt::Formatter<'_>) -> std::fmt::Result {
        write!(f, "{:?}", self as &dyn HyperlaneContract)
    }
}

// TODO refactor the sealevel client into a lib and bin, pull in and use the lib here rather than
// duplicating.
#[async_trait]
impl Mailbox for SealevelMailbox {
    #[instrument(err, ret, skip(self))]
    async fn count(&self, reorg_period: &ReorgPeriod) -> ChainResult<u32> {
        <Self as MerkleTreeHook>::count(self, reorg_period).await
    }

    #[instrument(err, ret, skip(self))]
    async fn delivered(&self, id: H256) -> ChainResult<bool> {
        let (processed_message_account_key, _processed_message_account_bump) =
            Pubkey::find_program_address(
                mailbox_processed_message_pda_seeds!(id),
                &self.program_id,
            );

        let account = self
            .rpc()
            .get_account_option_with_finalized_commitment(&processed_message_account_key)
            .await?;

        Ok(account.is_some())
    }

    #[instrument(err, ret, skip(self))]
    async fn default_ism(&self) -> ChainResult<H256> {
        let inbox = self.get_inbox().await?;
        Ok(inbox.default_ism.to_bytes().into())
    }

    #[instrument(err, ret, skip(self))]
    async fn recipient_ism(&self, recipient: H256) -> ChainResult<H256> {
        let recipient_program_id = Pubkey::new_from_array(recipient.0);

        // Get the account metas required for the recipient.InterchainSecurityModule instruction.
        let ism_getter_account_metas = self
            .get_ism_getter_account_metas(recipient_program_id)
            .await?;

        // Get the ISM to use.
        let ism_pubkey = self
            .get_recipient_ism(recipient_program_id, ism_getter_account_metas)
            .await?;

        Ok(ism_pubkey.to_bytes().into())
    }

    #[instrument(err, ret, skip(self))]
    async fn process(
        &self,
        message: &HyperlaneMessage,
        metadata: &[u8],
        _tx_gas_limit: Option<U256>,
    ) -> ChainResult<TxOutcome> {
        // "processed" level commitment does not guarantee finality.
        // roughly 5% of blocks end up on a dropped fork.
        // However we don't want this function to be a bottleneck and there already
        // is retry logic in the agents.
        let commitment = CommitmentConfig::processed();

        let process_instruction = self.get_process_instruction(message, metadata).await?;

        let tx = self
            .provider
            .rpc()
            .build_estimated_tx_for_instruction(
                process_instruction,
                self.get_payer()?,
                &*self.tx_submitter,
                &*self.priority_fee_oracle,
            )
            .await?;

        tracing::info!(?tx, "Created sealevel transaction to process message");

        let signature = self.tx_submitter.send_transaction(&tx, true).await?;

        tracing::info!(?tx, ?signature, "Sealevel transaction sent");

        let send_instant = std::time::Instant::now();

        let rpc = self.tx_submitter.rpc_client().unwrap_or_else(|| self.rpc());

        // Wait for the transaction to be confirmed.
        rpc.wait_for_transaction_confirmation(&tx).await?;

        // We expect time_to_confirm to fluctuate depending on the commitment level when submitting the
        // tx, but still use it as a proxy for tx latency to help debug.
        tracing::info!(?tx, ?signature, time_to_confirm=?send_instant.elapsed(), "Sealevel transaction confirmed");

        // TODO: not sure if this actually checks if the transaction was executed / reverted?
        // Confirm the transaction.
        let executed = rpc
            .confirm_transaction_with_commitment(&signature, commitment)
            .await
            .map_err(|err| warn!("Failed to confirm inbox process transaction: {}", err))
            .unwrap_or(false);
        let txid = signature.into();

        Ok(TxOutcome {
            transaction_id: txid,
            executed,
            // TODO use correct data upon integrating IGP support
            gas_price: U256::zero().try_into()?,
            gas_used: U256::zero(),
        })
    }

    #[instrument(err, ret, skip(self))]
    async fn process_estimate_costs(
        &self,
        message: &HyperlaneMessage,
        metadata: &[u8],
    ) -> ChainResult<TxCostEstimate> {
        // Getting a process instruction in Sealevel is a pretty expensive operation
        // that involves some view calls. Consider reusing the instruction with subsequent
        // calls to `process` to avoid this cost.
        let process_instruction = self.get_process_instruction(message, metadata).await?;

        // The returned costs are unused at the moment - we simply want to perform a simulation to
        // determine if the message will revert or not.
        let _ = self
            .rpc()
            .get_estimated_costs_for_instruction(
                process_instruction,
                self.get_payer()?,
                &*self.tx_submitter,
                &*self.priority_fee_oracle,
            )
            .await?;

        // TODO use correct data upon integrating IGP support.
        // NOTE: providing a real gas limit here will result in accurately enforcing
        // gas payments. Be careful rolling this out to not impact existing contracts
        // that may not be paying for super accurate gas amounts.
        Ok(TxCostEstimate {
            gas_limit: U256::zero(),
            gas_price: FixedPointNumber::zero(),
            l2_gas_limit: None,
        })
    }

    fn process_calldata(&self, _message: &HyperlaneMessage, _metadata: &[u8]) -> Vec<u8> {
        todo!()
    }
}

/// Struct that retrieves event data for a Sealevel Mailbox contract
#[derive(Debug)]
pub struct SealevelMailboxIndexer {
    mailbox: SealevelMailbox,
    program_id: Pubkey,
    dispatch_message_log_meta_composer: LogMetaComposer,
    delivery_message_log_meta_composer: LogMetaComposer,
    advanced_log_meta: bool,
}

impl SealevelMailboxIndexer {
    /// Create a new SealevelMailboxIndexer
    pub fn new(
        provider: SealevelProvider,
        tx_submitter: Box<dyn TransactionSubmitter>,
        locator: &ContractLocator,
        conf: &ConnectionConf,
        advanced_log_meta: bool,
    ) -> ChainResult<Self> {
        let mailbox = SealevelMailbox::new(provider, tx_submitter, conf, locator, None)?;

        let program_id = Pubkey::from(<[u8; 32]>::from(locator.address));

        let dispatch_message_log_meta_composer = LogMetaComposer::new(
            mailbox.program_id,
            "message dispatch".to_owned(),
            is_message_dispatch_instruction,
        );

        let delivery_message_log_meta_composer = LogMetaComposer::new(
            mailbox.program_id,
            "message delivery".to_owned(),
            is_message_delivery_instruction,
        );

        Ok(Self {
            program_id,
            mailbox,
            dispatch_message_log_meta_composer,
            delivery_message_log_meta_composer,
            advanced_log_meta,
        })
    }

    fn rpc(&self) -> &SealevelRpcClient {
        self.mailbox.rpc()
    }

    async fn get_dispatched_message_with_nonce(
        &self,
        nonce: u32,
    ) -> ChainResult<(Indexed<HyperlaneMessage>, LogMeta)> {
        let nonce_bytes = nonce.to_le_bytes();
        let unique_dispatched_message_pubkey_offset = 1 + 8 + 4 + 8; // the offset to get the `unique_message_pubkey` field
        let unique_dispatch_message_pubkey_length = 32; // the length of the `unique_message_pubkey` field
        let accounts = search_accounts_by_discriminator(
            self.rpc(),
            &self.program_id,
            DISPATCHED_MESSAGE_DISCRIMINATOR,
            &nonce_bytes,
            unique_dispatched_message_pubkey_offset,
            unique_dispatch_message_pubkey_length,
        )
        .await?;

        let valid_message_storage_pda_pubkey = search_and_validate_account(accounts, |account| {
            self.dispatched_message_account(account)
        })?;

        // Now that we have the valid message storage PDA pubkey, we can get the full account data.
        let account = self
            .rpc()
            .get_account_with_finalized_commitment(&valid_message_storage_pda_pubkey)
            .await?;
        let dispatched_message_account =
            DispatchedMessageAccount::fetch(&mut account.data.as_ref())
                .map_err(ChainCommunicationError::from_other)?
                .into_inner();
        let hyperlane_message =
            HyperlaneMessage::read_from(&mut &dispatched_message_account.encoded_message[..])?;

        let log_meta = if self.advanced_log_meta {
            self.dispatch_message_log_meta(
                U256::from(nonce),
                &valid_message_storage_pda_pubkey,
                &dispatched_message_account.slot,
            )
            .await?
        } else {
            LogMeta {
                address: self.program_id.to_bytes().into(),
                block_number: dispatched_message_account.slot,
                // TODO: get these when building out scraper support.
                // It's inconvenient to get these :|
                block_hash: H256::zero(),
                transaction_id: H512::zero(),
                transaction_index: 0,
                log_index: U256::zero(),
            }
        };

        Ok((hyperlane_message.into(), log_meta))
    }

    fn dispatched_message_account(&self, account: &Account) -> ChainResult<Pubkey> {
        let unique_message_pubkey = Pubkey::new(&account.data);
        let (expected_pubkey, _bump) = Pubkey::try_find_program_address(
            mailbox_dispatched_message_pda_seeds!(unique_message_pubkey),
            &self.mailbox.program_id,
        )
        .ok_or_else(|| {
            ChainCommunicationError::from_other_str(
                "Could not find program address for unique message pubkey",
            )
        })?;
        Ok(expected_pubkey)
    }

    async fn dispatch_message_log_meta(
        &self,
        log_index: U256,
        message_storage_pda_pubkey: &Pubkey,
        message_account_slot: &Slot,
    ) -> ChainResult<LogMeta> {
        let block = self
            .mailbox
            .provider
            .rpc()
            .get_block(*message_account_slot)
            .await?;

        self.dispatch_message_log_meta_composer
            .log_meta(
                block,
                log_index,
                message_storage_pda_pubkey,
                message_account_slot,
            )
            .map_err(Into::<ChainCommunicationError>::into)
    }

    async fn get_delivered_message_with_sequence(
        &self,
        sequence: u32,
    ) -> ChainResult<(Indexed<H256>, LogMeta)> {
        let sequence_bytes = sequence.to_le_bytes();
        let delivered_message_id_offset = 1 + 8 + 8; // the offset to get the `message_id` field
        let delivered_message_id_length = 32;
        let accounts = search_accounts_by_discriminator(
            self.rpc(),
            &self.program_id,
            PROCESSED_MESSAGE_DISCRIMINATOR,
            &sequence_bytes,
            delivered_message_id_offset,
            delivered_message_id_length,
        )
        .await?;

        debug!(account_len = ?accounts.len(), "Found accounts with processed message discriminator");

        let valid_message_storage_pda_pubkey = search_and_validate_account(accounts, |account| {
            self.delivered_message_account(account)
        })?;

        // Now that we have the valid delivered message storage PDA pubkey,
        // we can get the full account data.
        let account = self
            .rpc()
            .get_account_with_finalized_commitment(&valid_message_storage_pda_pubkey)
            .await?;
        let delivered_message_account = ProcessedMessageAccount::fetch(&mut account.data.as_ref())
            .map_err(ChainCommunicationError::from_other)?
            .into_inner();
        let message_id = delivered_message_account.message_id;

        let log_meta = if self.advanced_log_meta {
            self.delivered_message_log_meta(
                U256::from(sequence),
                &valid_message_storage_pda_pubkey,
                &delivered_message_account.slot,
            )
            .await?
        } else {
            LogMeta {
                address: self.program_id.to_bytes().into(),
                block_number: delivered_message_account.slot,
                // TODO: get these when building out scraper support.
                // It's inconvenient to get these :|
                block_hash: H256::zero(),
                transaction_id: H512::zero(),
                transaction_index: 0,
                log_index: U256::zero(),
            }
        };

        let mut indexed = Indexed::from(message_id);
        indexed.sequence = Some(sequence);

        Ok((indexed, log_meta))
    }

    fn delivered_message_account(&self, account: &Account) -> ChainResult<Pubkey> {
        let message_id = H256::from_slice(&account.data);
        let (expected_pubkey, _bump) = Pubkey::try_find_program_address(
            mailbox_processed_message_pda_seeds!(message_id),
            &self.mailbox.program_id,
        )
        .ok_or_else(|| {
            ChainCommunicationError::from_other_str("Could not find program address for message id")
        })?;
        Ok(expected_pubkey)
    }

    async fn delivered_message_log_meta(
        &self,
        log_index: U256,
        message_storage_pda_pubkey: &Pubkey,
        message_account_slot: &Slot,
    ) -> ChainResult<LogMeta> {
        let block = self
            .mailbox
            .provider
            .rpc()
            .get_block(*message_account_slot)
            .await?;

        self.delivery_message_log_meta_composer
            .log_meta(
                block,
                log_index,
                message_storage_pda_pubkey,
                message_account_slot,
            )
            .map_err(Into::<ChainCommunicationError>::into)
    }
}

#[async_trait]
impl Indexer<HyperlaneMessage> for SealevelMailboxIndexer {
    async fn fetch_logs_in_range(
        &self,
        range: RangeInclusive<u32>,
    ) -> ChainResult<Vec<(Indexed<HyperlaneMessage>, LogMeta)>> {
        info!(
            ?range,
            "Fetching SealevelMailboxIndexer HyperlaneMessage logs"
        );

        let message_capacity = range.end().saturating_sub(*range.start());
        let mut messages = Vec::with_capacity(message_capacity as usize);
        for nonce in range {
            messages.push(self.get_dispatched_message_with_nonce(nonce).await?);
        }
        Ok(messages)
    }

    async fn get_finalized_block_number(&self) -> ChainResult<u32> {
        // we should not report block height since SequenceAwareIndexer uses block slot in
        // `latest_sequence_count_and_tip` and we should not report block slot here
        // since block slot cannot be used as watermark
        unimplemented!()
    }
}

#[async_trait]
impl SequenceAwareIndexer<HyperlaneMessage> for SealevelMailboxIndexer {
    #[instrument(err, skip(self))]
    async fn latest_sequence_count_and_tip(&self) -> ChainResult<(Option<u32>, u32)> {
        let tip = self.mailbox.provider.rpc().get_slot().await?;
        // TODO: need to make sure the call and tip are at the same height?
        let count = Mailbox::count(&self.mailbox, &ReorgPeriod::None).await?;
        Ok((Some(count), tip))
    }
}

#[async_trait]
impl Indexer<H256> for SealevelMailboxIndexer {
    async fn fetch_logs_in_range(
        &self,
        range: RangeInclusive<u32>,
    ) -> ChainResult<Vec<(Indexed<H256>, LogMeta)>> {
        info!(
            ?range,
            "Fetching SealevelMailboxIndexer HyperlaneMessage Delivery logs"
        );

        let message_capacity = range.end().saturating_sub(*range.start());
        let mut message_ids = Vec::with_capacity(message_capacity as usize);
        for nonce in range {
            message_ids.push(self.get_delivered_message_with_sequence(nonce).await?);
        }
        Ok(message_ids)
    }

    async fn get_finalized_block_number(&self) -> ChainResult<u32> {
        // we should not report block height since SequenceAwareIndexer uses block slot in
        // `latest_sequence_count_and_tip` and we should not report block slot here
        // since block slot cannot be used as watermark
        unimplemented!()
    }
}

#[async_trait]
impl SequenceAwareIndexer<H256> for SealevelMailboxIndexer {
    async fn latest_sequence_count_and_tip(&self) -> ChainResult<(Option<u32>, u32)> {
        let inbox = self.mailbox.get_inbox().await?;
        let sequence = inbox
            .processed_count
            .try_into()
            .map_err(StrOrIntParseError::from)?;

        let tip = self.mailbox.provider.rpc().get_slot().await?;

        Ok((Some(sequence), tip))
    }
}<|MERGE_RESOLUTION|>--- conflicted
+++ resolved
@@ -40,10 +40,6 @@
     ReorgPeriod, SequenceAwareIndexer, TxCostEstimate, TxOutcome, H256, H512, U256,
 };
 
-<<<<<<< HEAD
-use crate::tx_submitter::TransactionSubmitter;
-=======
->>>>>>> e861535d
 use crate::{
     account::{search_accounts_by_discriminator, search_and_validate_account},
     priority_fee::PriorityFeeOracle,
@@ -54,10 +50,7 @@
     },
     SealevelKeypair,
 };
-<<<<<<< HEAD
-=======
 use crate::{tx_submitter::TransactionSubmitter, utils::sanitize_dynamic_accounts};
->>>>>>> e861535d
 use crate::{ConnectionConf, SealevelProvider, SealevelRpcClient};
 
 const SYSTEM_PROGRAM: &str = "11111111111111111111111111111111";
@@ -100,11 +93,7 @@
         provider: SealevelProvider,
         tx_submitter: Box<dyn TransactionSubmitter>,
         conf: &ConnectionConf,
-<<<<<<< HEAD
-        locator: ContractLocator,
-=======
         locator: &ContractLocator,
->>>>>>> e861535d
         payer: Option<SealevelKeypair>,
     ) -> ChainResult<Self> {
         let program_id = Pubkey::from(<[u8; 32]>::from(locator.address));
