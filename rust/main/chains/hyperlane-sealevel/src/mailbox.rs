// Silence a clippy bug https://github.com/rust-lang/rust-clippy/issues/12281
#![allow(clippy::blocks_in_conditions)]

use std::{collections::HashMap, str::FromStr as _, sync::Arc};

use async_trait::async_trait;
use borsh::{BorshDeserialize, BorshSerialize};
use hyperlane_sealevel_interchain_security_module_interface::{
    InterchainSecurityModuleInstruction, VerifyInstruction,
};
use hyperlane_sealevel_mailbox::{
    accounts::{Inbox, InboxAccount},
    instruction::InboxProcess,
    mailbox_inbox_pda_seeds, mailbox_outbox_pda_seeds, mailbox_process_authority_pda_seeds,
    mailbox_processed_message_pda_seeds,
};
use hyperlane_sealevel_message_recipient_interface::{
    HandleInstruction, MessageRecipientInstruction,
};
use lazy_static::lazy_static;
use serializable_account_meta::SimulationReturnData;
use solana_program::pubkey;
use solana_sdk::{
    commitment_config::CommitmentConfig,
    instruction::{AccountMeta, Instruction},
    pubkey::Pubkey,
    signer::Signer as _,
};
use tracing::{debug, instrument, warn};

use hyperlane_core::{
    ChainCommunicationError, ChainResult, ContractLocator, Encode as _, FixedPointNumber,
    HyperlaneChain, HyperlaneContract, HyperlaneDomain, HyperlaneMessage, HyperlaneProvider,
    Mailbox, MerkleTreeHook, ReorgPeriod, TxCostEstimate, TxOutcome, H256, U256,
};

<<<<<<< HEAD
use crate::{
    account::{search_accounts_by_discriminator, search_and_validate_account},
    log_meta_composer::{
        is_message_delivery_instruction, is_message_dispatch_instruction, LogMetaComposer,
    },
    priority_fee::PriorityFeeOracle,
    tx_submitter::TransactionSubmitter,
    utils::sanitize_dynamic_accounts,
    ConnectionConf, SealevelKeypair, SealevelProvider, SealevelRpcClient, SealevelSubmit,
};
=======
use crate::{priority_fee::PriorityFeeOracle, SealevelProvider};
use crate::{tx_submitter::TransactionSubmitter, utils::sanitize_dynamic_accounts};
use crate::{ConnectionConf, SealevelKeypair};
>>>>>>> 7c4f0f27

const SYSTEM_PROGRAM: &str = "11111111111111111111111111111111";
const SPL_NOOP: &str = "noopb9bkMVfRPU8AsbpTUg8AQkHtKwMYZiFUjNRtMmV";

// Earlier versions of collateral warp routes were deployed off a version where the mint
// was requested as a writeable account for handle instruction. This is not necessary,
// and generally requires a higher priority fee to be paid.
// This is a HashMap of of (collateral warp route recipient -> mint address) that is
// used to force the mint address to be readonly.
lazy_static! {
    static ref RECIPIENT_FORCED_READONLY_ACCOUNTS: HashMap<Pubkey, Pubkey> = HashMap::from([
        // EZSOL
        (pubkey!("b5pMgizA9vrGRt3hVqnU7vUVGBQUnLpwPzcJhG1ucyQ"), pubkey!("ezSoL6fY1PVdJcJsUpe5CM3xkfmy3zoVCABybm5WtiC")),
        // ORCA
        (pubkey!("8acihSm2QTGswniKgdgr4JBvJihZ1cakfvbqWCPBLoSp"), pubkey!("orcaEKTdK7LKz57vaAYr9QeNsVEPfiu6QeMU1kektZE")),
        // USDC
        (pubkey!("3EpVCPUgyjq2MfGeCttyey6bs5zya5wjYZ2BE6yDg6bm"), pubkey!("EPjFWdd5AufqSSqeM2qN1xzybapC8G4wEGGkZwyTDt1v")),
        // USDT
        (pubkey!("Bk79wMjvpPCh5iQcCEjPWFcG1V2TfgdwaBsWBEYFYSNU"), pubkey!("Es9vMFrzaCERmJfrF4H2FYD4KCoNkY11McCe8BenwNYB")),
        // WIF
        (pubkey!("CuQmsT4eSF4dYiiGUGYYQxJ7c58pUAD5ADE3BbFGzQKx"), pubkey!("EKpQGSJtjMFqKZ9KQanSqYXRcF8fBopzLHYxdM65zcjm")),
    ]);
}

/// A reference to a Mailbox contract on some Sealevel chain
pub struct SealevelMailbox {
    pub(crate) program_id: Pubkey,
    inbox: (Pubkey, u8),
    pub(crate) outbox: (Pubkey, u8),
    pub(crate) provider: Arc<SealevelProvider>,
    payer: Option<SealevelKeypair>,
    priority_fee_oracle: Box<dyn PriorityFeeOracle>,
    tx_submitter: Box<dyn TransactionSubmitter>,
}

impl SealevelMailbox {
    /// Create a new sealevel mailbox
    pub fn new(
        provider: Arc<SealevelProvider>,
        tx_submitter: Box<dyn TransactionSubmitter>,
        conf: &ConnectionConf,
        locator: &ContractLocator,
        payer: Option<SealevelKeypair>,
    ) -> ChainResult<Self> {
        let program_id = Pubkey::from(<[u8; 32]>::from(locator.address));
        let domain = locator.domain.id();
        let inbox = Pubkey::find_program_address(mailbox_inbox_pda_seeds!(), &program_id);
        let outbox = Pubkey::find_program_address(mailbox_outbox_pda_seeds!(), &program_id);

        debug!(
            "domain={}\nmailbox={}\ninbox=({}, {})\noutbox=({}, {})",
            domain, program_id, inbox.0, inbox.1, outbox.0, outbox.1,
        );

        Ok(SealevelMailbox {
            program_id,
            inbox,
            outbox,
            payer,
            priority_fee_oracle: conf.priority_fee_oracle.create_oracle(),
            tx_submitter,
            provider,
        })
    }

    /// Get the Inbox account pubkey and bump seed.
    pub fn inbox(&self) -> (Pubkey, u8) {
        self.inbox
    }

    /// Get the Outbox account pubkey and bump seed.
    pub fn outbox(&self) -> (Pubkey, u8) {
        self.outbox
    }

    /// Get the sealevel provider client.
    pub fn get_provider(&self) -> &SealevelProvider {
        &self.provider
    }

    /// Simulates an instruction, and attempts to deserialize it into a T.
    /// If no return data at all was returned, returns Ok(None).
    /// If some return data was returned but deserialization was unsuccessful,
    /// an Err is returned.
    pub async fn simulate_instruction<T: BorshDeserialize + BorshSerialize>(
        &self,
        instruction: Instruction,
    ) -> ChainResult<Option<T>> {
        let payer = self
            .payer
            .as_ref()
            .map(|p| p.pubkey())
            .ok_or_else(|| ChainCommunicationError::SignerUnavailable)?;

        self.provider
            .simulate_instruction(&payer, instruction)
            .await
    }

    /// Simulates an Instruction that will return a list of AccountMetas.
    pub async fn get_account_metas(
        &self,
        instruction: Instruction,
    ) -> ChainResult<Vec<AccountMeta>> {
        let payer = self
            .payer
            .as_ref()
            .ok_or_else(|| ChainCommunicationError::SignerUnavailable)?;
        self.provider.get_account_metas(payer, instruction).await
    }

    /// Gets the recipient ISM given a recipient program id and the ISM getter account metas.
    pub async fn get_recipient_ism(
        &self,
        recipient_program_id: Pubkey,
        ism_getter_account_metas: Vec<AccountMeta>,
    ) -> ChainResult<Pubkey> {
        let mut accounts = vec![
            // Inbox PDA
            AccountMeta::new_readonly(self.inbox.0, false),
            // The recipient program.
            AccountMeta::new_readonly(recipient_program_id, false),
        ];
        accounts.extend(ism_getter_account_metas);

        let instruction = Instruction::new_with_borsh(
            self.program_id,
            &hyperlane_sealevel_mailbox::instruction::Instruction::InboxGetRecipientIsm(
                recipient_program_id,
            ),
            accounts,
        );
        let ism = self
            .simulate_instruction::<SimulationReturnData<Pubkey>>(instruction)
            .await?
            .ok_or(ChainCommunicationError::from_other_str(
                "No return data from InboxGetRecipientIsm instruction",
            ))?
            .return_data;
        Ok(ism)
    }

    /// Gets the account metas required for the recipient's
    /// `MessageRecipientInstruction::InterchainSecurityModule` instruction.
    pub async fn get_ism_getter_account_metas(
        &self,
        recipient_program_id: Pubkey,
    ) -> ChainResult<Vec<AccountMeta>> {
        let instruction =
            hyperlane_sealevel_message_recipient_interface::MessageRecipientInstruction::InterchainSecurityModuleAccountMetas;
        self.get_non_signer_account_metas_with_instruction_bytes(
            recipient_program_id,
            &instruction
                .encode()
                .map_err(ChainCommunicationError::from_other)?,
                hyperlane_sealevel_message_recipient_interface::INTERCHAIN_SECURITY_MODULE_ACCOUNT_METAS_PDA_SEEDS,
        ).await
    }

    /// Gets the account metas required for the ISM's `Verify` instruction.
    pub async fn get_ism_verify_account_metas(
        &self,
        ism: Pubkey,
        metadata: Vec<u8>,
        message: Vec<u8>,
    ) -> ChainResult<Vec<AccountMeta>> {
        let instruction =
            InterchainSecurityModuleInstruction::VerifyAccountMetas(VerifyInstruction {
                metadata,
                message,
            });
        self.get_non_signer_account_metas_with_instruction_bytes(
            ism,
            &instruction
                .encode()
                .map_err(ChainCommunicationError::from_other)?,
            hyperlane_sealevel_interchain_security_module_interface::VERIFY_ACCOUNT_METAS_PDA_SEEDS,
        )
        .await
    }

    /// Gets the account metas required for the recipient's `MessageRecipientInstruction::Handle` instruction.
    pub async fn get_handle_account_metas(
        &self,
        message: &HyperlaneMessage,
    ) -> ChainResult<Vec<AccountMeta>> {
        let recipient_program_id = Pubkey::new_from_array(message.recipient.into());
        let instruction = MessageRecipientInstruction::HandleAccountMetas(HandleInstruction {
            sender: message.sender,
            origin: message.origin,
            message: message.body.clone(),
        });

        let mut account_metas = self
            .get_non_signer_account_metas_with_instruction_bytes(
                recipient_program_id,
                &instruction
                    .encode()
                    .map_err(ChainCommunicationError::from_other)?,
                hyperlane_sealevel_message_recipient_interface::HANDLE_ACCOUNT_METAS_PDA_SEEDS,
            )
            .await?;

        if let Some(forced_readonly_account) =
            RECIPIENT_FORCED_READONLY_ACCOUNTS.get(&recipient_program_id)
        {
            account_metas
                .iter_mut()
                .filter(|account_meta| account_meta.pubkey == *forced_readonly_account)
                .for_each(|account_meta| account_meta.is_writable = false);
        }

        Ok(account_metas)
    }

    async fn get_non_signer_account_metas_with_instruction_bytes(
        &self,
        program_id: Pubkey,
        instruction_data: &[u8],
        account_metas_pda_seeds: &[&[u8]],
    ) -> ChainResult<Vec<AccountMeta>> {
        let (account_metas_pda_key, _) =
            Pubkey::find_program_address(account_metas_pda_seeds, &program_id);
        let instruction = Instruction::new_with_bytes(
            program_id,
            instruction_data,
            vec![AccountMeta::new(account_metas_pda_key, false)],
        );

        let account_metas = self.get_account_metas(instruction).await?;

        // Ensure dynamically provided account metas are safe to prevent theft from the payer.
        sanitize_dynamic_accounts(account_metas, &self.get_payer()?.pubkey())
    }

    async fn get_process_instruction(
        &self,
        message: &HyperlaneMessage,
        metadata: &[u8],
    ) -> ChainResult<Instruction> {
        let recipient: Pubkey = message.recipient.0.into();
        let mut encoded_message = vec![];
        message.write_to(&mut encoded_message).unwrap();

        let payer = self.get_payer()?;

        let (process_authority_key, _process_authority_bump) = Pubkey::try_find_program_address(
            mailbox_process_authority_pda_seeds!(&recipient),
            &self.program_id,
        )
        .ok_or_else(|| {
            ChainCommunicationError::from_other_str(
                "Could not find program address for process authority",
            )
        })?;
        let (processed_message_account_key, _processed_message_account_bump) =
            Pubkey::try_find_program_address(
                mailbox_processed_message_pda_seeds!(message.id()),
                &self.program_id,
            )
            .ok_or_else(|| {
                ChainCommunicationError::from_other_str(
                    "Could not find program address for processed message account",
                )
            })?;

        // Get the account metas required for the recipient.InterchainSecurityModule instruction.
        let ism_getter_account_metas = self.get_ism_getter_account_metas(recipient).await?;

        // Get the recipient ISM.
        let ism = self
            .get_recipient_ism(recipient, ism_getter_account_metas.clone())
            .await?;

        let ixn =
            hyperlane_sealevel_mailbox::instruction::Instruction::InboxProcess(InboxProcess {
                metadata: metadata.to_vec(),
                message: encoded_message.clone(),
            });
        let ixn_data = ixn
            .into_instruction_data()
            .map_err(ChainCommunicationError::from_other)?;

        // Craft the accounts for the transaction.
        let mut accounts: Vec<AccountMeta> = vec![
            AccountMeta::new_readonly(payer.pubkey(), true),
            AccountMeta::new_readonly(Pubkey::from_str(SYSTEM_PROGRAM).unwrap(), false),
            AccountMeta::new(self.inbox.0, false),
            AccountMeta::new_readonly(process_authority_key, false),
            AccountMeta::new(processed_message_account_key, false),
        ];
        accounts.extend(ism_getter_account_metas);
        accounts.extend([
            AccountMeta::new_readonly(Pubkey::from_str(SPL_NOOP).unwrap(), false),
            AccountMeta::new_readonly(ism, false),
        ]);

        // Get the account metas required for the ISM.Verify instruction.
        let ism_verify_account_metas = self
            .get_ism_verify_account_metas(ism, metadata.into(), encoded_message)
            .await?;
        accounts.extend(ism_verify_account_metas);

        // The recipient.
        accounts.extend([AccountMeta::new_readonly(recipient, false)]);

        // Get account metas required for the Handle instruction
        let handle_account_metas = self.get_handle_account_metas(message).await?;
        accounts.extend(handle_account_metas);

        let process_instruction = Instruction {
            program_id: self.program_id,
            data: ixn_data,
            accounts,
        };

        Ok(process_instruction)
    }

    /// Get inbox account
    pub async fn get_inbox(&self) -> ChainResult<Box<Inbox>> {
        let account = self
            .provider
            .rpc_client()
            .get_account_with_finalized_commitment(self.inbox.0)
            .await?;
        let inbox = InboxAccount::fetch(&mut account.data.as_ref())
            .map_err(ChainCommunicationError::from_other)?
            .into_inner();
        Ok(inbox)
    }

    fn get_payer(&self) -> ChainResult<&SealevelKeypair> {
        self.payer
            .as_ref()
            .ok_or_else(|| ChainCommunicationError::SignerUnavailable)
    }
}

impl HyperlaneContract for SealevelMailbox {
    fn address(&self) -> H256 {
        self.program_id.to_bytes().into()
    }
}

impl HyperlaneChain for SealevelMailbox {
    fn domain(&self) -> &HyperlaneDomain {
        self.provider.domain()
    }

    fn provider(&self) -> Box<dyn HyperlaneProvider> {
        self.provider.provider()
    }
}

impl std::fmt::Debug for SealevelMailbox {
    fn fmt(&self, f: &mut std::fmt::Formatter<'_>) -> std::fmt::Result {
        write!(f, "{:?}", self as &dyn HyperlaneContract)
    }
}

// TODO refactor the sealevel client into a lib and bin, pull in and use the lib here rather than
// duplicating.
#[async_trait]
impl Mailbox for SealevelMailbox {
    #[instrument(err, ret, skip(self))]
    async fn count(&self, reorg_period: &ReorgPeriod) -> ChainResult<u32> {
        <Self as MerkleTreeHook>::count(self, reorg_period).await
    }

    #[instrument(err, ret, skip(self))]
    async fn delivered(&self, id: H256) -> ChainResult<bool> {
        let (processed_message_account_key, _processed_message_account_bump) =
            Pubkey::find_program_address(
                mailbox_processed_message_pda_seeds!(id),
                &self.program_id,
            );

        let account = self
            .provider
            .rpc_client()
            .get_account_option_with_finalized_commitment(processed_message_account_key)
            .await?;

        Ok(account.is_some())
    }

    #[instrument(err, ret, skip(self))]
    async fn default_ism(&self) -> ChainResult<H256> {
        let inbox = self.get_inbox().await?;
        Ok(inbox.default_ism.to_bytes().into())
    }

    #[instrument(err, ret, skip(self))]
    async fn recipient_ism(&self, recipient: H256) -> ChainResult<H256> {
        let recipient_program_id = Pubkey::new_from_array(recipient.0);

        // Get the account metas required for the recipient.InterchainSecurityModule instruction.
        let ism_getter_account_metas = self
            .get_ism_getter_account_metas(recipient_program_id)
            .await?;

        // Get the ISM to use.
        let ism_pubkey = self
            .get_recipient_ism(recipient_program_id, ism_getter_account_metas)
            .await?;

        Ok(ism_pubkey.to_bytes().into())
    }

    #[instrument(err, ret, skip(self))]
    async fn process(
        &self,
        message: &HyperlaneMessage,
        metadata: &[u8],
        _tx_gas_limit: Option<U256>,
    ) -> ChainResult<TxOutcome> {
        // "processed" level commitment does not guarantee finality.
        // roughly 5% of blocks end up on a dropped fork.
        // However we don't want this function to be a bottleneck and there already
        // is retry logic in the agents.
        let commitment = CommitmentConfig::processed();

        let process_instruction = self.get_process_instruction(message, metadata).await?;

        let payer = self.get_payer()?;
        let tx = self
            .provider
            .build_estimated_tx_for_instruction(
                process_instruction,
                payer,
                &*self.tx_submitter,
                &*self.priority_fee_oracle,
            )
            .await?;

        tracing::info!(?tx, "Created sealevel transaction to process message");

        let signature = self.tx_submitter.send_transaction(&tx, true).await?;
        tracing::info!(?tx, ?signature, "Sealevel transaction sent");

        let send_instant = std::time::Instant::now();

        let provider = self
            .tx_submitter
            .get_provider()
            .unwrap_or_else(|| &self.provider);

        // Wait for the transaction to be confirmed.
        provider.wait_for_transaction_confirmation(&tx).await?;

        // We expect time_to_confirm to fluctuate depending on the commitment level when submitting the
        // tx, but still use it as a proxy for tx latency to help debug.
        tracing::info!(?tx, ?signature, time_to_confirm=?send_instant.elapsed(), "Sealevel transaction confirmed");

        // TODO: not sure if this actually checks if the transaction was executed / reverted?
        // Confirm the transaction.
        let executed = provider
            .rpc_client()
            .confirm_transaction_with_commitment(signature, commitment)
            .await
            .map_err(|err| warn!("Failed to confirm inbox process transaction: {}", err))
            .unwrap_or(false);
        let txid = signature.into();

        Ok(TxOutcome {
            transaction_id: txid,
            executed,
            // TODO use correct data upon integrating IGP support
            gas_price: U256::zero().try_into()?,
            gas_used: U256::zero(),
        })
    }

    #[instrument(err, ret, skip(self))]
    async fn process_estimate_costs(
        &self,
        message: &HyperlaneMessage,
        metadata: &[u8],
    ) -> ChainResult<TxCostEstimate> {
        // Getting a process instruction in Sealevel is a pretty expensive operation
        // that involves some view calls. Consider reusing the instruction with subsequent
        // calls to `process` to avoid this cost.
        let process_instruction = self.get_process_instruction(message, metadata).await?;

        let payer = self.get_payer()?;
        // The returned costs are unused at the moment - we simply want to perform a simulation to
        // determine if the message will revert or not.
        let _ = self
            .provider
            .get_estimated_costs_for_instruction(
<<<<<<< HEAD
                &process_instruction,
                self.get_payer()?,
=======
                process_instruction,
                payer,
>>>>>>> 7c4f0f27
                &*self.tx_submitter,
                &*self.priority_fee_oracle,
            )
            .await?;

        // TODO use correct data upon integrating IGP support.
        // NOTE: providing a real gas limit here will result in accurately enforcing
        // gas payments. Be careful rolling this out to not impact existing contracts
        // that may not be paying for super accurate gas amounts.
        Ok(TxCostEstimate {
            gas_limit: U256::zero(),
            gas_price: FixedPointNumber::zero(),
            l2_gas_limit: None,
        })
    }

    fn process_calldata(&self, _message: &HyperlaneMessage, _metadata: &[u8]) -> Vec<u8> {
        todo!()
    }
}<|MERGE_RESOLUTION|>--- conflicted
+++ resolved
@@ -34,7 +34,6 @@
     Mailbox, MerkleTreeHook, ReorgPeriod, TxCostEstimate, TxOutcome, H256, U256,
 };
 
-<<<<<<< HEAD
 use crate::{
     account::{search_accounts_by_discriminator, search_and_validate_account},
     log_meta_composer::{
@@ -45,11 +44,6 @@
     utils::sanitize_dynamic_accounts,
     ConnectionConf, SealevelKeypair, SealevelProvider, SealevelRpcClient, SealevelSubmit,
 };
-=======
-use crate::{priority_fee::PriorityFeeOracle, SealevelProvider};
-use crate::{tx_submitter::TransactionSubmitter, utils::sanitize_dynamic_accounts};
-use crate::{ConnectionConf, SealevelKeypair};
->>>>>>> 7c4f0f27
 
 const SYSTEM_PROGRAM: &str = "11111111111111111111111111111111";
 const SPL_NOOP: &str = "noopb9bkMVfRPU8AsbpTUg8AQkHtKwMYZiFUjNRtMmV";
@@ -541,13 +535,8 @@
         let _ = self
             .provider
             .get_estimated_costs_for_instruction(
-<<<<<<< HEAD
                 &process_instruction,
-                self.get_payer()?,
-=======
-                process_instruction,
                 payer,
->>>>>>> 7c4f0f27
                 &*self.tx_submitter,
                 &*self.priority_fee_oracle,
             )
