--- conflicted
+++ resolved
@@ -10,11 +10,7 @@
     pubkey::Pubkey,
 };
 
-<<<<<<< HEAD
-use crate::{ConnectionConf, SealevelKeypair, SealevelProvider, SealevelRpcClient};
-=======
 use crate::{SealevelKeypair, SealevelProvider, SealevelRpcClient};
->>>>>>> e861535d
 
 use multisig_ism::interface::{
     MultisigIsmInstruction, VALIDATORS_AND_THRESHOLD_ACCOUNT_METAS_PDA_SEEDS,
@@ -32,18 +28,10 @@
 impl SealevelMultisigIsm {
     /// Create a new Sealevel MultisigIsm.
     pub fn new(
-<<<<<<< HEAD
-        conf: &ConnectionConf,
-        locator: ContractLocator,
-        payer: Option<SealevelKeypair>,
-    ) -> Self {
-        let provider = SealevelProvider::new(locator.domain.clone(), conf);
-=======
         provider: SealevelProvider,
         locator: ContractLocator,
         payer: Option<SealevelKeypair>,
     ) -> Self {
->>>>>>> e861535d
         let program_id = Pubkey::from(<[u8; 32]>::from(locator.address));
 
         Self {
