--- conflicted
+++ resolved
@@ -20,79 +20,12 @@
 
 use hyperlane_core::{rpc_clients::BlockNumberGetter, ChainCommunicationError, ChainResult, U256};
 
-<<<<<<< HEAD
-/// The max amount of compute units for a transaction.
-const MAX_COMPUTE_UNITS: u32 = 1_400_000;
-
-/// Transaction cost estimate
-#[derive(Debug, serde::Serialize, serde::Deserialize, Clone, PartialEq, Eq)]
-pub struct SealevelTxCostEstimate {
-    /// Compute units estimate
-    pub compute_units: u32,
-    /// Compute unit price estimate
-    pub compute_unit_price_micro_lamports: u64,
-}
-
-impl Default for SealevelTxCostEstimate {
-    fn default() -> Self {
-        Self {
-            compute_units: MAX_COMPUTE_UNITS,
-            compute_unit_price_micro_lamports: 0,
-        }
-    }
-}
-
-/// Defines methods required to submit transactions to Sealevel chains
-#[async_trait::async_trait]
-pub trait SealevelSubmit: Send + Sync {
-    /// Creates Sealevel transaction for instruction
-    async fn create_transaction_for_instruction(
-        &self,
-        compute_unit_limit: u32,
-        compute_unit_price_micro_lamports: u64,
-        instruction: Instruction,
-        payer: &SealevelKeypair,
-        tx_submitter: &dyn TransactionSubmitter,
-        sign: bool,
-    ) -> ChainResult<Transaction>;
-
-    /// Requests block from node
-    async fn get_block(&self, slot: u64) -> ChainResult<UiConfirmedBlock>;
-
-    /// Estimates cost for Sealevel instruction
-    async fn get_estimated_costs_for_instruction(
-        &self,
-        instruction: &Instruction,
-        payer: &SealevelKeypair,
-        tx_submitter: &dyn TransactionSubmitter,
-        priority_fee_oracle: &dyn PriorityFeeOracle,
-    ) -> ChainResult<SealevelTxCostEstimate>;
-
-    /// Requests transaction from node
-    async fn get_transaction(
-        &self,
-        signature: &Signature,
-    ) -> ChainResult<EncodedConfirmedTransactionWithStatusMeta>;
-
-    /// Simulates Sealevel transaction
-    async fn simulate_transaction(
-        &self,
-        transaction: &Transaction,
-    ) -> ChainResult<RpcSimulateTransactionResult>;
-
-    /// Waits for Sealevel transaction confirmation with processed commitment level
-    async fn wait_for_transaction_confirmation(&self, transaction: &Transaction)
-        -> ChainResult<()>;
-}
-=======
 use crate::error::HyperlaneSealevelError;
->>>>>>> 7c4f0f27
 
 /// Wrapper struct around Solana's RpcClient
 #[derive(Clone)]
 pub struct SealevelRpcClient(Arc<RpcClient>);
 
-<<<<<<< HEAD
 #[async_trait::async_trait]
 impl SealevelSubmit for SealevelRpcClient {
     /// Creates a transaction for a given instruction, compute unit limit, and compute unit price.
@@ -330,8 +263,6 @@
     }
 }
 
-=======
->>>>>>> 7c4f0f27
 impl SealevelRpcClient {
     /// constructor
     pub fn new(rpc_endpoint: String) -> Self {
@@ -402,8 +333,6 @@
         Ok(balance.into())
     }
 
-<<<<<<< HEAD
-=======
     /// get block
     pub async fn get_block(&self, slot: u64) -> ChainResult<UiConfirmedBlock> {
         let config = RpcBlockConfig {
@@ -429,7 +358,6 @@
             .map_err(Into::into)
     }
 
->>>>>>> 7c4f0f27
     /// get minimum balance for rent exemption
     pub async fn get_minimum_balance_for_rent_exemption(&self, len: usize) -> ChainResult<u64> {
         self.0
@@ -533,89 +461,6 @@
             .map_err(ChainCommunicationError::from_other)
     }
 
-<<<<<<< HEAD
-    /// Simulates an instruction, and attempts to deserialize it into a T.
-    /// If no return data at all was returned, returns Ok(None).
-    /// If some return data was returned but deserialization was unsuccessful,
-    /// an Err is returned.
-    pub async fn simulate_instruction<T: BorshDeserialize + BorshSerialize>(
-        &self,
-        payer: &SealevelKeypair,
-        instruction: Instruction,
-    ) -> ChainResult<Option<T>> {
-        let commitment = CommitmentConfig::finalized();
-        let recent_blockhash = self
-            .get_latest_blockhash_with_commitment(commitment)
-            .await?;
-        let transaction = Transaction::new_unsigned(Message::new_with_blockhash(
-            &[instruction],
-            Some(&payer.pubkey()),
-            &recent_blockhash,
-        ));
-        let simulation = self.simulate_transaction(&transaction).await?;
-
-        if let Some(return_data) = simulation.return_data {
-            let bytes = match return_data.data.1 {
-                UiReturnDataEncoding::Base64 => base64::engine::general_purpose::STANDARD
-                    .decode(return_data.data.0)
-                    .map_err(ChainCommunicationError::from_other)?,
-            };
-
-            let decoded_data =
-                T::try_from_slice(bytes.as_slice()).map_err(ChainCommunicationError::from_other)?;
-
-            return Ok(Some(decoded_data));
-        }
-
-        Ok(None)
-    }
-
-    /// Builds a transaction with estimated costs for a given instruction.
-    pub async fn build_estimated_tx_for_instruction(
-        &self,
-        instruction: Instruction,
-        payer: &SealevelKeypair,
-        tx_submitter: &dyn TransactionSubmitter,
-        priority_fee_oracle: &dyn PriorityFeeOracle,
-    ) -> ChainResult<Transaction> {
-        // Get the estimated costs for the instruction.
-        let SealevelTxCostEstimate {
-            compute_units,
-            compute_unit_price_micro_lamports,
-        } = self
-            .get_estimated_costs_for_instruction(
-                &instruction,
-                payer,
-                tx_submitter,
-                priority_fee_oracle,
-            )
-            .await?;
-
-        tracing::info!(
-            ?compute_units,
-            ?compute_unit_price_micro_lamports,
-            "Got compute units and compute unit price / priority fee for transaction"
-        );
-
-        // Build the final transaction with the correct compute unit limit and price.
-        let tx = self
-            .create_transaction_for_instruction(
-                compute_units,
-                compute_unit_price_micro_lamports,
-                instruction,
-                payer,
-                tx_submitter,
-                true,
-            )
-            .await?;
-
-        Ok(tx)
-    }
-
-    /// Get Url
-    pub fn url(&self) -> String {
-        self.0.url()
-=======
     /// simulate a transaction
     pub async fn simulate_transaction(
         &self,
@@ -636,7 +481,6 @@
             .value;
 
         Ok(result)
->>>>>>> 7c4f0f27
     }
 }
 
