use base64::Engine;
use borsh::{BorshDeserialize, BorshSerialize};
use serializable_account_meta::{SerializableAccountMeta, SimulationReturnData};
use solana_client::{
    nonblocking::rpc_client::RpcClient,
    rpc_client::SerializableTransaction,
    rpc_config::{
        RpcBlockConfig, RpcProgramAccountsConfig, RpcSendTransactionConfig,
        RpcSimulateTransactionConfig, RpcTransactionConfig,
    },
    rpc_response::{Response, RpcSimulateTransactionResult},
};
use solana_program::clock::Slot;
use solana_sdk::{
    account::Account,
    commitment_config::CommitmentConfig,
    compute_budget::ComputeBudgetInstruction,
    hash::Hash,
    instruction::{AccountMeta, Instruction},
    message::Message,
    pubkey::Pubkey,
    signature::{Signature, Signer},
    transaction::Transaction,
};
use solana_transaction_status::{
    EncodedConfirmedTransactionWithStatusMeta, TransactionStatus, UiConfirmedBlock,
    UiReturnDataEncoding, UiTransactionEncoding,
};

use hyperlane_core::{ChainCommunicationError, ChainResult, U256};

use crate::{
    error::HyperlaneSealevelError, priority_fee::PriorityFeeOracle,
    tx_submitter::TransactionSubmitter, SealevelKeypair,
};

const COMPUTE_UNIT_MULTIPLIER_NUMERATOR: u32 = 11;
const COMPUTE_UNIT_MULTIPLIER_DENOMINATOR: u32 = 10;

const PRIORITY_FEE_MULTIPLIER_NUMERATOR: u64 = 110;
const PRIORITY_FEE_MULTIPLIER_DENOMINATOR: u64 = 100;

pub struct SealevelTxCostEstimate {
    compute_units: u32,
    compute_unit_price_micro_lamports: u64,
}

/// Wrapper struct around Solana's RpcClient
pub struct SealevelRpcClient(RpcClient);

impl SealevelRpcClient {
    /// The max amount of compute units for a transaction.
    const MAX_COMPUTE_UNITS: u32 = 1_400_000;

    /// constructor
    pub fn new(rpc_endpoint: String) -> Self {
        Self(RpcClient::new_with_commitment(
            rpc_endpoint,
            CommitmentConfig::processed(),
        ))
    }

    /// constructor with an rpc client
    pub fn from_rpc_client(rpc_client: RpcClient) -> Self {
        Self(rpc_client)
    }

    /// confirm transaction with given commitment
    pub async fn confirm_transaction_with_commitment(
        &self,
        signature: &Signature,
        commitment: CommitmentConfig,
    ) -> ChainResult<bool> {
        self.0
            .confirm_transaction_with_commitment(signature, commitment)
            .await
            .map(|ctx| ctx.value)
            .map_err(HyperlaneSealevelError::ClientError)
            .map_err(Into::into)
    }

    /// Simulates an Instruction that will return a list of AccountMetas.
    pub async fn get_account_metas(
        &self,
        payer: &SealevelKeypair,
        instruction: Instruction,
    ) -> ChainResult<Vec<AccountMeta>> {
        // If there's no data at all, default to an empty vec.
        let account_metas = self
            .simulate_instruction::<SimulationReturnData<Vec<SerializableAccountMeta>>>(
                payer,
                instruction,
            )
            .await?
            .map(|serializable_account_metas| {
                serializable_account_metas
                    .return_data
                    .into_iter()
                    .map(|serializable_account_meta| serializable_account_meta.into())
                    .collect()
            })
            .unwrap_or_else(Vec::new);

        Ok(account_metas)
    }

    /// get account with finalized commitment
    pub async fn get_account_with_finalized_commitment(
        &self,
        pubkey: &Pubkey,
    ) -> ChainResult<Account> {
        self.get_account_option_with_finalized_commitment(pubkey)
            .await?
            .ok_or_else(|| ChainCommunicationError::from_other_str("Could not find account data"))
    }

    /// get account option with finalized commitment
    pub async fn get_account_option_with_finalized_commitment(
        &self,
        pubkey: &Pubkey,
    ) -> ChainResult<Option<Account>> {
        let account = self
            .0
            .get_account_with_commitment(pubkey, CommitmentConfig::finalized())
            .await
            .map_err(ChainCommunicationError::from_other)?
            .value;
        Ok(account)
    }

    /// get balance
    pub async fn get_balance(&self, pubkey: &Pubkey) -> ChainResult<U256> {
        let balance = self
            .0
            .get_balance(pubkey)
            .await
            .map_err(Into::<HyperlaneSealevelError>::into)
            .map_err(ChainCommunicationError::from)?;

        Ok(balance.into())
    }

    /// get block
    pub async fn get_block(&self, slot: u64) -> ChainResult<UiConfirmedBlock> {
        let config = RpcBlockConfig {
            commitment: Some(CommitmentConfig::finalized()),
            max_supported_transaction_version: Some(0),
            ..Default::default()
        };
        self.0
            .get_block_with_config(slot, config)
            .await
            .map_err(HyperlaneSealevelError::ClientError)
            .map_err(Into::into)
    }

    /// get minimum balance for rent exemption
    pub async fn get_minimum_balance_for_rent_exemption(&self, len: usize) -> ChainResult<u64> {
        self.0
            .get_minimum_balance_for_rent_exemption(len)
            .await
            .map_err(ChainCommunicationError::from_other)
    }

    /// get multiple accounts with finalized commitment
    pub async fn get_multiple_accounts_with_finalized_commitment(
        &self,
        pubkeys: &[Pubkey],
    ) -> ChainResult<Vec<Option<Account>>> {
        let accounts = self
            .0
            .get_multiple_accounts_with_commitment(pubkeys, CommitmentConfig::finalized())
            .await
            .map_err(ChainCommunicationError::from_other)?
            .value;

        Ok(accounts)
    }

    /// get latest block hash with commitment
    pub async fn get_latest_blockhash_with_commitment(
        &self,
        commitment: CommitmentConfig,
    ) -> ChainResult<Hash> {
        self.0
            .get_latest_blockhash_with_commitment(commitment)
            .await
            .map_err(ChainCommunicationError::from_other)
            .map(|(blockhash, _)| blockhash)
    }

    /// get program accounts with config
    pub async fn get_program_accounts_with_config(
        &self,
        pubkey: &Pubkey,
        config: RpcProgramAccountsConfig,
    ) -> ChainResult<Vec<(Pubkey, Account)>> {
        self.0
            .get_program_accounts_with_config(pubkey, config)
            .await
            .map_err(ChainCommunicationError::from_other)
    }

    /// get statuses based on signatures
    pub async fn get_signature_statuses(
        &self,
        signatures: &[Signature],
    ) -> ChainResult<Response<Vec<Option<TransactionStatus>>>> {
        self.0
            .get_signature_statuses(signatures)
            .await
            .map_err(ChainCommunicationError::from_other)
    }

    /// get slot
    pub async fn get_slot(&self) -> ChainResult<u32> {
        let slot = self
            .get_slot_raw()
            .await?
            .try_into()
            // FIXME solana block height is u64...
            .expect("sealevel block slot exceeds u32::MAX");
        Ok(slot)
    }

<<<<<<< HEAD
=======
    /// get slot
>>>>>>> e861535d
    pub async fn get_slot_raw(&self) -> ChainResult<Slot> {
        self.0
            .get_slot_with_commitment(CommitmentConfig::finalized())
            .await
            .map_err(ChainCommunicationError::from_other)
    }

<<<<<<< HEAD
=======
    /// get transaction
>>>>>>> e861535d
    pub async fn get_transaction(
        &self,
        signature: &Signature,
    ) -> ChainResult<EncodedConfirmedTransactionWithStatusMeta> {
        let config = RpcTransactionConfig {
            encoding: Some(UiTransactionEncoding::JsonParsed),
            commitment: Some(CommitmentConfig::finalized()),
            max_supported_transaction_version: Some(0),
        };
        self.0
            .get_transaction_with_config(signature, config)
            .await
            .map_err(HyperlaneSealevelError::ClientError)
            .map_err(Into::into)
    }

    /// check if block hash is valid
    pub async fn is_blockhash_valid(&self, hash: &Hash) -> ChainResult<bool> {
        self.0
            .is_blockhash_valid(hash, CommitmentConfig::processed())
            .await
            .map_err(ChainCommunicationError::from_other)
    }

    /// send transaction
    pub async fn send_transaction(
        &self,
        transaction: &Transaction,
        skip_preflight: bool,
    ) -> ChainResult<Signature> {
        self.0
            .send_transaction_with_config(
                transaction,
                RpcSendTransactionConfig {
                    skip_preflight,
                    ..Default::default()
                },
            )
            .await
            .map_err(ChainCommunicationError::from_other)
    }

    /// Polls the RPC until the transaction is confirmed or the blockhash
    /// expires.
    /// Standalone logic stolen from Solana's non-blocking client,
    /// decoupled from the sending of a transaction.
    pub async fn wait_for_transaction_confirmation(
        &self,
        transaction: &impl SerializableTransaction,
    ) -> ChainResult<()> {
        let signature = transaction.get_signature();

        const GET_STATUS_RETRIES: usize = usize::MAX;

        let recent_blockhash = if transaction.uses_durable_nonce() {
            self.get_latest_blockhash_with_commitment(CommitmentConfig::processed())
                .await?
        } else {
            *transaction.get_recent_blockhash()
        };

        for status_retry in 0..GET_STATUS_RETRIES {
            let signature_statuses: Response<Vec<Option<TransactionStatus>>> =
                self.get_signature_statuses(&[*signature]).await?;
            let signature_status = signature_statuses.value.first().cloned().flatten();
            match signature_status {
                Some(_) => return Ok(()),
                None => {
                    if !self.is_blockhash_valid(&recent_blockhash).await? {
                        // Block hash is not found by some reason
                        break;
                    } else if cfg!(not(test))
                        // Ignore sleep at last step.
                        && status_retry < GET_STATUS_RETRIES
                    {
                        // Retry twice a second
                        tokio::time::sleep(std::time::Duration::from_millis(500)).await;
                        continue;
                    }
                }
            }
        }

        Err(ChainCommunicationError::from_other(
            solana_client::rpc_request::RpcError::ForUser(
                "unable to confirm transaction. \
                This can happen in situations such as transaction expiration \
                and insufficient fee-payer funds"
                    .to_string(),
            ),
        ))
    }

    /// Simulates an instruction, and attempts to deserialize it into a T.
    /// If no return data at all was returned, returns Ok(None).
    /// If some return data was returned but deserialization was unsuccessful,
    /// an Err is returned.
    pub async fn simulate_instruction<T: BorshDeserialize + BorshSerialize>(
        &self,
        payer: &SealevelKeypair,
        instruction: Instruction,
    ) -> ChainResult<Option<T>> {
        let commitment = CommitmentConfig::finalized();
        let recent_blockhash = self
            .get_latest_blockhash_with_commitment(commitment)
            .await?;
        let transaction = Transaction::new_unsigned(Message::new_with_blockhash(
            &[instruction],
            Some(&payer.pubkey()),
            &recent_blockhash,
        ));
        let simulation = self.simulate_transaction(&transaction).await?;

        if let Some(return_data) = simulation.return_data {
            let bytes = match return_data.data.1 {
                UiReturnDataEncoding::Base64 => base64::engine::general_purpose::STANDARD
                    .decode(return_data.data.0)
                    .map_err(ChainCommunicationError::from_other)?,
            };

            let decoded_data =
                T::try_from_slice(bytes.as_slice()).map_err(ChainCommunicationError::from_other)?;

            return Ok(Some(decoded_data));
        }

        Ok(None)
    }

    /// simulate a transaction
    pub async fn simulate_transaction(
        &self,
        transaction: &Transaction,
    ) -> ChainResult<RpcSimulateTransactionResult> {
        let result = self
            .0
            .simulate_transaction_with_config(
                transaction,
                RpcSimulateTransactionConfig {
                    sig_verify: false,
                    replace_recent_blockhash: true,
                    ..Default::default()
                },
            )
            .await
            .map_err(ChainCommunicationError::from_other)?
            .value;

        Ok(result)
    }

    /// Gets the estimated costs for a given instruction.
    pub async fn get_estimated_costs_for_instruction(
        &self,
        instruction: Instruction,
        payer: &SealevelKeypair,
        tx_submitter: &dyn TransactionSubmitter,
        priority_fee_oracle: &dyn PriorityFeeOracle,
    ) -> ChainResult<SealevelTxCostEstimate> {
        // Build a transaction that sets the max compute units and a dummy compute unit price.
        // This is used for simulation to get the actual compute unit limit. We set dummy values
        // for the compute unit limit and price because we want to include the instructions that
        // set these in the cost estimate.
        let simulation_tx = self
            .create_transaction_for_instruction(
                Self::MAX_COMPUTE_UNITS,
                0,
                instruction.clone(),
                payer,
                tx_submitter,
                false,
            )
            .await?;

        let simulation_result = self.simulate_transaction(&simulation_tx).await?;

        // If there was an error in the simulation result, return an error.
        if simulation_result.err.is_some() {
            tracing::error!(?simulation_result, "Got simulation result for transaction");
            return Err(ChainCommunicationError::from_other_str(
                format!("Error in simulation result: {:?}", simulation_result.err).as_str(),
            ));
        } else {
            tracing::debug!(?simulation_result, "Got simulation result for transaction");
        }

        // Get the compute units used in the simulation result, requiring
        // that it is greater than 0.
        let simulation_compute_units: u32 = simulation_result
            .units_consumed
            .unwrap_or_default()
            .try_into()
            .map_err(ChainCommunicationError::from_other)?;
        if simulation_compute_units == 0 {
            return Err(ChainCommunicationError::from_other_str(
                "Empty or zero compute units returned in simulation result",
            ));
        }

        // Bump the compute units to be conservative
        let simulation_compute_units = Self::MAX_COMPUTE_UNITS.min(
            (simulation_compute_units * COMPUTE_UNIT_MULTIPLIER_NUMERATOR)
                / COMPUTE_UNIT_MULTIPLIER_DENOMINATOR,
        );

        let mut priority_fee = priority_fee_oracle.get_priority_fee(&simulation_tx).await?;

        if let Ok(max_priority_fee) = std::env::var("SVM_MAX_PRIORITY_FEE") {
            let max_priority_fee = max_priority_fee.parse()?;
            if priority_fee > max_priority_fee {
                tracing::info!(
                    priority_fee,
                    max_priority_fee,
                    "Estimated priority fee is very high, capping to a max",
                );
                priority_fee = max_priority_fee;
            }
        }

        let priority_fee_numerator: u64 = std::env::var("SVM_PRIORITY_FEE_NUMERATOR")
            .ok()
            .and_then(|s| s.parse::<u64>().ok())
            .unwrap_or(PRIORITY_FEE_MULTIPLIER_NUMERATOR);

        // Bump the priority fee to be conservative
        let priority_fee =
            (priority_fee * priority_fee_numerator) / PRIORITY_FEE_MULTIPLIER_DENOMINATOR;

        Ok(SealevelTxCostEstimate {
            compute_units: simulation_compute_units,
            compute_unit_price_micro_lamports: priority_fee,
        })
    }

    /// Builds a transaction with estimated costs for a given instruction.
    pub async fn build_estimated_tx_for_instruction(
        &self,
        instruction: Instruction,
        payer: &SealevelKeypair,
        tx_submitter: &dyn TransactionSubmitter,
        priority_fee_oracle: &dyn PriorityFeeOracle,
    ) -> ChainResult<Transaction> {
        // Get the estimated costs for the instruction.
        let SealevelTxCostEstimate {
            compute_units,
            compute_unit_price_micro_lamports,
        } = self
            .get_estimated_costs_for_instruction(
                instruction.clone(),
                payer,
                tx_submitter,
                priority_fee_oracle,
            )
            .await?;

        tracing::info!(
            ?compute_units,
            ?compute_unit_price_micro_lamports,
            "Got compute units and compute unit price / priority fee for transaction"
        );

        // Build the final transaction with the correct compute unit limit and price.
        let tx = self
            .create_transaction_for_instruction(
                compute_units,
                compute_unit_price_micro_lamports,
                instruction,
                payer,
                tx_submitter,
                true,
            )
            .await?;

        Ok(tx)
    }

    /// Creates a transaction for a given instruction, compute unit limit, and compute unit price.
    /// If `sign` is true, the transaction will be signed.
    pub async fn create_transaction_for_instruction(
        &self,
        compute_unit_limit: u32,
        compute_unit_price_micro_lamports: u64,
        instruction: Instruction,
        payer: &SealevelKeypair,
        tx_submitter: &dyn TransactionSubmitter,
        sign: bool,
    ) -> ChainResult<Transaction> {
        let instructions = vec![
            // Set the compute unit limit.
            ComputeBudgetInstruction::set_compute_unit_limit(compute_unit_limit),
            // Set the priority fee / tip
            tx_submitter.get_priority_fee_instruction(
                compute_unit_price_micro_lamports,
                compute_unit_limit.into(),
                &payer.pubkey(),
            ),
            instruction,
        ];

        let tx = if sign {
            // Getting the finalized blockhash eliminates the chance the blockhash
            // gets reorged out, causing the tx to be invalid. The tradeoff is this
            // will cause the tx to expire in about 47 seconds (instead of the typical 60).
            let recent_blockhash = self
                .get_latest_blockhash_with_commitment(CommitmentConfig::finalized())
                .await
                .map_err(ChainCommunicationError::from_other)?;

            Transaction::new_signed_with_payer(
                &instructions,
                Some(&payer.pubkey()),
                &[payer.keypair()],
                recent_blockhash,
            )
        } else {
            Transaction::new_unsigned(Message::new(&instructions, Some(&payer.pubkey())))
        };

        Ok(tx)
    }

    /// Get Url
    pub fn url(&self) -> String {
        self.0.url()
    }
}

impl std::fmt::Debug for SealevelRpcClient {
    fn fmt(&self, f: &mut std::fmt::Formatter<'_>) -> std::fmt::Result {
        f.write_str("RpcClient { ... }")
    }
}

#[cfg(test)]
mod tests;<|MERGE_RESOLUTION|>--- conflicted
+++ resolved
@@ -223,10 +223,7 @@
         Ok(slot)
     }
 
-<<<<<<< HEAD
-=======
     /// get slot
->>>>>>> e861535d
     pub async fn get_slot_raw(&self) -> ChainResult<Slot> {
         self.0
             .get_slot_with_commitment(CommitmentConfig::finalized())
@@ -234,10 +231,7 @@
             .map_err(ChainCommunicationError::from_other)
     }
 
-<<<<<<< HEAD
-=======
     /// get transaction
->>>>>>> e861535d
     pub async fn get_transaction(
         &self,
         signature: &Signature,
