use async_trait::async_trait;
use derive_new::new;
use hyperlane_core::ChainResult;
use solana_sdk::{
    compute_budget::ComputeBudgetInstruction, instruction::Instruction, pubkey::Pubkey,
    signature::Signature, transaction::Transaction,
};

use crate::SealevelRpcClient;

/// A trait for submitting transactions to the chain.
#[async_trait]
pub trait TransactionSubmitter: Send + Sync {
    /// Get the instruction to set the compute unit price.
    fn get_priority_fee_instruction(
        &self,
        compute_unit_price_micro_lamports: u64,
        compute_units: u64,
        payer: &Pubkey,
    ) -> Instruction;

    /// Send a transaction to the chain.
    async fn send_transaction(
        &self,
        transaction: &Transaction,
        skip_preflight: bool,
    ) -> ChainResult<Signature>;

<<<<<<< HEAD
=======
    /// Get the RPC client
>>>>>>> e861535d
    fn rpc_client(&self) -> Option<&SealevelRpcClient> {
        None
    }
}

/// A transaction submitter that uses the vanilla RPC to submit transactions.
#[derive(Debug, new)]
pub struct RpcTransactionSubmitter {
    rpc_client: SealevelRpcClient,
}

#[async_trait]
impl TransactionSubmitter for RpcTransactionSubmitter {
    fn get_priority_fee_instruction(
        &self,
        compute_unit_price_micro_lamports: u64,
        _compute_units: u64,
        _payer: &Pubkey,
    ) -> Instruction {
        ComputeBudgetInstruction::set_compute_unit_price(compute_unit_price_micro_lamports)
    }

    async fn send_transaction(
        &self,
        transaction: &Transaction,
        skip_preflight: bool,
    ) -> ChainResult<Signature> {
        self.rpc_client
            .send_transaction(transaction, skip_preflight)
            .await
    }

    fn rpc_client(&self) -> Option<&SealevelRpcClient> {
        Some(&self.rpc_client)
    }
}

/// A transaction submitter that uses the Jito API to submit transactions.
#[derive(Debug, new)]
pub struct JitoTransactionSubmitter {
    rpc_client: SealevelRpcClient,
}

impl JitoTransactionSubmitter {
    /// The minimum tip to include in a transaction.
    /// From https://docs.jito.wtf/lowlatencytxnsend/#sendtransaction
    const MINIMUM_TIP_LAMPORTS: u64 = 1000;
}

#[async_trait]
impl TransactionSubmitter for JitoTransactionSubmitter {
    fn get_priority_fee_instruction(
        &self,
        compute_unit_price_micro_lamports: u64,
        compute_units: u64,
        payer: &Pubkey,
    ) -> Instruction {
        // Divide by 1_000_000 to convert from microlamports to lamports.
        let tip_lamports = (compute_units * compute_unit_price_micro_lamports) / 1_000_000;
        let tip_lamports = tip_lamports.max(Self::MINIMUM_TIP_LAMPORTS);

        // The tip is a standalone transfer to a Jito fee account.
        // See https://github.com/jito-labs/mev-protos/blob/master/json_rpc/http.md#sendbundle.
        solana_sdk::system_instruction::transfer(
            payer,
            // A random Jito fee account, taken from the getFeeAccount RPC response:
            // https://github.com/jito-labs/mev-protos/blob/master/json_rpc/http.md#gettipaccounts
            &solana_sdk::pubkey!("DfXygSm4jCyNCybVYYK6DwvWqjKee8pbDmJGcLWNDXjh"),
            tip_lamports,
        )
    }

    async fn send_transaction(
        &self,
        transaction: &Transaction,
        skip_preflight: bool,
    ) -> ChainResult<Signature> {
        self.rpc_client
            .send_transaction(transaction, skip_preflight)
            .await
    }
}<|MERGE_RESOLUTION|>--- conflicted
+++ resolved
@@ -26,10 +26,7 @@
         skip_preflight: bool,
     ) -> ChainResult<Signature>;
 
-<<<<<<< HEAD
-=======
     /// Get the RPC client
->>>>>>> e861535d
     fn rpc_client(&self) -> Option<&SealevelRpcClient> {
         None
     }
