<<<<<<< HEAD
/// Fallback provider
pub mod fallback;

use std::collections::HashSet;
use std::sync::Arc;

use async_trait::async_trait;
use hyperlane_core::rpc_clients::BlockNumberGetter;
use lazy_static::lazy_static;
=======
use std::sync::Arc;

use async_trait::async_trait;
>>>>>>> 9b845a1e
use solana_sdk::signature::Signature;
use solana_transaction_status::{
    option_serializer::OptionSerializer, EncodedTransactionWithStatusMeta, UiTransaction,
    UiTransactionStatusMeta,
};
use tracing::warn;

use hyperlane_core::{
    utils::to_atto, BlockInfo, ChainCommunicationError, ChainInfo, ChainResult, HyperlaneChain,
    HyperlaneDomain, HyperlaneProvider, HyperlaneProviderError, NativeToken, TxnInfo,
    TxnReceiptInfo, H256, H512, U256,
};

use crate::error::HyperlaneSealevelError;
use crate::provider::recipient::RecipientProvider;
use crate::provider::transaction::{parsed_message, txn};
use crate::utils::{decode_h256, decode_h512, decode_pubkey};
use crate::{ConnectionConf, SealevelRpcClient};

mod recipient;
mod transaction;

/// A wrapper around a Sealevel provider to get generic blockchain information.
#[derive(Clone, Debug)]
pub struct SealevelProvider {
    rpc_client: Arc<SealevelRpcClient>,
    domain: HyperlaneDomain,
    native_token: NativeToken,
    recipient_provider: RecipientProvider,
}

impl SealevelProvider {
    /// constructor
    pub fn new(
        rpc_client: Arc<SealevelRpcClient>,
        domain: HyperlaneDomain,
        contract_addresses: &[H256],
        conf: &ConnectionConf,
    ) -> Self {
        let native_token = conf.native_token.clone();
        let recipient_provider = RecipientProvider::new(contract_addresses);
        Self {
            rpc_client,
            domain,
            native_token,
            recipient_provider,
        }
    }

    /// Get an rpc client
    pub fn rpc_client(&self) -> &SealevelRpcClient {
        &self.rpc_client
    }

    fn validate_transaction(hash: &H512, txn: &UiTransaction) -> ChainResult<()> {
        let received_signature = txn
            .signatures
            .first()
            .ok_or(HyperlaneSealevelError::UnsignedTransaction(Box::new(*hash)))?;
        let received_hash = decode_h512(received_signature)?;

        if &received_hash != hash {
            Err(Into::<ChainCommunicationError>::into(
                HyperlaneSealevelError::IncorrectTransaction(
                    Box::new(*hash),
                    Box::new(received_hash),
                ),
            ))?;
        }
        Ok(())
    }

    fn sender(hash: &H512, txn: &UiTransaction) -> ChainResult<H256> {
        let message = parsed_message(txn)?;

        let signer = message
            .account_keys
            .first()
            .ok_or(HyperlaneSealevelError::UnsignedTransaction(Box::new(*hash)))?;
        let pubkey = decode_pubkey(&signer.pubkey)?;
        let sender = H256::from_slice(&pubkey.to_bytes());
        Ok(sender)
    }

    fn gas(meta: &UiTransactionStatusMeta) -> ChainResult<U256> {
        let OptionSerializer::Some(gas) = meta.compute_units_consumed else {
            Err(HyperlaneSealevelError::EmptyComputeUnitsConsumed)?
        };

        Ok(U256::from(gas))
    }

    /// Extracts and converts fees into atto (10^-18) units.
    ///
    /// We convert fees into atto units since otherwise a compute unit price (gas price)
    /// becomes smaller than 1 lamport (or 1 unit of native token) and the price is rounded
    /// to zero. We normalise the gas price for all the chain to be expressed in atto units.
    fn fee(&self, meta: &UiTransactionStatusMeta) -> ChainResult<U256> {
        let amount_in_native_denom = U256::from(meta.fee);

        to_atto(amount_in_native_denom, self.native_token.decimals).ok_or(
            ChainCommunicationError::CustomError("Overflow in calculating fees".to_owned()),
        )
    }

    fn meta(txn: &EncodedTransactionWithStatusMeta) -> ChainResult<&UiTransactionStatusMeta> {
        let meta = txn
            .meta
            .as_ref()
            .ok_or(HyperlaneSealevelError::EmptyMetadata)?;
        Ok(meta)
    }

<<<<<<< HEAD
    fn parsed_message(txn: &UiTransaction) -> ChainResult<&UiParsedMessage> {
        match &txn.message {
            UiMessage::Parsed(m) => Ok(m),
            m => {
                let err = HyperlaneSealevelError::UnsupportedMessageEncoding(Box::new(m.clone()));
                Err(err.into())
            }
        }
    }

=======
>>>>>>> 9b845a1e
    async fn block_info_by_height(&self, slot: u64) -> Result<BlockInfo, ChainCommunicationError> {
        let confirmed_block = self.rpc_client.get_block(slot).await?;

        let block_hash = decode_h256(&confirmed_block.blockhash)?;

        let block_time = confirmed_block
            .block_time
            .ok_or(HyperlaneProviderError::CouldNotFindBlockByHeight(slot))?;

        let block_info = BlockInfo {
            hash: block_hash,
            timestamp: block_time as u64,
            number: slot,
        };
        Ok(block_info)
    }
}

impl HyperlaneChain for SealevelProvider {
    fn domain(&self) -> &HyperlaneDomain {
        &self.domain
    }

    fn provider(&self) -> Box<dyn HyperlaneProvider> {
        Box::new(self.clone())
    }
}

#[async_trait]
impl HyperlaneProvider for SealevelProvider {
    async fn get_block_by_height(&self, slot: u64) -> ChainResult<BlockInfo> {
        let block_info = self.block_info_by_height(slot).await?;
        Ok(block_info)
    }

    /// TODO This method is superfluous for Solana.
    /// Since we have to request full block to find transaction hash and transaction index
    /// for Solana, we have all the data about transaction mach earlier before this
    /// method is invoked.
    /// We can refactor abstractions so that our chain-agnostic code is more suitable
    /// for all chains, not only Ethereum-like chains.
    async fn get_txn_by_hash(&self, hash: &H512) -> ChainResult<TxnInfo> {
        let signature = Signature::new(hash.as_bytes());

        let txn_confirmed = self.rpc_client.get_transaction(&signature).await?;
        let txn_with_meta = &txn_confirmed.transaction;

        let txn = txn(txn_with_meta)?;

        Self::validate_transaction(hash, txn)?;
        let sender = Self::sender(hash, txn)?;
        let recipient = self.recipient_provider.recipient(hash, txn)?;
        let meta = Self::meta(txn_with_meta)?;
        let gas_used = Self::gas(meta)?;
        let fee = self.fee(meta)?;

        if fee < gas_used {
            warn!(tx_hash = ?hash, ?fee, ?gas_used, "calculated fee is less than gas used. it will result in zero gas price");
        }

        let gas_price = Some(fee / gas_used);

        let receipt = TxnReceiptInfo {
            gas_used,
            cumulative_gas_used: gas_used,
            effective_gas_price: gas_price,
        };

        Ok(TxnInfo {
            hash: *hash,
            gas_limit: gas_used,
            max_priority_fee_per_gas: None,
            max_fee_per_gas: None,
            gas_price,
            nonce: 0,
            sender,
            recipient: Some(recipient),
            receipt: Some(receipt),
            raw_input_data: None,
        })
    }

    async fn is_contract(&self, _address: &H256) -> ChainResult<bool> {
        // FIXME
        Ok(true)
    }

    async fn get_balance(&self, address: String) -> ChainResult<U256> {
        let pubkey = decode_pubkey(&address)?;
        self.rpc_client.get_balance(&pubkey).await
    }

    async fn get_chain_metrics(&self) -> ChainResult<Option<ChainInfo>> {
        let slot = self.rpc_client.get_slot_raw().await?;
        let latest_block = self.block_info_by_height(slot).await?;
        let chain_info = ChainInfo {
            latest_block,
            min_gas_price: None,
        };
        Ok(Some(chain_info))
    }
}

#[async_trait]
impl BlockNumberGetter for SealevelProvider {
    async fn get_block_number(&self) -> ChainResult<u64> {
        self.rpc_client.get_block_height().await
    }
}<|MERGE_RESOLUTION|>--- conflicted
+++ resolved
@@ -1,4 +1,3 @@
-<<<<<<< HEAD
 /// Fallback provider
 pub mod fallback;
 
@@ -6,13 +5,7 @@
 use std::sync::Arc;
 
 use async_trait::async_trait;
-use hyperlane_core::rpc_clients::BlockNumberGetter;
 use lazy_static::lazy_static;
-=======
-use std::sync::Arc;
-
-use async_trait::async_trait;
->>>>>>> 9b845a1e
 use solana_sdk::signature::Signature;
 use solana_transaction_status::{
     option_serializer::OptionSerializer, EncodedTransactionWithStatusMeta, UiTransaction,
@@ -20,6 +13,7 @@
 };
 use tracing::warn;
 
+use hyperlane_core::rpc_clients::BlockNumberGetter;
 use hyperlane_core::{
     utils::to_atto, BlockInfo, ChainCommunicationError, ChainInfo, ChainResult, HyperlaneChain,
     HyperlaneDomain, HyperlaneProvider, HyperlaneProviderError, NativeToken, TxnInfo,
@@ -126,7 +120,6 @@
         Ok(meta)
     }
 
-<<<<<<< HEAD
     fn parsed_message(txn: &UiTransaction) -> ChainResult<&UiParsedMessage> {
         match &txn.message {
             UiMessage::Parsed(m) => Ok(m),
@@ -137,8 +130,6 @@
         }
     }
 
-=======
->>>>>>> 9b845a1e
     async fn block_info_by_height(&self, slot: u64) -> Result<BlockInfo, ChainCommunicationError> {
         let confirmed_block = self.rpc_client.get_block(slot).await?;
 
