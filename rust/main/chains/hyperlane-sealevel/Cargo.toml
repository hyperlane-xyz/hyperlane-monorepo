--- conflicted
+++ resolved
@@ -33,12 +33,8 @@
     "solana",
     "async",
 ] }
-<<<<<<< HEAD
 hyperlane-metric = { path = "../../hyperlane-metric" }
-
-=======
 hyperlane-operation-verifier = { path = "../../applications/hyperlane-operation-verifier" }
->>>>>>> e9734dd5
 hyperlane-sealevel-interchain-security-module-interface = { path = "../../../sealevel/libraries/interchain-security-module-interface" }
 hyperlane-sealevel-mailbox = { path = "../../../sealevel/programs/mailbox", features = [
     "no-entrypoint",
