use std::future::Future;
use std::time::Instant;

use cometbft::Hash;
use cometbft_rpc::client::CompatMode;
use cometbft_rpc::endpoint::{block, block_by_hash, block_results, tx};
use cometbft_rpc::{Client, HttpClient, HttpClientUrl, Url as TendermintUrl};
use cosmrs::proto::tendermint::blocksync::BlockResponse;
use hyperlane_core::rpc_clients::BlockNumberGetter;
use hyperlane_metric::prometheus_metric::{
    PrometheusClientMetrics, PrometheusConfig, PrometheusConfigExt,
};

use hyperlane_core::{ChainCommunicationError, ChainResult};
use tonic::async_trait;
use url::Url;

use crate::{ConnectionConf, HyperlaneCosmosError};

/// Thin wrapper around Cosmos RPC client with error mapping
#[derive(Debug)]
pub struct CosmosRpcClient {
    client: HttpClient,
    metrics: PrometheusClientMetrics,
    metrics_config: PrometheusConfig,
}

impl CosmosRpcClient {
    /// Create new `CosmosRpcClient`
    pub fn new(
        client: HttpClient,
        metrics: PrometheusClientMetrics,
        metrics_config: PrometheusConfig,
    ) -> Self {
        // increment provider metric count
        let chain_name = PrometheusConfig::chain_name(&metrics_config.chain);
        metrics.increment_provider_instance(chain_name);

        Self {
            client,
            metrics,
            metrics_config,
        }
    }

    /// Creates a CosmosRpcClient from a url
    pub fn from_url(
        url: &Url,
        metrics: PrometheusClientMetrics,
        metrics_config: PrometheusConfig,
    ) -> ChainResult<Self> {
<<<<<<< HEAD
        let tendermint_url = cometbft_rpc::Url::try_from(url.to_owned())
            .map_err(Box::new)
            .map_err(Into::<HyperlaneCosmosError>::into)?;
        let url = cometbft_rpc::HttpClientUrl::try_from(tendermint_url)
=======
        let rpc_url = cometbft_rpc::Url::try_from(url.to_owned())
            .map_err(Box::new)
            .map_err(Into::<HyperlaneCosmosError>::into)?;
        let url = cometbft_rpc::HttpClientUrl::try_from(rpc_url)
>>>>>>> 7199adec
            .map_err(Box::new)
            .map_err(Into::<HyperlaneCosmosError>::into)?;

        let client = HttpClient::builder(url)
            // Consider supporting different compatibility modes.
            .compat_mode(CompatMode::latest())
            .build()
            .map_err(Box::new)
            .map_err(Into::<HyperlaneCosmosError>::into)?;

        Ok(Self::new(client, metrics, metrics_config))
    }

    /// Request block by block height
    pub async fn get_block(&self, height: u32) -> ChainResult<block::Response> {
        self.track_metric_call("get_block", || async {
            Ok(self
                .client
                .block(height)
                .await
                .map_err(Box::new)
                .map_err(Into::<HyperlaneCosmosError>::into)?)
        })
        .await
    }

    /// Request block results by block height
    pub async fn get_block_results(&self, height: u32) -> ChainResult<block_results::Response> {
        self.track_metric_call("get_block_results", || async {
            Ok(self
                .client
                .block_results(height)
                .await
                .map_err(Box::new)
                .map_err(Into::<HyperlaneCosmosError>::into)?)
        })
        .await
    }

    /// Request block by block hash
    pub async fn get_block_by_hash(&self, hash: Hash) -> ChainResult<block_by_hash::Response> {
        self.track_metric_call("get_block_by_hash", || async {
            Ok(self
                .client
                .block_by_hash(hash)
                .await
                .map_err(Box::new)
                .map_err(Into::<HyperlaneCosmosError>::into)?)
        })
        .await
    }

    /// Request the latest block
    pub async fn get_latest_block(&self) -> ChainResult<block::Response> {
        self.track_metric_call("get_latest_block", || async {
            Ok(self
                .client
                .latest_block()
                .await
                .map_err(Box::new)
                .map_err(Into::<HyperlaneCosmosError>::into)?)
        })
        .await
    }

    /// Request transaction by transaction hash
    pub async fn get_tx_by_hash(&self, hash: Hash) -> ChainResult<tx::Response> {
        self.track_metric_call("get_tx_by_hash", || async {
            Ok(self
                .client
                .tx(hash, false)
                .await
                .map_err(Box::new)
                .map_err(Into::<HyperlaneCosmosError>::into)?)
        })
        .await
    }

    async fn track_metric_call<F, Fut, T>(&self, method: &str, rpc_call: F) -> ChainResult<T>
    where
        F: Fn() -> Fut,
        Fut: Future<Output = ChainResult<T>>,
    {
        let start = Instant::now();
        let res = rpc_call().await;

        self.metrics
            .increment_metrics(&self.metrics_config, method, start, res.is_ok());
        res
    }
}

impl Drop for CosmosRpcClient {
    fn drop(&mut self) {
        // decrement provider metric count
        let chain_name = PrometheusConfig::chain_name(&self.metrics_config.chain);
        self.metrics.decrement_provider_instance(chain_name);
    }
}

impl Clone for CosmosRpcClient {
    fn clone(&self) -> Self {
        Self::new(
            self.client.clone(),
            self.metrics.clone(),
            self.metrics_config.clone(),
        )
    }
}

#[async_trait]
impl BlockNumberGetter for CosmosRpcClient {
    async fn get_block_number(&self) -> ChainResult<u64> {
        self.get_latest_block()
            .await
            .map(|block| block.block.header.height.value())
    }
}

#[cfg(test)]
mod tests;<|MERGE_RESOLUTION|>--- conflicted
+++ resolved
@@ -49,17 +49,10 @@
         metrics: PrometheusClientMetrics,
         metrics_config: PrometheusConfig,
     ) -> ChainResult<Self> {
-<<<<<<< HEAD
-        let tendermint_url = cometbft_rpc::Url::try_from(url.to_owned())
-            .map_err(Box::new)
-            .map_err(Into::<HyperlaneCosmosError>::into)?;
-        let url = cometbft_rpc::HttpClientUrl::try_from(tendermint_url)
-=======
         let rpc_url = cometbft_rpc::Url::try_from(url.to_owned())
             .map_err(Box::new)
             .map_err(Into::<HyperlaneCosmosError>::into)?;
         let url = cometbft_rpc::HttpClientUrl::try_from(rpc_url)
->>>>>>> 7199adec
             .map_err(Box::new)
             .map_err(Into::<HyperlaneCosmosError>::into)?;
 
