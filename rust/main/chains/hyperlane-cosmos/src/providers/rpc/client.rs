--- conflicted
+++ resolved
@@ -55,103 +55,64 @@
 
     /// Request block by block height
     pub async fn get_block(&self, height: u32) -> ChainResult<block::Response> {
-<<<<<<< HEAD
-        Ok(self
-            .client
-            .block(height)
-            .await
-            .map_err(Box::new)
-            .map_err(Into::<HyperlaneCosmosError>::into)?)
-=======
         self.track_metric_call("get_block", || async {
             Ok(self
                 .client
                 .block(height)
                 .await
+                .map_err(Box::new)
                 .map_err(Into::<HyperlaneCosmosError>::into)?)
         })
         .await
->>>>>>> e861535d
     }
 
     /// Request block results by block height
     pub async fn get_block_results(&self, height: u32) -> ChainResult<block_results::Response> {
-<<<<<<< HEAD
-        Ok(self
-            .client
-            .block_results(height)
-            .await
-            .map_err(Box::new)
-            .map_err(Into::<HyperlaneCosmosError>::into)?)
-=======
         self.track_metric_call("get_block_results", || async {
             Ok(self
                 .client
                 .block_results(height)
                 .await
+                .map_err(Box::new)
                 .map_err(Into::<HyperlaneCosmosError>::into)?)
         })
         .await
->>>>>>> e861535d
     }
 
     /// Request block by block hash
     pub async fn get_block_by_hash(&self, hash: Hash) -> ChainResult<block_by_hash::Response> {
-<<<<<<< HEAD
-        Ok(self
-            .client
-            .block_by_hash(hash)
-            .await
-            .map_err(Box::new)
-            .map_err(Into::<HyperlaneCosmosError>::into)?)
-=======
         self.track_metric_call("get_block_by_hash", || async {
             Ok(self
                 .client
                 .block_by_hash(hash)
                 .await
+                .map_err(Box::new)
                 .map_err(Into::<HyperlaneCosmosError>::into)?)
         })
         .await
->>>>>>> e861535d
     }
 
     /// Request the latest block
     pub async fn get_latest_block(&self) -> ChainResult<block::Response> {
-<<<<<<< HEAD
-        Ok(self
-            .client
-            .latest_block()
-            .await
-            .map_err(Box::new)
-            .map_err(Into::<HyperlaneCosmosError>::into)?)
-=======
         self.track_metric_call("get_latest_block", || async {
             Ok(self
                 .client
                 .latest_block()
                 .await
+                .map_err(Box::new)
                 .map_err(Into::<HyperlaneCosmosError>::into)?)
         })
         .await
->>>>>>> e861535d
     }
 
     /// Request transaction by transaction hash
     pub async fn get_tx_by_hash(&self, hash: Hash) -> ChainResult<tx::Response> {
-<<<<<<< HEAD
-        Ok(self
-            .client
-            .tx(hash, false)
-            .await
-            .map_err(Box::new)
-            .map_err(Into::<HyperlaneCosmosError>::into)?)
-=======
         self.track_metric_call("get_tx_by_hash", || async {
             Ok(self
                 .client
                 .tx(hash, false)
                 .await
+                .map_err(Box::new)
                 .map_err(Into::<HyperlaneCosmosError>::into)?)
         })
         .await
@@ -168,7 +129,6 @@
         self.metrics
             .increment_metrics(&self.metrics_config, method, start, res.is_ok());
         res
->>>>>>> e861535d
     }
 }
 
