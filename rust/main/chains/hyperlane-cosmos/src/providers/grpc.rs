use std::{fmt::Debug, future::Future, time::Instant};

use async_trait::async_trait;
use cosmrs::{
    proto::{
        cosmos::{
            auth::v1beta1::{
                query_client::QueryClient as QueryAccountClient, BaseAccount, QueryAccountRequest,
            },
            bank::v1beta1::{query_client::QueryClient as QueryBalanceClient, QueryBalanceRequest},
            base::{
                abci::v1beta1::TxResponse,
                tendermint::v1beta1::{service_client::ServiceClient, GetLatestBlockRequest},
            },
            tx::v1beta1::{
                service_client::ServiceClient as TxServiceClient, BroadcastMode,
                BroadcastTxRequest, SimulateRequest, TxRaw,
            },
        },
        cosmwasm::wasm::v1::{
            query_client::QueryClient as WasmQueryClient, ContractInfo, MsgExecuteContract,
            QueryContractInfoRequest, QuerySmartContractStateRequest,
        },
        traits::Message,
    },
    tx::{self, Fee, MessageExt, SignDoc, SignerInfo},
    Any, Coin,
};
use derive_new::new;
use hyperlane_metric::prometheus_metric::{ChainInfo, PrometheusClientMetrics, PrometheusConfig};
use ibc_proto::cosmos::{
    auth::v1beta1::QueryAccountResponse, bank::v1beta1::QueryBalanceResponse,
    base::tendermint::v1beta1::GetLatestBlockResponse,
};
use protobuf::Message as _;
use serde::Serialize;
use tonic::{
    transport::{Channel, Endpoint},
    GrpcMethod, IntoRequest,
};
use tracing::{debug, instrument};
use url::Url;

use hyperlane_core::{
    rpc_clients::{BlockNumberGetter, FallbackProvider},
    ChainCommunicationError, ChainResult, ContractLocator, FixedPointNumber, HyperlaneDomain, U256,
};

use crate::{
    prometheus::metrics_channel::MetricsChannel, rpc_clients::CosmosFallbackProvider,
    HyperlaneCosmosError,
};
use crate::{signers::Signer, ConnectionConf};
use crate::{CosmosAddress, CosmosAmount};

/// A multiplier applied to a simulated transaction's gas usage to
/// calculate the estimated gas.
const GAS_ESTIMATE_MULTIPLIER: f64 = 1.25;
/// The number of blocks in the future in which a transaction will
/// be valid for.
const TIMEOUT_BLOCKS: u64 = 1000;

#[derive(Debug, Clone, new)]
struct CosmosChannel {
    channel: MetricsChannel<Channel>,
    /// The url that this channel is connected to.
    /// Not explicitly used, but useful for debugging.
    _url: Url,
}

impl CosmosChannel {
    async fn latest_block_height(&self) -> ChainResult<GetLatestBlockResponse> {
        let mut client = ServiceClient::new(self.channel.clone());
        let request = tonic::Request::new(GetLatestBlockRequest {});
        let response = client
            .get_latest_block(request)
            .await
            .map_err(ChainCommunicationError::from_other)?
            .into_inner();
        Ok(response)
    }

    async fn estimate_gas(&self, payload: Vec<u8>) -> ChainResult<u64> {
        let tx_bytes = payload.to_vec();
        let mut client = TxServiceClient::new(self.channel.clone());
        #[allow(deprecated)]
        let sim_req = tonic::Request::new(SimulateRequest { tx: None, tx_bytes });
        let response = client
            .simulate(sim_req)
            .await
            .map_err(ChainCommunicationError::from_other)?
            .into_inner()
            .gas_info
            .ok_or_else(|| ChainCommunicationError::from_other_str("gas info not present"));
        Ok(response?.gas_used)
    }

    async fn account_query(&self, account: String) -> ChainResult<QueryAccountResponse> {
        let address = account.clone();
        let mut client = QueryAccountClient::new(self.channel.clone());
        let request = tonic::Request::new(QueryAccountRequest { address });
        let response = client
            .account(request)
            .await
            .map_err(ChainCommunicationError::from_other)?
            .into_inner();
        Ok(response)
    }

    async fn account_query_injective(
        &self,
        account: String,
    ) -> ChainResult<injective_std::types::cosmos::auth::v1beta1::QueryAccountResponse> {
        let address = account.clone();
        let request = tonic::Request::new(
            injective_std::types::cosmos::auth::v1beta1::QueryAccountRequest { address },
        );

        // Borrowed from the logic of `QueryAccountClient` in `cosmrs`, but using injective types.
        let mut grpc_client = tonic::client::Grpc::new(self.channel.clone());
        grpc_client
            .ready()
            .await
            .map_err(Into::<HyperlaneCosmosError>::into)?;

        let codec = tonic::codec::ProstCodec::default();
        let path = http::uri::PathAndQuery::from_static("/cosmos.auth.v1beta1.Query/Account");
        let mut req: tonic::Request<
            injective_std::types::cosmos::auth::v1beta1::QueryAccountRequest,
        > = request.into_request();
        req.extensions_mut()
            .insert(GrpcMethod::new("cosmos.auth.v1beta1.Query", "Account"));

        let response: tonic::Response<
            injective_std::types::cosmos::auth::v1beta1::QueryAccountResponse,
        > = grpc_client
            .unary(req, path, codec)
            .await
            .map_err(Into::<HyperlaneCosmosError>::into)?;
        Ok(response.into_inner())
    }

    async fn get_balance(
        &self,
        address: String,
        denom: String,
    ) -> ChainResult<QueryBalanceResponse> {
        let address = address.clone();
        let denom = denom.clone();

        let mut client = QueryBalanceClient::new(self.channel.clone());
        let balance_request = tonic::Request::new(QueryBalanceRequest { address, denom });
        let response = client
            .balance(balance_request)
            .await
            .map_err(ChainCommunicationError::from_other)?
            .into_inner();
        Ok(response)
    }

    async fn wasm_query(
        &self,
        contract_address: String,
        payload: Vec<u8>,
        block_height: Option<u64>,
    ) -> ChainResult<Vec<u8>> {
        let to = contract_address.clone();
        let mut client = WasmQueryClient::new(self.channel.clone());
        let mut request = tonic::Request::new(QuerySmartContractStateRequest {
            address: to,
            query_data: payload.clone(),
        });
        if let Some(block_height) = block_height {
            request
                .metadata_mut()
                .insert("x-cosmos-block-height", block_height.into());
        }
        let response = client
            .smart_contract_state(request)
            .await
            .map_err(ChainCommunicationError::from_other);
        Ok(response?.into_inner().data)
    }

    async fn wasm_contract_info(&self, contract_address: String) -> ChainResult<ContractInfo> {
        let to = contract_address.clone();
        let mut client = WasmQueryClient::new(self.channel.clone());

        let request = tonic::Request::new(QueryContractInfoRequest { address: to });

        let response = client
            .contract_info(request)
            .await
            .map_err(ChainCommunicationError::from_other)?
            .into_inner()
            .contract_info
            .ok_or(ChainCommunicationError::from_other_str(
                "empty contract info",
            ))?;
        Ok(response)
    }

    async fn wasm_send(&self, payload: Vec<u8>) -> ChainResult<TxResponse> {
        let tx_bytes = payload.to_vec();
        let mut client = TxServiceClient::new(self.channel.clone());
        // We often use U256s to represent gas limits, but Cosmos expects u64s. Try to convert,
        // and if it fails, just fallback to None which will result in gas estimation.
        let tx_req = BroadcastTxRequest {
            tx_bytes,
            mode: BroadcastMode::Sync as i32,
        };
        let response = client
            .broadcast_tx(tx_req)
            .await
            .map_err(Into::<HyperlaneCosmosError>::into)?
            .into_inner()
            .tx_response
            .ok_or_else(|| ChainCommunicationError::from_other_str("Empty tx_response"))?;
        Ok(response)
    }
}

#[async_trait]
impl BlockNumberGetter for CosmosChannel {
    async fn get_block_number(&self) -> Result<u64, ChainCommunicationError> {
        let mut client = ServiceClient::new(self.channel.clone());
        let request = tonic::Request::new(GetLatestBlockRequest {});

        let response = client
            .get_latest_block(request)
            .await
            .map_err(ChainCommunicationError::from_other)?
            .into_inner();
        let height = response
            .block
            .ok_or_else(|| ChainCommunicationError::from_other_str("block not present"))?
            .header
            .ok_or_else(|| ChainCommunicationError::from_other_str("header not present"))?
            .height;

        Ok(height as u64)
    }
}

#[async_trait]
/// Cosmwasm GRPC Provider
pub trait WasmProvider: Send + Sync {
    /// Get latest block height.
    /// Note that in Tendermint, validators come to consensus on a block
    /// before they execute the transactions in that block. This means that
    /// we may not be able to make state queries against this block until
    /// the next one is committed!
    async fn latest_block_height(&self) -> ChainResult<u64>;

    /// Perform a wasm query against the stored contract address.
    async fn wasm_query<T: Serialize + Sync + Send + Clone + Debug>(
        &self,
        payload: T,
        block_height: Option<u64>,
    ) -> ChainResult<Vec<u8>>;

    /// Request contract info from the stored contract address.
    async fn wasm_contract_info(&self) -> ChainResult<ContractInfo>;

    /// Send a wasm tx.
    async fn wasm_send<T: Serialize + Sync + Send + Clone + Debug>(
        &self,
        payload: T,
        gas_limit: Option<U256>,
    ) -> ChainResult<TxResponse>;

    /// Estimate gas for a wasm tx.
    async fn wasm_estimate_gas<T: Serialize + Sync + Send + Clone + Debug>(
        &self,
        payload: T,
    ) -> ChainResult<u64>;
}

#[derive(Debug, Clone)]
/// CosmWasm GRPC provider.
pub struct WasmGrpcProvider {
    /// Hyperlane domain, used for special cases depending on the chain.
    domain: HyperlaneDomain,
    /// Connection configuration.
    conf: ConnectionConf,
    /// A contract address that can be used as the default
    /// for queries / sends / estimates.
    contract_address: CosmosAddress,
    /// Signer for transactions.
    signer: Option<Signer>,
    /// GRPC Channel that can be cheaply cloned.
    /// See `<https://docs.rs/tonic/latest/tonic/transport/struct.Channel.html#multiplexing-requests>`
    provider: CosmosFallbackProvider<CosmosChannel>,
    gas_price: CosmosAmount,
}

impl WasmGrpcProvider {
    /// Create new CosmWasm GRPC Provider.
    pub fn new(
        domain: HyperlaneDomain,
        conf: ConnectionConf,
        gas_price: CosmosAmount,
        locator: &ContractLocator,
        signer: Option<Signer>,
        metrics: PrometheusClientMetrics,
        chain: Option<ChainInfo>,
    ) -> ChainResult<Self> {
        // get all the configured grpc urls and convert them to a Vec<Endpoint>
        let channels: Result<Vec<CosmosChannel>, _> = conf
            .get_grpc_urls()
            .into_iter()
            .map(|url| {
                let metrics_config = PrometheusConfig::from_url(&url, chain.clone());
                Endpoint::new(url.to_string())
                    .map(|e| {
                        let metrics_channel =
                            MetricsChannel::new(e.connect_lazy(), metrics.clone(), metrics_config);
                        CosmosChannel::new(metrics_channel, url)
                    })
                    .map_err(Into::<HyperlaneCosmosError>::into)
            })
            .collect();
        let mut builder = FallbackProvider::builder();
        builder = builder.add_providers(channels?);
        let fallback_provider = builder.build();
        let provider = CosmosFallbackProvider::new(fallback_provider);

        let contract_address = CosmosAddress::from_h256(
            locator.address,
            &conf.get_bech32_prefix(),
            conf.get_contract_address_bytes(),
        )?;

        Ok(Self {
            domain,
            conf,
            contract_address,
            signer,
            provider,
            gas_price,
        })
    }

    /// Gets a signer, or returns an error if one is not available.
    fn get_signer(&self) -> ChainResult<&Signer> {
        self.signer
            .as_ref()
            .ok_or(ChainCommunicationError::SignerUnavailable)
    }

    /// Get the gas price
    pub fn gas_price(&self) -> FixedPointNumber {
        self.gas_price.amount.clone()
    }

    /// Generates an unsigned SignDoc for a transaction and the Coin amount
    /// required to pay for tx fees.
    async fn generate_unsigned_sign_doc_and_fee(
        &self,
        msgs: Vec<cosmrs::Any>,
        gas_limit: u64,
    ) -> ChainResult<(SignDoc, Coin)> {
        // As this function is only used for estimating gas or sending transactions,
        // we can reasonably expect to have a signer.
        let signer = self.get_signer()?;
        let account_info = self.account_query(signer.address.clone()).await?;
        let current_height = self.latest_block_height().await?;
        let timeout_height = current_height + TIMEOUT_BLOCKS;

        let tx_body = tx::Body::new(
            msgs,
            String::default(),
            TryInto::<u32>::try_into(timeout_height)
                .map_err(ChainCommunicationError::from_other)?,
        );
        let signer_info = SignerInfo::single_direct(Some(signer.public_key), account_info.sequence);

        let amount: u128 = (FixedPointNumber::from(gas_limit) * self.gas_price())
            .ceil_to_integer()
            .try_into()?;
        let fee_coin = Coin::new(
            // The fee to pay is the gas limit * the gas price
            amount,
            self.conf.get_canonical_asset().as_str(),
        )
        .map_err(Box::new)
        .map_err(Into::<HyperlaneCosmosError>::into)?;
        let auth_info =
            signer_info.auth_info(Fee::from_amount_and_gas(fee_coin.clone(), gas_limit));

        let chain_id = self
            .conf
            .get_chain_id()
            .parse()
            .map_err(Box::new)
            .map_err(Into::<HyperlaneCosmosError>::into)?;

        Ok((
            SignDoc::new(&tx_body, &auth_info, &chain_id, account_info.account_number)
                .map_err(Box::new)
                .map_err(Into::<HyperlaneCosmosError>::into)?,
            fee_coin,
        ))
    }

    /// Generates a raw signed transaction including `msgs`, estimating gas if a limit is not provided,
    /// and the Coin amount required to pay for tx fees.
    async fn generate_raw_signed_tx_and_fee(
        &self,
        msgs: Vec<cosmrs::Any>,
        gas_limit: Option<u64>,
    ) -> ChainResult<(Vec<u8>, Coin)> {
        let gas_limit = if let Some(l) = gas_limit {
            l
        } else {
            self.estimate_gas(msgs.clone()).await?
        };

        let (sign_doc, fee) = self
            .generate_unsigned_sign_doc_and_fee(msgs, gas_limit)
            .await?;

        let signer = self.get_signer()?;
        let tx_signed = sign_doc
            .sign(&signer.signing_key()?)
            .map_err(Box::new)
            .map_err(Into::<HyperlaneCosmosError>::into)?;
        Ok((
            tx_signed
                .to_bytes()
                .map_err(Box::new)
                .map_err(Into::<HyperlaneCosmosError>::into)?,
            fee,
        ))
    }

    /// Estimates gas for a transaction containing `msgs`.
    async fn estimate_gas(&self, msgs: Vec<cosmrs::Any>) -> ChainResult<u64> {
        // Get a sign doc with 0 gas, because we plan to simulate
        let (sign_doc, _) = self.generate_unsigned_sign_doc_and_fee(msgs, 0).await?;

        let raw_tx = TxRaw {
            body_bytes: sign_doc.body_bytes,
            auth_info_bytes: sign_doc.auth_info_bytes,
            // The poorly documented trick to simulating a tx without a valid signature is to just pass
            // in a single empty signature. Taken from cosmjs:
            // https://github.com/cosmos/cosmjs/blob/44893af824f0712d1f406a8daa9fcae335422235/packages/stargate/src/modules/tx/queries.ts#L67
            signatures: vec![vec![]],
        };
        let tx_bytes = raw_tx
            .to_bytes()
            .map_err(ChainCommunicationError::from_other)?;
        let gas_used = self
            .provider
            .call(move |provider| {
                let tx_bytes = tx_bytes.clone();
                let future = async move { provider.estimate_gas(tx_bytes).await };
                Box::pin(future)
            })
            .await?;

        let gas_estimate = (gas_used as f64 * GAS_ESTIMATE_MULTIPLIER) as u64;

        Ok(gas_estimate)
    }

    /// Fetches balance for a given `address` and `denom`
    pub async fn get_balance(&self, address: String, denom: String) -> ChainResult<U256> {
        let response = self
            .provider
            .call(move |provider| {
                let address = address.clone();
                let denom = denom.clone();
                let future = async move { provider.get_balance(address, denom).await };
                Box::pin(future)
            })
            .await?;

        let balance = response
            .balance
            .ok_or_else(|| ChainCommunicationError::from_other_str("account not present"))?;

        Ok(U256::from_dec_str(&balance.amount)?)
    }

    /// Queries an account.
    pub async fn account_query(&self, account: String) -> ChainResult<BaseAccount> {
        // Injective is a special case where their account query requires
        // the use of different protobuf types.
        if self.domain.is_injective() {
            return self.account_query_injective(account).await;
        }

        let response = self
            .provider
            .call(move |provider| {
                let address = account.clone();
                let future = async move { provider.account_query(address).await };
                Box::pin(future)
            })
            .await?;

        let account = BaseAccount::decode(
            response
                .account
                .ok_or_else(|| ChainCommunicationError::from_other_str("account not present"))?
                .value
                .as_slice(),
        )
        .map_err(Into::<HyperlaneCosmosError>::into)?;
        Ok(account)
    }

    /// Injective-specific logic for querying an account.
    async fn account_query_injective(&self, account: String) -> ChainResult<BaseAccount> {
        let response = self
            .provider
            .call(move |provider| {
                let address = account.clone();
<<<<<<< HEAD
                let future = async move {
                    let request = tonic::Request::new(
                        injective_std::types::cosmos::auth::v1beta1::QueryAccountRequest {
                            address,
                        },
                    );

                    // Borrowed from the logic of `QueryAccountClient` in `cosmrs`, but using injective types.

                    let mut grpc_client = tonic::client::Grpc::new(provider.channel.clone());
                    grpc_client
                        .ready()
                        .await
                        .map_err(Into::<HyperlaneCosmosError>::into)?;

                    let codec = tonic::codec::ProstCodec::default();
                    let path =
                        http::uri::PathAndQuery::from_static("/cosmos.auth.v1beta1.Query/Account");
                    let mut req: tonic::Request<
                        injective_std::types::cosmos::auth::v1beta1::QueryAccountRequest,
                    > = request.into_request();
                    req.extensions_mut()
                        .insert(GrpcMethod::new("cosmos.auth.v1beta1.Query", "Account"));

                    let response: tonic::Response<
                        injective_std::types::cosmos::auth::v1beta1::QueryAccountResponse,
                    > = grpc_client
                        .unary(req, path, codec)
                        .await
                        .map_err(Box::new)
                        .map_err(Into::<HyperlaneCosmosError>::into)?;

                    Ok(response)
                };
=======
                let future = async move { provider.account_query_injective(address).await };
>>>>>>> e861535d
                Box::pin(future)
            })
            .await?;

        let mut eth_account = injective_protobuf::proto::account::EthAccount::parse_from_bytes(
            response
                .account
                .ok_or_else(|| ChainCommunicationError::from_other_str("account not present"))?
                .value
                .as_slice(),
        )
        .map_err(Into::<HyperlaneCosmosError>::into)?;

        let base_account = eth_account.take_base_account();
        let pub_key = base_account.pub_key.into_option();

        Ok(BaseAccount {
            address: base_account.address,
            pub_key: pub_key.map(|pub_key| Any {
                type_url: pub_key.type_url,
                value: pub_key.value,
            }),
            account_number: base_account.account_number,
            sequence: base_account.sequence,
        })
    }

    fn get_contract_address(&self) -> &CosmosAddress {
        &self.contract_address
    }
}

#[async_trait]
impl WasmProvider for WasmGrpcProvider {
    async fn latest_block_height(&self) -> ChainResult<u64> {
        let response = self
            .provider
            .call(move |provider| {
                let start = Instant::now();
                let future = async move { provider.latest_block_height().await };
                Box::pin(future)
            })
            .await?;

        let height = response
            .block
            .ok_or_else(|| ChainCommunicationError::from_other_str("block not present"))?
            .header
            .ok_or_else(|| ChainCommunicationError::from_other_str("header not present"))?
            .height;

        Ok(height as u64)
    }

    async fn wasm_query<T>(&self, payload: T, block_height: Option<u64>) -> ChainResult<Vec<u8>>
    where
        T: Serialize + Send + Sync + Clone + Debug,
    {
        let contract_address = self.get_contract_address();
        let query_data = serde_json::to_string(&payload)?.as_bytes().to_vec();
        let response = self
            .provider
            .call(move |provider| {
                let to = contract_address.address().clone();
                let query_data = query_data.clone();
                let future = async move { provider.wasm_query(to, query_data, block_height).await };
                Box::pin(future)
            })
            .await?;
        Ok(response)
    }

    async fn wasm_contract_info(&self) -> ChainResult<ContractInfo> {
        let contract_address = self.get_contract_address();
        let response = self
            .provider
            .call(move |provider| {
                let to = contract_address.address().clone();
                let future = async move { provider.wasm_contract_info(to).await };
                Box::pin(future)
            })
            .await?;

        Ok(response)
    }

    #[instrument(skip(self))]
    async fn wasm_send<T>(&self, payload: T, gas_limit: Option<U256>) -> ChainResult<TxResponse>
    where
        T: Serialize + Send + Sync + Clone + Debug,
    {
        let signer = self.get_signer()?;
        let contract_address = self.get_contract_address();
        let msg = MsgExecuteContract {
            sender: signer.address.clone(),
            contract: contract_address.address(),
            msg: serde_json::to_string(&payload)?.as_bytes().to_vec(),
            funds: vec![],
        };
        let msgs = vec![Any::from_msg(&msg).map_err(ChainCommunicationError::from_other)?];
        let gas_limit: Option<u64> = gas_limit.and_then(|limit| match limit.try_into() {
            Ok(limit) => Some(limit),
            Err(err) => {
                tracing::warn!(
                    ?err,
                    "failed to convert gas_limit to u64, falling back to estimation"
                );
                None
            }
        });
        let (tx_bytes, fee) = self.generate_raw_signed_tx_and_fee(msgs, gas_limit).await?;

        // Check if the signer has enough funds to pay for the fee so we can get
        // a more informative error.
        let signer_balance = self
            .get_balance(signer.address.clone(), fee.denom.to_string())
            .await?;
        let fee_amount: U256 = fee.amount.into();
        if signer_balance < fee_amount {
            return Err(ChainCommunicationError::InsufficientFunds {
                required: Box::new(fee_amount),
                available: Box::new(signer_balance),
            });
        }

        let tx_res = self
            .provider
            .call(move |provider| {
                let tx_bytes = tx_bytes.clone();
<<<<<<< HEAD
                let future = async move {
                    let mut client = TxServiceClient::new(provider.channel.clone());
                    // We often use U256s to represent gas limits, but Cosmos expects u64s. Try to convert,
                    // and if it fails, just fallback to None which will result in gas estimation.
                    let tx_req = BroadcastTxRequest {
                        tx_bytes,
                        mode: BroadcastMode::Sync as i32,
                    };
                    client
                        .broadcast_tx(tx_req)
                        .await
                        .map_err(Box::new)
                        .map_err(Into::<HyperlaneCosmosError>::into)?
                        .into_inner()
                        .tx_response
                        .ok_or_else(|| ChainCommunicationError::from_other_str("Empty tx_response"))
                };
=======
                let future = async move { provider.wasm_send(tx_bytes).await };
>>>>>>> e861535d
                Box::pin(future)
            })
            .await?;
        debug!(tx_result=?tx_res, domain=?self.domain, ?payload, "Wasm transaction sent");
        Ok(tx_res)
    }

    async fn wasm_estimate_gas<T>(&self, payload: T) -> ChainResult<u64>
    where
        T: Serialize + Send + Sync,
    {
        // Estimating gas requires a signer, which we can reasonably expect to have
        // since we need one to send a tx with the estimated gas anyways.
        let signer = self.get_signer()?;
        let contract_address = self.get_contract_address();
        let msg = MsgExecuteContract {
            sender: signer.address.clone(),
            contract: contract_address.address(),
            msg: serde_json::to_string(&payload)?.as_bytes().to_vec(),
            funds: vec![],
        };

        let response = self
            .estimate_gas(vec![
                Any::from_msg(&msg).map_err(ChainCommunicationError::from_other)?
            ])
            .await?;

        Ok(response)
    }
}

#[async_trait]
impl BlockNumberGetter for WasmGrpcProvider {
    async fn get_block_number(&self) -> Result<u64, ChainCommunicationError> {
        self.latest_block_height().await
    }
}

#[cfg(test)]
mod tests;<|MERGE_RESOLUTION|>--- conflicted
+++ resolved
@@ -136,6 +136,7 @@
         > = grpc_client
             .unary(req, path, codec)
             .await
+            .map_err(Box::new)
             .map_err(Into::<HyperlaneCosmosError>::into)?;
         Ok(response.into_inner())
     }
@@ -212,6 +213,7 @@
         let response = client
             .broadcast_tx(tx_req)
             .await
+            .map_err(Box::new)
             .map_err(Into::<HyperlaneCosmosError>::into)?
             .into_inner()
             .tx_response
@@ -517,44 +519,7 @@
             .provider
             .call(move |provider| {
                 let address = account.clone();
-<<<<<<< HEAD
-                let future = async move {
-                    let request = tonic::Request::new(
-                        injective_std::types::cosmos::auth::v1beta1::QueryAccountRequest {
-                            address,
-                        },
-                    );
-
-                    // Borrowed from the logic of `QueryAccountClient` in `cosmrs`, but using injective types.
-
-                    let mut grpc_client = tonic::client::Grpc::new(provider.channel.clone());
-                    grpc_client
-                        .ready()
-                        .await
-                        .map_err(Into::<HyperlaneCosmosError>::into)?;
-
-                    let codec = tonic::codec::ProstCodec::default();
-                    let path =
-                        http::uri::PathAndQuery::from_static("/cosmos.auth.v1beta1.Query/Account");
-                    let mut req: tonic::Request<
-                        injective_std::types::cosmos::auth::v1beta1::QueryAccountRequest,
-                    > = request.into_request();
-                    req.extensions_mut()
-                        .insert(GrpcMethod::new("cosmos.auth.v1beta1.Query", "Account"));
-
-                    let response: tonic::Response<
-                        injective_std::types::cosmos::auth::v1beta1::QueryAccountResponse,
-                    > = grpc_client
-                        .unary(req, path, codec)
-                        .await
-                        .map_err(Box::new)
-                        .map_err(Into::<HyperlaneCosmosError>::into)?;
-
-                    Ok(response)
-                };
-=======
                 let future = async move { provider.account_query_injective(address).await };
->>>>>>> e861535d
                 Box::pin(future)
             })
             .await?;
@@ -684,27 +649,7 @@
             .provider
             .call(move |provider| {
                 let tx_bytes = tx_bytes.clone();
-<<<<<<< HEAD
-                let future = async move {
-                    let mut client = TxServiceClient::new(provider.channel.clone());
-                    // We often use U256s to represent gas limits, but Cosmos expects u64s. Try to convert,
-                    // and if it fails, just fallback to None which will result in gas estimation.
-                    let tx_req = BroadcastTxRequest {
-                        tx_bytes,
-                        mode: BroadcastMode::Sync as i32,
-                    };
-                    client
-                        .broadcast_tx(tx_req)
-                        .await
-                        .map_err(Box::new)
-                        .map_err(Into::<HyperlaneCosmosError>::into)?
-                        .into_inner()
-                        .tx_response
-                        .ok_or_else(|| ChainCommunicationError::from_other_str("Empty tx_response"))
-                };
-=======
                 let future = async move { provider.wasm_send(tx_bytes).await };
->>>>>>> e861535d
                 Box::pin(future)
             })
             .await?;
