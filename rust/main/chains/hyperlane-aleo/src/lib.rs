--- conflicted
+++ resolved
@@ -7,10 +7,7 @@
 mod config;
 mod error;
 mod indexer;
-<<<<<<< HEAD
 mod ism;
-=======
->>>>>>> 723b77cc
 mod provider;
 mod signer;
 mod types;
@@ -20,11 +17,6 @@
 
 pub use {
     config::*, error::*, indexer::AleoDeliveryIndexer, indexer::AleoDispatchIndexer,
-<<<<<<< HEAD
     indexer::AleoInterchainGasIndexer, indexer::AleoMerkleTreeHook, ism::AleoIsm,
-    provider::AleoProvider,
-=======
-    indexer::AleoInterchainGasIndexer, indexer::AleoMerkleTreeHook, provider::AleoProvider,
-    signer::AleoSigner,
->>>>>>> 723b77cc
+    provider::AleoProvider, signer::AleoSigner,
 };