use std::ops::Deref;

use aleo_serialize::AleoSerialize;
use anyhow::Result;
use async_trait::async_trait;
use derive_new::new;
use serde::de::DeserializeOwned;
use snarkvm::ledger::query::QueryTrait;
use snarkvm::ledger::{Block, ConfirmedTransaction};
use snarkvm::prelude::{
    Authorization, Network, Plaintext, Program, ProgramID, StatePath, Transaction,
};

use hyperlane_core::ChainResult;
use snarkvm_console_account::Field;
use tokio::runtime::Handle;
use tokio::task::block_in_place;

use crate::{CurrentNetwork, HyperlaneAleoError, ProvingRequest, ProvingResponse};

#[async_trait]
/// HttpClient trait defines the base layer that Aleo provider will use
pub trait HttpClient {
    /// Makes a GET request to the API
    async fn request<T: DeserializeOwned + Send>(
        &self,
        path: &str,
        query: impl Into<Option<serde_json::Value>> + Send,
    ) -> ChainResult<T>;

    /// Makes a GET request to the API in a blocking manner
    fn request_blocking<T: DeserializeOwned + Send>(
        &self,
        path: &str,
        query: impl Into<Option<serde_json::Value>> + Send,
    ) -> ChainResult<T> {
        block_in_place(|| Handle::current().block_on(async { self.request(path, query).await }))
    }

    /// Makes a POST request to the API
    async fn request_post<T: DeserializeOwned + Send>(
        &self,
        path: &str,
        body: &serde_json::Value,
    ) -> ChainResult<T>;
}

/// Implements high level Aleo RPC requests based on a raw HttpClient
#[derive(Debug, Clone, new)]
pub struct RpcClient<Client: HttpClient>(Client);

#[derive(serde::Deserialize)]
struct MappingValueWithMeta {
    data: Plaintext<CurrentNetwork>,
    height: u32,
}

impl<T: HttpClient> Deref for RpcClient<T> {
    type Target = T;

    fn deref(&self) -> &Self::Target {
        &self.0
    }
}

impl<Client: HttpClient> RpcClient<Client> {
    /// Gets the latest block
    pub async fn get_latest_block(&self) -> ChainResult<Block<CurrentNetwork>> {
        self.request("block/latest", None).await
    }

    /// Gets the latest block height
    pub async fn get_latest_height(&self) -> ChainResult<u32> {
        self.request("block/height/latest", None).await
    }

    /// Gets the latest block hash
    pub async fn get_latest_hash(&self) -> ChainResult<String> {
        self.request("block/hash/latest", None).await
    }

    /// Finds the block hash containing a transaction
    pub async fn find_block_hash_by_transaction_id<N: Network>(
        &self,
        transaction_id: &N::TransactionID,
    ) -> ChainResult<String> {
        self.request(&format!("find/blockHash/{transaction_id}"), None)
            .await
    }

    /// Gets a block by height
    pub async fn get_block<N: Network>(&self, height: u32) -> ChainResult<Block<N>> {
        self.request(&format!("block/{height}"), None).await
    }

    /// Gets a block by hash
    pub async fn get_block_by_hash<N: Network>(&self, hash: &str) -> ChainResult<Block<N>> {
        self.request(&format!("block/{hash}"), None).await
    }

    /// Gets all transactions in a block
    pub async fn get_block_transactions(
        &self,
        height_or_hash: &str,
    ) -> ChainResult<Vec<Transaction<CurrentNetwork>>> {
        self.request(&format!("block/{height_or_hash}/transactions"), None)
            .await
    }

    /// Gets a program by ID
    pub async fn get_program<N: Network>(
        &self,
        program_id: &ProgramID<N>,
    ) -> ChainResult<Program<N>> {
        self.request(&format!("program/{program_id}"), None).await
    }

    /// Gets a program by ID and edition
    pub async fn get_program_by_edition(
        &self,
        program_id: &str,
        edition: u64,
        metadata: Option<bool>,
    ) -> ChainResult<String> {
        let query = metadata.map(|m| serde_json::json!({ "metadata": m }));
        self.request(&format!("program/{program_id}/{edition}"), query)
            .await
    }

    /// Gets all mappings for a program
    pub async fn get_program_mappings(&self, program_id: &str) -> ChainResult<Vec<String>> {
        self.request(&format!("program/{program_id}/mappings"), None)
            .await
    }

    /// Gets a value from a program mapping
    pub async fn get_mapping_value_raw<N: Network, T: AleoSerialize<N>, K: AleoSerialize<N>>(
        &self,
        program_id: &str,
        mapping_name: &str,
        mapping_key: &K,
    ) -> ChainResult<T> {
        let plaintext_key = mapping_key
            .to_plaintext()
            .map_err(HyperlaneAleoError::from)?;
        let plain_text: Plaintext<N> = self
            .request(
                &format!("program/{program_id}/mapping/{mapping_name}/{plaintext_key}"),
                None,
            )
            .await?;
        let result = T::parse_value(plain_text).map_err(HyperlaneAleoError::from)?;
        Ok(result)
    }

    /// Gets a value from a program mapping
    pub async fn get_mapping_value<
        T: AleoSerialize<CurrentNetwork>,
        K: AleoSerialize<CurrentNetwork>,
    >(
        &self,
        program_id: &str,
        mapping_name: &str,
        mapping_key: &K,
    ) -> ChainResult<T> {
        let plaintext_key = mapping_key
            .to_plaintext()
            .map_err(HyperlaneAleoError::from)?;
        let plain_text: Plaintext<CurrentNetwork> = self
            .request(
                &format!("program/{program_id}/mapping/{mapping_name}/{plaintext_key}"),
                None,
            )
            .await?;
        let result = T::parse_value(plain_text).map_err(HyperlaneAleoError::from)?;
        Ok(result)
    }

    /// Gets a value from a program mapping
    pub async fn get_mapping_value_meta<T: AleoSerialize<CurrentNetwork>>(
        &self,
        program_id: &str,
        mapping_name: &str,
        mapping_key: &str,
    ) -> ChainResult<(T, u32)> {
        let response: MappingValueWithMeta = self
            .request(
                &format!("program/{program_id}/mapping/{mapping_name}/{mapping_key}"),
                Some(serde_json::json!({ "metadata": true })),
            )
            .await?;
        let plain_text = response.data;
        let result = T::parse_value(plain_text).map_err(HyperlaneAleoError::from)?;
        Ok((result, response.height))
    }

    /// Gets a transaction by ID
    pub async fn get_transaction(
        &self,
        transaction_id: &str,
    ) -> ChainResult<Transaction<CurrentNetwork>> {
        self.request(&format!("transaction/{transaction_id}"), None)
            .await
    }

    /// Gets a transaction by ID
    pub async fn get_transaction_status(
        &self,
        transaction_id: &str,
    ) -> ChainResult<ConfirmedTransaction<CurrentNetwork>> {
        self.request(&format!("transaction/confirmed/{transaction_id}"), None)
            .await
    }

    /// Broadcasts a transaction
    /// Returns either the resulting tx_id or the failure reason
    pub async fn broadcast_transaction<N: Network>(
        &self,
        transaction: Transaction<N>,
    ) -> ChainResult<String> {
        let body = serde_json::to_value(transaction).map_err(HyperlaneAleoError::from)?;
        self.request_post("transaction/broadcast", &body).await
    }
}

/// Implements high level Aleo Proving Service requests based on a raw HttpClient
#[derive(Debug, Clone, new)]
pub struct ProvingClient<Client: HttpClient>(Client);

impl<Client: HttpClient> ProvingClient<Client> {
    /// Makes a POST request to the API
<<<<<<< HEAD
    pub async fn proofing_request<N: Network>(
=======
    pub async fn proving_request<N: Network>(
>>>>>>> c4f3d33c
        &self,
        authorization: Authorization<N>,
        fee: Authorization<N>,
    ) -> ChainResult<Transaction<N>> {
        let authorization = serde_json::to_value(authorization)?;
        let fee_authorization = serde_json::to_value(fee)?;

        let request = ProvingRequest {
            authorization,
            fee_authorization: Some(fee_authorization),
            broadcast: false,
        };
        let body = serde_json::to_value(request).map_err(HyperlaneAleoError::from)?;

        let response: ProvingResponse = self.0.request_post("/prove", &body).await?;

        Ok(
            serde_json::from_value::<Transaction<N>>(response.transaction)
                .map_err(HyperlaneAleoError::from)?,
        )
    }
}

#[async_trait(?Send)]
impl<Client: HttpClient, N: Network> QueryTrait<N> for RpcClient<Client> {
    /// Returns the current state root.
    fn current_state_root(&self) -> Result<N::StateRoot> {
        Ok(self.request_blocking("stateRoot/latest", None)?)
    }

    /// Returns the current state root.
    async fn current_state_root_async(&self) -> Result<N::StateRoot> {
        Ok(self.request("stateRoot/latest", None).await?)
    }

    /// Returns a state path for the given `commitment`.
    fn get_state_path_for_commitment(&self, commitment: &Field<N>) -> Result<StatePath<N>> {
        Ok(self.request_blocking(&format!("statePath/{commitment}"), None)?)
    }

    /// Returns a state path for the given `commitment`.
    async fn get_state_path_for_commitment_async(
        &self,
        commitment: &Field<N>,
    ) -> Result<StatePath<N>> {
        Ok(self
            .request(&format!("statePath/{commitment}"), None)
            .await?)
    }

    /// Returns a list of state paths for the given list of `commitment`s.
    fn get_state_paths_for_commitments(
        &self,
        commitments: &[Field<N>],
    ) -> Result<Vec<StatePath<N>>> {
        let commitments_string = commitments
            .iter()
            .map(|cm| cm.to_string())
            .collect::<Vec<_>>()
            .join(",");
        Ok(self
            .request_blocking(
                &format!("statePaths?commitments={commitments_string}"),
                None,
            )
            .unwrap_or_default())
    }

    /// Returns a list of state paths for the given list of `commitment`s.
    async fn get_state_paths_for_commitments_async(
        &self,
        commitments: &[Field<N>],
    ) -> Result<Vec<StatePath<N>>> {
        let commitments_string = commitments
            .iter()
            .map(|cm| cm.to_string())
            .collect::<Vec<_>>()
            .join(",");
        Ok(self
            .request(
                &format!("statePaths?commitments={commitments_string}"),
                None,
            )
            .await
            .unwrap_or_default())
    }

    /// Returns the current block height
    fn current_block_height(&self) -> Result<u32> {
        Ok(self.request_blocking("block/height/latest", None)?)
    }

    /// Returns the current block height
    async fn current_block_height_async(&self) -> Result<u32> {
        Ok(self.get_latest_height().await?)
    }
}<|MERGE_RESOLUTION|>--- conflicted
+++ resolved
@@ -229,11 +229,7 @@
 
 impl<Client: HttpClient> ProvingClient<Client> {
     /// Makes a POST request to the API
-<<<<<<< HEAD
-    pub async fn proofing_request<N: Network>(
-=======
     pub async fn proving_request<N: Network>(
->>>>>>> c4f3d33c
         &self,
         authorization: Authorization<N>,
         fee: Authorization<N>,
