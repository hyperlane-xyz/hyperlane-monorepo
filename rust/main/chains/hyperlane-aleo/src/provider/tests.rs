--- conflicted
+++ resolved
@@ -150,8 +150,6 @@
     provider
         .register_file("program/credits.aleo", "programs/credits.aleo")
         .unwrap();
-<<<<<<< HEAD
-=======
     provider
         .register_file("program/hook_manager.aleo", "programs/hook_manager.aleo")
         .unwrap();
@@ -161,7 +159,6 @@
     provider
         .register_file("program/mailbox.aleo", "programs/mailbox.aleo")
         .unwrap();
->>>>>>> c4f3d33c
     provider.register_value("block/height/latest", json!(12668791));
     provider.register_value("program/unknown.aleo", Value::Null);
     provider
@@ -190,10 +187,7 @@
 #[tokio::test]
 async fn test_estimate_tx_invalid_inputs() {
     let provider = get_mock_provider_with_programs();
-<<<<<<< HEAD
-=======
     // transfer_public takes 2 inputs, providing 3 should fail
->>>>>>> c4f3d33c
     let result = provider
         .estimate_tx(
             "credits.aleo",
@@ -207,21 +201,14 @@
         .await;
     assert!(
         !result.is_ok(),
-<<<<<<< HEAD
-        "Estimate TX with invalid inputs should fail"
-=======
         "Estimate TX with invalid arguments should fail"
->>>>>>> c4f3d33c
     );
 }
 
 #[tokio::test]
 async fn test_estimate_tx_unknown_function() {
     let provider = get_mock_provider_with_programs();
-<<<<<<< HEAD
-=======
     // transfer_public_super does not exist
->>>>>>> c4f3d33c
     let result = provider
         .estimate_tx(
             "credits.aleo",
@@ -234,21 +221,14 @@
         .await;
     assert!(
         !result.is_ok(),
-<<<<<<< HEAD
-        "Estimate TX with invalid inputs should fail"
-=======
         "Estimate TX with unknown function should fail"
->>>>>>> c4f3d33c
     );
 }
 
 #[tokio::test]
 async fn test_estimate_tx_unknown_program() {
     let provider = get_mock_provider_with_programs();
-<<<<<<< HEAD
-=======
     // unknown.aleo does not exist
->>>>>>> c4f3d33c
     let result = provider
         .estimate_tx(
             "unknown.aleo",
@@ -261,10 +241,6 @@
         .await;
     assert!(
         !result.is_ok(),
-<<<<<<< HEAD
-        "Estimate TX with invalid inputs should fail"
-    );
-=======
         "Estimate TX with unknown program should fail"
     );
 }
@@ -280,5 +256,4 @@
         )
         .await;
     assert!(result.is_ok(), "Estimate TX should succeed");
->>>>>>> c4f3d33c
 }