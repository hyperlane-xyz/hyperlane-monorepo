--- conflicted
+++ resolved
@@ -29,11 +29,7 @@
 use crate::{
     provider::{BaseHttpClient, HttpClient, ProvingClient, RpcClient},
     utils::{get_tx_id, to_h256},
-<<<<<<< HEAD
     AleoSigner, ConnectionConf, CurrentNetwork, FeeEstimate, HyperlaneAleoError,
-=======
-    ConnectionConf, CurrentNetwork, HyperlaneAleoError,
->>>>>>> dce0ccf8
 };
 
 /// Aleo Http Client trait alias
