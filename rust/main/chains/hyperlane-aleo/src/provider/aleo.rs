use std::{
    collections::HashMap,
    fmt::Debug,
    ops::Deref,
    str::FromStr,
    sync::Arc,
    time::{Duration, Instant},
};

use aleo_std::StorageMode;
use async_trait::async_trait;
use rand_chacha::{rand_core::SeedableRng, ChaCha20Rng};
use snarkvm::{
    ledger::{
        store::{helpers::memory::ConsensusMemory, ConsensusStore},
        ConfirmedTransaction,
    },
    prelude::{
        cost_in_microcredits_v3, execution_cost_for_authorization, Authorization, CanaryV0,
        Identifier, MainnetV0, Network, ProgramID, TestnetV0, Value, VM,
    },
};
use snarkvm_console_account::{Address, PrivateKey};
use tokio::sync::RwLock;
use tracing::debug;

use hyperlane_core::{
    BlockInfo, ChainCommunicationError, ChainInfo, ChainResult, FixedPointNumber, HyperlaneChain,
    HyperlaneDomain, HyperlaneProvider, TxOutcome, TxnInfo, TxnReceiptInfo, H256, H512, U256,
};
use hyperlane_metric::prometheus_metric::PrometheusClientMetrics;

use crate::{
    provider::{fallback::FallbackHttpClient, HttpClient, ProvingClient, RpcClient},
    utils::{get_tx_id, to_h256},
    AleoSigner, ConnectionConf, CurrentNetwork, FeeEstimate, HyperlaneAleoError,
};

/// Aleo Http Client trait alias
pub trait AleoClient: HttpClient + Clone + Debug + Send + Sync + 'static {}
impl<T> AleoClient for T where T: HttpClient + Clone + Debug + Send + Sync + 'static {}

#[derive(Debug, Clone, Hash, Eq, PartialEq)]
struct FeeEstimateCacheKey {
    program_id: String,
    function_name: String,
    network_id: u16,
}

/// Aleo Rest Client. Generic over an underlying HttpClient to allow injection of a mock for testing.
#[derive(Clone)]
pub struct AleoProvider<C: AleoClient = FallbackHttpClient> {
    client: RpcClient<C>,
    domain: HyperlaneDomain,
    network: u16,
    proving_service: Option<ProvingClient<C>>,
    signer: Option<AleoSigner>,
    priority_fee_multiplier: f64,
    estimate_cache: Arc<RwLock<HashMap<FeeEstimateCacheKey, FeeEstimate>>>,
    mainnet_vm: Arc<VM<MainnetV0, ConsensusMemory<MainnetV0>>>,
    testnet_vm: Arc<VM<TestnetV0, ConsensusMemory<TestnetV0>>>,
    canary_vm: Arc<VM<CanaryV0, ConsensusMemory<CanaryV0>>>,
}

impl<C: AleoClient> std::fmt::Debug for AleoProvider<C> {
    fn fmt(&self, f: &mut std::fmt::Formatter<'_>) -> std::fmt::Result {
        f.debug_struct("AleoProvider")
            .field("domain", &self.domain)
            .field("network", &self.network)
            .field(
                "proving_service",
                if self.proving_service.is_some() {
                    &"Some(ProvingClient)"
                } else {
                    &"None"
                },
            )
            .field(
                "signer",
                if self.signer.is_some() {
                    &"Some(AleoSigner)"
                } else {
                    &"None"
                },
            )
            .field("priority_fee_multiplier", &self.priority_fee_multiplier)
            .finish()
    }
}

impl AleoProvider<FallbackHttpClient> {
    /// Creates a new production AleoProvider
    pub fn new(
        conf: &ConnectionConf,
        domain: HyperlaneDomain,
        signer: Option<AleoSigner>,
        metrics: PrometheusClientMetrics,
        chain: Option<hyperlane_metric::prometheus_metric::ChainInfo>,
    ) -> ChainResult<Self> {
        let proving_service = if !conf.proving_service.is_empty() {
            let client = FallbackHttpClient::new(
                conf.proving_service.clone(),
                metrics.clone(),
                chain.clone(),
                conf.chain_id,
            )?;
            Some(ProvingClient::new(client))
        } else {
            None
        };

        Ok(Self {
            client: RpcClient::new(FallbackHttpClient::new(
                conf.rpcs.clone(),
                metrics,
                chain,
                conf.chain_id,
            )?),
            domain,
            network: conf.chain_id,
            proving_service,
            signer,
            priority_fee_multiplier: conf.priority_fee_multiplier,
            estimate_cache: Default::default(),
            mainnet_vm: get_vm()?,
            testnet_vm: get_vm()?,
            canary_vm: get_vm()?,
        })
    }
}

fn get_vm<N: Network>() -> ChainResult<Arc<VM<N, ConsensusMemory<N>>>> {
    let store = ConsensusStore::open(StorageMode::Production).map_err(HyperlaneAleoError::from)?;
    let vm: VM<N, ConsensusMemory<N>> = VM::from(store).map_err(HyperlaneAleoError::from)?;
    Ok(Arc::new(vm))
}

impl<C: AleoClient> AleoProvider<C> {
    #[cfg(test)]
    /// Generic constructor allowing a pre-built client (used in tests with a mock client)
    pub fn with_client(
        client: C,
        domain: HyperlaneDomain,
        chain_id: u16,
        signer: Option<AleoSigner>,
    ) -> Self {
        Self {
            client: RpcClient::new(client),
            domain,
            network: chain_id,
            proving_service: None,
            signer,
            priority_fee_multiplier: 0.0,
            estimate_cache: Default::default(),
            mainnet_vm: get_vm().unwrap(),
            testnet_vm: get_vm().unwrap(),
            canary_vm: get_vm().unwrap(),
        }
    }

    /// Returns the current chain id
    pub fn chain_id(&self) -> u16 {
        self.network
    }

    /// Get the Aleo Signer
    pub fn get_signer(&self) -> ChainResult<&AleoSigner> {
        let signer = self
            .signer
            .as_ref()
            .ok_or(HyperlaneAleoError::SignerMissing)?;
        Ok(signer)
    }

    /// Returns a total list of programs that are used for the given program_id
    async fn load_program<N: Network>(
        &self,
        vm: &VM<N, ConsensusMemory<N>>,
        program_id: &ProgramID<N>,
        depth: usize,
    ) -> ChainResult<()> {
        if depth > N::MAX_IMPORTS {
            return Err(HyperlaneAleoError::Other(format!(
                "Exceeded maximum program import depth when loading program: {program_id}",
            ))
            .into());
        }

        // No need to fetch all imports again when we already added the program to the VM
        if vm.contains_program(program_id) {
            return Ok(());
        }

        debug!("Getting program: {}", program_id);
        let latest_edition = self.get_latest_edition(program_id).await?;
        let program = self
            .get_program_by_edition(program_id, latest_edition)
            .await?;

        for import in program.imports().keys() {
            let future = Box::pin(self.load_program(vm, import, depth.saturating_add(1)));
            future.await?;
        }

        debug!("Adding program: {} to VM", program_id);
        let vm_process = vm.process();
        let mut process_guard = vm_process.write();
        process_guard
            .add_program_with_edition(&program, latest_edition)
            .map_err(HyperlaneAleoError::from)?;

        Ok(())
    }

    /// Calculates the cost of a function in microcredits
    /// This function assumes that the program and all its imports are already loaded into the VM
    async fn calculate_function_costs<N: Network>(
        &self,
        vm: &VM<N, ConsensusMemory<N>>,
        authorization: &Authorization<N>,
        program_id: &ProgramID<N>,
        function_name: &Identifier<N>,
    ) -> ChainResult<u64> {
        // Get the stack for the program.
        let stack = vm
            .process()
            .read()
            .get_stack(program_id)
            .map_err(HyperlaneAleoError::from)?;

        let height = self.get_latest_height().await?;
        let consensus_version = N::CONSENSUS_VERSION(height).map_err(HyperlaneAleoError::from)?;

        // Get the finalize cost.
        let finalize_cost =
            cost_in_microcredits_v3(&stack, function_name).map_err(HyperlaneAleoError::from)?;
        let execution_cost = execution_cost_for_authorization(
            &vm.process().read(),
            authorization,
            consensus_version,
        )
        .map_err(HyperlaneAleoError::from)?
        .0;

        // Return the function cost, which is the sum of the finalize and execution costs.
        Ok(finalize_cost.saturating_add(execution_cost))
    }

    /// Internal helper: checks for malicious authorizations
    /// Because in Aleo the application is the entry point, we have to trust the application to not contain malicious code
    /// Malicious code can drain the relayer's account out of credits and tokens
    fn malicious_authorization_check<N: Network>(
        &self,
        entry_program_id: &str,
        authorization: &Authorization<N>,
    ) -> ChainResult<()> {
        for (_, transition) in authorization.transitions() {
            let program_id = transition.program_id().to_string();

            // Native credits transfers from the signer are malicious
            // Token transfers from the signer are malicious
            if (program_id == "credits.aleo" || program_id == "token_registry.aleo")
                && transition.function_name().to_string() == "transfer_public_as_signer"
            {
                return Err(HyperlaneAleoError::MaliciousProgramDetected {
                    program_id: entry_program_id.to_string(),
                    transition: transition.to_string(),
                }
                .into());
            }
        }
        Ok(())
    }

    /// Internal helper: builds VM, loads program + imports, parses identifiers, and creates authorization.
    async fn prepare_authorization<N: Network, I, V>(
        &self,
        program_id: &str,
        function_name: &str,
        input: I,
        vm: &VM<N, ConsensusMemory<N>>,
    ) -> ChainResult<(
        Authorization<N>,
        ProgramID<N>,
        Identifier<N>,
        PrivateKey<N>,
        ChaCha20Rng,
    )>
    where
        I: IntoIterator<Item = V>,
        I::IntoIter: ExactSizeIterator,
        V: TryInto<Value<N>>,
    {
        let start = Instant::now();
        debug!(
            "Preparing Authorization for: {}/{}",
            program_id, function_name
        );
        let program_id_parsed =
            ProgramID::<N>::from_str(program_id).map_err(HyperlaneAleoError::from)?;
        let function_name_parsed =
            Identifier::<N>::from_str(function_name).map_err(HyperlaneAleoError::from)?;
        let signer = self.get_signer()?;
        let private_key = signer.get_private_key()?;
        let mut rng = ChaCha20Rng::from_entropy();
        // Load program + dependencies.
        self.load_program(vm, &program_id_parsed, 0).await?;

        debug!(
            "Loaded Program and dependencies in {:.2}s",
            Instant::now().duration_since(start).as_secs_f32()
        );

        // Create authorization.
        let authorization = vm
            .authorize(
                &private_key,
                program_id_parsed,
                function_name_parsed,
                input.into_iter(),
                &mut rng,
            )
            .map_err(HyperlaneAleoError::from)?;
<<<<<<< HEAD

        // Malicious authorization check
        self.malicious_authorization_check(program_id, &authorization)?;

=======
        debug!(
            "Prepared Authorization in {:.2}s",
            Instant::now().duration_since(start).as_secs_f32()
        );
>>>>>>> 2caee5f9
        Ok((
            authorization,
            program_id_parsed,
            function_name_parsed,
            private_key,
            rng,
        ))
    }

    fn get_priority_fee(&self, base_fee: u64) -> u64 {
        (base_fee as f64 * self.priority_fee_multiplier)
            .round()
            .max(0.0)
            .min(u64::MAX as f64) as u64
    }

    /// Generic estimation function (no proving, no broadcast).
    pub async fn estimate<N: Network, I, V>(
        &self,
        program_id: &str,
        function_name: &str,
        input: I,
        vm: &VM<N, ConsensusMemory<N>>,
    ) -> ChainResult<FeeEstimate>
    where
        I: IntoIterator<Item = V>,
        I::IntoIter: ExactSizeIterator,
        V: TryInto<Value<N>>,
    {
        let (authorization, program_id_parsed, function_name_parsed, _, _) = self
            .prepare_authorization::<N, I, V>(program_id, function_name, input, vm)
            .await?;
        let base = self
            .calculate_function_costs::<N>(
                vm,
                &authorization,
                &program_id_parsed,
                &function_name_parsed,
            )
            .await?;
        let priority = self.get_priority_fee(base);
        Ok(FeeEstimate::new(base, priority))
    }

    /// Public estimation entrypoint selecting the network
    pub async fn estimate_tx<I>(
        &self,
        program_id: &str,
        function_name: &str,
        input: I,
    ) -> ChainResult<FeeEstimate>
    where
        I: IntoIterator<Item = String>,
        I::IntoIter: ExactSizeIterator,
    {
        let key = FeeEstimateCacheKey {
            program_id: program_id.to_string(),
            function_name: function_name.to_string(),
            network_id: self.chain_id(),
        };

        {
            let cache = self.estimate_cache.read().await;
            let result = cache.get(&key);

            if let Some(cached) = result {
                debug!(
                    "Using cached fee estimate for {program_id}/{function_name} on network {}",
                    self.chain_id()
                );
                return Ok(cached.clone());
            }
        }

        let result = match self.chain_id() {
            0 => {
                self.estimate::<MainnetV0, _, _>(program_id, function_name, input, &self.mainnet_vm)
                    .await
            }
            1 => {
                self.estimate::<TestnetV0, _, _>(program_id, function_name, input, &self.testnet_vm)
                    .await
            }
            2 => {
                self.estimate::<CanaryV0, _, _>(program_id, function_name, input, &self.canary_vm)
                    .await
            }
            id => Err(HyperlaneAleoError::UnknownNetwork(id).into()),
        }?;

        let mut cache = self.estimate_cache.write().await;
        cache.insert(key, result.clone());

        Ok(result)
    }

    /// Executes the transaction for the given network
    async fn execute<N: Network, I, V>(
        &self,
        program_id: &str,
        function_name: &str,
        input: I,
        vm: &VM<N, ConsensusMemory<N>>,
    ) -> ChainResult<H512>
    where
        I: IntoIterator<Item = V>,
        I::IntoIter: ExactSizeIterator,
        V: TryInto<Value<N>>,
    {
        debug!("Creating ZK-Proof for: {}/{}", program_id, function_name);
        // Prepare VM + Authorization for execution.
        let (authorization, program_id_parsed, function_name_parsed, private_key, mut rng) = self
            .prepare_authorization::<N, I, V>(program_id, function_name, input, vm)
            .await?;

        let start = Instant::now();
        // Calculate fees
        let base_fee = self
            .calculate_function_costs::<N>(
                vm,
                &authorization,
                &program_id_parsed,
                &function_name_parsed,
            )
            .await?;
        let priority_fee = self.get_priority_fee(base_fee);

        // Authorize fee payment.
        let fee = vm
            .authorize_fee_public(
                &private_key,
                base_fee,
                priority_fee,
                authorization
                    .to_execution_id()
                    .map_err(HyperlaneAleoError::from)?,
                &mut rng,
            )
            .map_err(HyperlaneAleoError::from)?;

        // Either use the proving service or generate the proof locally
        let transaction = match self.proving_service {
            Some(ref client) => client.proving_request(authorization, fee).await,
            None => Ok(vm
                .execute_authorization(authorization, Some(fee), Some(&self.client), &mut rng)
                .map_err(HyperlaneAleoError::from)?),
        }?;

        let time = Instant::now().duration_since(start);
        debug!("ZK Proof generation took: {:.2}s", time.as_secs_f32());

        let id = transaction.id();
        debug!("Submitting tx: {}", id);
        let output = self.broadcast_transaction(transaction).await?;
        if output != id.to_string() {
            return Err(HyperlaneAleoError::Other(format!(
                "Transaction reverted with reason: {output}"
            ))
            .into());
        }

        // Return transaction hash
        let tx_hash = to_h256(id).map(|h| h.into())?;
        Ok(tx_hash)
    }

    /// Submits a transaction and returns the transaction ID immediately without waiting for confirmation
    pub async fn submit_tx<I>(
        &self,
        program_id: &str,
        function_name: &str,
        input: I,
    ) -> ChainResult<H512>
    where
        I: IntoIterator<Item = String>,
        I::IntoIter: ExactSizeIterator,
    {
        match self.chain_id() {
            0 => {
                // Mainnet
                self.execute::<MainnetV0, _, _>(program_id, function_name, input, &self.mainnet_vm)
                    .await
            }
            1 => {
                // Testnet
                self.execute::<TestnetV0, _, _>(program_id, function_name, input, &self.testnet_vm)
                    .await
            }
            2 => {
                // Canary
                self.execute::<CanaryV0, _, _>(program_id, function_name, input, &self.canary_vm)
                    .await
            }
            id => Err(HyperlaneAleoError::UnknownNetwork(id).into()),
        }
    }

    /// Submits a transaction and waits for confirmation, returning the transaction outcome
    /// This method polls for up to 30 seconds waiting for the transaction to be confirmed
    pub async fn submit_tx_and_wait<I>(
        &self,
        program_id: &str,
        function_name: &str,
        input: I,
    ) -> ChainResult<TxOutcome>
    where
        I: IntoIterator<Item = String>,
        I::IntoIter: ExactSizeIterator,
    {
        let hash = self.submit_tx(program_id, function_name, input).await?;

        // Polling delay is the total amount of seconds to wait before we call a timeout
        const TIMEOUT_DELAY: u64 = 30;
        const POLLING_INTERVAL: u64 = 2;
        const NUM_RETRIES: usize = (TIMEOUT_DELAY / POLLING_INTERVAL) as usize;
        let mut attempt: usize = 0;

        let confirmed_tx = loop {
            let result = self.get_confirmed_transaction(hash).await;
            match result {
                Ok(confirmed) => {
                    break Ok::<ConfirmedTransaction<CurrentNetwork>, ChainCommunicationError>(
                        confirmed,
                    )
                }
                _ => {
                    debug!("Transaction still pending, continuing to poll: {hash} {attempt}",);
                    // Transaction is still pending, continue polling
                    attempt = attempt.saturating_add(1);
                    if attempt >= NUM_RETRIES {
                        return Err(HyperlaneAleoError::Other(format!(
                            "Transaction timed out after {TIMEOUT_DELAY} seconds"
                        ))
                        .into());
                    }
                    tokio::time::sleep(Duration::from_secs(POLLING_INTERVAL)).await;
                    continue;
                }
            }
        }?;

        let fee = confirmed_tx
            .fee_amount()
            .map_err(HyperlaneAleoError::from)?;

        // There is no concept of gas for Aleo, only the total credits that were spent
        // We mimic gas by setting the gas price to 1 and using the tokens spent as the gas_used
        Ok(TxOutcome {
            transaction_id: to_h256(confirmed_tx.id())?.into(),
            executed: !confirmed_tx.is_rejected(),
            gas_used: U256::from(*fee),
            gas_price: FixedPointNumber::from_str("1")?,
        })
    }
}

impl<C: AleoClient> Deref for AleoProvider<C> {
    type Target = RpcClient<C>;
    fn deref(&self) -> &Self::Target {
        &self.client
    }
}

impl<C: AleoClient> HyperlaneChain for AleoProvider<C> {
    fn domain(&self) -> &HyperlaneDomain {
        &self.domain
    }

    fn provider(&self) -> Box<dyn HyperlaneProvider> {
        Box::new(self.clone())
    }
}

#[async_trait]
impl<C: AleoClient> HyperlaneProvider for AleoProvider<C> {
    /// Get block info for a given block height
    async fn get_block_by_height(&self, height: u64) -> ChainResult<BlockInfo> {
        let height = height as u32;
        let (hash, timestamp) = match self.chain_id() {
            0 => {
                let block = self.get_block::<MainnetV0>(height).await?;
                (to_h256(block.hash())?, block.timestamp())
            }
            1 => {
                let block = self.get_block::<TestnetV0>(height).await?;
                (to_h256(block.hash())?, block.timestamp())
            }
            2 => {
                let block = self.get_block::<CanaryV0>(height).await?;
                (to_h256(block.hash())?, block.timestamp())
            }
            id => return Err(HyperlaneAleoError::UnknownNetwork(id).into()),
        };
        Ok(BlockInfo {
            hash,
            timestamp: timestamp as u64,
            number: height.into(),
        })
    }

    /// Get txn info for a given txn hash
    async fn get_txn_by_hash(&self, hash: &H512) -> ChainResult<TxnInfo> {
        let tx_id = get_tx_id::<CurrentNetwork>(*hash)?;
        let tx_id = tx_id.to_string();
        let transaction = self.get_transaction(&tx_id).await?;
        // Aleo doesn't have a concept of gas, we use the paid tokens as the gas limit and say that the gas_price is always one
        let gas_limit = transaction.fee_amount().map(|x| *x).unwrap_or(0u64);

        // We assume that the fee payer is the sender of the transaction
        let sender = transaction
            .fee_transition()
            .and_then(|fee_tx| fee_tx.payer())
            .map(to_h256)
            .transpose()?
            .unwrap_or_else(H256::zero);

        // Assume that the first transitions program id is the recipient of the transaction
        // One transaction can actually have multiple recipients
        let recipient = transaction
            .transitions()
            .next()
            .map(|transition| transition.program_id().to_address())
            .transpose()
            .map_err(HyperlaneAleoError::from)?
            .map(to_h256)
            .transpose()?;

        Ok(TxnInfo {
            hash: *hash,
            gas_limit: gas_limit.into(),
            max_priority_fee_per_gas: None,
            max_fee_per_gas: Some(U256::one()),
            gas_price: Some(U256::one()),
            nonce: 0, // Aleo doesn't have nonces, they use different random seeds upon ZKP generation as a replay protection
            sender,
            recipient,
            receipt: Some(TxnReceiptInfo {
                gas_used: gas_limit.into(),
                cumulative_gas_used: gas_limit.into(),
                effective_gas_price: Some(U256::one()),
            }),
            raw_input_data: None,
        })
    }

    /// Returns whether a contract exists at the provided address
    async fn is_contract(&self, _address: &H256) -> ChainResult<bool> {
        // We can't check whether or not an address is a deploy contract on aleo
        // We can only check when we have the ProgramID
        Ok(true)
    }

    /// Fetch the balance of the wallet address associated with the chain provider.
    async fn get_balance(&self, address: String) -> ChainResult<U256> {
        let address = Address::from_str(&address).map_err(HyperlaneAleoError::from)?;
        let balance: u64 = self
            .get_mapping_value("credits.aleo", "account", &address)
            .await?
            .unwrap_or_default();
        Ok(U256::from(balance))
    }

    /// Fetch metrics related to this chain
    async fn get_chain_metrics(&self) -> ChainResult<Option<ChainInfo>> {
        let height = self.get_latest_height().await?;
        let info = self.get_block_by_height(height as u64).await?;
        Ok(Some(ChainInfo {
            latest_block: info,
            min_gas_price: None,
        }))
    }
}<|MERGE_RESOLUTION|>--- conflicted
+++ resolved
@@ -321,17 +321,14 @@
                 &mut rng,
             )
             .map_err(HyperlaneAleoError::from)?;
-<<<<<<< HEAD
 
         // Malicious authorization check
         self.malicious_authorization_check(program_id, &authorization)?;
 
-=======
         debug!(
             "Prepared Authorization in {:.2}s",
             Instant::now().duration_since(start).as_secs_f32()
         );
->>>>>>> 2caee5f9
         Ok((
             authorization,
             program_id_parsed,
