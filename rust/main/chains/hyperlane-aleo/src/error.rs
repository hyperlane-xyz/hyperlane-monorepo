--- conflicted
+++ resolved
@@ -49,11 +49,9 @@
     /// TryFromSliceError
     #[error("{0}")]
     TryFromSliceError(#[from] std::array::TryFromSliceError),
-<<<<<<< HEAD
     /// Missing Auth Header
     #[error("Missing Auth Header")]
     MissingAuthHeader,
-=======
     /// Malicious Program Detected
     #[error("Malicious Program Detected: program_id={program_id}, transition={transition}")]
     MaliciousProgramDetected {
@@ -62,7 +60,6 @@
         /// Transition
         transition: String,
     },
->>>>>>> f50feaae
     /// Other errors
     #[error("{0}")]
     Other(String),
