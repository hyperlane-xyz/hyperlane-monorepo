--- conflicted
+++ resolved
@@ -3,8 +3,6 @@
 use snarkvm_console_account::{Field, FromBytes, Itertools, ToBits, ToBytes};
 
 use crate::{AleoHash, HyperlaneAleoError, MESSAGE_BODY_U128_WORDS};
-<<<<<<< HEAD
-=======
 
 /// Padding utility function
 pub(crate) fn pad_to_length<const LENGTH: usize>(data: Vec<u8>, pad_byte: u8) -> [u8; LENGTH] {
@@ -13,7 +11,6 @@
     buf[..copy_len].copy_from_slice(&data[..copy_len]);
     buf
 }
->>>>>>> f7560461
 
 /// Converts a AleoHash/[U128; 2] into a H256
 /// Uses little-endian byte order
@@ -25,13 +22,8 @@
     H256::from_slice(&bytes)
 }
 
-<<<<<<< HEAD
-/// Converts a H256 into [U128; 2]
-pub(crate) fn hash_to_u128(id: &H256) -> ChainResult<[u128; 2]> {
-=======
 /// Converts a H256 into an AleoHash [U128; 2]
 pub(crate) fn hash_to_aleo_hash(id: &H256) -> ChainResult<AleoHash> {
->>>>>>> f7560461
     let first = &id.as_fixed_bytes()[..16];
     let second = &id.as_fixed_bytes()[16..];
     Ok([
@@ -258,8 +250,6 @@
             assert_eq!(*w, max);
         }
     }
-<<<<<<< HEAD
-=======
 
     #[test]
     fn test_pad_to_length_exact_size() {
@@ -295,5 +285,4 @@
         let res = pad_to_length::<4>(data, 0x7F);
         assert_eq!(res, [0xAB, 0x7F, 0x7F, 0x7F]);
     }
->>>>>>> f7560461
 }