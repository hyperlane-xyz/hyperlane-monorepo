--- conflicted
+++ resolved
@@ -1,36 +1,32 @@
 // TODO: re-enable clippy warnings
 #![allow(dead_code)]
 
-use derive_new::new;
 use std::ops::Deref;
+
 use uuid::Uuid;
 
 use hyperlane_core::{identifiers::UniqueIdentifier, H256, H512};
 
-<<<<<<< HEAD
 use crate::chain_tx_adapter::SealevelTxPrecursor;
 use crate::payload::{FullPayload, PayloadDetails, PayloadId};
-=======
-use crate::payload::{PayloadDetails, PayloadId};
->>>>>>> 4ed6026e
 
 pub type TransactionId = UniqueIdentifier;
 pub type SignerAddress = H256;
 
 /// Full details about a transaction
-#[derive(Debug, Clone, serde::Deserialize, serde::Serialize, PartialEq, Eq, new)]
+#[derive(Default, Debug, Clone, serde::Deserialize, serde::Serialize, PartialEq, Eq)]
 pub struct Transaction {
     /// unique tx identifier. Used as primary key in the db.
-    id: TransactionId,
+    pub id: TransactionId,
     /// tx identifier obtained by hashing its contents. This may change when gas price is escalated
-    hash: Option<H512>,
+    pub hash: Option<H512>,
     /// may include nonce, gas price, etc
-    vm_specific_data: VmSpecificTxData,
+    pub vm_specific_data: VmSpecificTxData,
     /// this is a vec to accommodate batching
-    payload_details: Vec<PayloadDetails>,
-    status: TransactionStatus,
+    pub payload_details: Vec<PayloadDetails>,
+    pub status: TransactionStatus,
     /// incremented on submission / gas escalation
-    submission_attempts: u32,
+    pub submission_attempts: u32,
 }
 
 impl Transaction {
@@ -49,9 +45,12 @@
         &self.id
     }
 
-<<<<<<< HEAD
     pub fn hash(&self) -> Option<&H512> {
         self.hash.as_ref()
+    }
+
+    pub fn payload_details(&self) -> &[PayloadDetails] {
+        &self.payload_details
     }
 
     pub fn vm_specific_data(&self) -> &VmSpecificTxData {
@@ -67,14 +66,10 @@
         self.vm_specific_data = VmSpecificTxData::Svm(precursor);
         self.submission_attempts += 1;
         self
-=======
-    pub fn payload_details(&self) -> &[PayloadDetails] {
-        &self.payload_details
->>>>>>> 4ed6026e
     }
 }
 
-#[derive(Debug, Clone, serde::Deserialize, serde::Serialize, PartialEq, Eq, Default)]
+#[derive(Default, Debug, Clone, serde::Deserialize, serde::Serialize, PartialEq, Eq)]
 pub enum TransactionStatus {
     /// default state. If the tx appears dropped from the mempool, it goes back to this state
     #[default]
@@ -90,9 +85,10 @@
 }
 
 // add nested enum entries as we add VMs
-#[derive(Debug, Clone, serde::Deserialize, serde::Serialize, PartialEq, Eq)]
+#[derive(Default, Debug, Clone, serde::Deserialize, serde::Serialize, PartialEq, Eq)]
 pub enum VmSpecificTxData {
-    Evm,                      // likely `TypedTransaction`, imported from ethers-rs
-    Svm(SealevelTxPrecursor), // likely `Transaction` is imported from solana-sdk
+    #[default]
+    Evm,
+    Svm(SealevelTxPrecursor),
     CosmWasm,
 }