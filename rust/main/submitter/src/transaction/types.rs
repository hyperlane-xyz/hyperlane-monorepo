--- conflicted
+++ resolved
@@ -26,29 +26,7 @@
     pub payload_details: Vec<PayloadDetails>,
     pub status: TransactionStatus,
     /// incremented on submission / gas escalation
-<<<<<<< HEAD
-    submission_attempts: u32,
-}
-
-impl Transaction {
-    pub fn id(&self) -> &TransactionId {
-        &self.id
-    }
-
-    pub fn payload_details(&self) -> &[PayloadDetails] {
-        &self.payload_details
-    }
-
-    pub fn set_status(&mut self, status: TransactionStatus) {
-        self.status = status;
-    }
-
-    pub fn submission_attempts(&self) -> u32 {
-        self.submission_attempts
-    }
-=======
     pub submission_attempts: u32,
->>>>>>> 71db8cfa
 }
 
 #[derive(Default, Debug, Clone, serde::Deserialize, serde::Serialize, PartialEq, Eq)]
