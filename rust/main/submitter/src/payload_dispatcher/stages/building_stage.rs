// TODO: re-enable clippy warnings
#![allow(dead_code)]

use std::{collections::VecDeque, sync::Arc};

use derive_new::new;
use eyre::Result;
use tokio::sync::{mpsc, Mutex};
use tracing::{error, info, warn};

use crate::{
<<<<<<< HEAD
    chain_tx_adapter::{DispatcherError, TxBuildingResult},
=======
    chain_tx_adapter::TxBuildingResult,
    error::SubmitterError,
>>>>>>> 4d3738d1
    payload::{DropReason, FullPayload, PayloadDetails, PayloadStatus},
    transaction::Transaction,
};

use super::{state::PayloadDispatcherState, utils::retry_until_success};

pub type BuildingStageQueue = Arc<Mutex<VecDeque<FullPayload>>>;

#[derive(new)]
pub(crate) struct BuildingStage {
    /// This queue is the entrypoint and event driver of the Building Stage
    queue: BuildingStageQueue,
    /// This channel is the exitpoint of the Building Stage
    inclusion_stage_sender: mpsc::Sender<Transaction>,
    pub(crate) state: PayloadDispatcherState,
}

impl BuildingStage {
    pub async fn run(&self) {
        loop {
            // event-driven by the Building queue
            let payload = match self.queue.lock().await.pop_front() {
                Some(payload) => payload,
                None => {
                    // wait for the next payload to arrive
                    tokio::time::sleep(tokio::time::Duration::from_secs(1)).await;
                    continue;
                }
            };

            let payloads = vec![payload];
            let tx_building_results = retry_until_success(
                || self.state.adapter.build_transactions(&payloads),
                "Simulating transaction",
            )
            .await;

            for tx_building_result in tx_building_results {
                self.handle_tx_building_result(tx_building_result).await;
            }
        }
    }

    async fn handle_tx_building_result(&self, tx_building_result: TxBuildingResult) {
        let TxBuildingResult { payloads, maybe_tx } = tx_building_result;
        let Some(tx) = maybe_tx else {
            self.state
                .update_status_for_payloads(
                    &payloads,
                    PayloadStatus::Dropped(DropReason::FailedToBuildAsTransaction),
                )
                .await;
            return;
        };
        let simulation_success = retry_until_success(
            || self.state.adapter.simulate_tx(&tx),
            "Simulating transaction",
        )
        .await;
        if !simulation_success {
            warn!(
                ?tx,
                payload_details = ?tx.payload_details,
                "Transaction simulation failed. Dropping transaction"
            );
            self.drop_tx(&tx, DropReason::FailedSimulation).await;
            return;
        };
<<<<<<< HEAD
        // sending the transaction to the Inclusion Stage can only
        // fail if the channel is at capacity. Retry until it succeeds.
        // If the channel is dropped,
=======
>>>>>>> 4d3738d1
        retry_until_success(
            || self.send_tx_to_inclusion_stage(tx.clone()),
            "Sending transaction to inclusion stage",
        )
        .await;
        self.state.store_tx(&tx).await;
    }

    async fn drop_tx(&self, tx: &Transaction, reason: DropReason) {
        // Transactions are only persisted if they are sent to the Inclusion Stage
        // so the only thing to update in this stage is the payload status
        self.state
            .update_status_for_payloads(&tx.payload_details, PayloadStatus::Dropped(reason))
            .await;
    }

<<<<<<< HEAD
    async fn send_tx_to_inclusion_stage(&self, tx: Transaction) -> Result<(), DispatcherError> {
        if let Err(err) = self.inclusion_stage_sender.send(tx.clone()).await {
            return Err(DispatcherError::ChannelSendFailure(err));
=======
    async fn send_tx_to_inclusion_stage(&self, tx: Transaction) -> Result<(), SubmitterError> {
        if let Err(err) = self.inclusion_stage_sender.send(tx.clone()).await {
            return Err(SubmitterError::ChannelSendFailure(err));
>>>>>>> 4d3738d1
        }
        info!(?tx, "Transaction sent to Inclusion Stage");
        Ok(())
    }
}

#[cfg(test)]
mod tests {
    use eyre::Result;
    use std::{collections::VecDeque, sync::Arc};

    use crate::{
        chain_tx_adapter::{AdaptsChain, TxBuildingResult},
        payload::{self, DropReason, FullPayload, PayloadDb, PayloadDetails, PayloadStatus},
        payload_dispatcher::{
<<<<<<< HEAD
            test_utils::{dummy_tx, initialize_payload_db, tmp_dbs, MockAdapter},
=======
            test_utils::tests::{dummy_tx, initialize_payload_db, tmp_dbs, MockAdapter},
>>>>>>> 4d3738d1
            PayloadDispatcherState,
        },
        transaction::{Transaction, TransactionDb, TransactionStatus},
    };

    use super::{BuildingStage, BuildingStageQueue};

    #[tokio::test]
    async fn test_send_payloads_one_by_one() {
        const PAYLOADS_TO_SEND: usize = 3;
        let succesful_build = true;
        let successful_simulation = true;
        let (building_stage, mut receiver, queue) =
            test_setup(PAYLOADS_TO_SEND, succesful_build, successful_simulation);

        // send a single payload to the building stage and check that it is sent to the receiver
        for _ in 0..PAYLOADS_TO_SEND {
            let payload_to_send = FullPayload::random();
            initialize_payload_db(&building_stage.state.payload_db, &payload_to_send).await;
            queue.lock().await.push_back(payload_to_send.clone());
            let payload_details_received =
                run_building_stage(1, &building_stage, &mut receiver).await;
            assert_eq!(
                payload_details_received,
                vec![payload_to_send.details.clone()]
            );
            assert_db_status_for_payloads(
                &building_stage.state,
                &payload_details_received,
                PayloadStatus::InTransaction(TransactionStatus::PendingInclusion),
            )
            .await;
        }
        assert_eq!(queue.lock().await.len(), 0);
    }

    #[tokio::test]
    async fn test_send_multiple_payloads_at_once() {
        const PAYLOADS_TO_SEND: usize = 3;
        let succesful_build = true;
        let successful_simulation = true;
        let (building_stage, mut receiver, queue) =
            test_setup(PAYLOADS_TO_SEND, succesful_build, successful_simulation);

        let mut sent_payloads = Vec::new();
        for _ in 0..PAYLOADS_TO_SEND {
            let payload_to_send = FullPayload::random();
            initialize_payload_db(&building_stage.state.payload_db, &payload_to_send).await;
            queue.lock().await.push_back(payload_to_send.clone());
            sent_payloads.push(payload_to_send);
        }

        // send multiple payloads to the building stage and check that they are sent to the receiver in the same order
        let payload_details_received =
            run_building_stage(PAYLOADS_TO_SEND, &building_stage, &mut receiver).await;
        let expected_payload_details = sent_payloads
            .iter()
            .map(|payload| payload.details.clone())
            .collect::<Vec<_>>();
        assert_eq!(payload_details_received, expected_payload_details);
        assert_db_status_for_payloads(
            &building_stage.state,
            &payload_details_received,
            PayloadStatus::InTransaction(TransactionStatus::PendingInclusion),
        )
        .await;
        assert_eq!(queue.lock().await.len(), 0);
    }

    #[tokio::test]
    async fn test_txs_failed_to_build() {
        const PAYLOADS_TO_SEND: usize = 3;
        let succesful_build = false;
        let successful_simulation = true;
        let (building_stage, mut receiver, queue) =
            test_setup(PAYLOADS_TO_SEND, succesful_build, successful_simulation);

<<<<<<< HEAD
        // send a single payload to the building stage and check that it is sent to the receiver
=======
>>>>>>> 4d3738d1
        for _ in 0..PAYLOADS_TO_SEND {
            let payload_to_send = FullPayload::random();
            initialize_payload_db(&building_stage.state.payload_db, &payload_to_send).await;
            queue.lock().await.push_back(payload_to_send.clone());
            let payload_details_received =
                run_building_stage(1, &building_stage, &mut receiver).await;
            assert_eq!(payload_details_received, vec![]);
            assert_db_status_for_payloads(
                &building_stage.state,
                &payload_details_received,
                PayloadStatus::Dropped(DropReason::FailedToBuildAsTransaction),
            )
            .await;
        }
        assert_eq!(queue.lock().await.len(), 0);
    }

    #[tokio::test]
    async fn test_txs_failed_simulation() {
        const PAYLOADS_TO_SEND: usize = 3;
        let succesful_build = true;
        let successful_simulation = false;
        let (building_stage, mut receiver, queue) =
            test_setup(PAYLOADS_TO_SEND, succesful_build, successful_simulation);

<<<<<<< HEAD
        // send a single payload to the building stage and check that it is sent to the receiver
=======
>>>>>>> 4d3738d1
        for _ in 0..PAYLOADS_TO_SEND {
            let payload_to_send = FullPayload::random();
            initialize_payload_db(&building_stage.state.payload_db, &payload_to_send).await;
            queue.lock().await.push_back(payload_to_send.clone());
            let payload_details_received =
                run_building_stage(1, &building_stage, &mut receiver).await;
            assert_eq!(payload_details_received, vec![]);
            assert_db_status_for_payloads(
                &building_stage.state,
                &payload_details_received,
                PayloadStatus::Dropped(DropReason::FailedSimulation),
            )
            .await;
        }
        assert_eq!(queue.lock().await.len(), 0);
    }

    async fn run_building_stage(
        sent_payload_count: usize,
        building_stage: &BuildingStage,
        receiver: &mut tokio::sync::mpsc::Receiver<Transaction>,
    ) -> Vec<PayloadDetails> {
        // future that receives `sent_payload_count` payloads from the building stage
        let received_payloads = async {
            let mut received_payloads = Vec::new();
            while received_payloads.len() < sent_payload_count {
                let tx_received = receiver.recv().await.unwrap();
                let payload_details_received = tx_received.payload_details;
                received_payloads.extend_from_slice(&payload_details_received);
            }
            received_payloads
        };

        // give the building stage 100ms to send the transaction(s) to the receiver
<<<<<<< HEAD
        let _ = tokio::select! {
            // this arm runs indefinitely
=======
        tokio::select! {
>>>>>>> 4d3738d1
            res = building_stage.run() => res,
            // this arm runs until all sent payloads are sent as txs
            payloads = received_payloads => {
                return payloads;
            },
            // this arm is the timeout
            _ = tokio::time::sleep(tokio::time::Duration::from_millis(100)) => {},
        };
        vec![]
    }

    fn test_setup(
        payloads_to_send: usize,
        succesful_build: bool,
        successful_simulation: bool,
    ) -> (
        BuildingStage,
        tokio::sync::mpsc::Receiver<Transaction>,
        BuildingStageQueue,
    ) {
        let (payload_db, tx_db) = tmp_dbs();
        let mut mock_adapter = MockAdapter::new();
        mock_adapter
            .expect_build_transactions()
            .times(payloads_to_send)
            .returning(move |payloads| {
                Ok(dummy_built_tx(payloads.to_vec(), succesful_build.clone()))
            });
        mock_adapter
            .expect_simulate_tx()
            // .times(payloads_to_send)
            .returning(move |_| Ok(successful_simulation.clone()));
<<<<<<< HEAD
        dummy_building_queue(mock_adapter, payload_db, tx_db)
=======
        dummy_stage_receiver_queue(mock_adapter, payload_db, tx_db)
    }

    fn dummy_stage_receiver_queue(
        mock_adapter: MockAdapter,
        payload_db: Arc<dyn PayloadDb>,
        tx_db: Arc<dyn TransactionDb>,
    ) -> (
        BuildingStage,
        tokio::sync::mpsc::Receiver<Transaction>,
        BuildingStageQueue,
    ) {
        let adapter = Box::new(mock_adapter) as Box<dyn AdaptsChain>;
        let state = PayloadDispatcherState::new(payload_db, tx_db, adapter);
        let (sender, receiver) = tokio::sync::mpsc::channel(100);
        let queue = Arc::new(tokio::sync::Mutex::new(VecDeque::new()));
        let building_stage = BuildingStage::new(queue.clone(), sender, state);
        (building_stage, receiver, queue)
>>>>>>> 4d3738d1
    }

    fn dummy_built_tx(payloads: Vec<FullPayload>, success: bool) -> Vec<TxBuildingResult> {
        let details: Vec<PayloadDetails> = payloads
            .clone()
            .into_iter()
            .map(|payload| payload.details)
            .collect();
        let maybe_transaction = if success {
            Some(dummy_tx(payloads, TransactionStatus::PendingInclusion))
        } else {
            None
        };
        let tx_building_result = TxBuildingResult::new(details, maybe_transaction);
        vec![tx_building_result]
    }

    async fn assert_db_status_for_payloads(
        state: &PayloadDispatcherState,
        payloads: &[PayloadDetails],
        expected_status: PayloadStatus,
    ) {
        for payload in payloads {
            let payload_from_db = state
                .payload_db
                .retrieve_payload_by_id(&payload.id)
                .await
                .unwrap()
                .unwrap();
            assert_eq!(payload_from_db.status, expected_status);
        }
<<<<<<< HEAD
    }

    pub fn dummy_building_queue(
        mock_adapter: MockAdapter,
        payload_db: Arc<dyn PayloadDb>,
        tx_db: Arc<dyn TransactionDb>,
    ) -> (
        BuildingStage,
        tokio::sync::mpsc::Receiver<Transaction>,
        BuildingStageQueue,
    ) {
        let adapter = Box::new(mock_adapter) as Box<dyn AdaptsChain>;
        let state = PayloadDispatcherState::new(payload_db, tx_db, adapter);
        let (sender, receiver) = tokio::sync::mpsc::channel(100);
        let queue = Arc::new(tokio::sync::Mutex::new(VecDeque::new()));
        let building_stage = BuildingStage::new(queue.clone(), sender, state);
        (building_stage, receiver, queue)
=======
>>>>>>> 4d3738d1
    }
}<|MERGE_RESOLUTION|>--- conflicted
+++ resolved
@@ -9,12 +9,8 @@
 use tracing::{error, info, warn};
 
 use crate::{
-<<<<<<< HEAD
-    chain_tx_adapter::{DispatcherError, TxBuildingResult},
-=======
     chain_tx_adapter::TxBuildingResult,
     error::SubmitterError,
->>>>>>> 4d3738d1
     payload::{DropReason, FullPayload, PayloadDetails, PayloadStatus},
     transaction::Transaction,
 };
@@ -83,12 +79,6 @@
             self.drop_tx(&tx, DropReason::FailedSimulation).await;
             return;
         };
-<<<<<<< HEAD
-        // sending the transaction to the Inclusion Stage can only
-        // fail if the channel is at capacity. Retry until it succeeds.
-        // If the channel is dropped,
-=======
->>>>>>> 4d3738d1
         retry_until_success(
             || self.send_tx_to_inclusion_stage(tx.clone()),
             "Sending transaction to inclusion stage",
@@ -105,15 +95,9 @@
             .await;
     }
 
-<<<<<<< HEAD
-    async fn send_tx_to_inclusion_stage(&self, tx: Transaction) -> Result<(), DispatcherError> {
-        if let Err(err) = self.inclusion_stage_sender.send(tx.clone()).await {
-            return Err(DispatcherError::ChannelSendFailure(err));
-=======
     async fn send_tx_to_inclusion_stage(&self, tx: Transaction) -> Result<(), SubmitterError> {
         if let Err(err) = self.inclusion_stage_sender.send(tx.clone()).await {
             return Err(SubmitterError::ChannelSendFailure(err));
->>>>>>> 4d3738d1
         }
         info!(?tx, "Transaction sent to Inclusion Stage");
         Ok(())
@@ -129,11 +113,7 @@
         chain_tx_adapter::{AdaptsChain, TxBuildingResult},
         payload::{self, DropReason, FullPayload, PayloadDb, PayloadDetails, PayloadStatus},
         payload_dispatcher::{
-<<<<<<< HEAD
             test_utils::{dummy_tx, initialize_payload_db, tmp_dbs, MockAdapter},
-=======
-            test_utils::tests::{dummy_tx, initialize_payload_db, tmp_dbs, MockAdapter},
->>>>>>> 4d3738d1
             PayloadDispatcherState,
         },
         transaction::{Transaction, TransactionDb, TransactionStatus},
@@ -211,10 +191,6 @@
         let (building_stage, mut receiver, queue) =
             test_setup(PAYLOADS_TO_SEND, succesful_build, successful_simulation);
 
-<<<<<<< HEAD
-        // send a single payload to the building stage and check that it is sent to the receiver
-=======
->>>>>>> 4d3738d1
         for _ in 0..PAYLOADS_TO_SEND {
             let payload_to_send = FullPayload::random();
             initialize_payload_db(&building_stage.state.payload_db, &payload_to_send).await;
@@ -240,10 +216,6 @@
         let (building_stage, mut receiver, queue) =
             test_setup(PAYLOADS_TO_SEND, succesful_build, successful_simulation);
 
-<<<<<<< HEAD
-        // send a single payload to the building stage and check that it is sent to the receiver
-=======
->>>>>>> 4d3738d1
         for _ in 0..PAYLOADS_TO_SEND {
             let payload_to_send = FullPayload::random();
             initialize_payload_db(&building_stage.state.payload_db, &payload_to_send).await;
@@ -278,12 +250,7 @@
         };
 
         // give the building stage 100ms to send the transaction(s) to the receiver
-<<<<<<< HEAD
-        let _ = tokio::select! {
-            // this arm runs indefinitely
-=======
         tokio::select! {
->>>>>>> 4d3738d1
             res = building_stage.run() => res,
             // this arm runs until all sent payloads are sent as txs
             payloads = received_payloads => {
@@ -316,9 +283,6 @@
             .expect_simulate_tx()
             // .times(payloads_to_send)
             .returning(move |_| Ok(successful_simulation.clone()));
-<<<<<<< HEAD
-        dummy_building_queue(mock_adapter, payload_db, tx_db)
-=======
         dummy_stage_receiver_queue(mock_adapter, payload_db, tx_db)
     }
 
@@ -337,7 +301,6 @@
         let queue = Arc::new(tokio::sync::Mutex::new(VecDeque::new()));
         let building_stage = BuildingStage::new(queue.clone(), sender, state);
         (building_stage, receiver, queue)
->>>>>>> 4d3738d1
     }
 
     fn dummy_built_tx(payloads: Vec<FullPayload>, success: bool) -> Vec<TxBuildingResult> {
@@ -369,25 +332,5 @@
                 .unwrap();
             assert_eq!(payload_from_db.status, expected_status);
         }
-<<<<<<< HEAD
-    }
-
-    pub fn dummy_building_queue(
-        mock_adapter: MockAdapter,
-        payload_db: Arc<dyn PayloadDb>,
-        tx_db: Arc<dyn TransactionDb>,
-    ) -> (
-        BuildingStage,
-        tokio::sync::mpsc::Receiver<Transaction>,
-        BuildingStageQueue,
-    ) {
-        let adapter = Box::new(mock_adapter) as Box<dyn AdaptsChain>;
-        let state = PayloadDispatcherState::new(payload_db, tx_db, adapter);
-        let (sender, receiver) = tokio::sync::mpsc::channel(100);
-        let queue = Arc::new(tokio::sync::Mutex::new(VecDeque::new()));
-        let building_stage = BuildingStage::new(queue.clone(), sender, state);
-        (building_stage, receiver, queue)
-=======
->>>>>>> 4d3738d1
     }
 }