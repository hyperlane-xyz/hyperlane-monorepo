--- conflicted
+++ resolved
@@ -249,14 +249,8 @@
             received_payloads
         };
 
-<<<<<<< HEAD
         // give the building stage 100ms to send the transaction(s) to the receiver
-        let _ = tokio::select! {
-=======
-        // give the building stage 1 second to send the transaction(s) to the receiver
         tokio::select! {
->>>>>>> 07321f6f
-            // this arm runs indefinitely
             res = building_stage.run() => res,
             // this arm runs until all sent payloads are sent as txs
             payloads = received_payloads => {
