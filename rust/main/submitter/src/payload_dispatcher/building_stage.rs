--- conflicted
+++ resolved
@@ -29,13 +29,6 @@
 impl BuildingStage {
     pub async fn run(&self) {
         loop {
-<<<<<<< HEAD
-            let payload = self.queue.lock().await.pop_front();
-            if let Some(payload) = payload {
-                let txs = self.state.adapter.build_transactions(&[payload]).await?;
-                for tx in txs {
-                    self.inclusion_stage_sender.send(tx).await?;
-=======
             // event-driven by the Building queue
             let payload = match self.queue.lock().await.pop_front() {
                 Some(payload) => payload,
@@ -43,7 +36,6 @@
                     // wait for the next payload to arrive
                     tokio::time::sleep(tokio::time::Duration::from_secs(1)).await;
                     continue;
->>>>>>> 943a2ad3
                 }
             };
 
@@ -51,7 +43,7 @@
             let txs = match self
                 .state
                 .adapter
-                .build_transactions(payloads.clone())
+                .build_transactions(&payloads)
                 .await
             {
                 Err(err) => {
@@ -226,15 +218,11 @@
         mock_adapter
             .expect_build_transactions()
             .times(payloads_to_send)
-<<<<<<< HEAD
             .returning(|payloads| Ok(dummy_tx(payloads.to_vec())));
-=======
-            .returning(|payloads| Ok(dummy_tx(payloads)));
         mock_adapter
             .expect_simulate_tx()
             .times(payloads_to_send)
             .returning(|_| Ok(true));
->>>>>>> 943a2ad3
         let adapter = Box::new(mock_adapter) as Box<dyn AdaptsChain>;
         let state = PayloadDispatcherState::new(payload_db, tx_db, adapter);
         let (sender, receiver) = tokio::sync::mpsc::channel(100);
