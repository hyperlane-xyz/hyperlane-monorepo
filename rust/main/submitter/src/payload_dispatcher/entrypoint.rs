// TODO: re-enable clippy warnings
#![allow(dead_code)]

use async_trait::async_trait;
use eyre::{eyre, Result};

use crate::{
<<<<<<< HEAD
    chain_tx_adapter::{DispatcherError, GasLimit},
=======
    chain_tx_adapter::GasLimit,
    error::SubmitterError,
>>>>>>> aa68bafd
    payload::{FullPayload, PayloadId, PayloadStatus},
};

use super::{PayloadDispatcherSettings, PayloadDispatcherState};

#[async_trait]
pub trait Entrypoint {
<<<<<<< HEAD
    async fn send_payload(&self, payloads: &FullPayload) -> Result<(), DispatcherError>;
    async fn payload_status(&self, payload_id: PayloadId)
        -> Result<PayloadStatus, DispatcherError>;
    async fn estimate_gas_limit(
        &self,
        payload: &FullPayload,
    ) -> Result<Option<GasLimit>, DispatcherError>;
=======
    async fn send_payload(&self, payloads: &FullPayload) -> Result<(), SubmitterError>;
    async fn payload_status(&self, payload_id: PayloadId) -> Result<PayloadStatus, SubmitterError>;
    async fn estimate_gas_limit(
        &self,
        payload: &FullPayload,
    ) -> Result<Option<GasLimit>, SubmitterError>;
>>>>>>> aa68bafd
}

pub struct PayloadDispatcherEntrypoint {
    inner: PayloadDispatcherState,
}

impl PayloadDispatcherEntrypoint {
    pub fn try_from_settings(settings: PayloadDispatcherSettings) -> Result<Self> {
        Ok(Self {
            inner: PayloadDispatcherState::try_from_settings(settings)?,
        })
    }

    fn from_inner(inner: PayloadDispatcherState) -> Self {
        Self { inner }
    }
}

#[async_trait]
impl Entrypoint for PayloadDispatcherEntrypoint {
<<<<<<< HEAD
    async fn send_payload(&self, payload: &FullPayload) -> Result<(), DispatcherError> {
=======
    async fn send_payload(&self, payload: &FullPayload) -> Result<(), SubmitterError> {
>>>>>>> aa68bafd
        self.inner.payload_db.store_payload_by_id(payload).await?;
        Ok(())
    }

<<<<<<< HEAD
    async fn payload_status(
        &self,
        payload_id: PayloadId,
    ) -> Result<PayloadStatus, DispatcherError> {
=======
    async fn payload_status(&self, payload_id: PayloadId) -> Result<PayloadStatus, SubmitterError> {
>>>>>>> aa68bafd
        let payload = self
            .inner
            .payload_db
            .retrieve_payload_by_id(&payload_id)
            .await?;
        payload
            .map(|payload| payload.status)
<<<<<<< HEAD
            .ok_or(DispatcherError::PayloadNotFound)
=======
            .ok_or(SubmitterError::PayloadNotFound)
>>>>>>> aa68bafd
    }

    async fn estimate_gas_limit(
        &self,
        payload: &FullPayload,
<<<<<<< HEAD
    ) -> Result<Option<GasLimit>, DispatcherError> {
=======
    ) -> Result<Option<GasLimit>, SubmitterError> {
>>>>>>> aa68bafd
        self.inner.adapter.estimate_gas_limit(payload).await
    }
}

#[cfg(test)]
mod tests {
    use std::collections::HashMap;
    use std::sync::Arc;
    use std::sync::Mutex;

    use async_trait::async_trait;
    use eyre::Result;
    use hyperlane_base::db::{DbResult, HyperlaneRocksDB, DB};
    use hyperlane_core::KnownHyperlaneDomain;

    use super::*;
    use crate::chain_tx_adapter::*;
    use crate::payload::*;
    use crate::payload_dispatcher::test_utils::tests::MockAdapter;
    use crate::transaction::*;

    struct MockDb {
        // need arcmutex for interior mutability
        payloads: Arc<Mutex<HashMap<PayloadId, FullPayload>>>,
    }

    impl MockDb {
        fn new() -> Self {
            Self {
                payloads: Arc::new(Mutex::new(HashMap::new())),
            }
        }
    }

    #[async_trait]
    impl PayloadDb for MockDb {
        async fn retrieve_payload_by_id(&self, id: &PayloadId) -> DbResult<Option<FullPayload>> {
            Ok(self.payloads.lock().unwrap().get(id).cloned())
        }

        async fn store_payload_by_id(&self, payload: &FullPayload) -> DbResult<()> {
            self.payloads
                .lock()
                .unwrap()
                .insert(payload.id().clone(), payload.clone());
            Ok(())
        }

        async fn store_tx_id_by_payload_id(
            &self,
            _payload_id: &PayloadId,
            _tx_id: &TransactionId,
        ) -> DbResult<()> {
            todo!()
        }

        async fn retrieve_tx_id_by_payload_id(
            &self,
            _payload_id: &PayloadId,
        ) -> DbResult<Option<TransactionId>> {
            todo!()
        }
    }

    #[async_trait]
    impl TransactionDb for MockDb {
        async fn retrieve_transaction_by_id(
            &self,
            _id: &TransactionId,
        ) -> DbResult<Option<Transaction>> {
            unimplemented!()
        }

        async fn store_transaction_by_id(&self, _tx: &Transaction) -> DbResult<()> {
            unimplemented!()
        }
    }

    fn set_up(
        payload_db: Arc<dyn PayloadDb>,
        tx_db: Arc<dyn TransactionDb>,
    ) -> Box<dyn Entrypoint> {
        let adapter = Box::new(MockAdapter::new()) as Box<dyn AdaptsChain>;
        let entrypoint_state = PayloadDispatcherState::new(payload_db, tx_db, adapter);
        Box::new(PayloadDispatcherEntrypoint::from_inner(entrypoint_state))
    }

    async fn test_entrypoint_db_usage(
        entrypoint: Box<dyn Entrypoint>,
        db: Arc<dyn PayloadDb>,
    ) -> Result<()> {
        let mut payload = FullPayload::default();
        let payload_id = payload.id().clone();

        entrypoint.send_payload(&payload).await?;

        let status = entrypoint.payload_status(payload_id.clone()).await?;
        assert_eq!(status, PayloadStatus::ReadyToSubmit);

        // update the payload's status
        let new_status = PayloadStatus::InTransaction(TransactionStatus::Finalized);
        payload.status = new_status.clone();
        db.store_payload_by_id(&payload).await.unwrap();

        // ensure the db entry was updated
        let status = entrypoint.payload_status(payload_id.clone()).await?;
        assert_eq!(status, new_status);

        Ok(())
    }

    #[tokio::test]
    async fn test_write_and_read_payload_mock_db() {
        let db = Arc::new(MockDb::new());
        let payload_db = db.clone() as Arc<dyn PayloadDb>;
        let tx_db = db as Arc<dyn TransactionDb>;
        let entrypoint = set_up(payload_db.clone(), tx_db);

        test_entrypoint_db_usage(entrypoint, payload_db)
            .await
            .unwrap();
    }

    #[tokio::test]
    async fn test_write_and_read_payload_rocksdb() {
        let temp_dir = tempfile::tempdir().unwrap();
        let db = DB::from_path(temp_dir.path()).unwrap();
        let domain = KnownHyperlaneDomain::Arbitrum.into();
        let rocksdb = Arc::new(HyperlaneRocksDB::new(&domain, db));

        let payload_db = rocksdb.clone() as Arc<dyn PayloadDb>;
        let tx_db = rocksdb.clone() as Arc<dyn TransactionDb>;
        let entrypoint = set_up(payload_db.clone(), tx_db);

        test_entrypoint_db_usage(entrypoint, payload_db)
            .await
            .unwrap();
    }

    #[tokio::test]
    async fn test_estimate_gas_limit() {
        let db = Arc::new(MockDb::new());
        let payload_db = db.clone() as Arc<dyn PayloadDb>;
        let tx_db = db as Arc<dyn TransactionDb>;
        let mock_gas_limit = GasLimit::from(8750526);
        let mut mock_adapter = MockAdapter::new();
        mock_adapter
            .expect_estimate_gas_limit()
            .returning(move |_| Ok(Some(mock_gas_limit)));
        let adapter = Box::new(mock_adapter) as Box<dyn AdaptsChain>;
        let entrypoint_state = PayloadDispatcherState::new(payload_db, tx_db, adapter);
        let entrypoint = Box::new(PayloadDispatcherEntrypoint::from_inner(entrypoint_state));

        let payload = FullPayload::default();
        let gas_limit = entrypoint
            .estimate_gas_limit(&payload)
            .await
            .unwrap()
            .unwrap();

        assert_eq!(gas_limit, mock_gas_limit);
    }
}<|MERGE_RESOLUTION|>--- conflicted
+++ resolved
@@ -5,12 +5,8 @@
 use eyre::{eyre, Result};
 
 use crate::{
-<<<<<<< HEAD
-    chain_tx_adapter::{DispatcherError, GasLimit},
-=======
     chain_tx_adapter::GasLimit,
     error::SubmitterError,
->>>>>>> aa68bafd
     payload::{FullPayload, PayloadId, PayloadStatus},
 };
 
@@ -18,22 +14,12 @@
 
 #[async_trait]
 pub trait Entrypoint {
-<<<<<<< HEAD
-    async fn send_payload(&self, payloads: &FullPayload) -> Result<(), DispatcherError>;
-    async fn payload_status(&self, payload_id: PayloadId)
-        -> Result<PayloadStatus, DispatcherError>;
-    async fn estimate_gas_limit(
-        &self,
-        payload: &FullPayload,
-    ) -> Result<Option<GasLimit>, DispatcherError>;
-=======
     async fn send_payload(&self, payloads: &FullPayload) -> Result<(), SubmitterError>;
     async fn payload_status(&self, payload_id: PayloadId) -> Result<PayloadStatus, SubmitterError>;
     async fn estimate_gas_limit(
         &self,
         payload: &FullPayload,
     ) -> Result<Option<GasLimit>, SubmitterError>;
->>>>>>> aa68bafd
 }
 
 pub struct PayloadDispatcherEntrypoint {
@@ -54,23 +40,12 @@
 
 #[async_trait]
 impl Entrypoint for PayloadDispatcherEntrypoint {
-<<<<<<< HEAD
-    async fn send_payload(&self, payload: &FullPayload) -> Result<(), DispatcherError> {
-=======
     async fn send_payload(&self, payload: &FullPayload) -> Result<(), SubmitterError> {
->>>>>>> aa68bafd
         self.inner.payload_db.store_payload_by_id(payload).await?;
         Ok(())
     }
 
-<<<<<<< HEAD
-    async fn payload_status(
-        &self,
-        payload_id: PayloadId,
-    ) -> Result<PayloadStatus, DispatcherError> {
-=======
     async fn payload_status(&self, payload_id: PayloadId) -> Result<PayloadStatus, SubmitterError> {
->>>>>>> aa68bafd
         let payload = self
             .inner
             .payload_db
@@ -78,21 +53,13 @@
             .await?;
         payload
             .map(|payload| payload.status)
-<<<<<<< HEAD
-            .ok_or(DispatcherError::PayloadNotFound)
-=======
             .ok_or(SubmitterError::PayloadNotFound)
->>>>>>> aa68bafd
     }
 
     async fn estimate_gas_limit(
         &self,
         payload: &FullPayload,
-<<<<<<< HEAD
-    ) -> Result<Option<GasLimit>, DispatcherError> {
-=======
     ) -> Result<Option<GasLimit>, SubmitterError> {
->>>>>>> aa68bafd
         self.inner.adapter.estimate_gas_limit(payload).await
     }
 }
