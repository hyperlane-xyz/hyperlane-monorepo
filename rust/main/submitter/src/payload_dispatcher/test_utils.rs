--- conflicted
+++ resolved
@@ -1,4 +1,3 @@
-<<<<<<< HEAD
 use std::sync::Arc;
 use std::sync::Mutex;
 
@@ -11,62 +10,26 @@
 
 use super::*;
 use crate::chain_tx_adapter::*;
+use crate::error::SubmitterError;
 use crate::payload::*;
 use crate::transaction::*;
 
 mockall::mock! {
     pub Adapter {
-=======
-#[cfg(test)]
-pub(crate) mod tests {
-    use std::sync::Arc;
-    use std::sync::Mutex;
-
-    use async_trait::async_trait;
-    use eyre::Result;
-    use hyperlane_base::db::{DbResult, HyperlaneRocksDB, DB};
-    use hyperlane_core::identifiers::UniqueIdentifier;
-    use hyperlane_core::KnownHyperlaneDomain;
-    use uuid::Uuid;
-
-    use super::*;
-    use crate::chain_tx_adapter::*;
-    use crate::error::SubmitterError;
-    use crate::payload::*;
-    use crate::transaction::*;
-
-    mockall::mock! {
-        pub Adapter {
-        }
-
-        #[async_trait]
-        impl AdaptsChain for Adapter {
-            async fn estimate_gas_limit(&self, payload: &FullPayload) -> Result<Option<GasLimit>, SubmitterError>;
-            async fn build_transactions(&self, payloads: &[FullPayload]) -> Result<Vec<TxBuildingResult>, SubmitterError>;
-            async fn simulate_tx(&self, tx: &Transaction) -> Result<bool, SubmitterError>;
-            async fn submit(&self, tx: &mut Transaction) -> Result<(), SubmitterError>;
-            async fn tx_status(&self, tx: &Transaction) -> Result<TransactionStatus, SubmitterError>;
-            async fn reverted_payloads(&self, tx: &Transaction) -> Result<Vec<PayloadDetails>, SubmitterError>;
-            async fn nonce_gap_exists(&self) -> bool;
-            async fn replace_tx(&self, _tx: &Transaction) -> Result<(), SubmitterError>;
-            fn estimated_block_time(&self) -> &std::time::Duration;
-            fn max_batch_size(&self) -> u32;
-        }
->>>>>>> 4d3738d1
     }
 
     #[async_trait]
     impl AdaptsChain for Adapter {
-        async fn estimate_gas_limit(&self, payload: &FullPayload) -> Result<Option<GasLimit>, DispatcherError>;
-        async fn build_transactions(&self, payloads: &[FullPayload]) -> Result<Vec<TxBuildingResult>, DispatcherError>;
-        async fn simulate_tx(&self, tx: &Transaction) -> Result<bool, DispatcherError>;
-        async fn submit(&self, tx: &mut Transaction) -> Result<(), DispatcherError>;
-        async fn tx_status(&self, tx: &Transaction) -> Result<TransactionStatus, DispatcherError>;
-        async fn reverted_payloads(&self, tx: &Transaction) -> Result<Vec<PayloadDetails>, DispatcherError>;
+        async fn estimate_gas_limit(&self, payload: &FullPayload) -> Result<Option<GasLimit>, SubmitterError>;
+        async fn build_transactions(&self, payloads: &[FullPayload]) -> Result<Vec<TxBuildingResult>, SubmitterError>;
+        async fn simulate_tx(&self, tx: &Transaction) -> Result<bool, SubmitterError>;
+        async fn submit(&self, tx: &mut Transaction) -> Result<(), SubmitterError>;
+        async fn tx_status(&self, tx: &Transaction) -> Result<TransactionStatus, SubmitterError>;
+        async fn reverted_payloads(&self, tx: &Transaction) -> Result<Vec<PayloadDetails>, SubmitterError>;
         async fn nonce_gap_exists(&self) -> bool;
-        async fn replace_tx(&self, _tx: &Transaction) -> Result<(), DispatcherError>;
-        fn estimated_block_time(&self) -> std::time::Duration;
-        fn max_batch_size(&self) -> usize;
+        async fn replace_tx(&self, _tx: &Transaction) -> Result<(), SubmitterError>;
+        fn estimated_block_time(&self) -> &std::time::Duration;
+        fn max_batch_size(&self) -> u32;
     }
 }
 
@@ -96,7 +59,6 @@
     }
 }
 
-<<<<<<< HEAD
 pub(crate) async fn create_random_txs_and_store_them(
     num: usize,
     payload_db: &Arc<dyn PayloadDb>,
@@ -111,46 +73,6 @@
         let tx = dummy_tx(vec![payload], status.clone());
         tx_db.store_transaction_by_id(&tx).await.unwrap();
         txs.push(tx);
-=======
-    pub(crate) fn dummy_tx(payloads: Vec<FullPayload>, status: TransactionStatus) -> Transaction {
-        let details: Vec<PayloadDetails> = payloads
-            .into_iter()
-            .map(|payload| payload.details)
-            .collect();
-        Transaction {
-            id: UniqueIdentifier::random(),
-            hash: None,
-            vm_specific_data: VmSpecificTxData::Evm,
-            payload_details: details.clone(),
-            status,
-            submission_attempts: 0,
-        }
-    }
-
-    pub(crate) async fn create_random_txs_and_store_them(
-        num: usize,
-        payload_db: &Arc<dyn PayloadDb>,
-        tx_db: &Arc<dyn TransactionDb>,
-        status: TransactionStatus,
-    ) -> Vec<Transaction> {
-        let mut txs = Vec::new();
-        for _ in 0..num {
-            let mut payload = FullPayload::random();
-            payload.status = PayloadStatus::InTransaction(status.clone());
-            payload_db.store_payload_by_id(&payload).await.unwrap();
-            let tx = dummy_tx(vec![payload], status.clone());
-            tx_db.store_transaction_by_id(&tx).await.unwrap();
-            txs.push(tx);
-        }
-        txs
-    }
-
-    pub(crate) async fn initialize_payload_db(
-        payload_db: &Arc<dyn PayloadDb>,
-        payload: &FullPayload,
-    ) {
-        payload_db.store_payload_by_id(payload).await.unwrap();
->>>>>>> 4d3738d1
     }
     txs
 }
