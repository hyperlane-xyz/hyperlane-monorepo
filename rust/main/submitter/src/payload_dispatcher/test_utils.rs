#[cfg(test)]
pub(crate) mod tests {
    use std::sync::Arc;
    use std::sync::Mutex;

    use async_trait::async_trait;
    use eyre::Result;
    use hyperlane_base::db::{DbResult, HyperlaneRocksDB, DB};
    use hyperlane_core::identifiers::UniqueIdentifier;
    use hyperlane_core::KnownHyperlaneDomain;
    use uuid::Uuid;

    use super::*;
    use crate::chain_tx_adapter::*;
    use crate::error::SubmitterError;
    use crate::payload::*;
    use crate::transaction::*;

    mockall::mock! {
        pub Adapter {
        }

        #[async_trait]
        impl AdaptsChain for Adapter {
<<<<<<< HEAD
            async fn estimate_gas_limit(&self, payload: &FullPayload) -> Result<Option<GasLimit>, DispatcherError>;
            async fn build_transactions(&self, payloads: &[FullPayload]) -> Result<Vec<TxBuildingResult>, DispatcherError>;
            async fn simulate_tx(&self, tx: &Transaction) -> Result<bool, DispatcherError>;
            async fn submit(&self, tx: &mut Transaction) -> Result<(), DispatcherError>;
            async fn tx_status(&self, tx: &Transaction) -> Result<TransactionStatus, DispatcherError>;
            async fn reverted_payloads(&self, tx: &Transaction) -> Result<Vec<PayloadDetails>, DispatcherError>;
            async fn nonce_gap_exists(&self) -> bool;
            async fn replace_tx(&self, _tx: &Transaction) -> Result<(), DispatcherError>;
            fn estimated_block_time(&self) -> std::time::Duration;
            fn max_batch_size(&self) -> usize;
=======
            async fn estimate_gas_limit(&self, payload: &FullPayload) -> Result<Option<GasLimit>, SubmitterError>;
            async fn build_transactions(&self, payloads: &[FullPayload]) -> Result<Vec<TxBuildingResult>, SubmitterError>;
            async fn simulate_tx(&self, tx: &Transaction) -> Result<bool, SubmitterError>;
            async fn submit(&self, tx: &mut Transaction) -> Result<(), SubmitterError>;
            async fn tx_status(&self, tx: &Transaction) -> Result<TransactionStatus, SubmitterError>;
            async fn reverted_payloads(&self, tx: &Transaction) -> Result<Vec<uuid::Uuid>, SubmitterError>;
            async fn nonce_gap_exists(&self) -> bool;
            async fn replace_tx(&self, _tx: &Transaction) -> Result<(), SubmitterError>;
            fn estimated_block_time(&self) -> &std::time::Duration;
            fn max_batch_size(&self) -> u32;
>>>>>>> aa68bafd
        }
    }

    pub(crate) fn tmp_dbs() -> (Arc<dyn PayloadDb>, Arc<dyn TransactionDb>) {
        let temp_dir = tempfile::tempdir().unwrap();
        let db = DB::from_path(temp_dir.path()).unwrap();
        let domain = KnownHyperlaneDomain::Arbitrum.into();
        let rocksdb = Arc::new(HyperlaneRocksDB::new(&domain, db));

        let payload_db = rocksdb.clone() as Arc<dyn PayloadDb>;
        let tx_db = rocksdb.clone() as Arc<dyn TransactionDb>;
        (payload_db, tx_db)
    }

<<<<<<< HEAD
    pub(crate) fn dummy_tx(payloads: Vec<FullPayload>, status: TransactionStatus) -> Transaction {
=======
    pub(crate) fn dummy_tx(payloads: Vec<FullPayload>) -> Transaction {
>>>>>>> aa68bafd
        let details: Vec<PayloadDetails> = payloads
            .into_iter()
            .map(|payload| payload.details)
            .collect();
        Transaction {
            id: UniqueIdentifier::random(),
            hash: None,
            vm_specific_data: VmSpecificTxData::Evm,
            payload_details: details.clone(),
<<<<<<< HEAD
            status,
=======
            status: Default::default(),
>>>>>>> aa68bafd
            submission_attempts: 0,
        }
    }

    pub(crate) async fn create_random_txs_and_store_them(
        num: usize,
        payload_db: &Arc<dyn PayloadDb>,
        tx_db: &Arc<dyn TransactionDb>,
<<<<<<< HEAD
        status: TransactionStatus,
    ) -> Vec<Transaction> {
        let mut txs = Vec::new();
        for _ in 0..num {
            let mut payload = FullPayload::random();
            payload.status = PayloadStatus::InTransaction(status.clone());
            payload_db.store_payload_by_id(&payload).await.unwrap();
            let tx = dummy_tx(vec![payload], status.clone());
=======
    ) -> Vec<Transaction> {
        let mut txs = Vec::new();
        for _ in 0..num {
            let payload = FullPayload::random();
            payload_db.store_payload_by_id(&payload).await.unwrap();
            let tx = dummy_tx(vec![payload]);
>>>>>>> aa68bafd
            tx_db.store_transaction_by_id(&tx).await.unwrap();
            txs.push(tx);
        }
        txs
    }

    pub(crate) async fn initialize_payload_db(
        payload_db: &Arc<dyn PayloadDb>,
        payload: &FullPayload,
    ) {
        payload_db.store_payload_by_id(payload).await.unwrap();
    }
}<|MERGE_RESOLUTION|>--- conflicted
+++ resolved
@@ -22,29 +22,16 @@
 
         #[async_trait]
         impl AdaptsChain for Adapter {
-<<<<<<< HEAD
-            async fn estimate_gas_limit(&self, payload: &FullPayload) -> Result<Option<GasLimit>, DispatcherError>;
-            async fn build_transactions(&self, payloads: &[FullPayload]) -> Result<Vec<TxBuildingResult>, DispatcherError>;
-            async fn simulate_tx(&self, tx: &Transaction) -> Result<bool, DispatcherError>;
-            async fn submit(&self, tx: &mut Transaction) -> Result<(), DispatcherError>;
-            async fn tx_status(&self, tx: &Transaction) -> Result<TransactionStatus, DispatcherError>;
-            async fn reverted_payloads(&self, tx: &Transaction) -> Result<Vec<PayloadDetails>, DispatcherError>;
-            async fn nonce_gap_exists(&self) -> bool;
-            async fn replace_tx(&self, _tx: &Transaction) -> Result<(), DispatcherError>;
-            fn estimated_block_time(&self) -> std::time::Duration;
-            fn max_batch_size(&self) -> usize;
-=======
             async fn estimate_gas_limit(&self, payload: &FullPayload) -> Result<Option<GasLimit>, SubmitterError>;
             async fn build_transactions(&self, payloads: &[FullPayload]) -> Result<Vec<TxBuildingResult>, SubmitterError>;
             async fn simulate_tx(&self, tx: &Transaction) -> Result<bool, SubmitterError>;
             async fn submit(&self, tx: &mut Transaction) -> Result<(), SubmitterError>;
             async fn tx_status(&self, tx: &Transaction) -> Result<TransactionStatus, SubmitterError>;
-            async fn reverted_payloads(&self, tx: &Transaction) -> Result<Vec<uuid::Uuid>, SubmitterError>;
+            async fn reverted_payloads(&self, tx: &Transaction) -> Result<Vec<PayloadDetails>, SubmitterError>;
             async fn nonce_gap_exists(&self) -> bool;
             async fn replace_tx(&self, _tx: &Transaction) -> Result<(), SubmitterError>;
             fn estimated_block_time(&self) -> &std::time::Duration;
             fn max_batch_size(&self) -> u32;
->>>>>>> aa68bafd
         }
     }
 
@@ -59,11 +46,7 @@
         (payload_db, tx_db)
     }
 
-<<<<<<< HEAD
     pub(crate) fn dummy_tx(payloads: Vec<FullPayload>, status: TransactionStatus) -> Transaction {
-=======
-    pub(crate) fn dummy_tx(payloads: Vec<FullPayload>) -> Transaction {
->>>>>>> aa68bafd
         let details: Vec<PayloadDetails> = payloads
             .into_iter()
             .map(|payload| payload.details)
@@ -73,11 +56,7 @@
             hash: None,
             vm_specific_data: VmSpecificTxData::Evm,
             payload_details: details.clone(),
-<<<<<<< HEAD
             status,
-=======
-            status: Default::default(),
->>>>>>> aa68bafd
             submission_attempts: 0,
         }
     }
@@ -86,7 +65,6 @@
         num: usize,
         payload_db: &Arc<dyn PayloadDb>,
         tx_db: &Arc<dyn TransactionDb>,
-<<<<<<< HEAD
         status: TransactionStatus,
     ) -> Vec<Transaction> {
         let mut txs = Vec::new();
@@ -95,14 +73,6 @@
             payload.status = PayloadStatus::InTransaction(status.clone());
             payload_db.store_payload_by_id(&payload).await.unwrap();
             let tx = dummy_tx(vec![payload], status.clone());
-=======
-    ) -> Vec<Transaction> {
-        let mut txs = Vec::new();
-        for _ in 0..num {
-            let payload = FullPayload::random();
-            payload_db.store_payload_by_id(&payload).await.unwrap();
-            let tx = dummy_tx(vec![payload]);
->>>>>>> aa68bafd
             tx_db.store_transaction_by_id(&tx).await.unwrap();
             txs.push(tx);
         }
