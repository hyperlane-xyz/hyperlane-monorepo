// TODO: re-enable clippy warnings
#![allow(dead_code)]

use std::{path::PathBuf, sync::Arc};

use derive_new::new;
use eyre::Result;
use tokio::task::JoinHandle;
use tracing::instrument::Instrumented;

use hyperlane_base::{
    db::{HyperlaneRocksDB, DB},
    settings::{ChainConf, RawChainConf},
    CoreMetrics,
};
use hyperlane_core::HyperlaneDomain;

use crate::chain_tx_adapter::{AdaptsChain, ChainTxAdapterFactory};
use crate::payload::PayloadDb;
use crate::transaction::TransactionDb;

/// Settings for `PayloadDispatcher`
#[derive(Debug)]
pub struct PayloadDispatcherSettings {
    // settings needed for the protocol-specific adapter
    chain_conf: ChainConf,
    /// settings needed for chain-specific adapter
    raw_chain_conf: RawChainConf,
    domain: HyperlaneDomain,
    db_path: PathBuf,
    metrics: CoreMetrics,
}

<<<<<<< HEAD
=======
/// State that is common (but not shared) to all components of the `PayloadDispatcher`
pub struct PayloadDispatcherState {
    pub(crate) payload_db: Arc<dyn PayloadDb>,
    pub(crate) tx_db: Arc<dyn TransactionDb>,
    pub(crate) adapter: Box<dyn AdaptsChain>,
}

impl PayloadDispatcherState {
    pub fn new(
        payload_db: Arc<dyn PayloadDb>,
        tx_db: Arc<dyn TransactionDb>,
        adapter: Box<dyn AdaptsChain>,
    ) -> Self {
        Self {
            payload_db,
            tx_db,
            adapter,
        }
    }

    pub fn try_from_settings(settings: PayloadDispatcherSettings) -> Result<Self> {
        let adapter = ChainTxAdapterFactory::build(
            &settings.chain_conf,
            &settings.raw_chain_conf,
            &settings.metrics,
        )?;
        let db = DB::from_path(&settings.db_path)?;
        let rocksdb = Arc::new(HyperlaneRocksDB::new(&settings.domain, db));
        let payload_db = rocksdb.clone() as Arc<dyn PayloadDb>;
        let tx_db = rocksdb as Arc<dyn TransactionDb>;
        Ok(Self::new(payload_db, tx_db, adapter))
    }
}

>>>>>>> 71db8cfa
pub struct PayloadDispatcher {
    inner: PayloadDispatcherState,
}

impl PayloadDispatcher {
    pub fn try_from_settings(settings: PayloadDispatcherSettings) -> Result<Self> {
        Ok(Self {
            inner: PayloadDispatcherState::try_from_settings(settings)?,
        })
    }

    pub fn spawn(self) -> Instrumented<JoinHandle<()>> {
        // TODO: here
        // create the submit queue and channels for the Dispatcher stages

        // spawn the DbLoader with references to the submit queue and channels
        // spawn the 3 stages using the adapter, db, queue and channels
        todo!()
    }
}<|MERGE_RESOLUTION|>--- conflicted
+++ resolved
@@ -31,43 +31,6 @@
     metrics: CoreMetrics,
 }
 
-<<<<<<< HEAD
-=======
-/// State that is common (but not shared) to all components of the `PayloadDispatcher`
-pub struct PayloadDispatcherState {
-    pub(crate) payload_db: Arc<dyn PayloadDb>,
-    pub(crate) tx_db: Arc<dyn TransactionDb>,
-    pub(crate) adapter: Box<dyn AdaptsChain>,
-}
-
-impl PayloadDispatcherState {
-    pub fn new(
-        payload_db: Arc<dyn PayloadDb>,
-        tx_db: Arc<dyn TransactionDb>,
-        adapter: Box<dyn AdaptsChain>,
-    ) -> Self {
-        Self {
-            payload_db,
-            tx_db,
-            adapter,
-        }
-    }
-
-    pub fn try_from_settings(settings: PayloadDispatcherSettings) -> Result<Self> {
-        let adapter = ChainTxAdapterFactory::build(
-            &settings.chain_conf,
-            &settings.raw_chain_conf,
-            &settings.metrics,
-        )?;
-        let db = DB::from_path(&settings.db_path)?;
-        let rocksdb = Arc::new(HyperlaneRocksDB::new(&settings.domain, db));
-        let payload_db = rocksdb.clone() as Arc<dyn PayloadDb>;
-        let tx_db = rocksdb as Arc<dyn TransactionDb>;
-        Ok(Self::new(payload_db, tx_db, adapter))
-    }
-}
-
->>>>>>> 71db8cfa
 pub struct PayloadDispatcher {
     inner: PayloadDispatcherState,
 }
