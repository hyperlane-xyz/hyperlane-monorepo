--- conflicted
+++ resolved
@@ -64,13 +64,9 @@
             )
             .await?;
         let reorg_period = EthereumReorgPeriod::try_from(&conf.reorg_period)?;
-<<<<<<< HEAD
-        let nonce_manager = Arc::new(Mutex::new(NonceManager::new()));
+        let nonce_manager = NonceManager::new();
         let estimated_block_time = conf.estimated_block_time;
         let max_batch_size = Self::batch_size(&conf)?;
-=======
-        let nonce_manager = NonceManager::new();
->>>>>>> 409e325f
 
         Ok(Self {
             estimated_block_time,
@@ -181,11 +177,9 @@
         self.set_gas_limit_if_needed(tx).await?;
         self.set_gas_price(tx).await?;
 
-<<<<<<< HEAD
         info!(?tx, "submitting transaction");
-=======
+
         self.nonce_manager.set_nonce(tx, &self.provider).await?;
->>>>>>> 409e325f
 
         let precursor = tx.precursor();
         let hash = self
