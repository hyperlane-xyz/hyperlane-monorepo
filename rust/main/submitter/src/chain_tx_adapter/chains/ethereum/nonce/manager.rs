// the evm provider-building logic returns a box. `EvmProviderForSubmitter` is only implemented for the underlying type rather than the boxed type.
// implementing the trait for the boxed type would require a lot of boilerplate code.
#![allow(clippy::borrowed_box)]

use std::sync::Arc;

use tokio::sync::Mutex;

use hyperlane_ethereum::EvmProviderForSubmitter;
use tracing::info;

use crate::transaction::Transaction;
use crate::SubmitterError;

use super::super::transaction::Precursor;

pub struct NonceManager {
    pub tx_in_finality_count: Arc<Mutex<usize>>,
}

impl NonceManager {
    pub fn new() -> Self {
        Self {
            tx_in_finality_count: Arc::new(Mutex::new(0usize)),
        }
    }

    pub async fn set_nonce(
        &self,
        tx: &mut Transaction,
        provider: &Box<dyn EvmProviderForSubmitter>,
    ) -> Result<(), SubmitterError> {
        let tx_id = tx.id.to_string();
        let precursor = tx.precursor_mut();

        if precursor.tx.nonce().is_some() {
            return Ok(());
        }

        let address = *precursor
            .tx
            .from()
            .ok_or(SubmitterError::TxSubmissionError(
                "Transaction missing address".to_string(),
            ))?;
<<<<<<< HEAD
        let nonce = provider.get_next_nonce_on_finalized_block(&address).await?;

        let next_nonce = nonce + self.tx_in_finality_count;
=======
        let nonce = provider.get_next_nonce_on_finalized_block(address).await?;
        let next_nonce = nonce + self.get_tx_in_finality_count().await as u64;
>>>>>>> 409e325f

        precursor.tx.set_nonce(next_nonce);
        info!(
            nonce = next_nonce.to_string(),
            address = ?address,
            ?tx_id,
            precursor = ?precursor,
            "Set nonce for transaction"
        );

        Ok(())
    }

    pub async fn set_tx_in_finality_count(&self, count: usize) {
        *self.tx_in_finality_count.lock().await = count;
    }

    async fn get_tx_in_finality_count(&self) -> usize {
        *self.tx_in_finality_count.lock().await
    }
}<|MERGE_RESOLUTION|>--- conflicted
+++ resolved
@@ -43,14 +43,9 @@
             .ok_or(SubmitterError::TxSubmissionError(
                 "Transaction missing address".to_string(),
             ))?;
-<<<<<<< HEAD
         let nonce = provider.get_next_nonce_on_finalized_block(&address).await?;
 
-        let next_nonce = nonce + self.tx_in_finality_count;
-=======
-        let nonce = provider.get_next_nonce_on_finalized_block(address).await?;
         let next_nonce = nonce + self.get_tx_in_finality_count().await as u64;
->>>>>>> 409e325f
 
         precursor.tx.set_nonce(next_nonce);
         info!(
