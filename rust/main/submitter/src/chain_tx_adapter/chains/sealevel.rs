--- conflicted
+++ resolved
@@ -1,63 +1,3 @@
-<<<<<<< HEAD
-use async_trait::async_trait;
-use uuid::Uuid;
-
-use hyperlane_base::settings::{ChainConf, RawChainConf};
-
-use crate::{
-    chain_tx_adapter::{AdaptsChain, GasLimit},
-    payload::FullPayload,
-    transaction::{Transaction, TransactionStatus},
-};
-
-pub struct SealevelTxAdapter {
-    _conf: ChainConf,
-    _raw_conf: RawChainConf,
-}
-
-impl SealevelTxAdapter {
-    pub fn new(conf: ChainConf, raw_conf: RawChainConf) -> Self {
-        Self {
-            _conf: conf,
-            _raw_conf: raw_conf,
-        }
-    }
-}
-
-#[async_trait]
-impl AdaptsChain for SealevelTxAdapter {
-    async fn estimate_gas_limit(&self, _payload: &FullPayload) -> eyre::Result<GasLimit> {
-        todo!()
-    }
-
-    async fn build_transactions(
-        &self,
-        _payloads: Vec<FullPayload>,
-    ) -> eyre::Result<Vec<Transaction>> {
-        todo!()
-    }
-
-    async fn simulate_tx(&self, _tx: &Transaction) -> eyre::Result<bool> {
-        todo!()
-    }
-
-    async fn submit(&self, _tx: &mut Transaction) -> eyre::Result<()> {
-        todo!()
-    }
-
-    async fn tx_status(&self, _tx: &Transaction) -> eyre::Result<TransactionStatus> {
-        todo!()
-    }
-
-    async fn reverted_payloads(&self, _tx: &Transaction) -> eyre::Result<Vec<Uuid>> {
-        todo!()
-    }
-
-    async fn estimated_block_time(&self) -> eyre::Result<std::time::Duration> {
-        todo!()
-    }
-}
-=======
 pub use adapter::SealevelTxAdapter;
 pub use payload::SealevelPayload;
 pub use precursor::SealevelTxPrecursor;
@@ -66,5 +6,4 @@
 mod conf;
 mod payload;
 mod precursor;
-mod transaction;
->>>>>>> 71db8cfa
+mod transaction;