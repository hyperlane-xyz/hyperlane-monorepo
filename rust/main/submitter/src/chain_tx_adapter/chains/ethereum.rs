use async_trait::async_trait;
use eyre::Result;
use uuid::Uuid;

use hyperlane_base::settings::{ChainConf, RawChainConf};

use crate::{
<<<<<<< HEAD
    chain_tx_adapter::{adapter::TxBuildingResult, AdaptsChain, DispatcherError, GasLimit},
=======
    chain_tx_adapter::{adapter::TxBuildingResult, AdaptsChain, GasLimit},
    error::SubmitterError,
>>>>>>> 4d3738d1
    payload::{FullPayload, PayloadDetails},
    transaction::{Transaction, TransactionStatus},
};

pub struct EthereumTxAdapter {
    _conf: ChainConf,
    _raw_conf: RawChainConf,
}

impl EthereumTxAdapter {
    pub fn new(conf: ChainConf, raw_conf: RawChainConf) -> Self {
        Self {
            _conf: conf,
            _raw_conf: raw_conf,
        }
    }
}

#[async_trait]
impl AdaptsChain for EthereumTxAdapter {
    async fn estimate_gas_limit(
        &self,
        _payload: &FullPayload,
<<<<<<< HEAD
    ) -> Result<Option<GasLimit>, DispatcherError> {
=======
    ) -> Result<Option<GasLimit>, SubmitterError> {
>>>>>>> 4d3738d1
        todo!()
    }

    async fn build_transactions(
        &self,
        _payloads: &[FullPayload],
<<<<<<< HEAD
    ) -> Result<Vec<TxBuildingResult>, DispatcherError> {
        todo!()
    }

    async fn simulate_tx(&self, _tx: &Transaction) -> Result<bool, DispatcherError> {
        todo!()
    }

    async fn submit(&self, _tx: &mut Transaction) -> Result<(), DispatcherError> {
        todo!()
    }

    async fn tx_status(&self, _tx: &Transaction) -> Result<TransactionStatus, DispatcherError> {
=======
    ) -> Result<Vec<TxBuildingResult>, SubmitterError> {
        todo!()
    }

    async fn simulate_tx(&self, _tx: &Transaction) -> Result<bool, SubmitterError> {
        todo!()
    }

    async fn submit(&self, _tx: &mut Transaction) -> Result<(), SubmitterError> {
        todo!()
    }

    async fn tx_status(&self, _tx: &Transaction) -> Result<TransactionStatus, SubmitterError> {
>>>>>>> 4d3738d1
        todo!()
    }

    async fn reverted_payloads(
        &self,
        _tx: &Transaction,
<<<<<<< HEAD
    ) -> Result<Vec<PayloadDetails>, DispatcherError> {
=======
    ) -> Result<Vec<PayloadDetails>, SubmitterError> {
>>>>>>> 4d3738d1
        todo!()
    }

    fn estimated_block_time(&self) -> &std::time::Duration {
        todo!()
    }

    fn max_batch_size(&self) -> u32 {
        todo!()
    }
}<|MERGE_RESOLUTION|>--- conflicted
+++ resolved
@@ -5,12 +5,8 @@
 use hyperlane_base::settings::{ChainConf, RawChainConf};
 
 use crate::{
-<<<<<<< HEAD
-    chain_tx_adapter::{adapter::TxBuildingResult, AdaptsChain, DispatcherError, GasLimit},
-=======
     chain_tx_adapter::{adapter::TxBuildingResult, AdaptsChain, GasLimit},
     error::SubmitterError,
->>>>>>> 4d3738d1
     payload::{FullPayload, PayloadDetails},
     transaction::{Transaction, TransactionStatus},
 };
@@ -34,32 +30,13 @@
     async fn estimate_gas_limit(
         &self,
         _payload: &FullPayload,
-<<<<<<< HEAD
-    ) -> Result<Option<GasLimit>, DispatcherError> {
-=======
     ) -> Result<Option<GasLimit>, SubmitterError> {
->>>>>>> 4d3738d1
         todo!()
     }
 
     async fn build_transactions(
         &self,
         _payloads: &[FullPayload],
-<<<<<<< HEAD
-    ) -> Result<Vec<TxBuildingResult>, DispatcherError> {
-        todo!()
-    }
-
-    async fn simulate_tx(&self, _tx: &Transaction) -> Result<bool, DispatcherError> {
-        todo!()
-    }
-
-    async fn submit(&self, _tx: &mut Transaction) -> Result<(), DispatcherError> {
-        todo!()
-    }
-
-    async fn tx_status(&self, _tx: &Transaction) -> Result<TransactionStatus, DispatcherError> {
-=======
     ) -> Result<Vec<TxBuildingResult>, SubmitterError> {
         todo!()
     }
@@ -73,18 +50,13 @@
     }
 
     async fn tx_status(&self, _tx: &Transaction) -> Result<TransactionStatus, SubmitterError> {
->>>>>>> 4d3738d1
         todo!()
     }
 
     async fn reverted_payloads(
         &self,
         _tx: &Transaction,
-<<<<<<< HEAD
-    ) -> Result<Vec<PayloadDetails>, DispatcherError> {
-=======
     ) -> Result<Vec<PayloadDetails>, SubmitterError> {
->>>>>>> 4d3738d1
         todo!()
     }
 
