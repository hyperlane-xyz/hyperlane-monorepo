use std::sync::Arc;
use std::time::Duration;

use async_trait::async_trait;
use eyre::{bail, eyre, ContextCompat, Report, Result};
use serde_json::json;
use solana_client::rpc_response::{Response, RpcSimulateTransactionResult};
use solana_sdk::{
    commitment_config::CommitmentConfig,
    compute_budget::ComputeBudgetInstruction,
    instruction::AccountMeta,
    message::Message,
    pubkey::Pubkey,
    signature::{Signature, Signer},
    transaction::Transaction as SealevelTransaction,
};
use tracing::{info, warn};
use uuid::Uuid;

use hyperlane_base::{
    settings::{
        parser::h_sealevel::{
            client_builder::SealevelRpcClientBuilder, ConnectionConf, PriorityFeeOracle,
            SealevelKeypair, TransactionSubmitter,
        },
        BuildableWithSignerConf, ChainConf, ChainConnectionConf, RawChainConf, SignerConf,
    },
    CoreMetrics,
};
use hyperlane_core::{ChainResult, ReorgPeriod, H256};
use hyperlane_sealevel::fallback::{SealevelFallbackRpcClient, SubmitSealevelRpc};
use hyperlane_sealevel::{
    PriorityFeeOracleConfig, SealevelProvider, SealevelProviderForSubmitter, SealevelTxCostEstimate,
};

<<<<<<< HEAD
=======
use crate::chain_tx_adapter::chains::sealevel::SealevelTxPrecursor;
>>>>>>> aa68bafd
use crate::chain_tx_adapter::{
    adapter::TxBuildingResult,
    chains::sealevel::conf::{create_keypair, get_connection_conf},
};
<<<<<<< HEAD
use crate::chain_tx_adapter::{
    chains::sealevel::transaction::{Precursor, TransactionFactory, Update},
    DispatcherError,
};
=======
>>>>>>> aa68bafd
use crate::chain_tx_adapter::{AdaptsChain, GasLimit};
use crate::payload::{FullPayload, VmSpecificPayloadData};
use crate::transaction::{
    SignerAddress, Transaction, TransactionId, TransactionStatus, VmSpecificTxData,
};
<<<<<<< HEAD
use crate::{chain_tx_adapter::chains::sealevel::SealevelTxPrecursor, payload::PayloadDetails};
=======
use crate::{
    chain_tx_adapter::chains::sealevel::transaction::{Precursor, TransactionFactory, Update},
    error::SubmitterError,
};
>>>>>>> aa68bafd

pub struct SealevelTxAdapter {
    estimated_block_time: Duration,
    max_batch_size: u32,
    reorg_period: ReorgPeriod,
    keypair: SealevelKeypair,
    client: Box<dyn SubmitSealevelRpc>,
    provider: Box<dyn SealevelProviderForSubmitter>,
    oracle: Box<dyn PriorityFeeOracle>,
    submitter: Box<dyn TransactionSubmitter>,
}

impl SealevelTxAdapter {
    pub fn new(conf: ChainConf, raw_conf: RawChainConf, metrics: &CoreMetrics) -> Result<Self> {
        let connection_conf = get_connection_conf(&conf);
        let urls = &connection_conf.urls;
        let chain_info = conf.metrics_conf().chain;
        let client_metrics = metrics.client_metrics();

        let client = SealevelFallbackRpcClient::from_urls(
            chain_info.clone(),
            urls.clone(),
            client_metrics.clone(),
        );

        let provider = SealevelProvider::new(
            client.clone(),
            conf.domain.clone(),
            &[H256::zero()],
            connection_conf,
        );

        let oracle = connection_conf.priority_fee_oracle.create_oracle();

        let submitter = connection_conf.transaction_submitter.create_submitter(
            &Arc::new(provider.clone()),
            client_metrics.clone(),
            chain_info.clone(),
            conf.domain.clone(),
            connection_conf,
        );

        Self::new_internal(
            conf,
            raw_conf,
            Box::new(client),
            Box::new(provider),
            oracle,
            submitter,
        )
    }

    fn new_internal(
        conf: ChainConf,
        _raw_conf: RawChainConf,
        client: Box<dyn SubmitSealevelRpc>,
        provider: Box<dyn SealevelProviderForSubmitter>,
        oracle: Box<dyn PriorityFeeOracle>,
        submitter: Box<dyn TransactionSubmitter>,
    ) -> Result<Self> {
        let estimated_block_time = conf.estimated_block_time;
        let reorg_period = conf.reorg_period.clone();
        let max_batch_size = Self::batch_size(&conf)?;
        let keypair = create_keypair(&conf)?;

        Ok(Self {
            estimated_block_time,
            max_batch_size,
            reorg_period,
            keypair,
            provider,
            client,
            oracle,
            submitter,
        })
    }

    #[allow(unused)]
    #[cfg(test)]
    fn new_internal_default(
        client: Box<dyn SubmitSealevelRpc>,
        provider: Box<dyn SealevelProviderForSubmitter>,
        oracle: Box<dyn PriorityFeeOracle>,
        submitter: Box<dyn TransactionSubmitter>,
    ) -> Self {
        Self {
            estimated_block_time: Duration::from_secs(1),
            max_batch_size: 1,
            reorg_period: ReorgPeriod::default(),
            keypair: SealevelKeypair::default(),
            provider,
            client,
            oracle,
            submitter,
        }
    }

<<<<<<< HEAD
=======
    fn batch_size(conf: &ChainConf) -> Result<u32> {
        Ok(conf
            .connection
            .operation_batch_config()
            .ok_or_else(|| eyre!("no operation batch config"))?
            .max_batch_size)
    }

>>>>>>> aa68bafd
    async fn estimate(
        &self,
        precursor: SealevelTxPrecursor,
    ) -> ChainResult<Option<SealevelTxPrecursor>> {
        let Some(estimate) = self
            .provider
            .get_estimated_costs_for_instruction(
                precursor.instruction.clone(),
                &self.keypair,
                &*self.submitter,
                &*self.oracle,
            )
            .await?
        else {
            return Ok(None);
        };
        Ok(Some(SealevelTxPrecursor::new(
            precursor.instruction,
            estimate,
        )))
    }

    async fn create_unsigned_transaction(
        &self,
        precursor: &SealevelTxPrecursor,
    ) -> ChainResult<SealevelTransaction> {
        self.create_sealevel_transaction(precursor, false).await
    }

    async fn create_signed_transaction(
        &self,
        precursor: &SealevelTxPrecursor,
    ) -> ChainResult<SealevelTransaction> {
        self.create_sealevel_transaction(precursor, true).await
    }

    async fn create_sealevel_transaction(
        &self,
        precursor: &SealevelTxPrecursor,
        sign: bool,
    ) -> ChainResult<SealevelTransaction> {
        let SealevelTxPrecursor {
            instruction,
            estimate,
        } = precursor;

        self.provider
            .create_transaction_for_instruction(
                estimate.compute_units,
                estimate.compute_unit_price_micro_lamports,
                instruction.clone(),
                &self.keypair,
                &*self.submitter,
                sign,
            )
            .await
    }
}

#[async_trait]
impl AdaptsChain for SealevelTxAdapter {
    async fn estimate_gas_limit(
        &self,
        payload: &FullPayload,
<<<<<<< HEAD
    ) -> Result<Option<GasLimit>, DispatcherError> {
=======
    ) -> Result<Option<GasLimit>, SubmitterError> {
>>>>>>> aa68bafd
        info!(?payload, "estimating payload");
        let not_estimated = SealevelTxPrecursor::from_payload(payload);
        let Some(estimated) = self.estimate(not_estimated).await? else {
            return Ok(None);
        };
        info!(?payload, ?estimated, "estimated payload");
        Ok(Some(estimated.estimate.compute_units.into()))
    }

    async fn build_transactions(
        &self,
        payloads: &[FullPayload],
<<<<<<< HEAD
    ) -> Result<Vec<TxBuildingResult>, DispatcherError> {
=======
    ) -> Result<Vec<TxBuildingResult>, SubmitterError> {
>>>>>>> aa68bafd
        info!(?payloads, "building transactions for payloads");
        let payloads_and_precursors = payloads
            .iter()
            .map(|payload| (SealevelTxPrecursor::from_payload(payload), payload))
            .collect::<Vec<(SealevelTxPrecursor, &FullPayload)>>();

        let mut transactions = Vec::new();
        for (not_estimated, payload) in payloads_and_precursors.into_iter() {
            let Some(estimated) = self.estimate(not_estimated).await? else {
                transactions.push(TxBuildingResult::new(vec![payload.details.clone()], None));
                continue;
            };
            let transaction = TransactionFactory::build(payload, estimated);
            transactions.push(TxBuildingResult::new(
                vec![payload.details.clone()],
                Some(transaction),
            ))
        }

        info!(?payloads, ?transactions, "built transactions for payloads");
        Ok(transactions)
    }

<<<<<<< HEAD
    async fn simulate_tx(&self, tx: &Transaction) -> Result<bool, DispatcherError> {
=======
    async fn simulate_tx(&self, tx: &Transaction) -> Result<bool, SubmitterError> {
>>>>>>> aa68bafd
        info!(?tx, "simulating transaction");
        let precursor = tx.precursor();
        let svm_transaction = self.create_unsigned_transaction(precursor).await?;
        let success = self
            .client
            .simulate_transaction(&svm_transaction)
            .await
            .is_ok();
        info!(?tx, success, "simulated transaction");
        Ok(success)
    }

<<<<<<< HEAD
    async fn submit(&self, tx: &mut Transaction) -> Result<(), DispatcherError> {
=======
    async fn submit(&self, tx: &mut Transaction) -> Result<(), SubmitterError> {
>>>>>>> aa68bafd
        info!(?tx, "submitting transaction");
        let not_estimated = tx.precursor();
        // TODO: the `estimate` call shouldn't happen here - the `Transaction` argument should already contain the precursor,
        // set in the `build_transactions` method
        let estimated = self
            .estimate(not_estimated.clone())
            .await?
            .ok_or(eyre::eyre!("The transaction failed to be simulated"))?;
        let svm_transaction = self.create_signed_transaction(&estimated).await?;
        let signature = self
            .submitter
            .send_transaction(&svm_transaction, true)
            .await?;

        let hash = signature.into();
        tx.update_after_submission(hash, estimated);

        info!(?tx, "submitted transaction");

        self.submitter
            .wait_for_transaction_confirmation(&svm_transaction)
            .await?;

        info!(?tx, "confirmed transaction by signature status");

        let executed = self
            .submitter
            .confirm_transaction(signature, CommitmentConfig::processed())
            .await
            .map_err(|err| {
                warn!(
                    "Failed to confirm process transaction with commitment level processed: {}",
                    err
                )
            })
            .unwrap_or(false);

        info!(?tx, "confirmed transaction with commitment level processed");

        if !executed {
<<<<<<< HEAD
            return Err(DispatcherError::TxSubmissionError(
=======
            return Err(SubmitterError::TxSubmissionError(
>>>>>>> aa68bafd
                "Process transaction is not confirmed with commitment level processed".to_string(),
            ));
        }

        Ok(())
    }

<<<<<<< HEAD
    async fn tx_status(&self, tx: &Transaction) -> Result<TransactionStatus, DispatcherError> {
=======
    async fn tx_status(&self, tx: &Transaction) -> Result<TransactionStatus, SubmitterError> {
>>>>>>> aa68bafd
        info!(?tx, "checking status of transaction");

        let h512 = tx.hash.ok_or(eyre::eyre!(
            "Hash should be set for transaction to check its status"
        ))?;
        let signature = Signature::new(h512.as_ref());
        let transaction_search_result = self.client.get_transaction(signature).await;

        let transaction = if let Ok(transaction) = transaction_search_result {
            transaction
        } else {
            info!(?tx, "pending transaction");
            return Ok(TransactionStatus::PendingInclusion);
        };

        // slot at which transaction was included into blockchain
        let inclusion_slot = transaction.slot;

        info!(?tx, slot = ?inclusion_slot, "found transaction");

        // if block with this slot is added to the chain, transaction is considered to be confirmed
        let confirming_slot = inclusion_slot + self.reorg_period.as_blocks()? as u64;

        let confirming_block = self.client.get_block(confirming_slot).await;

        if confirming_block.is_ok() {
            info!(?tx, "finalized transaction");
            return Ok(TransactionStatus::Finalized);
        }

        // block which includes transaction into blockchain
        let including_block = self.client.get_block(inclusion_slot).await;

        match including_block {
            Ok(_) => {
                info!(?tx, "included transaction");
                Ok(TransactionStatus::Included)
            }
            Err(_) => {
                info!(?tx, "pending transaction");
                Ok(TransactionStatus::PendingInclusion)
            }
        }
    }

<<<<<<< HEAD
    async fn reverted_payloads(
        &self,
        _tx: &Transaction,
    ) -> Result<Vec<PayloadDetails>, DispatcherError> {
=======
    async fn reverted_payloads(&self, _tx: &Transaction) -> Result<Vec<Uuid>, SubmitterError> {
>>>>>>> aa68bafd
        // Dummy implementation of reverted payloads for Sealevel since we don't have batching for Sealevel
        Ok(Vec::new())
    }

    fn estimated_block_time(&self) -> &Duration {
        &self.estimated_block_time
    }

    fn max_batch_size(&self) -> u32 {
        self.max_batch_size
    }
}

#[cfg(test)]
mod tests;<|MERGE_RESOLUTION|>--- conflicted
+++ resolved
@@ -33,34 +33,20 @@
     PriorityFeeOracleConfig, SealevelProvider, SealevelProviderForSubmitter, SealevelTxCostEstimate,
 };
 
-<<<<<<< HEAD
-=======
-use crate::chain_tx_adapter::chains::sealevel::SealevelTxPrecursor;
->>>>>>> aa68bafd
 use crate::chain_tx_adapter::{
     adapter::TxBuildingResult,
     chains::sealevel::conf::{create_keypair, get_connection_conf},
 };
-<<<<<<< HEAD
-use crate::chain_tx_adapter::{
-    chains::sealevel::transaction::{Precursor, TransactionFactory, Update},
-    DispatcherError,
-};
-=======
->>>>>>> aa68bafd
 use crate::chain_tx_adapter::{AdaptsChain, GasLimit};
 use crate::payload::{FullPayload, VmSpecificPayloadData};
 use crate::transaction::{
     SignerAddress, Transaction, TransactionId, TransactionStatus, VmSpecificTxData,
 };
-<<<<<<< HEAD
-use crate::{chain_tx_adapter::chains::sealevel::SealevelTxPrecursor, payload::PayloadDetails};
-=======
 use crate::{
     chain_tx_adapter::chains::sealevel::transaction::{Precursor, TransactionFactory, Update},
     error::SubmitterError,
 };
->>>>>>> aa68bafd
+use crate::{chain_tx_adapter::chains::sealevel::SealevelTxPrecursor, payload::PayloadDetails};
 
 pub struct SealevelTxAdapter {
     estimated_block_time: Duration,
@@ -158,8 +144,6 @@
         }
     }
 
-<<<<<<< HEAD
-=======
     fn batch_size(conf: &ChainConf) -> Result<u32> {
         Ok(conf
             .connection
@@ -168,7 +152,6 @@
             .max_batch_size)
     }
 
->>>>>>> aa68bafd
     async fn estimate(
         &self,
         precursor: SealevelTxPrecursor,
@@ -233,11 +216,7 @@
     async fn estimate_gas_limit(
         &self,
         payload: &FullPayload,
-<<<<<<< HEAD
-    ) -> Result<Option<GasLimit>, DispatcherError> {
-=======
     ) -> Result<Option<GasLimit>, SubmitterError> {
->>>>>>> aa68bafd
         info!(?payload, "estimating payload");
         let not_estimated = SealevelTxPrecursor::from_payload(payload);
         let Some(estimated) = self.estimate(not_estimated).await? else {
@@ -250,11 +229,7 @@
     async fn build_transactions(
         &self,
         payloads: &[FullPayload],
-<<<<<<< HEAD
-    ) -> Result<Vec<TxBuildingResult>, DispatcherError> {
-=======
     ) -> Result<Vec<TxBuildingResult>, SubmitterError> {
->>>>>>> aa68bafd
         info!(?payloads, "building transactions for payloads");
         let payloads_and_precursors = payloads
             .iter()
@@ -278,11 +253,7 @@
         Ok(transactions)
     }
 
-<<<<<<< HEAD
-    async fn simulate_tx(&self, tx: &Transaction) -> Result<bool, DispatcherError> {
-=======
     async fn simulate_tx(&self, tx: &Transaction) -> Result<bool, SubmitterError> {
->>>>>>> aa68bafd
         info!(?tx, "simulating transaction");
         let precursor = tx.precursor();
         let svm_transaction = self.create_unsigned_transaction(precursor).await?;
@@ -295,11 +266,7 @@
         Ok(success)
     }
 
-<<<<<<< HEAD
-    async fn submit(&self, tx: &mut Transaction) -> Result<(), DispatcherError> {
-=======
     async fn submit(&self, tx: &mut Transaction) -> Result<(), SubmitterError> {
->>>>>>> aa68bafd
         info!(?tx, "submitting transaction");
         let not_estimated = tx.precursor();
         // TODO: the `estimate` call shouldn't happen here - the `Transaction` argument should already contain the precursor,
@@ -340,11 +307,7 @@
         info!(?tx, "confirmed transaction with commitment level processed");
 
         if !executed {
-<<<<<<< HEAD
-            return Err(DispatcherError::TxSubmissionError(
-=======
             return Err(SubmitterError::TxSubmissionError(
->>>>>>> aa68bafd
                 "Process transaction is not confirmed with commitment level processed".to_string(),
             ));
         }
@@ -352,11 +315,7 @@
         Ok(())
     }
 
-<<<<<<< HEAD
-    async fn tx_status(&self, tx: &Transaction) -> Result<TransactionStatus, DispatcherError> {
-=======
     async fn tx_status(&self, tx: &Transaction) -> Result<TransactionStatus, SubmitterError> {
->>>>>>> aa68bafd
         info!(?tx, "checking status of transaction");
 
         let h512 = tx.hash.ok_or(eyre::eyre!(
@@ -402,14 +361,10 @@
         }
     }
 
-<<<<<<< HEAD
     async fn reverted_payloads(
         &self,
         _tx: &Transaction,
-    ) -> Result<Vec<PayloadDetails>, DispatcherError> {
-=======
-    async fn reverted_payloads(&self, _tx: &Transaction) -> Result<Vec<Uuid>, SubmitterError> {
->>>>>>> aa68bafd
+    ) -> Result<Vec<PayloadDetails>, SubmitterError> {
         // Dummy implementation of reverted payloads for Sealevel since we don't have batching for Sealevel
         Ok(Vec::new())
     }
