use std::sync::Arc;
use std::time::Duration;

use async_trait::async_trait;
use eyre::{bail, eyre, ContextCompat, Report, Result};
use serde_json::json;
use solana_client::rpc_response::{Response, RpcSimulateTransactionResult};
use solana_sdk::{
    commitment_config::CommitmentConfig,
    compute_budget::ComputeBudgetInstruction,
    instruction::AccountMeta,
    message::Message,
    pubkey::Pubkey,
    signature::{Signature, Signer},
    transaction::Transaction as SealevelTransaction,
};
use tracing::{info, warn};
use uuid::Uuid;

use hyperlane_base::{
    settings::{
        parser::h_sealevel::{
            client_builder::SealevelRpcClientBuilder, ConnectionConf, PriorityFeeOracle,
            SealevelKeypair, TransactionSubmitter,
        },
        BuildableWithSignerConf, ChainConf, ChainConnectionConf, RawChainConf, SignerConf,
    },
    CoreMetrics,
};
use hyperlane_core::{ChainResult, ReorgPeriod, H256};
use hyperlane_sealevel::fallback::{SealevelFallbackRpcClient, SubmitSealevelRpc};
use hyperlane_sealevel::{
    PriorityFeeOracleConfig, SealevelProvider, SealevelProviderForSubmitter, SealevelTxCostEstimate,
};

use crate::chain_tx_adapter::{
    adapter::TxBuildingResult,
    chains::sealevel::conf::{create_keypair, get_connection_conf},
<<<<<<< HEAD
};
use crate::chain_tx_adapter::{
    chains::sealevel::transaction::{Precursor, TransactionFactory, Update},
    DispatcherError,
=======
>>>>>>> 4d3738d1
};
use crate::chain_tx_adapter::{AdaptsChain, GasLimit};
use crate::payload::{FullPayload, VmSpecificPayloadData};
use crate::transaction::{
    SignerAddress, Transaction, TransactionId, TransactionStatus, VmSpecificTxData,
};
<<<<<<< HEAD
=======
use crate::{
    chain_tx_adapter::chains::sealevel::transaction::{Precursor, TransactionFactory, Update},
    error::SubmitterError,
};
>>>>>>> 4d3738d1
use crate::{chain_tx_adapter::chains::sealevel::SealevelTxPrecursor, payload::PayloadDetails};

pub struct SealevelTxAdapter {
    estimated_block_time: Duration,
    max_batch_size: u32,
    reorg_period: ReorgPeriod,
    keypair: SealevelKeypair,
    client: Box<dyn SubmitSealevelRpc>,
    provider: Box<dyn SealevelProviderForSubmitter>,
    oracle: Box<dyn PriorityFeeOracle>,
    submitter: Box<dyn TransactionSubmitter>,
}

impl SealevelTxAdapter {
    pub fn new(conf: ChainConf, raw_conf: RawChainConf, metrics: &CoreMetrics) -> Result<Self> {
        let connection_conf = get_connection_conf(&conf);
        let urls = &connection_conf.urls;
        let chain_info = conf.metrics_conf().chain;
        let client_metrics = metrics.client_metrics();

        let client = SealevelFallbackRpcClient::from_urls(
            chain_info.clone(),
            urls.clone(),
            client_metrics.clone(),
        );

        let provider = SealevelProvider::new(
            client.clone(),
            conf.domain.clone(),
            &[H256::zero()],
            connection_conf,
        );

        let oracle = connection_conf.priority_fee_oracle.create_oracle();

        let submitter = connection_conf.transaction_submitter.create_submitter(
            &Arc::new(provider.clone()),
            client_metrics.clone(),
            chain_info.clone(),
            conf.domain.clone(),
            connection_conf,
        );

        Self::new_internal(
            conf,
            raw_conf,
            Box::new(client),
            Box::new(provider),
            oracle,
            submitter,
        )
    }

    fn new_internal(
        conf: ChainConf,
        _raw_conf: RawChainConf,
        client: Box<dyn SubmitSealevelRpc>,
        provider: Box<dyn SealevelProviderForSubmitter>,
        oracle: Box<dyn PriorityFeeOracle>,
        submitter: Box<dyn TransactionSubmitter>,
    ) -> Result<Self> {
        let estimated_block_time = conf.estimated_block_time;
        let reorg_period = conf.reorg_period.clone();
        let max_batch_size = Self::batch_size(&conf)?;
        let keypair = create_keypair(&conf)?;

        Ok(Self {
            estimated_block_time,
            max_batch_size,
            reorg_period,
            keypair,
            provider,
            client,
            oracle,
            submitter,
        })
    }

    #[allow(unused)]
    #[cfg(test)]
    fn new_internal_default(
        client: Box<dyn SubmitSealevelRpc>,
        provider: Box<dyn SealevelProviderForSubmitter>,
        oracle: Box<dyn PriorityFeeOracle>,
        submitter: Box<dyn TransactionSubmitter>,
    ) -> Self {
        Self {
            estimated_block_time: Duration::from_secs(1),
            max_batch_size: 1,
            reorg_period: ReorgPeriod::default(),
            keypair: SealevelKeypair::default(),
            provider,
            client,
            oracle,
            submitter,
        }
    }

<<<<<<< HEAD
=======
    fn batch_size(conf: &ChainConf) -> Result<u32> {
        Ok(conf
            .connection
            .operation_batch_config()
            .ok_or_else(|| eyre!("no operation batch config"))?
            .max_batch_size)
    }

>>>>>>> 4d3738d1
    async fn estimate(
        &self,
        precursor: SealevelTxPrecursor,
    ) -> ChainResult<Option<SealevelTxPrecursor>> {
        let Some(estimate) = self
            .provider
            .get_estimated_costs_for_instruction(
                precursor.instruction.clone(),
                &self.keypair,
                &*self.submitter,
                &*self.oracle,
            )
            .await?
        else {
            return Ok(None);
        };
        Ok(Some(SealevelTxPrecursor::new(
            precursor.instruction,
            estimate,
        )))
    }

    async fn create_unsigned_transaction(
        &self,
        precursor: &SealevelTxPrecursor,
    ) -> ChainResult<SealevelTransaction> {
        self.create_sealevel_transaction(precursor, false).await
    }

    async fn create_signed_transaction(
        &self,
        precursor: &SealevelTxPrecursor,
    ) -> ChainResult<SealevelTransaction> {
        self.create_sealevel_transaction(precursor, true).await
    }

    async fn create_sealevel_transaction(
        &self,
        precursor: &SealevelTxPrecursor,
        sign: bool,
    ) -> ChainResult<SealevelTransaction> {
        let SealevelTxPrecursor {
            instruction,
            estimate,
        } = precursor;

        self.provider
            .create_transaction_for_instruction(
                estimate.compute_units,
                estimate.compute_unit_price_micro_lamports,
                instruction.clone(),
                &self.keypair,
                &*self.submitter,
                sign,
            )
            .await
    }
}

#[async_trait]
impl AdaptsChain for SealevelTxAdapter {
    async fn estimate_gas_limit(
        &self,
        payload: &FullPayload,
<<<<<<< HEAD
    ) -> Result<Option<GasLimit>, DispatcherError> {
=======
    ) -> Result<Option<GasLimit>, SubmitterError> {
>>>>>>> 4d3738d1
        info!(?payload, "estimating payload");
        let not_estimated = SealevelTxPrecursor::from_payload(payload);
        let Some(estimated) = self.estimate(not_estimated).await? else {
            return Ok(None);
        };
        info!(?payload, ?estimated, "estimated payload");
        Ok(Some(estimated.estimate.compute_units.into()))
    }

    async fn build_transactions(
        &self,
        payloads: &[FullPayload],
<<<<<<< HEAD
    ) -> Result<Vec<TxBuildingResult>, DispatcherError> {
=======
    ) -> Result<Vec<TxBuildingResult>, SubmitterError> {
>>>>>>> 4d3738d1
        info!(?payloads, "building transactions for payloads");
        let payloads_and_precursors = payloads
            .iter()
            .map(|payload| (SealevelTxPrecursor::from_payload(payload), payload))
            .collect::<Vec<(SealevelTxPrecursor, &FullPayload)>>();

        let mut transactions = Vec::new();
        for (not_estimated, payload) in payloads_and_precursors.into_iter() {
            let Some(estimated) = self.estimate(not_estimated).await? else {
                transactions.push(TxBuildingResult::new(vec![payload.details.clone()], None));
                continue;
            };
            let transaction = TransactionFactory::build(payload, estimated);
            transactions.push(TxBuildingResult::new(
                vec![payload.details.clone()],
                Some(transaction),
            ))
        }

        info!(?payloads, ?transactions, "built transactions for payloads");
        Ok(transactions)
    }

<<<<<<< HEAD
    async fn simulate_tx(&self, tx: &Transaction) -> Result<bool, DispatcherError> {
=======
    async fn simulate_tx(&self, tx: &Transaction) -> Result<bool, SubmitterError> {
>>>>>>> 4d3738d1
        info!(?tx, "simulating transaction");
        let precursor = tx.precursor();
        let svm_transaction = self.create_unsigned_transaction(precursor).await?;
        let success = self
            .client
            .simulate_transaction(&svm_transaction)
            .await
            .is_ok();
        info!(?tx, success, "simulated transaction");
        Ok(success)
    }

<<<<<<< HEAD
    async fn submit(&self, tx: &mut Transaction) -> Result<(), DispatcherError> {
=======
    async fn submit(&self, tx: &mut Transaction) -> Result<(), SubmitterError> {
>>>>>>> 4d3738d1
        info!(?tx, "submitting transaction");
        let not_estimated = tx.precursor();
        // TODO: the `estimate` call shouldn't happen here - the `Transaction` argument should already contain the precursor,
        // set in the `build_transactions` method
        let estimated = self
            .estimate(not_estimated.clone())
            .await?
            .ok_or(eyre::eyre!("The transaction failed to be simulated"))?;
        let svm_transaction = self.create_signed_transaction(&estimated).await?;
        let signature = self
            .submitter
            .send_transaction(&svm_transaction, true)
            .await?;

        let hash = signature.into();
        tx.update_after_submission(hash, estimated);

        info!(?tx, "submitted transaction");

        self.submitter
            .wait_for_transaction_confirmation(&svm_transaction)
            .await?;

        info!(?tx, "confirmed transaction by signature status");

        let executed = self
            .submitter
            .confirm_transaction(signature, CommitmentConfig::processed())
            .await
            .map_err(|err| {
                warn!(
                    "Failed to confirm process transaction with commitment level processed: {}",
                    err
                )
            })
            .unwrap_or(false);

        info!(?tx, "confirmed transaction with commitment level processed");

        if !executed {
<<<<<<< HEAD
            return Err(DispatcherError::TxSubmissionError(
=======
            return Err(SubmitterError::TxSubmissionError(
>>>>>>> 4d3738d1
                "Process transaction is not confirmed with commitment level processed".to_string(),
            ));
        }

        Ok(())
    }

<<<<<<< HEAD
    async fn tx_status(&self, tx: &Transaction) -> Result<TransactionStatus, DispatcherError> {
=======
    async fn tx_status(&self, tx: &Transaction) -> Result<TransactionStatus, SubmitterError> {
>>>>>>> 4d3738d1
        info!(?tx, "checking status of transaction");

        let h512 = tx.hash.ok_or(eyre::eyre!(
            "Hash should be set for transaction to check its status"
        ))?;
        let signature = Signature::new(h512.as_ref());
        let transaction_search_result = self.client.get_transaction(signature).await;

        let transaction = if let Ok(transaction) = transaction_search_result {
            transaction
        } else {
            info!(?tx, "pending transaction");
            return Ok(TransactionStatus::PendingInclusion);
        };

        // slot at which transaction was included into blockchain
        let inclusion_slot = transaction.slot;

        info!(?tx, slot = ?inclusion_slot, "found transaction");

        // if block with this slot is added to the chain, transaction is considered to be confirmed
        let confirming_slot = inclusion_slot + self.reorg_period.as_blocks()? as u64;

        let confirming_block = self.client.get_block(confirming_slot).await;

        if confirming_block.is_ok() {
            info!(?tx, "finalized transaction");
            return Ok(TransactionStatus::Finalized);
        }

        // block which includes transaction into blockchain
        let including_block = self.client.get_block(inclusion_slot).await;

        match including_block {
            Ok(_) => {
                info!(?tx, "included transaction");
                Ok(TransactionStatus::Included)
            }
            Err(_) => {
                info!(?tx, "pending transaction");
                Ok(TransactionStatus::PendingInclusion)
            }
        }
    }

    async fn reverted_payloads(
        &self,
        _tx: &Transaction,
<<<<<<< HEAD
    ) -> Result<Vec<PayloadDetails>, DispatcherError> {
=======
    ) -> Result<Vec<PayloadDetails>, SubmitterError> {
>>>>>>> 4d3738d1
        // Dummy implementation of reverted payloads for Sealevel since we don't have batching for Sealevel
        Ok(Vec::new())
    }

    fn estimated_block_time(&self) -> &Duration {
        &self.estimated_block_time
    }

    fn max_batch_size(&self) -> u32 {
        self.max_batch_size
    }
}

#[cfg(test)]
mod tests;<|MERGE_RESOLUTION|>--- conflicted
+++ resolved
@@ -36,26 +36,16 @@
 use crate::chain_tx_adapter::{
     adapter::TxBuildingResult,
     chains::sealevel::conf::{create_keypair, get_connection_conf},
-<<<<<<< HEAD
-};
-use crate::chain_tx_adapter::{
-    chains::sealevel::transaction::{Precursor, TransactionFactory, Update},
-    DispatcherError,
-=======
->>>>>>> 4d3738d1
 };
 use crate::chain_tx_adapter::{AdaptsChain, GasLimit};
 use crate::payload::{FullPayload, VmSpecificPayloadData};
 use crate::transaction::{
     SignerAddress, Transaction, TransactionId, TransactionStatus, VmSpecificTxData,
 };
-<<<<<<< HEAD
-=======
 use crate::{
     chain_tx_adapter::chains::sealevel::transaction::{Precursor, TransactionFactory, Update},
     error::SubmitterError,
 };
->>>>>>> 4d3738d1
 use crate::{chain_tx_adapter::chains::sealevel::SealevelTxPrecursor, payload::PayloadDetails};
 
 pub struct SealevelTxAdapter {
@@ -154,8 +144,6 @@
         }
     }
 
-<<<<<<< HEAD
-=======
     fn batch_size(conf: &ChainConf) -> Result<u32> {
         Ok(conf
             .connection
@@ -164,7 +152,6 @@
             .max_batch_size)
     }
 
->>>>>>> 4d3738d1
     async fn estimate(
         &self,
         precursor: SealevelTxPrecursor,
@@ -229,11 +216,7 @@
     async fn estimate_gas_limit(
         &self,
         payload: &FullPayload,
-<<<<<<< HEAD
-    ) -> Result<Option<GasLimit>, DispatcherError> {
-=======
     ) -> Result<Option<GasLimit>, SubmitterError> {
->>>>>>> 4d3738d1
         info!(?payload, "estimating payload");
         let not_estimated = SealevelTxPrecursor::from_payload(payload);
         let Some(estimated) = self.estimate(not_estimated).await? else {
@@ -246,11 +229,7 @@
     async fn build_transactions(
         &self,
         payloads: &[FullPayload],
-<<<<<<< HEAD
-    ) -> Result<Vec<TxBuildingResult>, DispatcherError> {
-=======
     ) -> Result<Vec<TxBuildingResult>, SubmitterError> {
->>>>>>> 4d3738d1
         info!(?payloads, "building transactions for payloads");
         let payloads_and_precursors = payloads
             .iter()
@@ -274,11 +253,7 @@
         Ok(transactions)
     }
 
-<<<<<<< HEAD
-    async fn simulate_tx(&self, tx: &Transaction) -> Result<bool, DispatcherError> {
-=======
     async fn simulate_tx(&self, tx: &Transaction) -> Result<bool, SubmitterError> {
->>>>>>> 4d3738d1
         info!(?tx, "simulating transaction");
         let precursor = tx.precursor();
         let svm_transaction = self.create_unsigned_transaction(precursor).await?;
@@ -291,11 +266,7 @@
         Ok(success)
     }
 
-<<<<<<< HEAD
-    async fn submit(&self, tx: &mut Transaction) -> Result<(), DispatcherError> {
-=======
     async fn submit(&self, tx: &mut Transaction) -> Result<(), SubmitterError> {
->>>>>>> 4d3738d1
         info!(?tx, "submitting transaction");
         let not_estimated = tx.precursor();
         // TODO: the `estimate` call shouldn't happen here - the `Transaction` argument should already contain the precursor,
@@ -336,11 +307,7 @@
         info!(?tx, "confirmed transaction with commitment level processed");
 
         if !executed {
-<<<<<<< HEAD
-            return Err(DispatcherError::TxSubmissionError(
-=======
             return Err(SubmitterError::TxSubmissionError(
->>>>>>> 4d3738d1
                 "Process transaction is not confirmed with commitment level processed".to_string(),
             ));
         }
@@ -348,11 +315,7 @@
         Ok(())
     }
 
-<<<<<<< HEAD
-    async fn tx_status(&self, tx: &Transaction) -> Result<TransactionStatus, DispatcherError> {
-=======
     async fn tx_status(&self, tx: &Transaction) -> Result<TransactionStatus, SubmitterError> {
->>>>>>> 4d3738d1
         info!(?tx, "checking status of transaction");
 
         let h512 = tx.hash.ok_or(eyre::eyre!(
@@ -401,11 +364,7 @@
     async fn reverted_payloads(
         &self,
         _tx: &Transaction,
-<<<<<<< HEAD
-    ) -> Result<Vec<PayloadDetails>, DispatcherError> {
-=======
     ) -> Result<Vec<PayloadDetails>, SubmitterError> {
->>>>>>> 4d3738d1
         // Dummy implementation of reverted payloads for Sealevel since we don't have batching for Sealevel
         Ok(Vec::new())
     }
