use std::sync::Arc;
use std::time::Duration;

use async_trait::async_trait;
use eyre::{bail, eyre, ContextCompat, Report, Result};
use serde_json::json;
use solana_client::rpc_response::{Response, RpcSimulateTransactionResult};
use solana_sdk::{
    commitment_config::CommitmentConfig,
    compute_budget::ComputeBudgetInstruction,
    instruction::AccountMeta,
    message::Message,
    pubkey::Pubkey,
    signature::{Signature, Signer},
    transaction::Transaction as SealevelTransaction,
};
use tracing::{info, warn};
use uuid::Uuid;

use hyperlane_base::{
    settings::{
        parser::h_sealevel::{
            client_builder::SealevelRpcClientBuilder, ConnectionConf, PriorityFeeOracle,
            SealevelKeypair, TransactionSubmitter,
        },
        BuildableWithSignerConf, ChainConf, ChainConnectionConf, RawChainConf, SignerConf,
    },
    CoreMetrics,
};
use hyperlane_core::{ChainResult, ReorgPeriod, H256};
use hyperlane_sealevel::fallback::{SealevelFallbackRpcClient, SubmitSealevelRpc};
use hyperlane_sealevel::{
    PriorityFeeOracleConfig, SealevelProvider, SealevelProviderForSubmitter, SealevelTxCostEstimate,
};

use crate::chain_tx_adapter::{AdaptsChain, GasLimit};
use crate::payload::FullPayload;
use crate::transaction::{
    SignerAddress, Transaction, TransactionId, TransactionStatus, VmSpecificTxData,
};
use crate::{
    chain_tx_adapter::chains::sealevel::transaction::{Precursor, TransactionFactory, Update},
    error::SubmitterError,
};
use crate::{chain_tx_adapter::chains::sealevel::SealevelTxPrecursor, payload::PayloadDetails};
use crate::{
    chain_tx_adapter::{
        adapter::TxBuildingResult,
        chains::sealevel::conf::{create_keypair, get_connection_conf},
    },
    error,
};

pub struct SealevelTxAdapter {
    estimated_block_time: Duration,
    max_batch_size: u32,
    reorg_period: ReorgPeriod,
    keypair: SealevelKeypair,
    client: Box<dyn SubmitSealevelRpc>,
    provider: Box<dyn SealevelProviderForSubmitter>,
    oracle: Box<dyn PriorityFeeOracle>,
    submitter: Box<dyn TransactionSubmitter>,
}

impl SealevelTxAdapter {
    pub fn new(conf: ChainConf, raw_conf: RawChainConf, metrics: &CoreMetrics) -> Result<Self> {
        let connection_conf = get_connection_conf(&conf);
        let urls = &connection_conf.urls;
        let chain_info = conf.metrics_conf().chain;
        let client_metrics = metrics.client_metrics();

        let client = SealevelFallbackRpcClient::from_urls(
            chain_info.clone(),
            urls.clone(),
            client_metrics.clone(),
        );

        let provider = SealevelProvider::new(
            client.clone(),
            conf.domain.clone(),
            &[H256::zero()],
            connection_conf,
        );

        let oracle = connection_conf.priority_fee_oracle.create_oracle();

        let submitter = connection_conf.transaction_submitter.create_submitter(
            &Arc::new(provider.clone()),
            client_metrics.clone(),
            chain_info.clone(),
            conf.domain.clone(),
            connection_conf,
        );

        Self::new_internal(
            conf,
            raw_conf,
            Box::new(client),
            Box::new(provider),
            oracle,
            submitter,
        )
    }

    fn new_internal(
        conf: ChainConf,
        _raw_conf: RawChainConf,
        client: Box<dyn SubmitSealevelRpc>,
        provider: Box<dyn SealevelProviderForSubmitter>,
        oracle: Box<dyn PriorityFeeOracle>,
        submitter: Box<dyn TransactionSubmitter>,
    ) -> Result<Self> {
        let estimated_block_time = conf.estimated_block_time;
        let reorg_period = conf.reorg_period.clone();
        let max_batch_size = Self::batch_size(&conf)?;
        let keypair = create_keypair(&conf)?;

        Ok(Self {
            estimated_block_time,
            max_batch_size,
            reorg_period,
            keypair,
            provider,
            client,
            oracle,
            submitter,
        })
    }

    #[allow(unused)]
    #[cfg(test)]
    fn new_internal_default(
        client: Box<dyn SubmitSealevelRpc>,
        provider: Box<dyn SealevelProviderForSubmitter>,
        oracle: Box<dyn PriorityFeeOracle>,
        submitter: Box<dyn TransactionSubmitter>,
    ) -> Self {
        Self {
            estimated_block_time: Duration::from_secs(1),
            max_batch_size: 1,
            reorg_period: ReorgPeriod::default(),
            keypair: SealevelKeypair::default(),
            provider,
            client,
            oracle,
            submitter,
        }
    }

    fn batch_size(conf: &ChainConf) -> Result<u32> {
        Ok(conf
            .connection
            .operation_batch_config()
            .ok_or_else(|| eyre!("no operation batch config"))?
            .max_batch_size)
    }

    async fn estimate(
        &self,
        precursor: SealevelTxPrecursor,
    ) -> Result<SealevelTxPrecursor, SubmitterError> {
<<<<<<< HEAD
        let Some(estimate) = self
=======
        let estimate = self
>>>>>>> d98479a5
            .provider
            .get_estimated_costs_for_instruction(
                precursor.instruction.clone(),
                &self.keypair,
                &*self.submitter,
                &*self.oracle,
            )
<<<<<<< HEAD
            .await?
        else {
            return Err(SubmitterError::SimulationFailed);
        };
=======
            .await?;
>>>>>>> d98479a5
        Ok(SealevelTxPrecursor::new(precursor.instruction, estimate))
    }

    async fn create_unsigned_transaction(
        &self,
        precursor: &SealevelTxPrecursor,
    ) -> ChainResult<SealevelTransaction> {
        self.create_sealevel_transaction(precursor, false).await
    }

    async fn create_signed_transaction(
        &self,
        precursor: &SealevelTxPrecursor,
    ) -> ChainResult<SealevelTransaction> {
        self.create_sealevel_transaction(precursor, true).await
    }

    async fn create_sealevel_transaction(
        &self,
        precursor: &SealevelTxPrecursor,
        sign: bool,
    ) -> ChainResult<SealevelTransaction> {
        let SealevelTxPrecursor {
            instruction,
            estimate,
        } = precursor;

        self.provider
            .create_transaction_for_instruction(
                estimate.compute_units,
                estimate.compute_unit_price_micro_lamports,
                instruction.clone(),
                &self.keypair,
                &*self.submitter,
                sign,
            )
            .await
    }
}

#[async_trait]
impl AdaptsChain for SealevelTxAdapter {
    async fn estimate_gas_limit(
        &self,
        payload: &FullPayload,
    ) -> Result<Option<GasLimit>, SubmitterError> {
        info!(?payload, "estimating payload");
        let not_estimated = SealevelTxPrecursor::from_payload(payload);
        let estimated = self.estimate(not_estimated).await?;
        info!(?payload, ?estimated, "estimated payload");
        Ok(Some(estimated.estimate.compute_units.into()))
    }

    async fn build_transactions(&self, payloads: &[FullPayload]) -> Vec<TxBuildingResult> {
        info!(?payloads, "building transactions for payloads");
        let payloads_and_precursors = payloads
            .iter()
            .map(|payload| (SealevelTxPrecursor::from_payload(payload), payload))
            .collect::<Vec<(SealevelTxPrecursor, &FullPayload)>>();

        let mut transactions = Vec::new();
        for (not_estimated, payload) in payloads_and_precursors.into_iter() {
            let Ok(estimated) = self.estimate(not_estimated).await else {
                transactions.push(TxBuildingResult::new(vec![payload.details.clone()], None));
                continue;
            };
            let transaction = TransactionFactory::build(payload, estimated);
            transactions.push(TxBuildingResult::new(
                vec![payload.details.clone()],
                Some(transaction),
            ))
        }

        info!(?payloads, ?transactions, "built transactions for payloads");
        transactions
    }

    async fn simulate_tx(&self, tx: &Transaction) -> Result<bool, SubmitterError> {
        info!(?tx, "simulating transaction");
        let precursor = tx.precursor();
        let svm_transaction = self.create_unsigned_transaction(precursor).await?;
        let success = self
            .client
            .simulate_transaction(&svm_transaction)
            .await
            .is_ok();
        info!(?tx, success, "simulated transaction");
        Ok(success)
    }

    async fn submit(&self, tx: &mut Transaction) -> Result<(), SubmitterError> {
        if tx.hash.is_some() {
            return Ok(());
        }
        info!(?tx, "submitting transaction");
        let not_estimated = tx.precursor();
        // TODO: the `estimate` call shouldn't happen here - the `Transaction` argument should already contain the precursor,
        // set in the `build_transactions` method
        let estimated = self.estimate(not_estimated.clone()).await?;
        let svm_transaction = self.create_signed_transaction(&estimated).await?;
        let signature = self
            .submitter
            .send_transaction(&svm_transaction, true)
            .await?;

        let hash = signature.into();
        tx.update_after_submission(hash, estimated);

        info!(?tx, "submitted transaction");

        self.submitter
            .wait_for_transaction_confirmation(&svm_transaction)
            .await?;

        info!(?tx, "confirmed transaction by signature status");

        Ok(())
    }

    async fn tx_status(&self, tx: &Transaction) -> Result<TransactionStatus, SubmitterError> {
        info!(?tx, "checking status of transaction");

        let Some(h512) = tx.hash else {
            return Ok(TransactionStatus::PendingInclusion);
        };
        let signature = Signature::new(h512.as_ref());
        let transaction_search_result = self.client.get_transaction(signature).await;

        let transaction = match transaction_search_result {
            Ok(transaction) => transaction,
            Err(err) => {
                warn!(?tx, ?err, "Failed to get transaction status by hash");
                return Err(SubmitterError::TxSubmissionError(
                    "Transaction hash not found".to_string(),
                ));
            }
        };

        // slot at which transaction was included into blockchain
        let inclusion_slot = transaction.slot;

        info!(?tx, slot = ?inclusion_slot, "found transaction");

        // if block with this slot is added to the chain, transaction is considered to be confirmed
        let confirming_slot = inclusion_slot + self.reorg_period.as_blocks()? as u64;

        let confirming_block = self.client.get_block(confirming_slot).await;

        if confirming_block.is_ok() {
            info!(?tx, "finalized transaction");
            return Ok(TransactionStatus::Finalized);
        }

        // block which includes transaction into blockchain
        let including_block = self.client.get_block(inclusion_slot).await;

        match including_block {
            Ok(_) => {
                info!(?tx, "included transaction");
                Ok(TransactionStatus::Included)
            }
            Err(_) => {
                info!(?tx, "pending transaction");
                Ok(TransactionStatus::PendingInclusion)
            }
        }
    }

    async fn reverted_payloads(
        &self,
        _tx: &Transaction,
    ) -> Result<Vec<PayloadDetails>, SubmitterError> {
        // Dummy implementation of reverted payloads for Sealevel since we don't have batching for Sealevel
        Ok(Vec::new())
    }

    fn estimated_block_time(&self) -> &Duration {
        &self.estimated_block_time
    }

    fn max_batch_size(&self) -> u32 {
        self.max_batch_size
    }
}

#[cfg(test)]
mod tests;<|MERGE_RESOLUTION|>--- conflicted
+++ resolved
@@ -159,11 +159,7 @@
         &self,
         precursor: SealevelTxPrecursor,
     ) -> Result<SealevelTxPrecursor, SubmitterError> {
-<<<<<<< HEAD
-        let Some(estimate) = self
-=======
         let estimate = self
->>>>>>> d98479a5
             .provider
             .get_estimated_costs_for_instruction(
                 precursor.instruction.clone(),
@@ -171,14 +167,7 @@
                 &*self.submitter,
                 &*self.oracle,
             )
-<<<<<<< HEAD
-            .await?
-        else {
-            return Err(SubmitterError::SimulationFailed);
-        };
-=======
             .await?;
->>>>>>> d98479a5
         Ok(SealevelTxPrecursor::new(precursor.instruction, estimate))
     }
 
