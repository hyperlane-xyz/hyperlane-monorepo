use std::sync::Arc;
use std::time::Duration;

use async_trait::async_trait;
use eyre::{bail, eyre, ContextCompat, Report, Result};
use serde_json::json;
use solana_client::rpc_response::{Response, RpcSimulateTransactionResult};
use solana_sdk::{
    commitment_config::CommitmentConfig,
    compute_budget::ComputeBudgetInstruction,
    instruction::AccountMeta,
    message::Message,
    pubkey::Pubkey,
    signature::{Signature, Signer},
    transaction::Transaction as SealevelTransaction,
};
use tracing::{info, warn};
use uuid::Uuid;

use hyperlane_base::{
    settings::{
        parser::h_sealevel::{
            client_builder::SealevelRpcClientBuilder, ConnectionConf, PriorityFeeOracle,
            SealevelKeypair, TransactionSubmitter,
        },
        BuildableWithSignerConf, ChainConf, ChainConnectionConf, RawChainConf, SignerConf,
    },
    CoreMetrics,
};
use hyperlane_core::{ChainResult, ReorgPeriod, H256};
use hyperlane_sealevel::fallback::{SealevelFallbackRpcClient, SubmitSealevelRpc};
use hyperlane_sealevel::{
    PriorityFeeOracleConfig, SealevelProvider, SealevelProviderForSubmitter, SealevelTxCostEstimate,
};

use crate::chain_tx_adapter::chains::sealevel::SealevelTxPrecursor;
use crate::chain_tx_adapter::{
    adapter::TxBuildingResult,
    chains::sealevel::conf::{create_keypair, get_connection_conf},
};
use crate::chain_tx_adapter::{AdaptsChain, GasLimit};
use crate::payload::{FullPayload, VmSpecificPayloadData};
use crate::transaction::{
    SignerAddress, Transaction, TransactionId, TransactionStatus, VmSpecificTxData,
};
use crate::{
    chain_tx_adapter::chains::sealevel::transaction::{Precursor, TransactionFactory, Update},
    error::SubmitterError,
};

pub struct SealevelTxAdapter {
    estimated_block_time: Duration,
    max_batch_size: u32,
    reorg_period: ReorgPeriod,
    keypair: SealevelKeypair,
    client: Box<dyn SubmitSealevelRpc>,
    provider: Box<dyn SealevelProviderForSubmitter>,
    oracle: Box<dyn PriorityFeeOracle>,
    submitter: Box<dyn TransactionSubmitter>,
}

impl SealevelTxAdapter {
    pub fn new(conf: ChainConf, raw_conf: RawChainConf, metrics: &CoreMetrics) -> Result<Self> {
        let connection_conf = get_connection_conf(&conf);
        let urls = &connection_conf.urls;
        let chain_info = conf.metrics_conf().chain;
        let client_metrics = metrics.client_metrics();

        let client = SealevelFallbackRpcClient::from_urls(
            chain_info.clone(),
            urls.clone(),
            client_metrics.clone(),
        );

        let provider = SealevelProvider::new(
            client.clone(),
            conf.domain.clone(),
            &[H256::zero()],
            connection_conf,
        );

        let oracle = connection_conf.priority_fee_oracle.create_oracle();

        let submitter = connection_conf.transaction_submitter.create_submitter(
            &Arc::new(provider.clone()),
            client_metrics.clone(),
            chain_info.clone(),
            conf.domain.clone(),
            connection_conf,
        );

        Self::new_internal(
            conf,
            raw_conf,
            Box::new(client),
            Box::new(provider),
            oracle,
            submitter,
        )
    }

    fn new_internal(
        conf: ChainConf,
        _raw_conf: RawChainConf,
        client: Box<dyn SubmitSealevelRpc>,
        provider: Box<dyn SealevelProviderForSubmitter>,
        oracle: Box<dyn PriorityFeeOracle>,
        submitter: Box<dyn TransactionSubmitter>,
    ) -> Result<Self> {
        let estimated_block_time = conf.estimated_block_time;
        let reorg_period = conf.reorg_period.clone();
        let max_batch_size = Self::batch_size(&conf)?;
        let keypair = create_keypair(&conf)?;

        Ok(Self {
            estimated_block_time,
            max_batch_size,
            reorg_period,
            keypair,
            provider,
            client,
            oracle,
            submitter,
        })
    }

    #[allow(unused)]
    #[cfg(test)]
    fn new_internal_default(
        client: Box<dyn SubmitSealevelRpc>,
        provider: Box<dyn SealevelProviderForSubmitter>,
        oracle: Box<dyn PriorityFeeOracle>,
        submitter: Box<dyn TransactionSubmitter>,
    ) -> Self {
        Self {
            estimated_block_time: Duration::from_secs(1),
            max_batch_size: 1,
            reorg_period: ReorgPeriod::default(),
            keypair: SealevelKeypair::default(),
            provider,
            client,
            oracle,
            submitter,
        }
    }

<<<<<<< HEAD
    async fn estimate(
        &self,
        precursor: SealevelTxPrecursor,
    ) -> ChainResult<Option<SealevelTxPrecursor>> {
        let Some(estimate) = self
=======
    fn batch_size(conf: &ChainConf) -> Result<u32> {
        Ok(conf
            .connection
            .operation_batch_config()
            .ok_or_else(|| eyre!("no operation batch config"))?
            .max_batch_size)
    }

    async fn estimate(&self, precursor: SealevelTxPrecursor) -> ChainResult<SealevelTxPrecursor> {
        let estimate = self
>>>>>>> 1c344379
            .provider
            .get_estimated_costs_for_instruction(
                precursor.instruction.clone(),
                &self.keypair,
                &*self.submitter,
                &*self.oracle,
            )
            .await?
        else {
            return Ok(None);
        };
        Ok(Some(SealevelTxPrecursor::new(
            precursor.instruction,
            estimate,
        )))
    }

    async fn create_unsigned_transaction(
        &self,
        precursor: &SealevelTxPrecursor,
    ) -> ChainResult<SealevelTransaction> {
        self.create_sealevel_transaction(precursor, false).await
    }

    async fn create_signed_transaction(
        &self,
        precursor: &SealevelTxPrecursor,
    ) -> ChainResult<SealevelTransaction> {
        self.create_sealevel_transaction(precursor, true).await
    }

    async fn create_sealevel_transaction(
        &self,
        precursor: &SealevelTxPrecursor,
        sign: bool,
    ) -> ChainResult<SealevelTransaction> {
        let SealevelTxPrecursor {
            instruction,
            estimate,
        } = precursor;

        self.provider
            .create_transaction_for_instruction(
                estimate.compute_units,
                estimate.compute_unit_price_micro_lamports,
                instruction.clone(),
                &self.keypair,
                &*self.submitter,
                sign,
            )
            .await
    }
}

#[async_trait]
impl AdaptsChain for SealevelTxAdapter {
    async fn estimate_gas_limit(
        &self,
        payload: &FullPayload,
    ) -> Result<Option<GasLimit>, SubmitterError> {
        info!(?payload, "estimating payload");
        let not_estimated = SealevelTxPrecursor::from_payload(payload);
        let Some(estimated) = self.estimate(not_estimated).await? else {
            return Ok(None);
        };
        info!(?payload, ?estimated, "estimated payload");
        Ok(Some(estimated.estimate.compute_units.into()))
    }

    async fn build_transactions(
        &self,
        payloads: &[FullPayload],
    ) -> Result<Vec<TxBuildingResult>, SubmitterError> {
        info!(?payloads, "building transactions for payloads");
        let payloads_and_precursors = payloads
            .iter()
            .map(|payload| (SealevelTxPrecursor::from_payload(payload), payload))
            .collect::<Vec<(SealevelTxPrecursor, &FullPayload)>>();

        let mut transactions = Vec::new();
        for (not_estimated, payload) in payloads_and_precursors.into_iter() {
            let Some(estimated) = self.estimate(not_estimated).await? else {
                transactions.push(TxBuildingResult::new(vec![payload.details.clone()], None));
                continue;
            };
            let transaction = TransactionFactory::build(payload, estimated);
            transactions.push(TxBuildingResult::new(
                vec![payload.details.clone()],
                Some(transaction),
            ))
        }

        info!(?payloads, ?transactions, "built transactions for payloads");
        Ok(transactions)
    }

    async fn simulate_tx(&self, tx: &Transaction) -> Result<bool, SubmitterError> {
        info!(?tx, "simulating transaction");
        let precursor = tx.precursor();
        let svm_transaction = self.create_unsigned_transaction(precursor).await?;
        let success = self
            .client
            .simulate_transaction(&svm_transaction)
            .await
            .is_ok();
        info!(?tx, success, "simulated transaction");
        Ok(success)
    }

    async fn submit(&self, tx: &mut Transaction) -> Result<(), SubmitterError> {
        info!(?tx, "submitting transaction");
        let not_estimated = tx.precursor();
        // TODO: the `estimate` call shouldn't happen here - the `Transaction` argument should already contain the precursor,
        // set in the `build_transactions` method
        let estimated = self
            .estimate(not_estimated.clone())
            .await?
            .ok_or(eyre::eyre!("The transaction failed to be simulated"))?;
        let svm_transaction = self.create_signed_transaction(&estimated).await?;
        let signature = self
            .submitter
            .send_transaction(&svm_transaction, true)
            .await?;

        let hash = signature.into();
        tx.update_after_submission(hash, estimated);

        info!(?tx, "submitted transaction");

        self.submitter
            .wait_for_transaction_confirmation(&svm_transaction)
            .await?;

        info!(?tx, "confirmed transaction by signature status");

        let executed = self
            .submitter
            .confirm_transaction(signature, CommitmentConfig::processed())
            .await
            .map_err(|err| {
                warn!(
                    "Failed to confirm process transaction with commitment level processed: {}",
                    err
                )
            })
            .unwrap_or(false);

        info!(?tx, "confirmed transaction with commitment level processed");

        if !executed {
            return Err(SubmitterError::TxSubmissionError(
                "Process transaction is not confirmed with commitment level processed".to_string(),
            ));
        }

        Ok(())
    }

    async fn tx_status(&self, tx: &Transaction) -> Result<TransactionStatus, SubmitterError> {
        info!(?tx, "checking status of transaction");

        let h512 = tx.hash.ok_or(eyre::eyre!(
            "Hash should be set for transaction to check its status"
        ))?;
        let signature = Signature::new(h512.as_ref());
        let transaction_search_result = self.client.get_transaction(signature).await;

        let transaction = if let Ok(transaction) = transaction_search_result {
            transaction
        } else {
            info!(?tx, "pending transaction");
            return Ok(TransactionStatus::PendingInclusion);
        };

        // slot at which transaction was included into blockchain
        let inclusion_slot = transaction.slot;

        info!(?tx, slot = ?inclusion_slot, "found transaction");

        // if block with this slot is added to the chain, transaction is considered to be confirmed
        let confirming_slot = inclusion_slot + self.reorg_period.as_blocks()? as u64;

        let confirming_block = self.client.get_block(confirming_slot).await;

        if confirming_block.is_ok() {
            info!(?tx, "finalized transaction");
            return Ok(TransactionStatus::Finalized);
        }

        // block which includes transaction into blockchain
        let including_block = self.client.get_block(inclusion_slot).await;

        match including_block {
            Ok(_) => {
                info!(?tx, "included transaction");
                Ok(TransactionStatus::Included)
            }
            Err(_) => {
                info!(?tx, "pending transaction");
                Ok(TransactionStatus::PendingInclusion)
            }
        }
    }

    async fn reverted_payloads(&self, _tx: &Transaction) -> Result<Vec<Uuid>, SubmitterError> {
        // Dummy implementation of reverted payloads for Sealevel since we don't have batching for Sealevel
        Ok(Vec::new())
    }

    fn estimated_block_time(&self) -> &Duration {
        &self.estimated_block_time
    }

    fn max_batch_size(&self) -> u32 {
        self.max_batch_size
    }
}

#[cfg(test)]
mod tests;<|MERGE_RESOLUTION|>--- conflicted
+++ resolved
@@ -144,13 +144,6 @@
         }
     }
 
-<<<<<<< HEAD
-    async fn estimate(
-        &self,
-        precursor: SealevelTxPrecursor,
-    ) -> ChainResult<Option<SealevelTxPrecursor>> {
-        let Some(estimate) = self
-=======
     fn batch_size(conf: &ChainConf) -> Result<u32> {
         Ok(conf
             .connection
@@ -159,9 +152,11 @@
             .max_batch_size)
     }
 
-    async fn estimate(&self, precursor: SealevelTxPrecursor) -> ChainResult<SealevelTxPrecursor> {
-        let estimate = self
->>>>>>> 1c344379
+    async fn estimate(
+        &self,
+        precursor: SealevelTxPrecursor,
+    ) -> ChainResult<Option<SealevelTxPrecursor>> {
+        let Some(estimate) = self
             .provider
             .get_estimated_costs_for_instruction(
                 precursor.instruction.clone(),
