<<<<<<< HEAD
use std::sync::Arc;

use async_trait::async_trait;
use eyre::Result;
use mockall::mock;
use solana_client::rpc_response::RpcSimulateTransactionResult;
use solana_sdk::{
    commitment_config::CommitmentConfig,
    compute_budget::ComputeBudgetInstruction,
    instruction::Instruction as SealevelInstruction,
    message::Message,
    pubkey::Pubkey,
    signature::{Signature, Signer},
    transaction::Transaction as SealevelTransaction,
};
use solana_transaction_status::{
    EncodedConfirmedTransactionWithStatusMeta, EncodedTransaction,
    EncodedTransactionWithStatusMeta, UiConfirmedBlock,
};

use hyperlane_base::settings::parser::h_sealevel::{
    PriorityFeeOracle, SealevelKeypair, TransactionSubmitter,
};
use hyperlane_base::settings::ChainConf;
use hyperlane_core::{ChainResult, H512, U256};
use hyperlane_sealevel::fallback::SubmitSealevelRpc;
use hyperlane_sealevel::{SealevelProvider, SealevelProviderForSubmitter, SealevelTxCostEstimate};

use crate::chain_tx_adapter::AdaptsChain;
use crate::chain_tx_adapter::{
    chains::sealevel::transaction::{TransactionFactory, Update},
    TxBuildingResult,
};
use crate::chain_tx_adapter::{
    chains::sealevel::{SealevelPayload, SealevelTxAdapter, SealevelTxPrecursor},
    DispatcherError,
};
use crate::payload::{FullPayload, PayloadDetails, VmSpecificPayloadData};
use crate::transaction::{SignerAddress, Transaction, TransactionStatus, VmSpecificTxData};

const GAS_LIMIT: u32 = 42;

mock! {
    pub Client {}

    #[async_trait]
    impl SubmitSealevelRpc for Client {
        async fn get_block(&self, slot: u64) -> ChainResult<UiConfirmedBlock>;
        async fn get_transaction(&self, signature: Signature) -> ChainResult<EncodedConfirmedTransactionWithStatusMeta>;
        async fn simulate_transaction(&self, transaction: &SealevelTransaction) -> ChainResult<RpcSimulateTransactionResult>;
    }
}

mock! {
    pub Oracle {}

    #[async_trait]
    impl PriorityFeeOracle for Oracle {
        async fn get_priority_fee(&self, transaction: &SealevelTransaction) -> ChainResult<u64>;
    }
}

mock! {
    pub Submitter {}

    #[async_trait]
    impl TransactionSubmitter for Submitter {
        fn get_priority_fee_instruction(&self, compute_unit_price_micro_lamports: u64, compute_units: u64, payer: &Pubkey) -> SealevelInstruction;
        async fn send_transaction(&self, transaction: &SealevelTransaction, skip_preflight: bool) -> ChainResult<Signature>;
        async fn wait_for_transaction_confirmation(&self, transaction: &SealevelTransaction) -> ChainResult<()>;
        async fn confirm_transaction(&self, signature: Signature, commitment: CommitmentConfig) -> ChainResult<bool>;
    }
}

struct MockProvider {}

#[async_trait]
impl SealevelProviderForSubmitter for MockProvider {
    async fn create_transaction_for_instruction(
        &self,
        _compute_unit_limit: u32,
        _compute_unit_price_micro_lamports: u64,
        _instruction: SealevelInstruction,
        _payer: &SealevelKeypair,
        _tx_submitter: &dyn TransactionSubmitter,
        _sign: bool,
    ) -> ChainResult<SealevelTransaction> {
        let keypair = SealevelKeypair::default();
        Ok(SealevelTransaction::new_unsigned(Message::new(
            &[instruction()],
            Some(&keypair.pubkey()),
        )))
    }

    async fn get_estimated_costs_for_instruction(
        &self,
        _instruction: SealevelInstruction,
        _payer: &SealevelKeypair,
        _tx_submitter: &dyn TransactionSubmitter,
        _priority_fee_oracle: &dyn PriorityFeeOracle,
    ) -> ChainResult<Option<SealevelTxCostEstimate>> {
        Ok(Some(SealevelTxCostEstimate {
            compute_units: GAS_LIMIT,
            compute_unit_price_micro_lamports: 0,
        }))
    }

    async fn wait_for_transaction_confirmation(
        &self,
        _transaction: &SealevelTransaction,
    ) -> ChainResult<()> {
        Ok(())
    }

    async fn confirm_transaction(
        &self,
        _signature: Signature,
        _commitment: CommitmentConfig,
    ) -> ChainResult<bool> {
        Ok(true)
    }
}

#[tokio::test]
async fn test_estimate_gas_limit() {
    // given
    let adapter = adapter();
    let payload = payload();

    let expected = U256::from(GAS_LIMIT);

    // when
    let result = adapter.estimate_gas_limit(&payload).await;

    // then
    assert!(matches!(result, Ok(_)));
    assert_eq!(expected, result.unwrap().unwrap());
}

#[tokio::test]
async fn test_build_transactions() {
    // given
    let adapter = adapter();
    let payload = payload();
    let data = VmSpecificTxData::Svm(SealevelTxPrecursor::new(instruction(), estimate()));
    let expected = (payload.details.clone(), data);

    // when
    let result = adapter.build_transactions(&[payload.clone()]).await;

    // then
    assert!(matches!(result, Ok(_)));
    let actual = payload_details_and_data_in_transaction(result);
    assert_eq!(expected, actual);
}

#[tokio::test]
async fn test_simulate_tx() {
    // given
    let adapter = adapter();
    let transaction = TransactionFactory::build(&payload(), precursor());

    // when
    let simulated = adapter.simulate_tx(&transaction).await.unwrap();

    // then
    assert!(simulated);
}

#[tokio::test]
async fn test_submit() {
    // given
    let adapter = adapter();
    let mut transaction = TransactionFactory::build(&payload(), precursor());

    // when
    let result = adapter.submit(&mut transaction).await;

    // then
    assert!(result.is_ok());
}

#[tokio::test]
async fn test_tx_status() {
    // given
    let adapter = adapter();
    let transaction = transaction();

    // when
    let result = adapter.tx_status(&transaction).await;

    // then
    assert!(result.is_ok());
    let status = result.unwrap();
    assert!(matches!(status, TransactionStatus::Finalized));
}

fn payload_details_and_data_in_transaction(
    result: Result<Vec<TxBuildingResult>, DispatcherError>,
) -> (PayloadDetails, VmSpecificTxData) {
    let transactions = result.unwrap();
    let built_tx = transactions.first().unwrap();
    let first_tx = built_tx.maybe_tx.clone().unwrap();
    (
        first_tx.payload_details.first().unwrap().clone(),
        first_tx.vm_specific_data.clone(),
    )
}

fn estimate() -> SealevelTxCostEstimate {
    SealevelTxCostEstimate {
        compute_units: GAS_LIMIT,
        compute_unit_price_micro_lamports: 0,
    }
}

fn adapter() -> SealevelTxAdapter {
    let client = mock_client();
    let oracle = MockOracle::new();
    let provider = MockProvider {};
    let submitter = mock_submitter();

    SealevelTxAdapter::new_internal_default(
        Box::new(client),
        Box::new(provider),
        Box::new(oracle),
        Box::new(submitter),
    )
}

fn mock_submitter() -> MockSubmitter {
    let signature = Signature::default();

    let mut submitter = MockSubmitter::new();
    submitter
        .expect_send_transaction()
        .returning(move |_, _| Ok(signature.clone()));
    submitter
        .expect_wait_for_transaction_confirmation()
        .returning(move |_| Ok(()));
    submitter
        .expect_confirm_transaction()
        .returning(move |_, _| Ok(true));
    submitter
}

fn mock_client() -> MockClient {
    let result = RpcSimulateTransactionResult {
        err: None,
        logs: None,
        accounts: None,
        units_consumed: None,
        return_data: None,
    };

    let mut client = MockClient::new();
    client.expect_get_block().returning(move |_| Ok(block()));
    client
        .expect_get_transaction()
        .returning(move |_| Ok(encoded_transaction()));
    client
        .expect_simulate_transaction()
        .returning(move |_| Ok(result.clone()));
    client
}

fn block() -> UiConfirmedBlock {
    UiConfirmedBlock {
        previous_blockhash: "".to_string(),
        blockhash: "".to_string(),
        parent_slot: 0,
        transactions: None,
        signatures: None,
        rewards: None,
        block_time: None,
        block_height: None,
    }
}

fn encoded_transaction() -> EncodedConfirmedTransactionWithStatusMeta {
    EncodedConfirmedTransactionWithStatusMeta {
        slot: 43,
        transaction: EncodedTransactionWithStatusMeta {
            transaction: EncodedTransaction::LegacyBinary("binary".to_string()),
            meta: None,
            version: None,
        },
        block_time: None,
    }
}

fn instruction() -> SealevelInstruction {
    ComputeBudgetInstruction::set_compute_unit_limit(GAS_LIMIT)
}

fn payload() -> FullPayload {
    let data = VmSpecificPayloadData::Svm(SealevelPayload {
        instruction: instruction(),
    });
    let payload = FullPayload {
        data,
        ..Default::default()
    };
    payload
}

fn precursor() -> SealevelTxPrecursor {
    SealevelTxPrecursor::new(instruction(), estimate())
}

fn transaction() -> Transaction {
    let mut transaction = TransactionFactory::build(&payload(), precursor());
    transaction.update_after_submission(H512::zero(), precursor());

    transaction
}
=======
mod build;
mod common;
mod config;
mod estimate;
mod simulate;
mod status;
mod submit;
>>>>>>> aa68bafd
<|MERGE_RESOLUTION|>--- conflicted
+++ resolved
@@ -1,326 +1,7 @@
-<<<<<<< HEAD
-use std::sync::Arc;
-
-use async_trait::async_trait;
-use eyre::Result;
-use mockall::mock;
-use solana_client::rpc_response::RpcSimulateTransactionResult;
-use solana_sdk::{
-    commitment_config::CommitmentConfig,
-    compute_budget::ComputeBudgetInstruction,
-    instruction::Instruction as SealevelInstruction,
-    message::Message,
-    pubkey::Pubkey,
-    signature::{Signature, Signer},
-    transaction::Transaction as SealevelTransaction,
-};
-use solana_transaction_status::{
-    EncodedConfirmedTransactionWithStatusMeta, EncodedTransaction,
-    EncodedTransactionWithStatusMeta, UiConfirmedBlock,
-};
-
-use hyperlane_base::settings::parser::h_sealevel::{
-    PriorityFeeOracle, SealevelKeypair, TransactionSubmitter,
-};
-use hyperlane_base::settings::ChainConf;
-use hyperlane_core::{ChainResult, H512, U256};
-use hyperlane_sealevel::fallback::SubmitSealevelRpc;
-use hyperlane_sealevel::{SealevelProvider, SealevelProviderForSubmitter, SealevelTxCostEstimate};
-
-use crate::chain_tx_adapter::AdaptsChain;
-use crate::chain_tx_adapter::{
-    chains::sealevel::transaction::{TransactionFactory, Update},
-    TxBuildingResult,
-};
-use crate::chain_tx_adapter::{
-    chains::sealevel::{SealevelPayload, SealevelTxAdapter, SealevelTxPrecursor},
-    DispatcherError,
-};
-use crate::payload::{FullPayload, PayloadDetails, VmSpecificPayloadData};
-use crate::transaction::{SignerAddress, Transaction, TransactionStatus, VmSpecificTxData};
-
-const GAS_LIMIT: u32 = 42;
-
-mock! {
-    pub Client {}
-
-    #[async_trait]
-    impl SubmitSealevelRpc for Client {
-        async fn get_block(&self, slot: u64) -> ChainResult<UiConfirmedBlock>;
-        async fn get_transaction(&self, signature: Signature) -> ChainResult<EncodedConfirmedTransactionWithStatusMeta>;
-        async fn simulate_transaction(&self, transaction: &SealevelTransaction) -> ChainResult<RpcSimulateTransactionResult>;
-    }
-}
-
-mock! {
-    pub Oracle {}
-
-    #[async_trait]
-    impl PriorityFeeOracle for Oracle {
-        async fn get_priority_fee(&self, transaction: &SealevelTransaction) -> ChainResult<u64>;
-    }
-}
-
-mock! {
-    pub Submitter {}
-
-    #[async_trait]
-    impl TransactionSubmitter for Submitter {
-        fn get_priority_fee_instruction(&self, compute_unit_price_micro_lamports: u64, compute_units: u64, payer: &Pubkey) -> SealevelInstruction;
-        async fn send_transaction(&self, transaction: &SealevelTransaction, skip_preflight: bool) -> ChainResult<Signature>;
-        async fn wait_for_transaction_confirmation(&self, transaction: &SealevelTransaction) -> ChainResult<()>;
-        async fn confirm_transaction(&self, signature: Signature, commitment: CommitmentConfig) -> ChainResult<bool>;
-    }
-}
-
-struct MockProvider {}
-
-#[async_trait]
-impl SealevelProviderForSubmitter for MockProvider {
-    async fn create_transaction_for_instruction(
-        &self,
-        _compute_unit_limit: u32,
-        _compute_unit_price_micro_lamports: u64,
-        _instruction: SealevelInstruction,
-        _payer: &SealevelKeypair,
-        _tx_submitter: &dyn TransactionSubmitter,
-        _sign: bool,
-    ) -> ChainResult<SealevelTransaction> {
-        let keypair = SealevelKeypair::default();
-        Ok(SealevelTransaction::new_unsigned(Message::new(
-            &[instruction()],
-            Some(&keypair.pubkey()),
-        )))
-    }
-
-    async fn get_estimated_costs_for_instruction(
-        &self,
-        _instruction: SealevelInstruction,
-        _payer: &SealevelKeypair,
-        _tx_submitter: &dyn TransactionSubmitter,
-        _priority_fee_oracle: &dyn PriorityFeeOracle,
-    ) -> ChainResult<Option<SealevelTxCostEstimate>> {
-        Ok(Some(SealevelTxCostEstimate {
-            compute_units: GAS_LIMIT,
-            compute_unit_price_micro_lamports: 0,
-        }))
-    }
-
-    async fn wait_for_transaction_confirmation(
-        &self,
-        _transaction: &SealevelTransaction,
-    ) -> ChainResult<()> {
-        Ok(())
-    }
-
-    async fn confirm_transaction(
-        &self,
-        _signature: Signature,
-        _commitment: CommitmentConfig,
-    ) -> ChainResult<bool> {
-        Ok(true)
-    }
-}
-
-#[tokio::test]
-async fn test_estimate_gas_limit() {
-    // given
-    let adapter = adapter();
-    let payload = payload();
-
-    let expected = U256::from(GAS_LIMIT);
-
-    // when
-    let result = adapter.estimate_gas_limit(&payload).await;
-
-    // then
-    assert!(matches!(result, Ok(_)));
-    assert_eq!(expected, result.unwrap().unwrap());
-}
-
-#[tokio::test]
-async fn test_build_transactions() {
-    // given
-    let adapter = adapter();
-    let payload = payload();
-    let data = VmSpecificTxData::Svm(SealevelTxPrecursor::new(instruction(), estimate()));
-    let expected = (payload.details.clone(), data);
-
-    // when
-    let result = adapter.build_transactions(&[payload.clone()]).await;
-
-    // then
-    assert!(matches!(result, Ok(_)));
-    let actual = payload_details_and_data_in_transaction(result);
-    assert_eq!(expected, actual);
-}
-
-#[tokio::test]
-async fn test_simulate_tx() {
-    // given
-    let adapter = adapter();
-    let transaction = TransactionFactory::build(&payload(), precursor());
-
-    // when
-    let simulated = adapter.simulate_tx(&transaction).await.unwrap();
-
-    // then
-    assert!(simulated);
-}
-
-#[tokio::test]
-async fn test_submit() {
-    // given
-    let adapter = adapter();
-    let mut transaction = TransactionFactory::build(&payload(), precursor());
-
-    // when
-    let result = adapter.submit(&mut transaction).await;
-
-    // then
-    assert!(result.is_ok());
-}
-
-#[tokio::test]
-async fn test_tx_status() {
-    // given
-    let adapter = adapter();
-    let transaction = transaction();
-
-    // when
-    let result = adapter.tx_status(&transaction).await;
-
-    // then
-    assert!(result.is_ok());
-    let status = result.unwrap();
-    assert!(matches!(status, TransactionStatus::Finalized));
-}
-
-fn payload_details_and_data_in_transaction(
-    result: Result<Vec<TxBuildingResult>, DispatcherError>,
-) -> (PayloadDetails, VmSpecificTxData) {
-    let transactions = result.unwrap();
-    let built_tx = transactions.first().unwrap();
-    let first_tx = built_tx.maybe_tx.clone().unwrap();
-    (
-        first_tx.payload_details.first().unwrap().clone(),
-        first_tx.vm_specific_data.clone(),
-    )
-}
-
-fn estimate() -> SealevelTxCostEstimate {
-    SealevelTxCostEstimate {
-        compute_units: GAS_LIMIT,
-        compute_unit_price_micro_lamports: 0,
-    }
-}
-
-fn adapter() -> SealevelTxAdapter {
-    let client = mock_client();
-    let oracle = MockOracle::new();
-    let provider = MockProvider {};
-    let submitter = mock_submitter();
-
-    SealevelTxAdapter::new_internal_default(
-        Box::new(client),
-        Box::new(provider),
-        Box::new(oracle),
-        Box::new(submitter),
-    )
-}
-
-fn mock_submitter() -> MockSubmitter {
-    let signature = Signature::default();
-
-    let mut submitter = MockSubmitter::new();
-    submitter
-        .expect_send_transaction()
-        .returning(move |_, _| Ok(signature.clone()));
-    submitter
-        .expect_wait_for_transaction_confirmation()
-        .returning(move |_| Ok(()));
-    submitter
-        .expect_confirm_transaction()
-        .returning(move |_, _| Ok(true));
-    submitter
-}
-
-fn mock_client() -> MockClient {
-    let result = RpcSimulateTransactionResult {
-        err: None,
-        logs: None,
-        accounts: None,
-        units_consumed: None,
-        return_data: None,
-    };
-
-    let mut client = MockClient::new();
-    client.expect_get_block().returning(move |_| Ok(block()));
-    client
-        .expect_get_transaction()
-        .returning(move |_| Ok(encoded_transaction()));
-    client
-        .expect_simulate_transaction()
-        .returning(move |_| Ok(result.clone()));
-    client
-}
-
-fn block() -> UiConfirmedBlock {
-    UiConfirmedBlock {
-        previous_blockhash: "".to_string(),
-        blockhash: "".to_string(),
-        parent_slot: 0,
-        transactions: None,
-        signatures: None,
-        rewards: None,
-        block_time: None,
-        block_height: None,
-    }
-}
-
-fn encoded_transaction() -> EncodedConfirmedTransactionWithStatusMeta {
-    EncodedConfirmedTransactionWithStatusMeta {
-        slot: 43,
-        transaction: EncodedTransactionWithStatusMeta {
-            transaction: EncodedTransaction::LegacyBinary("binary".to_string()),
-            meta: None,
-            version: None,
-        },
-        block_time: None,
-    }
-}
-
-fn instruction() -> SealevelInstruction {
-    ComputeBudgetInstruction::set_compute_unit_limit(GAS_LIMIT)
-}
-
-fn payload() -> FullPayload {
-    let data = VmSpecificPayloadData::Svm(SealevelPayload {
-        instruction: instruction(),
-    });
-    let payload = FullPayload {
-        data,
-        ..Default::default()
-    };
-    payload
-}
-
-fn precursor() -> SealevelTxPrecursor {
-    SealevelTxPrecursor::new(instruction(), estimate())
-}
-
-fn transaction() -> Transaction {
-    let mut transaction = TransactionFactory::build(&payload(), precursor());
-    transaction.update_after_submission(H512::zero(), precursor());
-
-    transaction
-}
-=======
 mod build;
 mod common;
 mod config;
 mod estimate;
 mod simulate;
 mod status;
-mod submit;
->>>>>>> aa68bafd
+mod submit;