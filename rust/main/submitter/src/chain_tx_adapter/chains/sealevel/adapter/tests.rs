use std::sync::Arc;

use async_trait::async_trait;
use eyre::Result;
use mockall::mock;
use solana_client::rpc_response::RpcSimulateTransactionResult;
use solana_sdk::{
    commitment_config::CommitmentConfig,
    compute_budget::ComputeBudgetInstruction,
    instruction::Instruction as SealevelInstruction,
    message::Message,
    pubkey::Pubkey,
    signature::{Signature, Signer},
    transaction::Transaction as SealevelTransaction,
};
use solana_transaction_status::{
    EncodedConfirmedTransactionWithStatusMeta, EncodedTransaction,
    EncodedTransactionWithStatusMeta, UiConfirmedBlock,
};

use hyperlane_base::settings::parser::h_sealevel::{
    PriorityFeeOracle, SealevelKeypair, TransactionSubmitter,
};
use hyperlane_base::settings::ChainConf;
use hyperlane_core::{ChainResult, H512, U256};
use hyperlane_sealevel::fallback::SubmitSealevelRpc;
use hyperlane_sealevel::{SealevelProvider, SealevelProviderForSubmitter, SealevelTxCostEstimate};

use crate::chain_tx_adapter::AdaptsChain;
use crate::chain_tx_adapter::{
    chains::sealevel::transaction::{TransactionFactory, Update},
    TxBuildingResult,
};
use crate::payload::{FullPayload, PayloadDetails, VmSpecificPayloadData};
use crate::transaction::{SignerAddress, Transaction, TransactionStatus, VmSpecificTxData};
use crate::{
    chain_tx_adapter::chains::sealevel::{SealevelPayload, SealevelTxAdapter, SealevelTxPrecursor},
    error::SubmitterError,
};

const GAS_LIMIT: u32 = 42;

mock! {
    pub Client {}

    #[async_trait]
    impl SubmitSealevelRpc for Client {
        async fn get_block(&self, slot: u64) -> ChainResult<UiConfirmedBlock>;
        async fn get_transaction(&self, signature: Signature) -> ChainResult<EncodedConfirmedTransactionWithStatusMeta>;
        async fn simulate_transaction(&self, transaction: &SealevelTransaction) -> ChainResult<RpcSimulateTransactionResult>;
    }
}

mock! {
    pub Oracle {}

    #[async_trait]
    impl PriorityFeeOracle for Oracle {
        async fn get_priority_fee(&self, transaction: &SealevelTransaction) -> ChainResult<u64>;
    }
}

mock! {
    pub Submitter {}

    #[async_trait]
    impl TransactionSubmitter for Submitter {
        fn get_priority_fee_instruction(&self, compute_unit_price_micro_lamports: u64, compute_units: u64, payer: &Pubkey) -> SealevelInstruction;
        async fn send_transaction(&self, transaction: &SealevelTransaction, skip_preflight: bool) -> ChainResult<Signature>;
        async fn wait_for_transaction_confirmation(&self, transaction: &SealevelTransaction) -> ChainResult<()>;
        async fn confirm_transaction(&self, signature: Signature, commitment: CommitmentConfig) -> ChainResult<bool>;
    }
}

struct MockProvider {}

#[async_trait]
impl SealevelProviderForSubmitter for MockProvider {
    async fn create_transaction_for_instruction(
        &self,
        _compute_unit_limit: u32,
        _compute_unit_price_micro_lamports: u64,
        _instruction: SealevelInstruction,
        _payer: &SealevelKeypair,
        _tx_submitter: &dyn TransactionSubmitter,
        _sign: bool,
    ) -> ChainResult<SealevelTransaction> {
        let keypair = SealevelKeypair::default();
        Ok(SealevelTransaction::new_unsigned(Message::new(
            &[instruction()],
            Some(&keypair.pubkey()),
        )))
    }

    async fn get_estimated_costs_for_instruction(
        &self,
        _instruction: SealevelInstruction,
        _payer: &SealevelKeypair,
        _tx_submitter: &dyn TransactionSubmitter,
        _priority_fee_oracle: &dyn PriorityFeeOracle,
    ) -> ChainResult<Option<SealevelTxCostEstimate>> {
        Ok(Some(SealevelTxCostEstimate {
            compute_units: GAS_LIMIT,
            compute_unit_price_micro_lamports: 0,
        }))
    }

    async fn wait_for_transaction_confirmation(
        &self,
        _transaction: &SealevelTransaction,
    ) -> ChainResult<()> {
        Ok(())
    }

    async fn confirm_transaction(
        &self,
        _signature: Signature,
        _commitment: CommitmentConfig,
    ) -> ChainResult<bool> {
        Ok(true)
    }
}

#[tokio::test]
async fn test_estimate_gas_limit() {
    // given
    let adapter = adapter();
    let payload = payload();

    let expected = U256::from(GAS_LIMIT);

    // when
    let result = adapter.estimate_gas_limit(&payload).await;

    // then
<<<<<<< HEAD
    assert!(matches!(result, Ok(_)));
    assert_eq!(expected, result.unwrap().unwrap());
=======
    assert!(result.is_ok());
    assert_eq!(expected, result.unwrap());
>>>>>>> 07321f6f
}

#[tokio::test]
async fn test_build_transactions() {
    // given
    let adapter = adapter();
    let payload = payload();
    let data = VmSpecificTxData::Svm(SealevelTxPrecursor::new(instruction(), estimate()));
    let expected = (payload.details.clone(), data);

    // when
    let result = adapter.build_transactions(&[payload.clone()]).await;

    // then
    assert!(result.is_ok());
    let actual = payload_details_and_data_in_transaction(result);
    assert_eq!(expected, actual);
}

#[tokio::test]
async fn test_simulate_tx() {
    // given
    let adapter = adapter();
    let transaction = TransactionFactory::build(&payload(), precursor());

    // when
    let simulated = adapter.simulate_tx(&transaction).await.unwrap();

    // then
    assert!(simulated);
}

#[tokio::test]
async fn test_submit() {
    // given
    let adapter = adapter();
    let mut transaction = TransactionFactory::build(&payload(), precursor());

    // when
    let result = adapter.submit(&mut transaction).await;

    // then
    assert!(result.is_ok());
}

#[tokio::test]
async fn test_tx_status() {
    // given
    let adapter = adapter();
    let transaction = transaction();

    // when
    let result = adapter.tx_status(&transaction).await;

    // then
    assert!(result.is_ok());
    let status = result.unwrap();
    assert!(matches!(status, TransactionStatus::Finalized));
}

fn payload_details_and_data_in_transaction(
    result: Result<Vec<TxBuildingResult>, SubmitterError>,
) -> (PayloadDetails, VmSpecificTxData) {
    let transactions = result.unwrap();
    let built_tx = transactions.first().unwrap();
    let first_tx = built_tx.maybe_tx.clone().unwrap();
    (
        first_tx.payload_details.first().unwrap().clone(),
        first_tx.vm_specific_data.clone(),
    )
}

fn estimate() -> SealevelTxCostEstimate {
    SealevelTxCostEstimate {
        compute_units: GAS_LIMIT,
        compute_unit_price_micro_lamports: 0,
    }
}

fn adapter() -> SealevelTxAdapter {
    let client = mock_client();
    let oracle = MockOracle::new();
    let provider = MockProvider {};
    let submitter = mock_submitter();

    SealevelTxAdapter::new_internal_default(
        Box::new(client),
        Box::new(provider),
        Box::new(oracle),
        Box::new(submitter),
    )
}

fn mock_submitter() -> MockSubmitter {
    let signature = Signature::default();

    let mut submitter = MockSubmitter::new();
    submitter
        .expect_send_transaction()
        .returning(move |_, _| Ok(signature));
    submitter
        .expect_wait_for_transaction_confirmation()
        .returning(move |_| Ok(()));
    submitter
        .expect_confirm_transaction()
        .returning(move |_, _| Ok(true));
    submitter
}

fn mock_client() -> MockClient {
    let result = RpcSimulateTransactionResult {
        err: None,
        logs: None,
        accounts: None,
        units_consumed: None,
        return_data: None,
    };

    let mut client = MockClient::new();
    client.expect_get_block().returning(move |_| Ok(block()));
    client
        .expect_get_transaction()
        .returning(move |_| Ok(encoded_transaction()));
    client
        .expect_simulate_transaction()
        .returning(move |_| Ok(result.clone()));
    client
}

fn block() -> UiConfirmedBlock {
    UiConfirmedBlock {
        previous_blockhash: "".to_string(),
        blockhash: "".to_string(),
        parent_slot: 0,
        transactions: None,
        signatures: None,
        rewards: None,
        block_time: None,
        block_height: None,
    }
}

fn encoded_transaction() -> EncodedConfirmedTransactionWithStatusMeta {
    EncodedConfirmedTransactionWithStatusMeta {
        slot: 43,
        transaction: EncodedTransactionWithStatusMeta {
            transaction: EncodedTransaction::LegacyBinary("binary".to_string()),
            meta: None,
            version: None,
        },
        block_time: None,
    }
}

fn instruction() -> SealevelInstruction {
    ComputeBudgetInstruction::set_compute_unit_limit(GAS_LIMIT)
}

fn payload() -> FullPayload {
    let data = VmSpecificPayloadData::Svm(SealevelPayload {
        instruction: instruction(),
    });

    FullPayload {
        data,
        ..Default::default()
    }
}

fn precursor() -> SealevelTxPrecursor {
    SealevelTxPrecursor::new(instruction(), estimate())
}

fn transaction() -> Transaction {
    let mut transaction = TransactionFactory::build(&payload(), precursor());
    transaction.update_after_submission(H512::zero(), precursor());

    transaction
}<|MERGE_RESOLUTION|>--- conflicted
+++ resolved
@@ -133,13 +133,8 @@
     let result = adapter.estimate_gas_limit(&payload).await;
 
     // then
-<<<<<<< HEAD
-    assert!(matches!(result, Ok(_)));
+    assert!(result.is_ok());
     assert_eq!(expected, result.unwrap().unwrap());
-=======
-    assert!(result.is_ok());
-    assert_eq!(expected, result.unwrap());
->>>>>>> 07321f6f
 }
 
 #[tokio::test]
