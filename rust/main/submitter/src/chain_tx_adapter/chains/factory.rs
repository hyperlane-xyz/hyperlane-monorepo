--- conflicted
+++ resolved
@@ -37,16 +37,10 @@
                 raw_conf.clone(),
                 metrics,
             )?),
-<<<<<<< HEAD
-            Cosmos => Arc::new(CosmosTxAdapter::new(conf.clone(), raw_conf.clone())),
-            Starknet => todo!(),
-            CosmosNative => todo!(),
-=======
             ChainConnectionConf::Cosmos(_) => {
                 Arc::new(CosmosTxAdapter::new(conf.clone(), raw_conf.clone()))
             }
-            ChainConnectionConf::CosmosNative(_) => todo!(),
->>>>>>> 7d56f2c2
+            ChainConnectionConf::Starknet(_) => todo!(),
         };
 
         Ok(adapter)
