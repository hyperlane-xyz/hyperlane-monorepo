// TODO: re-enable clippy warnings
#![allow(dead_code)]

use std::time::Duration;

use async_trait::async_trait;
use derive_new::new;
use eyre::Report;
use tokio::sync::mpsc::error::SendError;
use uuid::Uuid;

use hyperlane_core::U256;

use crate::{
<<<<<<< HEAD
=======
    error::SubmitterError,
>>>>>>> 4d3738d1
    payload::{FullPayload, PayloadDetails},
    transaction::{Transaction, TransactionStatus},
};

use super::DispatcherError;

pub type GasLimit = U256;

#[derive(new, Debug)]
pub struct TxBuildingResult {
    /// payload details for the payloads in this transaction
    /// this is a vector because multiple payloads can be included in a single transaction
    pub payloads: Vec<PayloadDetails>,
    /// the transaction itself
    /// this is an option because the transaction may have failed to be built
    pub maybe_tx: Option<Transaction>,
}

/// The `AdaptsChain` trait is implemented by adapters for different VMs, stacks and chains, allowing the `PayloadDispatcher` to interact with them in a generic way.
#[async_trait]
pub trait AdaptsChain: Send + Sync {
    /// Simulates Payload and returns its gas limit. Called in the Building Stage (PayloadDispatcher)
    async fn estimate_gas_limit(
        &self,
        payload: &FullPayload,
<<<<<<< HEAD
    ) -> Result<Option<GasLimit>, DispatcherError>;
=======
    ) -> Result<Option<GasLimit>, SubmitterError>;
>>>>>>> 4d3738d1

    /// Performs batching if available. Internally estimates gas limit for batch as well. Called in the Building Stage (PayloadDispatcher)
    // should this instead return tuples of (Option<Transaction>, PayloadDetails) to
    // make it clear which payloads failed and should be dropped?
    async fn build_transactions(
        &self,
        payloads: &[FullPayload],
<<<<<<< HEAD
    ) -> Result<Vec<TxBuildingResult>, DispatcherError>;

    /// Simulates a Transaction before submitting it for the first time. Called in the Inclusion Stage (PayloadDispatcher)
    async fn simulate_tx(&self, tx: &Transaction) -> Result<bool, DispatcherError>;

    /// Sets / escalates gas price, sets nonce / blockhash and broadcasts the Transaction. Even if broadcasting fails, the Transaction struct remains mutated with the new estimates. Called in the Inclusion Stage (PayloadDispatcher)
    async fn submit(&self, tx: &mut Transaction) -> Result<(), DispatcherError>;

    /// Queries the chain by txhash to get the tx status. Called in the Inclusion Stage and Finality Stage of the PayloadDispatcher
    async fn tx_status(&self, tx: &Transaction) -> Result<TransactionStatus, DispatcherError>;
=======
    ) -> Result<Vec<TxBuildingResult>, SubmitterError>;

    /// Simulates a Transaction before submitting it for the first time. Called in the Inclusion Stage (PayloadDispatcher)
    async fn simulate_tx(&self, tx: &Transaction) -> Result<bool, SubmitterError>;

    /// Sets / escalates gas price, sets nonce / blockhash and broadcasts the Transaction. Even if broadcasting fails, the Transaction struct remains mutated with the new estimates. Called in the Inclusion Stage (PayloadDispatcher)
    async fn submit(&self, tx: &mut Transaction) -> Result<(), SubmitterError>;

    /// Queries the chain by txhash to get the tx status. Called in the Inclusion Stage and Finality Stage of the PayloadDispatcher
    async fn tx_status(&self, tx: &Transaction) -> Result<TransactionStatus, SubmitterError>;
>>>>>>> 4d3738d1

    /// uses BatchManager, returns any reverted Payload IDs sent in a Transaction. Called in the Finality Stage (PayloadDispatcher)
    async fn reverted_payloads(
        &self,
        tx: &Transaction,
<<<<<<< HEAD
    ) -> Result<Vec<PayloadDetails>, DispatcherError>;
=======
    ) -> Result<Vec<PayloadDetails>, SubmitterError>;
>>>>>>> 4d3738d1

    /// Returns the estimated block time of the chain. Used for polling pending transactions. Called in the Inclusion and Finality Stages of the PayloadDispatcher
    fn estimated_block_time(&self) -> &Duration;

    /// Returns the maximum batch size for this chain. Used to decide how many payloads to batch together, as well as
    /// how many network calls to perform in parallel
    fn max_batch_size(&self) -> u32;

    // methods below are excluded from the MVP

    /// Checks if a nonce gap exists in transactions submitted by the PayloadDispatcher via this adapter
    async fn nonce_gap_exists(&self) -> bool {
        todo!()
    }

    /// Replaces calldata in this tx with a transfer-to-self, to use its payload(s) for filling a nonce gap
<<<<<<< HEAD
    async fn replace_tx(&self, _tx: &Transaction) -> Result<(), DispatcherError> {
=======
    async fn replace_tx(&self, _tx: &Transaction) -> Result<(), SubmitterError> {
>>>>>>> 4d3738d1
        todo!()
    }
}<|MERGE_RESOLUTION|>--- conflicted
+++ resolved
@@ -12,10 +12,7 @@
 use hyperlane_core::U256;
 
 use crate::{
-<<<<<<< HEAD
-=======
     error::SubmitterError,
->>>>>>> 4d3738d1
     payload::{FullPayload, PayloadDetails},
     transaction::{Transaction, TransactionStatus},
 };
@@ -41,30 +38,10 @@
     async fn estimate_gas_limit(
         &self,
         payload: &FullPayload,
-<<<<<<< HEAD
-    ) -> Result<Option<GasLimit>, DispatcherError>;
-=======
     ) -> Result<Option<GasLimit>, SubmitterError>;
->>>>>>> 4d3738d1
-
-    /// Performs batching if available. Internally estimates gas limit for batch as well. Called in the Building Stage (PayloadDispatcher)
-    // should this instead return tuples of (Option<Transaction>, PayloadDetails) to
-    // make it clear which payloads failed and should be dropped?
     async fn build_transactions(
         &self,
         payloads: &[FullPayload],
-<<<<<<< HEAD
-    ) -> Result<Vec<TxBuildingResult>, DispatcherError>;
-
-    /// Simulates a Transaction before submitting it for the first time. Called in the Inclusion Stage (PayloadDispatcher)
-    async fn simulate_tx(&self, tx: &Transaction) -> Result<bool, DispatcherError>;
-
-    /// Sets / escalates gas price, sets nonce / blockhash and broadcasts the Transaction. Even if broadcasting fails, the Transaction struct remains mutated with the new estimates. Called in the Inclusion Stage (PayloadDispatcher)
-    async fn submit(&self, tx: &mut Transaction) -> Result<(), DispatcherError>;
-
-    /// Queries the chain by txhash to get the tx status. Called in the Inclusion Stage and Finality Stage of the PayloadDispatcher
-    async fn tx_status(&self, tx: &Transaction) -> Result<TransactionStatus, DispatcherError>;
-=======
     ) -> Result<Vec<TxBuildingResult>, SubmitterError>;
 
     /// Simulates a Transaction before submitting it for the first time. Called in the Inclusion Stage (PayloadDispatcher)
@@ -75,17 +52,12 @@
 
     /// Queries the chain by txhash to get the tx status. Called in the Inclusion Stage and Finality Stage of the PayloadDispatcher
     async fn tx_status(&self, tx: &Transaction) -> Result<TransactionStatus, SubmitterError>;
->>>>>>> 4d3738d1
 
     /// uses BatchManager, returns any reverted Payload IDs sent in a Transaction. Called in the Finality Stage (PayloadDispatcher)
     async fn reverted_payloads(
         &self,
         tx: &Transaction,
-<<<<<<< HEAD
-    ) -> Result<Vec<PayloadDetails>, DispatcherError>;
-=======
     ) -> Result<Vec<PayloadDetails>, SubmitterError>;
->>>>>>> 4d3738d1
 
     /// Returns the estimated block time of the chain. Used for polling pending transactions. Called in the Inclusion and Finality Stages of the PayloadDispatcher
     fn estimated_block_time(&self) -> &Duration;
@@ -102,11 +74,7 @@
     }
 
     /// Replaces calldata in this tx with a transfer-to-self, to use its payload(s) for filling a nonce gap
-<<<<<<< HEAD
-    async fn replace_tx(&self, _tx: &Transaction) -> Result<(), DispatcherError> {
-=======
     async fn replace_tx(&self, _tx: &Transaction) -> Result<(), SubmitterError> {
->>>>>>> 4d3738d1
         todo!()
     }
 }