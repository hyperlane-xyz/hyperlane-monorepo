--- conflicted
+++ resolved
@@ -12,15 +12,10 @@
 use hyperlane_core::U256;
 
 use crate::{
-<<<<<<< HEAD
-=======
     error::SubmitterError,
->>>>>>> aa68bafd
     payload::{FullPayload, PayloadDetails},
     transaction::{Transaction, TransactionStatus},
 };
-
-use super::DispatcherError;
 
 pub type GasLimit = U256;
 
@@ -41,11 +36,7 @@
     async fn estimate_gas_limit(
         &self,
         payload: &FullPayload,
-<<<<<<< HEAD
-    ) -> Result<Option<GasLimit>, DispatcherError>;
-=======
     ) -> Result<Option<GasLimit>, SubmitterError>;
->>>>>>> aa68bafd
 
     /// Performs batching if available. Internally estimates gas limit for batch as well. Called in the Building Stage (PayloadDispatcher)
     // should this instead return tuples of (Option<Transaction>, PayloadDetails) to
@@ -53,24 +44,6 @@
     async fn build_transactions(
         &self,
         payloads: &[FullPayload],
-<<<<<<< HEAD
-    ) -> Result<Vec<TxBuildingResult>, DispatcherError>;
-
-    /// Simulates a Transaction before submitting it for the first time. Called in the Inclusion Stage (PayloadDispatcher)
-    async fn simulate_tx(&self, tx: &Transaction) -> Result<bool, DispatcherError>;
-
-    /// Sets / escalates gas price, sets nonce / blockhash and broadcasts the Transaction. Even if broadcasting fails, the Transaction struct remains mutated with the new estimates. Called in the Inclusion Stage (PayloadDispatcher)
-    async fn submit(&self, tx: &mut Transaction) -> Result<(), DispatcherError>;
-
-    /// Queries the chain by txhash to get the tx status. Called in the Inclusion Stage and Finality Stage of the PayloadDispatcher
-    async fn tx_status(&self, tx: &Transaction) -> Result<TransactionStatus, DispatcherError>;
-
-    /// uses BatchManager, returns any reverted Payload IDs sent in a Transaction. Called in the Finality Stage (PayloadDispatcher)
-    async fn reverted_payloads(
-        &self,
-        tx: &Transaction,
-    ) -> Result<Vec<PayloadDetails>, DispatcherError>;
-=======
     ) -> Result<Vec<TxBuildingResult>, SubmitterError>;
 
     /// Simulates a Transaction before submitting it for the first time. Called in the Inclusion Stage (PayloadDispatcher)
@@ -83,8 +56,10 @@
     async fn tx_status(&self, tx: &Transaction) -> Result<TransactionStatus, SubmitterError>;
 
     /// uses BatchManager, returns any reverted Payload IDs sent in a Transaction. Called in the Finality Stage (PayloadDispatcher)
-    async fn reverted_payloads(&self, tx: &Transaction) -> Result<Vec<Uuid>, SubmitterError>;
->>>>>>> aa68bafd
+    async fn reverted_payloads(
+        &self,
+        tx: &Transaction,
+    ) -> Result<Vec<PayloadDetails>, SubmitterError>;
 
     /// Returns the estimated block time of the chain. Used for polling pending transactions. Called in the Inclusion and Finality Stages of the PayloadDispatcher
     fn estimated_block_time(&self) -> &Duration;
@@ -101,11 +76,7 @@
     }
 
     /// Replaces calldata in this tx with a transfer-to-self, to use its payload(s) for filling a nonce gap
-<<<<<<< HEAD
-    async fn replace_tx(&self, _tx: &Transaction) -> Result<(), DispatcherError> {
-=======
     async fn replace_tx(&self, _tx: &Transaction) -> Result<(), SubmitterError> {
->>>>>>> aa68bafd
         todo!()
     }
 }