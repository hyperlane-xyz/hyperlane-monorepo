[package]
name = "submitter"
documentation.workspace = true
edition.workspace = true
homepage.workspace = true
license-file.workspace = true
publish.workspace = true
version.workspace = true

[dependencies]
hyperlane-base = { path = "../hyperlane-base", features = ["test-utils"] }
hyperlane-core = { path = "../hyperlane-core" }

<<<<<<< HEAD
chrono.workspace = true
eyre.workspace = true
serde.workspace = true
serde_json.workspace = true
tokio = { workspace = true, features = ["rt", "macros", "parking_lot"] }
tracing.workspace = true
uuid.workspace = true
=======
async-trait.workspace = true
chrono.workspace = true
eyre.workspace = true
tokio = { workspace = true, features = ["rt", "macros", "parking_lot"] }
tracing.workspace = true
uuid.workspace = true
thiserror.workspace = true
>>>>>>> d0ea841c
<|MERGE_RESOLUTION|>--- conflicted
+++ resolved
@@ -11,20 +11,12 @@
 hyperlane-base = { path = "../hyperlane-base", features = ["test-utils"] }
 hyperlane-core = { path = "../hyperlane-core" }
 
-<<<<<<< HEAD
+async-trait.workspace = true
 chrono.workspace = true
 eyre.workspace = true
 serde.workspace = true
 serde_json.workspace = true
+thiserror.workspace = true
 tokio = { workspace = true, features = ["rt", "macros", "parking_lot"] }
 tracing.workspace = true
-uuid.workspace = true
-=======
-async-trait.workspace = true
-chrono.workspace = true
-eyre.workspace = true
-tokio = { workspace = true, features = ["rt", "macros", "parking_lot"] }
-tracing.workspace = true
-uuid.workspace = true
-thiserror.workspace = true
->>>>>>> d0ea841c
+uuid.workspace = true