--- conflicted
+++ resolved
@@ -131,10 +131,7 @@
       "gasCurrencyCoinGeckoId": "ethereum",
       "interchainAccountIsm": "0xaec6382e1e16Ee12DBEf0e7EA5ADa51217813Fc3",
       "interchainAccountRouter": "0x20cC3a33C49fa13627303669edf2DcA7F1E76a50",
-      "timelockController": "0x0000000000000000000000000000000000000000",
-      "transactionOverrides": {
-        "gasPriceCap": 100000000000
-      }
+      "timelockController": "0x0000000000000000000000000000000000000000"
     },
     "basesepolia": {
       "aggregationHook": "0xccA408a6A9A6dc405C3278647421eb4317466943",
@@ -201,10 +198,7 @@
       "gasCurrencyCoinGeckoId": "ethereum",
       "interchainAccountIsm": "0xDa5177080f7fC5d9255eB32cC64B9b4e5136A716",
       "interchainAccountRouter": "0xd876C01aB40e8cE42Db417fBC79c726d45504dE4",
-      "timelockController": "0x0000000000000000000000000000000000000000",
-      "transactionOverrides": {
-        "gasPriceCap": 100000000000
-      }
+      "timelockController": "0x0000000000000000000000000000000000000000"
     },
     "bsctestnet": {
       "aggregationHook": "0x3d675bB93250Ab7603F40cbb9194bae210784627",
@@ -275,8 +269,7 @@
       "staticMessageIdWeightedMultisigIsmFactory": "0xaa80d23299861b7D7ab1bE665579029Ed9137BD1",
       "gasCurrencyCoinGeckoId": "binancecoin",
       "transactionOverrides": {
-        "gasPrice": 1000000000,
-        "gasPriceCap": 100000000000
+        "gasPrice": 1000000000
       }
     },
     "connextsepolia": {
@@ -638,10 +631,7 @@
       "staticMessageIdWeightedMultisigIsmFactory": "0x7c5B5bdA7F1d1F70A6678ABb4d894612Fc76498F",
       "interchainAccountIsm": "0xA7FA26ef3Ea88CD696779735AC9591E01146DA38",
       "interchainAccountRouter": "0x3F100cBBE5FD5466BdB4B3a15Ac226957e7965Ad",
-      "timelockController": "0x0000000000000000000000000000000000000000",
-      "transactionOverrides": {
-        "gasPriceCap": 100000000000
-      }
+      "timelockController": "0x0000000000000000000000000000000000000000"
     },
     "plumetestnet": {
       "aggregationHook": "0x31dF0EEE7Dc7565665468698a0da221225619a1B",
@@ -928,10 +918,7 @@
       "validatorAnnounce": "0xE6105C59480a1B7DD3E4f28153aFdbE12F4CfCD9",
       "staticMerkleRootWeightedMultisigIsmFactory": "0x4afB48e864d308409d0D80E98fB7d5d6aA5b245f",
       "staticMessageIdWeightedMultisigIsmFactory": "0x196Ce28ED1Afdf015849ddEE82F03a903Bee9E94",
-      "gasCurrencyCoinGeckoId": "ethereum",
-      "transactionOverrides": {
-        "gasPriceCap": 100000000000
-      }
+      "gasCurrencyCoinGeckoId": "ethereum"
     },
     "solanatestnet": {
       "blockExplorers": [
@@ -2922,11 +2909,7 @@
       "domainId": 1262571342,
       "gasPrice": {
         "denom": "tkyve",
-<<<<<<< HEAD
-        "amount": "0.001"
-=======
         "amount": "2.0"
->>>>>>> 22681c99
       },
       "index": {
         "chunk": 10,
