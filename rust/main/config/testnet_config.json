{
  "chains": {
    "alfajores": {
      "aggregationHook": "0xdBabD76358897E68E4964647C1fb8Bf524f5EFdB",
      "blockExplorers": [
        {
          "apiUrl": "https://explorer.celo.org/alfajores/api",
          "family": "blockscout",
          "name": "Blockscout",
          "url": "https://explorer.celo.org/alfajores"
        }
      ],
      "blocks": {
        "confirmations": 3,
        "estimateBlockTime": 5,
        "reorgPeriod": 0
      },
      "chainId": 44787,
      "deployer": {
        "name": "Abacus Works",
        "url": "https://www.hyperlane.xyz"
      },
      "displayName": "Alfajores",
      "domainId": 44787,
      "domainRoutingIsm": "0xD1DCBe1546bb911f2570E939a231A28F14C29638",
      "domainRoutingIsmFactory": "0x30d9A03762431F8A917a0C469E7A62Bf55092Ca6",
      "fallbackRoutingHook": "0x3528B1aeF3a3d29E0eae90ad777A2b4A6a48aC3F",
      "index": {
        "from": 20231908
      },
      "interchainAccountIsm": "0x6895d3916B94b386fAA6ec9276756e16dAe7480E",
      "interchainAccountRouter": "0xEbA64c8a9b4a61a9210d5fe7E4375380999C821b",
      "interchainGasPaymaster": "0x44769b0f4a6f01339e131a691cc2eebbb519d297",
<<<<<<< HEAD
      "interchainSecurityModule": "0xE6d80D7E8E7c6710DE4BD705D198d4fa0f344261",
=======
      "interchainSecurityModule": "0x2a20CD4D339d603e9B0262CC81aC630aA73494C9",
>>>>>>> e861535d
      "isTestnet": true,
      "mailbox": "0xEf9F292fcEBC3848bF4bB92a96a04F9ECBb78E59",
      "merkleTreeHook": "0x221FA9CBaFcd6c1C3d206571Cf4427703e023FFa",
      "name": "alfajores",
      "nativeToken": {
        "decimals": 18,
        "name": "CELO",
        "symbol": "CELO"
      },
      "pausableHook": "0x4a2902395A40Ecf0B57CaB362b59bAffba9BB4aE",
      "pausableIsm": "0xA4caB1565083D33899A6eE69B174cC7729b3EaDF",
      "protocol": "ethereum",
      "protocolFee": "0xC9D50584F08Bf6cCD1004d14c7062044b45E3b48",
      "proxyAdmin": "0x4eDBf5846D973c53AF478cf62aB5bC92807521e3",
      "rpcUrls": [
        {
          "http": "https://alfajores-forno.celo-testnet.org"
        }
      ],
      "staticAggregationHookFactory": "0x71bB34Ee833467443628CEdFAA188B2387827Cee",
      "staticAggregationIsm": "0x8B29157852340cC5d3d0E289be3B0344E8812173",
      "staticAggregationIsmFactory": "0x4bE8AC22f506B1504C93C3A5b1579C5e7c550D9C",
      "staticMerkleRootMultisigIsmFactory": "0xa9C7e306C0941896CA1fd528aA59089571D8D67E",
      "staticMessageIdMultisigIsmFactory": "0xC1b8c0e56D6a34940Ee2B86172450B54AFd633A7",
      "storageGasOracle": "0x8356113754C7aCa297Db3089b89F87CC125499fb",
      "testRecipient": "0x6489d13AcAd3B8dce4c5B31f375DE4f9451E7b38",
      "testTokenRecipient": "0x92dC0a76452a9D9358D2d2dEd8CddA209DF67c45",
      "timelockController": "0x0000000000000000000000000000000000000000",
      "validatorAnnounce": "0x3726EE36a2A9e11a40d1ffD7D9A1A16e0154cDA0",
      "staticMerkleRootWeightedMultisigIsmFactory": "0x374961678da5911083599314974B94094513F95c",
      "staticMessageIdWeightedMultisigIsmFactory": "0x1Fa22d908f5a5E7F5429D9146E5a3740D8AC10d7",
      "gasCurrencyCoinGeckoId": "celo"
    },
    "arbitrumsepolia": {
      "aggregationHook": "0xD2670EedcD21116c6F0B331Ce391eA4B3Bf1aB19",
      "blockExplorers": [
        {
          "apiUrl": "https://api-sepolia.arbiscan.io/api",
          "family": "etherscan",
          "name": "Arbiscan",
          "url": "https://sepolia.arbiscan.io"
        }
      ],
      "blocks": {
        "confirmations": 1,
        "estimateBlockTime": 3,
        "reorgPeriod": 0
      },
      "chainId": 421614,
      "deployer": {
        "name": "Abacus Works",
        "url": "https://www.hyperlane.xyz"
      },
      "displayName": "Arbitrum Sepolia",
      "domainId": 421614,
      "domainRoutingIsm": "0xaCA2f65aFDa2cbC8BF28DdE096eCF83aCd121c0b",
      "domainRoutingIsmFactory": "0xd785272D240B07719e417622cbd2cfA0E584d1bd",
      "fallbackRoutingHook": "0xAb9B273366D794B7F80B4378bc8Aaca75C6178E2",
      "index": {
        "from": 49690504
      },
      "interchainGasPaymaster": "0xc756cFc1b7d0d4646589EDf10eD54b201237F5e8",
<<<<<<< HEAD
      "interchainSecurityModule": "0x974Ad2423bA8cECaf7d8a13C18fAC498fa265B60",
=======
      "interchainSecurityModule": "0x9afbb3a077c8eb4AB073956DFC298d2F28DAa817",
>>>>>>> e861535d
      "isTestnet": true,
      "mailbox": "0x598facE78a4302f11E3de0bee1894Da0b2Cb71F8",
      "merkleTreeHook": "0xAD34A66Bf6dB18E858F6B686557075568c6E031C",
      "name": "arbitrumsepolia",
      "nativeToken": {
        "decimals": 18,
        "name": "Ether",
        "symbol": "ETH"
      },
      "pausableHook": "0x86fb9F1c124fB20ff130C41a79a432F770f67AFD",
      "pausableIsm": "0x54ba950390670f27892AFFC670Ba6ed598E5B8Df",
      "protocol": "ethereum",
      "protocolFee": "0x75f3E2a4f424401195A5E176246Ecc9f7e7680ff",
      "proxyAdmin": "0x666a24F62f7A97BA33c151776Eb3D9441a059eB8",
      "rpcUrls": [
        {
          "http": "https://arbitrum-sepolia.blockpi.network/v1/rpc/public"
        },
        {
          "http": "https://sepolia-rollup.arbitrum.io/rpc"
        }
      ],
      "staticAggregationHookFactory": "0x0526E47C49742C15F8817ef8cf0d8FFc72139D4F",
      "staticAggregationIsm": "0x29cEAFEE1F76B9CE271750f86B2bD12C23F9dDb6",
      "staticAggregationIsmFactory": "0xfc8d0D2E15A36f1A3F3aE3Cb127B706c1f23Aadc",
      "staticMerkleRootMultisigIsmFactory": "0x1D5EbC3e15e9ECDe0e3530C85899556797eeaea5",
      "staticMessageIdMultisigIsmFactory": "0xF7F0DaB0BECE4498dAc7eb616e288809D4499371",
      "storageGasOracle": "0xddf4C3e791caCaFd26D7fb275549739B38ae6e75",
      "technicalStack": "arbitrumnitro",
      "testRecipient": "0x6c13643B3927C57DB92c790E4E3E7Ee81e13f78C",
      "validatorAnnounce": "0x1b33611fCc073aB0737011d5512EF673Bff74962",
      "staticMerkleRootWeightedMultisigIsmFactory": "0x1aFD5191738d365C8079e955E4cEdDfe7e01C62d",
      "staticMessageIdWeightedMultisigIsmFactory": "0xC81e6D1070aFA48DA4e4f35E744CC1aE43532a10",
      "gasCurrencyCoinGeckoId": "ethereum",
      "interchainAccountIsm": "0xaec6382e1e16Ee12DBEf0e7EA5ADa51217813Fc3",
      "interchainAccountRouter": "0x20cC3a33C49fa13627303669edf2DcA7F1E76a50",
      "timelockController": "0x0000000000000000000000000000000000000000"
    },
    "basesepolia": {
      "aggregationHook": "0xccA408a6A9A6dc405C3278647421eb4317466943",
      "blockExplorers": [
        {
          "apiUrl": "https://api-sepolia.basescan.org/api",
          "family": "etherscan",
          "name": "BaseScan",
          "url": "https://sepolia.basescan.org"
        }
      ],
      "blocks": {
        "confirmations": 1,
        "estimateBlockTime": 2,
        "reorgPeriod": 1
      },
      "chainId": 84532,
      "deployer": {
        "name": "Abacus Works",
        "url": "https://www.hyperlane.xyz"
      },
      "displayName": "Base Sepolia",
      "domainId": 84532,
      "domainRoutingIsm": "0x4ac19e0bafc2aF6B98094F0a1B817dF196551219",
      "domainRoutingIsmFactory": "0x16B710b86CAd07E6F1C531861a16F5feC29dba37",
      "fallbackRoutingHook": "0xddf4C3e791caCaFd26D7fb275549739B38ae6e75",
      "index": {
        "from": 13851043
      },
      "interchainGasPaymaster": "0x28B02B97a850872C4D33C3E024fab6499ad96564",
<<<<<<< HEAD
      "interchainSecurityModule": "0x22E5192C11934C35510d47da3A85BAE89f4beCce",
=======
      "interchainSecurityModule": "0x9436a22002340926Ba53eb7300DC2C4577D5C28A",
>>>>>>> e861535d
      "isTestnet": true,
      "mailbox": "0x6966b0E55883d49BFB24539356a2f8A673E02039",
      "merkleTreeHook": "0x86fb9F1c124fB20ff130C41a79a432F770f67AFD",
      "name": "basesepolia",
      "nativeToken": {
        "decimals": 18,
        "name": "Ether",
        "symbol": "ETH"
      },
      "pausableHook": "0x19Be55D859368e02d7b9C00803Eb677BDC1359Bd",
      "pausableIsm": "0xAD34A66Bf6dB18E858F6B686557075568c6E031C",
      "protocol": "ethereum",
      "protocolFee": "0x1b33611fCc073aB0737011d5512EF673Bff74962",
      "proxyAdmin": "0x44b764045BfDC68517e10e783E69B376cef196B2",
      "rpcUrls": [
        {
          "http": "https://sepolia.base.org"
        },
        {
          "http": "https://base-sepolia-rpc.publicnode.com"
        }
      ],
      "staticAggregationHookFactory": "0xeb6f11189197223c656807a83B0DD374f9A6dF44",
      "staticAggregationIsm": "0x815a9642497Ee1E9F061f8b828C85Eb7193DecfC",
      "staticAggregationIsmFactory": "0x275aCcCa81cAD931dC6fB6E49ED233Bc99Bed4A7",
      "staticMerkleRootMultisigIsmFactory": "0x6E7b29CB2A7617405B4d30C6f84bBD51b4Bb4be8",
      "staticMessageIdMultisigIsmFactory": "0xfc6e546510dC9d76057F1f76633FCFfC188CB213",
      "storageGasOracle": "0x5821f3B6eE05F3dC62b43B74AB1C8F8E6904b1C8",
      "testRecipient": "0x783c4a0bB6663359281aD4a637D5af68F83ae213",
      "validatorAnnounce": "0x20c44b1E3BeaDA1e9826CFd48BeEDABeE9871cE9",
      "staticMerkleRootWeightedMultisigIsmFactory": "0xB057Fb841027a8554521DcCdeC3c3474CaC99AB5",
      "staticMessageIdWeightedMultisigIsmFactory": "0xe0B988062A0C6492177d64823Ab95a9c256c2a5F",
      "gasCurrencyCoinGeckoId": "ethereum",
      "interchainAccountIsm": "0xDa5177080f7fC5d9255eB32cC64B9b4e5136A716",
      "interchainAccountRouter": "0xd876C01aB40e8cE42Db417fBC79c726d45504dE4",
      "timelockController": "0x0000000000000000000000000000000000000000"
    },
    "bsctestnet": {
      "aggregationHook": "0x3d675bB93250Ab7603F40cbb9194bae210784627",
      "blockExplorers": [
        {
          "apiUrl": "https://api-testnet.bscscan.com/api",
          "family": "etherscan",
          "name": "BscScan",
          "url": "https://testnet.bscscan.com"
        }
      ],
      "blocks": {
        "confirmations": 1,
        "estimateBlockTime": 3,
        "reorgPeriod": 9
      },
      "chainId": 97,
      "deployer": {
        "name": "Abacus Works",
        "url": "https://www.hyperlane.xyz"
      },
      "displayName": "BSC Testnet",
      "domainId": 97,
      "domainRoutingIsm": "0x82A4aac9bED3DFDfb9569031E19d18431204681C",
      "domainRoutingIsmFactory": "0xD2a0c68ed92D1Eb3C699D2808b06dd7b70367F92",
      "fallbackRoutingHook": "0x2670ED2EC08cAd135307556685a96bD4c16b007b",
      "index": {
        "chunk": 1000,
        "from": 34323977
      },
      "interchainAccountIsm": "0xa9D8Ec959F34272B1a56D09AF00eeee58970d3AE",
      "interchainAccountRouter": "0x6d2B3e304E58c2a19f1492E7cf15CaF63Ce6e0d2",
      "interchainGasPaymaster": "0x0dD20e410bdB95404f71c5a4e7Fa67B892A5f949",
<<<<<<< HEAD
      "interchainSecurityModule": "0x12E273e5Fc724434e3b5e146F8f067b1F8a8D3A4",
=======
      "interchainSecurityModule": "0x4ec5E6A74aB274FBfCC7570755a946810404ED0b",
>>>>>>> e861535d
      "isTestnet": true,
      "mailbox": "0xF9F6F5646F478d5ab4e20B0F910C92F1CCC9Cc6D",
      "merkleTreeHook": "0xc6cbF39A747f5E28d1bDc8D9dfDAb2960Abd5A8f",
      "name": "bsctestnet",
      "nativeToken": {
        "decimals": 18,
        "name": "BNB",
        "symbol": "BNB"
      },
      "pausableHook": "0xA71E50eFd93600933650A324AE43d395a8aE4AC7",
      "pausableIsm": "0xb98B1596897d3c122111ea6b6b9014A95920F459",
      "protocol": "ethereum",
      "protocolFee": "0x3eF0a63B8976b838704Bcc93C78C56b6653E5a39",
      "proxyAdmin": "0xb12282d2E838Aa5f2A4F9Ee5f624a77b7199A078",
      "rpcUrls": [
        {
          "http": "https://bsc-testnet.publicnode.com"
        },
        {
          "http": "https://bsc-testnet.blockpi.network/v1/rpc/public"
        }
      ],
      "staticAggregationHookFactory": "0xa1145B39F1c7Ef9aA593BC1DB1634b00CC020942",
      "staticAggregationIsm": "0x8fb481f65d04c590b8507F75D05Ed29594590376",
      "staticAggregationIsmFactory": "0x40613dE82d672605Ab051C64079022Bb4F8bDE4f",
      "staticMerkleRootMultisigIsmFactory": "0x3E235B90197E1D6b5DB5ad5aD49f2c1ED6406382",
      "staticMessageIdMultisigIsmFactory": "0x0D96aF0c01c4bbbadaaF989Eb489c8783F35B763",
      "storageGasOracle": "0x124EBCBC018A5D4Efe639f02ED86f95cdC3f6498",
      "testRecipient": "0xfbcD1c00a3d809f36cC1A15918694B17B32c0b6c",
      "testTokenRecipient": "0x260f6024119549a40595d0937471e607411E8ea5",
      "timelockController": "0x0000000000000000000000000000000000000000",
      "validatorAnnounce": "0xf09701B0a93210113D175461b6135a96773B5465",
      "staticMerkleRootWeightedMultisigIsmFactory": "0xCa152b249791Adf7A09C6c1bdbAb05e4A594966e",
      "staticMessageIdWeightedMultisigIsmFactory": "0xaa80d23299861b7D7ab1bE665579029Ed9137BD1",
      "gasCurrencyCoinGeckoId": "binancecoin",
      "transactionOverrides": {
        "gasPrice": 8000000000
      }
    },
    "connextsepolia": {
      "aggregationHook": "0x331eb40963dc11F5BB271308c42d97ac6e41F124",
      "blockExplorers": [
        {
          "apiUrl": "https://scan.testnet.everclear.org/api",
          "family": "blockscout",
          "name": "Everclear Testnet Explorer",
          "url": "https://scan.testnet.everclear.org/"
        }
      ],
      "blocks": {
        "confirmations": 1,
        "estimateBlockTime": 10,
        "reorgPeriod": 0
      },
      "chainId": 6398,
      "deployer": {
        "name": "Everclear",
        "url": "https://everclear.org"
      },
      "displayName": "Everclear Sepolia",
      "domainId": 6398,
      "domainRoutingIsm": "0x4ac19e0bafc2aF6B98094F0a1B817dF196551219",
      "domainRoutingIsmFactory": "0x16B710b86CAd07E6F1C531861a16F5feC29dba37",
      "fallbackRoutingHook": "0x98AAE089CaD930C64a76dD2247a2aC5773a4B8cE",
      "index": {
        "from": 4950
      },
      "interchainGasPaymaster": "0xeC7eb4196Bd601DEa7585A744FbFB4CF11278450",
<<<<<<< HEAD
      "interchainSecurityModule": "0x52cCb0D70EfDA05e93968d652cd2d71E7Ed5F822",
=======
      "interchainSecurityModule": "0xAB4Bc29E298449C8BF0CC2DB9107Dbe32109E98B",
>>>>>>> e861535d
      "isTestnet": true,
      "mailbox": "0x6966b0E55883d49BFB24539356a2f8A673E02039",
      "merkleTreeHook": "0x4926a10788306D84202A2aDbd290b7743146Cc17",
      "name": "connextsepolia",
      "nativeToken": {
        "decimals": 18,
        "name": "Ether",
        "symbol": "ETH"
      },
      "pausableHook": "0x07009DA2249c388aD0f416a235AfE90D784e1aAc",
      "pausableIsm": "0x58483b754Abb1E8947BE63d6b95DF75b8249543A",
      "protocol": "ethereum",
      "protocolFee": "0x863E8c26621c52ACa1849C53500606e73BA272F0",
      "proxyAdmin": "0x44b764045BfDC68517e10e783E69B376cef196B2",
      "rpcUrls": [
        {
          "http": "https://rpc.connext-sepolia.gelato.digital"
        }
      ],
      "staticAggregationHookFactory": "0xeb6f11189197223c656807a83B0DD374f9A6dF44",
      "staticAggregationIsm": "0x5e6Fe18eC7D4b159bDC5Fa0C32bB1996277B3ddF",
      "staticAggregationIsmFactory": "0x275aCcCa81cAD931dC6fB6E49ED233Bc99Bed4A7",
      "staticMerkleRootMultisigIsmFactory": "0x6E7b29CB2A7617405B4d30C6f84bBD51b4Bb4be8",
      "staticMessageIdMultisigIsmFactory": "0xfc6e546510dC9d76057F1f76633FCFfC188CB213",
      "storageGasOracle": "0xF7561c34f17A32D5620583A3397C304e7038a7F6",
      "technicalStack": "arbitrumnitro",
      "testRecipient": "0xAb9B273366D794B7F80B4378bc8Aaca75C6178E2",
      "validatorAnnounce": "0xAD34A66Bf6dB18E858F6B686557075568c6E031C",
      "staticMerkleRootWeightedMultisigIsmFactory": "0x8584590ad637C61C7cDF72eFF3381Ee1c3D1bC8E",
      "staticMessageIdWeightedMultisigIsmFactory": "0xcCB305B1f21e5FbC85D1DD7Be5cd8d5bf5B7f863",
      "gasCurrencyCoinGeckoId": "ethereum",
      "interchainAccountIsm": "0xA30b2CbC14b97aa55bBC947f4AC6c4254971aFD1",
      "interchainAccountRouter": "0xc9ab470A61571ac0c39B7E0923fbEaDdB58d98FE",
      "timelockController": "0x0000000000000000000000000000000000000000"
    },
    "eclipsetestnet": {
      "blocks": {
        "confirmations": 1,
        "estimateBlockTime": 0.4,
        "reorgPeriod": 0
      },
      "chainId": 239092742,
      "deployer": {
        "name": "Abacus Works",
        "url": "https://www.hyperlane.xyz"
      },
      "displayName": "Eclipse Testnet",
      "domainId": 239092742,
      "index": {
        "from": 1,
        "mode": "sequence"
      },
      "interchainGasPaymaster": "9SQVtTNsbipdMzumhzi6X8GwojiSMwBfqAhS7FgyTcqy",
      "isTestnet": true,
      "mailbox": "75HBBLae3ddeneJVrZeyrDfv6vb7SMC3aCpBucSXS5aR",
      "merkleTreeHook": "75HBBLae3ddeneJVrZeyrDfv6vb7SMC3aCpBucSXS5aR",
      "name": "eclipsetestnet",
      "nativeToken": {
        "decimals": 9,
        "name": "Ether",
        "symbol": "ETH"
      },
      "protocol": "sealevel",
      "rpcUrls": [
        {
          "http": "https://testnet.dev2.eclipsenetwork.xyz"
        }
      ],
      "validatorAnnounce": "8qNYSi9EP1xSnRjtMpyof88A26GBbdcrsa61uSaHiwx3",
      "gasCurrencyCoinGeckoId": "ethereum"
    },
    "ecotestnet": {
      "aggregationHook": "0xccA408a6A9A6dc405C3278647421eb4317466943",
      "blockExplorers": [
        {
          "apiUrl": "https://eco-testnet.explorer.caldera.xyz/api",
          "family": "blockscout",
          "name": "ECO Testnet explorer",
          "url": "https://eco-testnet.explorer.caldera.xyz/"
        }
      ],
      "blocks": {
        "confirmations": 1,
        "estimateBlockTime": 1,
        "reorgPeriod": 0
      },
      "chainId": 471923,
      "deployer": {
        "name": "Abacus Works",
        "url": "https://www.hyperlane.xyz"
      },
      "displayName": "Eco Testnet",
      "domainId": 471923,
      "domainRoutingIsm": "0x4ac19e0bafc2aF6B98094F0a1B817dF196551219",
      "domainRoutingIsmFactory": "0x16B710b86CAd07E6F1C531861a16F5feC29dba37",
      "fallbackRoutingHook": "0xddf4C3e791caCaFd26D7fb275549739B38ae6e75",
      "index": {
        "from": 1606754
      },
      "interchainGasPaymaster": "0x28B02B97a850872C4D33C3E024fab6499ad96564",
<<<<<<< HEAD
      "interchainSecurityModule": "0xEC18aE83A2d1e9dAe800C7f55Bb7E3b3E3933C3A",
=======
      "interchainSecurityModule": "0x98da645B65387BBbB3a04bbcA1A09558cAe64bf8",
>>>>>>> e861535d
      "isTestnet": true,
      "mailbox": "0x6966b0E55883d49BFB24539356a2f8A673E02039",
      "merkleTreeHook": "0x86fb9F1c124fB20ff130C41a79a432F770f67AFD",
      "name": "ecotestnet",
      "nativeToken": {
        "decimals": 18,
        "name": "Ether",
        "symbol": "ETH"
      },
      "pausableHook": "0x19Be55D859368e02d7b9C00803Eb677BDC1359Bd",
      "pausableIsm": "0xAD34A66Bf6dB18E858F6B686557075568c6E031C",
      "protocol": "ethereum",
      "protocolFee": "0x1b33611fCc073aB0737011d5512EF673Bff74962",
      "proxyAdmin": "0x44b764045BfDC68517e10e783E69B376cef196B2",
      "rpcUrls": [
        {
          "http": "https://eco-testnet.rpc.caldera.xyz/http"
        }
      ],
      "staticAggregationHookFactory": "0xeb6f11189197223c656807a83B0DD374f9A6dF44",
      "staticAggregationIsm": "0x815a9642497Ee1E9F061f8b828C85Eb7193DecfC",
      "staticAggregationIsmFactory": "0x275aCcCa81cAD931dC6fB6E49ED233Bc99Bed4A7",
      "staticMerkleRootMultisigIsmFactory": "0x6E7b29CB2A7617405B4d30C6f84bBD51b4Bb4be8",
      "staticMessageIdMultisigIsmFactory": "0xfc6e546510dC9d76057F1f76633FCFfC188CB213",
      "storageGasOracle": "0x5821f3B6eE05F3dC62b43B74AB1C8F8E6904b1C8",
      "testRecipient": "0x783c4a0bB6663359281aD4a637D5af68F83ae213",
      "validatorAnnounce": "0x20c44b1E3BeaDA1e9826CFd48BeEDABeE9871cE9",
      "staticMerkleRootWeightedMultisigIsmFactory": "0xA2cf52064c921C11adCd83588CbEa08cc3bfF5d8",
      "staticMessageIdWeightedMultisigIsmFactory": "0x628BC518ED1e0E8C6cbcD574EbA0ee29e7F6943E",
      "gasCurrencyCoinGeckoId": "ethereum",
      "interchainAccountIsm": "0x0De2F539569Fb1e2e3C1d233f7A63a18B9A17110",
      "interchainAccountRouter": "0x2C6dD6768E669EDB7b53f26067C1C4534862c3de",
      "timelockController": "0x0000000000000000000000000000000000000000"
    },
    "fuji": {
      "aggregationHook": "0x8E9b4006171c6B75111823e7545Ee5400CEce0B3",
      "blockExplorers": [
        {
          "apiUrl": "https://api.routescan.io/v2/network/testnet/evm/43113/etherscan/api",
          "family": "etherscan",
          "name": "SnowTrace",
          "url": "https://testnet.snowtrace.io"
        }
      ],
      "blocks": {
        "confirmations": 3,
        "estimateBlockTime": 2,
        "reorgPeriod": 3
      },
      "chainId": 43113,
      "deployer": {
        "name": "Abacus Works",
        "url": "https://www.hyperlane.xyz"
      },
      "displayName": "Fuji",
      "domainId": 43113,
      "domainRoutingIsm": "0xe82EbDCC1B546CEDa0cf5B5495728700f6dE41B4",
      "domainRoutingIsmFactory": "0x683a81E0e1a238dcA7341e04c08d3bba6f0Cb74f",
      "fallbackRoutingHook": "0xc684f7F50DB4b2563218512e021fBdd0BeD6b57E",
      "index": {
        "from": 26503317
      },
      "interchainAccountIsm": "0xfaB4815BDC5c60c6bD625459C8577aFdD79D9311",
      "interchainAccountRouter": "0xeEF6933122894fF217a7dd07510b3D64b747e29b",
      "interchainGasPaymaster": "0x6895d3916B94b386fAA6ec9276756e16dAe7480E",
<<<<<<< HEAD
      "interchainSecurityModule": "0x31583DB072b0384472ebC050a715E7e4ea26D23B",
=======
      "interchainSecurityModule": "0x301Dcb0a298163CCF3a2AEFad52F50e2c52A5De7",
>>>>>>> e861535d
      "isTestnet": true,
      "mailbox": "0x5b6CFf85442B851A8e6eaBd2A4E4507B5135B3B0",
      "merkleTreeHook": "0x9ff6ac3dAf63103620BBf76136eA1AFf43c2F612",
      "name": "fuji",
      "nativeToken": {
        "decimals": 18,
        "name": "Avalanche",
        "symbol": "AVAX"
      },
      "pausableHook": "0x495e9E119b2aa848b418EF6A4d30b42803de43A9",
      "pausableIsm": "0x8e3D9139547be48942Aa4a489bc250FEa51679fa",
      "protocol": "ethereum",
      "protocolFee": "0xEbA64c8a9b4a61a9210d5fe7E4375380999C821b",
      "proxyAdmin": "0x378dA02f7dC3c23A8B5ecE32b8056CdF01e8d477",
      "rpcUrls": [
        {
          "http": "https://api.avax-test.network/ext/bc/C/rpc",
          "pagination": {
            "maxBlockRange": 2048
          }
        }
      ],
      "staticAggregationHookFactory": "0x99554CC33cBCd6EDDd2f3fc9c7C9194Cb3b5df1E",
      "staticAggregationIsm": "0xdDB75f480841A8333A31c4198ecf1780936B222D",
      "staticAggregationIsmFactory": "0xF588129ed84F219A1f0f921bE7Aa1B2176516858",
      "staticMerkleRootMultisigIsmFactory": "0x93F50Ac4E5663DAAb03508008d592f6260964f62",
      "staticMessageIdMultisigIsmFactory": "0x90e1F9918F304645e4F6324E5C0EAc70138C84Ce",
      "storageGasOracle": "0x9305dE34306886d615B096Bdf23b94a978f6a6c0",
      "testRecipient": "0x44a7e1d76fD8AfA244AdE7278336E3D5C658D398",
      "testTokenRecipient": "0x9CC10c844B3Bbae2444E39991aB027C4A05D1F2e",
      "timelockController": "0x0000000000000000000000000000000000000000",
      "validatorAnnounce": "0x4f7179A691F8a684f56cF7Fed65171877d30739a",
      "staticMerkleRootWeightedMultisigIsmFactory": "0xff93F32997Ac5450995121385aCE96b184efe89E",
      "staticMessageIdWeightedMultisigIsmFactory": "0x8eAB8cBb9037e818C321f675c0bc2EA4649003CF",
      "gasCurrencyCoinGeckoId": "avalanche-2"
    },
    "holesky": {
      "aggregationHook": "0xb1FfD51f03c69A0a3e5AFEBDE639752DB1d56bc9",
      "blockExplorers": [
        {
          "apiUrl": "https://api-holesky.etherscan.io/api",
          "family": "etherscan",
          "name": "Etherscan",
          "url": "https://holesky.etherscan.io"
        }
      ],
      "blocks": {
        "confirmations": 1,
        "estimateBlockTime": 13,
        "reorgPeriod": 2
      },
      "chainId": 17000,
      "deployer": {
        "name": "Abacus Works",
        "url": "https://www.hyperlane.xyz"
      },
      "displayName": "Holesky",
      "domainId": 17000,
      "domainRoutingIsm": "0x51890869940b4B7eD7426A612676eC63223eF3Db",
      "domainRoutingIsmFactory": "0xDDcFEcF17586D08A5740B7D91735fcCE3dfe3eeD",
      "fallbackRoutingHook": "0x07009DA2249c388aD0f416a235AfE90D784e1aAc",
      "index": {
        "from": 1543015
      },
      "interchainGasPaymaster": "0x5CBf4e70448Ed46c2616b04e9ebc72D29FF0cfA9",
<<<<<<< HEAD
      "interchainSecurityModule": "0xF85C3724A9f38F09A04FfFe9C3Fb7840A65E3dAF",
=======
      "interchainSecurityModule": "0xB18FA5129252Bbf2e1Ca2E86c5500AcCC4D3B7eE",
>>>>>>> e861535d
      "isTestnet": true,
      "mailbox": "0x46f7C5D896bbeC89bE1B19e4485e59b4Be49e9Cc",
      "merkleTreeHook": "0x98AAE089CaD930C64a76dD2247a2aC5773a4B8cE",
      "name": "holesky",
      "nativeToken": {
        "decimals": 18,
        "name": "Ether",
        "symbol": "ETH"
      },
      "pausableHook": "0xF7561c34f17A32D5620583A3397C304e7038a7F6",
      "pausableIsm": "0x80fE4Cb8c70fc60B745d4ffD4403c27a8cBC9e02",
      "protocol": "ethereum",
      "protocolFee": "0x6b1bb4ce664Bb4164AEB4d3D2E7DE7450DD8084C",
      "proxyAdmin": "0x33dB966328Ea213b0f76eF96CA368AB37779F065",
      "rpcUrls": [
        {
          "http": "https://ethereum-holesky-rpc.publicnode.com"
        }
      ],
      "staticAggregationHookFactory": "0x589C201a07c26b4725A4A829d772f24423da480B",
      "staticAggregationIsm": "0x296Be783e0b1CdDed847E34e6587C24dDb710cf9",
      "staticAggregationIsmFactory": "0x54148470292C24345fb828B003461a9444414517",
      "staticMerkleRootMultisigIsmFactory": "0xC2E36cd6e32e194EE11f15D9273B64461A4D49A2",
      "staticMessageIdMultisigIsmFactory": "0x6966b0E55883d49BFB24539356a2f8A673E02039",
      "storageGasOracle": "0x2b2a158B4059C840c7aC67399B153bb567D06303",
      "testRecipient": "0x86fb9F1c124fB20ff130C41a79a432F770f67AFD",
      "validatorAnnounce": "0xAb9B273366D794B7F80B4378bc8Aaca75C6178E2",
      "staticMerkleRootWeightedMultisigIsmFactory": "0xFb55597F07417b08195Ba674f4dd58aeC9B89FBB",
      "staticMessageIdWeightedMultisigIsmFactory": "0x0E18b28D98C2efDb59252c021320F203305b1B66",
      "gasCurrencyCoinGeckoId": "ethereum",
      "interchainAccountIsm": "0xb04961F492f447A8bA10f6694Bd888C7619CD2D5",
      "interchainAccountRouter": "0xD31eD5a3D26c9787Ab607B0c364B21218D0f8F7b",
      "timelockController": "0x0000000000000000000000000000000000000000"
    },
    "optimismsepolia": {
      "aggregationHook": "0xccA408a6A9A6dc405C3278647421eb4317466943",
      "blockExplorers": [
        {
          "apiUrl": "https://api-sepolia-optimistic.etherscan.io/api",
          "family": "etherscan",
          "name": "OP Sepolia Explorer",
          "url": "https://sepolia-optimistic.etherscan.io"
        }
      ],
      "blocks": {
        "confirmations": 1,
        "estimateBlockTime": 2,
        "reorgPeriod": 0
      },
      "chainId": 11155420,
      "deployer": {
        "name": "Abacus Works",
        "url": "https://www.hyperlane.xyz"
      },
      "displayName": "Optimism Sepolia",
      "domainId": 11155420,
      "domainRoutingIsm": "0x4ac19e0bafc2aF6B98094F0a1B817dF196551219",
      "domainRoutingIsmFactory": "0x16B710b86CAd07E6F1C531861a16F5feC29dba37",
      "fallbackRoutingHook": "0xddf4C3e791caCaFd26D7fb275549739B38ae6e75",
      "gasCurrencyCoinGeckoId": "ethereum",
      "index": {
        "from": 15833917
      },
      "interchainGasPaymaster": "0x28B02B97a850872C4D33C3E024fab6499ad96564",
<<<<<<< HEAD
      "interchainSecurityModule": "0x162089bF1cb30811DD723682D3d16faAa335A3D4",
=======
      "interchainSecurityModule": "0xdfB57624d4f82CFf0Ddde5B8e39482c3Ead48224",
>>>>>>> e861535d
      "isTestnet": true,
      "mailbox": "0x6966b0E55883d49BFB24539356a2f8A673E02039",
      "merkleTreeHook": "0x86fb9F1c124fB20ff130C41a79a432F770f67AFD",
      "name": "optimismsepolia",
      "nativeToken": {
        "decimals": 18,
        "name": "Ether",
        "symbol": "ETH"
      },
      "pausableHook": "0x19Be55D859368e02d7b9C00803Eb677BDC1359Bd",
      "pausableIsm": "0xAD34A66Bf6dB18E858F6B686557075568c6E031C",
      "protocol": "ethereum",
      "protocolFee": "0x1b33611fCc073aB0737011d5512EF673Bff74962",
      "proxyAdmin": "0x44b764045BfDC68517e10e783E69B376cef196B2",
      "rpcUrls": [
        {
          "http": "https://sepolia.optimism.io"
        }
      ],
      "staticAggregationHookFactory": "0xeb6f11189197223c656807a83B0DD374f9A6dF44",
      "staticAggregationIsm": "0x815a9642497Ee1E9F061f8b828C85Eb7193DecfC",
      "staticAggregationIsmFactory": "0x275aCcCa81cAD931dC6fB6E49ED233Bc99Bed4A7",
      "staticMerkleRootMultisigIsmFactory": "0x6E7b29CB2A7617405B4d30C6f84bBD51b4Bb4be8",
      "staticMessageIdMultisigIsmFactory": "0xfc6e546510dC9d76057F1f76633FCFfC188CB213",
      "storageGasOracle": "0x5821f3B6eE05F3dC62b43B74AB1C8F8E6904b1C8",
      "testRecipient": "0x783c4a0bB6663359281aD4a637D5af68F83ae213",
      "validatorAnnounce": "0x20c44b1E3BeaDA1e9826CFd48BeEDABeE9871cE9",
      "staticMerkleRootWeightedMultisigIsmFactory": "0xe0B988062A0C6492177d64823Ab95a9c256c2a5F",
      "staticMessageIdWeightedMultisigIsmFactory": "0x7c5B5bdA7F1d1F70A6678ABb4d894612Fc76498F",
      "interchainAccountIsm": "0xA7FA26ef3Ea88CD696779735AC9591E01146DA38",
      "interchainAccountRouter": "0x3F100cBBE5FD5466BdB4B3a15Ac226957e7965Ad",
      "timelockController": "0x0000000000000000000000000000000000000000"
    },
    "plumetestnet": {
      "aggregationHook": "0x31dF0EEE7Dc7565665468698a0da221225619a1B",
      "blockExplorers": [
        {
          "apiUrl": "https://plume-testnet.explorer.caldera.xyz/api",
          "family": "blockscout",
          "name": "Plume Testnet Explorer",
          "url": "https://plume-testnet.explorer.caldera.xyz"
        }
      ],
      "blocks": {
        "confirmations": 1,
        "estimateBlockTime": 5,
        "reorgPeriod": 0
      },
      "chainId": 161221135,
      "deployer": {
        "name": "Abacus Works",
        "url": "https://www.hyperlane.xyz"
      },
      "displayName": "Plume Testnet",
      "domainId": 161221135,
      "domainRoutingIsm": "0xF554Be1611572dF824556e8060bf90Fe5bE7Ff08",
      "domainRoutingIsmFactory": "0x54148470292C24345fb828B003461a9444414517",
      "fallbackRoutingHook": "0x19Be55D859368e02d7b9C00803Eb677BDC1359Bd",
      "index": {
        "from": 5284139
      },
      "interchainAccountIsm": "0x7c115c16E34c74afdb88bd268EaB19bC705891FE",
      "interchainAccountRouter": "0xB6F8aA9B1b314A6E6DFB465DD3e0E95936347517",
      "interchainGasPaymaster": "0x28B02B97a850872C4D33C3E024fab6499ad96564",
      "interchainSecurityModule": "0x5708e5CAd632898E16D6A7bA286EC8b8eFD3056b",
      "isTestnet": true,
      "mailbox": "0x33dB966328Ea213b0f76eF96CA368AB37779F065",
      "merkleTreeHook": "0xddf4C3e791caCaFd26D7fb275549739B38ae6e75",
      "name": "plumetestnet",
      "nativeToken": {
        "decimals": 18,
        "name": "Ether",
        "symbol": "ETH"
      },
      "pausableHook": "0x5821f3B6eE05F3dC62b43B74AB1C8F8E6904b1C8",
      "pausableIsm": "0xDaAc5C311d6e9134C725171Ef06a8a2BaAF4a10f",
      "protocol": "ethereum",
      "protocolFee": "0x1b33611fCc073aB0737011d5512EF673Bff74962",
      "proxyAdmin": "0x589C201a07c26b4725A4A829d772f24423da480B",
      "rpcConsensusType": "single",
      "rpcUrls": [
        {
          "http": "https://plume-testnet.rpc.caldera.xyz/http"
        }
      ],
      "staticAggregationHookFactory": "0x6966b0E55883d49BFB24539356a2f8A673E02039",
      "staticAggregationIsm": "0xDaE6E59fB970F8df1cCCC7d230a7cdeD8BDfCb95",
      "staticAggregationIsmFactory": "0xC2E36cd6e32e194EE11f15D9273B64461A4D49A2",
      "staticMerkleRootMultisigIsmFactory": "0x16B710b86CAd07E6F1C531861a16F5feC29dba37",
      "staticMessageIdMultisigIsmFactory": "0x44b764045BfDC68517e10e783E69B376cef196B2",
      "storageGasOracle": "0x267B6B6eAf6790faE5D5E9070F28a9cE64CbF279",
      "technicalStack": "arbitrumnitro",
      "testRecipient": "0xe0B988062A0C6492177d64823Ab95a9c256c2a5F",
      "timelockController": "0x0000000000000000000000000000000000000000",
      "validatorAnnounce": "0x20c44b1E3BeaDA1e9826CFd48BeEDABeE9871cE9",
      "staticMerkleRootWeightedMultisigIsmFactory": "0x7924A1569fE0b860F1eA3c7b4Ed97b5528946f83",
      "staticMessageIdWeightedMultisigIsmFactory": "0xb04961F492f447A8bA10f6694Bd888C7619CD2D5"
    },
    "polygonamoy": {
      "aggregationHook": "0x06a54A2db82D37410C1383c51F96Bd7b3ABD243E",
      "blockExplorers": [
        {
          "apiUrl": "https://api-amoy.polygonscan.com/api",
          "family": "etherscan",
          "name": "Polygon Amoy Explorer",
          "url": "https://amoy.polygonscan.com"
        }
      ],
      "blocks": {
        "confirmations": 5,
        "estimateBlockTime": 2,
        "reorgPeriod": 10
      },
      "chainId": 80002,
      "deployer": {
        "name": "Abacus Works",
        "url": "https://www.hyperlane.xyz"
      },
      "displayName": "Polygon Amoy",
      "domainId": 80002,
      "domainRoutingIsm": "0x2a2F4AAaf726abb4B969c2804D38e188555683b5",
      "domainRoutingIsmFactory": "0x44b764045BfDC68517e10e783E69B376cef196B2",
      "fallbackRoutingHook": "0x19Be55D859368e02d7b9C00803Eb677BDC1359Bd",
      "index": {
        "from": 10634605
      },
      "interchainGasPaymaster": "0x6c13643B3927C57DB92c790E4E3E7Ee81e13f78C",
<<<<<<< HEAD
      "interchainSecurityModule": "0x146F0F7253d6e35e07999A3E9e51349122b324bF",
=======
      "interchainSecurityModule": "0x47491656dB3485820c787B8848B93d03bF5e5F8F",
>>>>>>> e861535d
      "isTestnet": true,
      "mailbox": "0x54148470292C24345fb828B003461a9444414517",
      "merkleTreeHook": "0xddf4C3e791caCaFd26D7fb275549739B38ae6e75",
      "name": "polygonamoy",
      "nativeToken": {
        "decimals": 18,
        "name": "Polygon Ecosystem Token",
        "symbol": "POL"
      },
      "pausableHook": "0x5821f3B6eE05F3dC62b43B74AB1C8F8E6904b1C8",
      "pausableIsm": "0xAb9B273366D794B7F80B4378bc8Aaca75C6178E2",
      "protocol": "ethereum",
      "protocolFee": "0x66b71A4e18FbE09a6977A6520B47fEDdffA82a1c",
      "proxyAdmin": "0xC2E36cd6e32e194EE11f15D9273B64461A4D49A2",
      "rpcUrls": [
        {
          "http": "https://rpc-amoy.polygon.technology"
        },
        {
          "http": "https://polygon-amoy-bor-rpc.publicnode.com"
        },
        {
          "http": "https://polygon-amoy.blockpi.network/v1/rpc/public"
        },
        {
          "http": "https://rpc.ankr.com/polygon_amoy"
        }
      ],
      "staticAggregationHookFactory": "0x16B710b86CAd07E6F1C531861a16F5feC29dba37",
      "staticAggregationIsm": "0x1D770b978d915bD96F2ad41b25824C4193EBAfA2",
      "staticAggregationIsmFactory": "0xeb6f11189197223c656807a83B0DD374f9A6dF44",
      "staticMerkleRootMultisigIsmFactory": "0xfc6e546510dC9d76057F1f76633FCFfC188CB213",
      "staticMessageIdMultisigIsmFactory": "0x275aCcCa81cAD931dC6fB6E49ED233Bc99Bed4A7",
      "storageGasOracle": "0xD0680F80F4f947968206806C2598Cbc5b6FE5b03",
      "testRecipient": "0x04438ef7622f5412f82915F59caD4f704C61eA48",
      "validatorAnnounce": "0x11918DC33E067C5DA83EEF58E50F856398b8Df4C",
      "staticMerkleRootWeightedMultisigIsmFactory": "0xe0B988062A0C6492177d64823Ab95a9c256c2a5F",
      "staticMessageIdWeightedMultisigIsmFactory": "0x7c5B5bdA7F1d1F70A6678ABb4d894612Fc76498F",
      "gasCurrencyCoinGeckoId": "polygon-ecosystem-token",
      "interchainAccountIsm": "0xd876C01aB40e8cE42Db417fBC79c726d45504dE4",
      "interchainAccountRouter": "0xC60C145f1e1904f9d6483A611BF1416697CCc1FE",
      "timelockController": "0x0000000000000000000000000000000000000000"
    },
    "scrollsepolia": {
      "aggregationHook": "0x7b63Aa270335F8896717c2A809205F4b650E4268",
      "blockExplorers": [
        {
          "apiUrl": "https://api-sepolia.scrollscan.com/api",
          "family": "etherscan",
          "name": "Scroll Explorer",
          "url": "https://sepolia.scrollscan.dev/"
        }
      ],
      "blocks": {
        "confirmations": 1,
        "estimateBlockTime": 3,
        "reorgPeriod": 1
      },
      "chainId": 534351,
      "deployer": {
        "name": "Abacus Works",
        "url": "https://www.hyperlane.xyz"
      },
      "displayName": "Scroll Sepolia",
      "domainId": 534351,
      "domainRoutingIsm": "0x606511c593fd78AFbeD8A2e02EDe2C6179722276",
      "domainRoutingIsmFactory": "0x17866ebE0e503784a9461d3e753dEeD0d3F61153",
      "fallbackRoutingHook": "0xE1CCB130389f687bf745Dd6dc05E50da17d9ea96",
      "index": {
        "from": 1344054
      },
      "interchainAccountIsm": "0xE023239c8dfc172FF008D8087E7442d3eBEd9350",
      "interchainAccountRouter": "0xe17c37212d785760E8331D4A4395B17b34Ba8cDF",
      "interchainGasPaymaster": "0x86fb9F1c124fB20ff130C41a79a432F770f67AFD",
<<<<<<< HEAD
      "interchainSecurityModule": "0x6bBFC427ffE193270D529C322Fb7DD528D3D95A8",
=======
      "interchainSecurityModule": "0x86F4e6710fcb24a866EB00D32A54724EfbcAbe74",
>>>>>>> e861535d
      "isTestnet": true,
      "mailbox": "0x3C5154a193D6e2955650f9305c8d80c18C814A68",
      "merkleTreeHook": "0x863E8c26621c52ACa1849C53500606e73BA272F0",
      "name": "scrollsepolia",
      "nativeToken": {
        "decimals": 18,
        "name": "Ether",
        "symbol": "ETH"
      },
      "pausableHook": "0x390A48fC8Cb8F29B3ffE1B95aD3773414B8DD704",
      "pausableIsm": "0xcD19Ff7306E04EA6b8f4B5Ab1c5A198c186aaB42",
      "protocol": "ethereum",
      "protocolFee": "0x5821f3B6eE05F3dC62b43B74AB1C8F8E6904b1C8",
      "proxyAdmin": "0x598facE78a4302f11E3de0bee1894Da0b2Cb71F8",
      "rpcUrls": [
        {
          "http": "https://sepolia-rpc.scroll.io"
        },
        {
          "http": "https://rpc.ankr.com/scroll_sepolia_testnet"
        },
        {
          "http": "https://scroll-sepolia.blockpi.network/v1/rpc/public"
        },
        {
          "http": "https://scroll-sepolia.chainstacklabs.com"
        },
        {
          "http": "https://scroll-public.scroll-testnet.quiknode.pro"
        }
      ],
      "staticAggregationHookFactory": "0x44b764045BfDC68517e10e783E69B376cef196B2",
      "staticAggregationIsm": "0xcc5BAaa44A8749c7C566b1cb578a315427632053",
      "staticAggregationIsmFactory": "0x16B710b86CAd07E6F1C531861a16F5feC29dba37",
      "staticMerkleRootMultisigIsmFactory": "0x275aCcCa81cAD931dC6fB6E49ED233Bc99Bed4A7",
      "staticMessageIdMultisigIsmFactory": "0xeb6f11189197223c656807a83B0DD374f9A6dF44",
      "storageGasOracle": "0x6b1bb4ce664Bb4164AEB4d3D2E7DE7450DD8084C",
      "testRecipient": "0xa3AB7E6cE24E6293bD5320A53329Ef2f4DE73fCA",
      "testTokenRecipient": "0xc76E477437065093D353b7d56c81ff54D167B0Ab",
      "timelockController": "0x0000000000000000000000000000000000000000",
      "validatorAnnounce": "0x527768930D889662Fe7ACF64294871e86e4C2381",
      "staticMerkleRootWeightedMultisigIsmFactory": "0x339B46496D60b1b6B42e9715DeD8B3D2154dA0Bb",
      "staticMessageIdWeightedMultisigIsmFactory": "0x63dFf524F1c7361f4F1bf07D658Bf7f2d5Dd5B20",
      "gasCurrencyCoinGeckoId": "ethereum"
    },
    "sepolia": {
      "aggregationHook": "0xe3147d5618f5e2e100690B50ec923009a4cde14A",
      "blockExplorers": [
        {
          "apiUrl": "https://api-sepolia.etherscan.io/api",
          "family": "etherscan",
          "name": "Etherscan",
          "url": "https://sepolia.etherscan.io"
        }
      ],
      "blocks": {
        "confirmations": 1,
        "estimateBlockTime": 13,
        "reorgPeriod": 2
      },
      "chainId": 11155111,
      "deployer": {
        "name": "Abacus Works",
        "url": "https://www.hyperlane.xyz"
      },
      "displayName": "Sepolia",
      "domainId": 11155111,
      "domainRoutingIsm": "0xfa9a26cCc5417d1C1D03C949b5013Bb5898dA905",
      "domainRoutingIsmFactory": "0x3F100cBBE5FD5466BdB4B3a15Ac226957e7965Ad",
      "fallbackRoutingHook": "0x17Dc724B7a2F09141C13b8AC33B396073785c2BC",
      "gnosisSafeTransactionServiceUrl": "https://safe-transaction-sepolia.safe.global",
      "index": {
        "from": 4517401
      },
      "interchainAccountIsm": "0x83a3068B719F764d413625dA77468ED74789ae02",
      "interchainAccountRouter": "0x8e131c8aE5BF1Ed38D05a00892b6001a7d37739d",
      "interchainGasPaymaster": "0x6f2756380FD49228ae25Aa7F2817993cB74Ecc56",
<<<<<<< HEAD
      "interchainSecurityModule": "0x81D6098AA8B599f2100bF0f274548aD0E7437F08",
=======
      "interchainSecurityModule": "0xafa82C3AA78AD6b9F9cb8619980e94aE9311EE2b",
>>>>>>> e861535d
      "isTestnet": true,
      "mailbox": "0xfFAEF09B3cd11D9b20d1a19bECca54EEC2884766",
      "merkleTreeHook": "0x4917a9746A7B6E0A57159cCb7F5a6744247f2d0d",
      "name": "sepolia",
      "nativeToken": {
        "decimals": 18,
        "name": "Ether",
        "symbol": "ETH"
      },
      "pausableHook": "0xa68022e53Fd28119D07C8336a8eC84A298Fd38Fd",
      "pausableIsm": "0x21bdaB116d9DA77E312910fB53aD35dD82C8a76c",
      "protocol": "ethereum",
      "protocolFee": "0x13AC3349Cb159fE86A22cf42DdA803D9f7309DB5",
      "proxyAdmin": "0x97Bbc6bBaFa5Ce3b2FA966c121Af63bD09e940f8",
      "rpcUrls": [
        {
          "http": "https://ethereum-sepolia.publicnode.com"
        },
        {
          "http": "https://ethereum-sepolia.blockpi.network/v1/rpc/public"
        },
        {
          "http": "https://rpc.sepolia.org"
        }
      ],
      "staticAggregationHookFactory": "0x160C28C92cA453570aD7C031972b58d5Dd128F72",
      "staticAggregationIsm": "0x7856078C4881e236660Be82fdb12473B4a33cCFf",
      "staticAggregationIsmFactory": "0xC83e12EF2627ACE445C298e6eC418684918a6002",
      "staticMerkleRootMultisigIsmFactory": "0x0a71AcC99967829eE305a285750017C4916Ca269",
      "staticMessageIdMultisigIsmFactory": "0xFEb9585b2f948c1eD74034205a7439261a9d27DD",
      "storageGasOracle": "0x71775B071F77F1ce52Ece810ce084451a3045FFe",
      "testRecipient": "0xeDc1A3EDf87187085A3ABb7A9a65E1e7aE370C07",
      "testTokenRecipient": "0x031AD9c560D37baC7d6Bd2d27A2443bAfd10101A",
      "timelockController": "0x0000000000000000000000000000000000000000",
      "validatorAnnounce": "0xE6105C59480a1B7DD3E4f28153aFdbE12F4CfCD9",
      "staticMerkleRootWeightedMultisigIsmFactory": "0x4afB48e864d308409d0D80E98fB7d5d6aA5b245f",
      "staticMessageIdWeightedMultisigIsmFactory": "0x196Ce28ED1Afdf015849ddEE82F03a903Bee9E94",
      "gasCurrencyCoinGeckoId": "ethereum"
    },
    "solanatestnet": {
      "blockExplorers": [
        {
          "apiUrl": "https://explorer.solana.com?cluster=testnet",
          "family": "other",
          "name": "Solana Explorer",
          "url": "https://explorer.solana.com?cluster=testnet"
        }
      ],
      "blocks": {
        "confirmations": 1,
        "estimateBlockTime": 0.4,
        "reorgPeriod": 0
      },
      "chainId": 1399811150,
      "deployer": {
        "name": "Abacus Works",
        "url": "https://www.hyperlane.xyz"
      },
      "displayName": "Solana Testnet",
      "displayNameShort": "Solana Testnet",
      "domainId": 1399811150,
      "index": {
        "from": 1,
        "mode": "sequence"
      },
      "interchainGasPaymaster": "9SQVtTNsbipdMzumhzi6X8GwojiSMwBfqAhS7FgyTcqy",
      "isTestnet": true,
      "mailbox": "75HBBLae3ddeneJVrZeyrDfv6vb7SMC3aCpBucSXS5aR",
      "merkleTreeHook": "75HBBLae3ddeneJVrZeyrDfv6vb7SMC3aCpBucSXS5aR",
      "name": "solanatestnet",
      "nativeToken": {
        "decimals": 9,
        "name": "Solana",
        "symbol": "SOL"
      },
      "protocol": "sealevel",
      "rpcUrls": [
        {
          "http": "https://api.testnet.solana.com"
        }
      ],
      "validatorAnnounce": "8qNYSi9EP1xSnRjtMpyof88A26GBbdcrsa61uSaHiwx3",
      "gasCurrencyCoinGeckoId": "solana",
      "interchainSecurityModule": "4GHxwWyKB9exhKG4fdyU2hfLgfFzhHp2WcsSKc2uNR1k"
    },
    "starknetsepolia": {
      "chainId": "0x534e5f5345504f4c4941",
      "blocks": {
        "confirmations": 0,
        "estimateBlockTime": 30,
        "reorgPeriod": 0
      },
      "blockExplorers": [
        {
          "apiUrl": "https://sepolia.voyager.online/api",
          "family": "other",
          "name": "Starknet Sepolia",
          "url": "https://sepolia.voyager.online/"
        }
      ],
<<<<<<< HEAD
      "displayName": "Starknet Sepolia",
      "domainId": 23448591,
=======
      "blocks": {
        "confirmations": 1,
        "estimateBlockTime": 1,
        "reorgPeriod": 1
      },
      "chainId": 98985,
      "displayName": "Superposition Testnet",
      "domainId": 98985,
      "domainRoutingIsm": "0x4ac19e0bafc2aF6B98094F0a1B817dF196551219",
      "domainRoutingIsmFactory": "0x16B710b86CAd07E6F1C531861a16F5feC29dba37",
      "fallbackRoutingHook": "0x98AAE089CaD930C64a76dD2247a2aC5773a4B8cE",
      "index": {
        "from": 3111622
      },
      "interchainGasPaymaster": "0xeC7eb4196Bd601DEa7585A744FbFB4CF11278450",
      "interchainSecurityModule": "0x1b1Ec5945Ef0a5e2EaA77E5062b9612689fC1Bf4",
>>>>>>> e861535d
      "isTestnet": true,
      "name": "starknetsepolia",
      "nativeToken": {
        "decimals": 18,
        "name": "Ether",
        "symbol": "ETH"
      },
      "protocol": "starknet",
      "rpcUrls": [
        {
          "http": "https://free-rpc.nethermind.io/sepolia-juno/"
        }
      ],
      "signer": {
        "address": "VEqLwdBPk4kFMXCzKB7Cfd5NhNiHT9ZLKwU2bB8hrbV",
        "type": "starkKey"
      },
      "defaultHook": "0x034ce029c6b4aeb766f6ed88ce9bef9549fe2f3b4c452085acf1adfa9ed9c164",
      "defaultIsm": "0x07db72e03c02e649e62d63b28b02180b119e4bc1192ca55a70855752cb935699",
      "mailbox": "0x0019e5d42d3aec14251fe06f40489fdbd8e87d662b81f0ab3917f4144c1b6f95",
      "merkleTreeHook": "0x055688b22944cd93d256f535c0eef60b82d367304cf7549717ce8a97285226eb",
      "noopIsm": "0x016ebab37af6b54af9b35c253c58d89c97ed7dcbc026070f33d20ffb507d6f02",
      "protocolFee": "0x06ccf2bb47599772667d4d9cbfa44659faf62f8cf6b026967912f64fc3eaad05",
      "testRecipient": "0x065f5cbf1c09d051b01da63e549793fc3808fb8a01ceeb491896679f51bca99c",
      "validatorAnnounce": "0x074aaf6f260f49f0fe6014e8f33835dd9315fec55d0b7ce7b4e4bad5087adf1e",
      "interchainGasPaymaster": "0x0000000000000000000000000000000000000000",
      "index": {
        "from": 516414,
        "chunk": 999
      },
      "superpositiontestnet": {
        "aggregationHook": "0x331eb40963dc11F5BB271308c42d97ac6e41F124",
        "blockExplorers": [
          {
            "apiUrl": "https://testnet-explorer.superposition.so/api",
            "family": "blockscout",
            "name": "Superposition Testnet Explorer",
            "url": "https://testnet-explorer.superposition.so"
          }
        ],
        "blocks": {
          "confirmations": 1,
          "estimateBlockTime": 1,
          "reorgPeriod": 1
        },
        "chainId": 98985,
        "displayName": "Superposition Testnet",
        "domainId": 98985,
        "domainRoutingIsm": "0x4ac19e0bafc2aF6B98094F0a1B817dF196551219",
        "domainRoutingIsmFactory": "0x16B710b86CAd07E6F1C531861a16F5feC29dba37",
        "fallbackRoutingHook": "0x98AAE089CaD930C64a76dD2247a2aC5773a4B8cE",
        "index": {
          "from": 3111622
        },
        "interchainGasPaymaster": "0xeC7eb4196Bd601DEa7585A744FbFB4CF11278450",
        "interchainSecurityModule": "0x5C1C140d147cCea699f5E46E33E6aE94b65B5FF0",
        "isTestnet": true,
        "mailbox": "0x6966b0E55883d49BFB24539356a2f8A673E02039",
        "merkleTreeHook": "0x4926a10788306D84202A2aDbd290b7743146Cc17",
        "name": "superpositiontestnet",
        "nativeToken": {
          "decimals": 18,
          "name": "Superposition",
          "symbol": "SPN"
        },
        "pausableHook": "0x07009DA2249c388aD0f416a235AfE90D784e1aAc",
        "pausableIsm": "0x58483b754Abb1E8947BE63d6b95DF75b8249543A",
        "protocol": "ethereum",
        "protocolFee": "0x863E8c26621c52ACa1849C53500606e73BA272F0",
        "proxyAdmin": "0x44b764045BfDC68517e10e783E69B376cef196B2",
        "rpcUrls": [
          {
            "http": "https://testnet-rpc.superposition.so"
          }
        ],
        "staticAggregationHookFactory": "0xeb6f11189197223c656807a83B0DD374f9A6dF44",
        "staticAggregationIsm": "0x5e6Fe18eC7D4b159bDC5Fa0C32bB1996277B3ddF",
        "staticAggregationIsmFactory": "0x275aCcCa81cAD931dC6fB6E49ED233Bc99Bed4A7",
        "staticMerkleRootMultisigIsmFactory": "0x6E7b29CB2A7617405B4d30C6f84bBD51b4Bb4be8",
        "staticMessageIdMultisigIsmFactory": "0xfc6e546510dC9d76057F1f76633FCFfC188CB213",
        "storageGasOracle": "0xF7561c34f17A32D5620583A3397C304e7038a7F6",
        "technicalStack": "arbitrumnitro",
        "testRecipient": "0xAb9B273366D794B7F80B4378bc8Aaca75C6178E2",
        "validatorAnnounce": "0xAD34A66Bf6dB18E858F6B686557075568c6E031C",
        "staticMerkleRootWeightedMultisigIsmFactory": "0xE67CfA164cDa449Ae38a0a09391eF6bCDf8e4e2c",
        "staticMessageIdWeightedMultisigIsmFactory": "0x867f2089D09903f208AeCac84E599B90E5a4A821",
        "gasCurrencyCoinGeckoId": "superposition",
        "deployer": {
          "name": "Abacus Works",
          "url": "https://www.hyperlane.xyz"
        },
        "interchainAccountIsm": "0xd09D08a19C6609a1B51e1ca6a055861E7e7A4400",
        "interchainAccountRouter": "0x3572a9d808738922194921b275B2A55414BcDA57",
        "timelockController": "0x0000000000000000000000000000000000000000"
      }
    },
    "berabartio": {
      "blockExplorers": [
        {
          "apiUrl": "https://api.routescan.io/v2/network/testnet/evm/80084/etherscan/api/",
          "family": "routescan",
          "name": "Bartio Testnet Explorer",
          "url": "https://bartio.beratrail.io/"
        }
      ],
      "blocks": {
        "confirmations": 1,
        "estimateBlockTime": 3,
        "reorgPeriod": 1
      },
      "chainId": 80084,
      "deployer": {
        "name": "Abacus Works",
        "url": "https://www.hyperlane.xyz"
      },
      "displayName": "Berachain bArtio",
      "domainId": 80084,
      "gasCurrencyCoinGeckoId": "berachain",
      "isTestnet": true,
      "name": "berabartio",
      "nativeToken": {
        "decimals": 18,
        "name": "BERA",
        "symbol": "BERA"
      },
      "protocol": "ethereum",
      "rpcUrls": [
        {
          "http": "https://bartio.rpc.berachain.com/"
        },
        {
          "http": "https://bartio.drpc.org"
        },
        {
          "http": "https://bera-testnet.nodeinfra.com"
        }
      ],
      "aggregationHook": "0xf24d9D6be85576a1e831a9b2dbF79fC862a1dD03",
      "domainRoutingIsm": "0x2a2F4AAaf726abb4B969c2804D38e188555683b5",
      "domainRoutingIsmFactory": "0x44b764045BfDC68517e10e783E69B376cef196B2",
      "fallbackRoutingHook": "0x20c44b1E3BeaDA1e9826CFd48BeEDABeE9871cE9",
      "interchainAccountIsm": "0xA2cf52064c921C11adCd83588CbEa08cc3bfF5d8",
      "interchainAccountRouter": "0xa3AB7E6cE24E6293bD5320A53329Ef2f4DE73fCA",
      "interchainGasPaymaster": "0x04438ef7622f5412f82915F59caD4f704C61eA48",
<<<<<<< HEAD
      "interchainSecurityModule": "0x64112f75ABe0Db0FCdc15735fd4Be2A23eE50E1c",
=======
      "interchainSecurityModule": "0x8a6a9dAE6b35C53482E5d29a47EDDd073604A5d4",
>>>>>>> e861535d
      "mailbox": "0xDDcFEcF17586D08A5740B7D91735fcCE3dfe3eeD",
      "merkleTreeHook": "0x6c13643B3927C57DB92c790E4E3E7Ee81e13f78C",
      "pausableHook": "0x783c4a0bB6663359281aD4a637D5af68F83ae213",
      "pausableIsm": "0xEe421285728284000ec6c6C55C6F9161faeFfa99",
      "protocolFee": "0x51A0a100e7BC63Ea7821A3a023B6F17fb94FF011",
      "proxyAdmin": "0x54148470292C24345fb828B003461a9444414517",
      "staticAggregationHookFactory": "0x16B710b86CAd07E6F1C531861a16F5feC29dba37",
      "staticAggregationIsm": "0x7c05c43D5601204c9d732F036fA539C67c7b1329",
      "staticAggregationIsmFactory": "0xeb6f11189197223c656807a83B0DD374f9A6dF44",
      "staticMerkleRootMultisigIsmFactory": "0xfc6e546510dC9d76057F1f76633FCFfC188CB213",
      "staticMerkleRootWeightedMultisigIsmFactory": "0xC2E36cd6e32e194EE11f15D9273B64461A4D49A2",
      "staticMessageIdMultisigIsmFactory": "0x275aCcCa81cAD931dC6fB6E49ED233Bc99Bed4A7",
      "staticMessageIdWeightedMultisigIsmFactory": "0x6966b0E55883d49BFB24539356a2f8A673E02039",
      "storageGasOracle": "0xeAEfB1458b032e75de3e9A3a480d005c426FB1c5",
      "testRecipient": "0xe0B988062A0C6492177d64823Ab95a9c256c2a5F",
      "timelockController": "0x0000000000000000000000000000000000000000",
      "validatorAnnounce": "0xB057Fb841027a8554521DcCdeC3c3474CaC99AB5",
      "index": {
        "from": 4772111
      }
    },
    "camptestnet": {
      "blockExplorers": [
        {
          "apiUrl": "https://camp-network-testnet.blockscout.com/api",
          "family": "blockscout",
          "name": "Camp Network Testnet Explorer",
          "url": "https://camp-network-testnet.blockscout.com"
        }
      ],
      "blocks": {
        "confirmations": 1,
        "estimateBlockTime": 2,
        "reorgPeriod": 1
      },
      "chainId": 325000,
      "displayName": "Camp Network Testnet V2",
      "domainId": 325000,
      "gasCurrencyCoinGeckoId": "ethereum",
      "isTestnet": true,
      "name": "camptestnet",
      "nativeToken": {
        "decimals": 18,
        "name": "Ether",
        "symbol": "ETH"
      },
      "protocol": "ethereum",
      "rpcUrls": [
        {
          "http": "https://rpc-campnetwork.xyz"
        }
      ],
      "aggregationHook": "0xb97D172479E9EC2501524E02703B42247559A1bD",
      "domainRoutingIsm": "0x2a2F4AAaf726abb4B969c2804D38e188555683b5",
      "domainRoutingIsmFactory": "0x44b764045BfDC68517e10e783E69B376cef196B2",
      "fallbackRoutingHook": "0xb94F96D398eA5BAB5CA528EE9Fdc19afaA825818",
      "interchainAccountIsm": "0xD356C996277eFb7f75Ee8bd61b31cC781A12F54f",
      "interchainAccountRouter": "0x867f2089D09903f208AeCac84E599B90E5a4A821",
      "interchainGasPaymaster": "0xA2cf52064c921C11adCd83588CbEa08cc3bfF5d8",
<<<<<<< HEAD
      "interchainSecurityModule": "0x0e7f066CED6De8f34f5e65E072A7767831e84C8B",
=======
      "interchainSecurityModule": "0x831c9b83E36053C8349DCa22cf2223e158C78B60",
>>>>>>> e861535d
      "mailbox": "0xDDcFEcF17586D08A5740B7D91735fcCE3dfe3eeD",
      "merkleTreeHook": "0xD5eB5fa3f470eBBB93a4A58C644c87031268a04A",
      "pausableHook": "0x51A0a100e7BC63Ea7821A3a023B6F17fb94FF011",
      "pausableIsm": "0x04438ef7622f5412f82915F59caD4f704C61eA48",
      "protocolFee": "0xc76E477437065093D353b7d56c81ff54D167B0Ab",
      "proxyAdmin": "0x54148470292C24345fb828B003461a9444414517",
      "staticAggregationHookFactory": "0x16B710b86CAd07E6F1C531861a16F5feC29dba37",
      "staticAggregationIsm": "0x77d4B4090B666d84b4451C7425682B8F51Dbd827",
      "staticAggregationIsmFactory": "0xeb6f11189197223c656807a83B0DD374f9A6dF44",
      "staticMerkleRootMultisigIsmFactory": "0xfc6e546510dC9d76057F1f76633FCFfC188CB213",
      "staticMerkleRootWeightedMultisigIsmFactory": "0xC2E36cd6e32e194EE11f15D9273B64461A4D49A2",
      "staticMessageIdMultisigIsmFactory": "0x275aCcCa81cAD931dC6fB6E49ED233Bc99Bed4A7",
      "staticMessageIdWeightedMultisigIsmFactory": "0x6966b0E55883d49BFB24539356a2f8A673E02039",
      "storageGasOracle": "0x086E902d2f99BcCEAa28B31747eC6Dc5fd43B1bE",
      "testRecipient": "0x7483faD0Bc297667664A43A064bA7c9911659f57",
      "timelockController": "0x0000000000000000000000000000000000000000",
      "validatorAnnounce": "0xEa7e618Bee8927fBb2fA20Bc41eE8DEA51838aAD",
      "index": {
        "from": 4591544
      },
      "deployer": {
        "name": "Abacus Works",
        "url": "https://www.hyperlane.xyz"
      }
    },
    "citreatestnet": {
      "blockExplorers": [
        {
          "apiUrl": "https://explorer.testnet.citrea.xyz/api",
          "family": "blockscout",
          "name": "Citrea Testnet Explorer",
          "url": "https://explorer.testnet.citrea.xyz"
        }
      ],
      "blocks": {
        "confirmations": 1,
        "estimateBlockTime": 2,
        "reorgPeriod": 1
      },
      "chainId": 5115,
      "deployer": {
        "name": "Abacus Works",
        "url": "https://www.hyperlane.xyz"
      },
      "displayName": "Citrea Testnet",
      "domainId": 5115,
      "gasCurrencyCoinGeckoId": "bitcoin",
      "isTestnet": true,
      "name": "citreatestnet",
      "nativeToken": {
        "decimals": 18,
        "name": "Citrea BTC",
        "symbol": "cBTC"
      },
      "protocol": "ethereum",
      "rpcUrls": [
        {
          "http": "https://rpc.testnet.citrea.xyz"
        }
      ],
      "aggregationHook": "0xE1b1579C643BF6d27af5E1f1777150E5DBc271E0",
      "domainRoutingIsm": "0x47824122ab0fD5186EB7509f8B26bb1045f1F3A7",
      "domainRoutingIsmFactory": "0x6966b0E55883d49BFB24539356a2f8A673E02039",
      "fallbackRoutingHook": "0xeAEfB1458b032e75de3e9A3a480d005c426FB1c5",
      "interchainAccountIsm": "0xFfa913705484C9BAea32Ffe9945BeA099A1DFF72",
      "interchainAccountRouter": "0xB5fB1F5410a2c2b7deD462d018541383968cB01c",
      "interchainGasPaymaster": "0xD5eB5fa3f470eBBB93a4A58C644c87031268a04A",
<<<<<<< HEAD
      "interchainSecurityModule": "0xA3FcFEe8691B2A70a3Efb4Ec39b293bF44014398",
=======
      "interchainSecurityModule": "0x830a37edE7b339dEB2aA3c7B8c517931eD96eAa0",
>>>>>>> e861535d
      "mailbox": "0xB08d78F439e55D02C398519eef61606A5926245F",
      "merkleTreeHook": "0x783c4a0bB6663359281aD4a637D5af68F83ae213",
      "pausableHook": "0x66b71A4e18FbE09a6977A6520B47fEDdffA82a1c",
      "pausableIsm": "0x6c13643B3927C57DB92c790E4E3E7Ee81e13f78C",
      "protocolFee": "0xB057Fb841027a8554521DcCdeC3c3474CaC99AB5",
      "proxyAdmin": "0xDDcFEcF17586D08A5740B7D91735fcCE3dfe3eeD",
      "staticAggregationHookFactory": "0xC2E36cd6e32e194EE11f15D9273B64461A4D49A2",
      "staticAggregationIsm": "0x39738A5d90711Be0C93F5efe8F46cD150D6867c1",
      "staticAggregationIsmFactory": "0x44b764045BfDC68517e10e783E69B376cef196B2",
      "staticMerkleRootMultisigIsmFactory": "0xeb6f11189197223c656807a83B0DD374f9A6dF44",
      "staticMerkleRootWeightedMultisigIsmFactory": "0x54148470292C24345fb828B003461a9444414517",
      "staticMessageIdMultisigIsmFactory": "0x16B710b86CAd07E6F1C531861a16F5feC29dba37",
      "staticMessageIdWeightedMultisigIsmFactory": "0x589C201a07c26b4725A4A829d772f24423da480B",
      "storageGasOracle": "0xae7a78916Ba4c507aCB2F0e474ace545Ff4bF841",
      "testRecipient": "0xA2cf52064c921C11adCd83588CbEa08cc3bfF5d8",
      "timelockController": "0x0000000000000000000000000000000000000000",
      "validatorAnnounce": "0x7c5B5bdA7F1d1F70A6678ABb4d894612Fc76498F",
      "index": {
        "chunk": 999,
        "from": 334706
      }
    },
    "formtestnet": {
      "blockExplorers": [
        {
          "apiUrl": "https://sepolia-explorer.form.network/api",
          "family": "blockscout",
          "name": "Form Testnet Explorer",
          "url": "https://sepolia-explorer.form.network"
        }
      ],
      "blocks": {
        "confirmations": 3,
        "estimateBlockTime": 2,
        "reorgPeriod": 1
      },
      "chainId": 132902,
      "displayName": "Form Testnet",
      "domainId": 132902,
      "gasCurrencyCoinGeckoId": "ethereum",
      "isTestnet": true,
      "name": "formtestnet",
      "nativeToken": {
        "decimals": 18,
        "name": "Ether",
        "symbol": "ETH"
      },
      "protocol": "ethereum",
      "rpcUrls": [
        {
          "http": "https://testnet-rpc.form.network/http"
        }
      ],
      "aggregationHook": "0xb97D172479E9EC2501524E02703B42247559A1bD",
      "domainRoutingIsm": "0x2a2F4AAaf726abb4B969c2804D38e188555683b5",
      "domainRoutingIsmFactory": "0x44b764045BfDC68517e10e783E69B376cef196B2",
      "fallbackRoutingHook": "0xb94F96D398eA5BAB5CA528EE9Fdc19afaA825818",
      "interchainAccountIsm": "0xD356C996277eFb7f75Ee8bd61b31cC781A12F54f",
      "interchainAccountRouter": "0x867f2089D09903f208AeCac84E599B90E5a4A821",
      "interchainGasPaymaster": "0xA2cf52064c921C11adCd83588CbEa08cc3bfF5d8",
<<<<<<< HEAD
      "interchainSecurityModule": "0xfb80887a423C3dB18A5460C5d94a2B3437aEE175",
=======
      "interchainSecurityModule": "0x2BD675AE0FB55732748572D67008Afd5F12F5217",
>>>>>>> e861535d
      "mailbox": "0xDDcFEcF17586D08A5740B7D91735fcCE3dfe3eeD",
      "merkleTreeHook": "0xD5eB5fa3f470eBBB93a4A58C644c87031268a04A",
      "pausableHook": "0x51A0a100e7BC63Ea7821A3a023B6F17fb94FF011",
      "pausableIsm": "0x04438ef7622f5412f82915F59caD4f704C61eA48",
      "protocolFee": "0xc76E477437065093D353b7d56c81ff54D167B0Ab",
      "proxyAdmin": "0x54148470292C24345fb828B003461a9444414517",
      "staticAggregationHookFactory": "0x16B710b86CAd07E6F1C531861a16F5feC29dba37",
      "staticAggregationIsm": "0x77d4B4090B666d84b4451C7425682B8F51Dbd827",
      "staticAggregationIsmFactory": "0xeb6f11189197223c656807a83B0DD374f9A6dF44",
      "staticMerkleRootMultisigIsmFactory": "0xfc6e546510dC9d76057F1f76633FCFfC188CB213",
      "staticMerkleRootWeightedMultisigIsmFactory": "0xC2E36cd6e32e194EE11f15D9273B64461A4D49A2",
      "staticMessageIdMultisigIsmFactory": "0x275aCcCa81cAD931dC6fB6E49ED233Bc99Bed4A7",
      "staticMessageIdWeightedMultisigIsmFactory": "0x6966b0E55883d49BFB24539356a2f8A673E02039",
      "storageGasOracle": "0x086E902d2f99BcCEAa28B31747eC6Dc5fd43B1bE",
      "testRecipient": "0x7483faD0Bc297667664A43A064bA7c9911659f57",
      "timelockController": "0x0000000000000000000000000000000000000000",
      "validatorAnnounce": "0xEa7e618Bee8927fBb2fA20Bc41eE8DEA51838aAD",
      "index": {
        "from": 12137144
      },
      "deployer": {
        "name": "Abacus Works",
        "url": "https://www.hyperlane.xyz"
      }
    },
    "hyperliquidevmtestnet": {
      "blockExplorers": [
        {
          "apiUrl": "https://explorer.hyperlend.finance/api",
          "family": "blockscout",
          "name": "Hyperliquid EVM Testnet Explorer",
          "url": "https://explorer.hyperlend.finance"
        }
      ],
      "blocks": {
        "confirmations": 1,
        "estimateBlockTime": 2,
        "reorgPeriod": 1
      },
      "chainId": 998,
      "deployer": {
        "name": "Abacus Works",
        "url": "https://www.hyperlane.xyz"
      },
      "displayName": "Hyperliquid EVM Testnet",
      "domainId": 998,
      "gasCurrencyCoinGeckoId": "hyperliquid",
      "isTestnet": true,
      "name": "hyperliquidevmtestnet",
      "nativeToken": {
        "decimals": 18,
        "name": "Hyperliquid",
        "symbol": "HYPE"
      },
      "protocol": "ethereum",
      "rpcUrls": [
        {
          "http": "https://api.hyperliquid-testnet.xyz/evm"
        }
      ],
      "aggregationHook": "0x5689Ad17c798d5114dc60Ba3c98e4853dF70403D",
      "domainRoutingIsm": "0x4ac19e0bafc2aF6B98094F0a1B817dF196551219",
      "domainRoutingIsmFactory": "0x16B710b86CAd07E6F1C531861a16F5feC29dba37",
      "fallbackRoutingHook": "0x6c13643B3927C57DB92c790E4E3E7Ee81e13f78C",
      "interchainAccountIsm": "0x7c5B5bdA7F1d1F70A6678ABb4d894612Fc76498F",
      "interchainAccountRouter": "0xFfa913705484C9BAea32Ffe9945BeA099A1DFF72",
      "interchainGasPaymaster": "0x11918DC33E067C5DA83EEF58E50F856398b8Df4C",
      "interchainSecurityModule": "0x781d146C2887031cEA4093163e5E53949198E31E",
      "mailbox": "0x589C201a07c26b4725A4A829d772f24423da480B",
      "merkleTreeHook": "0x1b33611fCc073aB0737011d5512EF673Bff74962",
      "pausableHook": "0x20c44b1E3BeaDA1e9826CFd48BeEDABeE9871cE9",
      "pausableIsm": "0x75f3E2a4f424401195A5E176246Ecc9f7e7680ff",
      "protocolFee": "0xb94F96D398eA5BAB5CA528EE9Fdc19afaA825818",
      "proxyAdmin": "0x6966b0E55883d49BFB24539356a2f8A673E02039",
      "staticAggregationHookFactory": "0xeb6f11189197223c656807a83B0DD374f9A6dF44",
      "staticAggregationIsm": "0xa20C93076e832388483356fa65c5C2B5F3A4d50c",
      "staticAggregationIsmFactory": "0x275aCcCa81cAD931dC6fB6E49ED233Bc99Bed4A7",
      "staticMerkleRootMultisigIsmFactory": "0x6E7b29CB2A7617405B4d30C6f84bBD51b4Bb4be8",
      "staticMerkleRootWeightedMultisigIsmFactory": "0x44b764045BfDC68517e10e783E69B376cef196B2",
      "staticMessageIdMultisigIsmFactory": "0xfc6e546510dC9d76057F1f76633FCFfC188CB213",
      "staticMessageIdWeightedMultisigIsmFactory": "0xC2E36cd6e32e194EE11f15D9273B64461A4D49A2",
      "storageGasOracle": "0x783c4a0bB6663359281aD4a637D5af68F83ae213",
      "testRecipient": "0xB057Fb841027a8554521DcCdeC3c3474CaC99AB5",
      "timelockController": "0x0000000000000000000000000000000000000000",
      "validatorAnnounce": "0x086E902d2f99BcCEAa28B31747eC6Dc5fd43B1bE",
      "index": {
        "chunk": 50,
        "from": 7032169
      }
    },
    "soneiumtestnet": {
      "blockExplorers": [
        {
          "apiUrl": "https://explorer-testnet.soneium.org/api",
          "family": "blockscout",
          "name": "Soneium Minato Testnet Explorer",
          "url": "https://explorer-testnet.soneium.org"
        }
      ],
      "blocks": {
        "confirmations": 1,
        "estimateBlockTime": 2,
        "reorgPeriod": 1
      },
      "chainId": 1946,
      "displayName": "Soneium Minato Testnet",
      "domainId": 1946,
      "gasCurrencyCoinGeckoId": "ethereum",
      "isTestnet": true,
      "name": "soneiumtestnet",
      "nativeToken": {
        "decimals": 18,
        "name": "Ether",
        "symbol": "ETH"
      },
      "protocol": "ethereum",
      "rpcUrls": [
        {
          "http": "https://rpc.minato.soneium.org"
        }
      ],
      "aggregationHook": "0xb97D172479E9EC2501524E02703B42247559A1bD",
      "domainRoutingIsm": "0x2a2F4AAaf726abb4B969c2804D38e188555683b5",
      "domainRoutingIsmFactory": "0x44b764045BfDC68517e10e783E69B376cef196B2",
      "fallbackRoutingHook": "0xb94F96D398eA5BAB5CA528EE9Fdc19afaA825818",
      "interchainAccountIsm": "0xD356C996277eFb7f75Ee8bd61b31cC781A12F54f",
      "interchainAccountRouter": "0x867f2089D09903f208AeCac84E599B90E5a4A821",
      "interchainGasPaymaster": "0xA2cf52064c921C11adCd83588CbEa08cc3bfF5d8",
<<<<<<< HEAD
      "interchainSecurityModule": "0x1206475D24269A8449F968B9FE10fCffEC0F8260",
=======
      "interchainSecurityModule": "0x029D9b386d19E6e41E6DAca4C2C5Cb43017c5888",
>>>>>>> e861535d
      "mailbox": "0xDDcFEcF17586D08A5740B7D91735fcCE3dfe3eeD",
      "merkleTreeHook": "0xD5eB5fa3f470eBBB93a4A58C644c87031268a04A",
      "pausableHook": "0x51A0a100e7BC63Ea7821A3a023B6F17fb94FF011",
      "pausableIsm": "0x04438ef7622f5412f82915F59caD4f704C61eA48",
      "protocolFee": "0xc76E477437065093D353b7d56c81ff54D167B0Ab",
      "proxyAdmin": "0x54148470292C24345fb828B003461a9444414517",
      "staticAggregationHookFactory": "0x16B710b86CAd07E6F1C531861a16F5feC29dba37",
      "staticAggregationIsm": "0x77d4B4090B666d84b4451C7425682B8F51Dbd827",
      "staticAggregationIsmFactory": "0xeb6f11189197223c656807a83B0DD374f9A6dF44",
      "staticMerkleRootMultisigIsmFactory": "0xfc6e546510dC9d76057F1f76633FCFfC188CB213",
      "staticMerkleRootWeightedMultisigIsmFactory": "0xC2E36cd6e32e194EE11f15D9273B64461A4D49A2",
      "staticMessageIdMultisigIsmFactory": "0x275aCcCa81cAD931dC6fB6E49ED233Bc99Bed4A7",
      "staticMessageIdWeightedMultisigIsmFactory": "0x6966b0E55883d49BFB24539356a2f8A673E02039",
      "storageGasOracle": "0x086E902d2f99BcCEAa28B31747eC6Dc5fd43B1bE",
      "testRecipient": "0x7483faD0Bc297667664A43A064bA7c9911659f57",
      "timelockController": "0x0000000000000000000000000000000000000000",
      "validatorAnnounce": "0xEa7e618Bee8927fBb2fA20Bc41eE8DEA51838aAD",
      "index": {
        "from": 2054457
      },
      "deployer": {
        "name": "Abacus Works",
        "url": "https://www.hyperlane.xyz"
      }
    },
    "suavetoliman": {
      "blockExplorers": [
        {
          "apiUrl": "https://explorer.toliman.suave.flashbots.net/api",
          "family": "blockscout",
          "name": "SUAVE Toliman Testnet Explorer",
          "url": "https://explorer.toliman.suave.flashbots.net"
        }
      ],
      "blocks": {
        "confirmations": 1,
        "estimateBlockTime": 4,
        "reorgPeriod": 1
      },
      "chainId": 33626250,
      "displayName": "SUAVE Toliman Testnet",
      "domainId": 33626250,
      "gasCurrencyCoinGeckoId": "ethereum",
      "isTestnet": true,
      "name": "suavetoliman",
      "nativeToken": {
        "decimals": 18,
        "name": "TEEth",
        "symbol": "TEEth"
      },
      "protocol": "ethereum",
      "rpcUrls": [
        {
          "http": "https://rpc.toliman.suave.flashbots.net"
        }
      ],
      "aggregationHook": "0xb97D172479E9EC2501524E02703B42247559A1bD",
      "domainRoutingIsm": "0x2a2F4AAaf726abb4B969c2804D38e188555683b5",
      "domainRoutingIsmFactory": "0x44b764045BfDC68517e10e783E69B376cef196B2",
      "fallbackRoutingHook": "0xb94F96D398eA5BAB5CA528EE9Fdc19afaA825818",
      "interchainAccountIsm": "0xD356C996277eFb7f75Ee8bd61b31cC781A12F54f",
      "interchainAccountRouter": "0x867f2089D09903f208AeCac84E599B90E5a4A821",
      "interchainGasPaymaster": "0xA2cf52064c921C11adCd83588CbEa08cc3bfF5d8",
<<<<<<< HEAD
      "interchainSecurityModule": "0x6AA9ab958F587F5df516f48b718662C540BC9B00",
=======
      "interchainSecurityModule": "0x9e2a9aF3B721B71cC58cbb257FfdE358062Eb8db",
>>>>>>> e861535d
      "mailbox": "0xDDcFEcF17586D08A5740B7D91735fcCE3dfe3eeD",
      "merkleTreeHook": "0xD5eB5fa3f470eBBB93a4A58C644c87031268a04A",
      "pausableHook": "0x51A0a100e7BC63Ea7821A3a023B6F17fb94FF011",
      "pausableIsm": "0x04438ef7622f5412f82915F59caD4f704C61eA48",
      "protocolFee": "0xc76E477437065093D353b7d56c81ff54D167B0Ab",
      "proxyAdmin": "0x54148470292C24345fb828B003461a9444414517",
      "staticAggregationHookFactory": "0x16B710b86CAd07E6F1C531861a16F5feC29dba37",
      "staticAggregationIsm": "0x77d4B4090B666d84b4451C7425682B8F51Dbd827",
      "staticAggregationIsmFactory": "0xeb6f11189197223c656807a83B0DD374f9A6dF44",
      "staticMerkleRootMultisigIsmFactory": "0xfc6e546510dC9d76057F1f76633FCFfC188CB213",
      "staticMerkleRootWeightedMultisigIsmFactory": "0xC2E36cd6e32e194EE11f15D9273B64461A4D49A2",
      "staticMessageIdMultisigIsmFactory": "0x275aCcCa81cAD931dC6fB6E49ED233Bc99Bed4A7",
      "staticMessageIdWeightedMultisigIsmFactory": "0x6966b0E55883d49BFB24539356a2f8A673E02039",
      "storageGasOracle": "0x086E902d2f99BcCEAa28B31747eC6Dc5fd43B1bE",
      "testRecipient": "0x7483faD0Bc297667664A43A064bA7c9911659f57",
      "timelockController": "0x0000000000000000000000000000000000000000",
      "validatorAnnounce": "0xEa7e618Bee8927fBb2fA20Bc41eE8DEA51838aAD",
      "index": {
        "from": 1921514
      },
      "deployer": {
        "name": "Abacus Works",
        "url": "https://www.hyperlane.xyz"
      }
    },
    "test1": {
      "blockExplorers": [
        {
          "apiKey": "fakekey",
          "apiUrl": "https://api.etherscan.io/api",
          "family": "etherscan",
          "name": "Etherscan",
          "url": "https://etherscan.io"
        }
      ],
      "blocks": {
        "confirmations": 1,
        "estimateBlockTime": 3,
        "reorgPeriod": 0
      },
      "chainId": 9913371,
      "displayName": "Test 1",
      "domainId": 9913371,
      "isTestnet": true,
      "name": "test1",
      "nativeToken": {
        "decimals": 18,
        "name": "Ether",
        "symbol": "ETH"
      },
      "protocol": "ethereum",
      "rpcUrls": [
        {
          "http": "http://127.0.0.1:8545"
        }
      ],
      "aggregationHook": "0x7F54A0734c5B443E5B04cc26B54bb8ecE0455785",
      "domainRoutingIsm": "0xb0279Db6a2F1E01fbC8483FCCef0Be2bC6299cC3",
      "fallbackRoutingHook": "0x99bbA657f2BbC93c02D617f8bA121cB8Fc104Acf",
      "interchainGasPaymaster": "0x5eb3Bc0a489C5A8288765d2336659EbCA68FCd00",
      "interchainSecurityModule": "0xb0279Db6a2F1E01fbC8483FCCef0Be2bC6299cC3",
      "mailbox": "0xE6E340D132b5f46d1e472DebcD681B2aBc16e57E",
      "merkleTreeHook": "0x4826533B4897376654Bb4d4AD88B7faFD0C98528",
      "protocolFee": "0x1291Be112d480055DaFd8a610b7d1e203891C274",
      "proxyAdmin": "0xc5a5C42992dECbae36851359345FE25997F5C42d",
      "storageGasOracle": "0x0E801D84Fa97b50751Dbf25036d067dCf18858bF",
      "testRecipient": "0xCD8a1C3ba11CF5ECfa6267617243239504a98d90",
      "validatorAnnounce": "0xb7278A61aa25c888815aFC32Ad3cC52fF24fE575",
      "index": {
        "from": 30
      }
    },
    "test2": {
      "blockExplorers": [
        {
          "apiKey": "fakekey",
          "apiUrl": "https://api.etherscan.io/api",
          "family": "etherscan",
          "name": "Etherscan",
          "url": "https://etherscan.io"
        }
      ],
      "blocks": {
        "confirmations": 1,
        "estimateBlockTime": 3,
        "reorgPeriod": 1
      },
      "chainId": 9913372,
      "displayName": "Test 2",
      "domainId": 9913372,
      "isTestnet": true,
      "name": "test2",
      "nativeToken": {
        "decimals": 18,
        "name": "Ether",
        "symbol": "ETH"
      },
      "protocol": "ethereum",
      "rpcUrls": [
        {
          "http": "http://127.0.0.1:8545"
        }
      ],
      "aggregationHook": "0x5f07F66a6c12BAE727A0e0C84c2f83Ef3c83b44c",
      "domainRoutingIsm": "0x3Ca8f9C04c7e3E1624Ac2008F92f6F366A869444",
      "fallbackRoutingHook": "0x4C4a2f8c81640e47606d3fd77B353E87Ba015584",
      "interchainGasPaymaster": "0xDC11f7E700A4c898AE5CAddB1082cFfa76512aDD",
      "interchainSecurityModule": "0x3Ca8f9C04c7e3E1624Ac2008F92f6F366A869444",
      "mailbox": "0x7bc06c482DEAd17c0e297aFbC32f6e63d3846650",
      "merkleTreeHook": "0x04C89607413713Ec9775E14b954286519d836FEf",
      "protocolFee": "0x0355B7B8cb128fA5692729Ab3AAa199C1753f726",
      "proxyAdmin": "0x2bdCC0de6bE1f7D2ee689a0342D76F52E8EFABa3",
      "storageGasOracle": "0x21dF544947ba3E8b3c32561399E88B52Dc8b2823",
      "testRecipient": "0x172076E0166D1F9Cc711C77Adf8488051744980C",
      "validatorAnnounce": "0xf4B146FbA71F41E0592668ffbF264F1D186b2Ca8",
      "index": {
        "from": 57
      }
    },
    "test3": {
      "blockExplorers": [
        {
          "apiKey": "fakekey",
          "apiUrl": "https://api.etherscan.io/api",
          "family": "etherscan",
          "name": "Etherscan",
          "url": "https://etherscan.io"
        }
      ],
      "blocks": {
        "confirmations": 1,
        "estimateBlockTime": 3,
        "reorgPeriod": 2
      },
      "chainId": 9913373,
      "displayName": "Test 3",
      "domainId": 9913373,
      "isTestnet": true,
      "name": "test3",
      "nativeToken": {
        "decimals": 18,
        "name": "Ether",
        "symbol": "ETH"
      },
      "protocol": "ethereum",
      "rpcUrls": [
        {
          "http": "http://127.0.0.1:8545"
        }
      ],
      "aggregationHook": "0xd5BA21a5bDE25af311a900191c52ce9Fc8Ab9b8d",
      "domainRoutingIsm": "0xa12fFA0B9f159BB4C54bce579611927Addc51610",
      "fallbackRoutingHook": "0xf953b3A269d80e3eB0F2947630Da976B896A8C5b",
      "interchainGasPaymaster": "0xe8D2A1E88c91DCd5433208d4152Cc4F399a7e91d",
      "interchainSecurityModule": "0xa12fFA0B9f159BB4C54bce579611927Addc51610",
      "mailbox": "0x2B0d36FACD61B71CC05ab8F3D2355ec3631C0dd5",
      "merkleTreeHook": "0xA4899D35897033b927acFCf422bc745916139776",
      "protocolFee": "0xCace1b78160AE76398F486c8a18044da0d66d86D",
      "proxyAdmin": "0xBEc49fA140aCaA83533fB00A2BB19bDdd0290f25",
      "storageGasOracle": "0xAA292E8611aDF267e563f334Ee42320aC96D0463",
      "testRecipient": "0xc0F115A19107322cFBf1cDBC7ea011C19EbDB4F8",
      "validatorAnnounce": "0xF8e31cb472bc70500f08Cd84917E5A1912Ec8397",
      "index": {
        "from": 84
      }
    },
    "test4": {
      "blockExplorers": [
        {
          "apiKey": "fakekey",
          "apiUrl": "https://api.etherscan.io/api",
          "family": "etherscan",
          "name": "Etherscan",
          "url": "https://etherscan.io"
        }
      ],
      "blocks": {
        "confirmations": 1,
        "estimateBlockTime": 3,
        "reorgPeriod": 0
      },
      "chainId": 31337,
      "displayName": "Test 4",
      "domainId": 31337,
      "isTestnet": true,
      "name": "test4",
      "nativeToken": {
        "decimals": 18,
        "name": "Ether",
        "symbol": "ETH"
      },
      "protocol": "ethereum",
      "rpcUrls": [
        {
          "http": "http://127.0.0.1:8545"
        }
      ],
      "aggregationHook": "0xfD4Ab5938aAcE9B094cc3B298d18be83E170B2fc",
      "domainRoutingIsm": "0x532B02BD614Fd18aEE45603d02866cFb77575CB3",
      "fallbackRoutingHook": "0x1f10F3Ba7ACB61b2F50B9d6DdCf91a6f787C0E82",
      "interchainGasPaymaster": "0x5fc748f1FEb28d7b76fa1c6B07D8ba2d5535177c",
      "interchainSecurityModule": "0x532B02BD614Fd18aEE45603d02866cFb77575CB3",
      "mailbox": "0x07882Ae1ecB7429a84f1D53048d35c4bB2056877",
      "merkleTreeHook": "0xE3011A37A904aB90C8881a99BD1F6E21401f1522",
      "protocolFee": "0x8A93d247134d91e0de6f96547cB0204e5BE8e5D8",
      "proxyAdmin": "0x34B40BA116d5Dec75548a9e9A8f15411461E8c70",
      "storageGasOracle": "0x457cCf29090fe5A24c19c1bc95F492168C0EaFdb",
      "testRecipient": "0xd6e1afe5cA8D00A2EFC01B89997abE2De47fdfAf",
      "validatorAnnounce": "0xF32D39ff9f6Aa7a7A64d7a4F00a54826Ef791a55",
      "index": {
        "from": 111
      }
    },
    "arcadiatestnet2": {
      "blockExplorers": [
        {
          "apiUrl": "https://explorer.khalani.network/api",
          "family": "blockscout",
          "name": "Arcadia Testnet Explorer",
          "url": "https://explorer.khalani.network"
        }
      ],
      "blocks": {
        "confirmations": 1,
        "estimateBlockTime": 1,
        "reorgPeriod": 1
      },
      "chainId": 1098411886,
      "displayName": "Arcadia Testnet v2",
      "domainId": 1098411886,
      "isTestnet": true,
      "name": "arcadiatestnet2",
      "nativeToken": {
        "decimals": 18,
        "name": "Ether",
        "symbol": "ETH"
      },
      "protocol": "ethereum",
      "rpcUrls": [
        {
          "http": "https://rpc.khalani.network"
        }
      ],
      "aggregationHook": "0x602160148F2e2A40bc42BADD5f5936aCFd431a35",
      "domainRoutingIsm": "0x2589992a07E664c20123c6232620Af479F9ba7DC",
      "domainRoutingIsmFactory": "0xC2E36cd6e32e194EE11f15D9273B64461A4D49A2",
      "fallbackRoutingHook": "0x7483faD0Bc297667664A43A064bA7c9911659f57",
      "interchainAccountIsm": "0x39c85C84876479694A2470c0E8075e9d68049aFc",
      "interchainAccountRouter": "0x80fE4Cb8c70fc60B745d4ffD4403c27a8cBC9e02",
      "interchainGasPaymaster": "0xfBeaF07855181f8476B235Cf746A7DF3F9e386Fb",
<<<<<<< HEAD
      "interchainSecurityModule": "0x93Fb88D6F3BA6F4eFA81181514939874bB8fa68A",
=======
      "interchainSecurityModule": "0x734bd6EA50D555234d3E2F7EFFe2b21f6E5A7904",
>>>>>>> e861535d
      "mailbox": "0x33dB966328Ea213b0f76eF96CA368AB37779F065",
      "merkleTreeHook": "0xEa7e618Bee8927fBb2fA20Bc41eE8DEA51838aAD",
      "pausableHook": "0x4fE19d49F45854Da50b6009258929613EC92C147",
      "pausableIsm": "0xc76E477437065093D353b7d56c81ff54D167B0Ab",
      "protocolFee": "0xA0aB1750b4F68AE5E8C42d936fa78871eae52643",
      "proxyAdmin": "0x589C201a07c26b4725A4A829d772f24423da480B",
      "staticAggregationHookFactory": "0x44b764045BfDC68517e10e783E69B376cef196B2",
      "staticAggregationIsm": "0x0b071Eb80757Dd347B3B8736C7ba9e5324c37D77",
      "staticAggregationIsmFactory": "0x16B710b86CAd07E6F1C531861a16F5feC29dba37",
      "staticMerkleRootMultisigIsmFactory": "0x275aCcCa81cAD931dC6fB6E49ED233Bc99Bed4A7",
      "staticMerkleRootWeightedMultisigIsmFactory": "0x6966b0E55883d49BFB24539356a2f8A673E02039",
      "staticMessageIdMultisigIsmFactory": "0xeb6f11189197223c656807a83B0DD374f9A6dF44",
      "staticMessageIdWeightedMultisigIsmFactory": "0x54148470292C24345fb828B003461a9444414517",
      "storageGasOracle": "0xD356C996277eFb7f75Ee8bd61b31cC781A12F54f",
      "testRecipient": "0xCB3c489a2FB67a7Cd555D47B3a9A0E654784eD16",
      "timelockController": "0x0000000000000000000000000000000000000000",
      "validatorAnnounce": "0x843908541D24d9F6Fa30C8Bb1c39038C947D08fC",
      "index": {
        "from": 251532
      },
      "deployer": {
        "name": "Abacus Works",
        "url": "https://www.hyperlane.xyz"
      }
    },
    "unichaintestnet": {
      "blockExplorers": [
        {
          "apiUrl": "https://unichain-sepolia.blockscout.com/api",
          "family": "blockscout",
          "name": "Unichain Sepolia Testnet Explorer",
          "url": "https://unichain-sepolia.blockscout.com"
        }
      ],
      "blocks": {
        "confirmations": 3,
        "estimateBlockTime": 1,
        "reorgPeriod": 1
      },
      "chainId": 1301,
      "displayName": "Unichain Testnet",
      "domainId": 1301,
      "isTestnet": true,
      "name": "unichaintestnet",
      "nativeToken": {
        "decimals": 18,
        "name": "Ether",
        "symbol": "ETH"
      },
      "protocol": "ethereum",
      "rpcUrls": [
        {
          "http": "https://sepolia.unichain.org"
        }
      ],
      "aggregationHook": "0x04B8A7B7BF29b269428c4976D6408BAf6fd42922",
      "domainRoutingIsm": "0x2a2F4AAaf726abb4B969c2804D38e188555683b5",
      "domainRoutingIsmFactory": "0x44b764045BfDC68517e10e783E69B376cef196B2",
      "fallbackRoutingHook": "0xB057Fb841027a8554521DcCdeC3c3474CaC99AB5",
      "interchainAccountIsm": "0x3ca332A585FDB9d4FF51f2FA8999eA32184D3606",
      "interchainAccountRouter": "0x4eC139a771eBdD3b0a0b67bb7E08960210882d44",
      "interchainGasPaymaster": "0xa3AB7E6cE24E6293bD5320A53329Ef2f4DE73fCA",
<<<<<<< HEAD
      "interchainSecurityModule": "0xF25f92Bc2246fd4090Be0a7ae2fcFB50818d4fE7",
=======
      "interchainSecurityModule": "0x4944142B6ba61B31A2F5a0Af79D72DBAE9cf6BC0",
>>>>>>> e861535d
      "mailbox": "0xDDcFEcF17586D08A5740B7D91735fcCE3dfe3eeD",
      "merkleTreeHook": "0x086E902d2f99BcCEAa28B31747eC6Dc5fd43B1bE",
      "pausableHook": "0xe0B988062A0C6492177d64823Ab95a9c256c2a5F",
      "pausableIsm": "0xb94F96D398eA5BAB5CA528EE9Fdc19afaA825818",
      "protocolFee": "0x7483faD0Bc297667664A43A064bA7c9911659f57",
      "proxyAdmin": "0x54148470292C24345fb828B003461a9444414517",
      "staticAggregationHookFactory": "0x16B710b86CAd07E6F1C531861a16F5feC29dba37",
      "staticAggregationIsm": "0xf0F828278DEfB0c703EE78E620D20BA72CD56D82",
      "staticAggregationIsmFactory": "0xeb6f11189197223c656807a83B0DD374f9A6dF44",
      "staticMerkleRootMultisigIsmFactory": "0xfc6e546510dC9d76057F1f76633FCFfC188CB213",
      "staticMerkleRootWeightedMultisigIsmFactory": "0xC2E36cd6e32e194EE11f15D9273B64461A4D49A2",
      "staticMessageIdMultisigIsmFactory": "0x275aCcCa81cAD931dC6fB6E49ED233Bc99Bed4A7",
      "staticMessageIdWeightedMultisigIsmFactory": "0x6966b0E55883d49BFB24539356a2f8A673E02039",
      "storageGasOracle": "0x7c5B5bdA7F1d1F70A6678ABb4d894612Fc76498F",
      "testRecipient": "0x01812D60958798695391dacF092BAc4a715B1718",
      "timelockController": "0x0000000000000000000000000000000000000000",
      "validatorAnnounce": "0xD356C996277eFb7f75Ee8bd61b31cC781A12F54f",
      "index": {
        "from": 1721192
      },
      "deployer": {
        "name": "Abacus Works",
        "url": "https://www.hyperlane.xyz"
      }
    },
    "odysseytestnet": {
      "blockExplorers": [
        {
          "apiUrl": "https://odyssey-explorer.ithaca.xyz/api",
          "family": "blockscout",
          "name": "Odyssey Explorer",
          "url": "https://odyssey-explorer.ithaca.xyz"
        }
      ],
      "blocks": {
        "confirmations": 1,
        "estimateBlockTime": 1,
        "reorgPeriod": 1
      },
      "chainId": 911867,
      "displayName": "Odyssey Testnet",
      "domainId": 911867,
      "isTestnet": true,
      "name": "odysseytestnet",
      "nativeToken": {
        "decimals": 18,
        "name": "Ether",
        "symbol": "ETH"
      },
      "protocol": "ethereum",
      "rpcUrls": [
        {
          "http": "https://odyssey.ithaca.xyz"
        }
      ],
      "aggregationHook": "0xf96cF73BB4e57F90479cD8f74bb4C1f6a0c3da50",
      "domainRoutingIsm": "0x2a2F4AAaf726abb4B969c2804D38e188555683b5",
      "domainRoutingIsmFactory": "0x44b764045BfDC68517e10e783E69B376cef196B2",
      "fallbackRoutingHook": "0xa3AB7E6cE24E6293bD5320A53329Ef2f4DE73fCA",
      "interchainAccountIsm": "0xBF2C366530C1269d531707154948494D3fF4AcA7",
      "interchainAccountRouter": "0xBdf49bE2201A1c4B13023F0a407196C6Adb32680",
      "interchainGasPaymaster": "0xD356C996277eFb7f75Ee8bd61b31cC781A12F54f",
<<<<<<< HEAD
      "interchainSecurityModule": "0x60F2cAe84c2625f361763D8E1dDE0f3FeF3Ef002",
=======
      "interchainSecurityModule": "0x688F8cf664BD7639923a9952DdDe0b190f5221d4",
>>>>>>> e861535d
      "mailbox": "0xDDcFEcF17586D08A5740B7D91735fcCE3dfe3eeD",
      "merkleTreeHook": "0xFfa913705484C9BAea32Ffe9945BeA099A1DFF72",
      "pausableHook": "0xc76E477437065093D353b7d56c81ff54D167B0Ab",
      "pausableIsm": "0xA2cf52064c921C11adCd83588CbEa08cc3bfF5d8",
      "protocolFee": "0xfBeaF07855181f8476B235Cf746A7DF3F9e386Fb",
      "proxyAdmin": "0x54148470292C24345fb828B003461a9444414517",
      "staticAggregationHookFactory": "0x16B710b86CAd07E6F1C531861a16F5feC29dba37",
      "staticAggregationIsm": "0x9e71cC1A91E48CfFA2F7D2956eB5c3b730bD8605",
      "staticAggregationIsmFactory": "0xeb6f11189197223c656807a83B0DD374f9A6dF44",
      "staticMerkleRootMultisigIsmFactory": "0xfc6e546510dC9d76057F1f76633FCFfC188CB213",
      "staticMerkleRootWeightedMultisigIsmFactory": "0xC2E36cd6e32e194EE11f15D9273B64461A4D49A2",
      "staticMessageIdMultisigIsmFactory": "0x275aCcCa81cAD931dC6fB6E49ED233Bc99Bed4A7",
      "staticMessageIdWeightedMultisigIsmFactory": "0x6966b0E55883d49BFB24539356a2f8A673E02039",
      "storageGasOracle": "0xB5fB1F5410a2c2b7deD462d018541383968cB01c",
      "testRecipient": "0x5e65279Fb7293a058776e37587398fcc3E9184b1",
      "timelockController": "0x0000000000000000000000000000000000000000",
      "validatorAnnounce": "0x54Bd02f0f20677e9846F8E9FdB1Abc7315C49C38",
      "index": {
        "from": 67925
      },
      "deployer": {
        "name": "Abacus Works",
        "url": "https://www.hyperlane.xyz"
      }
    },
    "alephzeroevmtestnet": {
      "blockExplorers": [
        {
          "apiUrl": "https://evm-explorer-testnet.alephzero.org/api",
          "family": "blockscout",
          "name": "Aleph Zero EVM Testnet Explorer",
          "url": "https://evm-explorer-testnet.alephzero.org"
        }
      ],
      "blocks": {
        "confirmations": 1,
        "estimateBlockTime": 3,
        "reorgPeriod": 5
      },
      "chainId": 2039,
      "deployer": {
        "name": "Abacus Works",
        "url": "https://www.hyperlane.xyz"
      },
      "displayName": "Aleph Zero EVM Testnet",
      "domainId": 2039,
      "index": {
        "from": 1380870
      },
      "isTestnet": true,
      "name": "alephzeroevmtestnet",
      "nativeToken": {
        "decimals": 18,
        "name": "Testnet AZERO",
        "symbol": "TZERO"
      },
      "protocol": "ethereum",
      "rpcUrls": [
        {
          "http": "https://rpc.alephzero-testnet.gelato.digital"
        }
      ],
      "technicalStack": "arbitrumnitro",
      "aggregationHook": "0xf63f12A71d730794F8de247c65a40E5BF8fA590A",
      "domainRoutingIsm": "0x2a2F4AAaf726abb4B969c2804D38e188555683b5",
      "domainRoutingIsmFactory": "0x44b764045BfDC68517e10e783E69B376cef196B2",
      "fallbackRoutingHook": "0xEa7e618Bee8927fBb2fA20Bc41eE8DEA51838aAD",
      "interchainAccountIsm": "0x342B5630Ba1C1e4d3048E51Dad208201aF52692c",
      "interchainAccountRouter": "0xe036768e48Cb0D42811d2bF0748806FCcBfCd670",
      "interchainGasPaymaster": "0x867f2089D09903f208AeCac84E599B90E5a4A821",
<<<<<<< HEAD
      "interchainSecurityModule": "0x70cc86689965c319c47DC7a9d34c965645792250",
=======
      "interchainSecurityModule": "0x3D01DBa3EDF41F3Da6F72A241af203D74101648D",
>>>>>>> e861535d
      "mailbox": "0xDDcFEcF17586D08A5740B7D91735fcCE3dfe3eeD",
      "merkleTreeHook": "0xB5fB1F5410a2c2b7deD462d018541383968cB01c",
      "pausableHook": "0x7483faD0Bc297667664A43A064bA7c9911659f57",
      "pausableIsm": "0xa3AB7E6cE24E6293bD5320A53329Ef2f4DE73fCA",
      "protocolFee": "0x5e65279Fb7293a058776e37587398fcc3E9184b1",
      "proxyAdmin": "0x54148470292C24345fb828B003461a9444414517",
      "staticAggregationHookFactory": "0x16B710b86CAd07E6F1C531861a16F5feC29dba37",
      "staticAggregationIsm": "0x1897d03A682C0AA04e2C018B8Edc33A379bf9610",
      "staticAggregationIsmFactory": "0xeb6f11189197223c656807a83B0DD374f9A6dF44",
      "staticMerkleRootMultisigIsmFactory": "0xfc6e546510dC9d76057F1f76633FCFfC188CB213",
      "staticMerkleRootWeightedMultisigIsmFactory": "0xC2E36cd6e32e194EE11f15D9273B64461A4D49A2",
      "staticMessageIdMultisigIsmFactory": "0x275aCcCa81cAD931dC6fB6E49ED233Bc99Bed4A7",
      "staticMessageIdWeightedMultisigIsmFactory": "0x6966b0E55883d49BFB24539356a2f8A673E02039",
      "storageGasOracle": "0x4fE19d49F45854Da50b6009258929613EC92C147",
      "testRecipient": "0x843908541D24d9F6Fa30C8Bb1c39038C947D08fC",
      "timelockController": "0x0000000000000000000000000000000000000000",
      "validatorAnnounce": "0xBF2C366530C1269d531707154948494D3fF4AcA7"
    },
    "inksepolia": {
      "blockExplorers": [
        {
          "apiUrl": "https://explorer-sepolia.inkonchain.com/api",
          "family": "blockscout",
          "name": "https://explorer-sepolia.inkonchain.com",
          "url": "https://explorer-sepolia.inkonchain.com"
        }
      ],
      "blocks": {
        "confirmations": 1,
        "estimateBlockTime": 1,
        "reorgPeriod": 1
      },
      "chainId": 763373,
      "deployer": {
        "name": "Abacus Works",
        "url": "https://www.hyperlane.xyz"
      },
      "displayName": "Ink Sepolia",
      "domainId": 763373,
      "isTestnet": true,
      "name": "inksepolia",
      "nativeToken": {
        "decimals": 18,
        "name": "Ether",
        "symbol": "ETH"
      },
      "protocol": "ethereum",
      "rpcUrls": [
        {
          "http": "https://rpc-qnd-sepolia.inkonchain.com"
        }
      ],
      "technicalStack": "opstack",
      "aggregationHook": "0xDd77EFE606DD4e9601D8E13CF3caAcCcacD6bb3c",
      "domainRoutingIsm": "0x2a2F4AAaf726abb4B969c2804D38e188555683b5",
      "domainRoutingIsmFactory": "0x44b764045BfDC68517e10e783E69B376cef196B2",
      "fallbackRoutingHook": "0xD356C996277eFb7f75Ee8bd61b31cC781A12F54f",
      "interchainGasPaymaster": "0x54Bd02f0f20677e9846F8E9FdB1Abc7315C49C38",
<<<<<<< HEAD
      "interchainSecurityModule": "0xdC1EE170E54d3731995DF952F276953D46BE561c",
=======
      "interchainSecurityModule": "0x776dDC9c46Ee10F408A94ae09eddc724A49b9699",
>>>>>>> e861535d
      "mailbox": "0xDDcFEcF17586D08A5740B7D91735fcCE3dfe3eeD",
      "merkleTreeHook": "0x4fE19d49F45854Da50b6009258929613EC92C147",
      "pausableHook": "0x01812D60958798695391dacF092BAc4a715B1718",
      "pausableIsm": "0xEa7e618Bee8927fBb2fA20Bc41eE8DEA51838aAD",
      "protocolFee": "0x843908541D24d9F6Fa30C8Bb1c39038C947D08fC",
      "proxyAdmin": "0x54148470292C24345fb828B003461a9444414517",
      "staticAggregationHookFactory": "0x16B710b86CAd07E6F1C531861a16F5feC29dba37",
      "staticAggregationIsm": "0x16977B194B3d61aA30F70A5521ac6bbfaa4CF460",
      "staticAggregationIsmFactory": "0xeb6f11189197223c656807a83B0DD374f9A6dF44",
      "staticMerkleRootMultisigIsmFactory": "0xfc6e546510dC9d76057F1f76633FCFfC188CB213",
      "staticMerkleRootWeightedMultisigIsmFactory": "0xC2E36cd6e32e194EE11f15D9273B64461A4D49A2",
      "staticMessageIdMultisigIsmFactory": "0x275aCcCa81cAD931dC6fB6E49ED233Bc99Bed4A7",
      "staticMessageIdWeightedMultisigIsmFactory": "0x6966b0E55883d49BFB24539356a2f8A673E02039",
      "storageGasOracle": "0xE67CfA164cDa449Ae38a0a09391eF6bCDf8e4e2c",
      "testRecipient": "0x0e91088824Fa6E2675b2a53DA3491a9B098bD868",
      "validatorAnnounce": "0xBdf49bE2201A1c4B13023F0a407196C6Adb32680",
      "index": {
        "from": 1915290
      },
      "interchainAccountIsm": "0xB7697612fbfb4ad02a11dCa16e9711eCB6Da4ceA",
      "interchainAccountRouter": "0xE0745955baF7e614707E22c90EA14d329C38941D",
      "timelockController": "0x0000000000000000000000000000000000000000"
    },
    "abstracttestnet": {
      "blockExplorers": [
        {
          "apiUrl": "https://api-explorer-verify.testnet.abs.xyz/contract_verification",
          "family": "etherscan",
          "name": "Abstract Block Explorer",
          "url": "https://explorer.testnet.abs.xyz"
        }
      ],
      "blocks": {
        "confirmations": 1,
        "estimateBlockTime": 1,
        "reorgPeriod": 0
      },
      "chainId": 11124,
      "deployer": {
        "name": "Abacus Works",
        "url": "https://www.hyperlane.xyz"
      },
      "displayName": "Abstract Testnet",
      "domainId": 11124,
      "isTestnet": true,
      "name": "abstracttestnet",
      "nativeToken": {
        "decimals": 18,
        "name": "Ethereum",
        "symbol": "ETH"
      },
      "protocol": "ethereum",
      "rpcUrls": [
        {
          "http": "https://api.testnet.abs.xyz"
        }
      ],
      "technicalStack": "zksync",
      "domainRoutingIsm": "0x7ca1b3fa385F3585f8ab58c0bC90A421689141B8",
      "domainRoutingIsmFactory": "0x0000000000000000000000000000000000000000",
      "fallbackDomainRoutingHook": "0x623f284257f133E8bE7c74f6D4D684B61FE8923a",
      "fallbackRoutingHook": "0x623f284257f133E8bE7c74f6D4D684B61FE8923a",
      "interchainGasPaymaster": "0xbAaE1B4e953190b05C757F69B2F6C46b9548fa4f",
      "interchainSecurityModule": "0x7ca1b3fa385F3585f8ab58c0bC90A421689141B8",
      "mailbox": "0x28f448885bEaaF662f8A9A6c9aF20fAd17A5a1DC",
      "merkleTreeHook": "0x7fa6009b59F139813eA710dB5496976eE8D80E64",
      "proxyAdmin": "0xfbA0c57A6BA24B5440D3e2089222099b4663B98B",
      "staticAggregationHookFactory": "0x0000000000000000000000000000000000000000",
      "staticAggregationIsmFactory": "0x0000000000000000000000000000000000000000",
      "staticMerkleRootMultisigIsmFactory": "0x0000000000000000000000000000000000000000",
      "staticMerkleRootWeightedMultisigIsmFactory": "0x0000000000000000000000000000000000000000",
      "staticMessageIdMultisigIsmFactory": "0x0000000000000000000000000000000000000000",
      "staticMessageIdWeightedMultisigIsmFactory": "0x0000000000000000000000000000000000000000",
      "storageGasOracle": "0x5F1bADC7e28B9b4C98f58dB4e5841e5bf63A7A52",
      "testRecipient": "0x9EC79CA89DeF61BFa2f38cD4fCC137b9e49d60dD",
      "validatorAnnounce": "0xfE9a467831a28Ec3D54deCCf0A2A41fa77dDD1D7",
      "index": {
        "from": 964305
      }
    },
    "treasuretopaz": {
      "blockExplorers": [
        {
          "apiUrl": "https://rpc-explorer-verify.topaz.treasure.lol/contract_verification",
          "family": "etherscan",
          "name": "Treasure Topaz Block Explorer",
          "url": "https://topaz.treasurescan.io"
        }
      ],
      "blocks": {
        "confirmations": 1,
        "estimateBlockTime": 1,
        "reorgPeriod": 0
      },
      "chainId": 978658,
      "deployer": {
        "name": "Abacus Works",
        "url": "https://www.hyperlane.xyz"
      },
      "displayName": "Treasure Topaz Testnet",
      "displayNameShort": "Treasure Testnet",
      "domainId": 978658,
      "isTestnet": true,
      "name": "treasuretopaz",
      "nativeToken": {
        "decimals": 18,
        "name": "MAGIC",
        "symbol": "MAGIC"
      },
      "protocol": "ethereum",
      "rpcUrls": [
        {
          "http": "https://rpc.topaz.treasure.lol"
        }
      ],
      "technicalStack": "zksync",
      "domainRoutingIsm": "0x7ca1b3fa385F3585f8ab58c0bC90A421689141B8",
      "domainRoutingIsmFactory": "0x0000000000000000000000000000000000000000",
      "fallbackDomainRoutingHook": "0x623f284257f133E8bE7c74f6D4D684B61FE8923a",
      "fallbackRoutingHook": "0x623f284257f133E8bE7c74f6D4D684B61FE8923a",
      "interchainGasPaymaster": "0xbAaE1B4e953190b05C757F69B2F6C46b9548fa4f",
      "interchainSecurityModule": "0x7ca1b3fa385F3585f8ab58c0bC90A421689141B8",
      "mailbox": "0x28f448885bEaaF662f8A9A6c9aF20fAd17A5a1DC",
      "merkleTreeHook": "0x7fa6009b59F139813eA710dB5496976eE8D80E64",
      "proxyAdmin": "0xfbA0c57A6BA24B5440D3e2089222099b4663B98B",
      "staticAggregationHookFactory": "0x0000000000000000000000000000000000000000",
      "staticAggregationIsmFactory": "0x0000000000000000000000000000000000000000",
      "staticMerkleRootMultisigIsmFactory": "0x0000000000000000000000000000000000000000",
      "staticMerkleRootWeightedMultisigIsmFactory": "0x0000000000000000000000000000000000000000",
      "staticMessageIdMultisigIsmFactory": "0x0000000000000000000000000000000000000000",
      "staticMessageIdWeightedMultisigIsmFactory": "0x0000000000000000000000000000000000000000",
      "storageGasOracle": "0x5F1bADC7e28B9b4C98f58dB4e5841e5bf63A7A52",
      "testRecipient": "0x9EC79CA89DeF61BFa2f38cD4fCC137b9e49d60dD",
      "validatorAnnounce": "0xfE9a467831a28Ec3D54deCCf0A2A41fa77dDD1D7",
      "index": {
        "from": 86008
      }
    },
    "sonicsvmtestnet": {
      "blockExplorers": [
        {
          "apiUrl": "https://explorer.sonic.game/?cluster=testnet.v1",
          "family": "other",
          "name": "Sonic Explorer",
          "url": "https://explorer.sonic.game/?cluster=testnet.v1"
        }
      ],
      "blocks": {
        "confirmations": 1,
        "estimateBlockTime": 0.4,
        "reorgPeriod": 0
      },
      "chainId": 15153042,
      "deployer": {
        "name": "Abacus Works",
        "url": "https://www.hyperlane.xyz"
      },
      "displayName": "Sonic SVM Testnet",
      "displayNameShort": "Sonic SVM Testnet",
      "domainId": 15153042,
      "isTestnet": true,
      "name": "sonicsvmtestnet",
      "nativeToken": {
        "decimals": 9,
        "name": "Solana",
        "symbol": "SOL"
      },
      "protocol": "sealevel",
      "rpcUrls": [
        {
          "http": "https://api.testnet.sonic.game"
        }
      ],
      "mailbox": "6BaTtWPMpWdA6tHqdT2VbogC4XZ9QV5cNCYpBrx6WP7B",
      "merkleTreeHook": "6BaTtWPMpWdA6tHqdT2VbogC4XZ9QV5cNCYpBrx6WP7B",
      "validatorAnnounce": "84NjUotjZcNBVGBhvwERPNS6zaAfhkJkG33aSiNxPma2",
      "interchainGasPaymaster": "FSy4hQ92ZTPJVG2UmiWiymoogpwEDBcucKnLzLnbrBDt",
      "interchainSecurityModule": "DgLicFznJQbnapc9cLSTB2DxN1FnrFnZo5SwD55iTycA"
    },
    "flametestnet": {
      "blockExplorers": [
        {
          "apiUrl": "https://explorer.flame.dawn-1.astria.org/api",
          "family": "blockscout",
          "name": "Astria Flame Explorer",
          "url": "https://explorer.flame.dawn-1.astria.org"
        }
      ],
      "blocks": {
        "confirmations": 1,
        "estimateBlockTime": 2,
        "reorgPeriod": 1
      },
      "chainId": 16604737732183,
      "deployer": {
        "name": "Abacus Works",
        "url": "https://www.hyperlane.xyz"
      },
      "displayName": "Flame Dawn-1 Testnet",
      "displayNameShort": "Flame Testnet",
      "domainId": 1660473773,
      "gasCurrencyCoinGeckoId": "celestia",
      "isTestnet": true,
      "name": "flametestnet",
      "nativeToken": {
        "decimals": 18,
        "name": "Celestia",
        "symbol": "TIA"
      },
      "protocol": "ethereum",
      "rpcUrls": [
        {
          "http": "https://rpc.flame.dawn-1.astria.org"
        }
      ],
      "technicalStack": "other",
      "aggregationHook": "0xBfCd91A2d11578056f89e0610D10468f07a16898",
      "domainRoutingIsm": "0x4ac19e0bafc2aF6B98094F0a1B817dF196551219",
      "domainRoutingIsmFactory": "0x16B710b86CAd07E6F1C531861a16F5feC29dba37",
      "fallbackRoutingHook": "0xCB3c489a2FB67a7Cd555D47B3a9A0E654784eD16",
      "interchainGasPaymaster": "0x39c85C84876479694A2470c0E8075e9d68049aFc",
      "interchainSecurityModule": "0x0Bd7c3eEc2C6b0b042FFaeD66858AE40a259383e",
      "mailbox": "0x589C201a07c26b4725A4A829d772f24423da480B",
      "merkleTreeHook": "0x843908541D24d9F6Fa30C8Bb1c39038C947D08fC",
      "pausableHook": "0xBdf49bE2201A1c4B13023F0a407196C6Adb32680",
      "pausableIsm": "0xA0aB1750b4F68AE5E8C42d936fa78871eae52643",
      "protocolFee": "0x4Ece7b15ba5dCA2708dCE2812016683193102b9F",
      "proxyAdmin": "0x6966b0E55883d49BFB24539356a2f8A673E02039",
      "staticAggregationHookFactory": "0xeb6f11189197223c656807a83B0DD374f9A6dF44",
      "staticAggregationIsm": "0x3b2761e8674551BBC6711E59a8fd9Dc7bE65b32d",
      "staticAggregationIsmFactory": "0x275aCcCa81cAD931dC6fB6E49ED233Bc99Bed4A7",
      "staticMerkleRootMultisigIsmFactory": "0x6E7b29CB2A7617405B4d30C6f84bBD51b4Bb4be8",
      "staticMerkleRootWeightedMultisigIsmFactory": "0x44b764045BfDC68517e10e783E69B376cef196B2",
      "staticMessageIdMultisigIsmFactory": "0xfc6e546510dC9d76057F1f76633FCFfC188CB213",
      "staticMessageIdWeightedMultisigIsmFactory": "0xC2E36cd6e32e194EE11f15D9273B64461A4D49A2",
      "storageGasOracle": "0x0e91088824Fa6E2675b2a53DA3491a9B098bD868",
      "testRecipient": "0x8d4f112cffa338D3c3Ef2Cf443179C5a48E678e4",
      "validatorAnnounce": "0xB589407cf6bEA5CD81AD0946b9F1467933ede74c",
      "index": {
        "from": 3500775
      },
      "interchainAccountIsm": "0x919Af376D02751bFCaD9CBAD6bad0c3089dAE33f",
      "interchainAccountRouter": "0xF64c33DcC5F9Dd8CE9A7bc61A4DabeB1Ac6CCE27",
      "timelockController": "0x0000000000000000000000000000000000000000"
    },
    "sonicblaze": {
      "blockExplorers": [
        {
          "apiUrl": "https://api-testnet.sonicscan.org/api",
          "family": "etherscan",
          "name": "Sonic Blaze Testnet Explorer",
          "url": "https://testnet.sonicscan.org"
        }
      ],
      "blocks": {
        "confirmations": 1,
        "estimateBlockTime": 1,
        "reorgPeriod": 1
      },
      "chainId": 57054,
      "deployer": {
        "name": "Abacus Works",
        "url": "https://www.hyperlane.xyz"
      },
      "displayName": "Sonic Blaze Testnet",
      "displayNameShort": "Sonic Blaze",
      "domainId": 57054,
      "isTestnet": true,
      "name": "sonicblaze",
      "nativeToken": {
        "decimals": 18,
        "name": "Sonic",
        "symbol": "S"
      },
      "protocol": "ethereum",
      "rpcUrls": [
        {
          "http": "https://rpc.blaze.soniclabs.com"
        },
        {
          "http": "https://rpc.ankr.com/sonic_blaze_testnet"
        }
      ],
      "aggregationHook": "0xBfCd91A2d11578056f89e0610D10468f07a16898",
      "domainRoutingIsm": "0x4ac19e0bafc2aF6B98094F0a1B817dF196551219",
      "domainRoutingIsmFactory": "0x16B710b86CAd07E6F1C531861a16F5feC29dba37",
      "fallbackRoutingHook": "0xCB3c489a2FB67a7Cd555D47B3a9A0E654784eD16",
      "interchainAccountIsm": "0x507C18fa4e3b0ce6beBD494488D62d1ed0fB0555",
      "interchainAccountRouter": "0x8584590ad637C61C7cDF72eFF3381Ee1c3D1bC8E",
      "interchainGasPaymaster": "0x39c85C84876479694A2470c0E8075e9d68049aFc",
<<<<<<< HEAD
      "interchainSecurityModule": "0x3b2761e8674551BBC6711E59a8fd9Dc7bE65b32d",
=======
      "interchainSecurityModule": "0xf36ca34aead233FB18DE2614018B5168257febe5",
>>>>>>> e861535d
      "mailbox": "0x589C201a07c26b4725A4A829d772f24423da480B",
      "merkleTreeHook": "0x843908541D24d9F6Fa30C8Bb1c39038C947D08fC",
      "pausableHook": "0xBdf49bE2201A1c4B13023F0a407196C6Adb32680",
      "pausableIsm": "0xA0aB1750b4F68AE5E8C42d936fa78871eae52643",
      "protocolFee": "0x4Ece7b15ba5dCA2708dCE2812016683193102b9F",
      "proxyAdmin": "0x6966b0E55883d49BFB24539356a2f8A673E02039",
      "staticAggregationHookFactory": "0xeb6f11189197223c656807a83B0DD374f9A6dF44",
      "staticAggregationIsm": "0x3b2761e8674551BBC6711E59a8fd9Dc7bE65b32d",
      "staticAggregationIsmFactory": "0x275aCcCa81cAD931dC6fB6E49ED233Bc99Bed4A7",
      "staticMerkleRootMultisigIsmFactory": "0x6E7b29CB2A7617405B4d30C6f84bBD51b4Bb4be8",
      "staticMerkleRootWeightedMultisigIsmFactory": "0x44b764045BfDC68517e10e783E69B376cef196B2",
      "staticMessageIdMultisigIsmFactory": "0xfc6e546510dC9d76057F1f76633FCFfC188CB213",
      "staticMessageIdWeightedMultisigIsmFactory": "0xC2E36cd6e32e194EE11f15D9273B64461A4D49A2",
      "storageGasOracle": "0x0e91088824Fa6E2675b2a53DA3491a9B098bD868",
      "testRecipient": "0x8d4f112cffa338D3c3Ef2Cf443179C5a48E678e4",
      "timelockController": "0x0000000000000000000000000000000000000000",
      "validatorAnnounce": "0xB589407cf6bEA5CD81AD0946b9F1467933ede74c",
      "index": {
        "from": 13357661
      }
    },
<<<<<<< HEAD
    "paradexsepolia": {
      "chainId": "0x505249564154455f534e5f504f54435f5345504f4c4941",
      "blocks": {
        "confirmations": 0,
        "estimateBlockTime": 4,
        "reorgPeriod": 0
      },
      "blockExplorers": [
        {
          "apiUrl": "https://voyager.testnet.paradex.trade/api",
          "family": "other",
          "name": "Paradex testnet",
          "url": "https://voyager.testnet.paradex.trade"
        }
      ],
      "displayName": "Paradexsepolia",
      "domainId": 12263410,
      "isTestnet": true,
      "name": "paradexsepolia",
      "nativeToken": {
        "decimals": 18,
        "name": "EtherDUMMY_TOKEN",
        "symbol": "DT"
      },
      "protocol": "starknet",
      "rpcUrls": [
        {
          "http": "https://pathfinder.api.testnet.paradex.trade/rpc/v0_7"
        }
      ],
      "signer": {
        "address": "QQDw4tyQzGKUGBgzsrni49GZ1FMc1XST2vhAfJoFKAd",
        "type": "starkKey"
      },
      "defaultHook": "0x0026a476ba3eddb400af1af92f119942d68446d53d068f79665fb9e3f1f190ff",
      "defaultIsm": "0x0292e432ba9ce3b593b499cadeb6a17c71ad2986c61cd37d2fd8296bc7db4d6f",
      "mailbox": "0x02676997848389a9b79c68b708cfa52387cd6796e325b75e53f2cba10707c630",
      "merkleTreeHook": "0x01e2491bab7c61c2c1672d6f9529bc479c2da60aabd6c0979b00d05cad2c7a75",
      "noopIsm": "0x04a11e322f43c50b81ecae0781b68aaf89767926fd3478a2a044abe4b01ba399",
      "protocolFee": "0x07ebe80f4a9512ff2c290bc3990a63fe54830e027a8496b4837af70020464f6f",
      "testRecipient": "0x0436acadbbfb18652c4494c70d4170d24f84e5c6f7454b5a1bc2b8e55cce16cb",
      "validatorAnnounce": "0x049e87dac250b707435a1fdd758e3f98f4d4601b72889635d49d79477e9ae2ed",
      "interchainGasPaymaster": "0x0000000000000000000000000000000000000000",
      "index": {
        "from": 109509,
        "chunk": 999
=======
    "chronicleyellowstone": {
      "blockExplorers": [
        {
          "apiUrl": "https://yellowstone-explorer.litprotocol.com/api",
          "family": "blockscout",
          "name": "Yellowstone Explorer",
          "url": "https://yellowstone-explorer.litprotocol.com"
        }
      ],
      "blocks": {
        "confirmations": 1,
        "estimateBlockTime": 1,
        "reorgPeriod": 0
      },
      "chainId": 175188,
      "deployer": {
        "name": "Abacus Works",
        "url": "https://www.hyperlane.xyz"
      },
      "displayName": "Chronicle Yellowstone",
      "domainId": 175188,
      "index": {
        "from": 2339059
      },
      "isTestnet": true,
      "name": "chronicleyellowstone",
      "nativeToken": {
        "decimals": 18,
        "name": "Test LPX",
        "symbol": "tstLPX"
      },
      "protocol": "ethereum",
      "rpcUrls": [
        {
          "http": "https://yellowstone-rpc.litprotocol.com"
        }
      ],
      "technicalStack": "arbitrumnitro",
      "aggregationHook": "0xEB951d31bEc3ddD3391a87f1f216d97993576953",
      "domainRoutingIsm": "0x4ac19e0bafc2aF6B98094F0a1B817dF196551219",
      "domainRoutingIsmFactory": "0x16B710b86CAd07E6F1C531861a16F5feC29dba37",
      "fallbackRoutingHook": "0x39c85C84876479694A2470c0E8075e9d68049aFc",
      "interchainGasPaymaster": "0xB589407cf6bEA5CD81AD0946b9F1467933ede74c",
      "interchainSecurityModule": "0xb352700A9E08EFddBe01fA7e6bc500F2050A5f81",
      "mailbox": "0x589C201a07c26b4725A4A829d772f24423da480B",
      "merkleTreeHook": "0x342B5630Ba1C1e4d3048E51Dad208201aF52692c",
      "pausableHook": "0x4eC139a771eBdD3b0a0b67bb7E08960210882d44",
      "pausableIsm": "0xc08675806BA844467E559E45E4bB59e66778bDcd",
      "protocolFee": "0x2bD9aF503B9F608beAD63D4ACC328Abf9796b576",
      "proxyAdmin": "0x6966b0E55883d49BFB24539356a2f8A673E02039",
      "staticAggregationHookFactory": "0xeb6f11189197223c656807a83B0DD374f9A6dF44",
      "staticAggregationIsm": "0x87cfdDeF8a8f3a8E3c095aFe7A171D5Dd1bCaA64",
      "staticAggregationIsmFactory": "0x275aCcCa81cAD931dC6fB6E49ED233Bc99Bed4A7",
      "staticMerkleRootMultisigIsmFactory": "0x6E7b29CB2A7617405B4d30C6f84bBD51b4Bb4be8",
      "staticMerkleRootWeightedMultisigIsmFactory": "0x44b764045BfDC68517e10e783E69B376cef196B2",
      "staticMessageIdMultisigIsmFactory": "0xfc6e546510dC9d76057F1f76633FCFfC188CB213",
      "staticMessageIdWeightedMultisigIsmFactory": "0xC2E36cd6e32e194EE11f15D9273B64461A4D49A2",
      "storageGasOracle": "0xe036768e48Cb0D42811d2bF0748806FCcBfCd670",
      "testRecipient": "0xcCB305B1f21e5FbC85D1DD7Be5cd8d5bf5B7f863",
      "validatorAnnounce": "0x8584590ad637C61C7cDF72eFF3381Ee1c3D1bC8E",
      "interchainAccountIsm": "0xc0Ce04851bF6Ea149fA06bf7a4808c9db81af189",
      "interchainAccountRouter": "0xB261C52241E133f957630AeeFEd48a82963AC33e",
      "timelockController": "0x0000000000000000000000000000000000000000"
    },
    "subtensortestnet": {
      "blocks": {
        "confirmations": 1,
        "estimateBlockTime": 12,
        "reorgPeriod": 1
      },
      "chainId": 945,
      "deployer": {
        "name": "Abacus Works",
        "url": "https://www.hyperlane.xyz"
      },
      "displayName": "Subtensor Testnet",
      "domainId": 945,
      "gasCurrencyCoinGeckoId": "bittensor",
      "isTestnet": true,
      "name": "subtensortestnet",
      "nativeToken": {
        "decimals": 18,
        "name": "Bittensor",
        "symbol": "TAO"
      },
      "protocol": "ethereum",
      "rpcUrls": [
        {
          "http": "https://test.finney.opentensor.ai"
        }
      ],
      "technicalStack": "other",
      "aggregationHook": "0xEB951d31bEc3ddD3391a87f1f216d97993576953",
      "domainRoutingIsm": "0x4ac19e0bafc2aF6B98094F0a1B817dF196551219",
      "domainRoutingIsmFactory": "0x16B710b86CAd07E6F1C531861a16F5feC29dba37",
      "fallbackRoutingHook": "0x39c85C84876479694A2470c0E8075e9d68049aFc",
      "interchainGasPaymaster": "0xB589407cf6bEA5CD81AD0946b9F1467933ede74c",
      "interchainSecurityModule": "0xE8F4D5B8765dcd2D1fF4CD5A151d30964B624e55",
      "mailbox": "0x589C201a07c26b4725A4A829d772f24423da480B",
      "merkleTreeHook": "0x342B5630Ba1C1e4d3048E51Dad208201aF52692c",
      "pausableHook": "0x4eC139a771eBdD3b0a0b67bb7E08960210882d44",
      "pausableIsm": "0xc08675806BA844467E559E45E4bB59e66778bDcd",
      "protocolFee": "0x2bD9aF503B9F608beAD63D4ACC328Abf9796b576",
      "proxyAdmin": "0xC2E36cd6e32e194EE11f15D9273B64461A4D49A2",
      "staticAggregationHookFactory": "0xeb6f11189197223c656807a83B0DD374f9A6dF44",
      "staticAggregationIsm": "0x87cfdDeF8a8f3a8E3c095aFe7A171D5Dd1bCaA64",
      "staticAggregationIsmFactory": "0x275aCcCa81cAD931dC6fB6E49ED233Bc99Bed4A7",
      "staticMerkleRootMultisigIsmFactory": "0x6E7b29CB2A7617405B4d30C6f84bBD51b4Bb4be8",
      "staticMerkleRootWeightedMultisigIsmFactory": "0x44b764045BfDC68517e10e783E69B376cef196B2",
      "staticMessageIdMultisigIsmFactory": "0xfc6e546510dC9d76057F1f76633FCFfC188CB213",
      "staticMessageIdWeightedMultisigIsmFactory": "0x6966b0E55883d49BFB24539356a2f8A673E02039",
      "storageGasOracle": "0xe036768e48Cb0D42811d2bF0748806FCcBfCd670",
      "testRecipient": "0xcCB305B1f21e5FbC85D1DD7Be5cd8d5bf5B7f863",
      "validatorAnnounce": "0x8584590ad637C61C7cDF72eFF3381Ee1c3D1bC8E",
      "index": {
        "from": 3823454
      },
      "interchainAccountIsm": "0x48a53E3B176383BC98fcF4a24c9D470c19475164",
      "interchainAccountRouter": "0xD9dc83Ea22C6F1A224e51562B32b580695905A1A",
      "timelockController": "0x0000000000000000000000000000000000000000"
    },
    "monadtestnet": {
      "blockExplorers": [
        {
          "apiUrl": "https://explorer.monad-testnet.category.xyz/api",
          "family": "blockscout",
          "name": "Monad Testnet Explorer",
          "url": "https://explorer.monad-testnet.category.xyz"
        }
      ],
      "blocks": {
        "confirmations": 1,
        "estimateBlockTime": 1,
        "reorgPeriod": 1
      },
      "chainId": 10143,
      "displayName": "Monad Testnet",
      "deployer": {
        "name": "Abacus Works",
        "url": "https://www.hyperlane.xyz"
      },
      "domainId": 10143,
      "isTestnet": true,
      "name": "monadtestnet",
      "nativeToken": {
        "decimals": 18,
        "name": "MON",
        "symbol": "MON"
      },
      "protocol": "ethereum",
      "rpcUrls": [
        {
          "http": "https://testnet-rpc.monad.xyz"
        }
      ],
      "technicalStack": "other",
      "aggregationHook": "0xCe66bbBC89f4eb5Be35FC9D7D96a4204cb00B291",
      "domainRoutingIsm": "0x4ac19e0bafc2aF6B98094F0a1B817dF196551219",
      "domainRoutingIsmFactory": "0x16B710b86CAd07E6F1C531861a16F5feC29dba37",
      "fallbackRoutingHook": "0xB589407cf6bEA5CD81AD0946b9F1467933ede74c",
      "interchainAccountIsm": "0x4da6f7E710137657008D5BCeF26151aac5c9884f",
      "interchainAccountRouter": "0x919Af376D02751bFCaD9CBAD6bad0c3089dAE33f",
      "interchainGasPaymaster": "0x8584590ad637C61C7cDF72eFF3381Ee1c3D1bC8E",
      "interchainSecurityModule": "0x913A5f0AfCCE650923c32C7c1247436fc3a9DAd6",
      "mailbox": "0x589C201a07c26b4725A4A829d772f24423da480B",
      "merkleTreeHook": "0xE1CCB130389f687bf745Dd6dc05E50da17d9ea96",
      "pausableHook": "0x8d4f112cffa338D3c3Ef2Cf443179C5a48E678e4",
      "pausableIsm": "0x80fE4Cb8c70fc60B745d4ffD4403c27a8cBC9e02",
      "protocolFee": "0x9D19a337f4d11738b8D25A0E3FB06c342783f2ce",
      "proxyAdmin": "0x6966b0E55883d49BFB24539356a2f8A673E02039",
      "staticAggregationHookFactory": "0xeb6f11189197223c656807a83B0DD374f9A6dF44",
      "staticAggregationIsm": "0x913A5f0AfCCE650923c32C7c1247436fc3a9DAd6",
      "staticAggregationIsmFactory": "0x275aCcCa81cAD931dC6fB6E49ED233Bc99Bed4A7",
      "staticMerkleRootMultisigIsmFactory": "0x6E7b29CB2A7617405B4d30C6f84bBD51b4Bb4be8",
      "staticMerkleRootWeightedMultisigIsmFactory": "0x44b764045BfDC68517e10e783E69B376cef196B2",
      "staticMessageIdMultisigIsmFactory": "0xfc6e546510dC9d76057F1f76633FCFfC188CB213",
      "staticMessageIdWeightedMultisigIsmFactory": "0xC2E36cd6e32e194EE11f15D9273B64461A4D49A2",
      "storageGasOracle": "0xb3D796584fDeBE2321894eeF31e0C3ec52169C61",
      "testRecipient": "0xCCC126d96efcc342BF2781A7d224D3AB1F25B19C",
      "timelockController": "0x0000000000000000000000000000000000000000",
      "validatorAnnounce": "0xA9999B4abC373FF2BB95B8725FABC96CA883d811",
      "index": {
        "chunk": 999,
        "from": 2721280
      }
    },
    "weavevmtestnet": {
      "blockExplorers": [
        {
          "apiUrl": "https://explorer.wvm.dev/api",
          "family": "blockscout",
          "name": "WeaveVM Testnet Explorer",
          "url": "https://explorer.wvm.dev"
        }
      ],
      "blocks": {
        "confirmations": 1,
        "estimateBlockTime": 2,
        "reorgPeriod": 1
      },
      "chainId": 9496,
      "displayName": "Weave VM Testnet",
      "deployer": {
        "name": "Abacus Works",
        "url": "https://www.hyperlane.xyz"
      },
      "domainId": 9496,
      "isTestnet": true,
      "name": "weavevmtestnet",
      "nativeToken": {
        "decimals": 18,
        "name": "tWVM",
        "symbol": "tWVM"
      },
      "protocol": "ethereum",
      "rpcUrls": [
        {
          "http": "https://testnet-rpc.wvm.dev"
        }
      ],
      "technicalStack": "other",
      "aggregationHook": "0xCe66bbBC89f4eb5Be35FC9D7D96a4204cb00B291",
      "domainRoutingIsm": "0x4ac19e0bafc2aF6B98094F0a1B817dF196551219",
      "domainRoutingIsmFactory": "0x16B710b86CAd07E6F1C531861a16F5feC29dba37",
      "fallbackRoutingHook": "0xB589407cf6bEA5CD81AD0946b9F1467933ede74c",
      "interchainAccountIsm": "0x4da6f7E710137657008D5BCeF26151aac5c9884f",
      "interchainAccountRouter": "0x919Af376D02751bFCaD9CBAD6bad0c3089dAE33f",
      "interchainGasPaymaster": "0x8584590ad637C61C7cDF72eFF3381Ee1c3D1bC8E",
      "interchainSecurityModule": "0x913A5f0AfCCE650923c32C7c1247436fc3a9DAd6",
      "mailbox": "0x589C201a07c26b4725A4A829d772f24423da480B",
      "merkleTreeHook": "0xE1CCB130389f687bf745Dd6dc05E50da17d9ea96",
      "pausableHook": "0x8d4f112cffa338D3c3Ef2Cf443179C5a48E678e4",
      "pausableIsm": "0x80fE4Cb8c70fc60B745d4ffD4403c27a8cBC9e02",
      "protocolFee": "0x9D19a337f4d11738b8D25A0E3FB06c342783f2ce",
      "proxyAdmin": "0x6966b0E55883d49BFB24539356a2f8A673E02039",
      "staticAggregationHookFactory": "0xeb6f11189197223c656807a83B0DD374f9A6dF44",
      "staticAggregationIsm": "0x913A5f0AfCCE650923c32C7c1247436fc3a9DAd6",
      "staticAggregationIsmFactory": "0x275aCcCa81cAD931dC6fB6E49ED233Bc99Bed4A7",
      "staticMerkleRootMultisigIsmFactory": "0x6E7b29CB2A7617405B4d30C6f84bBD51b4Bb4be8",
      "staticMerkleRootWeightedMultisigIsmFactory": "0x44b764045BfDC68517e10e783E69B376cef196B2",
      "staticMessageIdMultisigIsmFactory": "0xfc6e546510dC9d76057F1f76633FCFfC188CB213",
      "staticMessageIdWeightedMultisigIsmFactory": "0xC2E36cd6e32e194EE11f15D9273B64461A4D49A2",
      "storageGasOracle": "0xb3D796584fDeBE2321894eeF31e0C3ec52169C61",
      "testRecipient": "0xCCC126d96efcc342BF2781A7d224D3AB1F25B19C",
      "timelockController": "0x0000000000000000000000000000000000000000",
      "validatorAnnounce": "0xA9999B4abC373FF2BB95B8725FABC96CA883d811",
      "index": {
        "from": 7876567
>>>>>>> e861535d
      }
    }
  },
  "defaultRpcConsensusType": "fallback"
}<|MERGE_RESOLUTION|>--- conflicted
+++ resolved
@@ -31,11 +31,7 @@
       "interchainAccountIsm": "0x6895d3916B94b386fAA6ec9276756e16dAe7480E",
       "interchainAccountRouter": "0xEbA64c8a9b4a61a9210d5fe7E4375380999C821b",
       "interchainGasPaymaster": "0x44769b0f4a6f01339e131a691cc2eebbb519d297",
-<<<<<<< HEAD
-      "interchainSecurityModule": "0xE6d80D7E8E7c6710DE4BD705D198d4fa0f344261",
-=======
       "interchainSecurityModule": "0x2a20CD4D339d603e9B0262CC81aC630aA73494C9",
->>>>>>> e861535d
       "isTestnet": true,
       "mailbox": "0xEf9F292fcEBC3848bF4bB92a96a04F9ECBb78E59",
       "merkleTreeHook": "0x221FA9CBaFcd6c1C3d206571Cf4427703e023FFa",
@@ -98,11 +94,7 @@
         "from": 49690504
       },
       "interchainGasPaymaster": "0xc756cFc1b7d0d4646589EDf10eD54b201237F5e8",
-<<<<<<< HEAD
-      "interchainSecurityModule": "0x974Ad2423bA8cECaf7d8a13C18fAC498fa265B60",
-=======
       "interchainSecurityModule": "0x9afbb3a077c8eb4AB073956DFC298d2F28DAa817",
->>>>>>> e861535d
       "isTestnet": true,
       "mailbox": "0x598facE78a4302f11E3de0bee1894Da0b2Cb71F8",
       "merkleTreeHook": "0xAD34A66Bf6dB18E858F6B686557075568c6E031C",
@@ -170,11 +162,7 @@
         "from": 13851043
       },
       "interchainGasPaymaster": "0x28B02B97a850872C4D33C3E024fab6499ad96564",
-<<<<<<< HEAD
-      "interchainSecurityModule": "0x22E5192C11934C35510d47da3A85BAE89f4beCce",
-=======
       "interchainSecurityModule": "0x9436a22002340926Ba53eb7300DC2C4577D5C28A",
->>>>>>> e861535d
       "isTestnet": true,
       "mailbox": "0x6966b0E55883d49BFB24539356a2f8A673E02039",
       "merkleTreeHook": "0x86fb9F1c124fB20ff130C41a79a432F770f67AFD",
@@ -244,11 +232,7 @@
       "interchainAccountIsm": "0xa9D8Ec959F34272B1a56D09AF00eeee58970d3AE",
       "interchainAccountRouter": "0x6d2B3e304E58c2a19f1492E7cf15CaF63Ce6e0d2",
       "interchainGasPaymaster": "0x0dD20e410bdB95404f71c5a4e7Fa67B892A5f949",
-<<<<<<< HEAD
-      "interchainSecurityModule": "0x12E273e5Fc724434e3b5e146F8f067b1F8a8D3A4",
-=======
       "interchainSecurityModule": "0x4ec5E6A74aB274FBfCC7570755a946810404ED0b",
->>>>>>> e861535d
       "isTestnet": true,
       "mailbox": "0xF9F6F5646F478d5ab4e20B0F910C92F1CCC9Cc6D",
       "merkleTreeHook": "0xc6cbF39A747f5E28d1bDc8D9dfDAb2960Abd5A8f",
@@ -317,11 +301,7 @@
         "from": 4950
       },
       "interchainGasPaymaster": "0xeC7eb4196Bd601DEa7585A744FbFB4CF11278450",
-<<<<<<< HEAD
-      "interchainSecurityModule": "0x52cCb0D70EfDA05e93968d652cd2d71E7Ed5F822",
-=======
       "interchainSecurityModule": "0xAB4Bc29E298449C8BF0CC2DB9107Dbe32109E98B",
->>>>>>> e861535d
       "isTestnet": true,
       "mailbox": "0x6966b0E55883d49BFB24539356a2f8A673E02039",
       "merkleTreeHook": "0x4926a10788306D84202A2aDbd290b7743146Cc17",
@@ -422,11 +402,7 @@
         "from": 1606754
       },
       "interchainGasPaymaster": "0x28B02B97a850872C4D33C3E024fab6499ad96564",
-<<<<<<< HEAD
-      "interchainSecurityModule": "0xEC18aE83A2d1e9dAe800C7f55Bb7E3b3E3933C3A",
-=======
       "interchainSecurityModule": "0x98da645B65387BBbB3a04bbcA1A09558cAe64bf8",
->>>>>>> e861535d
       "isTestnet": true,
       "mailbox": "0x6966b0E55883d49BFB24539356a2f8A673E02039",
       "merkleTreeHook": "0x86fb9F1c124fB20ff130C41a79a432F770f67AFD",
@@ -492,11 +468,7 @@
       "interchainAccountIsm": "0xfaB4815BDC5c60c6bD625459C8577aFdD79D9311",
       "interchainAccountRouter": "0xeEF6933122894fF217a7dd07510b3D64b747e29b",
       "interchainGasPaymaster": "0x6895d3916B94b386fAA6ec9276756e16dAe7480E",
-<<<<<<< HEAD
-      "interchainSecurityModule": "0x31583DB072b0384472ebC050a715E7e4ea26D23B",
-=======
       "interchainSecurityModule": "0x301Dcb0a298163CCF3a2AEFad52F50e2c52A5De7",
->>>>>>> e861535d
       "isTestnet": true,
       "mailbox": "0x5b6CFf85442B851A8e6eaBd2A4E4507B5135B3B0",
       "merkleTreeHook": "0x9ff6ac3dAf63103620BBf76136eA1AFf43c2F612",
@@ -562,11 +534,7 @@
         "from": 1543015
       },
       "interchainGasPaymaster": "0x5CBf4e70448Ed46c2616b04e9ebc72D29FF0cfA9",
-<<<<<<< HEAD
-      "interchainSecurityModule": "0xF85C3724A9f38F09A04FfFe9C3Fb7840A65E3dAF",
-=======
       "interchainSecurityModule": "0xB18FA5129252Bbf2e1Ca2E86c5500AcCC4D3B7eE",
->>>>>>> e861535d
       "isTestnet": true,
       "mailbox": "0x46f7C5D896bbeC89bE1B19e4485e59b4Be49e9Cc",
       "merkleTreeHook": "0x98AAE089CaD930C64a76dD2247a2aC5773a4B8cE",
@@ -631,11 +599,7 @@
         "from": 15833917
       },
       "interchainGasPaymaster": "0x28B02B97a850872C4D33C3E024fab6499ad96564",
-<<<<<<< HEAD
-      "interchainSecurityModule": "0x162089bF1cb30811DD723682D3d16faAa335A3D4",
-=======
       "interchainSecurityModule": "0xdfB57624d4f82CFf0Ddde5B8e39482c3Ead48224",
->>>>>>> e861535d
       "isTestnet": true,
       "mailbox": "0x6966b0E55883d49BFB24539356a2f8A673E02039",
       "merkleTreeHook": "0x86fb9F1c124fB20ff130C41a79a432F770f67AFD",
@@ -763,11 +727,7 @@
         "from": 10634605
       },
       "interchainGasPaymaster": "0x6c13643B3927C57DB92c790E4E3E7Ee81e13f78C",
-<<<<<<< HEAD
-      "interchainSecurityModule": "0x146F0F7253d6e35e07999A3E9e51349122b324bF",
-=======
       "interchainSecurityModule": "0x47491656dB3485820c787B8848B93d03bF5e5F8F",
->>>>>>> e861535d
       "isTestnet": true,
       "mailbox": "0x54148470292C24345fb828B003461a9444414517",
       "merkleTreeHook": "0xddf4C3e791caCaFd26D7fb275549739B38ae6e75",
@@ -842,11 +802,7 @@
       "interchainAccountIsm": "0xE023239c8dfc172FF008D8087E7442d3eBEd9350",
       "interchainAccountRouter": "0xe17c37212d785760E8331D4A4395B17b34Ba8cDF",
       "interchainGasPaymaster": "0x86fb9F1c124fB20ff130C41a79a432F770f67AFD",
-<<<<<<< HEAD
-      "interchainSecurityModule": "0x6bBFC427ffE193270D529C322Fb7DD528D3D95A8",
-=======
       "interchainSecurityModule": "0x86F4e6710fcb24a866EB00D32A54724EfbcAbe74",
->>>>>>> e861535d
       "isTestnet": true,
       "mailbox": "0x3C5154a193D6e2955650f9305c8d80c18C814A68",
       "merkleTreeHook": "0x863E8c26621c52ACa1849C53500606e73BA272F0",
@@ -924,11 +880,7 @@
       "interchainAccountIsm": "0x83a3068B719F764d413625dA77468ED74789ae02",
       "interchainAccountRouter": "0x8e131c8aE5BF1Ed38D05a00892b6001a7d37739d",
       "interchainGasPaymaster": "0x6f2756380FD49228ae25Aa7F2817993cB74Ecc56",
-<<<<<<< HEAD
-      "interchainSecurityModule": "0x81D6098AA8B599f2100bF0f274548aD0E7437F08",
-=======
       "interchainSecurityModule": "0xafa82C3AA78AD6b9F9cb8619980e94aE9311EE2b",
->>>>>>> e861535d
       "isTestnet": true,
       "mailbox": "0xfFAEF09B3cd11D9b20d1a19bECca54EEC2884766",
       "merkleTreeHook": "0x4917a9746A7B6E0A57159cCb7F5a6744247f2d0d",
@@ -1029,27 +981,8 @@
           "url": "https://sepolia.voyager.online/"
         }
       ],
-<<<<<<< HEAD
       "displayName": "Starknet Sepolia",
       "domainId": 23448591,
-=======
-      "blocks": {
-        "confirmations": 1,
-        "estimateBlockTime": 1,
-        "reorgPeriod": 1
-      },
-      "chainId": 98985,
-      "displayName": "Superposition Testnet",
-      "domainId": 98985,
-      "domainRoutingIsm": "0x4ac19e0bafc2aF6B98094F0a1B817dF196551219",
-      "domainRoutingIsmFactory": "0x16B710b86CAd07E6F1C531861a16F5feC29dba37",
-      "fallbackRoutingHook": "0x98AAE089CaD930C64a76dD2247a2aC5773a4B8cE",
-      "index": {
-        "from": 3111622
-      },
-      "interchainGasPaymaster": "0xeC7eb4196Bd601DEa7585A744FbFB4CF11278450",
-      "interchainSecurityModule": "0x1b1Ec5945Ef0a5e2EaA77E5062b9612689fC1Bf4",
->>>>>>> e861535d
       "isTestnet": true,
       "name": "starknetsepolia",
       "nativeToken": {
@@ -1079,72 +1012,72 @@
       "index": {
         "from": 516414,
         "chunk": 999
-      },
-      "superpositiontestnet": {
-        "aggregationHook": "0x331eb40963dc11F5BB271308c42d97ac6e41F124",
-        "blockExplorers": [
-          {
-            "apiUrl": "https://testnet-explorer.superposition.so/api",
-            "family": "blockscout",
-            "name": "Superposition Testnet Explorer",
-            "url": "https://testnet-explorer.superposition.so"
-          }
-        ],
-        "blocks": {
-          "confirmations": 1,
-          "estimateBlockTime": 1,
-          "reorgPeriod": 1
-        },
-        "chainId": 98985,
-        "displayName": "Superposition Testnet",
-        "domainId": 98985,
-        "domainRoutingIsm": "0x4ac19e0bafc2aF6B98094F0a1B817dF196551219",
-        "domainRoutingIsmFactory": "0x16B710b86CAd07E6F1C531861a16F5feC29dba37",
-        "fallbackRoutingHook": "0x98AAE089CaD930C64a76dD2247a2aC5773a4B8cE",
-        "index": {
-          "from": 3111622
-        },
-        "interchainGasPaymaster": "0xeC7eb4196Bd601DEa7585A744FbFB4CF11278450",
-        "interchainSecurityModule": "0x5C1C140d147cCea699f5E46E33E6aE94b65B5FF0",
-        "isTestnet": true,
-        "mailbox": "0x6966b0E55883d49BFB24539356a2f8A673E02039",
-        "merkleTreeHook": "0x4926a10788306D84202A2aDbd290b7743146Cc17",
-        "name": "superpositiontestnet",
-        "nativeToken": {
-          "decimals": 18,
-          "name": "Superposition",
-          "symbol": "SPN"
-        },
-        "pausableHook": "0x07009DA2249c388aD0f416a235AfE90D784e1aAc",
-        "pausableIsm": "0x58483b754Abb1E8947BE63d6b95DF75b8249543A",
-        "protocol": "ethereum",
-        "protocolFee": "0x863E8c26621c52ACa1849C53500606e73BA272F0",
-        "proxyAdmin": "0x44b764045BfDC68517e10e783E69B376cef196B2",
-        "rpcUrls": [
-          {
-            "http": "https://testnet-rpc.superposition.so"
-          }
-        ],
-        "staticAggregationHookFactory": "0xeb6f11189197223c656807a83B0DD374f9A6dF44",
-        "staticAggregationIsm": "0x5e6Fe18eC7D4b159bDC5Fa0C32bB1996277B3ddF",
-        "staticAggregationIsmFactory": "0x275aCcCa81cAD931dC6fB6E49ED233Bc99Bed4A7",
-        "staticMerkleRootMultisigIsmFactory": "0x6E7b29CB2A7617405B4d30C6f84bBD51b4Bb4be8",
-        "staticMessageIdMultisigIsmFactory": "0xfc6e546510dC9d76057F1f76633FCFfC188CB213",
-        "storageGasOracle": "0xF7561c34f17A32D5620583A3397C304e7038a7F6",
-        "technicalStack": "arbitrumnitro",
-        "testRecipient": "0xAb9B273366D794B7F80B4378bc8Aaca75C6178E2",
-        "validatorAnnounce": "0xAD34A66Bf6dB18E858F6B686557075568c6E031C",
-        "staticMerkleRootWeightedMultisigIsmFactory": "0xE67CfA164cDa449Ae38a0a09391eF6bCDf8e4e2c",
-        "staticMessageIdWeightedMultisigIsmFactory": "0x867f2089D09903f208AeCac84E599B90E5a4A821",
-        "gasCurrencyCoinGeckoId": "superposition",
-        "deployer": {
-          "name": "Abacus Works",
-          "url": "https://www.hyperlane.xyz"
-        },
-        "interchainAccountIsm": "0xd09D08a19C6609a1B51e1ca6a055861E7e7A4400",
-        "interchainAccountRouter": "0x3572a9d808738922194921b275B2A55414BcDA57",
-        "timelockController": "0x0000000000000000000000000000000000000000"
       }
+    },
+    "superpositiontestnet": {
+      "aggregationHook": "0x331eb40963dc11F5BB271308c42d97ac6e41F124",
+      "blockExplorers": [
+        {
+          "apiUrl": "https://testnet-explorer.superposition.so/api",
+          "family": "blockscout",
+          "name": "Superposition Testnet Explorer",
+          "url": "https://testnet-explorer.superposition.so"
+        }
+      ],
+      "blocks": {
+        "confirmations": 1,
+        "estimateBlockTime": 1,
+        "reorgPeriod": 1
+      },
+      "chainId": 98985,
+      "displayName": "Superposition Testnet",
+      "domainId": 98985,
+      "domainRoutingIsm": "0x4ac19e0bafc2aF6B98094F0a1B817dF196551219",
+      "domainRoutingIsmFactory": "0x16B710b86CAd07E6F1C531861a16F5feC29dba37",
+      "fallbackRoutingHook": "0x98AAE089CaD930C64a76dD2247a2aC5773a4B8cE",
+      "index": {
+        "from": 3111622
+      },
+      "interchainGasPaymaster": "0xeC7eb4196Bd601DEa7585A744FbFB4CF11278450",
+      "interchainSecurityModule": "0x5C1C140d147cCea699f5E46E33E6aE94b65B5FF0",
+      "isTestnet": true,
+      "mailbox": "0x6966b0E55883d49BFB24539356a2f8A673E02039",
+      "merkleTreeHook": "0x4926a10788306D84202A2aDbd290b7743146Cc17",
+      "name": "superpositiontestnet",
+      "nativeToken": {
+        "decimals": 18,
+        "name": "Superposition",
+        "symbol": "SPN"
+      },
+      "pausableHook": "0x07009DA2249c388aD0f416a235AfE90D784e1aAc",
+      "pausableIsm": "0x58483b754Abb1E8947BE63d6b95DF75b8249543A",
+      "protocol": "ethereum",
+      "protocolFee": "0x863E8c26621c52ACa1849C53500606e73BA272F0",
+      "proxyAdmin": "0x44b764045BfDC68517e10e783E69B376cef196B2",
+      "rpcUrls": [
+        {
+          "http": "https://testnet-rpc.superposition.so"
+        }
+      ],
+      "staticAggregationHookFactory": "0xeb6f11189197223c656807a83B0DD374f9A6dF44",
+      "staticAggregationIsm": "0x5e6Fe18eC7D4b159bDC5Fa0C32bB1996277B3ddF",
+      "staticAggregationIsmFactory": "0x275aCcCa81cAD931dC6fB6E49ED233Bc99Bed4A7",
+      "staticMerkleRootMultisigIsmFactory": "0x6E7b29CB2A7617405B4d30C6f84bBD51b4Bb4be8",
+      "staticMessageIdMultisigIsmFactory": "0xfc6e546510dC9d76057F1f76633FCFfC188CB213",
+      "storageGasOracle": "0xF7561c34f17A32D5620583A3397C304e7038a7F6",
+      "technicalStack": "arbitrumnitro",
+      "testRecipient": "0xAb9B273366D794B7F80B4378bc8Aaca75C6178E2",
+      "validatorAnnounce": "0xAD34A66Bf6dB18E858F6B686557075568c6E031C",
+      "staticMerkleRootWeightedMultisigIsmFactory": "0xE67CfA164cDa449Ae38a0a09391eF6bCDf8e4e2c",
+      "staticMessageIdWeightedMultisigIsmFactory": "0x867f2089D09903f208AeCac84E599B90E5a4A821",
+      "gasCurrencyCoinGeckoId": "superposition",
+      "deployer": {
+        "name": "Abacus Works",
+        "url": "https://www.hyperlane.xyz"
+      },
+      "interchainAccountIsm": "0xd09D08a19C6609a1B51e1ca6a055861E7e7A4400",
+      "interchainAccountRouter": "0x3572a9d808738922194921b275B2A55414BcDA57",
+      "timelockController": "0x0000000000000000000000000000000000000000"
     },
     "berabartio": {
       "blockExplorers": [
@@ -1194,11 +1127,7 @@
       "interchainAccountIsm": "0xA2cf52064c921C11adCd83588CbEa08cc3bfF5d8",
       "interchainAccountRouter": "0xa3AB7E6cE24E6293bD5320A53329Ef2f4DE73fCA",
       "interchainGasPaymaster": "0x04438ef7622f5412f82915F59caD4f704C61eA48",
-<<<<<<< HEAD
-      "interchainSecurityModule": "0x64112f75ABe0Db0FCdc15735fd4Be2A23eE50E1c",
-=======
       "interchainSecurityModule": "0x8a6a9dAE6b35C53482E5d29a47EDDd073604A5d4",
->>>>>>> e861535d
       "mailbox": "0xDDcFEcF17586D08A5740B7D91735fcCE3dfe3eeD",
       "merkleTreeHook": "0x6c13643B3927C57DB92c790E4E3E7Ee81e13f78C",
       "pausableHook": "0x783c4a0bB6663359281aD4a637D5af68F83ae213",
@@ -1258,11 +1187,7 @@
       "interchainAccountIsm": "0xD356C996277eFb7f75Ee8bd61b31cC781A12F54f",
       "interchainAccountRouter": "0x867f2089D09903f208AeCac84E599B90E5a4A821",
       "interchainGasPaymaster": "0xA2cf52064c921C11adCd83588CbEa08cc3bfF5d8",
-<<<<<<< HEAD
-      "interchainSecurityModule": "0x0e7f066CED6De8f34f5e65E072A7767831e84C8B",
-=======
       "interchainSecurityModule": "0x831c9b83E36053C8349DCa22cf2223e158C78B60",
->>>>>>> e861535d
       "mailbox": "0xDDcFEcF17586D08A5740B7D91735fcCE3dfe3eeD",
       "merkleTreeHook": "0xD5eB5fa3f470eBBB93a4A58C644c87031268a04A",
       "pausableHook": "0x51A0a100e7BC63Ea7821A3a023B6F17fb94FF011",
@@ -1330,11 +1255,7 @@
       "interchainAccountIsm": "0xFfa913705484C9BAea32Ffe9945BeA099A1DFF72",
       "interchainAccountRouter": "0xB5fB1F5410a2c2b7deD462d018541383968cB01c",
       "interchainGasPaymaster": "0xD5eB5fa3f470eBBB93a4A58C644c87031268a04A",
-<<<<<<< HEAD
-      "interchainSecurityModule": "0xA3FcFEe8691B2A70a3Efb4Ec39b293bF44014398",
-=======
       "interchainSecurityModule": "0x830a37edE7b339dEB2aA3c7B8c517931eD96eAa0",
->>>>>>> e861535d
       "mailbox": "0xB08d78F439e55D02C398519eef61606A5926245F",
       "merkleTreeHook": "0x783c4a0bB6663359281aD4a637D5af68F83ae213",
       "pausableHook": "0x66b71A4e18FbE09a6977A6520B47fEDdffA82a1c",
@@ -1395,11 +1316,7 @@
       "interchainAccountIsm": "0xD356C996277eFb7f75Ee8bd61b31cC781A12F54f",
       "interchainAccountRouter": "0x867f2089D09903f208AeCac84E599B90E5a4A821",
       "interchainGasPaymaster": "0xA2cf52064c921C11adCd83588CbEa08cc3bfF5d8",
-<<<<<<< HEAD
-      "interchainSecurityModule": "0xfb80887a423C3dB18A5460C5d94a2B3437aEE175",
-=======
       "interchainSecurityModule": "0x2BD675AE0FB55732748572D67008Afd5F12F5217",
->>>>>>> e861535d
       "mailbox": "0xDDcFEcF17586D08A5740B7D91735fcCE3dfe3eeD",
       "merkleTreeHook": "0xD5eB5fa3f470eBBB93a4A58C644c87031268a04A",
       "pausableHook": "0x51A0a100e7BC63Ea7821A3a023B6F17fb94FF011",
@@ -1528,11 +1445,7 @@
       "interchainAccountIsm": "0xD356C996277eFb7f75Ee8bd61b31cC781A12F54f",
       "interchainAccountRouter": "0x867f2089D09903f208AeCac84E599B90E5a4A821",
       "interchainGasPaymaster": "0xA2cf52064c921C11adCd83588CbEa08cc3bfF5d8",
-<<<<<<< HEAD
-      "interchainSecurityModule": "0x1206475D24269A8449F968B9FE10fCffEC0F8260",
-=======
       "interchainSecurityModule": "0x029D9b386d19E6e41E6DAca4C2C5Cb43017c5888",
->>>>>>> e861535d
       "mailbox": "0xDDcFEcF17586D08A5740B7D91735fcCE3dfe3eeD",
       "merkleTreeHook": "0xD5eB5fa3f470eBBB93a4A58C644c87031268a04A",
       "pausableHook": "0x51A0a100e7BC63Ea7821A3a023B6F17fb94FF011",
@@ -1596,11 +1509,7 @@
       "interchainAccountIsm": "0xD356C996277eFb7f75Ee8bd61b31cC781A12F54f",
       "interchainAccountRouter": "0x867f2089D09903f208AeCac84E599B90E5a4A821",
       "interchainGasPaymaster": "0xA2cf52064c921C11adCd83588CbEa08cc3bfF5d8",
-<<<<<<< HEAD
-      "interchainSecurityModule": "0x6AA9ab958F587F5df516f48b718662C540BC9B00",
-=======
       "interchainSecurityModule": "0x9e2a9aF3B721B71cC58cbb257FfdE358062Eb8db",
->>>>>>> e861535d
       "mailbox": "0xDDcFEcF17586D08A5740B7D91735fcCE3dfe3eeD",
       "merkleTreeHook": "0xD5eB5fa3f470eBBB93a4A58C644c87031268a04A",
       "pausableHook": "0x51A0a100e7BC63Ea7821A3a023B6F17fb94FF011",
@@ -1851,11 +1760,7 @@
       "interchainAccountIsm": "0x39c85C84876479694A2470c0E8075e9d68049aFc",
       "interchainAccountRouter": "0x80fE4Cb8c70fc60B745d4ffD4403c27a8cBC9e02",
       "interchainGasPaymaster": "0xfBeaF07855181f8476B235Cf746A7DF3F9e386Fb",
-<<<<<<< HEAD
-      "interchainSecurityModule": "0x93Fb88D6F3BA6F4eFA81181514939874bB8fa68A",
-=======
       "interchainSecurityModule": "0x734bd6EA50D555234d3E2F7EFFe2b21f6E5A7904",
->>>>>>> e861535d
       "mailbox": "0x33dB966328Ea213b0f76eF96CA368AB37779F065",
       "merkleTreeHook": "0xEa7e618Bee8927fBb2fA20Bc41eE8DEA51838aAD",
       "pausableHook": "0x4fE19d49F45854Da50b6009258929613EC92C147",
@@ -1918,11 +1823,7 @@
       "interchainAccountIsm": "0x3ca332A585FDB9d4FF51f2FA8999eA32184D3606",
       "interchainAccountRouter": "0x4eC139a771eBdD3b0a0b67bb7E08960210882d44",
       "interchainGasPaymaster": "0xa3AB7E6cE24E6293bD5320A53329Ef2f4DE73fCA",
-<<<<<<< HEAD
-      "interchainSecurityModule": "0xF25f92Bc2246fd4090Be0a7ae2fcFB50818d4fE7",
-=======
       "interchainSecurityModule": "0x4944142B6ba61B31A2F5a0Af79D72DBAE9cf6BC0",
->>>>>>> e861535d
       "mailbox": "0xDDcFEcF17586D08A5740B7D91735fcCE3dfe3eeD",
       "merkleTreeHook": "0x086E902d2f99BcCEAa28B31747eC6Dc5fd43B1bE",
       "pausableHook": "0xe0B988062A0C6492177d64823Ab95a9c256c2a5F",
@@ -1985,11 +1886,7 @@
       "interchainAccountIsm": "0xBF2C366530C1269d531707154948494D3fF4AcA7",
       "interchainAccountRouter": "0xBdf49bE2201A1c4B13023F0a407196C6Adb32680",
       "interchainGasPaymaster": "0xD356C996277eFb7f75Ee8bd61b31cC781A12F54f",
-<<<<<<< HEAD
-      "interchainSecurityModule": "0x60F2cAe84c2625f361763D8E1dDE0f3FeF3Ef002",
-=======
       "interchainSecurityModule": "0x688F8cf664BD7639923a9952DdDe0b190f5221d4",
->>>>>>> e861535d
       "mailbox": "0xDDcFEcF17586D08A5740B7D91735fcCE3dfe3eeD",
       "merkleTreeHook": "0xFfa913705484C9BAea32Ffe9945BeA099A1DFF72",
       "pausableHook": "0xc76E477437065093D353b7d56c81ff54D167B0Ab",
@@ -2060,11 +1957,7 @@
       "interchainAccountIsm": "0x342B5630Ba1C1e4d3048E51Dad208201aF52692c",
       "interchainAccountRouter": "0xe036768e48Cb0D42811d2bF0748806FCcBfCd670",
       "interchainGasPaymaster": "0x867f2089D09903f208AeCac84E599B90E5a4A821",
-<<<<<<< HEAD
-      "interchainSecurityModule": "0x70cc86689965c319c47DC7a9d34c965645792250",
-=======
       "interchainSecurityModule": "0x3D01DBa3EDF41F3Da6F72A241af203D74101648D",
->>>>>>> e861535d
       "mailbox": "0xDDcFEcF17586D08A5740B7D91735fcCE3dfe3eeD",
       "merkleTreeHook": "0xB5fB1F5410a2c2b7deD462d018541383968cB01c",
       "pausableHook": "0x7483faD0Bc297667664A43A064bA7c9911659f57",
@@ -2123,11 +2016,7 @@
       "domainRoutingIsmFactory": "0x44b764045BfDC68517e10e783E69B376cef196B2",
       "fallbackRoutingHook": "0xD356C996277eFb7f75Ee8bd61b31cC781A12F54f",
       "interchainGasPaymaster": "0x54Bd02f0f20677e9846F8E9FdB1Abc7315C49C38",
-<<<<<<< HEAD
-      "interchainSecurityModule": "0xdC1EE170E54d3731995DF952F276953D46BE561c",
-=======
       "interchainSecurityModule": "0x776dDC9c46Ee10F408A94ae09eddc724A49b9699",
->>>>>>> e861535d
       "mailbox": "0xDDcFEcF17586D08A5740B7D91735fcCE3dfe3eeD",
       "merkleTreeHook": "0x4fE19d49F45854Da50b6009258929613EC92C147",
       "pausableHook": "0x01812D60958798695391dacF092BAc4a715B1718",
@@ -2418,11 +2307,7 @@
       "interchainAccountIsm": "0x507C18fa4e3b0ce6beBD494488D62d1ed0fB0555",
       "interchainAccountRouter": "0x8584590ad637C61C7cDF72eFF3381Ee1c3D1bC8E",
       "interchainGasPaymaster": "0x39c85C84876479694A2470c0E8075e9d68049aFc",
-<<<<<<< HEAD
-      "interchainSecurityModule": "0x3b2761e8674551BBC6711E59a8fd9Dc7bE65b32d",
-=======
       "interchainSecurityModule": "0xf36ca34aead233FB18DE2614018B5168257febe5",
->>>>>>> e861535d
       "mailbox": "0x589C201a07c26b4725A4A829d772f24423da480B",
       "merkleTreeHook": "0x843908541D24d9F6Fa30C8Bb1c39038C947D08fC",
       "pausableHook": "0xBdf49bE2201A1c4B13023F0a407196C6Adb32680",
@@ -2444,7 +2329,6 @@
         "from": 13357661
       }
     },
-<<<<<<< HEAD
     "paradexsepolia": {
       "chainId": "0x505249564154455f534e5f504f54435f5345504f4c4941",
       "blocks": {
@@ -2491,7 +2375,8 @@
       "index": {
         "from": 109509,
         "chunk": 999
-=======
+      }
+    },
     "chronicleyellowstone": {
       "blockExplorers": [
         {
@@ -2740,7 +2625,6 @@
       "validatorAnnounce": "0xA9999B4abC373FF2BB95B8725FABC96CA883d811",
       "index": {
         "from": 7876567
->>>>>>> e861535d
       }
     }
   },
