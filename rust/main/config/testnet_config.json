--- conflicted
+++ resolved
@@ -2945,11 +2945,7 @@
         {
           "http": "https://grpc-raw.kaon.kyve.network"
         }
-<<<<<<< HEAD
-      ],
-      "transactionOverrides": {
-        "gasPrice": "2.0"
-      }
+      ]
     },
     "auroratestnet": {
       "blockExplorers": [
@@ -3072,13 +3068,7 @@
       "interchainSecurityModule": "0x726f757465725f69736d00000000000000000000000000040000000000000000",
       "mailbox": "0x68797065726c616e650000000000000000000000000000000000000000000000",
       "merkleTreeHook": "0x726f757465725f706f73745f6469737061746368000000030000000000000001",
-      "validatorAnnounce": "0x68797065726c616e650000000000000000000000000000000000000000000000",
-      "transactionOverrides": {
-        "gasPrice": "0.0"
-      }
-=======
-      ]
->>>>>>> 54cd8360
+      "validatorAnnounce": "0x68797065726c616e650000000000000000000000000000000000000000000000"
     }
   },
   "defaultRpcConsensusType": "fallback"
