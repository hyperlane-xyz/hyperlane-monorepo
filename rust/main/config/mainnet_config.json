{
  "chains": {
    "ancient8": {
      "aggregationHook": "0x1EF4ED658d542524d1D547ba2F94d3B038a55b8f",
      "batchContractAddress": "0x4C97D35c668EE5194a13c8DE8Afc18cce40C9F28",
      "blockExplorers": [
        {
          "apiUrl": "https://scan.ancient8.gg/api",
          "family": "blockscout",
          "name": "Ancient8 Explorer",
          "url": "https://scan.ancient8.gg"
        }
      ],
      "blocks": {
        "confirmations": 1,
        "estimateBlockTime": 2,
        "reorgPeriod": 5
      },
      "chainId": 888888888,
      "deployer": {
        "name": "Abacus Works",
        "url": "https://www.hyperlane.xyz"
      },
      "displayName": "Ancient8",
      "domainId": 888888888,
      "domainRoutingIsm": "0x477145b11E1a71fEb658d96A0E27F19495121504",
      "domainRoutingIsmFactory": "0x1052eF3419f26Bec74Ed7CEf4a4FA6812Bc09908",
      "fallbackRoutingHook": "0x5E01d8F34b629E3f92d69546bbc4142A7Adee7e9",
      "gasCurrencyCoinGeckoId": "ethereum",
      "gnosisSafeTransactionServiceUrl": "https://safe.ancient8.gg/txs/",
      "index": {
        "from": 2507127
      },
      "interchainAccountIsm": "0xd766e7C7517f2d0D92754b2fe4aE7AdEf7bDEC3e",
      "interchainAccountRouter": "0x25C87e735021F72d8728438C2130b02E3141f2cb",
      "interchainGasPaymaster": "0x8F1E22d309baa69D398a03cc88E9b46037e988AA",
      "interchainSecurityModule": "0xA6394750219D9cb579160B380b59968D07BED986",
      "isTestnet": false,
      "mailbox": "0x2f2aFaE1139Ce54feFC03593FeE8AB2aDF4a85A7",
      "merkleTreeHook": "0x811808Dd29ba8B0FC6C0ec0b5537035E59745162",
      "name": "ancient8",
      "nativeToken": {
        "decimals": 18,
        "name": "Ether",
        "symbol": "ETH"
      },
      "pausableHook": "0x66DC49405Ae2956f7E87FEAa9fE8f506C8987462",
      "pausableIsm": "0xF8DbA46fF9D8ef650052c89CA2Df793FaBc375F9",
      "protocol": "ethereum",
      "protocolFee": "0xE0C452DDA7506f0F4dE5C8C1d383F7aD866eA4F0",
      "proxyAdmin": "0x0761b0827849abbf7b0cC09CE14e1C93D87f5004",
      "rpcUrls": [
        {
          "http": "https://rpc.ancient8.gg"
        }
      ],
      "staticAggregationHookFactory": "0xEb9FcFDC9EfDC17c1EC5E1dc085B98485da213D6",
      "staticAggregationIsm": "0xc6ec1364d1ce3E963Fa65A0bDF57eC722478e1FB",
      "staticAggregationIsmFactory": "0x8F7454AC98228f3504Bb91eA3D8Adafe6406110A",
      "staticMerkleRootMultisigIsmFactory": "0x2C1FAbEcd7bFBdEBF27CcdB67baADB38b6Df90fC",
      "staticMessageIdMultisigIsmFactory": "0x8b83fefd896fAa52057798f6426E9f0B080FCCcE",
      "storageGasOracle": "0x59Bf7c7b458375b1A7c453aE70EaCb376E65CDAF",
      "technicalStack": "opstack",
      "testRecipient": "0x2Fa570E83009eaEef3a1cbd496a9a30F05266634",
      "timelockController": "0x0000000000000000000000000000000000000000",
      "validatorAnnounce": "0x931dFCc8c1141D6F532FD023bd87DAe0080c835d",
      "staticMerkleRootWeightedMultisigIsmFactory": "0x25d668D37f20E6f396cB5DF1DFf5A3f2F568e707",
      "staticMessageIdWeightedMultisigIsmFactory": "0x549F241472FccdA169E3202048aE2241231A7772"
    },
    "arbitrum": {
      "aggregationHook": "0xe0cb37cFc47296f1c4eD77EFf92Aed478644d10c",
      "blockExplorers": [
        {
          "apiKey": "QAI5SWBNHJSFAN6KMS9RC5JGFKV2IYD2Z5",
          "apiUrl": "https://api.arbiscan.io/api",
          "family": "etherscan",
          "name": "Arbiscan",
          "url": "https://arbiscan.io"
        }
      ],
      "blocks": {
        "confirmations": 1,
        "estimateBlockTime": 3,
        "reorgPeriod": 5
      },
      "chainId": 42161,
      "deployer": {
        "name": "Abacus Works",
        "url": "https://www.hyperlane.xyz"
      },
      "displayName": "Arbitrum",
      "domainId": 42161,
      "domainRoutingIsm": "0x5d759B5CeEb1C3b0181bEc0F80fb04f820cc35D1",
      "domainRoutingIsmFactory": "0xa2931C37957f3079d3B21b877d56E1db930e02a5",
      "fallbackRoutingHook": "0x9e8fFb1c26099e75Dd5D794030e2E9AA51471c25",
      "gasCurrencyCoinGeckoId": "ethereum",
      "gnosisSafeTransactionServiceUrl": "https://safe-transaction-arbitrum.safe.global/",
      "index": {
        "from": 143649797
      },
      "interchainAccountIsm": "0x2A7574358Ec53522CE2452887661AB4c86F7d400",
      "interchainAccountRouter": "0x91874Dbed74925dFe6059B90385EEb90DdE0B2E6",
      "interchainGasPaymaster": "0x3b6044acd6767f017e99318AA6Ef93b7B06A5a22",
      "interchainSecurityModule": "0x89C9dB789164d636C0700fDbc6A5Cf29b53c323f",
      "mailbox": "0x979Ca5202784112f4738403dBec5D0F3B9daabB9",
      "merkleTreeHook": "0x748040afB89B8FdBb992799808215419d36A0930",
      "name": "arbitrum",
      "nativeToken": {
        "decimals": 18,
        "name": "Ether",
        "symbol": "ETH"
      },
      "pausableHook": "0xEf30f29Dcd3FCB1DCcDA9C7Cbf2A5957E8Ee9Cc3",
      "pausableIsm": "0x1E38556b4fE553e6249448960875883990efcf34",
      "protocol": "ethereum",
      "protocolFee": "0xD0199067DACb8526e7dc524a9a7DCBb57Cd25421",
      "proxyAdmin": "0x80Cebd56A65e46c474a1A101e89E76C4c51D179c",
      "rpcUrls": [
        {
          "http": "https://arb1.arbitrum.io/rpc"
        },
        {
          "http": "https://arbitrum.rpc.subquery.network/public"
        },
        {
          "http": "https://arbitrum.drpc.org"
        }
      ],
      "staticAggregationHookFactory": "0x9B5f440bBb64Fee337F37e03362b628711Ea09C7",
      "staticAggregationIsm": "0x96845a0469363f90779f6D5cd49D79bDDAc69429",
      "staticAggregationIsmFactory": "0xD4883084389fC1Eeb4dAfB2ADcFc36B711c310EB",
      "staticMerkleRootMultisigIsmFactory": "0x3C330D4A2e2b8443AFaB8E326E64ab4251B7Eae0",
      "staticMessageIdMultisigIsmFactory": "0x12Df53079d399a47e9E730df095b712B0FDFA791",
      "storageGasOracle": "0xD3805207b65d99C075ceA938Fa7c0587026a5DF5",
      "technicalStack": "arbitrumnitro",
      "testRecipient": "0x36FdA966CfffF8a9Cdc814f546db0e6378bFef35",
      "testTokenRecipient": "0x85ac1164878e017b67660a74ff1f41f3D05C02Bb",
      "timelockController": "0x0000000000000000000000000000000000000000",
      "validatorAnnounce": "0x1df063280C4166AF9a725e3828b4dAC6c7113B08",
      "staticMerkleRootWeightedMultisigIsmFactory": "0xb5163440d5EBbdC23bC7A091466EB5a621093BFe",
      "staticMessageIdWeightedMultisigIsmFactory": "0x01c0752455282BC139A325e479c6121E060a7bBd"
    },
    "avalanche": {
      "aggregationHook": "0x0165a22BA489F7DA37DAf6397781777D9FCB5708",
      "blockExplorers": [
        {
          "apiKey": "NIF3616T2AP6EHYWIHJEKR1HCMA2K7D96X",
          "apiUrl": "https://api.routescan.io/v2/network/mainnet/evm/43114/etherscan/api",
          "family": "routescan",
          "name": "SnowTrace",
          "url": "https://snowtrace.io"
        }
      ],
      "blocks": {
        "confirmations": 3,
        "estimateBlockTime": 2,
        "reorgPeriod": 3
      },
      "chainId": 43114,
      "deployer": {
        "name": "Abacus Works",
        "url": "https://www.hyperlane.xyz"
      },
      "displayName": "Avalanche",
      "domainId": 43114,
      "domainRoutingIsm": "0x9f68F961ba2dF53b1cB3EbCC0b08e89790C6E2f6",
      "domainRoutingIsmFactory": "0x28F7907911C7E321c596686AE6D1F20516450037",
      "fallbackRoutingHook": "0x61D15D571D5f7A9eF0D1938f072f430bBF024747",
      "gasCurrencyCoinGeckoId": "avalanche-2",
      "gnosisSafeTransactionServiceUrl": "https://safe-transaction-avalanche.safe.global/",
      "index": {
        "from": 36874693
      },
      "interchainAccountIsm": "0x27a3233c05C1Df7c163123301D14bE9349E3Cb48",
      "interchainAccountRouter": "0xa82a0227e6d6db53AF4B264A852bfF91C6504a51",
      "interchainGasPaymaster": "0x95519ba800BBd0d34eeAE026fEc620AD978176C0",
      "interchainSecurityModule": "0x41e56741655eB37F0cAc64e54756f2b778958D7B",
      "mailbox": "0xFf06aFcaABaDDd1fb08371f9ccA15D73D51FeBD6",
      "merkleTreeHook": "0x84eea61D679F42D92145fA052C89900CBAccE95A",
      "name": "avalanche",
      "nativeToken": {
        "decimals": 18,
        "name": "Avalanche",
        "symbol": "AVAX"
      },
      "pausableHook": "0x239eB860770F1C48ABAC9bE9825d20e3E7c018df",
      "pausableIsm": "0xd76080269C641e1adb786b72ae60Ddac3b6b8ed0",
      "protocol": "ethereum",
      "protocolFee": "0xEc4AdA26E51f2685279F37C8aE62BeAd8212D597",
      "proxyAdmin": "0xd7CF8c05fd81b8cA7CfF8E6C49B08a9D63265c9B",
      "rpcUrls": [
        {
          "http": "https://avalanche.drpc.org"
        },
        {
          "http": "https://1rpc.io/avax/c"
        },
        {
          "http": "https://avalanche-c-chain-rpc.publicnode.com"
        },
        {
          "http": "https://api.avax.network/ext/bc/C/rpc",
          "pagination": {
            "maxBlockRange": 100000,
            "minBlockNumber": 6765067
          }
        }
      ],
      "staticAggregationHookFactory": "0x3bF6Ac986C7Af9A9Ac356C0e99C0041EFd8D96e7",
      "staticAggregationIsm": "0xe7a61510EA7197281b49e5bdf1798608d5132595",
      "staticAggregationIsmFactory": "0xa5E13796eB7d2EDCc88012c8cfF90D69B51FcF9f",
      "staticMerkleRootMultisigIsmFactory": "0x896cF1D1B66cD211633eDd589fF158E8Cfaf9B54",
      "staticMessageIdMultisigIsmFactory": "0x8819D653DF5b1FC0DdB32189a2704E471AF8483c",
      "storageGasOracle": "0x175821F30AdCAA4bbB72Ce98eF76C2E0De2C3f21",
      "testRecipient": "0x36FdA966CfffF8a9Cdc814f546db0e6378bFef35",
      "testTokenRecipient": "0x85ac1164878e017b67660a74ff1f41f3D05C02Bb",
      "timelockController": "0x0000000000000000000000000000000000000000",
      "validatorAnnounce": "0x9Cad0eC82328CEE2386Ec14a12E81d070a27712f",
      "staticMerkleRootWeightedMultisigIsmFactory": "0xEdF170Da58598955e9a63DA43885842108969129",
      "staticMessageIdWeightedMultisigIsmFactory": "0xf44bae1e60bD5B895B2c5bAfF26C49B7e324E36C",
      "technicalStack": "other"
    },
    "base": {
      "aggregationHook": "0x13f3d4B0Ee0a713430fded9E18f7fb6c91A6E41F",
      "blockExplorers": [
        {
          "apiKey": "R8CVTG7HDJYD5JDV2GSD5TGQH3J2KJDSSY",
          "apiUrl": "https://api.basescan.org/api",
          "family": "etherscan",
          "name": "BaseScan",
          "url": "https://basescan.org"
        }
      ],
      "blocks": {
        "confirmations": 3,
        "estimateBlockTime": 2,
        "reorgPeriod": 10
      },
      "chainId": 8453,
      "deployer": {
        "name": "Abacus Works",
        "url": "https://www.hyperlane.xyz"
      },
      "displayName": "Base",
      "domainId": 8453,
      "domainRoutingIsm": "0x80C8F6394c0FcF7bAB16ac08b85484361eCe5888",
      "domainRoutingIsmFactory": "0x7E27456a839BFF31CA642c060a2b68414Cb6e503",
      "fallbackRoutingHook": "0x4Eb82Ee35b0a1c1d776E3a3B547f9A9bA6FCC9f2",
      "gasCurrencyCoinGeckoId": "ethereum",
      "gnosisSafeTransactionServiceUrl": "https://safe-transaction-base.safe.global/",
      "index": {
        "from": 5695475
      },
      "interchainAccountIsm": "0x223F7D3f27E6272266AE4B5B91Fd5C7A2d798cD8",
      "interchainAccountRouter": "0x4767D22117bBeeb295413000B620B93FD8522d53",
      "interchainGasPaymaster": "0xc3F23848Ed2e04C0c6d41bd7804fa8f89F940B94",
      "interchainSecurityModule": "0xE9e29EFfa111C74884869a3E3c84e45EaA436914",
      "mailbox": "0xeA87ae93Fa0019a82A727bfd3eBd1cFCa8f64f1D",
      "merkleTreeHook": "0x19dc38aeae620380430C200a6E990D5Af5480117",
      "name": "base",
      "nativeToken": {
        "decimals": 18,
        "name": "Ether",
        "symbol": "ETH"
      },
      "pausableHook": "0x46fa3A5780e5B90Eaf34BDED554d5353B5ABE9E7",
      "pausableIsm": "0x2AF32cF8e3Cf42d221eDa0c843818fA5ee129E27",
      "protocol": "ethereum",
      "protocolFee": "0x99ca8c74cE7Cfa9d72A51fbb05F9821f5f826b3a",
      "proxyAdmin": "0x4Ed7d626f1E96cD1C0401607Bf70D95243E3dEd1",
      "rpcUrls": [
        {
          "http": "https://base.publicnode.com/"
        },
        {
          "http": "https://mainnet.base.org"
        },
        {
          "http": "https://base.blockpi.network/v1/rpc/public"
        },
        {
          "http": "https://base.drpc.org"
        },
        {
          "http": "https://base.llamarpc.com"
        },
        {
          "http": "https://1rpc.io/base"
        },
        {
          "http": "https://base-pokt.nodies.app"
        }
      ],
      "staticAggregationHookFactory": "0x1052eF3419f26Bec74Ed7CEf4a4FA6812Bc09908",
      "staticAggregationIsm": "0x77bE0b5aE400675063Ce2B2B0d692D9341f4b193",
      "staticAggregationIsmFactory": "0xEb9FcFDC9EfDC17c1EC5E1dc085B98485da213D6",
      "staticMerkleRootMultisigIsmFactory": "0x8b83fefd896fAa52057798f6426E9f0B080FCCcE",
      "staticMessageIdMultisigIsmFactory": "0x8F7454AC98228f3504Bb91eA3D8Adafe6406110A",
      "storageGasOracle": "0xBF12ef4B9f307463D3FB59c3604F294dDCe287E2",
      "testRecipient": "0xb7C9307fE90B9AB093c6D3EdeE3259f5378D5f03",
      "timelockController": "0x0000000000000000000000000000000000000000",
      "validatorAnnounce": "0x182E8d7c5F1B06201b102123FC7dF0EaeB445a7B",
      "staticMerkleRootWeightedMultisigIsmFactory": "0x414B67F62b143d6db6E9b633168Dd6fd4DA20642",
      "staticMessageIdWeightedMultisigIsmFactory": "0xcfacC141f090E5441D8F274659D43ec20F748b19",
      "technicalStack": "opstack",
      "ccipHook_mode": "0xAD5b1B341048Fb5fCAa139b7025b97d1372E0cCe",
      "ccipHook_optimism": "0xb2C9034279a8928fe75A0300F61d52fB87CAf106",
      "ccipIsm_mode": "0x2d0092538AB16c996D8E60b10B015Cd83616334D",
      "ccipIsm_optimism": "0xe588450a425FC74D464A710306DFaB9Fc2B8De0a"
    },
    "blast": {
      "aggregationHook": "0x012278333Ce0A845AE9bD7302867a59Bd5D3635d",
      "blockExplorers": [
        {
          "apiUrl": "https://api.routescan.io/v2/network/mainnet/evm/81457/etherscan/api",
          "family": "routescan",
          "name": "Blast Explorer",
          "url": "https://blastexplorer.io"
        }
      ],
      "blocks": {
        "confirmations": 1,
        "estimateBlockTime": 2,
        "reorgPeriod": 5
      },
      "chainId": 81457,
      "deployer": {
        "name": "Abacus Works",
        "url": "https://www.hyperlane.xyz"
      },
      "displayName": "Blast",
      "domainId": 81457,
      "domainRoutingIsm": "0x0296D16d371a49F631143612020138896b3eA421",
      "domainRoutingIsmFactory": "0x2f2aFaE1139Ce54feFC03593FeE8AB2aDF4a85A7",
      "fallbackRoutingHook": "0x6Fae4D9935E2fcb11fC79a64e917fb2BF14DaFaa",
      "gasCurrencyCoinGeckoId": "ethereum",
      "gnosisSafeTransactionServiceUrl": "https://safe-transaction-blast.safe.global",
      "index": {
        "from": 2496427
      },
      "interchainAccountIsm": "0xe93f2f409ad8B5000431D234472973fe848dcBEC",
      "interchainAccountRouter": "0x2f4Eb04189e11Af642237Da62d163Ab714614498",
      "interchainGasPaymaster": "0xB3fCcD379ad66CED0c91028520C64226611A48c9",
      "interchainSecurityModule": "0x08bFFbAf5A8986BEA5F795C968c85afA2a3C6b5e",
      "mailbox": "0x3a867fCfFeC2B790970eeBDC9023E75B0a172aa7",
      "merkleTreeHook": "0xC9B8ea6230d6687a4b13fD3C0b8f0Ec607B26465",
      "name": "blast",
      "nativeToken": {
        "decimals": 18,
        "name": "Ether",
        "symbol": "ETH"
      },
      "pausableHook": "0xE0C452DDA7506f0F4dE5C8C1d383F7aD866eA4F0",
      "pausableIsm": "0x4C97D35c668EE5194a13c8DE8Afc18cce40C9F28",
      "protocol": "ethereum",
      "protocolFee": "0x12582c7B0f43c6A667CBaA7fA8b112F7fb1E69F0",
      "proxyAdmin": "0xeA87ae93Fa0019a82A727bfd3eBd1cFCa8f64f1D",
      "rpcUrls": [
        {
          "http": "https://rpc.blast.io"
        },
        {
          "http": "https://rpc.ankr.com/blast"
        }
      ],
      "staticAggregationHookFactory": "0x4Ed7d626f1E96cD1C0401607Bf70D95243E3dEd1",
      "staticAggregationIsm": "0x208263bB303B2a737642fB13C765F106a2591be8",
      "staticAggregationIsmFactory": "0x0761b0827849abbf7b0cC09CE14e1C93D87f5004",
      "staticMerkleRootMultisigIsmFactory": "0xEb9FcFDC9EfDC17c1EC5E1dc085B98485da213D6",
      "staticMessageIdMultisigIsmFactory": "0x1052eF3419f26Bec74Ed7CEf4a4FA6812Bc09908",
      "storageGasOracle": "0xBDa330Ea8F3005C421C8088e638fBB64fA71b9e0",
      "technicalStack": "opstack",
      "testRecipient": "0x17E216fBb22dF4ef8A6640ae9Cb147C92710ac84",
      "timelockController": "0x0000000000000000000000000000000000000000",
      "validatorAnnounce": "0xFC62DeF1f08793aBf0E67f69257c6be258194F72",
      "staticMerkleRootWeightedMultisigIsmFactory": "0x8Ea50255C282F89d1A14ad3F159437EE5EF0507f",
      "staticMessageIdWeightedMultisigIsmFactory": "0x06De94EfBE80A2804c5FDE2e7C4278a10575A272"
    },
    "bob": {
      "aggregationHook": "0x87893ae9DF41fF6e41a7c982AA884edDd8770840",
      "blockExplorers": [
        {
          "apiUrl": "https://explorer.gobob.xyz/api",
          "family": "blockscout",
          "name": "BOB Explorer",
          "url": "https://explorer.gobob.xyz"
        }
      ],
      "blocks": {
        "confirmations": 1,
        "estimateBlockTime": 2,
        "reorgPeriod": 5
      },
      "chainId": 60808,
      "deployer": {
        "name": "Abacus Works",
        "url": "https://www.hyperlane.xyz"
      },
      "displayName": "BOB",
      "domainId": 60808,
      "domainRoutingIsm": "0x93e62F2c9a89f8b1e62A3c726Bbf6BD1A7b7FA3e",
      "domainRoutingIsmFactory": "0x1052eF3419f26Bec74Ed7CEf4a4FA6812Bc09908",
      "fallbackRoutingHook": "0xF5165f115ba4E1Adc09f0EB392232D65F219806a",
      "gasCurrencyCoinGeckoId": "ethereum",
      "gnosisSafeTransactionServiceUrl": "https://transaction.safe.gobob.xyz",
      "index": {
        "from": 3225119
      },
      "interchainAccountIsm": "0x451dF8AB0936D85526D816f0b4dCaDD934A034A4",
      "interchainAccountRouter": "0x5C02157068a52cEcfc98EDb6115DE6134EcB4764",
      "interchainGasPaymaster": "0x62B7592C1B6D1E43f4630B8e37f4377097840C05",
      "interchainSecurityModule": "0x94784eC016c3cA5200038129d2bdAc9E1bef1462",
      "mailbox": "0x8358D8291e3bEDb04804975eEa0fe9fe0fAfB147",
      "merkleTreeHook": "0x781bE492F1232E66990d83a9D3AC3Ec26f56DAfB",
      "name": "bob",
      "nativeToken": {
        "decimals": 18,
        "name": "Ether",
        "symbol": "ETH"
      },
      "pausableHook": "0xc22B646edf6c9A43d83fDBc8D5E1B3c6DAfACb83",
      "pausableIsm": "0x4E1c88DD261BEe2941e6c1814597e30F53330428",
      "protocol": "ethereum",
      "protocolFee": "0x2E4B42D3d0FC105E7A729e0Ca757761A61258d14",
      "proxyAdmin": "0x95878Fd41bC26f7045C0b98e381c22f010745A75",
      "rpcUrls": [
        {
          "http": "https://rpc.gobob.xyz"
        }
      ],
      "staticAggregationHookFactory": "0xEb9FcFDC9EfDC17c1EC5E1dc085B98485da213D6",
      "staticAggregationIsm": "0x132280A4110A22Cf2D7279AD33d875b445793948",
      "staticAggregationIsmFactory": "0x8F7454AC98228f3504Bb91eA3D8Adafe6406110A",
      "staticMerkleRootMultisigIsmFactory": "0x2C1FAbEcd7bFBdEBF27CcdB67baADB38b6Df90fC",
      "staticMessageIdMultisigIsmFactory": "0x8b83fefd896fAa52057798f6426E9f0B080FCCcE",
      "storageGasOracle": "0x2Fca7f6eC3d4A0408900f2BB30004d4616eE985E",
      "technicalStack": "opstack",
      "testRecipient": "0xe03dad16074BC5EEA9A9311257BF02Eb0B6AAA2b",
      "timelockController": "0x0000000000000000000000000000000000000000",
      "validatorAnnounce": "0x7E27456a839BFF31CA642c060a2b68414Cb6e503",
      "staticMerkleRootWeightedMultisigIsmFactory": "0xb89c6ED617f5F46175E41551350725A09110bbCE",
      "staticMessageIdWeightedMultisigIsmFactory": "0xa2401b57A8CCBF6AbD9b7e62e28811b2b523AB2B"
    },
    "bsc": {
      "aggregationHook": "0x402Fc106576462a892355d69ACF03D46A888ae88",
      "blockExplorers": [
        {
          "apiKey": "NXSXUUUAUDD5SYGQUIVS9TZTBCEG6X5THY",
          "apiUrl": "https://api.bscscan.com/api",
          "family": "etherscan",
          "name": "BscScan",
          "url": "https://bscscan.com"
        }
      ],
      "blocks": {
        "confirmations": 1,
        "estimateBlockTime": 3,
        "reorgPeriod": "finalized"
      },
      "chainId": 56,
      "deployer": {
        "name": "Abacus Works",
        "url": "https://www.hyperlane.xyz"
      },
      "displayName": "Binance Smart Chain",
      "displayNameShort": "Binance",
      "domainId": 56,
      "domainRoutingIsm": "0xBc3Af0D4930502Ff0f6a8416a7a184c7BFFe19E7",
      "domainRoutingIsmFactory": "0xe6Af5720d34213C805C08e2470aea979e3F72F75",
      "fallbackRoutingHook": "0x237E81f87F57Badad9e09f13CC676D986cA852e7",
      "gasCurrencyCoinGeckoId": "binancecoin",
      "gnosisSafeTransactionServiceUrl": "https://safe-transaction-bsc.safe.global/",
      "index": {
        "from": 32893043
      },
      "interchainAccountIsm": "0x9e22945bE593946618383B108CC5bce09eBA4C26",
      "interchainAccountRouter": "0x32A07c1B7a7fe8D4A0e44B0181873aB9d64C16c1",
      "interchainGasPaymaster": "0x78E25e7f84416e69b9339B0A6336EB6EFfF6b451",
      "interchainSecurityModule": "0x703927C4EabEd52897D0F3EB96eCD47C5EB58419",
      "mailbox": "0x2971b9Aec44bE4eb673DF1B88cDB57b96eefe8a4",
      "merkleTreeHook": "0xFDb9Cd5f9daAA2E4474019405A328a88E7484f26",
      "name": "bsc",
      "nativeToken": {
        "decimals": 18,
        "name": "BNB",
        "symbol": "BNB"
      },
      "pausableHook": "0x7DBdAd1b4A922B65d37d7258a4227b6658344b7f",
      "pausableIsm": "0x25dB01caDf91CfD2f7e6dD829Ce81698217F9151",
      "protocol": "ethereum",
      "protocolFee": "0xA8Aa5f14a5463a78E45CC068F11c867949F3E367",
      "proxyAdmin": "0x65993Af9D0D3a64ec77590db7ba362D6eB78eF70",
      "rpcUrls": [
        {
          "http": "https://bsc.drpc.org"
        },
        {
          "http": "https://bnb.rpc.subquery.network/public"
        },
        {
          "http": "https://binance.llamarpc.com"
        },
        {
          "http": "https://bsc.blockrazor.xyz"
        },
        {
          "http": "https://bsc-pokt.nodies.app"
        }
      ],
      "staticAggregationHookFactory": "0xe70E86a7D1e001D419D71F960Cb6CaD59b6A3dB6",
      "staticAggregationIsm": "0xfA360ff588623A026BF19A1801F2A8F1f045fa33",
      "staticAggregationIsmFactory": "0x38B3878c4fb44d201DA924c4a04bae3EE728c065",
      "staticMerkleRootMultisigIsmFactory": "0xfADBc81Ca8A957F1Bf7c78bCc575b28DBDE042b6",
      "staticMessageIdMultisigIsmFactory": "0x4B1d8352E35e3BDE36dF5ED2e73C24E35c4a96b7",
      "storageGasOracle": "0x91d23D603d60445411C06e6443d81395593B7940",
      "testRecipient": "0x36FdA966CfffF8a9Cdc814f546db0e6378bFef35",
      "testTokenRecipient": "0x85ac1164878e017b67660a74ff1f41f3D05C02Bb",
      "timelockController": "0x0000000000000000000000000000000000000000",
      "validatorAnnounce": "0x7024078130D9c2100fEA474DAD009C2d1703aCcd",
      "staticMerkleRootWeightedMultisigIsmFactory": "0x6f72BF0018a93689D9CD6BF59C7AAeA66F578Fc1",
      "staticMessageIdWeightedMultisigIsmFactory": "0x058C7458193f1b28e2bF7547E3f7a6A719Fc0f59",
      "technicalStack": "other",
      "transactionOverrides": {
        "gasPrice": 3000000000
      }
    },
    "celo": {
      "aggregationHook": "0xc65890329066FB20c339Bc5C22f1756e9D3a4fF5",
      "blockExplorers": [
        {
          "apiKey": "IC1UCY8JWIYFWGPCEEE58HKFIFEVN73PVV",
          "apiUrl": "https://api.celoscan.io/api",
          "family": "etherscan",
          "name": "CeloScan",
          "url": "https://celoscan.io"
        },
        {
          "apiUrl": "https://explorer.celo.org/mainnet/api",
          "family": "blockscout",
          "name": "Blockscout",
          "url": "https://explorer.celo.org"
        }
      ],
      "blocks": {
        "confirmations": 1,
        "estimateBlockTime": 5,
        "reorgPeriod": 0
      },
      "chainId": 42220,
      "deployer": {
        "name": "Abacus Works",
        "url": "https://www.hyperlane.xyz"
      },
      "displayName": "Celo",
      "domainId": 42220,
      "domainRoutingIsm": "0xf18E32428dad0802C5D6F723cB80A6Da889777c4",
      "domainRoutingIsmFactory": "0x2A2c22B0a8615ad24839fA6Af302E896Af32d1a3",
      "fallbackRoutingHook": "0xDC98a856fb9112894c2fE32267DA8bF35645FAF3",
      "gasCurrencyCoinGeckoId": "celo",
      "gnosisSafeTransactionServiceUrl": "https://safe-transaction-celo.safe.global/",
      "index": {
        "from": 22102340
      },
      "interchainAccountIsm": "0xB732c83aeE29596E3163Da2260710eAB67Bc0B29",
      "interchainAccountRouter": "0x27a6cAe33378bB6A6663b382070427A01fc9cB37",
      "interchainGasPaymaster": "0x571f1435613381208477ac5d6974310d88AC7cB7",
      "interchainSecurityModule": "0x15FB6f3eA7e333A5a8D6608b23F318Cb87E69d6B",
      "mailbox": "0x50da3B3907A08a24fe4999F4Dcf337E8dC7954bb",
      "merkleTreeHook": "0x04dB778f05854f26E67e0a66b740BBbE9070D366",
      "name": "celo",
      "nativeToken": {
        "decimals": 18,
        "name": "Celo",
        "symbol": "CELO"
      },
      "pausableHook": "0x80672c5D9Fd26B235654C24adc1CFcDeb8d15115",
      "pausableIsm": "0x6Bc4437ce69696C9461Cbc89582c259AC8847A58",
      "protocol": "ethereum",
      "protocolFee": "0x89886d431f9c3eEE64DCD6dAbA3f7D689D98D899",
      "proxyAdmin": "0x90f9a2E9eCe93516d65FdaB726a3c62F5960a1b9",
      "rpcUrls": [
        {
          "http": "https://forno.celo.org"
        }
      ],
      "staticAggregationHookFactory": "0xc3745652EFB8555A8b064A0EA78d295133d326D2",
      "staticAggregationIsm": "0x99e8E56Dce3402D6E09A82718937fc1cA2A9491E",
      "staticAggregationIsmFactory": "0x1722dd970a1F56040712129f5Eeb76B003fd7500",
      "staticMerkleRootMultisigIsmFactory": "0x4C96a1abc44dc846775CE702C9E9BE821D3b487c",
      "staticMessageIdMultisigIsmFactory": "0xaB402f227e892Ef37C105bf06619c0fa106a1fB2",
      "storageGasOracle": "0xD9A9966E7dA9a7f0032bF449FB12696a638E673C",
      "testRecipient": "0x36FdA966CfffF8a9Cdc814f546db0e6378bFef35",
      "testTokenRecipient": "0x85ac1164878e017b67660a74ff1f41f3D05C02Bb",
      "timelockController": "0x0000000000000000000000000000000000000000",
      "validatorAnnounce": "0xCeF677b65FDaA6804d4403083bb12B8dB3991FE1",
      "staticMerkleRootWeightedMultisigIsmFactory": "0x0f05deB9c5931c3F87209674B6d4c6df74F6DCBc",
      "staticMessageIdWeightedMultisigIsmFactory": "0x58924b11A3B03D533192Dd5a92bc358F5a970E34",
      "technicalStack": "other"
    },
    "cheesechain": {
      "aggregationHook": "0x8007d1e60991fB9BE1be26f70A7cE284fdE7da97",
      "blockExplorers": [
        {
          "apiUrl": "https://fetascan.xyz/api",
          "family": "blockscout",
          "name": "Fetascan",
          "url": "https://fetascan.xyz"
        }
      ],
      "blocks": {
        "confirmations": 1,
        "estimateBlockTime": 30,
        "reorgPeriod": 1
      },
      "chainId": 383353,
      "deployer": {
        "name": "Abacus Works",
        "url": "https://www.hyperlane.xyz"
      },
      "displayName": "CheeseChain",
      "domainId": 383353,
      "domainRoutingIsm": "0xBD70Ea9D599a0FC8158B026797177773C3445730",
      "domainRoutingIsmFactory": "0x1052eF3419f26Bec74Ed7CEf4a4FA6812Bc09908",
      "fallbackRoutingHook": "0x03E20381530F2D50A0c9Ef153C19E74695c03433",
      "gasCurrencyCoinGeckoId": "cheese-2",
      "index": {
        "from": 50650
      },
      "interchainAccountIsm": "0x4Eb82Ee35b0a1c1d776E3a3B547f9A9bA6FCC9f2",
      "interchainAccountRouter": "0xEF9A332Ec1fD233Bf9344A58be56ff9E104B4f60",
      "interchainGasPaymaster": "0x7E27456a839BFF31CA642c060a2b68414Cb6e503",
      "interchainSecurityModule": "0xe69AfEBb66E7C2B90a0CF80B4d78F3f583C391D7",
      "mailbox": "0x2f2aFaE1139Ce54feFC03593FeE8AB2aDF4a85A7",
      "merkleTreeHook": "0x0054D19613f20dD72721A146ED408971a2CCA9BD",
      "name": "cheesechain",
      "nativeToken": {
        "decimals": 18,
        "name": "Cheese",
        "symbol": "CHEESE"
      },
      "pausableHook": "0x7b75b29caD47e10146e29BBf7BD9025e021a7023",
      "pausableIsm": "0x273Bc6b01D9E88c064b6E5e409BdF998246AEF42",
      "protocol": "ethereum",
      "protocolFee": "0x01aE937A7B05d187bBCBE80F44F41879D3D335a4",
      "proxyAdmin": "0x0761b0827849abbf7b0cC09CE14e1C93D87f5004",
      "rpcUrls": [
        {
          "http": "https://cheesechain.calderachain.xyz/http"
        }
      ],
      "staticAggregationHookFactory": "0xEb9FcFDC9EfDC17c1EC5E1dc085B98485da213D6",
      "staticAggregationIsm": "0xD3bd8f20e169364d14c7dBFE698258D780FC71e3",
      "staticAggregationIsmFactory": "0x8F7454AC98228f3504Bb91eA3D8Adafe6406110A",
      "staticMerkleRootMultisigIsmFactory": "0x2C1FAbEcd7bFBdEBF27CcdB67baADB38b6Df90fC",
      "staticMessageIdMultisigIsmFactory": "0x8b83fefd896fAa52057798f6426E9f0B080FCCcE",
      "storageGasOracle": "0xe4057c5B0c43Dc18E36b08C39B419F190D29Ac2d",
      "technicalStack": "arbitrumnitro",
      "testRecipient": "0x4848d54987ffc732aD313827cdC25DF2eedD79d8",
      "timelockController": "0x0000000000000000000000000000000000000000",
      "validatorAnnounce": "0x047ba6c9949baB22d13C347B40819b7A20C4C53a",
      "staticMerkleRootWeightedMultisigIsmFactory": "0x148CF67B8A242c1360bb2C93fCe203EC4d4f9B56",
      "staticMessageIdWeightedMultisigIsmFactory": "0xcd849e612Aaa138f03698C3Edb42a34117BFF631",
      "gnosisSafeTransactionServiceUrl": "https://prod.cheese.transaction.keypersafe.xyz/"
    },
    "cyber": {
      "aggregationHook": "0xF6C1769d5390Be0f77080eF7791fBbA7eF4D5659",
      "blockExplorers": [
        {
          "apiUrl": "https://api.socialscan.io/cyber",
          "family": "other",
          "name": "Cyber Mainnet Explorer",
          "url": "https://cyberscan.co"
        }
      ],
      "blocks": {
        "confirmations": 1,
        "estimateBlockTime": 2,
        "reorgPeriod": 5
      },
      "chainId": 7560,
      "deployer": {
        "name": "Abacus Works",
        "url": "https://www.hyperlane.xyz"
      },
      "displayName": "Cyber",
      "domainId": 7560,
      "domainRoutingIsm": "0x93e62F2c9a89f8b1e62A3c726Bbf6BD1A7b7FA3e",
      "domainRoutingIsmFactory": "0x1052eF3419f26Bec74Ed7CEf4a4FA6812Bc09908",
      "fallbackRoutingHook": "0xd21192429df453021e896f2897Dc8B1167DD61E5",
      "gasCurrencyCoinGeckoId": "ethereum",
      "index": {
        "from": 4842212
      },
      "interchainGasPaymaster": "0x9844aFFaBE17c37F791ff99ABa58B0FbB75e22AF",
      "interchainSecurityModule": "0x5A06464B92DdD8969D8a1893E8a2300B900F0dcB",
      "mailbox": "0x2f2aFaE1139Ce54feFC03593FeE8AB2aDF4a85A7",
      "merkleTreeHook": "0xF5da68b2577EF5C0A0D98aA2a58483a68C2f232a",
      "name": "cyber",
      "nativeToken": {
        "decimals": 18,
        "name": "Ether",
        "symbol": "ETH"
      },
      "pausableHook": "0x61594D2cA900C44ab51d07776465397FefC643C6",
      "pausableIsm": "0xbB22547D1dc681fe925f568f637Ff67aC06c20fc",
      "protocol": "ethereum",
      "protocolFee": "0x089DdA086dCbfA0C2cCa69B45F2eB6DE7Fd71F38",
      "proxyAdmin": "0x0761b0827849abbf7b0cC09CE14e1C93D87f5004",
      "rpcUrls": [
        {
          "http": "https://rpc.cyber.co"
        },
        {
          "http": "https://cyber.alt.technology"
        }
      ],
      "staticAggregationHookFactory": "0xEb9FcFDC9EfDC17c1EC5E1dc085B98485da213D6",
      "staticAggregationIsm": "0x5F3C25e6AfDC6953fF1c7a661963D5a54E239A8D",
      "staticAggregationIsmFactory": "0x8F7454AC98228f3504Bb91eA3D8Adafe6406110A",
      "staticMerkleRootMultisigIsmFactory": "0x2C1FAbEcd7bFBdEBF27CcdB67baADB38b6Df90fC",
      "staticMessageIdMultisigIsmFactory": "0x8b83fefd896fAa52057798f6426E9f0B080FCCcE",
      "storageGasOracle": "0x7b2e996742fA42d223652A344252B725D1bC428C",
      "testRecipient": "0x2c61Cda929e4e2174cb10cd8e2724A9ceaD62E67",
      "validatorAnnounce": "0x062200d92df6bb7ba89ce4d6800110450f94784e",
      "staticMerkleRootWeightedMultisigIsmFactory": "0x989B7307d266151BE763935C856493D968b2affF",
      "staticMessageIdWeightedMultisigIsmFactory": "0x71388C9E25BE7b229B5d17Df7D4DB3F7DA7C962d",
      "interchainAccountIsm": "0x67F36550b73B731e5b2FC44E4F8f250d89c87bD6",
      "interchainAccountRouter": "0x7B032cBB00AD7438E802A66D8b64761A06E5df22",
      "timelockController": "0x0000000000000000000000000000000000000000",
      "technicalStack": "opstack"
    },
    "degenchain": {
      "aggregationHook": "0xDC995884ec53b6Bc809ed614f5E92084600002ed",
      "blockExplorers": [
        {
          "apiUrl": "https://explorer.degen.tips/api/eth-rpc",
          "family": "blockscout",
          "name": "Degen Chain Explorer",
          "url": "https://explorer.degen.tips"
        }
      ],
      "blocks": {
        "confirmations": 1,
        "estimateBlockTime": 10,
        "reorgPeriod": 5
      },
      "chainId": 666666666,
      "deployer": {
        "name": "Abacus Works",
        "url": "https://www.hyperlane.xyz"
      },
      "displayName": "Degen",
      "domainId": 666666666,
      "domainRoutingIsm": "0xaDc0cB48E8DB81855A930C0C1165ea3dCe4Ba5C7",
      "domainRoutingIsmFactory": "0x1052eF3419f26Bec74Ed7CEf4a4FA6812Bc09908",
      "fallbackRoutingHook": "0xd21192429df453021e896f2897Dc8B1167DD61E5",
      "gasCurrencyCoinGeckoId": "degen-base",
      "index": {
        "from": 23783929
      },
      "interchainGasPaymaster": "0x9844aFFaBE17c37F791ff99ABa58B0FbB75e22AF",
      "interchainSecurityModule": "0x7A21A7De664Af164327b6F11f13B748f962b486c",
      "mailbox": "0x2f2aFaE1139Ce54feFC03593FeE8AB2aDF4a85A7",
      "merkleTreeHook": "0xF5da68b2577EF5C0A0D98aA2a58483a68C2f232a",
      "name": "degenchain",
      "nativeToken": {
        "decimals": 18,
        "name": "Degen",
        "symbol": "DEGEN"
      },
      "pausableHook": "0x61594D2cA900C44ab51d07776465397FefC643C6",
      "pausableIsm": "0x089DdA086dCbfA0C2cCa69B45F2eB6DE7Fd71F38",
      "protocol": "ethereum",
      "protocolFee": "0x4E55aDA3ef1942049EA43E904EB01F4A0a9c39bd",
      "proxyAdmin": "0x0761b0827849abbf7b0cC09CE14e1C93D87f5004",
      "rpcUrls": [
        {
          "http": "https://rpc.degen.tips"
        }
      ],
      "staticAggregationHookFactory": "0xEb9FcFDC9EfDC17c1EC5E1dc085B98485da213D6",
      "staticAggregationIsm": "0xE89fF24e1979F6AbD6b71b733cc62d1289d193c4",
      "staticAggregationIsmFactory": "0x8F7454AC98228f3504Bb91eA3D8Adafe6406110A",
      "staticMerkleRootMultisigIsmFactory": "0x2C1FAbEcd7bFBdEBF27CcdB67baADB38b6Df90fC",
      "staticMessageIdMultisigIsmFactory": "0x8b83fefd896fAa52057798f6426E9f0B080FCCcE",
      "storageGasOracle": "0x7b2e996742fA42d223652A344252B725D1bC428C",
      "technicalStack": "arbitrumnitro",
      "testRecipient": "0x2c61Cda929e4e2174cb10cd8e2724A9ceaD62E67",
      "validatorAnnounce": "0x062200d92dF6bB7bA89Ce4D6800110450f94784e",
      "staticMerkleRootWeightedMultisigIsmFactory": "0x71388C9E25BE7b229B5d17Df7D4DB3F7DA7C962d",
      "staticMessageIdWeightedMultisigIsmFactory": "0x3E969bA938E6A993eeCD6F65b0dd8712B07dFe59",
      "interchainAccountIsm": "0xD8aF449f8fEFbA2064863DCE5aC248F8B232635F",
      "interchainAccountRouter": "0x3881c3e945CBB89ae67c43E82f570baDF1c6EA94",
      "timelockController": "0x0000000000000000000000000000000000000000"
    },
    "eclipsemainnet": {
      "blockExplorers": [
        {
          "apiUrl": "https://api.eclipsescan.xyz/",
          "family": "other",
          "name": "Eclipse Explorer",
          "url": "https://eclipsescan.xyz/"
        }
      ],
      "blocks": {
        "confirmations": 1,
        "estimateBlockTime": 0.4,
        "reorgPeriod": 0
      },
      "chainId": 1408864445,
      "deployer": {
        "name": "Abacus Works",
        "url": "https://www.hyperlane.xyz"
      },
      "displayName": "Eclipse",
      "domainId": 1408864445,
      "gasCurrencyCoinGeckoId": "ethereum",
      "index": {
        "from": 1,
        "mode": "sequence",
        "chunk": 20
      },
      "interchainGasPaymaster": "ABb3i11z7wKoGCfeRQNQbVYWjAm7jG7HzZnDLV4RKRbK",
      "mailbox": "EitxJuv2iBjsg2d7jVy2LDC1e2zBrx4GB5Y9h2Ko3A9Y",
      "merkleTreeHook": "EitxJuv2iBjsg2d7jVy2LDC1e2zBrx4GB5Y9h2Ko3A9Y",
      "name": "eclipsemainnet",
      "nativeToken": {
        "decimals": 9,
        "name": "Ether",
        "symbol": "ETH"
      },
      "protocol": "sealevel",
      "rpcUrls": [
        {
          "http": "https://mainnetbeta-rpc.eclipse.xyz"
        }
      ],
      "validatorAnnounce": "Hqnn593pqDZWLy6bKZ4NbY767wFhUNBShDrLktuQa3Q2",
      "interchainSecurityModule": "CMtST8GBWTTzBgYCdAm7Kfh4aVhM2KAeVvTo2gNoDgNU",
      "technicalStack": "other"
    },
    "endurance": {
      "aggregationHook": "0x62c39B0500760c46Ae9Ae312A30f63445dc24C3a",
      "blockExplorers": [
        {
          "apiUrl": "https://explorer-endurance.fusionist.io/api",
          "family": "blockscout",
          "name": "Endurance Explorer",
          "url": "https://explorer-endurance.fusionist.io"
        }
      ],
      "blocks": {
        "confirmations": 1,
        "estimateBlockTime": 12,
        "reorgPeriod": 15
      },
      "chainId": 648,
      "deployer": {
        "name": "Abacus Works",
        "url": "https://www.hyperlane.xyz"
      },
      "displayName": "Endurance",
      "domainId": 648,
      "domainRoutingIsm": "0x93e62F2c9a89f8b1e62A3c726Bbf6BD1A7b7FA3e",
      "domainRoutingIsmFactory": "0x1052eF3419f26Bec74Ed7CEf4a4FA6812Bc09908",
      "fallbackRoutingHook": "0x473884010F0C1742DA8Ad01E7E295624B931076b",
      "gasCurrencyCoinGeckoId": "endurance",
      "gnosisSafeTransactionServiceUrl": "https://safewallet.fusionist.io/cgw/api",
      "index": {
        "from": 952917
      },
      "interchainAccountIsm": "0xCeafc098e5c3c7768b9229Be2FEC275862A81Abd",
      "interchainAccountRouter": "0xed9a722c543883FB7e07E78F3879762DE09eA7D5",
      "interchainGasPaymaster": "0xB30EAB08aa87138D57168D0e236850A530f49921",
      "interchainSecurityModule": "0xBdd484c6dEFD52caDe2138c7C9A741e0195D74d6",
      "mailbox": "0x2f2aFaE1139Ce54feFC03593FeE8AB2aDF4a85A7",
      "merkleTreeHook": "0xC831271c1fB212012811a91Dd43e5926C1020563",
      "name": "endurance",
      "nativeToken": {
        "decimals": 18,
        "name": "Fusionist",
        "symbol": "ACE"
      },
      "pausableHook": "0xaE7BCf37D4541d3CFc46c1459829c1246E11aE08",
      "pausableIsm": "0x5Ed813B8b41f25c8002B01A72bbDBe6A0232Fe27",
      "protocol": "ethereum",
      "protocolFee": "0xcf678903c003651DB0bb933820259A16ea9d95e4",
      "proxyAdmin": "0x0761b0827849abbf7b0cC09CE14e1C93D87f5004",
      "rpcUrls": [
        {
          "http": "https://rpc-endurance.fusionist.io"
        }
      ],
      "staticAggregationHookFactory": "0xEb9FcFDC9EfDC17c1EC5E1dc085B98485da213D6",
      "staticAggregationIsm": "0x20eB7a6367F962A6bB3B6eB54111A1fD073Bf0DA",
      "staticAggregationIsmFactory": "0x8F7454AC98228f3504Bb91eA3D8Adafe6406110A",
      "staticMerkleRootMultisigIsmFactory": "0x2C1FAbEcd7bFBdEBF27CcdB67baADB38b6Df90fC",
      "staticMessageIdMultisigIsmFactory": "0x8b83fefd896fAa52057798f6426E9f0B080FCCcE",
      "storageGasOracle": "0xe243Fb51d91c5DE62afAbE44F7Ed2D4DC51668C6",
      "testRecipient": "0xD670c00C0Cad3D32436d7cF270e739772314A8CE",
      "timelockController": "0x0000000000000000000000000000000000000000",
      "validatorAnnounce": "0x3c7653dD0Ec21A833f99293CDC17495CE249532c",
      "staticMerkleRootWeightedMultisigIsmFactory": "0xc441521bA37EaCd9af4f319CcdA27E9D48f74281",
      "staticMessageIdWeightedMultisigIsmFactory": "0x730f8a4128Fa8c53C777B62Baa1abeF94cAd34a9",
      "technicalStack": "other"
    },
    "ethereum": {
      "aggregationHook": "0xb87AC8EA4533AE017604E44470F7c1E550AC6F10",
      "blockExplorers": [
        {
          "apiKey": "CYUPN3Q66JIMRGQWYUDXJKQH4SX8YIYZMW",
          "apiUrl": "https://api.etherscan.io/api",
          "family": "etherscan",
          "name": "Etherscan",
          "url": "https://etherscan.io"
        },
        {
          "apiUrl": "https://eth.blockscout.com/api",
          "family": "blockscout",
          "name": "Blockscout",
          "url": "https://blockscout.com/eth/mainnet"
        }
      ],
      "blocks": {
        "confirmations": 2,
        "estimateBlockTime": 13,
        "reorgPeriod": 15
      },
      "chainId": 1,
      "deployer": {
        "name": "Abacus Works",
        "url": "https://www.hyperlane.xyz"
      },
      "displayName": "Ethereum",
      "domainId": 1,
      "domainRoutingIsm": "0xBA328338044e0C0AFd0591FB6E5e2F83C4e8F742",
      "domainRoutingIsmFactory": "0x28fA9552F19039b450498B0d8e5DEAe0d0aAc559",
      "fallbackRoutingHook": "0x571f1435613381208477ac5d6974310d88AC7cB7",
      "gasCurrencyCoinGeckoId": "ethereum",
      "gnosisSafeTransactionServiceUrl": "https://safe-transaction-mainnet.safe.global/",
      "index": {
        "from": 18422581
      },
      "interchainAccountIsm": "0x292C614ED53DaaDBf971521bc2C652d1ca51cB47",
      "interchainAccountRouter": "0x5E532F7B610618eE73C2B462978e94CB1F7995Ce",
      "interchainGasPaymaster": "0x9e6B1022bE9BBF5aFd152483DAD9b88911bC8611",
      "interchainSecurityModule": "0xB9E1E26Cb8bBc1830Ef49b2f6A60a47e44b06E4F",
      "mailbox": "0xc005dc82818d67AF737725bD4bf75435d065D239",
      "merkleTreeHook": "0x48e6c30B97748d1e2e03bf3e9FbE3890ca5f8CCA",
      "name": "ethereum",
      "nativeToken": {
        "decimals": 18,
        "name": "Ether",
        "symbol": "ETH"
      },
      "pausableHook": "0x3A66Dc852e56d3748838b3C27CF381105b83705b",
      "pausableIsm": "0xDC98a856fb9112894c2fE32267DA8bF35645FAF3",
      "protocol": "ethereum",
      "protocolFee": "0x8B05BF30F6247a90006c5837eA63C7905D79e6d8",
      "proxyAdmin": "0x75EE15Ee1B4A75Fa3e2fDF5DF3253c25599cc659",
      "rpcUrls": [
        {
          "http": "https://eth.llamarpc.com"
        },
        {
          "http": "https://ethereum.publicnode.com"
        },
        {
          "http": "https://eth.drpc.org"
        },
        {
          "http": "https://rpc.flashbots.net"
        },
        {
          "http": "https://eth.blockrazor.xyz"
        },
        {
          "http": "https://eth-pokt.nodies.app"
        }
      ],
      "staticAggregationHookFactory": "0x6D2555A8ba483CcF4409C39013F5e9a3285D3C9E",
      "staticAggregationIsm": "0x5447cdC0f4B1Afd827BF9d2F6b6cE7668d5dc284",
      "staticAggregationIsmFactory": "0x46FA191Ad972D9674Ed752B69f9659A0d7b22846",
      "staticMerkleRootMultisigIsmFactory": "0x47e8aF9e30C32Ab91060ED587894288786761B45",
      "staticMessageIdMultisigIsmFactory": "0xfA21D9628ADce86531854C2B7ef00F07394B0B69",
      "storageGasOracle": "0xc9a103990A8dB11b4f627bc5CD1D0c2685484Ec5",
      "testRecipient": "0x36FdA966CfffF8a9Cdc814f546db0e6378bFef35",
      "testTokenRecipient": "0x85ac1164878e017b67660a74ff1f41f3D05C02Bb",
      "timelockController": "0x0000000000000000000000000000000000000000",
      "validatorAnnounce": "0xCe74905e51497b4adD3639366708b821dcBcff96",
      "staticMerkleRootWeightedMultisigIsmFactory": "0xA2502bF73e5313c1bf48E47C887cdcbf2640FA41",
      "staticMessageIdWeightedMultisigIsmFactory": "0x4272124Fba59CbA076D85375895f94B6a3485c3E",
      "technicalStack": "other"
    },
    "fraxtal": {
      "aggregationHook": "0xD7ff06cDd83642D648baF0d36f77e79349120dA4",
      "blockExplorers": [
        {
          "apiKey": "X3G6FVJU5VEZXVNQFRX52EQ5FEVP8IPR6F",
          "apiUrl": "https://api.fraxscan.com/api",
          "family": "etherscan",
          "name": "Fraxscan",
          "url": "https://fraxscan.com"
        }
      ],
      "blocks": {
        "confirmations": 1,
        "estimateBlockTime": 2,
        "reorgPeriod": 5
      },
      "chainId": 252,
      "deployer": {
        "name": "Abacus Works",
        "url": "https://www.hyperlane.xyz"
      },
      "displayName": "Fraxtal",
      "domainId": 252,
      "domainRoutingIsm": "0x0CA20946c1b7367Bd47C0a35E8feD23a4Ff59B9a",
      "domainRoutingIsmFactory": "0x3a464f746D23Ab22155710f44dB16dcA53e0775E",
      "fallbackRoutingHook": "0xC077A0Cc408173349b1c9870C667B40FE3C01dd7",
      "gasCurrencyCoinGeckoId": "frax-ether",
      "gnosisSafeTransactionServiceUrl": "https://safe.mainnet.frax.com/txs",
      "index": {
        "from": 5350807
      },
      "interchainAccountIsm": "0x7C012DCA02C42cfA3Fd7Da3B0ED7234B52AE68eF",
      "interchainAccountRouter": "0xbed53B5C5BCE9433f25A2A702e6df13E22d84Ae9",
      "interchainGasPaymaster": "0x2Fca7f6eC3d4A0408900f2BB30004d4616eE985E",
      "interchainSecurityModule": "0x80880E53D740272c11fD56b37ab532cE0d5cAc3d",
      "mailbox": "0x2f9DB5616fa3fAd1aB06cB2C906830BA63d135e3",
      "merkleTreeHook": "0x8358D8291e3bEDb04804975eEa0fe9fe0fAfB147",
      "name": "fraxtal",
      "nativeToken": {
        "decimals": 18,
        "name": "Frax Ether",
        "symbol": "frxETH"
      },
      "pausableHook": "0x4E1c88DD261BEe2941e6c1814597e30F53330428",
      "pausableIsm": "0x26f32245fCF5Ad53159E875d5Cae62aEcf19c2d4",
      "protocol": "ethereum",
      "protocolFee": "0xD1E267d2d7876e97E217BfE61c34AB50FEF52807",
      "proxyAdmin": "0x3a867fCfFeC2B790970eeBDC9023E75B0a172aa7",
      "rpcUrls": [
        {
          "http": "https://rpc.frax.com"
        },
        {
          "http": "https://fraxtal.drpc.org"
        }
      ],
      "staticAggregationHookFactory": "0xeA87ae93Fa0019a82A727bfd3eBd1cFCa8f64f1D",
      "staticAggregationIsm": "0xcA26D50602efA9d835b01A142Ae218f59aa60433",
      "staticAggregationIsmFactory": "0x2f2aFaE1139Ce54feFC03593FeE8AB2aDF4a85A7",
      "staticMerkleRootMultisigIsmFactory": "0x0761b0827849abbf7b0cC09CE14e1C93D87f5004",
      "staticMessageIdMultisigIsmFactory": "0x4Ed7d626f1E96cD1C0401607Bf70D95243E3dEd1",
      "storageGasOracle": "0x5060eCD5dFAD300A90592C04e504600A7cdcF70b",
      "testRecipient": "0x62B7592C1B6D1E43f4630B8e37f4377097840C05",
      "timelockController": "0x0000000000000000000000000000000000000000",
      "validatorAnnounce": "0x1956848601549de5aa0c887892061fA5aB4f6fC4",
      "staticMerkleRootWeightedMultisigIsmFactory": "0x7947b7Fe737B4bd1D3387153f32148974066E591",
      "staticMessageIdWeightedMultisigIsmFactory": "0x1A41a365A693b6A7aED1a46316097d290f569F22",
      "technicalStack": "opstack"
    },
    "fusemainnet": {
      "aggregationHook": "0xF4135554ED2c60dB9c1166933797164C43ABb6E2",
      "blockExplorers": [
        {
          "apiUrl": "https://explorer.fuse.io/api",
          "family": "etherscan",
          "name": "FuseExplorer",
          "url": "https://explorer.fuse.io"
        }
      ],
      "blocks": {
        "confirmations": 1,
        "estimateBlockTime": 5,
        "reorgPeriod": 19
      },
      "chainId": 122,
      "deployer": {
        "name": "Abacus Works",
        "url": "https://www.hyperlane.xyz"
      },
      "displayName": "Fuse",
      "domainId": 122,
      "domainRoutingIsm": "0x9c6d97AF7b4541f65C0EADf639202285Bb67b2bF",
      "domainRoutingIsmFactory": "0x67A445C9320DCb6F600dc4505851FD1354961A3D",
      "fallbackRoutingHook": "0x8C3e1794018a589c9E9226b8543105fCb6cC88C4",
      "gasCurrencyCoinGeckoId": "fuse-network-token",
      "gnosisSafeTransactionServiceUrl": "https://transaction-fuse.safe.fuse.io",
      "index": {
        "from": 30585739
      },
      "interchainAccountIsm": "0x9629c28990F11c31735765A6FD59E1E1bC197DbD",
      "interchainAccountRouter": "0x2351FBe24C1212F253b7a300ff0cBCFd97952a19",
      "interchainGasPaymaster": "0xFB9e40D811Cea562cc8a322b029eF2BDcC3ef6ed",
      "interchainSecurityModule": "0x75e74F512A1219a5a869f6197569ED46394BF4F8",
      "mailbox": "0x3071D4DA6020C956Fe15Bfd0a9Ca8D4574f16696",
      "merkleTreeHook": "0xfBc08389224d23b79cb21cDc16c5d42F0ad0F57f",
      "name": "fusemainnet",
      "nativeToken": {
        "decimals": 18,
        "name": "FUSE",
        "symbol": "FUSE"
      },
      "pausableHook": "0x13E83ac41e696856B6996263501fB3225AD5E6F5",
      "pausableIsm": "0x145566181A18E23bB6a8A3eC6D87765542A7F754",
      "protocol": "ethereum",
      "protocolFee": "0x9eb56085DdbDA60aDf7d2B533AFeD90e38fC9666",
      "proxyAdmin": "0x6A7398A6a0fB842725afa0A5F1641FC6C9FF89cf",
      "rpcUrls": [
        {
          "http": "https://rpc.fuse.io"
        },
        {
          "http": "https://fuse.drpc.org"
        },
        {
          "http": "https://fuse.liquify.com"
        },
        {
          "http": "https://fuse-pokt.nodies.app"
        }
      ],
      "staticAggregationHookFactory": "0x40Ca055683d9aA603f73EDcb62874a1BaAa1d6dA",
      "staticAggregationIsm": "0xdE9DF68d672a5965Fca2bF17B24a673983c642c5",
      "staticAggregationIsmFactory": "0xc965292958794f59ec3e9538738dD252873F07CC",
      "staticMerkleRootMultisigIsmFactory": "0x55E4F0bc6b7Bb493D50839A8592e7ad8d5e93cf7",
      "staticMessageIdMultisigIsmFactory": "0xDd1CddEd982e4d271d4D6Bc4cdE8d4F3338733B5",
      "storageGasOracle": "0x61374178e45F65fF9D6252d017Cd580FC60B7654",
      "testRecipient": "0x83475ca5bEB2Eaa59A2FF48a0544ebaa4a32c2de",
      "timelockController": "0x0000000000000000000000000000000000000000",
      "validatorAnnounce": "0x60bB6D060393D3C206719A7bD61844cC82891cfB",
      "staticMerkleRootWeightedMultisigIsmFactory": "0xe522A5DcA58e3ab7fEd2bf25DA3E8d90c14083a8",
      "staticMessageIdWeightedMultisigIsmFactory": "0x53642476e24E28c3218E8Da44eDEBB4adB9DE13e",
      "technicalStack": "other"
    },
    "gnosis": {
      "aggregationHook": "0xdD1FA1C12496474c1dDC67a658Ba81437F818861",
      "blockExplorers": [
        {
          "apiKey": "98A32SWJE876CHG95TMFRC5H5SBBX9GHAG",
          "apiUrl": "https://api.gnosisscan.io/api",
          "family": "etherscan",
          "name": "GnosisScan",
          "url": "https://gnosisscan.io"
        }
      ],
      "blocks": {
        "confirmations": 1,
        "estimateBlockTime": 5,
        "reorgPeriod": 5
      },
      "chainId": 100,
      "deployer": {
        "name": "Abacus Works",
        "url": "https://www.hyperlane.xyz"
      },
      "displayName": "Gnosis",
      "domainId": 100,
      "domainRoutingIsm": "0x83873DB8B4982091D0781B4eDF108DCb98075C39",
      "domainRoutingIsmFactory": "0xbB5Df000113e767dE11343A16f83De733e5bCC0F",
      "fallbackRoutingHook": "0x24f5E353dD03E103Ba2372F7D6FC0cf3A66f849c",
      "gasCurrencyCoinGeckoId": "xdai",
      "gnosisSafeTransactionServiceUrl": "https://safe-transaction-gnosis-chain.safe.global/",
      "index": {
        "from": 30620793
      },
      "interchainAccountIsm": "0x07E2062A1bC66a2C1d05cb5C3870a4AF86e0056E",
      "interchainAccountRouter": "0xBE70Ab882D1F7E37e04a70CDd9Ec23b37a234064",
      "interchainGasPaymaster": "0xDd260B99d302f0A3fF885728c086f729c06f227f",
      "interchainSecurityModule": "0x7FcE4c162b1f98090A1Ed0E85bF941073c769d81",
      "mailbox": "0xaD09d78f4c6b9dA2Ae82b1D34107802d380Bb74f",
      "merkleTreeHook": "0x2684C6F89E901987E1FdB7649dC5Be0c57C61645",
      "name": "gnosis",
      "nativeToken": {
        "decimals": 18,
        "name": "xDai",
        "symbol": "xDai"
      },
      "pausableHook": "0xf728C884De5275a608dEC222dACd0f2BF2E23AB6",
      "pausableIsm": "0x223F7D3f27E6272266AE4B5B91Fd5C7A2d798cD8",
      "protocol": "ethereum",
      "protocolFee": "0x9c2214467Daf9e2e1F45b36d08ce0b9C65BFeA88",
      "proxyAdmin": "0x81a92A1a272cb09d7b4970b07548463dC7aE0cB7",
      "rpcUrls": [
        {
          "http": "https://rpc.gnosischain.com",
          "pagination": {
            "maxBlockRange": 10000,
            "minBlockNumber": 25997478
          }
        }
      ],
      "staticAggregationHookFactory": "0xbC8AA096dabDf4A0200BB9f8D4Cbb644C3D86d7B",
      "staticAggregationIsm": "0xe640167B9a283C8b4039fA33f3ac7be6e7E788c5",
      "staticAggregationIsmFactory": "0x11EF91d17c5ad3330DbCa709a8841743d3Af6819",
      "staticMerkleRootMultisigIsmFactory": "0x8E273260EAd8B72A085B19346A676d355740e875",
      "staticMessageIdMultisigIsmFactory": "0x603f46cc520d2fc22957b81e206408590808F02F",
      "storageGasOracle": "0x5E01d8F34b629E3f92d69546bbc4142A7Adee7e9",
      "testRecipient": "0x36FdA966CfffF8a9Cdc814f546db0e6378bFef35",
      "testTokenRecipient": "0x85ac1164878e017b67660a74ff1f41f3D05C02Bb",
      "timelockController": "0x0000000000000000000000000000000000000000",
      "validatorAnnounce": "0x87ED6926abc9E38b9C7C19f835B41943b622663c",
      "staticMerkleRootWeightedMultisigIsmFactory": "0xA37ce588515668632D9025272859D2E5bD3210BB",
      "staticMessageIdWeightedMultisigIsmFactory": "0x5B7365640c82F402C43A3961F3fD34Ae31f52931",
      "technicalStack": "other"
    },
    "inevm": {
      "aggregationHook": "0xe0dDb5dE7D52918237cC1Ae131F29dcAbcb0F62B",
      "blockExplorers": [
        {
          "apiUrl": "https://inevm.calderaexplorer.xyz/api",
          "family": "blockscout",
          "name": "Caldera inEVM Explorer",
          "url": "https://inevm.calderaexplorer.xyz"
        }
      ],
      "blocks": {
        "confirmations": 1,
        "estimateBlockTime": 3,
        "reorgPeriod": 3
      },
      "chainId": 2525,
      "customHook": "0xA376b27212D608324808923Add679A2c9FAFe9Da",
      "deployer": {
        "name": "Abacus Works",
        "url": "https://www.hyperlane.xyz"
      },
      "displayName": "Injective EVM",
      "displayNameShort": "inEVM",
      "domainId": 2525,
      "domainRoutingIsm": "0xBD70Ea9D599a0FC8158B026797177773C3445730",
      "domainRoutingIsmFactory": "0x1052eF3419f26Bec74Ed7CEf4a4FA6812Bc09908",
      "fallbackRoutingHook": "0xf8dba46ff9d8ef650052c89ca2df793fabc375f9",
      "gasCurrencyCoinGeckoId": "injective-protocol",
      "index": {
        "from": 37
      },
      "interchainAccountIsm": "0x708E002637792FDC031E6B62f23DD60014AC976a",
      "interchainAccountRouter": "0xfB8cea1c7F45608Da30655b50bbF355D123A4358",
      "interchainGasPaymaster": "0x19dc38aeae620380430C200a6E990D5Af5480117",
      "interchainSecurityModule": "0x27dfBE393c8C0146B1Ae163A8b084EF6fd841F71",
      "mailbox": "0x2f2aFaE1139Ce54feFC03593FeE8AB2aDF4a85A7",
      "merkleTreeHook": "0x0972954923a1e2b2aAb04Fa0c4a0797e5989Cd65",
      "name": "inevm",
      "nativeToken": {
        "decimals": 18,
        "name": "Injective",
        "symbol": "INJ"
      },
      "pausableHook": "0xBDa330Ea8F3005C421C8088e638fBB64fA71b9e0",
      "pausableIsm": "0x6Fae4D9935E2fcb11fC79a64e917fb2BF14DaFaa",
      "protocol": "ethereum",
      "protocolFee": "0x0D63128D887159d63De29497dfa45AFc7C699AE4",
      "proxyAdmin": "0x0761b0827849abbf7b0cC09CE14e1C93D87f5004",
      "rpcUrls": [
        {
          "http": "https://inevm.calderachain.xyz/http"
        },
        {
          "http": "https://mainnet.rpc.inevm.com/http"
        }
      ],
      "staticAggregationHookFactory": "0xEb9FcFDC9EfDC17c1EC5E1dc085B98485da213D6",
      "staticAggregationIsm": "0x3052aD50De54aAAc5D364d80bBE681d29e924597",
      "staticAggregationIsmFactory": "0x8F7454AC98228f3504Bb91eA3D8Adafe6406110A",
      "staticMerkleRootMultisigIsmFactory": "0x2C1FAbEcd7bFBdEBF27CcdB67baADB38b6Df90fC",
      "staticMessageIdMultisigIsmFactory": "0x8b83fefd896fAa52057798f6426E9f0B080FCCcE",
      "storageGasOracle": "0x6119E37Bd66406A1Db74920aC79C15fB8411Ba76",
      "technicalStack": "arbitrumnitro",
      "testRecipient": "0x28291a7062afA569104bEd52F7AcCA3dD2FafD11",
      "timelockController": "0x0000000000000000000000000000000000000000",
      "validatorAnnounce": "0x15ab173bDB6832f9b64276bA128659b0eD77730B",
      "staticMerkleRootWeightedMultisigIsmFactory": "0x8cFBC2F871477126597716FF92773B557014B20e",
      "staticMessageIdWeightedMultisigIsmFactory": "0x45192cd669Fa8BeE012d7ea1300EF3b305277FF6"
    },
    "injective": {
      "bech32Prefix": "inj",
      "blockExplorers": [
        {
          "apiUrl": "https://apis.mintscan.io/v1/injective",
          "family": "other",
          "name": "Mintscan",
          "url": "https://www.mintscan.io/injective"
        }
      ],
      "blocks": {
        "confirmations": 1,
        "estimateBlockTime": 1,
        "reorgPeriod": 10
      },
      "canonicalAsset": "inj",
      "chainId": "injective-1",
      "contractAddressBytes": 20,
      "deployer": {
        "name": "Abacus Works",
        "url": "https://www.hyperlane.xyz"
      },
      "displayName": "Injective",
      "domainId": 6909546,
      "gasCurrencyCoinGeckoId": "injective-protocol",
      "gasPrice": {
        "amount": "160000000",
        "denom": "inj"
      },
      "grpcUrls": [
        {
          "http": "https://injective-grpc.goldenratiostaking.net:443"
        }
      ],
      "index": {
        "chunk": 25,
        "from": 58419500
      },
      "interchainGasPaymaster": "0x27ae52298e5b53b34b7ae0ca63e05845c31e1f59",
      "mailbox": "0x0f7fb53961d70687e352aa55cb329ca76edc0c19",
      "merkleTreeHook": "0x568ad3638447f07def384969f4ea39fae3802962",
      "name": "injective",
      "nativeToken": {
        "decimals": 18,
        "denom": "inj",
        "name": "Injective",
        "symbol": "INJ"
      },
      "protocol": "cosmos",
      "restUrls": [
        {
          "http": "https://sentry.lcd.injective.network:443"
        }
      ],
      "rpcUrls": [
        {
          "http": "https://injective-rpc.publicnode.com:443"
        },
        {
          "http": "https://sentry.tm.injective.network:443"
        }
      ],
      "slip44": 118,
      "validatorAnnounce": "0x1fb225b2fcfbe75e614a1d627de97ff372242eed",
      "technicalStack": "other"
    },
    "kroma": {
      "aggregationHook": "0xF6C1769d5390Be0f77080eF7791fBbA7eF4D5659",
      "blockExplorers": [
        {
          "apiUrl": "https://blockscout.kroma.network/api",
          "family": "blockscout",
          "name": "Kroma Explorer",
          "url": "https://blockscout.kroma.network"
        }
      ],
      "blocks": {
        "confirmations": 1,
        "estimateBlockTime": 2,
        "reorgPeriod": 5
      },
      "chainId": 255,
      "deployer": {
        "name": "Abacus Works",
        "url": "https://www.hyperlane.xyz"
      },
      "displayName": "Kroma",
      "domainId": 255,
      "domainRoutingIsm": "0xaDc0cB48E8DB81855A930C0C1165ea3dCe4Ba5C7",
      "domainRoutingIsmFactory": "0x1052eF3419f26Bec74Ed7CEf4a4FA6812Bc09908",
      "fallbackRoutingHook": "0xd21192429df453021e896f2897Dc8B1167DD61E5",
      "gasCurrencyCoinGeckoId": "ethereum",
      "index": {
        "from": 14616307
      },
      "interchainGasPaymaster": "0x9844aFFaBE17c37F791ff99ABa58B0FbB75e22AF",
      "interchainSecurityModule": "0xfcD30f379F825d02609696d4E9C24F5276A60E11",
      "mailbox": "0x2f2aFaE1139Ce54feFC03593FeE8AB2aDF4a85A7",
      "merkleTreeHook": "0xF5da68b2577EF5C0A0D98aA2a58483a68C2f232a",
      "name": "kroma",
      "nativeToken": {
        "decimals": 18,
        "name": "Ether",
        "symbol": "ETH"
      },
      "pausableHook": "0x61594D2cA900C44ab51d07776465397FefC643C6",
      "pausableIsm": "0x662771d29DFf0d7C36bB9BB6d4241a02e77585d9",
      "protocol": "ethereum",
      "protocolFee": "0x9c44E6b8F0dB517C2c3a0478caaC5349b614F912",
      "proxyAdmin": "0x0761b0827849abbf7b0cC09CE14e1C93D87f5004",
      "rpcUrls": [
        {
          "http": "https://rpc-kroma.rockx.com"
        },
        {
          "http": "https://api.kroma.network"
        },
        {
          "http": "https://1rpc.io/kroma"
        }
      ],
      "staticAggregationHookFactory": "0xEb9FcFDC9EfDC17c1EC5E1dc085B98485da213D6",
      "staticAggregationIsm": "0xe274f228f87c0D72241CF9aAC15d91e3630aE6f6",
      "staticAggregationIsmFactory": "0x8F7454AC98228f3504Bb91eA3D8Adafe6406110A",
      "staticMerkleRootMultisigIsmFactory": "0x2C1FAbEcd7bFBdEBF27CcdB67baADB38b6Df90fC",
      "staticMessageIdMultisigIsmFactory": "0x8b83fefd896fAa52057798f6426E9f0B080FCCcE",
      "storageGasOracle": "0x7b2e996742fA42d223652A344252B725D1bC428C",
      "testRecipient": "0x2c61Cda929e4e2174cb10cd8e2724A9ceaD62E67",
      "validatorAnnounce": "0x062200d92dF6bB7bA89Ce4D6800110450f94784e",
      "staticMerkleRootWeightedMultisigIsmFactory": "0x9024A3902B542C87a5C4A2b3e15d60B2f087Dc3E",
      "staticMessageIdWeightedMultisigIsmFactory": "0x749848D7b783A328638C3ea74AcFcfb73c977CbE",
      "interchainAccountIsm": "0xd64d126941EaC2Cf53e0E4E8146cC70449b60D73",
      "interchainAccountRouter": "0x1A4F09A615aA4a35E5a146DC2fa19975bebF21A5",
      "timelockController": "0x0000000000000000000000000000000000000000",
      "technicalStack": "opstack"
    },
    "linea": {
      "aggregationHook": "0x43fF73dF1E170D076D9Ed30d4C6922A9D34322dE",
      "blockExplorers": [
        {
          "apiKey": "ZCA9836XUX1XPAACHK4BMMYTIFMHIGU8VN",
          "apiUrl": "https://api.lineascan.build/api",
          "family": "etherscan",
          "name": "LineaScan",
          "url": "https://lineascan.build"
        }
      ],
      "blocks": {
        "confirmations": 1,
        "estimateBlockTime": 3,
        "reorgPeriod": 5
      },
      "chainId": 59144,
      "deployer": {
        "name": "Abacus Works",
        "url": "https://www.hyperlane.xyz"
      },
      "displayName": "Linea",
      "domainId": 59144,
      "domainRoutingIsm": "0x6faCF71D804964Ca62f16e56DE74d7dF38FdC3F0",
      "domainRoutingIsmFactory": "0x3a464f746D23Ab22155710f44dB16dcA53e0775E",
      "fallbackRoutingHook": "0x4E1c88DD261BEe2941e6c1814597e30F53330428",
      "gasCurrencyCoinGeckoId": "ethereum",
      "gnosisSafeTransactionServiceUrl": "https://safe-transaction-linea.safe.global",
      "index": {
        "from": 5154574
      },
      "interchainAccountIsm": "0xdcA646C56E7768DD11654956adE24bfFf9Ba4893",
      "interchainAccountRouter": "0xD59dA396F162Ed93a41252Cebb8d5DD4F093238C",
      "interchainGasPaymaster": "0x8105a095368f1a184CceA86cCe21318B5Ee5BE28",
      "interchainSecurityModule": "0xe58982B35E18442Aa1C1aD92CE04D74e1a0DaEB0",
      "mailbox": "0x02d16BC51af6BfD153d67CA61754cF912E82C4d9",
      "merkleTreeHook": "0xC077A0Cc408173349b1c9870C667B40FE3C01dd7",
      "name": "linea",
      "nativeToken": {
        "decimals": 18,
        "name": "Ether",
        "symbol": "ETH"
      },
      "pausableHook": "0x5060eCD5dFAD300A90592C04e504600A7cdcF70b",
      "pausableIsm": "0x01aA8200936B475762Ee28D38B43a6cFe9076E52",
      "protocol": "ethereum",
      "protocolFee": "0x7556a0E61d577D921Cba8Fca0d7D6299d36E607E",
      "proxyAdmin": "0x7f50C5776722630a0024fAE05fDe8b47571D7B39",
      "rpcUrls": [
        {
          "http": "https://rpc.linea.build"
        },
        {
          "http": "https://1rpc.io/linea"
        },
        {
          "http": "https://linea.drpc.org"
        }
      ],
      "staticAggregationHookFactory": "0xeA87ae93Fa0019a82A727bfd3eBd1cFCa8f64f1D",
      "staticAggregationIsm": "0xF8aD4EB8aBA13ae546B8D01501c63e4543Ff0660",
      "staticAggregationIsmFactory": "0x2f2aFaE1139Ce54feFC03593FeE8AB2aDF4a85A7",
      "staticMerkleRootMultisigIsmFactory": "0x0761b0827849abbf7b0cC09CE14e1C93D87f5004",
      "staticMessageIdMultisigIsmFactory": "0x4Ed7d626f1E96cD1C0401607Bf70D95243E3dEd1",
      "storageGasOracle": "0x781bE492F1232E66990d83a9D3AC3Ec26f56DAfB",
      "testRecipient": "0x273Bc6b01D9E88c064b6E5e409BdF998246AEF42",
      "timelockController": "0x0000000000000000000000000000000000000000",
      "validatorAnnounce": "0x62B7592C1B6D1E43f4630B8e37f4377097840C05",
      "staticMerkleRootWeightedMultisigIsmFactory": "0x11df2f96bC60DfE5A2ab193AD0FCC0a0336F22d0",
      "staticMessageIdWeightedMultisigIsmFactory": "0xb0772086edF20278501bb2aF8D8efDe4B71C73Ce",
      "technicalStack": "other"
    },
    "lisk": {
      "aggregationHook": "0xDC995884ec53b6Bc809ed614f5E92084600002ed",
      "blockExplorers": [
        {
          "apiUrl": "https://blockscout.lisk.com/api/eth-rpc",
          "family": "blockscout",
          "name": "Lisk Explorer",
          "url": "https://blockscout.lisk.com"
        }
      ],
      "blocks": {
        "confirmations": 3,
        "estimateBlockTime": 2,
        "reorgPeriod": 5
      },
      "chainId": 1135,
      "deployer": {
        "name": "Abacus Works",
        "url": "https://www.hyperlane.xyz"
      },
      "displayName": "Lisk",
      "domainId": 1135,
      "domainRoutingIsm": "0x55d6f15ce95B7570d215bE0306706d39877a64d0",
      "domainRoutingIsmFactory": "0x1052eF3419f26Bec74Ed7CEf4a4FA6812Bc09908",
      "fallbackRoutingHook": "0xd21192429df453021e896f2897Dc8B1167DD61E5",
      "gasCurrencyCoinGeckoId": "ethereum",
      "index": {
        "from": 4195553
      },
      "interchainGasPaymaster": "0x9844aFFaBE17c37F791ff99ABa58B0FbB75e22AF",
      "interchainSecurityModule": "0x68E0A48586d966323dbd662ACC6d6c7BC535f49B",
      "mailbox": "0x2f2aFaE1139Ce54feFC03593FeE8AB2aDF4a85A7",
      "merkleTreeHook": "0xF5da68b2577EF5C0A0D98aA2a58483a68C2f232a",
      "name": "lisk",
      "nativeToken": {
        "decimals": 18,
        "name": "Ether",
        "symbol": "ETH"
      },
      "pausableHook": "0x61594D2cA900C44ab51d07776465397FefC643C6",
      "pausableIsm": "0x53e912b41125d6094590a7DBEf1360d3d56EEa19",
      "protocol": "ethereum",
      "protocolFee": "0x4E55aDA3ef1942049EA43E904EB01F4A0a9c39bd",
      "proxyAdmin": "0x0761b0827849abbf7b0cC09CE14e1C93D87f5004",
      "rpcUrls": [
        {
          "http": "https://rpc.api.lisk.com"
        }
      ],
      "staticAggregationHookFactory": "0xEb9FcFDC9EfDC17c1EC5E1dc085B98485da213D6",
      "staticAggregationIsm": "0x36d5F5b369639489c75D6B522eA2465041d2f79B",
      "staticAggregationIsmFactory": "0x8F7454AC98228f3504Bb91eA3D8Adafe6406110A",
      "staticMerkleRootMultisigIsmFactory": "0x2C1FAbEcd7bFBdEBF27CcdB67baADB38b6Df90fC",
      "staticMessageIdMultisigIsmFactory": "0x8b83fefd896fAa52057798f6426E9f0B080FCCcE",
      "storageGasOracle": "0x7b2e996742fA42d223652A344252B725D1bC428C",
      "testRecipient": "0x2c61Cda929e4e2174cb10cd8e2724A9ceaD62E67",
      "validatorAnnounce": "0x062200d92dF6bB7bA89Ce4D6800110450f94784e",
      "staticMerkleRootWeightedMultisigIsmFactory": "0x71388C9E25BE7b229B5d17Df7D4DB3F7DA7C962d",
      "staticMessageIdWeightedMultisigIsmFactory": "0x3E969bA938E6A993eeCD6F65b0dd8712B07dFe59",
      "interchainAccountIsm": "0xD8aF449f8fEFbA2064863DCE5aC248F8B232635F",
      "interchainAccountRouter": "0x3881c3e945CBB89ae67c43E82f570baDF1c6EA94",
      "timelockController": "0x0000000000000000000000000000000000000000",
      "technicalStack": "opstack",
      "gnosisSafeTransactionServiceUrl": "https://transaction-lisk.safe.optimism.io"
    },
    "lukso": {
      "aggregationHook": "0xeCBe91B90ab862aa26E5a241D13d1746D24C74A1",
      "blockExplorers": [
        {
          "apiUrl": "https://explorer.execution.mainnet.lukso.network/api",
          "family": "blockscout",
          "name": "LUKSO Mainnet Explorer",
          "url": "https://explorer.execution.mainnet.lukso.network"
        }
      ],
      "blocks": {
        "confirmations": 1,
        "estimateBlockTime": 12,
        "reorgPeriod": 15
      },
      "chainId": 42,
      "deployer": {
        "name": "Abacus Works",
        "url": "https://www.hyperlane.xyz"
      },
      "displayName": "LUKSO",
      "domainId": 42,
      "domainRoutingIsm": "0x93e62F2c9a89f8b1e62A3c726Bbf6BD1A7b7FA3e",
      "domainRoutingIsmFactory": "0x1052eF3419f26Bec74Ed7CEf4a4FA6812Bc09908",
      "fallbackRoutingHook": "0xeed3478B08d5618ad15fE494093A011832b995be",
      "gasCurrencyCoinGeckoId": "lukso-token-2",
      "index": {
        "from": 3088760
      },
      "interchainGasPaymaster": "0x441a01Fca2eD731C0Fc4633998332f9FEDB17575",
      "interchainSecurityModule": "0xF3E8E25DdD66DDC9b3525496b10A2e1B8Fe61E86",
      "mailbox": "0x2f2aFaE1139Ce54feFC03593FeE8AB2aDF4a85A7",
      "merkleTreeHook": "0x062200d92dF6bB7bA89Ce4D6800110450f94784e",
      "name": "lukso",
      "nativeToken": {
        "decimals": 18,
        "name": "LUKSO",
        "symbol": "LYX"
      },
      "pausableHook": "0x232471495586baF1aCc4FD930B18302AEa3B1b35",
      "pausableIsm": "0xF8DbA46fF9D8ef650052c89CA2Df793FaBc375F9",
      "protocol": "ethereum",
      "protocolFee": "0x31894E7a734540B343d67E491148EB4FC9f7A45B",
      "proxyAdmin": "0x0761b0827849abbf7b0cC09CE14e1C93D87f5004",
      "rpcUrls": [
        {
          "http": "https://rpc.mainnet.lukso.network"
        },
        {
          "http": "https://rpc.lukso.sigmacore.io"
        },
        {
          "http": "https://42.rpc.thirdweb.com"
        }
      ],
      "staticAggregationHookFactory": "0xEb9FcFDC9EfDC17c1EC5E1dc085B98485da213D6",
      "staticAggregationIsm": "0x51C6A5106EF680d11e8fD9EE1d090c07fdaD2e3D",
      "staticAggregationIsmFactory": "0x8F7454AC98228f3504Bb91eA3D8Adafe6406110A",
      "staticMerkleRootMultisigIsmFactory": "0x2C1FAbEcd7bFBdEBF27CcdB67baADB38b6Df90fC",
      "staticMessageIdMultisigIsmFactory": "0x8b83fefd896fAa52057798f6426E9f0B080FCCcE",
      "storageGasOracle": "0x5F954cA945671e48466680eA815727948Ca340ef",
      "testRecipient": "0x4E55aDA3ef1942049EA43E904EB01F4A0a9c39bd",
      "validatorAnnounce": "0x3C2b535a49c6827DF0b8e94467e6922c99E3c092",
      "staticMerkleRootWeightedMultisigIsmFactory": "0x148CF67B8A242c1360bb2C93fCe203EC4d4f9B56",
      "staticMessageIdWeightedMultisigIsmFactory": "0xcd849e612Aaa138f03698C3Edb42a34117BFF631",
      "interchainAccountIsm": "0xd64d126941EaC2Cf53e0E4E8146cC70449b60D73",
      "interchainAccountRouter": "0x1A4F09A615aA4a35E5a146DC2fa19975bebF21A5",
      "timelockController": "0x0000000000000000000000000000000000000000",
      "technicalStack": "other"
    },
    "mantapacific": {
      "aggregationHook": "0x8464aF853363B8d6844070F68b0AB34Cb6523d0F",
      "blockExplorers": [
        {
          "apiUrl": "https://pacific-explorer.manta.network/api",
          "family": "blockscout",
          "name": "Manta Pacific Explorer",
          "url": "https://pacific-explorer.manta.network"
        }
      ],
      "blocks": {
        "confirmations": 1,
        "estimateBlockTime": 3,
        "reorgPeriod": 5
      },
      "chainId": 169,
      "deployer": {
        "name": "Abacus Works",
        "url": "https://www.hyperlane.xyz"
      },
      "displayName": "Manta Pacific",
      "displayNameShort": "Manta",
      "domainId": 169,
      "domainRoutingIsm": "0xDEed16fe4b1c9b2a93483EDFf34C77A9b57D31Ff",
      "domainRoutingIsmFactory": "0x8358D8291e3bEDb04804975eEa0fe9fe0fAfB147",
      "fallbackRoutingHook": "0xD1E267d2d7876e97E217BfE61c34AB50FEF52807",
      "gasCurrencyCoinGeckoId": "ethereum",
      "gnosisSafeTransactionServiceUrl": "https://transaction.safe.manta.network",
      "index": {
        "from": 437300
      },
      "interchainAccountIsm": "0x8Ea50255C282F89d1A14ad3F159437EE5EF0507f",
      "interchainAccountRouter": "0x693A4cE39d99e46B04cb562329e3F0141cA17331",
      "interchainGasPaymaster": "0x0D63128D887159d63De29497dfa45AFc7C699AE4",
      "interchainSecurityModule": "0x40157e6e8d8AA8cf50d9ceFa181AA0C239a7aA70",
      "isTestnet": false,
      "mailbox": "0x3a464f746D23Ab22155710f44dB16dcA53e0775E",
      "merkleTreeHook": "0x149db7afD694722747035d5AEC7007ccb6F8f112",
      "name": "mantapacific",
      "nativeToken": {
        "decimals": 18,
        "name": "Ether",
        "symbol": "ETH"
      },
      "pausableHook": "0x7556a0E61d577D921Cba8Fca0d7D6299d36E607E",
      "pausableIsm": "0x6119B76720CcfeB3D256EC1b91218EEfFD6756E1",
      "protocol": "ethereum",
      "protocolFee": "0xd83A4F747fE80Ed98839e05079B1B7Fe037b1638",
      "proxyAdmin": "0x2f2aFaE1139Ce54feFC03593FeE8AB2aDF4a85A7",
      "rpcUrls": [
        {
          "http": "https://pacific-rpc.manta.network/http"
        },
        {
          "http": "https://manta.nirvanalabs.xyz/mantapublic"
        }
      ],
      "staticAggregationHookFactory": "0x0761b0827849abbf7b0cC09CE14e1C93D87f5004",
      "staticAggregationIsm": "0x845A3feB4BcdC32a457c4051F67d3950FC6Fd1d1",
      "staticAggregationIsmFactory": "0x1052eF3419f26Bec74Ed7CEf4a4FA6812Bc09908",
      "staticMerkleRootMultisigIsmFactory": "0x8F7454AC98228f3504Bb91eA3D8Adafe6406110A",
      "staticMessageIdMultisigIsmFactory": "0xEb9FcFDC9EfDC17c1EC5E1dc085B98485da213D6",
      "storageGasOracle": "0x19dc38aeae620380430C200a6E990D5Af5480117",
      "testRecipient": "0x4E1c88DD261BEe2941e6c1814597e30F53330428",
      "testTokenRecipient": "0x5060eCD5dFAD300A90592C04e504600A7cdcF70b",
      "timelockController": "0x0000000000000000000000000000000000000000",
      "validatorAnnounce": "0x2fa5F5C96419C222cDbCeC797D696e6cE428A7A9",
      "staticMerkleRootWeightedMultisigIsmFactory": "0x0A5d831c09204888B8791BF4E9c49445aD54f2C5",
      "staticMessageIdWeightedMultisigIsmFactory": "0xc11f8Cf2343d3788405582F65B8af6A4F7a6FfC8",
      "technicalStack": "opstack"
    },
    "mantle": {
      "aggregationHook": "0x76b396EaCBF3580B80Ee34C94e780a1Dee76EC72",
      "blockExplorers": [
        {
          "apiUrl": "https://explorer.mantle.xyz/api",
          "family": "blockscout",
          "name": "Mantle Mainnet Explorer",
          "url": "https://explorer.mantle.xyz"
        }
      ],
      "blocks": {
        "confirmations": 3,
        "estimateBlockTime": 2,
        "reorgPeriod": 2
      },
      "chainId": 5000,
      "deployer": {
        "name": "Abacus Works",
        "url": "https://www.hyperlane.xyz"
      },
      "displayName": "Mantle",
      "domainId": 5000,
      "domainRoutingIsm": "0xBD70Ea9D599a0FC8158B026797177773C3445730",
      "domainRoutingIsmFactory": "0x1052eF3419f26Bec74Ed7CEf4a4FA6812Bc09908",
      "fallbackRoutingHook": "0xdB670e1a1e312BF17425b08cE55Bdf2cD8F8eD54",
      "gasCurrencyCoinGeckoId": "mantle",
      "gnosisSafeTransactionServiceUrl": "https://transaction.multisig.mantle.xyz",
      "index": {
        "from": 65590958
      },
      "interchainAccountIsm": "0xe039DA3A0071BEd087A12660D7b03cf669c7776E",
      "interchainAccountRouter": "0x45285463352c53a481e882cD5E2AF2E25BBdAd0D",
      "interchainGasPaymaster": "0x8105a095368f1a184CceA86cCe21318B5Ee5BE28",
      "interchainSecurityModule": "0x385B4904C1ab4137D37D91FDBdD5CFa32b29cf28",
      "mailbox": "0x398633D19f4371e1DB5a8EFE90468eB70B1176AA",
      "merkleTreeHook": "0x5332D1AC0A626D265298c14ff681c0A8D28dB86d",
      "name": "mantle",
      "nativeToken": {
        "decimals": 18,
        "name": "Mantle",
        "symbol": "MNT"
      },
      "pausableHook": "0x9fA986ACB22953c504Fcf5985DFA476d481C3b1B",
      "pausableIsm": "0x83c2DB237e93Ce52565AB110124f78fdf159E3f4",
      "protocol": "ethereum",
      "protocolFee": "0x7556a0E61d577D921Cba8Fca0d7D6299d36E607E",
      "proxyAdmin": "0x14c3CEee8F431aE947364f43429a98EA89800238",
      "rpcUrls": [
        {
          "http": "https://rpc.mantle.xyz"
        }
      ],
      "staticAggregationHookFactory": "0xEb9FcFDC9EfDC17c1EC5E1dc085B98485da213D6",
      "staticAggregationIsm": "0xeacA9Ff0Cc6dBFc541c567deD2Fc46bA2012b4a9",
      "staticAggregationIsmFactory": "0x8F7454AC98228f3504Bb91eA3D8Adafe6406110A",
      "staticMerkleRootMultisigIsmFactory": "0x2C1FAbEcd7bFBdEBF27CcdB67baADB38b6Df90fC",
      "staticMessageIdMultisigIsmFactory": "0x8b83fefd896fAa52057798f6426E9f0B080FCCcE",
      "storageGasOracle": "0xf9DbC8776Bc2812c4DBEc45383A1783Ac758Fb55",
      "technicalStack": "opstack",
      "testRecipient": "0x62B7592C1B6D1E43f4630B8e37f4377097840C05",
      "timelockController": "0x0000000000000000000000000000000000000000",
      "validatorAnnounce": "0x1956848601549de5aa0c887892061fA5aB4f6fC4",
      "staticMerkleRootWeightedMultisigIsmFactory": "0xAAeb91195C025C9D35F8FF70e13049D8cD25703D",
      "staticMessageIdWeightedMultisigIsmFactory": "0x7eFF14440AbE077dBb05C7668079Bc1cD2CD9bd0"
    },
    "merlin": {
      "aggregationHook": "0x68c48C397DBADdC05c9dd469CF6f9DC0dBE745D8",
      "blockExplorers": [
        {
          "apiUrl": "https://scan.merlinchain.io/api",
          "family": "other",
          "name": "Merlin Explorer",
          "url": "https://scan.merlinchain.io"
        }
      ],
      "blocks": {
        "confirmations": 1,
        "estimateBlockTime": 3,
        "reorgPeriod": 5
      },
      "chainId": 4200,
      "deployer": {
        "name": "Abacus Works",
        "url": "https://www.hyperlane.xyz"
      },
      "displayName": "Merlin",
      "domainId": 4200,
      "domainRoutingIsm": "0xBD70Ea9D599a0FC8158B026797177773C3445730",
      "domainRoutingIsmFactory": "0x1052eF3419f26Bec74Ed7CEf4a4FA6812Bc09908",
      "fallbackRoutingHook": "0x55E4F0bc6b7Bb493D50839A8592e7ad8d5e93cf7",
      "gasCurrencyCoinGeckoId": "merlin-chain-bridged-wrapped-btc-merlin",
      "index": {
        "from": 13523607
      },
      "interchainGasPaymaster": "0x9844aFFaBE17c37F791ff99ABa58B0FbB75e22AF",
      "interchainSecurityModule": "0xEf606C9fFB356616Cd79e60e119cF33c6e459921",
      "mailbox": "0x2f2aFaE1139Ce54feFC03593FeE8AB2aDF4a85A7",
      "merkleTreeHook": "0xF5da68b2577EF5C0A0D98aA2a58483a68C2f232a",
      "name": "merlin",
      "nativeToken": {
        "decimals": 18,
        "name": "Bitcoin",
        "symbol": "BTC"
      },
      "pausableHook": "0xDd1CddEd982e4d271d4D6Bc4cdE8d4F3338733B5",
      "pausableIsm": "0x632b4F32d65F7b25B37a27C57dD510f8e4a58Bf9",
      "protocol": "ethereum",
      "protocolFee": "0xb4fc9B5fD57499Ef6FfF3995728a55F7A618ef86",
      "proxyAdmin": "0x0761b0827849abbf7b0cC09CE14e1C93D87f5004",
      "rpcUrls": [
        {
          "http": "https://rpc.merlinchain.io"
        },
        {
          "http": "https://merlin.blockpi.network/v1/rpc/public"
        }
      ],
      "staticAggregationHookFactory": "0xEb9FcFDC9EfDC17c1EC5E1dc085B98485da213D6",
      "staticAggregationIsm": "0x768DDd89D239FB3a48A7774aE6d786D72441D0e0",
      "staticAggregationIsmFactory": "0x8F7454AC98228f3504Bb91eA3D8Adafe6406110A",
      "staticMerkleRootMultisigIsmFactory": "0x2C1FAbEcd7bFBdEBF27CcdB67baADB38b6Df90fC",
      "staticMessageIdMultisigIsmFactory": "0x8b83fefd896fAa52057798f6426E9f0B080FCCcE",
      "storageGasOracle": "0xc965292958794f59ec3e9538738dD252873F07CC",
      "testRecipient": "0xc401e251CCa7A364114504A994D6fC7cb1c243AB",
      "validatorAnnounce": "0xd21192429df453021e896f2897Dc8B1167DD61E5",
      "staticMerkleRootWeightedMultisigIsmFactory": "0xF15D70941dE2Bf95A23d6488eBCbedE0a444137f",
      "staticMessageIdWeightedMultisigIsmFactory": "0xD7EcB0396406682a27E87F7946c25Ac531140959",
      "interchainAccountIsm": "0xA8A311B69f688c1D9928259D872C31ca0d473642",
      "interchainAccountRouter": "0x9e8b689e83d929cb8c2d9166E55319a4e6aA83B7",
      "timelockController": "0x0000000000000000000000000000000000000000",
      "technicalStack": "polygoncdk"
    },
    "metis": {
      "aggregationHook": "0xDC995884ec53b6Bc809ed614f5E92084600002ed",
      "blockExplorers": [
        {
          "apiUrl": "https://andromeda-explorer.metis.io/api/eth-rpc",
          "family": "blockscout",
          "name": "Metis Andromeda Explorer",
          "url": "https://andromeda-explorer.metis.io"
        }
      ],
      "blocks": {
        "confirmations": 1,
        "estimateBlockTime": 5,
        "reorgPeriod": 5
      },
      "chainId": 1088,
      "deployer": {
        "name": "Abacus Works",
        "url": "https://www.hyperlane.xyz"
      },
      "displayName": "Metis Andromeda",
      "domainId": 1088,
      "domainRoutingIsm": "0xaDc0cB48E8DB81855A930C0C1165ea3dCe4Ba5C7",
      "domainRoutingIsmFactory": "0x1052eF3419f26Bec74Ed7CEf4a4FA6812Bc09908",
      "fallbackRoutingHook": "0xd21192429df453021e896f2897Dc8B1167DD61E5",
      "gasCurrencyCoinGeckoId": "metis-token",
      "index": {
        "from": 17966274
      },
      "interchainGasPaymaster": "0x9844aFFaBE17c37F791ff99ABa58B0FbB75e22AF",
      "interchainSecurityModule": "0x94323dfCc68bFe8721f1EDD839BC2C866Bdf02Db",
      "mailbox": "0x2f2aFaE1139Ce54feFC03593FeE8AB2aDF4a85A7",
      "merkleTreeHook": "0xF5da68b2577EF5C0A0D98aA2a58483a68C2f232a",
      "name": "metis",
      "nativeToken": {
        "decimals": 18,
        "name": "Metis",
        "symbol": "METIS"
      },
      "pausableHook": "0x61594D2cA900C44ab51d07776465397FefC643C6",
      "pausableIsm": "0xDab56C5A1EffFdd23f6BD1243E457B1575984Bc6",
      "protocol": "ethereum",
      "protocolFee": "0x4E55aDA3ef1942049EA43E904EB01F4A0a9c39bd",
      "proxyAdmin": "0x0761b0827849abbf7b0cC09CE14e1C93D87f5004",
      "rpcUrls": [
        {
          "http": "https://andromeda.metis.io/?owner=1088"
        }
      ],
      "staticAggregationHookFactory": "0xEb9FcFDC9EfDC17c1EC5E1dc085B98485da213D6",
      "staticAggregationIsm": "0x64946Bc95d9b12aBd7CF02507D5E2b709670eD48",
      "staticAggregationIsmFactory": "0x8F7454AC98228f3504Bb91eA3D8Adafe6406110A",
      "staticMerkleRootMultisigIsmFactory": "0x2C1FAbEcd7bFBdEBF27CcdB67baADB38b6Df90fC",
      "staticMessageIdMultisigIsmFactory": "0x8b83fefd896fAa52057798f6426E9f0B080FCCcE",
      "storageGasOracle": "0x7b2e996742fA42d223652A344252B725D1bC428C",
      "technicalStack": "opstack",
      "testRecipient": "0x2c61Cda929e4e2174cb10cd8e2724A9ceaD62E67",
      "validatorAnnounce": "0x062200d92dF6bB7bA89Ce4D6800110450f94784e",
      "staticMerkleRootWeightedMultisigIsmFactory": "0xcd849e612Aaa138f03698C3Edb42a34117BFF631",
      "staticMessageIdWeightedMultisigIsmFactory": "0xb129828B9EDa48192D0B2db35D0E40dCF51B3594",
      "interchainAccountIsm": "0x1A4F09A615aA4a35E5a146DC2fa19975bebF21A5",
      "interchainAccountRouter": "0xb2674E213019972f937CCFc5e23BF963D915809e",
      "timelockController": "0x0000000000000000000000000000000000000000"
    },
    "mint": {
      "aggregationHook": "0xF6C1769d5390Be0f77080eF7791fBbA7eF4D5659",
      "blockExplorers": [
        {
          "apiUrl": "https://explorer.mintchain.io/api",
          "family": "blockscout",
          "name": "Mint Explorer",
          "url": "https://explorer.mintchain.io"
        }
      ],
      "blocks": {
        "confirmations": 1,
        "estimateBlockTime": 2,
        "reorgPeriod": 5
      },
      "chainId": 185,
      "deployer": {
        "name": "Abacus Works",
        "url": "https://www.hyperlane.xyz"
      },
      "displayName": "Mint",
      "domainId": 185,
      "domainRoutingIsm": "0xaDc0cB48E8DB81855A930C0C1165ea3dCe4Ba5C7",
      "domainRoutingIsmFactory": "0x1052eF3419f26Bec74Ed7CEf4a4FA6812Bc09908",
      "fallbackRoutingHook": "0xd21192429df453021e896f2897Dc8B1167DD61E5",
      "gasCurrencyCoinGeckoId": "ethereum",
      "gnosisSafeTransactionServiceUrl": "https://transaction-mint.safe.optimism.io",
      "index": {
        "from": 3752032
      },
      "interchainGasPaymaster": "0x9844aFFaBE17c37F791ff99ABa58B0FbB75e22AF",
      "interchainSecurityModule": "0xF7C2682F769a748fB1073459d7D6415aB7040614",
      "mailbox": "0x2f2aFaE1139Ce54feFC03593FeE8AB2aDF4a85A7",
      "merkleTreeHook": "0xF5da68b2577EF5C0A0D98aA2a58483a68C2f232a",
      "name": "mint",
      "nativeToken": {
        "decimals": 18,
        "name": "Ether",
        "symbol": "ETH"
      },
      "pausableHook": "0x61594D2cA900C44ab51d07776465397FefC643C6",
      "pausableIsm": "0xDab56C5A1EffFdd23f6BD1243E457B1575984Bc6",
      "protocol": "ethereum",
      "protocolFee": "0x53e912b41125d6094590a7DBEf1360d3d56EEa19",
      "proxyAdmin": "0x0761b0827849abbf7b0cC09CE14e1C93D87f5004",
      "rpcUrls": [
        {
          "http": "https://rpc.mintchain.io"
        }
      ],
      "staticAggregationHookFactory": "0xEb9FcFDC9EfDC17c1EC5E1dc085B98485da213D6",
      "staticAggregationIsm": "0x64946Bc95d9b12aBd7CF02507D5E2b709670eD48",
      "staticAggregationIsmFactory": "0x8F7454AC98228f3504Bb91eA3D8Adafe6406110A",
      "staticMerkleRootMultisigIsmFactory": "0x2C1FAbEcd7bFBdEBF27CcdB67baADB38b6Df90fC",
      "staticMessageIdMultisigIsmFactory": "0x8b83fefd896fAa52057798f6426E9f0B080FCCcE",
      "storageGasOracle": "0x7b2e996742fA42d223652A344252B725D1bC428C",
      "testRecipient": "0x2c61Cda929e4e2174cb10cd8e2724A9ceaD62E67",
      "validatorAnnounce": "0x062200d92dF6bB7bA89Ce4D6800110450f94784e",
      "staticMerkleRootWeightedMultisigIsmFactory": "0xcd849e612Aaa138f03698C3Edb42a34117BFF631",
      "staticMessageIdWeightedMultisigIsmFactory": "0xb129828B9EDa48192D0B2db35D0E40dCF51B3594",
      "interchainAccountIsm": "0x1A4F09A615aA4a35E5a146DC2fa19975bebF21A5",
      "interchainAccountRouter": "0xb2674E213019972f937CCFc5e23BF963D915809e",
      "timelockController": "0x0000000000000000000000000000000000000000",
      "technicalStack": "opstack"
    },
    "mode": {
      "aggregationHook": "0x80D80cfBa98dD2d456ECd43Dcc1f852D5C4EeD7a",
      "blockExplorers": [
        {
          "apiUrl": "https://explorer.mode.network/api",
          "family": "blockscout",
          "name": "Mode Explorer",
          "url": "https://explorer.mode.network"
        }
      ],
      "blocks": {
        "confirmations": 1,
        "estimateBlockTime": 2,
        "reorgPeriod": 5
      },
      "chainId": 34443,
      "deployer": {
        "name": "Abacus Works",
        "url": "https://www.hyperlane.xyz"
      },
      "displayName": "Mode",
      "domainId": 34443,
      "domainRoutingIsm": "0xB6F0f1267B01C27326F61a4B4fe2c73751802685",
      "domainRoutingIsmFactory": "0x1052eF3419f26Bec74Ed7CEf4a4FA6812Bc09908",
      "fallbackRoutingHook": "0x8F1E22d309baa69D398a03cc88E9b46037e988AA",
      "gasCurrencyCoinGeckoId": "ethereum",
      "gnosisSafeTransactionServiceUrl": "https://transaction-mode.safe.optimism.io",
      "index": {
        "from": 6817759
      },
      "interchainAccountIsm": "0xa377b8269e0A47cdd2fD5AAeAe860b45623c6d82",
      "interchainAccountRouter": "0x6e1B9f776bd415d7cC3C7458A5f0d801016918f8",
      "interchainGasPaymaster": "0x931dFCc8c1141D6F532FD023bd87DAe0080c835d",
      "interchainSecurityModule": "0x8b38089768ca880151020d9Ba0a2292F1E800eC3",
      "mailbox": "0x2f2aFaE1139Ce54feFC03593FeE8AB2aDF4a85A7",
      "merkleTreeHook": "0xE2ee936bEa8e42671c400aC96dE198E06F2bA2A6",
      "name": "mode",
      "nativeToken": {
        "decimals": 18,
        "name": "Ether",
        "symbol": "ETH"
      },
      "pausableHook": "0xA1ac41d8A663fd317cc3BD94C7de92dC4BA4a882",
      "pausableIsm": "0xe243Fb51d91c5DE62afAbE44F7Ed2D4DC51668C6",
      "protocol": "ethereum",
      "protocolFee": "0xea820f9BCFD5E16a0dd42071EB61A29874Ad81A4",
      "proxyAdmin": "0x0761b0827849abbf7b0cC09CE14e1C93D87f5004",
      "rpcUrls": [
        {
          "http": "https://mainnet.mode.network"
        },
        {
          "http": "https://mode.drpc.org"
        }
      ],
      "staticAggregationHookFactory": "0xEb9FcFDC9EfDC17c1EC5E1dc085B98485da213D6",
      "staticAggregationIsm": "0x6BdA2074b7edCE8c4e4cD3D35517267468Aed93F",
      "staticAggregationIsmFactory": "0x8F7454AC98228f3504Bb91eA3D8Adafe6406110A",
      "staticMerkleRootMultisigIsmFactory": "0x2C1FAbEcd7bFBdEBF27CcdB67baADB38b6Df90fC",
      "staticMessageIdMultisigIsmFactory": "0x8b83fefd896fAa52057798f6426E9f0B080FCCcE",
      "storageGasOracle": "0xC9B8ea6230d6687a4b13fD3C0b8f0Ec607B26465",
      "technicalStack": "opstack",
      "testRecipient": "0x12582c7B0f43c6A667CBaA7fA8b112F7fb1E69F0",
      "timelockController": "0x0000000000000000000000000000000000000000",
      "validatorAnnounce": "0x48083C69f5a42c6B69ABbAd48AE195BD36770ee2",
      "staticMerkleRootWeightedMultisigIsmFactory": "0xf4eDb63976d4AB444359f84D4379c8975461120C",
      "staticMessageIdWeightedMultisigIsmFactory": "0xf9609bB22847e0DB5F6fB8f95b84D25A19b46ac5",
      "ccipHook_base": "0x31Dca7762930f56D81292f85E65c9D67575804fE",
      "ccipHook_optimism": "0x3dF295A7821019D36C7AfBE50aaAEa77A51C164F",
      "ccipIsm_base": "0x97a2b2A4B3EA08487871CF494B4C5fe6fE0B5f67",
      "ccipIsm_optimism": "0x7103e5805D82912C5D9A081191dfA8d6F91139ae"
    },
    "moonbeam": {
      "aggregationHook": "0x23cca255aE83F57F39EAf9D14fB9FdaDF22D5863",
      "blockExplorers": [
        {
          "apiKey": "DDAT4TGIUSSV8MR489UJ21R34WGA1MM2GG",
          "apiUrl": "https://api-moonbeam.moonscan.io/api",
          "family": "etherscan",
          "name": "MoonScan",
          "url": "https://moonscan.io"
        }
      ],
      "blocks": {
        "confirmations": 2,
        "estimateBlockTime": 12,
        "reorgPeriod": "finalized"
      },
      "chainId": 1284,
      "deployer": {
        "name": "Abacus Works",
        "url": "https://www.hyperlane.xyz"
      },
      "displayName": "Moonbeam",
      "domainId": 1284,
      "domainRoutingIsm": "0x7Faa23CEdA03364A79e05259e07D5E358E7400F7",
      "domainRoutingIsmFactory": "0x8061Af3A459093540d17823D651BC5E2A92669a7",
      "fallbackRoutingHook": "0x6C2D6eA0969F7Aa0A850CCA88c7BFACa563B2361",
      "gasCurrencyCoinGeckoId": "moonbeam",
      "gnosisSafeTransactionServiceUrl": "https://transaction.multisig.moonbeam.network",
      "index": {
        "chunk": 1024,
        "from": 4719713
      },
      "interchainAccountIsm": "0x79b3730CE3685f65802aF1771319992bA960EB9D",
      "interchainAccountRouter": "0xc4482f66191754a8629D35289043C4EB0285F10E",
      "interchainGasPaymaster": "0x14760E32C0746094cF14D97124865BC7F0F7368F",
      "interchainSecurityModule": "0x4dfFBCCDA70aD5bD570C2A767FC1999C3E96DaC7",
      "mailbox": "0x094d03E751f49908080EFf000Dd6FD177fd44CC3",
      "merkleTreeHook": "0x87403b85f6f316e7ba91ba1fa6C3Fb7dD4095547",
      "name": "moonbeam",
      "nativeToken": {
        "decimals": 18,
        "name": "Moonbeam",
        "symbol": "GLMR"
      },
      "pausableHook": "0xe28f2AEEB42ee83CAd068D9A9a449c8b868C137f",
      "pausableIsm": "0x58062b26193B28000Cd991Df767f3A2674502de8",
      "protocol": "ethereum",
      "protocolFee": "0xCd3e29A9D293DcC7341295996a118913F7c582c0",
      "proxyAdmin": "0x6A9cdA3dd1F593983BFd142Eb35e6ce4137bd5ce",
      "rpcUrls": [
        {
          "http": "https://rpc.api.moonbeam.network"
        }
      ],
      "staticAggregationHookFactory": "0x59cC3E7A49DdC4893eB8754c7908f96072A7DbE8",
      "staticAggregationIsm": "0xDAAfa04d38d95f5B8418786AE0F7ee5B962ee92B",
      "staticAggregationIsmFactory": "0x40c6Abcb6A2CdC8882d4bEcaC47927005c7Bb8c2",
      "staticMerkleRootMultisigIsmFactory": "0xE2f485bc031Feb5a4C41C1967bf028653d75f0C3",
      "staticMessageIdMultisigIsmFactory": "0x84Df48F8f241f11d0fA302d09d73030429Bd9C73",
      "storageGasOracle": "0x448b7ADB0dA36d41AA2AfDc9d63b97541A7b3819",
      "testRecipient": "0x36FdA966CfffF8a9Cdc814f546db0e6378bFef35",
      "testTokenRecipient": "0x85ac1164878e017b67660a74ff1f41f3D05C02Bb",
      "timelockController": "0x0000000000000000000000000000000000000000",
      "validatorAnnounce": "0x8c1001eBee6F25b31863A55EadfF149aF88B356F",
      "staticMerkleRootWeightedMultisigIsmFactory": "0x13B09a1d80e93E03221e1F393B588C28a5dE9B69",
      "staticMessageIdWeightedMultisigIsmFactory": "0x1E14479A04786900F32c916c11eE1EEf81B5a6bA",
      "technicalStack": "polkadotsubstrate",
      "transactionOverrides": {
        "maxFeePerGas": 350000000000,
        "maxPriorityFeePerGas": 50000000000
      }
    },
    "neutron": {
      "bech32Prefix": "neutron",
      "blockExplorers": [
        {
          "apiUrl": "https://apis.mintscan.io/v1/neutron",
          "family": "other",
          "name": "Mintscan",
          "url": "https://www.mintscan.io/neutron"
        }
      ],
      "blocks": {
        "confirmations": 1,
        "estimateBlockTime": 3,
        "reorgPeriod": 1
      },
      "canonicalAsset": "untrn",
      "chainId": "neutron-1",
      "contractAddressBytes": 32,
      "deployer": {
        "name": "Abacus Works",
        "url": "https://www.hyperlane.xyz"
      },
      "displayName": "Neutron",
      "domainId": 1853125230,
      "gasCurrencyCoinGeckoId": "neutron-3",
      "gasPrice": {
        "amount": "0.0053",
        "denom": "untrn"
      },
      "grpcUrls": [
        {
          "http": "http://grpc-kralum.neutron-1.neutron.org:80"
        }
      ],
      "index": {
        "chunk": 5,
        "from": 4000000
      },
      "interchainGasPaymaster": "0x738a4454e066c3bcb48cb0f03dca1c69b3c3d5ffa4f4470096083f0680a169ac",
      "isTestnet": false,
      "mailbox": "0x848426d50eb2104d5c6381ec63757930b1c14659c40db8b8081e516e7c5238fc",
      "merkleTreeHook": "0xcd30a0001cc1f436c41ef764a712ebabc5a144140e3fd03eafe64a9a24e4e27c",
      "name": "neutron",
      "nativeToken": {
        "decimals": 6,
        "denom": "untrn",
        "name": "Neutron",
        "symbol": "NTRN"
      },
      "protocol": "cosmos",
      "restUrls": [
        {
          "http": "https://rest-lb.neutron.org"
        }
      ],
      "rpcUrls": [
        {
          "http": "https://rpc-arch.mainnet.neutron.tm.p2p.org"
        },
        {
          "http": "https://rpc-kralum.neutron-1.neutron.org"
        }
      ],
      "signer": {
        "key": "0x5486418967eabc770b0fcb995f7ef6d9a72f7fc195531ef76c5109f44f51af26",
        "prefix": "neutron",
        "type": "cosmosKey"
      },
      "slip44": 118,
      "validatorAnnounce": "0xf3aa0d652226e21ae35cd9035c492ae41725edc9036edf0d6a48701b153b90a0",
      "technicalStack": "other"
    },
    "optimism": {
      "aggregationHook": "0x4ccC6d8eB79f2a1EC9bcb0f211fef7907631F91f",
      "blockExplorers": [
        {
          "apiKey": "JMYR3W6HHVPQ1HH8T6W8HSZVG88IH3MHRU",
          "apiUrl": "https://api-optimistic.etherscan.io/api",
          "family": "etherscan",
          "name": "Etherscan",
          "url": "https://optimistic.etherscan.io"
        }
      ],
      "blocks": {
        "confirmations": 1,
        "estimateBlockTime": 3,
        "reorgPeriod": 10
      },
      "chainId": 10,
      "deployer": {
        "name": "Abacus Works",
        "url": "https://www.hyperlane.xyz"
      },
      "displayName": "Optimism",
      "domainId": 10,
      "domainRoutingIsm": "0xDFfFCA9320E2c7530c61c4946B4c2376A1901dF2",
      "domainRoutingIsmFactory": "0xD2e905108c5e44dADA680274740f896Ea96Cf2Fb",
      "fallbackRoutingHook": "0xD4b132C6d4AA93A4247F1A91e1ED929c0572a43d",
      "gasCurrencyCoinGeckoId": "ethereum",
      "gnosisSafeTransactionServiceUrl": "https://safe-transaction-optimism.safe.global/",
      "index": {
        "from": 111290758
      },
      "interchainAccountIsm": "0x2c46BF14641d00549ECa4779BF5CBf91602C1DEd",
      "interchainAccountRouter": "0x03D6cC17d45E9EA27ED757A8214d1F07F7D901aD",
      "interchainGasPaymaster": "0xD8A76C4D91fCbB7Cc8eA795DFDF870E48368995C",
      "interchainSecurityModule": "0x292d5C908A4650cC2819281366789323284266C0",
      "mailbox": "0xd4C1905BB1D26BC93DAC913e13CaCC278CdCC80D",
      "merkleTreeHook": "0x68eE9bec9B4dbB61f69D9D293Ae26a5AACb2e28f",
      "name": "optimism",
      "nativeToken": {
        "decimals": 18,
        "name": "Ether",
        "symbol": "ETH"
      },
      "pausableHook": "0xf753CA2269c8A7693ce1808b5709Fbf36a65D47A",
      "pausableIsm": "0xD84D8114cCfa5c2403E56aBf754da529430704F0",
      "protocol": "ethereum",
      "protocolFee": "0xD71Ff941120e8f935b8b1E2C1eD72F5d140FF458",
      "proxyAdmin": "0xE047cb95FB3b7117989e911c6afb34771183fC35",
      "rpcUrls": [
        {
          "http": "https://mainnet.optimism.io"
        },
        {
          "http": "https://optimism.drpc.org"
        },
        {
          "http": "https://optimism-rpc.publicnode.com"
        },
        {
          "http": "https://op-pokt.nodies.app"
        }
      ],
      "staticAggregationHookFactory": "0x15DEeAB8dECDe553bb0B1F9C00984cbcae1af3D7",
      "staticAggregationIsm": "0xdF6316DF574974110DCC94BB4E520B09Fe3CbEf9",
      "staticAggregationIsmFactory": "0x7491843F3A5Ba24E0f17a22645bDa04A1Ae2c584",
      "staticMerkleRootMultisigIsmFactory": "0xCA6Cb9Bc3cfF9E11003A06617cF934B684Bc78BC",
      "staticMessageIdMultisigIsmFactory": "0xAa4Be20E9957fE21602c74d7C3cF5CB1112EA9Ef",
      "storageGasOracle": "0x27e88AeB8EA4B159d81df06355Ea3d20bEB1de38",
      "testRecipient": "0x36FdA966CfffF8a9Cdc814f546db0e6378bFef35",
      "testTokenRecipient": "0x85ac1164878e017b67660a74ff1f41f3D05C02Bb",
      "timelockController": "0x0000000000000000000000000000000000000000",
      "validatorAnnounce": "0x30f5b08e01808643221528BB2f7953bf2830Ef38",
      "staticMerkleRootWeightedMultisigIsmFactory": "0x313b18228236bf89fc67cca152c62f1896eEa362",
      "staticMessageIdWeightedMultisigIsmFactory": "0x3A2e96403d076e9f953166A9E4c61bcD9D164CFe",
      "technicalStack": "opstack",
      "ccipHook_base": "0xadC2aaE7affb4a7D4E362715D1b99E65DcEcDa0c",
      "ccipHook_mode": "0x039E1AdD839f78A1B8567DCDeE7F058187d426bd",
      "ccipIsm_base": "0x9E14846655d56fd8Bd08ac977e489AbDe2297aAB",
      "ccipIsm_mode": "0x859295c13ED98785715a177539db2B040866E909"
    },
    "osmosis": {
      "bech32Prefix": "osmo",
      "blockExplorers": [
        {
          "apiUrl": "https://apis.mintscan.io/v1/osmosis",
          "family": "other",
          "name": "Mintscan",
          "url": "https://www.mintscan.io/osmosis"
        }
      ],
      "blocks": {
        "confirmations": 1,
        "estimateBlockTime": 3,
        "reorgPeriod": 1
      },
      "canonicalAsset": "uosmo",
      "chainId": "osmosis-1",
      "contractAddressBytes": 32,
      "deployer": {
        "name": "Mitosis",
        "url": "https://mitosis.org"
      },
      "displayName": "Osmosis",
      "domainId": 875,
      "gasCurrencyCoinGeckoId": "osmosis",
      "gasPrice": {
        "amount": "0.025",
        "denom": "uosmo"
      },
      "grpcUrls": [
        {
          "http": "https://osmosis-grpc.publicnode.com:443"
        }
      ],
      "index": {
        "chunk": 10,
        "from": 14389169
      },
      "interchainGasPaymaster": "0xd20a9dcf61939fc2fe6ad501b9457b1029b3cc7ab12ed72675ea2e10d831ee5d",
      "isTestnet": false,
      "mailbox": "0x9493e39d85dd038022f97d88aba6bff98d98f9a016b4f2e498bf1d9898420172",
      "merkleTreeHook": "0x8920e062ee5ed8afccbc155d13ea9049296399ee41403655864fcd243edc7388",
      "name": "osmosis",
      "nativeToken": {
        "decimals": 6,
        "denom": "uosmo",
        "name": "Osmosis",
        "symbol": "OSMO"
      },
      "protocol": "cosmos",
      "restUrls": [
        {
          "http": "https://osmosis-rest.publicnode.com"
        }
      ],
      "rpcUrls": [
        {
          "http": "https://osmosis-rpc.publicnode.com"
        }
      ],
      "signer": {
        "key": "0x5486418967eabc770b0fcb995f7ef6d9a72f7fc195531ef76c5109f44f51af26",
        "prefix": "osmo",
        "type": "cosmosKey"
      },
      "slip44": 118,
      "validatorAnnounce": "0xaf867da5b09a20ee49161d57f99477c0c42d100f34eb53da0d2eb7fc6c257235",
      "technicalStack": "other"
    },
    "polygon": {
      "aggregationHook": "0x34dAb05650Cf590088bA18aF9d597f3e081bCc47",
      "blockExplorers": [
        {
          "apiKey": "ZPAHJ5A73MC45WJED98YJX4MKJE1UGN8D1",
          "apiUrl": "https://api.polygonscan.com/api",
          "family": "etherscan",
          "name": "PolygonScan",
          "url": "https://polygonscan.com"
        }
      ],
      "blocks": {
        "confirmations": 3,
        "estimateBlockTime": 2,
        "reorgPeriod": "finalized"
      },
      "chainId": 137,
      "deployer": {
        "name": "Abacus Works",
        "url": "https://www.hyperlane.xyz"
      },
      "displayName": "Polygon",
      "domainId": 137,
      "domainRoutingIsm": "0xBcb9d74E1D2549fc1939023433aaAB11587bc338",
      "domainRoutingIsmFactory": "0x0d0E816eE4557689d34fAd5885C53b9393C1D9fA",
      "fallbackRoutingHook": "0xca4cCe24E7e06241846F5EA0cda9947F0507C40C",
      "gasCurrencyCoinGeckoId": "polygon-ecosystem-token",
      "gnosisSafeTransactionServiceUrl": "https://safe-transaction-polygon.safe.global/",
      "index": {
        "from": 49108065
      },
      "interchainAccountIsm": "0xBAC4529cdfE7CCe9E858BF706e41F8Ed096C1BAd",
      "interchainAccountRouter": "0xF163949AD9F88977ebF649D0461398Ca752E64B9",
      "interchainGasPaymaster": "0x0071740Bf129b05C4684abfbBeD248D80971cce2",
      "interchainSecurityModule": "0xde0f32BF8fE3660D36D7BEc81AFaB13d58B14121",
      "mailbox": "0x5d934f4e2f797775e53561bB72aca21ba36B96BB",
      "merkleTreeHook": "0x73FbD25c3e817DC4B4Cd9d00eff6D83dcde2DfF6",
      "name": "polygon",
      "nativeToken": {
        "decimals": 18,
        "name": "Polygon Ecosystem Token",
        "symbol": "POL"
      },
      "pausableHook": "0x748040afB89B8FdBb992799808215419d36A0930",
      "pausableIsm": "0x6741e91fFDC31c7786E3684427c628dad06299B0",
      "protocol": "ethereum",
      "protocolFee": "0xF8F3629e308b4758F8396606405989F8D8C9c578",
      "proxyAdmin": "0xC4F7590C5d30BE959225dC75640657954A86b980",
      "rpcUrls": [
        {
          "http": "https://polygon-bor.publicnode.com"
        },
        {
          "http": "https://polygon-rpc.com"
        },
        {
          "http": "https://polygon.drpc.org"
        },
        {
          "http": "https://polygon-pokt.nodies.app"
        }
      ],
      "staticAggregationHookFactory": "0xFeeB86e70e4a640cDd29636CCE19BD6fe8628135",
      "staticAggregationIsm": "0xe289bD204Dbb4F3aaFA27Dbe5751C71e101CFD80",
      "staticAggregationIsmFactory": "0x81AdDD9Ca89105063DaDEBd5B4408551Ce850E22",
      "staticMerkleRootMultisigIsmFactory": "0xa9E0E18E78b098c2DE36c42E4DDEA13ce214c592",
      "staticMessageIdMultisigIsmFactory": "0xEa5Be2AD66BB1BA321B7aCf0A079fBE304B09Ca0",
      "storageGasOracle": "0xA3a24EC5670F1F416AB9fD554FcE2f226AE9D7eB",
      "testRecipient": "0x36FdA966CfffF8a9Cdc814f546db0e6378bFef35",
      "testTokenRecipient": "0x85ac1164878e017b67660a74ff1f41f3D05C02Bb",
      "timelockController": "0x0000000000000000000000000000000000000000",
      "validatorAnnounce": "0x454E1a1E1CA8B51506090f1b5399083658eA4Fc5",
      "staticMerkleRootWeightedMultisigIsmFactory": "0x07CE1B0cFfa436AE2fb7Fbd7318648774FdA53f9",
      "staticMessageIdWeightedMultisigIsmFactory": "0x9e22945bE593946618383B108CC5bce09eBA4C26",
      "technicalStack": "other"
    },
    "polygonzkevm": {
      "aggregationHook": "0x8464aF853363B8d6844070F68b0AB34Cb6523d0F",
      "blockExplorers": [
        {
          "apiKey": "P8765WMUM4KAM9NPNAY49EACATYC4927HK",
          "apiUrl": "https://api-zkevm.polygonscan.com/api",
          "family": "etherscan",
          "name": "PolygonScan",
          "url": "https://zkevm.polygonscan.com"
        }
      ],
      "blocks": {
        "confirmations": 1,
        "estimateBlockTime": 10,
        "reorgPeriod": 5
      },
      "chainId": 1101,
      "deployer": {
        "name": "Abacus Works",
        "url": "https://www.hyperlane.xyz"
      },
      "displayName": "Polygon zkEVM",
      "displayNameShort": "zkEVM",
      "domainId": 1101,
      "domainRoutingIsm": "0x8b6862a784f634F4C8E1cbb04c9DA3dB637B7EaA",
      "domainRoutingIsmFactory": "0xe4057c5B0c43Dc18E36b08C39B419F190D29Ac2d",
      "fallbackRoutingHook": "0x01aE937A7B05d187bBCBE80F44F41879D3D335a4",
      "gasCurrencyCoinGeckoId": "ethereum",
      "gnosisSafeTransactionServiceUrl": "https://safe-transaction-zkevm.safe.global/",
      "index": {
        "chunk": 999,
        "from": 6577743
      },
      "interchainAccountIsm": "0xc1198e241DAe48BF5AEDE5DCE49Fe4A6064cF7a7",
      "interchainAccountRouter": "0x20a0A32a110362920597F72974E1E0d7e25cA20a",
      "interchainGasPaymaster": "0x0D63128D887159d63De29497dfa45AFc7C699AE4",
      "interchainSecurityModule": "0x44bD415733BEabb6a6a4ef501014bA54E533A38f",
      "mailbox": "0x3a464f746D23Ab22155710f44dB16dcA53e0775E",
      "merkleTreeHook": "0x149db7afD694722747035d5AEC7007ccb6F8f112",
      "name": "polygonzkevm",
      "nativeToken": {
        "decimals": 18,
        "name": "Ether",
        "symbol": "ETH"
      },
      "pausableHook": "0xc2FbB9411186AB3b1a6AFCCA702D1a80B48b197c",
      "pausableIsm": "0x784b9D0f4eF9fb8444DfB5d24AB221C9D1A85395",
      "protocol": "ethereum",
      "protocolFee": "0xd83A4F747fE80Ed98839e05079B1B7Fe037b1638",
      "proxyAdmin": "0x2f2aFaE1139Ce54feFC03593FeE8AB2aDF4a85A7",
      "rpcUrls": [
        {
          "http": "https://zkevm-rpc.com"
        },
        {
          "http": "https://rpc.ankr.com/polygon_zkevm"
        }
      ],
      "staticAggregationHookFactory": "0x0761b0827849abbf7b0cC09CE14e1C93D87f5004",
      "staticAggregationIsm": "0xAe7d2FA2aFc57Ce9F05930d403673A267b3efE50",
      "staticAggregationIsmFactory": "0x1052eF3419f26Bec74Ed7CEf4a4FA6812Bc09908",
      "staticMerkleRootMultisigIsmFactory": "0x8F7454AC98228f3504Bb91eA3D8Adafe6406110A",
      "staticMessageIdMultisigIsmFactory": "0xEb9FcFDC9EfDC17c1EC5E1dc085B98485da213D6",
      "storageGasOracle": "0x19dc38aeae620380430C200a6E990D5Af5480117",
      "testRecipient": "0xD127D4549cb4A5B2781303a4fE99a10EAd13263A",
      "timelockController": "0x0000000000000000000000000000000000000000",
      "validatorAnnounce": "0x2fa5F5C96419C222cDbCeC797D696e6cE428A7A9",
      "staticMerkleRootWeightedMultisigIsmFactory": "0xc24f3ba8619Fe9db9b95fB616D6945779669e591",
      "staticMessageIdWeightedMultisigIsmFactory": "0x882Ad0CcB25CDf928e2a9C899F23eC033C4113f7",
      "technicalStack": "polygoncdk",
      "transactionOverrides": {
        "gasPrice": 1000000000
      }
    },
    "proofofplay": {
      "aggregationHook": "0xF6C1769d5390Be0f77080eF7791fBbA7eF4D5659",
      "blockExplorers": [
        {
          "apiUrl": "https://explorer.apex.proofofplay.com/api/eth-rpc",
          "family": "blockscout",
          "name": "Proof of Play Apex Explorer",
          "url": "https://explorer.apex.proofofplay.com"
        }
      ],
      "blocks": {
        "confirmations": 1,
        "estimateBlockTime": 1,
        "reorgPeriod": 5
      },
      "chainId": 70700,
      "deployer": {
        "name": "Abacus Works",
        "url": "https://www.hyperlane.xyz"
      },
      "displayName": "Proof of Play Apex",
      "domainId": 70700,
      "domainRoutingIsm": "0xaDc0cB48E8DB81855A930C0C1165ea3dCe4Ba5C7",
      "domainRoutingIsmFactory": "0x1052eF3419f26Bec74Ed7CEf4a4FA6812Bc09908",
      "fallbackRoutingHook": "0xd21192429df453021e896f2897Dc8B1167DD61E5",
      "gasCurrencyCoinGeckoId": "ethereum",
      "index": {
        "from": 32018468
      },
      "interchainGasPaymaster": "0x9844aFFaBE17c37F791ff99ABa58B0FbB75e22AF",
      "interchainSecurityModule": "0xdA84212D68661d69Aa5Ee3C52bae46BF5545a2DC",
      "mailbox": "0x2f2aFaE1139Ce54feFC03593FeE8AB2aDF4a85A7",
      "merkleTreeHook": "0xF5da68b2577EF5C0A0D98aA2a58483a68C2f232a",
      "name": "proofofplay",
      "nativeToken": {
        "decimals": 18,
        "name": "Ether",
        "symbol": "ETH"
      },
      "pausableHook": "0x61594D2cA900C44ab51d07776465397FefC643C6",
      "pausableIsm": "0x5d69BC38eF3eDb491c0b7186BEc4eC45c4013f93",
      "protocol": "ethereum",
      "protocolFee": "0x73db9c7430548f399e335f3424e8d56080e9010c",
      "proxyAdmin": "0x0761b0827849abbf7b0cC09CE14e1C93D87f5004",
      "rpcUrls": [
        {
          "http": "https://rpc.apex.proofofplay.com"
        }
      ],
      "staticAggregationHookFactory": "0xEb9FcFDC9EfDC17c1EC5E1dc085B98485da213D6",
      "staticAggregationIsm": "0xB0525d808721426c56377469B92db16857384deF",
      "staticAggregationIsmFactory": "0x8F7454AC98228f3504Bb91eA3D8Adafe6406110A",
      "staticMerkleRootMultisigIsmFactory": "0x2C1FAbEcd7bFBdEBF27CcdB67baADB38b6Df90fC",
      "staticMessageIdMultisigIsmFactory": "0x8b83fefd896fAa52057798f6426E9f0B080FCCcE",
      "storageGasOracle": "0x7b2e996742fA42d223652A344252B725D1bC428C",
      "technicalStack": "arbitrumnitro",
      "testRecipient": "0x2c61Cda929e4e2174cb10cd8e2724A9ceaD62E67",
      "validatorAnnounce": "0x062200d92dF6bB7bA89Ce4D6800110450f94784e",
      "staticMerkleRootWeightedMultisigIsmFactory": "0xcd849e612Aaa138f03698C3Edb42a34117BFF631",
      "staticMessageIdWeightedMultisigIsmFactory": "0xb129828B9EDa48192D0B2db35D0E40dCF51B3594",
      "interchainAccountIsm": "0x1A4F09A615aA4a35E5a146DC2fa19975bebF21A5",
      "interchainAccountRouter": "0xb2674E213019972f937CCFc5e23BF963D915809e",
      "timelockController": "0x0000000000000000000000000000000000000000"
    },
    "real": {
      "aggregationHook": "0x32B06f415955B35d77AF855b9ec77381485D763c",
      "blockExplorers": [
        {
          "apiUrl": "https://explorer.re.al/api/eth-rpc",
          "family": "blockscout",
          "name": "re.al Explorer",
          "url": "https://explorer.re.al"
        }
      ],
      "blocks": {
        "confirmations": 1,
        "estimateBlockTime": 30,
        "reorgPeriod": 0
      },
      "chainId": 111188,
      "deployer": {
        "name": "Abacus Works",
        "url": "https://www.hyperlane.xyz"
      },
      "displayName": "re.al",
      "domainId": 111188,
      "domainRoutingIsm": "0x494415e823236A05c608D6b777bC80082cED6A2E",
      "domainRoutingIsmFactory": "0x0761b0827849abbf7b0cC09CE14e1C93D87f5004",
      "fallbackRoutingHook": "0xDd1CddEd982e4d271d4D6Bc4cdE8d4F3338733B5",
      "gasCurrencyCoinGeckoId": "ethereum",
      "index": {
        "from": 363159
      },
      "interchainGasPaymaster": "0x3071D4DA6020C956Fe15Bfd0a9Ca8D4574f16696",
      "interchainSecurityModule": "0x245dF263888a4605D91b9A82b80Ccd1A0739cF7a",
      "mailbox": "0xeA87ae93Fa0019a82A727bfd3eBd1cFCa8f64f1D",
      "merkleTreeHook": "0x55E4F0bc6b7Bb493D50839A8592e7ad8d5e93cf7",
      "name": "real",
      "nativeToken": {
        "decimals": 18,
        "name": "Real Ether",
        "symbol": "reETH"
      },
      "pausableHook": "0xc965292958794f59ec3e9538738dD252873F07CC",
      "pausableIsm": "0xB9712fAbFaDb3624Dc12B6b261FEB76F8F8278aE",
      "protocol": "ethereum",
      "protocolFee": "0x59C2dB903937EbE55B59c3415FD55e970FF5f2DC",
      "proxyAdmin": "0x4Ed7d626f1E96cD1C0401607Bf70D95243E3dEd1",
      "rpcUrls": [
        {
          "http": "https://rpc.realforreal.gelato.digital"
        },
        {
          "http": "https://tangible-real.gateway.tenderly.co"
        }
      ],
      "staticAggregationHookFactory": "0x1052eF3419f26Bec74Ed7CEf4a4FA6812Bc09908",
      "staticAggregationIsm": "0x682B8D8414C93a9D392162d867DFBb509c08F718",
      "staticAggregationIsmFactory": "0xEb9FcFDC9EfDC17c1EC5E1dc085B98485da213D6",
      "staticMerkleRootMultisigIsmFactory": "0x8b83fefd896fAa52057798f6426E9f0B080FCCcE",
      "staticMessageIdMultisigIsmFactory": "0x8F7454AC98228f3504Bb91eA3D8Adafe6406110A",
      "storageGasOracle": "0x40Ca055683d9aA603f73EDcb62874a1BaAa1d6dA",
      "technicalStack": "arbitrumnitro",
      "testRecipient": "0xc401e251CCa7A364114504A994D6fC7cb1c243AB",
      "validatorAnnounce": "0x5F954cA945671e48466680eA815727948Ca340ef",
      "staticMerkleRootWeightedMultisigIsmFactory": "0x662771d29DFf0d7C36bB9BB6d4241a02e77585d9",
      "staticMessageIdWeightedMultisigIsmFactory": "0x5d69BC38eF3eDb491c0b7186BEc4eC45c4013f93",
      "interchainAccountIsm": "0x9e8b689e83d929cb8c2d9166E55319a4e6aA83B7",
      "interchainAccountRouter": "0xc0C2dB448fC2c84213394Fcb93a3C467e50ECa9E",
      "timelockController": "0x0000000000000000000000000000000000000000"
    },
    "redstone": {
      "aggregationHook": "0x7bC13D23eD161E152a05c71D037b4642EA61B8eF",
      "blockExplorers": [
        {
          "apiUrl": "https://explorer.redstone.xyz/api",
          "family": "blockscout",
          "name": "Redstone Explorer",
          "url": "https://explorer.redstone.xyz"
        }
      ],
      "blocks": {
        "confirmations": 1,
        "estimateBlockTime": 2,
        "reorgPeriod": 5
      },
      "chainId": 690,
      "deployer": {
        "name": "Abacus Works",
        "url": "https://www.hyperlane.xyz"
      },
      "displayName": "Redstone",
      "domainId": 690,
      "domainRoutingIsm": "0x5D1e7D7c5B9e6dDC8439F67F10c578f2A1084f6F",
      "domainRoutingIsmFactory": "0x0761b0827849abbf7b0cC09CE14e1C93D87f5004",
      "fallbackRoutingHook": "0xA1ac41d8A663fd317cc3BD94C7de92dC4BA4a882",
      "gasCurrencyCoinGeckoId": "ethereum",
      "gnosisSafeTransactionServiceUrl": "https://transaction-redstone.safe.optimism.io",
      "index": {
        "from": 1797579
      },
      "interchainAccountIsm": "0x5DA60220C5dDe35b7aE91c042ff5979047FA0785",
      "interchainAccountRouter": "0x7a4d31a686A36285d68e14EDD53631417eB19603",
      "interchainGasPaymaster": "0x2Fa570E83009eaEef3a1cbd496a9a30F05266634",
      "interchainSecurityModule": "0xe82f30CA8B412ec088539D3bb2B41EE2d1f8e8c0",
      "mailbox": "0xeA87ae93Fa0019a82A727bfd3eBd1cFCa8f64f1D",
      "merkleTreeHook": "0x8F1E22d309baa69D398a03cc88E9b46037e988AA",
      "name": "redstone",
      "nativeToken": {
        "decimals": 18,
        "name": "Ether",
        "symbol": "ETH"
      },
      "pausableHook": "0xC9B8ea6230d6687a4b13fD3C0b8f0Ec607B26465",
      "pausableIsm": "0xD53Fdbb7537aCa82bAf7cCA7204088f15b52796a",
      "protocol": "ethereum",
      "protocolFee": "0x26f32245fCF5Ad53159E875d5Cae62aEcf19c2d4",
      "proxyAdmin": "0x4Ed7d626f1E96cD1C0401607Bf70D95243E3dEd1",
      "rpcUrls": [
        {
          "http": "https://rpc.redstonechain.com"
        }
      ],
      "staticAggregationHookFactory": "0x1052eF3419f26Bec74Ed7CEf4a4FA6812Bc09908",
      "staticAggregationIsm": "0x3Bb9244a2aBBb710c933e8D82Ff8F0C200F3c036",
      "staticAggregationIsmFactory": "0xEb9FcFDC9EfDC17c1EC5E1dc085B98485da213D6",
      "staticMerkleRootMultisigIsmFactory": "0x8b83fefd896fAa52057798f6426E9f0B080FCCcE",
      "staticMessageIdMultisigIsmFactory": "0x8F7454AC98228f3504Bb91eA3D8Adafe6406110A",
      "storageGasOracle": "0x6Fae4D9935E2fcb11fC79a64e917fb2BF14DaFaa",
      "testRecipient": "0x1Ab68dC4f7b6cfcd00218D4b761b7F3b5a724555",
      "timelockController": "0x0000000000000000000000000000000000000000",
      "validatorAnnounce": "0x12582c7B0f43c6A667CBaA7fA8b112F7fb1E69F0",
      "staticMerkleRootWeightedMultisigIsmFactory": "0x794Fe7970EE45945b0ad2667f99A5bBc9ddfB5d7",
      "staticMessageIdWeightedMultisigIsmFactory": "0x7B8AA8f23Ab6B0757eC6FC71894211376D9335b0",
      "technicalStack": "opstack"
    },
    "sanko": {
      "aggregationHook": "0xF6C1769d5390Be0f77080eF7791fBbA7eF4D5659",
      "blockExplorers": [
        {
          "apiUrl": "https://explorer.sanko.xyz/api/eth-rpc",
          "family": "blockscout",
          "name": "Sanko Explorer",
          "url": "https://explorer.sanko.xyz"
        }
      ],
      "blocks": {
        "confirmations": 1,
        "estimateBlockTime": 15,
        "reorgPeriod": 1
      },
      "chainId": 1996,
      "deployer": {
        "name": "Abacus Works",
        "url": "https://www.hyperlane.xyz"
      },
      "displayName": "Sanko",
      "domainId": 1996,
      "domainRoutingIsm": "0xaDc0cB48E8DB81855A930C0C1165ea3dCe4Ba5C7",
      "domainRoutingIsmFactory": "0x1052eF3419f26Bec74Ed7CEf4a4FA6812Bc09908",
      "fallbackRoutingHook": "0xd21192429df453021e896f2897Dc8B1167DD61E5",
      "gasCurrencyCoinGeckoId": "dream-machine-token",
      "index": {
        "from": 937117
      },
      "interchainGasPaymaster": "0x9844aFFaBE17c37F791ff99ABa58B0FbB75e22AF",
      "interchainSecurityModule": "0x7e3Ec2979e512e7adCBC06c3Ec43EcC0E8f1767e",
      "mailbox": "0x2f2aFaE1139Ce54feFC03593FeE8AB2aDF4a85A7",
      "merkleTreeHook": "0xF5da68b2577EF5C0A0D98aA2a58483a68C2f232a",
      "name": "sanko",
      "nativeToken": {
        "decimals": 18,
        "name": "Dream Machine Token",
        "symbol": "DMT"
      },
      "pausableHook": "0x61594D2cA900C44ab51d07776465397FefC643C6",
      "pausableIsm": "0x92cdbF0Ccdf8E93467FA858fb986fa650A02f2A8",
      "protocol": "ethereum",
      "protocolFee": "0xDab56C5A1EffFdd23f6BD1243E457B1575984Bc6",
      "proxyAdmin": "0x0761b0827849abbf7b0cC09CE14e1C93D87f5004",
      "rpcUrls": [
        {
          "http": "https://mainnet.sanko.xyz"
        }
      ],
      "staticAggregationHookFactory": "0xEb9FcFDC9EfDC17c1EC5E1dc085B98485da213D6",
      "staticAggregationIsm": "0x203B8cEe54c0875d7b3384722636B5Ef4A4D81f7",
      "staticAggregationIsmFactory": "0x8F7454AC98228f3504Bb91eA3D8Adafe6406110A",
      "staticMerkleRootMultisigIsmFactory": "0x2C1FAbEcd7bFBdEBF27CcdB67baADB38b6Df90fC",
      "staticMessageIdMultisigIsmFactory": "0x8b83fefd896fAa52057798f6426E9f0B080FCCcE",
      "storageGasOracle": "0x7b2e996742fA42d223652A344252B725D1bC428C",
      "technicalStack": "arbitrumnitro",
      "testRecipient": "0x2c61Cda929e4e2174cb10cd8e2724A9ceaD62E67",
      "validatorAnnounce": "0x062200d92dF6bB7bA89Ce4D6800110450f94784e",
      "staticMerkleRootWeightedMultisigIsmFactory": "0x749848D7b783A328638C3ea74AcFcfb73c977CbE",
      "staticMessageIdWeightedMultisigIsmFactory": "0x148CF67B8A242c1360bb2C93fCe203EC4d4f9B56",
      "interchainAccountIsm": "0x5DA60220C5dDe35b7aE91c042ff5979047FA0785",
      "interchainAccountRouter": "0x7a4d31a686A36285d68e14EDD53631417eB19603",
      "timelockController": "0x0000000000000000000000000000000000000000"
    },
    "scroll": {
      "aggregationHook": "0x9Bc0FAf446E128a618A88a2F28960Fb2Ca169faE",
      "blockExplorers": [
        {
          "apiKey": "8MU9QJVN429TEYSCMB68NC5MG4VM542CFW",
          "apiUrl": "https://api.scrollscan.com/api",
          "family": "etherscan",
          "name": "Scroll Explorer",
          "url": "https://scrollscan.com/"
        }
      ],
      "blocks": {
        "confirmations": 1,
        "estimateBlockTime": 3,
        "reorgPeriod": 17
      },
      "chainId": 534352,
      "deployer": {
        "name": "Abacus Works",
        "url": "https://www.hyperlane.xyz"
      },
      "displayName": "Scroll",
      "domainId": 534352,
      "domainRoutingIsm": "0x4d02AfFc3F030c887e2f914B8B67E0B845e034fD",
      "domainRoutingIsmFactory": "0xe03dad16074BC5EEA9A9311257BF02Eb0B6AAA2b",
      "fallbackRoutingHook": "0xDa7cECb05C4aeB02c1aFDE277d4306a2da7Bd762",
      "gasCurrencyCoinGeckoId": "ethereum",
      "gnosisSafeTransactionServiceUrl": "https://safe-transaction-scroll.safe.global",
      "index": {
        "chunk": 999,
        "from": 271840
      },
      "interchainAccountIsm": "0x32af5Df81fEd5E26119F6640FBB13f3d63a94CDe",
      "interchainAccountRouter": "0x0B48a744698ba8dFa514742dFEB6728f52fD66f7",
      "interchainGasPaymaster": "0xBF12ef4B9f307463D3FB59c3604F294dDCe287E2",
      "interchainSecurityModule": "0xfa38ca9EB9d94acA7A86b27C9C9e0E626498e3Ef",
      "mailbox": "0x2f2aFaE1139Ce54feFC03593FeE8AB2aDF4a85A7",
      "merkleTreeHook": "0x6119E37Bd66406A1Db74920aC79C15fB8411Ba76",
      "name": "scroll",
      "nativeToken": {
        "decimals": 18,
        "name": "Ether",
        "symbol": "ETH"
      },
      "pausableHook": "0x4Eb82Ee35b0a1c1d776E3a3B547f9A9bA6FCC9f2",
      "pausableIsm": "0x11Fa12DBaCe771E293e19743feA342e378C6341F",
      "protocol": "ethereum",
      "protocolFee": "0xc3F23848Ed2e04C0c6d41bd7804fa8f89F940B94",
      "proxyAdmin": "0x0761b0827849abbf7b0cC09CE14e1C93D87f5004",
      "rpcUrls": [
        {
          "http": "https://rpc.scroll.io"
        },
        {
          "http": "https://rpc.ankr.com/scroll"
        },
        {
          "http": "https://scroll-mainnet.chainstacklabs.com"
        },
        {
          "http": "https://scroll.drpc.org"
        },
        {
          "http": "https://1rpc.io/scroll"
        }
      ],
      "staticAggregationHookFactory": "0xEb9FcFDC9EfDC17c1EC5E1dc085B98485da213D6",
      "staticAggregationIsm": "0xAC0F1820F1F3fEd26293B8714464ca431824f823",
      "staticAggregationIsmFactory": "0x8F7454AC98228f3504Bb91eA3D8Adafe6406110A",
      "staticMerkleRootMultisigIsmFactory": "0x2C1FAbEcd7bFBdEBF27CcdB67baADB38b6Df90fC",
      "staticMessageIdMultisigIsmFactory": "0x8b83fefd896fAa52057798f6426E9f0B080FCCcE",
      "storageGasOracle": "0x481171eb1aad17eDE6a56005B7F1aB00C581ef13",
      "testRecipient": "0x674f4698d063cE4C0d604c88dD7D542De72f327f",
      "timelockController": "0x0000000000000000000000000000000000000000",
      "validatorAnnounce": "0xd83A4F747fE80Ed98839e05079B1B7Fe037b1638",
      "staticMerkleRootWeightedMultisigIsmFactory": "0xcb0D04010584AA5244b5826c990eeA4c16BeAC8C",
      "staticMessageIdWeightedMultisigIsmFactory": "0x609707355a53d2aAb6366f48E2b607C599D26B29",
      "technicalStack": "other",
      "transactionOverrides": {
        "gasPrice": 200000000
      }
    },
    "sei": {
      "aggregationHook": "0x40514BD46C57455933Be8BAedE96C4F0Ba3507D6",
      "blockExplorers": [
        {
          "apiKey": "487e1ac5-03f4-4473-9e73-cee721b782b5",
          "apiUrl": "https://seitrace.com/pacific-1/api",
          "family": "etherscan",
          "name": "Seitrace",
          "url": "https://seitrace.com"
        }
      ],
      "blocks": {
        "confirmations": 1,
        "estimateBlockTime": 1,
        "reorgPeriod": 1
      },
      "chainId": 1329,
      "deployer": {
        "name": "Abacus Works",
        "url": "https://www.hyperlane.xyz"
      },
      "displayName": "Sei",
      "domainId": 1329,
      "domainRoutingIsm": "0xBD70Ea9D599a0FC8158B026797177773C3445730",
      "domainRoutingIsmFactory": "0x1052eF3419f26Bec74Ed7CEf4a4FA6812Bc09908",
      "fallbackRoutingHook": "0xB3fCcD379ad66CED0c91028520C64226611A48c9",
      "gasCurrencyCoinGeckoId": "sei-network",
      "gnosisSafeTransactionServiceUrl": "https://transaction.sei-safe.protofire.io",
      "index": {
        "from": 80809403,
        "chunk": 1000
      },
      "interchainAccountIsm": "0xf35dc7B9eE4Ebf0cd3546Bd6EE3b403dE2b9F5D6",
      "interchainAccountRouter": "0xBcaedE97a98573A88242B3b0CB0A255F3f90d4d5",
      "interchainGasPaymaster": "0xFC62DeF1f08793aBf0E67f69257c6be258194F72",
      "interchainSecurityModule": "0x4B62232aCf78691C2E9901Ec6eFD74Ac9B3f45D0",
      "mailbox": "0x2f2aFaE1139Ce54feFC03593FeE8AB2aDF4a85A7",
      "merkleTreeHook": "0xca1b69fA4c4a7c7fD839bC50867c589592bcfe49",
      "name": "sei",
      "nativeToken": {
        "decimals": 18,
        "name": "Sei",
        "symbol": "SEI"
      },
      "pausableHook": "0xea820f9BCFD5E16a0dd42071EB61A29874Ad81A4",
      "pausableIsm": "0x931dFCc8c1141D6F532FD023bd87DAe0080c835d",
      "protocol": "ethereum",
      "protocolFee": "0x83c2DB237e93Ce52565AB110124f78fdf159E3f4",
      "proxyAdmin": "0x0761b0827849abbf7b0cC09CE14e1C93D87f5004",
      "rpcUrls": [
        {
          "http": "https://evm-rpc.sei-apis.com"
        }
      ],
      "staticAggregationHookFactory": "0xEb9FcFDC9EfDC17c1EC5E1dc085B98485da213D6",
      "staticAggregationIsm": "0x596eCC936068AeBD836e79D530043b868569a61B",
      "staticAggregationIsmFactory": "0x8F7454AC98228f3504Bb91eA3D8Adafe6406110A",
      "staticMerkleRootMultisigIsmFactory": "0x2C1FAbEcd7bFBdEBF27CcdB67baADB38b6Df90fC",
      "staticMessageIdMultisigIsmFactory": "0x8b83fefd896fAa52057798f6426E9f0B080FCCcE",
      "storageGasOracle": "0x26f32245fCF5Ad53159E875d5Cae62aEcf19c2d4",
      "testRecipient": "0xdB670e1a1e312BF17425b08cE55Bdf2cD8F8eD54",
      "timelockController": "0x0000000000000000000000000000000000000000",
      "validatorAnnounce": "0x5332D1AC0A626D265298c14ff681c0A8D28dB86d",
      "staticMerkleRootWeightedMultisigIsmFactory": "0xDf347f7602fFF536337c0B90cEC19CD6998427C4",
      "staticMessageIdWeightedMultisigIsmFactory": "0x816CF11aDFF6De498823F739eAfe350E82ee845D",
      "technicalStack": "other",
      "transactionOverrides": {
        "gasPrice": 101000000000
      }
    },
    "solanamainnet": {
      "blockExplorers": [
        {
          "apiUrl": "https://solscan.io",
          "family": "other",
          "name": "Solana Explorer",
          "url": "https://solscan.io"
        }
      ],
      "blocks": {
        "confirmations": 1,
        "estimateBlockTime": 0.4,
        "reorgPeriod": 0
      },
      "chainId": 1399811149,
      "deployer": {
        "name": "Abacus Works",
        "url": "https://www.hyperlane.xyz"
      },
      "displayName": "Solana",
      "displayNameShort": "Sol",
      "domainId": 1399811149,
      "gasCurrencyCoinGeckoId": "solana",
      "index": {
        "from": 1,
        "mode": "sequence",
        "chunk": 20
      },
      "interchainGasPaymaster": "JAvHW21tYXE9dtdG83DReqU2b4LUexFuCbtJT5tF8X6M",
      "mailbox": "E588QtVUvresuXq2KoNEwAmoifCzYGpRBdHByN9KQMbi",
      "merkleTreeHook": "E588QtVUvresuXq2KoNEwAmoifCzYGpRBdHByN9KQMbi",
      "name": "solanamainnet",
      "nativeToken": {
        "decimals": 9,
        "name": "Solana",
        "symbol": "SOL"
      },
      "protocol": "sealevel",
      "rpcUrls": [
        {
          "http": "https://api.mainnet-beta.solana.com"
        }
      ],
      "validatorAnnounce": "pRgs5vN4Pj7WvFbxf6QDHizo2njq2uksqEUbaSghVA8",
      "interchainSecurityModule": "EpAuVN1oc5GccKAk41VMBHTgzJFtB5bftvi92SywQdbS",
      "technicalStack": "other"
    },
    "taiko": {
      "aggregationHook": "0x1175A31f66C5e3d0ce0ca3B7F80Abe72c6FcE272",
      "blockExplorers": [
        {
          "apiKey": "1CDVSH9KFUVPSFGD1EUFNHD18FUH484IEK",
          "apiUrl": "https://api.taikoscan.io/api",
          "family": "etherscan",
          "name": "Taikoscan",
          "url": "https://taikoscan.io"
        }
      ],
      "blocks": {
        "confirmations": 1,
        "estimateBlockTime": 12,
        "reorgPeriod": 5
      },
      "chainId": 167000,
      "deployer": {
        "name": "Abacus Works",
        "url": "https://www.hyperlane.xyz"
      },
      "displayName": "Taiko",
      "domainId": 167000,
      "domainRoutingIsm": "0x5D1e7D7c5B9e6dDC8439F67F10c578f2A1084f6F",
      "domainRoutingIsmFactory": "0x0761b0827849abbf7b0cC09CE14e1C93D87f5004",
      "fallbackRoutingHook": "0x79B1257BDBCaeF98Da685A7c225b6e61a119Cb7a",
      "gasCurrencyCoinGeckoId": "ethereum",
      "gnosisSafeTransactionServiceUrl": "https://transaction.safe.taiko.xyz",
      "index": {
        "from": 98997
      },
      "interchainAccountIsm": "0xAE557e108b3336130370aC74836f1356B4b30Cf2",
      "interchainAccountRouter": "0x1F8CF09F060A2AE962c0Bb1F92e209a1E7b0E10B",
      "interchainGasPaymaster": "0x273Bc6b01D9E88c064b6E5e409BdF998246AEF42",
      "interchainSecurityModule": "0xd741f3EE9919C1be7C580F12BCF3ff310Cc18772",
      "mailbox": "0x28EFBCadA00A7ed6772b3666F3898d276e88CAe3",
      "merkleTreeHook": "0x6A55822cf11f9fcBc4c75BC2638AfE8Eb942cAdd",
      "name": "taiko",
      "nativeToken": {
        "decimals": 18,
        "name": "Ether",
        "symbol": "ETH"
      },
      "pausableHook": "0xD1E267d2d7876e97E217BfE61c34AB50FEF52807",
      "pausableIsm": "0xD670c00C0Cad3D32436d7cF270e739772314A8CE",
      "protocol": "ethereum",
      "protocolFee": "0x4006E7434086E7f2548582cfD5ff5Ebb0e44839d",
      "proxyAdmin": "0x398633D19f4371e1DB5a8EFE90468eB70B1176AA",
      "rpcUrls": [
        {
          "http": "https://rpc.mainnet.taiko.xyz"
        }
      ],
      "staticAggregationHookFactory": "0x1052eF3419f26Bec74Ed7CEf4a4FA6812Bc09908",
      "staticAggregationIsm": "0xBa2C27984b3Bd991b1CA8C26ce91E07A7208b472",
      "staticAggregationIsmFactory": "0xEb9FcFDC9EfDC17c1EC5E1dc085B98485da213D6",
      "staticMerkleRootMultisigIsmFactory": "0x8b83fefd896fAa52057798f6426E9f0B080FCCcE",
      "staticMessageIdMultisigIsmFactory": "0x8F7454AC98228f3504Bb91eA3D8Adafe6406110A",
      "storageGasOracle": "0x7556a0E61d577D921Cba8Fca0d7D6299d36E607E",
      "technicalStack": "other",
      "testRecipient": "0x5fC427653b175F6De5A494DE17d1c7636d7E7965",
      "timelockController": "0x0000000000000000000000000000000000000000",
      "validatorAnnounce": "0x01aE937A7B05d187bBCBE80F44F41879D3D335a4",
      "staticMerkleRootWeightedMultisigIsmFactory": "0xdf4aA3905e0391C7763e33CB6A08fFa97221D49B",
      "staticMessageIdWeightedMultisigIsmFactory": "0x72246331d057741008751AB3976a8297Ce7267Bc"
    },
    "tangle": {
      "aggregationHook": "0xDC995884ec53b6Bc809ed614f5E92084600002ed",
      "blockExplorers": [
        {
          "apiUrl": "https://explorer.tangle.tools/api",
          "family": "blockscout",
          "name": "Tangle EVM Explorer",
          "url": "https://explorer.tangle.tools"
        }
      ],
      "blocks": {
        "confirmations": 1,
        "estimateBlockTime": 6,
        "reorgPeriod": "finalized"
      },
      "chainId": 5845,
      "deployer": {
        "name": "Abacus Works",
        "url": "https://www.hyperlane.xyz"
      },
      "displayName": "Tangle",
      "domainId": 5845,
      "domainRoutingIsm": "0xaDc0cB48E8DB81855A930C0C1165ea3dCe4Ba5C7",
      "domainRoutingIsmFactory": "0x1052eF3419f26Bec74Ed7CEf4a4FA6812Bc09908",
      "fallbackRoutingHook": "0xd21192429df453021e896f2897Dc8B1167DD61E5",
      "gasCurrencyCoinGeckoId": "tangle-network",
      "index": {
        "from": 1678063
      },
      "interchainGasPaymaster": "0x9844aFFaBE17c37F791ff99ABa58B0FbB75e22AF",
      "interchainSecurityModule": "0xfe984819e3f52f213b20F26Ce3A398761F36607a",
      "isTestnet": false,
      "mailbox": "0x2f2aFaE1139Ce54feFC03593FeE8AB2aDF4a85A7",
      "merkleTreeHook": "0xF5da68b2577EF5C0A0D98aA2a58483a68C2f232a",
      "name": "tangle",
      "nativeToken": {
        "decimals": 18,
        "name": "Tangle Network Token",
        "symbol": "TNT"
      },
      "pausableHook": "0x61594D2cA900C44ab51d07776465397FefC643C6",
      "pausableIsm": "0x5d69BC38eF3eDb491c0b7186BEc4eC45c4013f93",
      "protocol": "ethereum",
      "protocolFee": "0x4E55aDA3ef1942049EA43E904EB01F4A0a9c39bd",
      "proxyAdmin": "0x0761b0827849abbf7b0cC09CE14e1C93D87f5004",
      "rpcUrls": [
        {
          "http": "https://rpc.tangle.tools"
        }
      ],
      "staticAggregationHookFactory": "0xEb9FcFDC9EfDC17c1EC5E1dc085B98485da213D6",
      "staticAggregationIsm": "0xB0525d808721426c56377469B92db16857384deF",
      "staticAggregationIsmFactory": "0x8F7454AC98228f3504Bb91eA3D8Adafe6406110A",
      "staticMerkleRootMultisigIsmFactory": "0x2C1FAbEcd7bFBdEBF27CcdB67baADB38b6Df90fC",
      "staticMessageIdMultisigIsmFactory": "0x8b83fefd896fAa52057798f6426E9f0B080FCCcE",
      "storageGasOracle": "0x7b2e996742fA42d223652A344252B725D1bC428C",
      "testRecipient": "0x2c61Cda929e4e2174cb10cd8e2724A9ceaD62E67",
      "validatorAnnounce": "0x062200d92dF6bB7bA89Ce4D6800110450f94784e",
      "staticMerkleRootWeightedMultisigIsmFactory": "0x148CF67B8A242c1360bb2C93fCe203EC4d4f9B56",
      "staticMessageIdWeightedMultisigIsmFactory": "0xcd849e612Aaa138f03698C3Edb42a34117BFF631",
      "interchainAccountIsm": "0x45285463352c53a481e882cD5E2AF2E25BBdAd0D",
      "interchainAccountRouter": "0x67F36550b73B731e5b2FC44E4F8f250d89c87bD6",
      "timelockController": "0x0000000000000000000000000000000000000000",
      "technicalStack": "polkadotsubstrate"
    },
    "viction": {
      "aggregationHook": "0x5c7890FAf9c99dC55926F00d624D7Bc6D7ac6834",
      "blockExplorers": [
        {
          "apiUrl": "https://www.vicscan.xyz/api",
          "family": "other",
          "name": "Vicscan",
          "url": "https://www.vicscan.xyz"
        }
      ],
      "blocks": {
        "confirmations": 1,
        "estimateBlockTime": 2,
        "reorgPeriod": 3
      },
      "chainId": 88,
      "deployer": {
        "name": "Abacus Works",
        "url": "https://www.hyperlane.xyz"
      },
      "displayName": "Viction",
      "domainId": 88,
      "domainRoutingIsm": "0x477145b11E1a71fEb658d96A0E27F19495121504",
      "domainRoutingIsmFactory": "0x1052eF3419f26Bec74Ed7CEf4a4FA6812Bc09908",
      "fallbackRoutingHook": "0x5d69BC38eF3eDb491c0b7186BEc4eC45c4013f93",
      "gasCurrencyCoinGeckoId": "tomochain",
      "index": {
        "chunk": 999,
        "from": 73573878
      },
      "interchainAccountIsm": "0x551BbEc45FD665a8C95ca8731CbC32b7653Bc59B",
      "interchainAccountRouter": "0xc11f8Cf2343d3788405582F65B8af6A4F7a6FfC8",
      "interchainGasPaymaster": "0x0D63128D887159d63De29497dfa45AFc7C699AE4",
      "interchainSecurityModule": "0x875a04AAdE245e9509731d33CDffCCB4184babcb",
      "mailbox": "0x2f2aFaE1139Ce54feFC03593FeE8AB2aDF4a85A7",
      "merkleTreeHook": "0x149db7afD694722747035d5AEC7007ccb6F8f112",
      "name": "viction",
      "nativeToken": {
        "decimals": 18,
        "name": "Viction",
        "symbol": "VIC"
      },
      "pausableHook": "0xDab56C5A1EffFdd23f6BD1243E457B1575984Bc6",
      "pausableIsm": "0x92cdbF0Ccdf8E93467FA858fb986fa650A02f2A8",
      "protocol": "ethereum",
      "protocolFee": "0xd83A4F747fE80Ed98839e05079B1B7Fe037b1638",
      "proxyAdmin": "0x0761b0827849abbf7b0cC09CE14e1C93D87f5004",
      "rpcUrls": [
        {
          "http": "https://rpc.viction.xyz"
        },
        {
          "http": "https://viction.drpc.org"
        },
        {
          "http": "https://viction.blockpi.network/v1/rpc/public"
        }
      ],
      "staticAggregationHookFactory": "0xEb9FcFDC9EfDC17c1EC5E1dc085B98485da213D6",
      "staticAggregationIsm": "0x60586f0b79426f8F406C807a59c7b6478e8bBa0C",
      "staticAggregationIsmFactory": "0x8F7454AC98228f3504Bb91eA3D8Adafe6406110A",
      "staticMerkleRootMultisigIsmFactory": "0x2C1FAbEcd7bFBdEBF27CcdB67baADB38b6Df90fC",
      "staticMessageIdMultisigIsmFactory": "0x8b83fefd896fAa52057798f6426E9f0B080FCCcE",
      "storageGasOracle": "0x19dc38aeae620380430C200a6E990D5Af5480117",
      "testRecipient": "0x17E216fBb22dF4ef8A6640ae9Cb147C92710ac84",
      "testTokenRecipient": "0xe042D1fbDf59828dd16b9649Ede7abFc856F7a6c",
      "timelockController": "0x0000000000000000000000000000000000000000",
      "validatorAnnounce": "0x2fa5F5C96419C222cDbCeC797D696e6cE428A7A9",
      "staticMerkleRootWeightedMultisigIsmFactory": "0x766fc1d3F6CFAE5A06Fe8D6b65a3012401Bd36Ba",
      "staticMessageIdWeightedMultisigIsmFactory": "0x9f4012ba9368FBb95F56c2Fc2D956df803D8779e",
      "technicalStack": "other"
    },
    "worldchain": {
      "aggregationHook": "0x8007d1e60991fB9BE1be26f70A7cE284fdE7da97",
      "blockExplorers": [
        {
          "apiKey": "BA89EI7MB9Z88UBURAYPRRRUKCQJB96KAE",
          "apiUrl": "https://api.worldscan.org/api",
          "family": "etherscan",
          "name": "Worldscan",
          "url": "https://worldscan.org"
        }
      ],
      "blocks": {
        "confirmations": 1,
        "estimateBlockTime": 2,
        "reorgPeriod": 5
      },
      "chainId": 480,
      "deployer": {
        "name": "Abacus Works",
        "url": "https://www.hyperlane.xyz"
      },
      "displayName": "World Chain",
      "domainId": 480,
      "domainRoutingIsm": "0xBD70Ea9D599a0FC8158B026797177773C3445730",
      "domainRoutingIsmFactory": "0x1052eF3419f26Bec74Ed7CEf4a4FA6812Bc09908",
      "fallbackRoutingHook": "0x03E20381530F2D50A0c9Ef153C19E74695c03433",
      "gasCurrencyCoinGeckoId": "ethereum",
      "index": {
        "from": 1328243
      },
      "interchainAccountIsm": "0xCB9f90EE5d83Ea52ABd922BD70898f0155D54798",
      "interchainAccountRouter": "0x473884010F0C1742DA8Ad01E7E295624B931076b",
      "interchainGasPaymaster": "0x7E27456a839BFF31CA642c060a2b68414Cb6e503",
      "interchainSecurityModule": "0xe3F21a97E94C7f7907f7108D60d7e89f58D84ce9",
      "mailbox": "0x2f2aFaE1139Ce54feFC03593FeE8AB2aDF4a85A7",
      "merkleTreeHook": "0x0054D19613f20dD72721A146ED408971a2CCA9BD",
      "name": "worldchain",
      "nativeToken": {
        "decimals": 18,
        "name": "Ether",
        "symbol": "ETH"
      },
      "pausableHook": "0x7b75b29caD47e10146e29BBf7BD9025e021a7023",
      "pausableIsm": "0x273Bc6b01D9E88c064b6E5e409BdF998246AEF42",
      "protocol": "ethereum",
      "protocolFee": "0x01aE937A7B05d187bBCBE80F44F41879D3D335a4",
      "proxyAdmin": "0x0761b0827849abbf7b0cC09CE14e1C93D87f5004",
      "rpcUrls": [
        {
          "http": "https://worldchain.drpc.org"
        },
        {
          "http": "https://worldchain-mainnet.gateway.tenderly.co"
        },
        {
          "http": "https://worldchain-mainnet.g.alchemy.com/public"
        }
      ],
      "staticAggregationHookFactory": "0xEb9FcFDC9EfDC17c1EC5E1dc085B98485da213D6",
      "staticAggregationIsm": "0xD3bd8f20e169364d14c7dBFE698258D780FC71e3",
      "staticAggregationIsmFactory": "0x8F7454AC98228f3504Bb91eA3D8Adafe6406110A",
      "staticMerkleRootMultisigIsmFactory": "0x2C1FAbEcd7bFBdEBF27CcdB67baADB38b6Df90fC",
      "staticMessageIdMultisigIsmFactory": "0x8b83fefd896fAa52057798f6426E9f0B080FCCcE",
      "storageGasOracle": "0xe4057c5B0c43Dc18E36b08C39B419F190D29Ac2d",
      "testRecipient": "0x4848d54987ffc732aD313827cdC25DF2eedD79d8",
      "timelockController": "0x0000000000000000000000000000000000000000",
      "validatorAnnounce": "0x047ba6c9949baB22d13C347B40819b7A20C4C53a",
      "staticMerkleRootWeightedMultisigIsmFactory": "0xe8d5590F2e969F9d21f0132f2b596273f8a03Ef2",
      "staticMessageIdWeightedMultisigIsmFactory": "0x9024A3902B542C87a5C4A2b3e15d60B2f087Dc3E",
      "technicalStack": "opstack",
      "gnosisSafeTransactionServiceUrl": "https://safe-transaction-worldchain.safe.global"
    },
    "xai": {
      "aggregationHook": "0xF6C1769d5390Be0f77080eF7791fBbA7eF4D5659",
      "blockExplorers": [
        {
          "apiUrl": "https://explorer.xai-chain.net/api",
          "family": "blockscout",
          "name": "Xai Explorer",
          "url": "https://explorer.xai-chain.net"
        }
      ],
      "blocks": {
        "confirmations": 1,
        "estimateBlockTime": 1,
        "reorgPeriod": 5
      },
      "chainId": 660279,
      "deployer": {
        "name": "Abacus Works",
        "url": "https://www.hyperlane.xyz"
      },
      "displayName": "Xai",
      "domainId": 660279,
      "domainRoutingIsm": "0x93e62F2c9a89f8b1e62A3c726Bbf6BD1A7b7FA3e",
      "domainRoutingIsmFactory": "0x1052eF3419f26Bec74Ed7CEf4a4FA6812Bc09908",
      "fallbackRoutingHook": "0xd21192429df453021e896f2897Dc8B1167DD61E5",
      "gasCurrencyCoinGeckoId": "xai-blockchain",
      "index": {
        "from": 24395308
      },
      "interchainGasPaymaster": "0x9844aFFaBE17c37F791ff99ABa58B0FbB75e22AF",
      "interchainSecurityModule": "0xe7e59Cd59e58F35979B6E1B5EeFd2c4Ff08B0aFC",
      "mailbox": "0x2f2aFaE1139Ce54feFC03593FeE8AB2aDF4a85A7",
      "merkleTreeHook": "0xF5da68b2577EF5C0A0D98aA2a58483a68C2f232a",
      "name": "xai",
      "nativeToken": {
        "decimals": 18,
        "name": "XAI Token",
        "symbol": "XAI"
      },
      "pausableHook": "0x61594D2cA900C44ab51d07776465397FefC643C6",
      "pausableIsm": "0xbB22547D1dc681fe925f568f637Ff67aC06c20fc",
      "protocol": "ethereum",
      "protocolFee": "0xe8d5590F2e969F9d21f0132f2b596273f8a03Ef2",
      "proxyAdmin": "0x0761b0827849abbf7b0cC09CE14e1C93D87f5004",
      "rpcUrls": [
        {
          "http": "https://xai-chain.net/rpc"
        }
      ],
      "staticAggregationHookFactory": "0xEb9FcFDC9EfDC17c1EC5E1dc085B98485da213D6",
      "staticAggregationIsm": "0x5F3C25e6AfDC6953fF1c7a661963D5a54E239A8D",
      "staticAggregationIsmFactory": "0x8F7454AC98228f3504Bb91eA3D8Adafe6406110A",
      "staticMerkleRootMultisigIsmFactory": "0x2C1FAbEcd7bFBdEBF27CcdB67baADB38b6Df90fC",
      "staticMessageIdMultisigIsmFactory": "0x8b83fefd896fAa52057798f6426E9f0B080FCCcE",
      "storageGasOracle": "0x7b2e996742fA42d223652A344252B725D1bC428C",
      "technicalStack": "arbitrumnitro",
      "testRecipient": "0x2c61Cda929e4e2174cb10cd8e2724A9ceaD62E67",
      "validatorAnnounce": "0x062200d92dF6bB7bA89Ce4D6800110450f94784e",
      "staticMerkleRootWeightedMultisigIsmFactory": "0x71388C9E25BE7b229B5d17Df7D4DB3F7DA7C962d",
      "staticMessageIdWeightedMultisigIsmFactory": "0x3E969bA938E6A993eeCD6F65b0dd8712B07dFe59",
      "interchainAccountIsm": "0xD8aF449f8fEFbA2064863DCE5aC248F8B232635F",
      "interchainAccountRouter": "0x3881c3e945CBB89ae67c43E82f570baDF1c6EA94",
      "timelockController": "0x0000000000000000000000000000000000000000"
    },
    "xlayer": {
      "aggregationHook": "0x8007d1e60991fB9BE1be26f70A7cE284fdE7da97",
      "blockExplorers": [
        {
          "apiUrl": "https://www.oklink.com/api",
          "family": "other",
          "name": "X Layer Explorer",
          "url": "https://www.oklink.com/xlayer"
        }
      ],
      "blocks": {
        "confirmations": 1,
        "estimateBlockTime": 10,
        "reorgPeriod": 5
      },
      "chainId": 196,
      "deployer": {
        "name": "Abacus Works",
        "url": "https://www.hyperlane.xyz"
      },
      "displayName": "XLayer",
      "displayNameShort": "XLayer",
      "domainId": 196,
      "domainRoutingIsm": "0xBD70Ea9D599a0FC8158B026797177773C3445730",
      "domainRoutingIsmFactory": "0x1052eF3419f26Bec74Ed7CEf4a4FA6812Bc09908",
      "fallbackRoutingHook": "0x03E20381530F2D50A0c9Ef153C19E74695c03433",
      "gasCurrencyCoinGeckoId": "okb",
      "gnosisSafeTransactionServiceUrl": "https://app.safe.global/welcome?chain=xlayer",
      "index": {
        "chunk": 999,
        "from": 3387690
      },
      "interchainAccountIsm": "0x29B37088724B745C0ABcE591449Cf042772160C2",
      "interchainAccountRouter": "0x03cF708E42C89623bd83B281A56935cB562b9258",
      "interchainGasPaymaster": "0x7E27456a839BFF31CA642c060a2b68414Cb6e503",
      "interchainSecurityModule": "0xd85F96A9225089f8097eD265d17bE8C65e85376D",
      "mailbox": "0x2f2aFaE1139Ce54feFC03593FeE8AB2aDF4a85A7",
      "merkleTreeHook": "0x0054D19613f20dD72721A146ED408971a2CCA9BD",
      "name": "xlayer",
      "nativeToken": {
        "decimals": 18,
        "name": "OKB",
        "symbol": "OKB"
      },
      "pausableHook": "0x7b75b29caD47e10146e29BBf7BD9025e021a7023",
      "pausableIsm": "0x273Bc6b01D9E88c064b6E5e409BdF998246AEF42",
      "protocol": "ethereum",
      "protocolFee": "0x01aE937A7B05d187bBCBE80F44F41879D3D335a4",
      "proxyAdmin": "0x0761b0827849abbf7b0cC09CE14e1C93D87f5004",
      "rpcUrls": [
        {
          "http": "https://xlayerrpc.okx.com"
        },
        {
          "http": "https://rpc.xlayer.tech"
        }
      ],
      "staticAggregationHookFactory": "0xEb9FcFDC9EfDC17c1EC5E1dc085B98485da213D6",
      "staticAggregationIsm": "0xD3bd8f20e169364d14c7dBFE698258D780FC71e3",
      "staticAggregationIsmFactory": "0x8F7454AC98228f3504Bb91eA3D8Adafe6406110A",
      "staticMerkleRootMultisigIsmFactory": "0x2C1FAbEcd7bFBdEBF27CcdB67baADB38b6Df90fC",
      "staticMessageIdMultisigIsmFactory": "0x8b83fefd896fAa52057798f6426E9f0B080FCCcE",
      "storageGasOracle": "0xe4057c5B0c43Dc18E36b08C39B419F190D29Ac2d",
      "testRecipient": "0x4848d54987ffc732aD313827cdC25DF2eedD79d8",
      "timelockController": "0x0000000000000000000000000000000000000000",
      "validatorAnnounce": "0x047ba6c9949baB22d13C347B40819b7A20C4C53a",
      "staticMerkleRootWeightedMultisigIsmFactory": "0x168DFF0Ad2b180F3801883Fe5Ae56d7E7d91D5f4",
      "staticMessageIdWeightedMultisigIsmFactory": "0x6Fb36672365C7c797028C400A61c58c0ECc53cD2",
      "technicalStack": "polygoncdk"
    },
    "zetachain": {
      "aggregationHook": "0x80D80cfBa98dD2d456ECd43Dcc1f852D5C4EeD7a",
      "blockExplorers": [
        {
          "apiUrl": "https://explorer.zetachain.com",
          "family": "other",
          "name": "ZetaScan",
          "url": "https://explorer.zetachain.com"
        }
      ],
      "blocks": {
        "confirmations": 1,
        "estimateBlockTime": 6,
        "reorgPeriod": 0
      },
      "chainId": 7000,
      "deployer": {
        "name": "Abacus Works",
        "url": "https://www.hyperlane.xyz"
      },
      "displayName": "ZetaChain",
      "domainId": 7000,
      "domainRoutingIsm": "0xaDc0cB48E8DB81855A930C0C1165ea3dCe4Ba5C7",
      "domainRoutingIsmFactory": "0x1052eF3419f26Bec74Ed7CEf4a4FA6812Bc09908",
      "fallbackRoutingHook": "0x8F1E22d309baa69D398a03cc88E9b46037e988AA",
      "gasCurrencyCoinGeckoId": "zetachain",
      "gnosisSafeTransactionServiceUrl": "https://transaction.safe.zetachain.com",
      "index": {
        "from": 3068132
      },
      "interchainAccountIsm": "0x2b6d3F7d28B5EC8C3C028fBCAdcf774D9709Dd29",
      "interchainAccountRouter": "0x3AdCBc94ab8C48EC52D06dc65Bb787fD1981E3d5",
      "interchainGasPaymaster": "0x931dFCc8c1141D6F532FD023bd87DAe0080c835d",
      "interchainSecurityModule": "0x47Ad410F948E12Eb84f11b259464C5C0E9d13dE9",
      "mailbox": "0x2f2aFaE1139Ce54feFC03593FeE8AB2aDF4a85A7",
      "merkleTreeHook": "0xE2ee936bEa8e42671c400aC96dE198E06F2bA2A6",
      "name": "zetachain",
      "nativeToken": {
        "decimals": 18,
        "name": "ZetaChain",
        "symbol": "ZETA"
      },
      "pausableHook": "0xA1ac41d8A663fd317cc3BD94C7de92dC4BA4a882",
      "pausableIsm": "0x7b75b29caD47e10146e29BBf7BD9025e021a7023",
      "protocol": "ethereum",
      "protocolFee": "0xea820f9BCFD5E16a0dd42071EB61A29874Ad81A4",
      "proxyAdmin": "0x0761b0827849abbf7b0cC09CE14e1C93D87f5004",
      "rpcUrls": [
        {
          "http": "https://zetachain-evm.blockpi.network/v1/rpc/public"
        },
        {
          "http": "https://zetachain-mainnet.g.allthatnode.com/archive/evm"
        }
      ],
      "staticAggregationHookFactory": "0xEb9FcFDC9EfDC17c1EC5E1dc085B98485da213D6",
      "staticAggregationIsm": "0x7CB2dbE36aF0C0893B1B3502358Bc3697343559c",
      "staticAggregationIsmFactory": "0x8F7454AC98228f3504Bb91eA3D8Adafe6406110A",
      "staticMerkleRootMultisigIsmFactory": "0x2C1FAbEcd7bFBdEBF27CcdB67baADB38b6Df90fC",
      "staticMessageIdMultisigIsmFactory": "0x8b83fefd896fAa52057798f6426E9f0B080FCCcE",
      "storageGasOracle": "0xC9B8ea6230d6687a4b13fD3C0b8f0Ec607B26465",
      "testRecipient": "0x12582c7B0f43c6A667CBaA7fA8b112F7fb1E69F0",
      "timelockController": "0x0000000000000000000000000000000000000000",
      "validatorAnnounce": "0x48083C69f5a42c6B69ABbAd48AE195BD36770ee2",
      "staticMerkleRootWeightedMultisigIsmFactory": "0xF645AeA0b8D26c9DBdfdeF2DEe59F845715BE32F",
      "staticMessageIdWeightedMultisigIsmFactory": "0x0ed553e7e5D55535457d1E778Ba96cF839c18442",
      "technicalStack": "other"
    },
    "zircuit": {
      "aggregationHook": "0x198e8c938EC00Da143e772628c7958DD97B7c2A6",
      "blockExplorers": [
        {
          "apiUrl": "https://explorer.zircuit.com/api/contractVerifyHardhat",
          "family": "etherscan",
          "name": "Zircuit Eplorer",
          "url": "https://explorer.zircuit.com"
        }
      ],
      "blocks": {
        "confirmations": 1,
        "estimateBlockTime": 2,
        "reorgPeriod": 5
      },
      "chainId": 48900,
      "deployer": {
        "name": "Abacus Works",
        "url": "https://www.hyperlane.xyz"
      },
      "displayName": "Zircuit",
      "domainId": 48900,
      "domainRoutingIsm": "0x93e62F2c9a89f8b1e62A3c726Bbf6BD1A7b7FA3e",
      "domainRoutingIsmFactory": "0x1052eF3419f26Bec74Ed7CEf4a4FA6812Bc09908",
      "fallbackRoutingHook": "0xDa7cECb05C4aeB02c1aFDE277d4306a2da7Bd762",
      "gasCurrencyCoinGeckoId": "ethereum",
      "gnosisSafeTransactionServiceUrl": "https://transaction.safe.zircuit.com",
      "index": {
        "from": 1511458
      },
      "interchainGasPaymaster": "0x03cF708E42C89623bd83B281A56935cB562b9258",
      "interchainSecurityModule": "0x11978B1bF114B00c9551CEC57492251c30dD82BC",
      "mailbox": "0xc2FbB9411186AB3b1a6AFCCA702D1a80B48b197c",
      "merkleTreeHook": "0x4C97D35c668EE5194a13c8DE8Afc18cce40C9F28",
      "name": "zircuit",
      "nativeToken": {
        "decimals": 18,
        "name": "Ether",
        "symbol": "ETH"
      },
      "pausableHook": "0x4Eb82Ee35b0a1c1d776E3a3B547f9A9bA6FCC9f2",
      "pausableIsm": "0xc2Da384799488B4e1E773d70a83346529145085B",
      "protocol": "ethereum",
      "protocolFee": "0xe243Fb51d91c5DE62afAbE44F7Ed2D4DC51668C6",
      "proxyAdmin": "0xA5580D7Af50F3FD869EbEA51e352e2656F8DD5C2",
      "rpcUrls": [
        {
          "http": "https://zircuit1-mainnet.p2pify.com"
        },
        {
          "http": "https://zircuit1-mainnet.liquify.com"
        },
        {
          "http": "https://zircuit-mainnet.drpc.org"
        }
      ],
      "staticAggregationHookFactory": "0xEb9FcFDC9EfDC17c1EC5E1dc085B98485da213D6",
      "staticAggregationIsm": "0x0f58B192d64DAe7389502b1c3F4a8A0ddBeEC488",
      "staticAggregationIsmFactory": "0x8F7454AC98228f3504Bb91eA3D8Adafe6406110A",
      "staticMerkleRootMultisigIsmFactory": "0x2C1FAbEcd7bFBdEBF27CcdB67baADB38b6Df90fC",
      "staticMessageIdMultisigIsmFactory": "0x8b83fefd896fAa52057798f6426E9f0B080FCCcE",
      "storageGasOracle": "0x46fa3A5780e5B90Eaf34BDED554d5353B5ABE9E7",
      "testRecipient": "0xA34ceDf9068C5deE726C67A4e1DCfCc2D6E2A7fD",
      "validatorAnnounce": "0x5366362c41e34869BDa231061603E4356D66079D",
      "staticMerkleRootWeightedMultisigIsmFactory": "0x13E83ac41e696856B6996263501fB3225AD5E6F5",
      "staticMessageIdWeightedMultisigIsmFactory": "0x61374178e45F65fF9D6252d017Cd580FC60B7654",
      "interchainAccountIsm": "0xd386Bb418B61E296e1689C95AfE94A2E321a6eaD",
      "interchainAccountRouter": "0x51545389E04c2Ac07d98A40b85d29B480a2AF6ce",
      "timelockController": "0x0000000000000000000000000000000000000000",
      "technicalStack": "opstack"
    },
    "zoramainnet": {
      "aggregationHook": "0x1e7115a7E45804C81C77caFF37f2BA421f32a0b4",
      "blockExplorers": [
        {
          "apiUrl": "https://explorer.zora.energy/api",
          "family": "blockscout",
          "name": "Zora Explorer",
          "url": "https://explorer.zora.energy"
        }
      ],
      "blocks": {
        "confirmations": 1,
        "estimateBlockTime": 2,
        "reorgPeriod": 5
      },
      "chainId": 7777777,
      "deployer": {
        "name": "Abacus Works",
        "url": "https://www.hyperlane.xyz"
      },
      "displayName": "Zora",
      "domainId": 7777777,
      "domainRoutingIsm": "0xe2BC89585C025E15Bb1a27A77990176C519d8fFe",
      "domainRoutingIsmFactory": "0x32e77b20bf0cf034eB80ea9DD02De881016B01B3",
      "fallbackRoutingHook": "0xD0dca420feFda68537695A8D887080eeF4030AF7",
      "gasCurrencyCoinGeckoId": "ethereum",
      "gnosisSafeTransactionServiceUrl": "https://transaction-zora.safe.optimism.io",
      "index": {
        "from": 17180113
      },
      "interchainAccountIsm": "0xb2674E213019972f937CCFc5e23BF963D915809e",
      "interchainAccountRouter": "0x11b76D93a9D39Eb51F54eBf5566308640cDe882b",
      "interchainGasPaymaster": "0x18B0688990720103dB63559a3563f7E8d0f63EDb",
      "interchainSecurityModule": "0x8E41078331878447461e29b20E74f9e9c5098FED",
      "mailbox": "0xF5da68b2577EF5C0A0D98aA2a58483a68C2f232a",
      "merkleTreeHook": "0x886BB0f329781b98f98FDeb1ce7a8957F2d43B9F",
      "name": "zoramainnet",
      "nativeToken": {
        "decimals": 18,
        "name": "Ether",
        "symbol": "ETH"
      },
      "pausableHook": "0x2F619Ac5122689180AeBB930ADccdae215d538a9",
      "pausableIsm": "0x5090dF2FBDa7127c7aDa41f60B79F5c55D380Dd8",
      "protocol": "ethereum",
      "protocolFee": "0xcDA455DfD9C938451BfaFC6FF0D497c8C0469C96",
      "proxyAdmin": "0x632b4F32d65F7b25B37a27C57dD510f8e4a58Bf9",
      "rpcUrls": [
        {
          "http": "https://rpc.zora.energy"
        }
      ],
      "staticAggregationHookFactory": "0xc4Da6b5451B2FFa70a4FDE761B72f7AbB1EDb770",
      "staticAggregationIsm": "0x2C60156861f4C4358A4AF1c9a53Fa4207cf6A37E",
      "staticAggregationIsmFactory": "0x721a6221493a9247c84Cb8b2Af8d5E078Cd4E364",
      "staticMerkleRootMultisigIsmFactory": "0x2E7A93286E723F4D115B81f787b55Fe6c4f9231e",
      "staticMessageIdMultisigIsmFactory": "0xC9c5A345b45Cf634CE71401Ec194b6688EA12c1e",
      "storageGasOracle": "0xF1854214392864c628A16930E73B699f7a51b3EE",
      "testRecipient": "0x6119B76720CcfeB3D256EC1b91218EEfFD6756E1",
      "timelockController": "0x0000000000000000000000000000000000000000",
      "validatorAnnounce": "0xFB9e40D811Cea562cc8a322b029eF2BDcC3ef6ed",
      "staticMerkleRootWeightedMultisigIsmFactory": "0x33AA12b4e8E79cA551Ca9D1F2eC7d2cE02129dd4",
      "staticMessageIdWeightedMultisigIsmFactory": "0xB31553F20D7b06Eb8Eaefe29376146e1d276d091",
      "technicalStack": "opstack"
    },
    "astar": {
      "blockExplorers": [
        {
          "apiUrl": "https://astar.blockscout.com/api",
          "family": "blockscout",
          "name": "Astar Explorer",
          "url": "https://astar.blockscout.com"
        }
      ],
      "blocks": {
        "confirmations": 1,
        "estimateBlockTime": 13,
        "reorgPeriod": "finalized"
      },
      "chainId": 592,
      "deployer": {
        "name": "Abacus Works",
        "url": "https://www.hyperlane.xyz"
      },
      "displayName": "Astar",
      "domainId": 592,
      "gasCurrencyCoinGeckoId": "astar",
      "name": "astar",
      "nativeToken": {
        "decimals": 18,
        "name": "Astar",
        "symbol": "ASTR"
      },
      "protocol": "ethereum",
      "rpcUrls": [
        {
          "http": "https://evm.astar.network"
        }
      ],
      "aggregationHook": "0x9aA6A7525Aa42f861AB07F8556654971dd4525ED",
      "domainRoutingIsm": "0xBD70Ea9D599a0FC8158B026797177773C3445730",
      "domainRoutingIsmFactory": "0x1052eF3419f26Bec74Ed7CEf4a4FA6812Bc09908",
      "fallbackRoutingHook": "0xc401e251CCa7A364114504A994D6fC7cb1c243AB",
      "interchainGasPaymaster": "0x4E55aDA3ef1942049EA43E904EB01F4A0a9c39bd",
      "interchainSecurityModule": "0xd1B3c4C0D308D07ED5E5784b3DcBDf136d956193",
      "mailbox": "0x3a464f746D23Ab22155710f44dB16dcA53e0775E",
      "merkleTreeHook": "0x441a01Fca2eD731C0Fc4633998332f9FEDB17575",
      "pausableHook": "0x5Ed813B8b41f25c8002B01A72bbDBe6A0232Fe27",
      "pausableIsm": "0x61594D2cA900C44ab51d07776465397FefC643C6",
      "protocolFee": "0x8AB7A6FaC052518A39628497735C855a2Beb515B",
      "proxyAdmin": "0x2f2aFaE1139Ce54feFC03593FeE8AB2aDF4a85A7",
      "staticAggregationHookFactory": "0xEb9FcFDC9EfDC17c1EC5E1dc085B98485da213D6",
      "staticAggregationIsm": "0x78A31fF00D79158c22C09DC6D7Fa7188e21925E4",
      "staticAggregationIsmFactory": "0x8F7454AC98228f3504Bb91eA3D8Adafe6406110A",
      "staticMerkleRootMultisigIsmFactory": "0x2C1FAbEcd7bFBdEBF27CcdB67baADB38b6Df90fC",
      "staticMerkleRootWeightedMultisigIsmFactory": "0x0761b0827849abbf7b0cC09CE14e1C93D87f5004",
      "staticMessageIdMultisigIsmFactory": "0x8b83fefd896fAa52057798f6426E9f0B080FCCcE",
      "staticMessageIdWeightedMultisigIsmFactory": "0x4Ed7d626f1E96cD1C0401607Bf70D95243E3dEd1",
      "storageGasOracle": "0xA38D1D7F217A52A27b0e6BF50E0a9ddAD05798C0",
      "testRecipient": "0xbB22547D1dc681fe925f568f637Ff67aC06c20fc",
      "validatorAnnounce": "0xb4fc9B5fD57499Ef6FfF3995728a55F7A618ef86",
      "index": {
        "from": 6898609
      },
      "interchainAccountIsm": "0xd01A3E167d59FF98c983E83BAa5da0C3e0ADe726",
      "interchainAccountRouter": "0x5090dF2FBDa7127c7aDa41f60B79F5c55D380Dd8",
      "timelockController": "0x0000000000000000000000000000000000000000",
      "technicalStack": "polkadotsubstrate"
    },
    "bitlayer": {
      "blockExplorers": [
        {
          "apiUrl": "https://api.btrscan.com/scan/api",
          "family": "other",
          "name": "Bitlayer Explorer",
          "url": "https://www.btrscan.com"
        }
      ],
      "blocks": {
        "confirmations": 1,
        "estimateBlockTime": 3,
        "reorgPeriod": 20
      },
      "chainId": 200901,
      "deployer": {
        "name": "Abacus Works",
        "url": "https://www.hyperlane.xyz"
      },
      "displayName": "Bitlayer",
      "domainId": 200901,
      "gasCurrencyCoinGeckoId": "bitcoin",
      "name": "bitlayer",
      "nativeToken": {
        "decimals": 18,
        "name": "Bitcoin",
        "symbol": "BTC"
      },
      "protocol": "ethereum",
      "rpcUrls": [
        {
          "http": "https://rpc.bitlayer.org"
        },
        {
          "http": "https://rpc.bitlayer-rpc.com"
        },
        {
          "http": "https://rpc.ankr.com/bitlayer"
        }
      ],
      "aggregationHook": "0x9aA6A7525Aa42f861AB07F8556654971dd4525ED",
      "domainRoutingIsm": "0xBD70Ea9D599a0FC8158B026797177773C3445730",
      "domainRoutingIsmFactory": "0x1052eF3419f26Bec74Ed7CEf4a4FA6812Bc09908",
      "fallbackRoutingHook": "0xc401e251CCa7A364114504A994D6fC7cb1c243AB",
      "interchainGasPaymaster": "0x4E55aDA3ef1942049EA43E904EB01F4A0a9c39bd",
      "interchainSecurityModule": "0xeAE81dcECFce733E270D02346091fE06D915d8F6",
      "mailbox": "0x3a464f746D23Ab22155710f44dB16dcA53e0775E",
      "merkleTreeHook": "0x441a01Fca2eD731C0Fc4633998332f9FEDB17575",
      "pausableHook": "0x5Ed813B8b41f25c8002B01A72bbDBe6A0232Fe27",
      "pausableIsm": "0x61594D2cA900C44ab51d07776465397FefC643C6",
      "protocolFee": "0x8AB7A6FaC052518A39628497735C855a2Beb515B",
      "proxyAdmin": "0x2f2aFaE1139Ce54feFC03593FeE8AB2aDF4a85A7",
      "staticAggregationHookFactory": "0xEb9FcFDC9EfDC17c1EC5E1dc085B98485da213D6",
      "staticAggregationIsm": "0x78A31fF00D79158c22C09DC6D7Fa7188e21925E4",
      "staticAggregationIsmFactory": "0x8F7454AC98228f3504Bb91eA3D8Adafe6406110A",
      "staticMerkleRootMultisigIsmFactory": "0x2C1FAbEcd7bFBdEBF27CcdB67baADB38b6Df90fC",
      "staticMerkleRootWeightedMultisigIsmFactory": "0x0761b0827849abbf7b0cC09CE14e1C93D87f5004",
      "staticMessageIdMultisigIsmFactory": "0x8b83fefd896fAa52057798f6426E9f0B080FCCcE",
      "staticMessageIdWeightedMultisigIsmFactory": "0x4Ed7d626f1E96cD1C0401607Bf70D95243E3dEd1",
      "storageGasOracle": "0xA38D1D7F217A52A27b0e6BF50E0a9ddAD05798C0",
      "testRecipient": "0xbB22547D1dc681fe925f568f637Ff67aC06c20fc",
      "validatorAnnounce": "0xb4fc9B5fD57499Ef6FfF3995728a55F7A618ef86",
      "index": {
        "from": 4162791
      },
      "interchainAccountIsm": "0xa97ec3E58cBd60199dcFDd6396431BE85c2E363e",
      "interchainAccountRouter": "0xA0a44cB8Bc0f7EDe788b0Cd29524A5b14fED7b45",
      "timelockController": "0x0000000000000000000000000000000000000000",
      "technicalStack": "other",
      "gnosisSafeTransactionServiceUrl": "https://multisign.bitlayer.org/txs/"
    },
    "coredao": {
      "blockExplorers": [
        {
          "apiUrl": "https://scan.coredao.org/api",
          "family": "other",
          "name": "Core Explorer",
          "url": "https://scan.coredao.org"
        }
      ],
      "blocks": {
        "confirmations": 1,
        "estimateBlockTime": 3,
        "reorgPeriod": 21
      },
      "chainId": 1116,
      "deployer": {
        "name": "Abacus Works",
        "url": "https://www.hyperlane.xyz"
      },
      "displayName": "Core",
      "domainId": 1116,
      "gasCurrencyCoinGeckoId": "coredaoorg",
      "name": "coredao",
      "nativeToken": {
        "decimals": 18,
        "name": "CoreDAO",
        "symbol": "CORE"
      },
      "protocol": "ethereum",
      "rpcUrls": [
        {
          "http": "https://rpc.coredao.org"
        },
        {
          "http": "https://rpc.ankr.com/core"
        },
        {
          "http": "https://rpc-core.icecreamswap.com"
        }
      ],
      "aggregationHook": "0x9aA6A7525Aa42f861AB07F8556654971dd4525ED",
      "domainRoutingIsm": "0xBD70Ea9D599a0FC8158B026797177773C3445730",
      "domainRoutingIsmFactory": "0x1052eF3419f26Bec74Ed7CEf4a4FA6812Bc09908",
      "fallbackRoutingHook": "0xc401e251CCa7A364114504A994D6fC7cb1c243AB",
      "interchainGasPaymaster": "0x4E55aDA3ef1942049EA43E904EB01F4A0a9c39bd",
      "interchainSecurityModule": "0xcEf206eAF645fC8497ed17d8582D85573515BF36",
      "mailbox": "0x3a464f746D23Ab22155710f44dB16dcA53e0775E",
      "merkleTreeHook": "0x441a01Fca2eD731C0Fc4633998332f9FEDB17575",
      "pausableHook": "0x5Ed813B8b41f25c8002B01A72bbDBe6A0232Fe27",
      "pausableIsm": "0x61594D2cA900C44ab51d07776465397FefC643C6",
      "protocolFee": "0x8AB7A6FaC052518A39628497735C855a2Beb515B",
      "proxyAdmin": "0x2f2aFaE1139Ce54feFC03593FeE8AB2aDF4a85A7",
      "staticAggregationHookFactory": "0xEb9FcFDC9EfDC17c1EC5E1dc085B98485da213D6",
      "staticAggregationIsm": "0x78A31fF00D79158c22C09DC6D7Fa7188e21925E4",
      "staticAggregationIsmFactory": "0x8F7454AC98228f3504Bb91eA3D8Adafe6406110A",
      "staticMerkleRootMultisigIsmFactory": "0x2C1FAbEcd7bFBdEBF27CcdB67baADB38b6Df90fC",
      "staticMerkleRootWeightedMultisigIsmFactory": "0x0761b0827849abbf7b0cC09CE14e1C93D87f5004",
      "staticMessageIdMultisigIsmFactory": "0x8b83fefd896fAa52057798f6426E9f0B080FCCcE",
      "staticMessageIdWeightedMultisigIsmFactory": "0x4Ed7d626f1E96cD1C0401607Bf70D95243E3dEd1",
      "storageGasOracle": "0xA38D1D7F217A52A27b0e6BF50E0a9ddAD05798C0",
      "testRecipient": "0xbB22547D1dc681fe925f568f637Ff67aC06c20fc",
      "validatorAnnounce": "0xb4fc9B5fD57499Ef6FfF3995728a55F7A618ef86",
      "index": {
        "from": 17154537
      },
      "interchainAccountIsm": "0x87bDFaBbCC36D8B1aEdA871Cd54b2e86C7a4d597",
      "interchainAccountRouter": "0xd01A3E167d59FF98c983E83BAa5da0C3e0ADe726",
      "timelockController": "0x0000000000000000000000000000000000000000",
      "technicalStack": "other"
    },
    "dogechain": {
      "blockExplorers": [
        {
          "apiUrl": "https://explorer.dogechain.dog/api",
          "family": "blockscout",
          "name": "Dogechain Explorer",
          "url": "https://explorer.dogechain.dog"
        }
      ],
      "blocks": {
        "confirmations": 1,
        "estimateBlockTime": 2,
        "reorgPeriod": 5
      },
      "chainId": 2000,
      "deployer": {
        "name": "Abacus Works",
        "url": "https://www.hyperlane.xyz"
      },
      "displayName": "Dogechain",
      "domainId": 2000,
      "gasCurrencyCoinGeckoId": "dogecoin",
      "name": "dogechain",
      "nativeToken": {
        "decimals": 18,
        "name": "Dogecoin",
        "symbol": "DOGE"
      },
      "protocol": "ethereum",
      "rpcUrls": [
        {
          "http": "https://rpc.dogechain.dog"
        }
      ],
      "aggregationHook": "0x9aA6A7525Aa42f861AB07F8556654971dd4525ED",
      "domainRoutingIsm": "0xBD70Ea9D599a0FC8158B026797177773C3445730",
      "domainRoutingIsmFactory": "0x1052eF3419f26Bec74Ed7CEf4a4FA6812Bc09908",
      "fallbackRoutingHook": "0xc401e251CCa7A364114504A994D6fC7cb1c243AB",
      "interchainGasPaymaster": "0x4E55aDA3ef1942049EA43E904EB01F4A0a9c39bd",
      "interchainSecurityModule": "0xbf629336AA8e85e42562aeEaA09344f633d357ca",
      "mailbox": "0x3a464f746D23Ab22155710f44dB16dcA53e0775E",
      "merkleTreeHook": "0x441a01Fca2eD731C0Fc4633998332f9FEDB17575",
      "pausableHook": "0x5Ed813B8b41f25c8002B01A72bbDBe6A0232Fe27",
      "pausableIsm": "0x61594D2cA900C44ab51d07776465397FefC643C6",
      "protocolFee": "0x8AB7A6FaC052518A39628497735C855a2Beb515B",
      "proxyAdmin": "0x2f2aFaE1139Ce54feFC03593FeE8AB2aDF4a85A7",
      "staticAggregationHookFactory": "0xEb9FcFDC9EfDC17c1EC5E1dc085B98485da213D6",
      "staticAggregationIsm": "0x78A31fF00D79158c22C09DC6D7Fa7188e21925E4",
      "staticAggregationIsmFactory": "0x8F7454AC98228f3504Bb91eA3D8Adafe6406110A",
      "staticMerkleRootMultisigIsmFactory": "0x2C1FAbEcd7bFBdEBF27CcdB67baADB38b6Df90fC",
      "staticMerkleRootWeightedMultisigIsmFactory": "0x0761b0827849abbf7b0cC09CE14e1C93D87f5004",
      "staticMessageIdMultisigIsmFactory": "0x8b83fefd896fAa52057798f6426E9f0B080FCCcE",
      "staticMessageIdWeightedMultisigIsmFactory": "0x4Ed7d626f1E96cD1C0401607Bf70D95243E3dEd1",
      "storageGasOracle": "0xA38D1D7F217A52A27b0e6BF50E0a9ddAD05798C0",
      "testRecipient": "0xbB22547D1dc681fe925f568f637Ff67aC06c20fc",
      "validatorAnnounce": "0xb4fc9B5fD57499Ef6FfF3995728a55F7A618ef86",
      "index": {
        "from": 31903424
      },
      "interchainAccountIsm": "0x87bDFaBbCC36D8B1aEdA871Cd54b2e86C7a4d597",
      "interchainAccountRouter": "0xd01A3E167d59FF98c983E83BAa5da0C3e0ADe726",
      "timelockController": "0x0000000000000000000000000000000000000000",
      "technicalStack": "polygoncdk"
    },
    "flare": {
      "blockExplorers": [
        {
          "apiUrl": "https://flare-explorer.flare.network/api",
          "family": "blockscout",
          "name": "Flare Explorer",
          "url": "https://flare-explorer.flare.network"
        }
      ],
      "blocks": {
        "confirmations": 1,
        "estimateBlockTime": 2,
        "reorgPeriod": 3
      },
      "chainId": 14,
      "deployer": {
        "name": "Abacus Works",
        "url": "https://www.hyperlane.xyz"
      },
      "displayName": "Flare",
      "domainId": 14,
      "gasCurrencyCoinGeckoId": "flare-networks",
      "name": "flare",
      "nativeToken": {
        "decimals": 18,
        "name": "Flare",
        "symbol": "FLR"
      },
      "protocol": "ethereum",
      "rpcUrls": [
        {
          "http": "https://flare-api.flare.network/ext/C/rpc",
          "pagination": {
            "maxBlockRange": 30
          }
        },
        {
          "http": "https://flare.solidifi.app/ext/C/rpc"
        },
        {
          "http": "https://flare.rpc.thirdweb.com"
        },
        {
          "http": "https://rpc.ankr.com/flare"
        }
      ],
      "aggregationHook": "0x9aA6A7525Aa42f861AB07F8556654971dd4525ED",
      "domainRoutingIsm": "0xBD70Ea9D599a0FC8158B026797177773C3445730",
      "domainRoutingIsmFactory": "0x1052eF3419f26Bec74Ed7CEf4a4FA6812Bc09908",
      "fallbackRoutingHook": "0xc401e251CCa7A364114504A994D6fC7cb1c243AB",
      "interchainGasPaymaster": "0x4E55aDA3ef1942049EA43E904EB01F4A0a9c39bd",
      "interchainSecurityModule": "0x646Ea0b2Ab78FbfF5b629a406b6EC92F2a113af3",
      "mailbox": "0x3a464f746D23Ab22155710f44dB16dcA53e0775E",
      "merkleTreeHook": "0x441a01Fca2eD731C0Fc4633998332f9FEDB17575",
      "pausableHook": "0x5Ed813B8b41f25c8002B01A72bbDBe6A0232Fe27",
      "pausableIsm": "0x61594D2cA900C44ab51d07776465397FefC643C6",
      "protocolFee": "0x8AB7A6FaC052518A39628497735C855a2Beb515B",
      "proxyAdmin": "0x2f2aFaE1139Ce54feFC03593FeE8AB2aDF4a85A7",
      "staticAggregationHookFactory": "0xEb9FcFDC9EfDC17c1EC5E1dc085B98485da213D6",
      "staticAggregationIsm": "0x78A31fF00D79158c22C09DC6D7Fa7188e21925E4",
      "staticAggregationIsmFactory": "0x8F7454AC98228f3504Bb91eA3D8Adafe6406110A",
      "staticMerkleRootMultisigIsmFactory": "0x2C1FAbEcd7bFBdEBF27CcdB67baADB38b6Df90fC",
      "staticMerkleRootWeightedMultisigIsmFactory": "0x0761b0827849abbf7b0cC09CE14e1C93D87f5004",
      "staticMessageIdMultisigIsmFactory": "0x8b83fefd896fAa52057798f6426E9f0B080FCCcE",
      "staticMessageIdWeightedMultisigIsmFactory": "0x4Ed7d626f1E96cD1C0401607Bf70D95243E3dEd1",
      "storageGasOracle": "0xA38D1D7F217A52A27b0e6BF50E0a9ddAD05798C0",
      "testRecipient": "0xbB22547D1dc681fe925f568f637Ff67aC06c20fc",
      "validatorAnnounce": "0xb4fc9B5fD57499Ef6FfF3995728a55F7A618ef86",
      "index": {
        "chunk": 30,
        "from": 28949565
      },
      "interchainAccountIsm": "0xc2Da384799488B4e1E773d70a83346529145085B",
      "interchainAccountRouter": "0x87bDFaBbCC36D8B1aEdA871Cd54b2e86C7a4d597",
      "timelockController": "0x0000000000000000000000000000000000000000",
      "technicalStack": "other"
    },
    "molten": {
      "blockExplorers": [
        {
          "apiUrl": "https://molten.calderaexplorer.xyz/api",
          "family": "blockscout",
          "name": "Caldera Molten Explorer",
          "url": "https://molten.calderaexplorer.xyz"
        }
      ],
      "blocks": {
        "confirmations": 1,
        "estimateBlockTime": 30,
        "reorgPeriod": 0
      },
      "chainId": 360,
      "deployer": {
        "name": "Abacus Works",
        "url": "https://www.hyperlane.xyz"
      },
      "displayName": "Molten",
      "domainId": 360,
      "gasCurrencyCoinGeckoId": "molten-2",
      "index": {
        "from": 4707345
      },
      "name": "molten",
      "nativeToken": {
        "decimals": 18,
        "name": "Molten",
        "symbol": "MOLTEN"
      },
      "protocol": "ethereum",
      "rpcUrls": [
        {
          "http": "https://molten.calderachain.xyz/http"
        }
      ],
      "technicalStack": "arbitrumnitro",
      "aggregationHook": "0x9aA6A7525Aa42f861AB07F8556654971dd4525ED",
      "domainRoutingIsm": "0xBD70Ea9D599a0FC8158B026797177773C3445730",
      "domainRoutingIsmFactory": "0x1052eF3419f26Bec74Ed7CEf4a4FA6812Bc09908",
      "fallbackRoutingHook": "0xc401e251CCa7A364114504A994D6fC7cb1c243AB",
      "interchainGasPaymaster": "0x4E55aDA3ef1942049EA43E904EB01F4A0a9c39bd",
      "interchainSecurityModule": "0xae796D1D075A37D742Ba041a65bd055121304083",
      "mailbox": "0x3a464f746D23Ab22155710f44dB16dcA53e0775E",
      "merkleTreeHook": "0x441a01Fca2eD731C0Fc4633998332f9FEDB17575",
      "pausableHook": "0x5Ed813B8b41f25c8002B01A72bbDBe6A0232Fe27",
      "pausableIsm": "0x61594D2cA900C44ab51d07776465397FefC643C6",
      "protocolFee": "0x8AB7A6FaC052518A39628497735C855a2Beb515B",
      "proxyAdmin": "0x2f2aFaE1139Ce54feFC03593FeE8AB2aDF4a85A7",
      "staticAggregationHookFactory": "0xEb9FcFDC9EfDC17c1EC5E1dc085B98485da213D6",
      "staticAggregationIsm": "0x78A31fF00D79158c22C09DC6D7Fa7188e21925E4",
      "staticAggregationIsmFactory": "0x8F7454AC98228f3504Bb91eA3D8Adafe6406110A",
      "staticMerkleRootMultisigIsmFactory": "0x2C1FAbEcd7bFBdEBF27CcdB67baADB38b6Df90fC",
      "staticMerkleRootWeightedMultisigIsmFactory": "0x0761b0827849abbf7b0cC09CE14e1C93D87f5004",
      "staticMessageIdMultisigIsmFactory": "0x8b83fefd896fAa52057798f6426E9f0B080FCCcE",
      "staticMessageIdWeightedMultisigIsmFactory": "0x4Ed7d626f1E96cD1C0401607Bf70D95243E3dEd1",
      "storageGasOracle": "0xA38D1D7F217A52A27b0e6BF50E0a9ddAD05798C0",
      "testRecipient": "0xbB22547D1dc681fe925f568f637Ff67aC06c20fc",
      "validatorAnnounce": "0xb4fc9B5fD57499Ef6FfF3995728a55F7A618ef86",
      "interchainAccountIsm": "0x87bDFaBbCC36D8B1aEdA871Cd54b2e86C7a4d597",
      "interchainAccountRouter": "0xd01A3E167d59FF98c983E83BAa5da0C3e0ADe726",
      "timelockController": "0x0000000000000000000000000000000000000000"
    },
    "shibarium": {
      "blockExplorers": [
        {
          "apiUrl": "https://shibariumscan.io/api",
          "family": "blockscout",
          "name": "Shibarium Explorer",
          "url": "https://shibariumscan.io"
        }
      ],
      "blocks": {
        "confirmations": 1,
        "estimateBlockTime": 5,
        "reorgPeriod": "finalized"
      },
      "chainId": 109,
      "deployer": {
        "name": "Abacus Works",
        "url": "https://www.hyperlane.xyz"
      },
      "displayName": "Shibarium",
      "domainId": 109,
      "gasCurrencyCoinGeckoId": "bone-shibaswap",
      "name": "shibarium",
      "nativeToken": {
        "decimals": 18,
        "name": "Bone ShibaSwap",
        "symbol": "BONE"
      },
      "protocol": "ethereum",
      "rpcUrls": [
        {
          "http": "https://www.shibrpc.com"
        },
        {
          "http": "https://rpc.shibrpc.com"
        }
      ],
      "aggregationHook": "0x9aA6A7525Aa42f861AB07F8556654971dd4525ED",
      "domainRoutingIsm": "0xBD70Ea9D599a0FC8158B026797177773C3445730",
      "domainRoutingIsmFactory": "0x1052eF3419f26Bec74Ed7CEf4a4FA6812Bc09908",
      "fallbackRoutingHook": "0xc401e251CCa7A364114504A994D6fC7cb1c243AB",
      "interchainGasPaymaster": "0x4E55aDA3ef1942049EA43E904EB01F4A0a9c39bd",
      "interchainSecurityModule": "0xd61d58b7eBcF8C466CB1aa53666505C47eA6fbD4",
      "mailbox": "0x3a464f746D23Ab22155710f44dB16dcA53e0775E",
      "merkleTreeHook": "0x441a01Fca2eD731C0Fc4633998332f9FEDB17575",
      "pausableHook": "0x5Ed813B8b41f25c8002B01A72bbDBe6A0232Fe27",
      "pausableIsm": "0x61594D2cA900C44ab51d07776465397FefC643C6",
      "protocolFee": "0x8AB7A6FaC052518A39628497735C855a2Beb515B",
      "proxyAdmin": "0x2f2aFaE1139Ce54feFC03593FeE8AB2aDF4a85A7",
      "staticAggregationHookFactory": "0xEb9FcFDC9EfDC17c1EC5E1dc085B98485da213D6",
      "staticAggregationIsm": "0x78A31fF00D79158c22C09DC6D7Fa7188e21925E4",
      "staticAggregationIsmFactory": "0x8F7454AC98228f3504Bb91eA3D8Adafe6406110A",
      "staticMerkleRootMultisigIsmFactory": "0x2C1FAbEcd7bFBdEBF27CcdB67baADB38b6Df90fC",
      "staticMerkleRootWeightedMultisigIsmFactory": "0x0761b0827849abbf7b0cC09CE14e1C93D87f5004",
      "staticMessageIdMultisigIsmFactory": "0x8b83fefd896fAa52057798f6426E9f0B080FCCcE",
      "staticMessageIdWeightedMultisigIsmFactory": "0x4Ed7d626f1E96cD1C0401607Bf70D95243E3dEd1",
      "storageGasOracle": "0xA38D1D7F217A52A27b0e6BF50E0a9ddAD05798C0",
      "testRecipient": "0xbB22547D1dc681fe925f568f637Ff67aC06c20fc",
      "validatorAnnounce": "0xb4fc9B5fD57499Ef6FfF3995728a55F7A618ef86",
      "index": {
        "from": 6519337
      },
      "interchainAccountIsm": "0xA0a44cB8Bc0f7EDe788b0Cd29524A5b14fED7b45",
      "interchainAccountRouter": "0xf3dFf6747E7FC74B431C943961054B7BF6309d8a",
      "timelockController": "0x0000000000000000000000000000000000000000",
      "technicalStack": "other"
    },
    "everclear": {
      "blockExplorers": [
        {
          "apiUrl": "https://scan.everclear.org/api",
          "family": "blockscout",
          "name": "Everclear Explorer",
          "url": "https://scan.everclear.org"
        }
      ],
      "blocks": {
        "confirmations": 1,
        "estimateBlockTime": 2,
        "reorgPeriod": 2
      },
      "chainId": 25327,
      "deployer": {
        "name": "Abacus Works",
        "url": "https://www.hyperlane.xyz"
      },
      "displayName": "Everclear",
      "domainId": 25327,
      "gasCurrencyCoinGeckoId": "ethereum",
      "index": {
        "from": 37
      },
      "name": "everclear",
      "nativeToken": {
        "decimals": 18,
        "name": "Ethereum",
        "symbol": "ETH"
      },
      "protocol": "ethereum",
      "rpcUrls": [
        {
          "http": "https://rpc.everclear.raas.gelato.cloud"
        }
      ],
      "technicalStack": "arbitrumnitro",
      "aggregationHook": "0x14F6CA3B04f077AF26922B7957B89b32F8C842a9",
      "domainRoutingIsm": "0xDEed16fe4b1c9b2a93483EDFf34C77A9b57D31Ff",
      "domainRoutingIsmFactory": "0x4Ed7d626f1E96cD1C0401607Bf70D95243E3dEd1",
      "fallbackRoutingHook": "0x3C2b535a49c6827DF0b8e94467e6922c99E3c092",
      "interchainAccountIsm": "0xcd9D3744512F07AE844c40E27912092d7c503565",
      "interchainAccountRouter": "0x92cdbF0Ccdf8E93467FA858fb986fa650A02f2A8",
      "interchainGasPaymaster": "0xb58257cc81E47EC72fD38aE16297048de23163b4",
      "interchainSecurityModule": "0x2808f5eF748851bb7957Bb3FF9033eff28625bF1",
      "mailbox": "0x7f50C5776722630a0024fAE05fDe8b47571D7B39",
      "merkleTreeHook": "0xCC3D1659D50461d27a2F025dDb2c9B06B584B7e1",
      "pausableHook": "0x4E55aDA3ef1942049EA43E904EB01F4A0a9c39bd",
      "pausableIsm": "0xA38D1D7F217A52A27b0e6BF50E0a9ddAD05798C0",
      "protocolFee": "0xC49aF4965264FA7BB6424CE37aA06773ad177224",
      "proxyAdmin": "0x3a464f746D23Ab22155710f44dB16dcA53e0775E",
      "staticAggregationHookFactory": "0x0761b0827849abbf7b0cC09CE14e1C93D87f5004",
      "staticAggregationIsm": "0x47F57D08d01544Ed082152B73807A9D39305Fac6",
      "staticAggregationIsmFactory": "0x1052eF3419f26Bec74Ed7CEf4a4FA6812Bc09908",
      "staticMerkleRootMultisigIsmFactory": "0x8F7454AC98228f3504Bb91eA3D8Adafe6406110A",
      "staticMerkleRootWeightedMultisigIsmFactory": "0x2f2aFaE1139Ce54feFC03593FeE8AB2aDF4a85A7",
      "staticMessageIdMultisigIsmFactory": "0xEb9FcFDC9EfDC17c1EC5E1dc085B98485da213D6",
      "staticMessageIdWeightedMultisigIsmFactory": "0xeA87ae93Fa0019a82A727bfd3eBd1cFCa8f64f1D",
      "storageGasOracle": "0xf8344D85a1429708e0BE6724218E938087e596DF",
      "testRecipient": "0xF15D70941dE2Bf95A23d6488eBCbedE0a444137f",
      "timelockController": "0x0000000000000000000000000000000000000000",
      "validatorAnnounce": "0xC88bAD76EC7acD9fd3b9Bb264f7f5C18097c5710"
    },
    "oortmainnet": {
      "blockExplorers": [
        {
          "apiUrl": "https://mainnet-scan.oortech.com/api",
          "family": "other",
          "name": "Oort Olympus Explorer",
          "url": "https://mainnet-scan.oortech.com"
        }
      ],
      "blocks": {
        "confirmations": 1,
        "estimateBlockTime": 2,
        "reorgPeriod": 0
      },
      "chainId": 970,
      "deployer": {
        "name": "Abacus Works",
        "url": "https://www.hyperlane.xyz"
      },
      "displayName": "Oort",
      "domainId": 970,
      "gasCurrencyCoinGeckoId": "oort",
      "name": "oortmainnet",
      "nativeToken": {
        "decimals": 18,
        "name": "Oort",
        "symbol": "OORT"
      },
      "protocol": "ethereum",
      "rpcUrls": [
        {
          "http": "https://mainnet-rpc.oortech.com"
        }
      ],
      "aggregationHook": "0x90F9ac2201bCC0fA177955175708eCB5963f0eCA",
      "domainRoutingIsm": "0x4101B9B755FC58FcEA156e70B42a38CFF8A46F77",
      "domainRoutingIsmFactory": "0x2f2aFaE1139Ce54feFC03593FeE8AB2aDF4a85A7",
      "fallbackRoutingHook": "0x168DFF0Ad2b180F3801883Fe5Ae56d7E7d91D5f4",
      "interchainAccountIsm": "0xc23BaF5Eb5848D19701BbE7f139645e6bd58a319",
      "interchainAccountRouter": "0x7c58Cadcc2b60ACF794eE1843488d6f5703f76BE",
      "interchainGasPaymaster": "0xb4fc9B5fD57499Ef6FfF3995728a55F7A618ef86",
      "interchainSecurityModule": "0x79B9C213ab2D0AEd42BEAbABa7AB64781F51613C",
      "mailbox": "0xb129828B9EDa48192D0B2db35D0E40dCF51B3594",
      "merkleTreeHook": "0x3E969bA938E6A993eeCD6F65b0dd8712B07dFe59",
      "pausableHook": "0x6Fb36672365C7c797028C400A61c58c0ECc53cD2",
      "pausableIsm": "0x989B7307d266151BE763935C856493D968b2affF",
      "protocolFee": "0xfdefdDc8E153d5E0463d7E193F79A3714be16021",
      "proxyAdmin": "0x148CF67B8A242c1360bb2C93fCe203EC4d4f9B56",
      "staticAggregationHookFactory": "0x4Ed7d626f1E96cD1C0401607Bf70D95243E3dEd1",
      "staticAggregationIsm": "0xdc2da0D5d7A69fa86366235E426ff4a0E214cC60",
      "staticAggregationIsmFactory": "0x0761b0827849abbf7b0cC09CE14e1C93D87f5004",
      "staticMerkleRootMultisigIsmFactory": "0xEb9FcFDC9EfDC17c1EC5E1dc085B98485da213D6",
      "staticMerkleRootWeightedMultisigIsmFactory": "0xeA87ae93Fa0019a82A727bfd3eBd1cFCa8f64f1D",
      "staticMessageIdMultisigIsmFactory": "0x1052eF3419f26Bec74Ed7CEf4a4FA6812Bc09908",
      "staticMessageIdWeightedMultisigIsmFactory": "0x3a464f746D23Ab22155710f44dB16dcA53e0775E",
      "storageGasOracle": "0x2c61Cda929e4e2174cb10cd8e2724A9ceaD62E67",
      "testRecipient": "0x58556AaeB2e3829d52EE5E711D44735412efA43B",
      "timelockController": "0x0000000000000000000000000000000000000000",
      "validatorAnnounce": "0x6f77d5Ef273C38CC19d1d02352785F52565A1A6c",
      "index": {
        "from": 26847587
      },
      "technicalStack": "other"
    },
    "stride": {
      "bech32Prefix": "stride",
      "blockExplorers": [
        {
          "apiUrl": "https://apis.mintscan.io/v1/stride",
          "family": "other",
          "name": "Mintscan",
          "url": "https://www.mintscan.io/stride"
        }
      ],
      "blocks": {
        "confirmations": 1,
        "estimateBlockTime": 5,
        "reorgPeriod": 1
      },
      "chainId": "stride-1",
      "deployer": {
        "name": "Stride Labs",
        "url": "https://www.stride.zone"
      },
      "displayName": "Stride",
      "domainId": 745,
      "gasCurrencyCoinGeckoId": "stride",
      "grpcUrls": [
        {
          "http": "https://stride-grpc.publicnode.com:443"
        }
      ],
      "isTestnet": false,
      "name": "stride",
      "nativeToken": {
        "decimals": 6,
        "denom": "ustrd",
        "name": "Stride",
        "symbol": "STRD"
      },
      "protocol": "cosmos",
      "restUrls": [
        {
          "http": "https://stride-api.polkachu.com"
        }
      ],
      "rpcUrls": [
        {
          "http": "https://stride-rpc.polkachu.com"
        }
      ],
      "slip44": 118,
      "interchainGasPaymaster": "0x602D5BF31F85FE90BF812A5EE6E2CC8CF6998A687125CABEDD120983CB88DA54",
      "mailbox": "0x89945750e089d84581f194e1947a58480b335f18386ad4f761f05feebf5e2454",
      "merkleTreeHook": "0x7ab4a8c3ba5371e34cd8d5dc584e0d924504fc21c3cbf41c3f64d436176bf007",
      "validatorAnnounce": "0xf57d954bf3ddb5f1032a0e020a99e931215cf83ceb4de987c781488065aaae0d",
      "gasPrice": {
        "denom": "ustrd",
        "amount": "0.005"
      },
      "canonicalAsset": "ustrd",
      "contractAddressBytes": 32,
      "index": {
        "from": 9152000,
        "chunk": 5
      }
    },
    "apechain": {
      "blockExplorers": [
        {
          "apiUrl": "https://apechain.calderaexplorer.xyz/api",
          "family": "blockscout",
          "name": "ApeChain Explorer",
          "url": "https://apechain.calderaexplorer.xyz"
        }
      ],
      "blocks": {
        "confirmations": 1,
        "estimateBlockTime": 0.2,
        "reorgPeriod": 5
      },
      "chainId": 33139,
      "deployer": {
        "name": "Abacus Works",
        "url": "https://www.hyperlane.xyz"
      },
      "displayName": "ApeChain",
      "domainId": 33139,
      "gasCurrencyCoinGeckoId": "apecoin",
      "index": {
        "from": 1759561
      },
      "name": "apechain",
      "nativeToken": {
        "decimals": 18,
        "name": "ApeCoin",
        "symbol": "APE"
      },
      "protocol": "ethereum",
      "rpcUrls": [
        {
          "http": "https://rpc.apechain.com/http"
        }
      ],
      "technicalStack": "arbitrumnitro",
      "aggregationHook": "0x9C16FBa8b0c8a356E0f4398f524ae73Fd5a677B6",
      "domainRoutingIsm": "0xDEed16fe4b1c9b2a93483EDFf34C77A9b57D31Ff",
      "domainRoutingIsmFactory": "0x4Ed7d626f1E96cD1C0401607Bf70D95243E3dEd1",
      "fallbackRoutingHook": "0xD0dca420feFda68537695A8D887080eeF4030AF7",
      "interchainAccountIsm": "0x6119B76720CcfeB3D256EC1b91218EEfFD6756E1",
      "interchainAccountRouter": "0x9eaaC366BFD70430cFee6E70265fefFf1CfC9E47",
      "interchainGasPaymaster": "0x18B0688990720103dB63559a3563f7E8d0f63EDb",
      "interchainSecurityModule": "0x0299D3f137fb7fB4Ce109b999E975A0831774593",
      "mailbox": "0x7f50C5776722630a0024fAE05fDe8b47571D7B39",
      "merkleTreeHook": "0x886BB0f329781b98f98FDeb1ce7a8957F2d43B9F",
      "pausableHook": "0x2F619Ac5122689180AeBB930ADccdae215d538a9",
      "pausableIsm": "0x5090dF2FBDa7127c7aDa41f60B79F5c55D380Dd8",
      "protocolFee": "0x61374178e45F65fF9D6252d017Cd580FC60B7654",
      "proxyAdmin": "0x3a464f746D23Ab22155710f44dB16dcA53e0775E",
      "staticAggregationHookFactory": "0x0761b0827849abbf7b0cC09CE14e1C93D87f5004",
      "staticAggregationIsm": "0x9FF3f38DED52D74EF4b666A7A09BcB5F38d6D272",
      "staticAggregationIsmFactory": "0x1052eF3419f26Bec74Ed7CEf4a4FA6812Bc09908",
      "staticMerkleRootMultisigIsmFactory": "0x8F7454AC98228f3504Bb91eA3D8Adafe6406110A",
      "staticMerkleRootWeightedMultisigIsmFactory": "0x2f2aFaE1139Ce54feFC03593FeE8AB2aDF4a85A7",
      "staticMessageIdMultisigIsmFactory": "0xEb9FcFDC9EfDC17c1EC5E1dc085B98485da213D6",
      "staticMessageIdWeightedMultisigIsmFactory": "0xeA87ae93Fa0019a82A727bfd3eBd1cFCa8f64f1D",
      "storageGasOracle": "0xF1854214392864c628A16930E73B699f7a51b3EE",
      "testRecipient": "0x783EC5e105234a570eB90f314284E5dBe53bdd90",
      "timelockController": "0x0000000000000000000000000000000000000000",
      "validatorAnnounce": "0xcDA455DfD9C938451BfaFC6FF0D497c8C0469C96"
    },
    "arbitrumnova": {
      "blockExplorers": [
        {
          "apiUrl": "https://api-nova.arbiscan.io/api",
          "family": "etherscan",
          "name": "Arbiscan Nova",
          "url": "https://nova.arbiscan.io/"
        }
      ],
      "blocks": {
        "confirmations": 1,
        "estimateBlockTime": 2,
        "reorgPeriod": 5
      },
      "chainId": 42170,
      "deployer": {
        "name": "Abacus Works",
        "url": "https://www.hyperlane.xyz"
      },
      "displayName": "Arbitrum Nova",
      "domainId": 42170,
      "gasCurrencyCoinGeckoId": "ethereum",
      "index": {
        "from": 78794208
      },
      "name": "arbitrumnova",
      "nativeToken": {
        "decimals": 18,
        "name": "Ethereum",
        "symbol": "ETH"
      },
      "protocol": "ethereum",
      "rpcUrls": [
        {
          "http": "https://nova.arbitrum.io/rpc"
        }
      ],
      "technicalStack": "arbitrumnitro",
      "aggregationHook": "0xcFD1c5b1357539566edC273aDaae19CA5e359c42",
      "domainRoutingIsm": "0x494415e823236A05c608D6b777bC80082cED6A2E",
      "domainRoutingIsmFactory": "0x0761b0827849abbf7b0cC09CE14e1C93D87f5004",
      "fallbackRoutingHook": "0x886BB0f329781b98f98FDeb1ce7a8957F2d43B9F",
      "interchainAccountIsm": "0xFB9e40D811Cea562cc8a322b029eF2BDcC3ef6ed",
      "interchainAccountRouter": "0xeE8C0E1EeBfFCC451a013336386eA53E42a44451",
      "interchainGasPaymaster": "0x145566181A18E23bB6a8A3eC6D87765542A7F754",
      "interchainSecurityModule": "0x2A681EACC54a8026DD3dB8bDc66f2e13219D1cF8",
      "mailbox": "0x3a867fCfFeC2B790970eeBDC9023E75B0a172aa7",
      "merkleTreeHook": "0x6963480b05EB58f4d624B014ab92e9aD4d21df6D",
      "pausableHook": "0xD0dca420feFda68537695A8D887080eeF4030AF7",
      "pausableIsm": "0x696df5e79C4f1bd5F8D587Ba8946361d9B029d4B",
      "protocolFee": "0x13E83ac41e696856B6996263501fB3225AD5E6F5",
      "proxyAdmin": "0xeA87ae93Fa0019a82A727bfd3eBd1cFCa8f64f1D",
      "staticAggregationHookFactory": "0x1052eF3419f26Bec74Ed7CEf4a4FA6812Bc09908",
      "staticAggregationIsm": "0x92772a801db50044a9D5078CC35CD63CEcD7B424",
      "staticAggregationIsmFactory": "0xEb9FcFDC9EfDC17c1EC5E1dc085B98485da213D6",
      "staticMerkleRootMultisigIsmFactory": "0x8b83fefd896fAa52057798f6426E9f0B080FCCcE",
      "staticMerkleRootWeightedMultisigIsmFactory": "0x4Ed7d626f1E96cD1C0401607Bf70D95243E3dEd1",
      "staticMessageIdMultisigIsmFactory": "0x8F7454AC98228f3504Bb91eA3D8Adafe6406110A",
      "staticMessageIdWeightedMultisigIsmFactory": "0x2f2aFaE1139Ce54feFC03593FeE8AB2aDF4a85A7",
      "storageGasOracle": "0x2F619Ac5122689180AeBB930ADccdae215d538a9",
      "testRecipient": "0xcDA455DfD9C938451BfaFC6FF0D497c8C0469C96",
      "timelockController": "0x0000000000000000000000000000000000000000",
      "validatorAnnounce": "0x60B8d195f1b2EcaC26d54b95C69E6399cFD64b53"
    },
    "b3": {
      "blockExplorers": [
        {
          "apiUrl": "https://explorer.b3.fun/api",
          "family": "blockscout",
          "name": "B3 Explorer",
          "url": "https://explorer.b3.fun"
        }
      ],
      "blocks": {
        "confirmations": 1,
        "estimateBlockTime": 1,
        "reorgPeriod": 5
      },
      "chainId": 8333,
      "deployer": {
        "name": "Abacus Works",
        "url": "https://www.hyperlane.xyz"
      },
      "displayName": "B3",
      "domainId": 8333,
      "gasCurrencyCoinGeckoId": "ethereum",
      "name": "b3",
      "nativeToken": {
        "decimals": 18,
        "name": "Ethereum",
        "symbol": "ETH"
      },
      "protocol": "ethereum",
      "rpcUrls": [
        {
          "http": "https://mainnet-rpc.b3.fun"
        }
      ],
      "technicalStack": "opstack",
      "aggregationHook": "0xcFD1c5b1357539566edC273aDaae19CA5e359c42",
      "domainRoutingIsm": "0x494415e823236A05c608D6b777bC80082cED6A2E",
      "domainRoutingIsmFactory": "0x0761b0827849abbf7b0cC09CE14e1C93D87f5004",
      "fallbackRoutingHook": "0x886BB0f329781b98f98FDeb1ce7a8957F2d43B9F",
      "interchainAccountIsm": "0xFB9e40D811Cea562cc8a322b029eF2BDcC3ef6ed",
      "interchainAccountRouter": "0xeE8C0E1EeBfFCC451a013336386eA53E42a44451",
      "interchainGasPaymaster": "0x145566181A18E23bB6a8A3eC6D87765542A7F754",
      "interchainSecurityModule": "0x456AF8176ea9447E5DF1F5003B2343d97a0A44CB",
      "mailbox": "0x3a867fCfFeC2B790970eeBDC9023E75B0a172aa7",
      "merkleTreeHook": "0x6963480b05EB58f4d624B014ab92e9aD4d21df6D",
      "pausableHook": "0xD0dca420feFda68537695A8D887080eeF4030AF7",
      "pausableIsm": "0x696df5e79C4f1bd5F8D587Ba8946361d9B029d4B",
      "protocolFee": "0x13E83ac41e696856B6996263501fB3225AD5E6F5",
      "proxyAdmin": "0xeA87ae93Fa0019a82A727bfd3eBd1cFCa8f64f1D",
      "staticAggregationHookFactory": "0x1052eF3419f26Bec74Ed7CEf4a4FA6812Bc09908",
      "staticAggregationIsm": "0x92772a801db50044a9D5078CC35CD63CEcD7B424",
      "staticAggregationIsmFactory": "0xEb9FcFDC9EfDC17c1EC5E1dc085B98485da213D6",
      "staticMerkleRootMultisigIsmFactory": "0x8b83fefd896fAa52057798f6426E9f0B080FCCcE",
      "staticMerkleRootWeightedMultisigIsmFactory": "0x4Ed7d626f1E96cD1C0401607Bf70D95243E3dEd1",
      "staticMessageIdMultisigIsmFactory": "0x8F7454AC98228f3504Bb91eA3D8Adafe6406110A",
      "staticMessageIdWeightedMultisigIsmFactory": "0x2f2aFaE1139Ce54feFC03593FeE8AB2aDF4a85A7",
      "storageGasOracle": "0x2F619Ac5122689180AeBB930ADccdae215d538a9",
      "testRecipient": "0xcDA455DfD9C938451BfaFC6FF0D497c8C0469C96",
      "timelockController": "0x0000000000000000000000000000000000000000",
      "validatorAnnounce": "0x60B8d195f1b2EcaC26d54b95C69E6399cFD64b53",
      "index": {
        "from": 7504261
      }
    },
    "fantom": {
      "blockExplorers": [
        {
          "apiUrl": "https://api.ftmscan.com/api",
          "family": "etherscan",
          "name": "FTMScan",
          "url": "https://ftmscan.com"
        }
      ],
      "blocks": {
        "confirmations": 1,
        "estimateBlockTime": 2,
        "reorgPeriod": 5
      },
      "chainId": 250,
      "deployer": {
        "name": "Abacus Works",
        "url": "https://www.hyperlane.xyz"
      },
      "displayName": "Fantom Opera",
      "domainId": 250,
      "gasCurrencyCoinGeckoId": "fantom",
      "name": "fantom",
      "nativeToken": {
        "decimals": 18,
        "name": "Fantom",
        "symbol": "FTM"
      },
      "protocol": "ethereum",
      "rpcUrls": [
        {
          "http": "https://rpcapi.fantom.network"
        },
        {
          "http": "https://fantom-rpc.publicnode.com"
        },
        {
          "http": "https://fantom-pokt.nodies.app"
        },
        {
          "http": "https://rpc.fantom.network"
        },
        {
          "http": "https://rpc2.fantom.network"
        },
        {
          "http": "https://rpc3.fantom.network"
        }
      ],
      "technicalStack": "other",
      "aggregationHook": "0xcFD1c5b1357539566edC273aDaae19CA5e359c42",
      "domainRoutingIsm": "0x494415e823236A05c608D6b777bC80082cED6A2E",
      "domainRoutingIsmFactory": "0x0761b0827849abbf7b0cC09CE14e1C93D87f5004",
      "fallbackRoutingHook": "0x886BB0f329781b98f98FDeb1ce7a8957F2d43B9F",
      "interchainAccountIsm": "0xFB9e40D811Cea562cc8a322b029eF2BDcC3ef6ed",
      "interchainAccountRouter": "0xeE8C0E1EeBfFCC451a013336386eA53E42a44451",
      "interchainGasPaymaster": "0x145566181A18E23bB6a8A3eC6D87765542A7F754",
      "interchainSecurityModule": "0x126eB73dC755b96b30142C3D57e59F54b7728c08",
      "mailbox": "0x3a867fCfFeC2B790970eeBDC9023E75B0a172aa7",
      "merkleTreeHook": "0x6963480b05EB58f4d624B014ab92e9aD4d21df6D",
      "pausableHook": "0xD0dca420feFda68537695A8D887080eeF4030AF7",
      "pausableIsm": "0x696df5e79C4f1bd5F8D587Ba8946361d9B029d4B",
      "protocolFee": "0x13E83ac41e696856B6996263501fB3225AD5E6F5",
      "proxyAdmin": "0xeA87ae93Fa0019a82A727bfd3eBd1cFCa8f64f1D",
      "staticAggregationHookFactory": "0x1052eF3419f26Bec74Ed7CEf4a4FA6812Bc09908",
      "staticAggregationIsm": "0x92772a801db50044a9D5078CC35CD63CEcD7B424",
      "staticAggregationIsmFactory": "0xEb9FcFDC9EfDC17c1EC5E1dc085B98485da213D6",
      "staticMerkleRootMultisigIsmFactory": "0x8b83fefd896fAa52057798f6426E9f0B080FCCcE",
      "staticMerkleRootWeightedMultisigIsmFactory": "0x4Ed7d626f1E96cD1C0401607Bf70D95243E3dEd1",
      "staticMessageIdMultisigIsmFactory": "0x8F7454AC98228f3504Bb91eA3D8Adafe6406110A",
      "staticMessageIdWeightedMultisigIsmFactory": "0x2f2aFaE1139Ce54feFC03593FeE8AB2aDF4a85A7",
      "storageGasOracle": "0x2F619Ac5122689180AeBB930ADccdae215d538a9",
      "testRecipient": "0xcDA455DfD9C938451BfaFC6FF0D497c8C0469C96",
      "timelockController": "0x0000000000000000000000000000000000000000",
      "validatorAnnounce": "0x60B8d195f1b2EcaC26d54b95C69E6399cFD64b53",
      "index": {
        "from": 95635171
      }
    },
    "gravity": {
      "blockExplorers": [
        {
          "apiUrl": "https://explorer.gravity.xyz/api",
          "family": "blockscout",
          "name": "Gravity Alpha Explorer",
          "url": "https://explorer.gravity.xyz"
        }
      ],
      "blocks": {
        "confirmations": 1,
        "estimateBlockTime": 1,
        "reorgPeriod": 5
      },
      "chainId": 1625,
      "deployer": {
        "name": "Abacus Works",
        "url": "https://www.hyperlane.xyz"
      },
      "displayName": "Gravity Alpha Mainnet",
      "domainId": 1625,
      "gasCurrencyCoinGeckoId": "g-token",
      "index": {
        "from": 13374779
      },
      "name": "gravity",
      "nativeToken": {
        "decimals": 18,
        "name": "Gravity",
        "symbol": "G"
      },
      "protocol": "ethereum",
      "rpcUrls": [
        {
          "http": "https://rpc.gravity.xyz"
        }
      ],
      "technicalStack": "arbitrumnitro",
      "aggregationHook": "0x836E1b748cac2FAc6264Baf2bF83cd9a79b723C6",
      "domainRoutingIsm": "0xBD70Ea9D599a0FC8158B026797177773C3445730",
      "domainRoutingIsmFactory": "0x1052eF3419f26Bec74Ed7CEf4a4FA6812Bc09908",
      "fallbackRoutingHook": "0x6963480b05EB58f4d624B014ab92e9aD4d21df6D",
      "interchainAccountIsm": "0x783EC5e105234a570eB90f314284E5dBe53bdd90",
      "interchainAccountRouter": "0xc5D6aCaafBCcEC6D7fD7d92F4509befce641c563",
      "interchainGasPaymaster": "0xf3dFf6747E7FC74B431C943961054B7BF6309d8a",
      "interchainSecurityModule": "0x3a87A08009d38aa212b39d957c4438aC4A4E108f",
      "mailbox": "0x3a464f746D23Ab22155710f44dB16dcA53e0775E",
      "merkleTreeHook": "0x5090dF2FBDa7127c7aDa41f60B79F5c55D380Dd8",
      "pausableHook": "0x886BB0f329781b98f98FDeb1ce7a8957F2d43B9F",
      "pausableIsm": "0x7621e04860F0bDe63311db9D5D8b589AD3458A1f",
      "protocolFee": "0x8C3e1794018a589c9E9226b8543105fCb6cC88C4",
      "proxyAdmin": "0x2f2aFaE1139Ce54feFC03593FeE8AB2aDF4a85A7",
      "staticAggregationHookFactory": "0xEb9FcFDC9EfDC17c1EC5E1dc085B98485da213D6",
      "staticAggregationIsm": "0xfa19BfEcB4fed2e0268ee5008a11cD946DcC13c3",
      "staticAggregationIsmFactory": "0x8F7454AC98228f3504Bb91eA3D8Adafe6406110A",
      "staticMerkleRootMultisigIsmFactory": "0x2C1FAbEcd7bFBdEBF27CcdB67baADB38b6Df90fC",
      "staticMerkleRootWeightedMultisigIsmFactory": "0x0761b0827849abbf7b0cC09CE14e1C93D87f5004",
      "staticMessageIdMultisigIsmFactory": "0x8b83fefd896fAa52057798f6426E9f0B080FCCcE",
      "staticMessageIdWeightedMultisigIsmFactory": "0x4Ed7d626f1E96cD1C0401607Bf70D95243E3dEd1",
      "storageGasOracle": "0xD0dca420feFda68537695A8D887080eeF4030AF7",
      "testRecipient": "0x60B8d195f1b2EcaC26d54b95C69E6399cFD64b53",
      "timelockController": "0x0000000000000000000000000000000000000000",
      "validatorAnnounce": "0x61374178e45F65fF9D6252d017Cd580FC60B7654",
      "displayNameShort": "Gravity"
    },
    "harmony": {
      "blockExplorers": [
        {
          "apiUrl": "https://explorer.harmony.one/api",
          "family": "blockscout",
          "name": "Harmony Explorer",
          "url": "https://explorer.harmony.one"
        }
      ],
      "blocks": {
        "confirmations": 1,
        "estimateBlockTime": 2,
        "reorgPeriod": 5
      },
      "chainId": 1666600000,
      "deployer": {
        "name": "Abacus Works",
        "url": "https://www.hyperlane.xyz"
      },
      "displayName": "Harmony One",
      "domainId": 1666600000,
      "gasCurrencyCoinGeckoId": "harmony",
      "name": "harmony",
      "nativeToken": {
        "decimals": 18,
        "name": "ONE",
        "symbol": "ONE"
      },
      "protocol": "ethereum",
      "rpcUrls": [
        {
          "http": "https://api.harmony.one"
        },
        {
          "http": "https://api.s0.t.hmny.io"
        },
        {
          "http": "https://1rpc.io/one"
        }
      ],
      "technicalStack": "other",
      "aggregationHook": "0xcFD1c5b1357539566edC273aDaae19CA5e359c42",
      "domainRoutingIsm": "0x494415e823236A05c608D6b777bC80082cED6A2E",
      "domainRoutingIsmFactory": "0x0761b0827849abbf7b0cC09CE14e1C93D87f5004",
      "fallbackRoutingHook": "0x886BB0f329781b98f98FDeb1ce7a8957F2d43B9F",
      "interchainAccountIsm": "0xFB9e40D811Cea562cc8a322b029eF2BDcC3ef6ed",
      "interchainAccountRouter": "0xeE8C0E1EeBfFCC451a013336386eA53E42a44451",
      "interchainGasPaymaster": "0x145566181A18E23bB6a8A3eC6D87765542A7F754",
      "interchainSecurityModule": "0x54b920e4919E72A996eb8B157cEC83D0B7Bf5c6f",
      "mailbox": "0x3a867fCfFeC2B790970eeBDC9023E75B0a172aa7",
      "merkleTreeHook": "0x6963480b05EB58f4d624B014ab92e9aD4d21df6D",
      "pausableHook": "0xD0dca420feFda68537695A8D887080eeF4030AF7",
      "pausableIsm": "0x696df5e79C4f1bd5F8D587Ba8946361d9B029d4B",
      "protocolFee": "0x13E83ac41e696856B6996263501fB3225AD5E6F5",
      "proxyAdmin": "0xeA87ae93Fa0019a82A727bfd3eBd1cFCa8f64f1D",
      "staticAggregationHookFactory": "0x1052eF3419f26Bec74Ed7CEf4a4FA6812Bc09908",
      "staticAggregationIsm": "0x92772a801db50044a9D5078CC35CD63CEcD7B424",
      "staticAggregationIsmFactory": "0xEb9FcFDC9EfDC17c1EC5E1dc085B98485da213D6",
      "staticMerkleRootMultisigIsmFactory": "0x8b83fefd896fAa52057798f6426E9f0B080FCCcE",
      "staticMerkleRootWeightedMultisigIsmFactory": "0x4Ed7d626f1E96cD1C0401607Bf70D95243E3dEd1",
      "staticMessageIdMultisigIsmFactory": "0x8F7454AC98228f3504Bb91eA3D8Adafe6406110A",
      "staticMessageIdWeightedMultisigIsmFactory": "0x2f2aFaE1139Ce54feFC03593FeE8AB2aDF4a85A7",
      "storageGasOracle": "0x2F619Ac5122689180AeBB930ADccdae215d538a9",
      "testRecipient": "0xcDA455DfD9C938451BfaFC6FF0D497c8C0469C96",
      "timelockController": "0x0000000000000000000000000000000000000000",
      "validatorAnnounce": "0x60B8d195f1b2EcaC26d54b95C69E6399cFD64b53",
      "index": {
        "chunk": 999,
        "from": 64597391
      }
    },
    "kaia": {
      "blockExplorers": [
        {
          "apiUrl": "https://api-cypress.klaytnscope.com/api",
          "family": "etherscan",
          "name": "Kaiascope",
          "url": "https://kaiascope.com"
        }
      ],
      "blocks": {
        "confirmations": 1,
        "estimateBlockTime": 1,
        "reorgPeriod": 5
      },
      "chainId": 8217,
      "deployer": {
        "name": "Abacus Works",
        "url": "https://www.hyperlane.xyz"
      },
      "displayName": "Kaia",
      "domainId": 8217,
      "gasCurrencyCoinGeckoId": "kaia",
      "name": "kaia",
      "nativeToken": {
        "decimals": 18,
        "name": "Kaia",
        "symbol": "KLAY"
      },
      "protocol": "ethereum",
      "rpcUrls": [
        {
          "http": "https://public-en.node.kaia.io"
        }
      ],
      "technicalStack": "other",
      "aggregationHook": "0xcFD1c5b1357539566edC273aDaae19CA5e359c42",
      "domainRoutingIsm": "0x494415e823236A05c608D6b777bC80082cED6A2E",
      "domainRoutingIsmFactory": "0x0761b0827849abbf7b0cC09CE14e1C93D87f5004",
      "fallbackRoutingHook": "0x886BB0f329781b98f98FDeb1ce7a8957F2d43B9F",
      "interchainAccountIsm": "0xFB9e40D811Cea562cc8a322b029eF2BDcC3ef6ed",
      "interchainAccountRouter": "0xeE8C0E1EeBfFCC451a013336386eA53E42a44451",
      "interchainGasPaymaster": "0x145566181A18E23bB6a8A3eC6D87765542A7F754",
      "interchainSecurityModule": "0x456AF8176ea9447E5DF1F5003B2343d97a0A44CB",
      "mailbox": "0x3a867fCfFeC2B790970eeBDC9023E75B0a172aa7",
      "merkleTreeHook": "0x6963480b05EB58f4d624B014ab92e9aD4d21df6D",
      "pausableHook": "0xD0dca420feFda68537695A8D887080eeF4030AF7",
      "pausableIsm": "0x696df5e79C4f1bd5F8D587Ba8946361d9B029d4B",
      "protocolFee": "0x13E83ac41e696856B6996263501fB3225AD5E6F5",
      "proxyAdmin": "0xeA87ae93Fa0019a82A727bfd3eBd1cFCa8f64f1D",
      "staticAggregationHookFactory": "0x1052eF3419f26Bec74Ed7CEf4a4FA6812Bc09908",
      "staticAggregationIsm": "0x92772a801db50044a9D5078CC35CD63CEcD7B424",
      "staticAggregationIsmFactory": "0xEb9FcFDC9EfDC17c1EC5E1dc085B98485da213D6",
      "staticMerkleRootMultisigIsmFactory": "0x8b83fefd896fAa52057798f6426E9f0B080FCCcE",
      "staticMerkleRootWeightedMultisigIsmFactory": "0x4Ed7d626f1E96cD1C0401607Bf70D95243E3dEd1",
      "staticMessageIdMultisigIsmFactory": "0x8F7454AC98228f3504Bb91eA3D8Adafe6406110A",
      "staticMessageIdWeightedMultisigIsmFactory": "0x2f2aFaE1139Ce54feFC03593FeE8AB2aDF4a85A7",
      "storageGasOracle": "0x2F619Ac5122689180AeBB930ADccdae215d538a9",
      "testRecipient": "0xcDA455DfD9C938451BfaFC6FF0D497c8C0469C96",
      "timelockController": "0x0000000000000000000000000000000000000000",
      "validatorAnnounce": "0x60B8d195f1b2EcaC26d54b95C69E6399cFD64b53",
      "index": {
        "from": 167871545
      }
    },
    "morph": {
      "blockExplorers": [
        {
          "apiUrl": "https://explorer-api.morphl2.io/api",
          "family": "blockscout",
          "name": "Morph Explorer",
          "url": "https://explorer.morphl2.io"
        }
      ],
      "blocks": {
        "confirmations": 1,
        "estimateBlockTime": 4,
        "reorgPeriod": 5
      },
      "chainId": 2818,
      "deployer": {
        "name": "Abacus Works",
        "url": "https://www.hyperlane.xyz"
      },
      "displayName": "Morph",
      "domainId": 2818,
      "gasCurrencyCoinGeckoId": "ethereum",
      "name": "morph",
      "nativeToken": {
        "decimals": 18,
        "name": "Ether",
        "symbol": "ETH"
      },
      "protocol": "ethereum",
      "rpcUrls": [
        {
          "http": "https://rpc.morphl2.io"
        }
      ],
      "technicalStack": "other",
      "aggregationHook": "0xcFD1c5b1357539566edC273aDaae19CA5e359c42",
      "domainRoutingIsm": "0x494415e823236A05c608D6b777bC80082cED6A2E",
      "domainRoutingIsmFactory": "0x0761b0827849abbf7b0cC09CE14e1C93D87f5004",
      "fallbackRoutingHook": "0x886BB0f329781b98f98FDeb1ce7a8957F2d43B9F",
      "interchainAccountIsm": "0xFB9e40D811Cea562cc8a322b029eF2BDcC3ef6ed",
      "interchainAccountRouter": "0xeE8C0E1EeBfFCC451a013336386eA53E42a44451",
      "interchainGasPaymaster": "0x145566181A18E23bB6a8A3eC6D87765542A7F754",
      "interchainSecurityModule": "0x60BeDAa93B14B699A8aDA0f77152879D07a10bb1",
      "mailbox": "0x3a867fCfFeC2B790970eeBDC9023E75B0a172aa7",
      "merkleTreeHook": "0x6963480b05EB58f4d624B014ab92e9aD4d21df6D",
      "pausableHook": "0xD0dca420feFda68537695A8D887080eeF4030AF7",
      "pausableIsm": "0x696df5e79C4f1bd5F8D587Ba8946361d9B029d4B",
      "protocolFee": "0x13E83ac41e696856B6996263501fB3225AD5E6F5",
      "proxyAdmin": "0xeA87ae93Fa0019a82A727bfd3eBd1cFCa8f64f1D",
      "staticAggregationHookFactory": "0x1052eF3419f26Bec74Ed7CEf4a4FA6812Bc09908",
      "staticAggregationIsm": "0x92772a801db50044a9D5078CC35CD63CEcD7B424",
      "staticAggregationIsmFactory": "0xEb9FcFDC9EfDC17c1EC5E1dc085B98485da213D6",
      "staticMerkleRootMultisigIsmFactory": "0x8b83fefd896fAa52057798f6426E9f0B080FCCcE",
      "staticMerkleRootWeightedMultisigIsmFactory": "0x4Ed7d626f1E96cD1C0401607Bf70D95243E3dEd1",
      "staticMessageIdMultisigIsmFactory": "0x8F7454AC98228f3504Bb91eA3D8Adafe6406110A",
      "staticMessageIdWeightedMultisigIsmFactory": "0x2f2aFaE1139Ce54feFC03593FeE8AB2aDF4a85A7",
      "storageGasOracle": "0x2F619Ac5122689180AeBB930ADccdae215d538a9",
      "testRecipient": "0xcDA455DfD9C938451BfaFC6FF0D497c8C0469C96",
      "timelockController": "0x0000000000000000000000000000000000000000",
      "validatorAnnounce": "0x60B8d195f1b2EcaC26d54b95C69E6399cFD64b53",
      "index": {
        "from": 94151
      },
      "transactionOverrides": {
        "gasPrice": 1000000
      }
    },
    "orderly": {
      "blockExplorers": [
        {
          "apiUrl": "https://explorer.orderly.network/api",
          "family": "blockscout",
          "name": "Orderly L2 Explorer",
          "url": "https://explorer.orderly.network"
        }
      ],
      "blocks": {
        "confirmations": 1,
        "estimateBlockTime": 2,
        "reorgPeriod": 5
      },
      "chainId": 291,
      "deployer": {
        "name": "Abacus Works",
        "url": "https://www.hyperlane.xyz"
      },
      "displayName": "Orderly L2",
      "domainId": 291,
      "gasCurrencyCoinGeckoId": "ethereum",
      "name": "orderly",
      "nativeToken": {
        "decimals": 18,
        "name": "Ethereum",
        "symbol": "ETH"
      },
      "protocol": "ethereum",
      "rpcUrls": [
        {
          "http": "https://rpc.orderly.network"
        }
      ],
      "technicalStack": "opstack",
      "aggregationHook": "0xcFD1c5b1357539566edC273aDaae19CA5e359c42",
      "domainRoutingIsm": "0x494415e823236A05c608D6b777bC80082cED6A2E",
      "domainRoutingIsmFactory": "0x0761b0827849abbf7b0cC09CE14e1C93D87f5004",
      "fallbackRoutingHook": "0x886BB0f329781b98f98FDeb1ce7a8957F2d43B9F",
      "interchainAccountIsm": "0xFB9e40D811Cea562cc8a322b029eF2BDcC3ef6ed",
      "interchainAccountRouter": "0xeE8C0E1EeBfFCC451a013336386eA53E42a44451",
      "interchainGasPaymaster": "0x145566181A18E23bB6a8A3eC6D87765542A7F754",
      "interchainSecurityModule": "0xe498c0ac0e99289BAd079e8C00DfDB2bec4cA195",
      "mailbox": "0x3a867fCfFeC2B790970eeBDC9023E75B0a172aa7",
      "merkleTreeHook": "0x6963480b05EB58f4d624B014ab92e9aD4d21df6D",
      "pausableHook": "0xD0dca420feFda68537695A8D887080eeF4030AF7",
      "pausableIsm": "0x696df5e79C4f1bd5F8D587Ba8946361d9B029d4B",
      "protocolFee": "0x13E83ac41e696856B6996263501fB3225AD5E6F5",
      "proxyAdmin": "0xeA87ae93Fa0019a82A727bfd3eBd1cFCa8f64f1D",
      "staticAggregationHookFactory": "0x1052eF3419f26Bec74Ed7CEf4a4FA6812Bc09908",
      "staticAggregationIsm": "0x92772a801db50044a9D5078CC35CD63CEcD7B424",
      "staticAggregationIsmFactory": "0xEb9FcFDC9EfDC17c1EC5E1dc085B98485da213D6",
      "staticMerkleRootMultisigIsmFactory": "0x8b83fefd896fAa52057798f6426E9f0B080FCCcE",
      "staticMerkleRootWeightedMultisigIsmFactory": "0x4Ed7d626f1E96cD1C0401607Bf70D95243E3dEd1",
      "staticMessageIdMultisigIsmFactory": "0x8F7454AC98228f3504Bb91eA3D8Adafe6406110A",
      "staticMessageIdWeightedMultisigIsmFactory": "0x2f2aFaE1139Ce54feFC03593FeE8AB2aDF4a85A7",
      "storageGasOracle": "0x2F619Ac5122689180AeBB930ADccdae215d538a9",
      "testRecipient": "0xcDA455DfD9C938451BfaFC6FF0D497c8C0469C96",
      "timelockController": "0x0000000000000000000000000000000000000000",
      "validatorAnnounce": "0x60B8d195f1b2EcaC26d54b95C69E6399cFD64b53",
      "index": {
        "from": 16635646
      }
    },
    "snaxchain": {
      "blockExplorers": [
        {
          "apiUrl": "https://explorer.snaxchain.io/api",
          "family": "blockscout",
          "name": "Snaxchain Mainnet Explorer",
          "url": "https://explorer.snaxchain.io"
        }
      ],
      "blocks": {
        "confirmations": 1,
        "estimateBlockTime": 2,
        "reorgPeriod": 5
      },
      "chainId": 2192,
      "deployer": {
        "name": "Abacus Works",
        "url": "https://www.hyperlane.xyz"
      },
      "displayName": "SnaxChain",
      "domainId": 2192,
      "gasCurrencyCoinGeckoId": "ethereum",
      "name": "snaxchain",
      "nativeToken": {
        "decimals": 18,
        "name": "Ether",
        "symbol": "ETH"
      },
      "protocol": "ethereum",
      "rpcUrls": [
        {
          "http": "https://mainnet.snaxchain.io"
        }
      ],
      "technicalStack": "opstack",
      "aggregationHook": "0xcFD1c5b1357539566edC273aDaae19CA5e359c42",
      "domainRoutingIsm": "0x494415e823236A05c608D6b777bC80082cED6A2E",
      "domainRoutingIsmFactory": "0x0761b0827849abbf7b0cC09CE14e1C93D87f5004",
      "fallbackRoutingHook": "0x886BB0f329781b98f98FDeb1ce7a8957F2d43B9F",
      "interchainAccountIsm": "0xFB9e40D811Cea562cc8a322b029eF2BDcC3ef6ed",
      "interchainAccountRouter": "0xeE8C0E1EeBfFCC451a013336386eA53E42a44451",
      "interchainGasPaymaster": "0x145566181A18E23bB6a8A3eC6D87765542A7F754",
      "interchainSecurityModule": "0xe498c0ac0e99289BAd079e8C00DfDB2bec4cA195",
      "mailbox": "0x3a867fCfFeC2B790970eeBDC9023E75B0a172aa7",
      "merkleTreeHook": "0x6963480b05EB58f4d624B014ab92e9aD4d21df6D",
      "pausableHook": "0xD0dca420feFda68537695A8D887080eeF4030AF7",
      "pausableIsm": "0x696df5e79C4f1bd5F8D587Ba8946361d9B029d4B",
      "protocolFee": "0x13E83ac41e696856B6996263501fB3225AD5E6F5",
      "proxyAdmin": "0xeA87ae93Fa0019a82A727bfd3eBd1cFCa8f64f1D",
      "staticAggregationHookFactory": "0x1052eF3419f26Bec74Ed7CEf4a4FA6812Bc09908",
      "staticAggregationIsm": "0x92772a801db50044a9D5078CC35CD63CEcD7B424",
      "staticAggregationIsmFactory": "0xEb9FcFDC9EfDC17c1EC5E1dc085B98485da213D6",
      "staticMerkleRootMultisigIsmFactory": "0x8b83fefd896fAa52057798f6426E9f0B080FCCcE",
      "staticMerkleRootWeightedMultisigIsmFactory": "0x4Ed7d626f1E96cD1C0401607Bf70D95243E3dEd1",
      "staticMessageIdMultisigIsmFactory": "0x8F7454AC98228f3504Bb91eA3D8Adafe6406110A",
      "staticMessageIdWeightedMultisigIsmFactory": "0x2f2aFaE1139Ce54feFC03593FeE8AB2aDF4a85A7",
      "storageGasOracle": "0x2F619Ac5122689180AeBB930ADccdae215d538a9",
      "testRecipient": "0xcDA455DfD9C938451BfaFC6FF0D497c8C0469C96",
      "timelockController": "0x0000000000000000000000000000000000000000",
      "validatorAnnounce": "0x60B8d195f1b2EcaC26d54b95C69E6399cFD64b53",
      "index": {
        "from": 3158644
      }
    },
    "zeronetwork": {
      "blockExplorers": [
        {
          "apiUrl": "https://zero-network.calderaexplorer.xyz/verification/contract_verification",
          "family": "etherscan",
          "name": "Zero Network Explorer",
          "url": "https://zerion-explorer.vercel.app"
        }
      ],
      "blocks": {
        "confirmations": 1,
        "estimateBlockTime": 1,
        "reorgPeriod": 0
      },
      "chainId": 543210,
      "deployer": {
        "name": "Abacus Works",
        "url": "https://www.hyperlane.xyz"
      },
      "displayName": "Zero Network",
      "domainId": 543210,
      "gasCurrencyCoinGeckoId": "ethereum",
      "name": "zeronetwork",
      "nativeToken": {
        "decimals": 18,
        "name": "Ether",
        "symbol": "ETH"
      },
      "protocol": "ethereum",
      "rpcUrls": [
        {
          "http": "https://zero-network.calderachain.xyz"
        }
      ],
      "technicalStack": "zksync",
      "domainRoutingIsm": "0x307A9dBD1df2329c3c597aF6853de60660baFFb5",
      "domainRoutingIsmFactory": "0x0000000000000000000000000000000000000000",
      "fallbackDomainRoutingHook": "0x671836d35BB15E21ECc92c4936F0e3131efe12B4",
      "fallbackRoutingHook": "0x671836d35BB15E21ECc92c4936F0e3131efe12B4",
      "interchainGasPaymaster": "0x318FbdB17d4e743aBF3183658a4730777101B75C",
      "interchainSecurityModule": "0x17e89240A20eB14B902f91EB15b16303BEe6C3EE",
      "mailbox": "0xd7b351D2dE3495eA259DD10ab4b9300A378Afbf3",
      "merkleTreeHook": "0x55379421409961Ef129738c24261379ef8A547Df",
      "proxyAdmin": "0x72e2A678442Edc65f14476A0E4c94312C0469f4A",
      "staticAggregationHookFactory": "0x0000000000000000000000000000000000000000",
      "staticAggregationIsmFactory": "0x0000000000000000000000000000000000000000",
      "staticMerkleRootMultisigIsmFactory": "0x0000000000000000000000000000000000000000",
      "staticMerkleRootWeightedMultisigIsmFactory": "0x0000000000000000000000000000000000000000",
      "staticMessageIdMultisigIsmFactory": "0x0000000000000000000000000000000000000000",
      "staticMessageIdWeightedMultisigIsmFactory": "0x0000000000000000000000000000000000000000",
      "storageGasOracle": "0xe85d65f04D1562f8571d57326d6798e4584aa254",
      "testRecipient": "0xC18bE7ac43334F501fd9622877160b085215dECC",
      "validatorAnnounce": "0xB2F0e411B46AbE3248dAFB5e89aDB5b8404F45DF",
      "index": {
        "from": 475
      },
      "gnosisSafeTransactionServiceUrl": "https://prod.zeronet-mainnet.transaction.keypersafe.xyz"
    },
    "zksync": {
      "blockExplorers": [
        {
          "apiUrl": "https://zksync2-mainnet-explorer.zksync.io/contract_verification",
          "family": "etherscan",
          "name": "zkSync Explorer",
          "url": "https://explorer.zksync.io"
        }
      ],
      "blocks": {
        "confirmations": 1,
        "estimateBlockTime": 1,
        "reorgPeriod": 0
      },
      "chainId": 324,
      "deployer": {
        "name": "Abacus Works",
        "url": "https://www.hyperlane.xyz"
      },
      "displayName": "zkSync",
      "domainId": 324,
      "gasCurrencyCoinGeckoId": "ethereum",
      "name": "zksync",
      "nativeToken": {
        "decimals": 18,
        "name": "Ether",
        "symbol": "ETH"
      },
      "protocol": "ethereum",
      "rpcUrls": [
        {
          "http": "https://mainnet.era.zksync.io"
        }
      ],
      "technicalStack": "zksync",
      "domainRoutingIsm": "0xec650696FDAE2355A928520AD7d6491c6072cf7f",
      "domainRoutingIsmFactory": "0x0000000000000000000000000000000000000000",
      "fallbackDomainRoutingHook": "0xe4e98Cc5D0318aBFD2adA8A3C6817b727063F500",
      "fallbackRoutingHook": "0xe4e98Cc5D0318aBFD2adA8A3C6817b727063F500",
      "interchainGasPaymaster": "0xf44AdA86a1f765A938d404699B8070Dd47bD2431",
      "interchainSecurityModule": "0x3f49308B3d4861cFA7c7f075524e7144d0Fbc9d2",
      "mailbox": "0x6bD0A2214797Bc81e0b006F7B74d6221BcD8cb6E",
      "merkleTreeHook": "0x823500D69D77A52212DC93f8836E9c08581487eE",
      "proxyAdmin": "0xD01274DC164D32F8595bE707F221375E68cE300C",
      "staticAggregationHookFactory": "0x0000000000000000000000000000000000000000",
      "staticAggregationIsmFactory": "0x0000000000000000000000000000000000000000",
      "staticMerkleRootMultisigIsmFactory": "0x0000000000000000000000000000000000000000",
      "staticMerkleRootWeightedMultisigIsmFactory": "0x0000000000000000000000000000000000000000",
      "staticMessageIdMultisigIsmFactory": "0x0000000000000000000000000000000000000000",
      "staticMessageIdWeightedMultisigIsmFactory": "0x0000000000000000000000000000000000000000",
      "storageGasOracle": "0x37f4afe769087738f0577A77ffA24abef6fCBF99",
      "testRecipient": "0xD55078c54b0cEAa87Ba5c3fAeAC89861c69F636d",
      "validatorAnnounce": "0x576aF402c97bFE452Dcc203B6c3f6F4EBC92A0f5",
      "index": {
        "from": 47325797
      },
      "gnosisSafeTransactionServiceUrl": "https://safe-transaction-zksync.safe.global"
    },
    "alephzeroevmmainnet": {
      "blockExplorers": [
        {
          "apiUrl": "https://evm-explorer.alephzero.org/api",
          "family": "blockscout",
          "name": "Aleph Zero Explorer",
          "url": "https://evm-explorer.alephzero.org"
        }
      ],
      "blocks": {
        "confirmations": 1,
        "estimateBlockTime": 3,
        "reorgPeriod": 5
      },
      "chainId": 41455,
      "deployer": {
        "name": "Abacus Works",
        "url": "https://www.hyperlane.xyz"
      },
      "displayName": "Aleph Zero EVM",
      "displayNameShort": "Aleph Zero EVM",
      "domainId": 1000041455,
      "gasCurrencyCoinGeckoId": "aleph-zero",
      "index": {
        "from": 4243354
      },
      "name": "alephzeroevmmainnet",
      "nativeToken": {
        "decimals": 18,
        "name": "AZERO",
        "symbol": "AZERO"
      },
      "protocol": "ethereum",
      "rpcUrls": [
        {
          "http": "https://rpc.alephzero.raas.gelato.cloud"
        },
        {
          "http": "https://alephzero.drpc.org"
        }
      ],
      "technicalStack": "arbitrumnitro",
      "aggregationHook": "0xf16Df460D719daCb71dBE79632Bc8d68766742Eb",
      "domainRoutingIsm": "0x9b0759e8Aec446f77ec4b7Ec20B1883d785139A4",
      "domainRoutingIsmFactory": "0xD127D4549cb4A5B2781303a4fE99a10EAd13263A",
      "fallbackRoutingHook": "0xE7487b4DF583c63D6841997ab56324D0a825e7F4",
      "interchainAccountIsm": "0x4d264424905535E97396Db83bd553D0d73A4EF9d",
      "interchainAccountRouter": "0x26A29486480BD74f9B830a9B8dB33cb43C40f496",
      "interchainGasPaymaster": "0x9c2214467Daf9e2e1F45b36d08ce0b9C65BFeA88",
      "interchainSecurityModule": "0x01D85cfa1a0E441a71C6B30d5BE679cFae64356f",
      "mailbox": "0x5bdADEAD721Eb4C4038fF7c989E3C7BbBA302435",
      "merkleTreeHook": "0x2684C6F89E901987E1FdB7649dC5Be0c57C61645",
      "pausableHook": "0xC8E323036AAFB4B4201e7B640E79C4Db285A3FC8",
      "pausableIsm": "0x9c64f327F0140DeBd430aab3E2F1d6cbcA921227",
      "protocolFee": "0xc6835e52C1b976F1ebC71Bc8919738E02849FdA9",
      "proxyAdmin": "0x730f8a4128Fa8c53C777B62Baa1abeF94cAd34a9",
      "staticAggregationHookFactory": "0x8a5524a1b898fe848819ff675c577b5c7F224684",
      "staticAggregationIsm": "0x3c23D983112Ab87662A1227678ba1f3483E03dFe",
      "staticAggregationIsmFactory": "0x34b67302583A8Faa7c490A2D85463838D3045ce6",
      "staticMerkleRootMultisigIsmFactory": "0xC4275763D7b621eb732847957012F1fb35C90BB8",
      "staticMerkleRootWeightedMultisigIsmFactory": "0x7C012DCA02C42cfA3Fd7Da3B0ED7234B52AE68eF",
      "staticMessageIdMultisigIsmFactory": "0xB96eEdf9608a62C7EbCA30b60aE9cd26C90A6264",
      "staticMessageIdWeightedMultisigIsmFactory": "0xc441521bA37EaCd9af4f319CcdA27E9D48f74281",
      "storageGasOracle": "0xDd260B99d302f0A3fF885728c086f729c06f227f",
      "testRecipient": "0x561BcA8D862536CD9C88f332C1A1Da0fC8F96e40",
      "timelockController": "0x0000000000000000000000000000000000000000",
      "validatorAnnounce": "0x2e542a3DF4fde491faa77da05eD48377aca9E44e"
    },
    "chilizmainnet": {
      "blockExplorers": [
        {
          "apiUrl": "https://api.routescan.io/v2/network/mainnet/evm/88888/etherscan/api",
          "family": "routescan",
          "name": "Chiliscan",
          "url": "https://chiliscan.com"
        }
      ],
      "blocks": {
        "confirmations": 1,
        "estimateBlockTime": 3,
        "reorgPeriod": 9
      },
      "chainId": 88888,
      "deployer": {
        "name": "Abacus Works",
        "url": "https://www.hyperlane.xyz"
      },
      "displayName": "Chiliz",
      "domainId": 1000088888,
      "gasCurrencyCoinGeckoId": "chiliz",
      "name": "chilizmainnet",
      "nativeToken": {
        "decimals": 18,
        "name": "Chiliz",
        "symbol": "CHZ"
      },
      "protocol": "ethereum",
      "rpcUrls": [
        {
          "http": "https://rpc.ankr.com/chiliz"
        },
        {
          "http": "https://chiliz.publicnode.com"
        }
      ],
      "technicalStack": "other",
      "aggregationHook": "0x219c20baA25f296DC83B0Fa8F0B2aFc951625C20",
      "domainRoutingIsm": "0xdAEe23c103419600F3B96f4DbA3858d4a1c3eaaf",
      "domainRoutingIsmFactory": "0x2f0E57527Bb37E5E064EF243fad56CCE6241906c",
      "fallbackRoutingHook": "0x3CBCa631A797fd4c6332Cd4435C92065AFb57ef8",
      "interchainAccountIsm": "0x545E289B88c6d97b74eC0B96e308cae46Bf5f832",
      "interchainAccountRouter": "0x4ef363Da5bb09CC6aeA16973786963d0C8820778",
      "interchainGasPaymaster": "0x561BcA8D862536CD9C88f332C1A1Da0fC8F96e40",
      "interchainSecurityModule": "0x1d9706542F2E02b8f4674D8D599f6e0b04448100",
      "mailbox": "0x248aDe14C0489E20C9a7Fea5F86DBfC3702208eF",
      "merkleTreeHook": "0x9c2214467Daf9e2e1F45b36d08ce0b9C65BFeA88",
      "pausableHook": "0x2f536FB7a37bd817Af644072a904Ddc02Dae429f",
      "pausableIsm": "0x2b79328DA089E89A9E9c08732b56dd31F01011Db",
      "protocolFee": "0x01EBa6D613DC09Cb899aF1e8E8a747416d7250ad",
      "proxyAdmin": "0x48C427782Bc1e9ecE406b3e277481b28ABcBdf03",
      "staticAggregationHookFactory": "0xDc1508844B99C606E16C2Ae87f33c373edD4B0F6",
      "staticAggregationIsm": "0xfE0c963aDF971956BbeD320995d6b34db087C0A4",
      "staticAggregationIsmFactory": "0x5bdADEAD721Eb4C4038fF7c989E3C7BbBA302435",
      "staticMerkleRootMultisigIsmFactory": "0x730f8a4128Fa8c53C777B62Baa1abeF94cAd34a9",
      "staticMerkleRootWeightedMultisigIsmFactory": "0xA8A311B69f688c1D9928259D872C31ca0d473642",
      "staticMessageIdMultisigIsmFactory": "0xbed53B5C5BCE9433f25A2A702e6df13E22d84Ae9",
      "staticMessageIdWeightedMultisigIsmFactory": "0x1c6f404800bA49Ed581af734eA0d25c0c7d017B2",
      "storageGasOracle": "0x87ED6926abc9E38b9C7C19f835B41943b622663c",
      "testRecipient": "0xE67Dc24970B482579923551Ede52BD35a2858989",
      "timelockController": "0x0000000000000000000000000000000000000000",
      "validatorAnnounce": "0x16625230dD6cFe1B2bec3eCaEc7d43bA3A902CD6",
      "index": {
        "from": 18075501
      },
      "transactionOverrides": {
        "maxPriorityFeePerGas": 1000000000
      }
    },
    "flame": {
      "blockExplorers": [
        {
          "apiUrl": "https://explorer.flame.astria.org/api",
          "family": "blockscout",
          "name": "Astria Flame Explorer",
          "url": "https://explorer.flame.astria.org"
        }
      ],
      "blocks": {
        "confirmations": 1,
        "estimateBlockTime": 2,
        "reorgPeriod": 5
      },
      "chainId": 253368190,
      "deployer": {
        "name": "Abacus Works",
        "url": "https://www.hyperlane.xyz"
      },
      "displayName": "Flame",
      "domainId": 253368190,
      "gasCurrencyCoinGeckoId": "celestia",
      "name": "flame",
      "nativeToken": {
        "decimals": 18,
        "name": "Celestia",
        "symbol": "TIA"
      },
      "protocol": "ethereum",
      "rpcUrls": [
        {
          "http": "https://rpc.flame.astria.org"
        }
      ],
      "technicalStack": "other",
      "aggregationHook": "0xf6D7BE913f90A4fB02a248837409ee208e10C647",
      "domainRoutingIsm": "0xBD70Ea9D599a0FC8158B026797177773C3445730",
      "domainRoutingIsmFactory": "0x1052eF3419f26Bec74Ed7CEf4a4FA6812Bc09908",
      "fallbackRoutingHook": "0xf3dFf6747E7FC74B431C943961054B7BF6309d8a",
      "interchainAccountIsm": "0x60bB6D060393D3C206719A7bD61844cC82891cfB",
      "interchainAccountRouter": "0x9534122Aae7978dB8f5f10dF4432233c53e820A1",
      "interchainGasPaymaster": "0x61374178e45F65fF9D6252d017Cd580FC60B7654",
      "interchainSecurityModule": "0x092E326DCe859dEeBB62F6Ea948F718039F9A78c",
      "mailbox": "0x3a464f746D23Ab22155710f44dB16dcA53e0775E",
      "merkleTreeHook": "0xEe08043cf22c80b27BF24d19999231dF4a3fC256",
      "pausableHook": "0x145566181A18E23bB6a8A3eC6D87765542A7F754",
      "pausableIsm": "0x2F619Ac5122689180AeBB930ADccdae215d538a9",
      "protocolFee": "0xFB9e40D811Cea562cc8a322b029eF2BDcC3ef6ed",
      "proxyAdmin": "0x2f2aFaE1139Ce54feFC03593FeE8AB2aDF4a85A7",
      "staticAggregationHookFactory": "0xEb9FcFDC9EfDC17c1EC5E1dc085B98485da213D6",
      "staticAggregationIsm": "0x7c6A51101Ba76EC1f358C11d349fbEd9486B62Ee",
      "staticAggregationIsmFactory": "0x8F7454AC98228f3504Bb91eA3D8Adafe6406110A",
      "staticMerkleRootMultisigIsmFactory": "0x2C1FAbEcd7bFBdEBF27CcdB67baADB38b6Df90fC",
      "staticMerkleRootWeightedMultisigIsmFactory": "0x0761b0827849abbf7b0cC09CE14e1C93D87f5004",
      "staticMessageIdMultisigIsmFactory": "0x8b83fefd896fAa52057798f6426E9f0B080FCCcE",
      "staticMessageIdWeightedMultisigIsmFactory": "0x4Ed7d626f1E96cD1C0401607Bf70D95243E3dEd1",
      "storageGasOracle": "0x18B0688990720103dB63559a3563f7E8d0f63EDb",
      "testRecipient": "0xeE8C0E1EeBfFCC451a013336386eA53E42a44451",
      "timelockController": "0x0000000000000000000000000000000000000000",
      "validatorAnnounce": "0xc5D6aCaafBCcEC6D7fD7d92F4509befce641c563",
      "index": {
        "from": 395313
      }
    },
    "flowmainnet": {
      "blockExplorers": [
        {
          "apiUrl": "https://evm.flowscan.io/api",
          "family": "blockscout",
          "name": "EVM on Flow Explorer",
          "url": "https://evm.flowscan.io"
        }
      ],
      "blocks": {
        "confirmations": 1,
        "estimateBlockTime": 1,
        "reorgPeriod": 25
      },
      "chainId": 747,
      "deployer": {
        "name": "Abacus Works",
        "url": "https://www.hyperlane.xyz"
      },
      "displayName": "EVM on Flow",
      "domainId": 1000000747,
      "gasCurrencyCoinGeckoId": "flow",
      "isTestnet": false,
      "name": "flowmainnet",
      "nativeToken": {
        "decimals": 18,
        "name": "Flow",
        "symbol": "FLOW"
      },
      "protocol": "ethereum",
      "rpcUrls": [
        {
          "http": "https://mainnet.evm.nodes.onflow.org"
        }
      ],
      "technicalStack": "other",
      "aggregationHook": "0xB66fd84619eDd59822c5748DCB4F1F78B7D8093D",
      "domainRoutingIsm": "0xa2d4E4dF4972d5196c45bD7f9287827a712Dd27a",
      "domainRoutingIsmFactory": "0x693A4cE39d99e46B04cb562329e3F0141cA17331",
      "fallbackRoutingHook": "0x5CF4ce6Be17CaB6d86d724804e2f1f5040205594",
      "interchainAccountIsm": "0xcdc31BA959DE8C035A03167ebAE1961208CDf172",
      "interchainAccountRouter": "0x349831a180eE4265008C5FFB9465Ff97c1CF0028",
      "interchainGasPaymaster": "0x6AA10748a036a49Cb290C0e12B77319b76792D5E",
      "interchainSecurityModule": "0x9c782A8873B0Ae4319C82943Bb283A60B6727F5D",
      "mailbox": "0xd9Cc2e652A162bb93173d1c44d46cd2c0bbDA59D",
      "merkleTreeHook": "0x2783D98CC073dbcDa90241C804d16982D3d75821",
      "pausableHook": "0x3bb2D0a828f7dD91bA786091F421f6d7cF376445",
      "pausableIsm": "0x96c418BaB57953765B97532c494125F9b2e2B38D",
      "protocolFee": "0xBF06C01ded09132B3e08467430bACdD0f9DaDe19",
      "proxyAdmin": "0x5dfcCe8da81B542426211C99fCCfeD647e9AA496",
      "staticAggregationHookFactory": "0x20a0A32a110362920597F72974E1E0d7e25cA20a",
      "staticAggregationIsm": "0x806342559EBD943f259cFCf606aad7c50DE81f42",
      "staticAggregationIsmFactory": "0x06De94EfBE80A2804c5FDE2e7C4278a10575A272",
      "staticMerkleRootMultisigIsmFactory": "0xc1198e241DAe48BF5AEDE5DCE49Fe4A6064cF7a7",
      "staticMerkleRootWeightedMultisigIsmFactory": "0x006e07370A328A6F23FcE297FA800c8854f6a17e",
      "staticMessageIdMultisigIsmFactory": "0x8Ea50255C282F89d1A14ad3F159437EE5EF0507f",
      "staticMessageIdWeightedMultisigIsmFactory": "0x68714834d97e398BE899016D140ACF0743d9Dc6A",
      "storageGasOracle": "0xa2554A53890c0E769e3fa8b9A0b7e72F6A617367",
      "testRecipient": "0xa7028308Ff277DB5851a95d82ED5C5256bB721F2",
      "timelockController": "0x0000000000000000000000000000000000000000",
      "validatorAnnounce": "0x5C6699c133A583d389Ba7e0bDD4993e2e63fA804",
      "index": {
        "from": 6777659
      },
      "transactionOverrides": {
        "gasPrice": 100000000
      }
    },
    "immutablezkevmmainnet": {
      "blockExplorers": [
        {
          "apiUrl": "https://explorer.immutable.com/api",
          "family": "blockscout",
          "name": "Immutable Explorer",
          "url": "https://explorer.immutable.com"
        }
      ],
      "blocks": {
        "confirmations": 1,
        "estimateBlockTime": 2,
        "reorgPeriod": 20
      },
      "chainId": 13371,
      "deployer": {
        "name": "Abacus Works",
        "url": "https://www.hyperlane.xyz"
      },
      "displayName": "Immutable zkEVM",
      "domainId": 1000013371,
      "gasCurrencyCoinGeckoId": "immutable-x",
      "name": "immutablezkevmmainnet",
      "nativeToken": {
        "decimals": 18,
        "name": "Immutable",
        "symbol": "IMX"
      },
      "protocol": "ethereum",
      "rpcUrls": [
        {
          "http": "https://rpc.immutable.com"
        },
        {
          "http": "https://immutable.gateway.tenderly.co"
        }
      ],
      "technicalStack": "other",
      "aggregationHook": "0x10b1F811a649A82250a98fDae5494E440B0A9F89",
      "domainRoutingIsm": "0x34397CaA9e6c1A5EF6440E82C46a83D1ef779dcF",
      "domainRoutingIsmFactory": "0xbed53B5C5BCE9433f25A2A702e6df13E22d84Ae9",
      "fallbackRoutingHook": "0x2b79328DA089E89A9E9c08732b56dd31F01011Db",
      "interchainAccountIsm": "0x545E289B88c6d97b74eC0B96e308cae46Bf5f832",
      "interchainAccountRouter": "0x4ef363Da5bb09CC6aeA16973786963d0C8820778",
      "interchainGasPaymaster": "0xc6835e52C1b976F1ebC71Bc8919738E02849FdA9",
      "interchainSecurityModule": "0x042b6beecda261139B0C774d8746C846A2786286",
      "mailbox": "0x1c6f404800bA49Ed581af734eA0d25c0c7d017B2",
      "merkleTreeHook": "0xdAa1B65547fB969c9ff5678956AB2FF9771B883D",
      "pausableHook": "0xA0e0829DA397CcF55d5B779C31728f21Cb8219DF",
      "pausableIsm": "0xC8E323036AAFB4B4201e7B640E79C4Db285A3FC8",
      "protocolFee": "0xA166219dF110BDA97b91e65D4BB4Aae4159978b9",
      "proxyAdmin": "0x2f0E57527Bb37E5E064EF243fad56CCE6241906c",
      "staticAggregationHookFactory": "0x730f8a4128Fa8c53C777B62Baa1abeF94cAd34a9",
      "staticAggregationIsm": "0x1941d3fA81a868e401a0C8E0a1443d59D3Ec04Fe",
      "staticAggregationIsmFactory": "0xc441521bA37EaCd9af4f319CcdA27E9D48f74281",
      "staticMerkleRootMultisigIsmFactory": "0xD127D4549cb4A5B2781303a4fE99a10EAd13263A",
      "staticMerkleRootWeightedMultisigIsmFactory": "0x5bdADEAD721Eb4C4038fF7c989E3C7BbBA302435",
      "staticMessageIdMultisigIsmFactory": "0x7C012DCA02C42cfA3Fd7Da3B0ED7234B52AE68eF",
      "staticMessageIdWeightedMultisigIsmFactory": "0xDc1508844B99C606E16C2Ae87f33c373edD4B0F6",
      "storageGasOracle": "0x9c2214467Daf9e2e1F45b36d08ce0b9C65BFeA88",
      "testRecipient": "0x01EBa6D613DC09Cb899aF1e8E8a747416d7250ad",
      "timelockController": "0x0000000000000000000000000000000000000000",
      "validatorAnnounce": "0x8c794a781327b819416E7b67908f1D22397f1E67",
      "index": {
        "from": 14336020
      },
      "transactionOverrides": {
        "maxFeePerGas": 100000000000,
        "maxPriorityFeePerGas": 100000000000
      }
    },
    "lumia": {
      "blockExplorers": [
        {
          "apiUrl": "https://explorer.lumia.org/api/eth-rpc",
          "family": "blockscout",
          "name": "Lumia Prism Explorer",
          "url": "https://explorer.lumia.org"
        }
      ],
      "blocks": {
        "confirmations": 3,
        "estimateBlockTime": 4,
        "reorgPeriod": 5
      },
      "chainId": 994873017,
      "deployer": {
        "name": "Abacus Works",
        "url": "https://www.hyperlane.xyz"
      },
      "displayName": "Lumia Prism",
      "domainId": 994873017,
      "gasCurrencyCoinGeckoId": "orion-protocol",
      "name": "lumia",
      "nativeToken": {
        "decimals": 18,
        "name": "Lumia",
        "symbol": "LUMIA"
      },
      "protocol": "ethereum",
      "rpcUrls": [
        {
          "http": "https://mainnet-rpc.lumia.org"
        }
      ],
      "technicalStack": "polygoncdk",
      "index": {
        "from": 1923136,
        "chunk": 1000
      },
      "interchainGasPaymaster": "0x9024A3902B542C87a5C4A2b3e15d60B2f087Dc3E",
      "mailbox": "0x3a867fCfFeC2B790970eeBDC9023E75B0a172aa7",
      "merkleTreeHook": "0x9c44E6b8F0dB517C2c3a0478caaC5349b614F912",
      "validatorAnnounce": "0x989B7307d266151BE763935C856493D968b2affF"
    },
    "metal": {
      "blockExplorers": [
        {
          "apiUrl": "https://explorer.metall2.com/api",
          "family": "blockscout",
          "name": "Metal L2 Explorer",
          "url": "https://explorer.metall2.com"
        }
      ],
      "blocks": {
        "confirmations": 1,
        "estimateBlockTime": 2,
        "reorgPeriod": 5
      },
      "chainId": 1750,
      "deployer": {
        "name": "Abacus Works",
        "url": "https://www.hyperlane.xyz"
      },
      "displayName": "Metal L2",
      "domainId": 1000001750,
      "gasCurrencyCoinGeckoId": "ethereum",
      "isTestnet": false,
      "name": "metal",
      "nativeToken": {
        "decimals": 18,
        "name": "Ether",
        "symbol": "ETH"
      },
      "protocol": "ethereum",
      "rpcUrls": [
        {
          "http": "https://rpc.metall2.com"
        }
      ],
      "technicalStack": "opstack",
      "aggregationHook": "0x890C43b9A71750BE9331F0AB68b73ebaB0D6441a",
      "domainRoutingIsm": "0x3F525c2bf9e2Ffc54D64B883FD960FD04874D2D1",
      "domainRoutingIsmFactory": "0x34b67302583A8Faa7c490A2D85463838D3045ce6",
      "fallbackRoutingHook": "0x50141343265C6f84315E5B27D64f1229AC86645F",
      "interchainAccountIsm": "0x8c794a781327b819416E7b67908f1D22397f1E67",
      "interchainAccountRouter": "0x16625230dD6cFe1B2bec3eCaEc7d43bA3A902CD6",
      "interchainGasPaymaster": "0x2b79328DA089E89A9E9c08732b56dd31F01011Db",
      "interchainSecurityModule": "0xD11E91d0C440f8c56781480E452A1169cb9b3649",
      "mailbox": "0x730f8a4128Fa8c53C777B62Baa1abeF94cAd34a9",
      "merkleTreeHook": "0x9c64f327F0140DeBd430aab3E2F1d6cbcA921227",
      "pausableHook": "0x2684C6F89E901987E1FdB7649dC5Be0c57C61645",
      "pausableIsm": "0xb758e4dDE95fd7C323914c5B634D25fCb0316Ba1",
      "protocolFee": "0x2f536FB7a37bd817Af644072a904Ddc02Dae429f",
      "proxyAdmin": "0x7C012DCA02C42cfA3Fd7Da3B0ED7234B52AE68eF",
      "staticAggregationHookFactory": "0xB96eEdf9608a62C7EbCA30b60aE9cd26C90A6264",
      "staticAggregationIsm": "0xe05Bac82CeC0Ee8c66a29E37108E319A3B993539",
      "staticAggregationIsmFactory": "0xC4275763D7b621eb732847957012F1fb35C90BB8",
      "staticMerkleRootMultisigIsmFactory": "0x04bfb04fcC1C7A5B605C5fae444aC43ac0DdaC77",
      "staticMerkleRootWeightedMultisigIsmFactory": "0x8a5524a1b898fe848819ff675c577b5c7F224684",
      "staticMessageIdMultisigIsmFactory": "0x784b9D0f4eF9fb8444DfB5d24AB221C9D1A85395",
      "staticMessageIdWeightedMultisigIsmFactory": "0xD127D4549cb4A5B2781303a4fE99a10EAd13263A",
      "storageGasOracle": "0xE7487b4DF583c63D6841997ab56324D0a825e7F4",
      "testRecipient": "0xc4D0b4ef01eD7091792fe3D4c039457719e2DC68",
      "timelockController": "0x0000000000000000000000000000000000000000",
      "validatorAnnounce": "0xc6835e52C1b976F1ebC71Bc8919738E02849FdA9",
      "index": {
        "from": 9688791
      },
      "gnosisSafeTransactionServiceUrl": "https://txs.safe.metall2.com/"
    },
    "polynomialfi": {
      "blockExplorers": [
        {
          "apiUrl": "https://polynomialscan.io/api",
          "family": "routescan",
          "name": "Polynomial Explorer",
          "url": "https://polynomialscan.io"
        }
      ],
      "blocks": {
        "confirmations": 1,
        "estimateBlockTime": 2,
        "reorgPeriod": 5
      },
      "chainId": 8008,
      "deployer": {
        "name": "Abacus Works",
        "url": "https://www.hyperlane.xyz"
      },
      "displayName": "Polynomial",
      "domainId": 1000008008,
      "gasCurrencyCoinGeckoId": "ethereum",
      "name": "polynomialfi",
      "nativeToken": {
        "decimals": 18,
        "name": "Ethereum",
        "symbol": "ETH"
      },
      "protocol": "ethereum",
      "rpcUrls": [
        {
          "http": "https://rpc.polynomial.fi"
        }
      ],
      "technicalStack": "opstack",
      "aggregationHook": "0x7034eDf1fb187b33f3D44Ffd94Fb2B8432be0402",
      "domainRoutingIsm": "0x8A82DE5b4EC1A4f1FAf86c74031c2D38B07e1E80",
      "domainRoutingIsmFactory": "0xc441521bA37EaCd9af4f319CcdA27E9D48f74281",
      "fallbackRoutingHook": "0xDd260B99d302f0A3fF885728c086f729c06f227f",
      "interchainAccountIsm": "0xE67Dc24970B482579923551Ede52BD35a2858989",
      "interchainAccountRouter": "0xDDE46032Baf4da13fDD79BF9dfbaA2749615C409",
      "interchainGasPaymaster": "0x2f536FB7a37bd817Af644072a904Ddc02Dae429f",
      "interchainSecurityModule": "0x3BC5Fc358F1A9d2854c87e7361CB43c51dC6f637",
      "mailbox": "0x2f0E57527Bb37E5E064EF243fad56CCE6241906c",
      "merkleTreeHook": "0xC8E323036AAFB4B4201e7B640E79C4Db285A3FC8",
      "pausableHook": "0xdAa1B65547fB969c9ff5678956AB2FF9771B883D",
      "pausableIsm": "0x2684C6F89E901987E1FdB7649dC5Be0c57C61645",
      "protocolFee": "0x2e542a3DF4fde491faa77da05eD48377aca9E44e",
      "proxyAdmin": "0x5bdADEAD721Eb4C4038fF7c989E3C7BbBA302435",
      "staticAggregationHookFactory": "0x7C012DCA02C42cfA3Fd7Da3B0ED7234B52AE68eF",
      "staticAggregationIsm": "0x848A33eE97898B1Dbd11DaCd0ff9101c71C4fabA",
      "staticAggregationIsmFactory": "0xD127D4549cb4A5B2781303a4fE99a10EAd13263A",
      "staticMerkleRootMultisigIsmFactory": "0x34b67302583A8Faa7c490A2D85463838D3045ce6",
      "staticMerkleRootWeightedMultisigIsmFactory": "0x730f8a4128Fa8c53C777B62Baa1abeF94cAd34a9",
      "staticMessageIdMultisigIsmFactory": "0x8a5524a1b898fe848819ff675c577b5c7F224684",
      "staticMessageIdWeightedMultisigIsmFactory": "0xbed53B5C5BCE9433f25A2A702e6df13E22d84Ae9",
      "storageGasOracle": "0x2b79328DA089E89A9E9c08732b56dd31F01011Db",
      "testRecipient": "0xa1c3884EbE24Cccb120B2E98a55f85140563aa4C",
      "timelockController": "0x0000000000000000000000000000000000000000",
      "validatorAnnounce": "0xA166219dF110BDA97b91e65D4BB4Aae4159978b9",
      "index": {
        "from": 6451460
      }
    },
    "prom": {
      "blockExplorers": [
        {
          "apiUrl": "https://prom-blockscout.eu-north-2.gateway.fm/api/eth-rpc",
          "family": "blockscout",
          "name": "Prom Explorer",
          "url": "https://prom-blockscout.eu-north-2.gateway.fm"
        }
      ],
      "blocks": {
        "confirmations": 1,
        "estimateBlockTime": 6,
        "reorgPeriod": 5
      },
      "chainId": 227,
      "deployer": {
        "name": "Abacus Works",
        "url": "https://www.hyperlane.xyz"
      },
      "displayName": "Prom",
      "domainId": 227,
      "gasCurrencyCoinGeckoId": "prometeus",
      "name": "prom",
      "nativeToken": {
        "decimals": 18,
        "name": "Prom",
        "symbol": "PROM"
      },
      "protocol": "ethereum",
      "rpcUrls": [
        {
          "http": "https://prom-rpc.eu-north-2.gateway.fm"
        }
      ],
      "technicalStack": "polygoncdk",
      "aggregationHook": "0x6ab6F297ff0c40115D6c663d21E936CAFFad0EEf",
      "domainRoutingIsm": "0xF6C3854e195467625D3a9e50103751629b767cE5",
      "domainRoutingIsmFactory": "0xbb0AE51BCa526cF313b6a95BfaB020794af6C394",
      "fallbackRoutingHook": "0x5C2D2fB7F948895cf57f4723167DDEe016A462D1",
      "interchainAccountIsm": "0x20a0A32a110362920597F72974E1E0d7e25cA20a",
      "interchainAccountRouter": "0x5b3EeADcc0E2d4284eA6816e2E503c24d30a9E54",
      "interchainGasPaymaster": "0x282629Af1A2f9b8e2c5Cbc54C35C7989f21950c6",
      "interchainSecurityModule": "0x641540A5736B012a639D4A7Ca120B6294F541571",
      "mailbox": "0x5C02157068a52cEcfc98EDb6115DE6134EcB4764",
      "merkleTreeHook": "0xf147bBD944C610F86DaE6C7668497D22932C1E4A",
      "pausableHook": "0x872Bd98057931c8809927c6dE2ef39738a80Eb0C",
      "pausableIsm": "0xEE2e85Df244e32d95d9f327D7a35Ba3d2d412225",
      "protocolFee": "0x2A532fc8cF9a72142eA8753a0d2AB68098C19585",
      "proxyAdmin": "0x9534122Aae7978dB8f5f10dF4432233c53e820A1",
      "staticAggregationHookFactory": "0x9eb56085DdbDA60aDf7d2B533AFeD90e38fC9666",
      "staticAggregationIsm": "0xa0bBd1258E803be00e6953840806A917E066D56c",
      "staticAggregationIsmFactory": "0x0D3bD9F1bcDA82bD1682b2C895a907d7aaE45849",
      "staticMerkleRootMultisigIsmFactory": "0xeE8C0E1EeBfFCC451a013336386eA53E42a44451",
      "staticMerkleRootWeightedMultisigIsmFactory": "0x83475ca5bEB2Eaa59A2FF48a0544ebaa4a32c2de",
      "staticMessageIdMultisigIsmFactory": "0x9eaaC366BFD70430cFee6E70265fefFf1CfC9E47",
      "staticMessageIdWeightedMultisigIsmFactory": "0x451dF8AB0936D85526D816f0b4dCaDD934A034A4",
      "storageGasOracle": "0x33E0c225A54a0A86E9B267e90A90DE8CBb0fDB8f",
      "testRecipient": "0x83f647970B213675412b76e1cCDB55D0e35365fD",
      "timelockController": "0x0000000000000000000000000000000000000000",
      "validatorAnnounce": "0x5ae1ECA065aC8ee92Ce98E584fc3CE43070020e7",
      "index": {
        "from": 122243
      }
    },
    "rarichain": {
      "blockExplorers": [
        {
          "apiUrl": "https://mainnet.explorer.rarichain.org/api",
          "family": "blockscout",
          "name": "Rari Mainnet Explorer",
          "url": "https://mainnet.explorer.rarichain.org"
        }
      ],
      "blocks": {
        "confirmations": 1,
        "estimateBlockTime": 30,
        "reorgPeriod": 0
      },
      "chainId": 1380012617,
      "deployer": {
        "name": "Abacus Works",
        "url": "https://www.hyperlane.xyz"
      },
      "displayName": "RARI Chain",
      "domainId": 1000012617,
      "gasCurrencyCoinGeckoId": "ethereum",
      "index": {
        "from": 688784
      },
      "name": "rarichain",
      "nativeToken": {
        "decimals": 18,
        "name": "Ethereum",
        "symbol": "ETH"
      },
      "protocol": "ethereum",
      "rpcUrls": [
        {
          "http": "https://mainnet.rpc.rarichain.org/http"
        }
      ],
      "technicalStack": "arbitrumnitro",
      "aggregationHook": "0x1bf00e9883291F1bc25292799Dd5cE4fa3a00215",
      "domainRoutingIsm": "0x43fEfD9323a9e71Df4cd9f32f1015efa4c906d10",
      "domainRoutingIsmFactory": "0x5DdFCA27f9a308c1429A010C4daB291b5534a297",
      "fallbackRoutingHook": "0x01EBa6D613DC09Cb899aF1e8E8a747416d7250ad",
      "interchainAccountIsm": "0xf40eE9FF75Fa34910b7C4C8d68d4850B3bD184D3",
      "interchainAccountRouter": "0xf6fB78dc009C1A4286c0E7d90C10c9E8906a62Ea",
      "interchainGasPaymaster": "0xDDE46032Baf4da13fDD79BF9dfbaA2749615C409",
      "interchainSecurityModule": "0xcD7f12947425db74563a91dC533dba4C6a39e3B7",
      "mailbox": "0x65dCf8F6b3f6a0ECEdf3d0bdCB036AEa47A1d615",
      "merkleTreeHook": "0x8c794a781327b819416E7b67908f1D22397f1E67",
      "pausableHook": "0x4d264424905535E97396Db83bd553D0d73A4EF9d",
      "pausableIsm": "0xA166219dF110BDA97b91e65D4BB4Aae4159978b9",
      "protocolFee": "0x8a733038eF4BbC314eE0F7595257D8d3799B6aA9",
      "proxyAdmin": "0x4Ee9dEBB3046139661b51E17bdfD54Fd63211de7",
      "staticAggregationHookFactory": "0x3cECBa60A580dE20CC57D87528953a00f4ED99EA",
      "staticAggregationIsm": "0x72AafB2129B3cCCc9A89A1EEdCdF50D1Ccb4a3C8",
      "staticAggregationIsmFactory": "0xc0C2dB448fC2c84213394Fcb93a3C467e50ECa9E",
      "staticMerkleRootMultisigIsmFactory": "0xDf178647caB5e0222F4B53C57274FD2A03BEaed6",
      "staticMerkleRootWeightedMultisigIsmFactory": "0xcb35B397B159AAE1fbfAcc86b782B036D0DA6b1D",
      "staticMessageIdMultisigIsmFactory": "0x5e8a0fCc0D1DF583322943e01F02cB243e5300f6",
      "staticMessageIdWeightedMultisigIsmFactory": "0x84444cE490233CFa76E3F1029bc166aa8c266907",
      "storageGasOracle": "0x16625230dD6cFe1B2bec3eCaEc7d43bA3A902CD6",
      "testRecipient": "0xCE8260c1b5cF2fAD15bb4B6542716b050Fdf35c9",
      "timelockController": "0x0000000000000000000000000000000000000000",
      "validatorAnnounce": "0x38D361861d321B8B05de200c61B8F18740Daf4D8"
    },
    "rootstockmainnet": {
      "blockExplorers": [
        {
          "apiUrl": "https://rootstock.blockscout.com/api",
          "family": "blockscout",
          "name": "Blockscout",
          "url": "https://rootstock.blockscout.com"
        }
      ],
      "blocks": {
        "confirmations": 1,
        "estimateBlockTime": 30,
        "reorgPeriod": 4
      },
      "chainId": 30,
      "deployer": {
        "name": "Abacus Works",
        "url": "https://www.hyperlane.xyz"
      },
      "displayName": "Rootstock",
      "domainId": 1000000030,
      "gasCurrencyCoinGeckoId": "rootstock",
      "name": "rootstockmainnet",
      "nativeToken": {
        "decimals": 18,
        "name": "Rootstock Smart Bitcoin",
        "symbol": "RBTC"
      },
      "protocol": "ethereum",
      "rpcUrls": [
        {
          "http": "https://rpc.mainnet.rootstock.io/kXhXHf6TnnfW1POvr4UT0YUvujmuju-M"
        }
      ],
      "technicalStack": "other",
      "aggregationHook": "0x97efE0C88EBEBB8382473233a4975fC6b23DCe25",
      "domainRoutingIsm": "0xB6F0f1267B01C27326F61a4B4fe2c73751802685",
      "domainRoutingIsmFactory": "0x1052eF3419f26Bec74Ed7CEf4a4FA6812Bc09908",
      "fallbackRoutingHook": "0x282629Af1A2f9b8e2c5Cbc54C35C7989f21950c6",
      "interchainAccountIsm": "0xd9Cc2e652A162bb93173d1c44d46cd2c0bbDA59D",
      "interchainAccountRouter": "0x7279B1e11142078b8dC9e69620200f4C84FB8aaa",
      "interchainGasPaymaster": "0x5ae1ECA065aC8ee92Ce98E584fc3CE43070020e7",
      "interchainSecurityModule": "0x8eE72B97Be0662Da9bbe6b82eef37Acc52A3aBD4",
      "mailbox": "0x96D51cc3f7500d501bAeB1A2a62BB96fa03532F8",
      "merkleTreeHook": "0x086c3947F71BE98A0bDf4AB7239955e7542b0CbA",
      "pausableHook": "0x9C6e8d989ea7F212e679191BEb44139d83ac927a",
      "pausableIsm": "0x086A21A16eF1133BF58a09A77E2A9e07d3b95c1c",
      "protocolFee": "0x8Ea50255C282F89d1A14ad3F159437EE5EF0507f",
      "proxyAdmin": "0xe93f2f409ad8B5000431D234472973fe848dcBEC",
      "staticAggregationHookFactory": "0xEb9FcFDC9EfDC17c1EC5E1dc085B98485da213D6",
      "staticAggregationIsm": "0xE5bdba0070d0665F5f61847277b201bD29113347",
      "staticAggregationIsmFactory": "0x8F7454AC98228f3504Bb91eA3D8Adafe6406110A",
      "staticMerkleRootMultisigIsmFactory": "0x2C1FAbEcd7bFBdEBF27CcdB67baADB38b6Df90fC",
      "staticMerkleRootWeightedMultisigIsmFactory": "0x0761b0827849abbf7b0cC09CE14e1C93D87f5004",
      "staticMessageIdMultisigIsmFactory": "0x8b83fefd896fAa52057798f6426E9f0B080FCCcE",
      "staticMessageIdWeightedMultisigIsmFactory": "0x4Ed7d626f1E96cD1C0401607Bf70D95243E3dEd1",
      "storageGasOracle": "0xa36172F79a248C24693a208b0CEF0e7D6FB995F0",
      "testRecipient": "0x693A4cE39d99e46B04cb562329e3F0141cA17331",
      "timelockController": "0x0000000000000000000000000000000000000000",
      "validatorAnnounce": "0x20a0A32a110362920597F72974E1E0d7e25cA20a",
      "index": {
        "from": 6878186
      },
      "transactionOverrides": {
        "gasPrice": 70000000
      }
    },
    "superpositionmainnet": {
      "blockExplorers": [
        {
          "apiUrl": "https://explorer.superposition.so/api",
          "family": "blockscout",
          "name": "Superposition Explorer",
          "url": "https://explorer.superposition.so/"
        }
      ],
      "blocks": {
        "confirmations": 1,
        "estimateBlockTime": 60,
        "reorgPeriod": 0
      },
      "chainId": 55244,
      "deployer": {
        "name": "Abacus Works",
        "url": "https://www.hyperlane.xyz"
      },
      "displayName": "Superposition",
      "domainId": 1000055244,
      "gasCurrencyCoinGeckoId": "ethereum",
      "index": {
        "from": 2743
      },
      "name": "superpositionmainnet",
      "nativeToken": {
        "decimals": 18,
        "name": "Ethereum",
        "symbol": "ETH"
      },
      "protocol": "ethereum",
      "rpcUrls": [
        {
          "http": "https://rpc.superposition.so"
        }
      ],
      "technicalStack": "arbitrumnitro",
      "aggregationHook": "0xB2acA8F6e1F26eDA3997263C9fcA214Ef1E571Ff",
      "domainRoutingIsm": "0xab8178D8D0502Bef80177909a50F48b7c9269fde",
      "domainRoutingIsmFactory": "0x1c6f404800bA49Ed581af734eA0d25c0c7d017B2",
      "fallbackRoutingHook": "0x87ED6926abc9E38b9C7C19f835B41943b622663c",
      "interchainAccountIsm": "0x8a733038eF4BbC314eE0F7595257D8d3799B6aA9",
      "interchainAccountRouter": "0xCE8260c1b5cF2fAD15bb4B6542716b050Fdf35c9",
      "interchainGasPaymaster": "0xa1c3884EbE24Cccb120B2E98a55f85140563aa4C",
      "interchainSecurityModule": "0x01Bd5653F1E5C39eEA21D6eF25d7D6Ec7Dd2E2b7",
      "mailbox": "0x5e8a0fCc0D1DF583322943e01F02cB243e5300f6",
      "merkleTreeHook": "0x2f536FB7a37bd817Af644072a904Ddc02Dae429f",
      "pausableHook": "0xc6835e52C1b976F1ebC71Bc8919738E02849FdA9",
      "pausableIsm": "0x9c2214467Daf9e2e1F45b36d08ce0b9C65BFeA88",
      "protocolFee": "0x16625230dD6cFe1B2bec3eCaEc7d43bA3A902CD6",
      "proxyAdmin": "0x248aDe14C0489E20C9a7Fea5F86DBfC3702208eF",
      "staticAggregationHookFactory": "0xA8A311B69f688c1D9928259D872C31ca0d473642",
      "staticAggregationIsm": "0x0CFf4d26bF35E69DcdE55B161952656E40028a18",
      "staticAggregationIsmFactory": "0x2f0E57527Bb37E5E064EF243fad56CCE6241906c",
      "staticMerkleRootMultisigIsmFactory": "0x5bdADEAD721Eb4C4038fF7c989E3C7BbBA302435",
      "staticMerkleRootWeightedMultisigIsmFactory": "0x48C427782Bc1e9ecE406b3e277481b28ABcBdf03",
      "staticMessageIdMultisigIsmFactory": "0xDc1508844B99C606E16C2Ae87f33c373edD4B0F6",
      "staticMessageIdWeightedMultisigIsmFactory": "0x9e8b689e83d929cb8c2d9166E55319a4e6aA83B7",
      "storageGasOracle": "0xc4D0b4ef01eD7091792fe3D4c039457719e2DC68",
      "testRecipient": "0x545E289B88c6d97b74eC0B96e308cae46Bf5f832",
      "timelockController": "0x0000000000000000000000000000000000000000",
      "validatorAnnounce": "0x26A29486480BD74f9B830a9B8dB33cb43C40f496"
    },
    "boba": {
      "blockExplorers": [
        {
          "apiUrl": "https://api.routescan.io/v2/network/mainnet/evm/288/etherscan/api",
          "family": "routescan",
          "name": "bobascan",
          "url": "https://bobascan.com"
        }
      ],
      "blocks": {
        "confirmations": 1,
        "estimateBlockTime": 2,
        "reorgPeriod": 5
      },
      "chainId": 288,
      "deployer": {
        "name": "Abacus Works",
        "url": "https://www.hyperlane.xyz"
      },
      "displayName": "Boba Mainnet",
      "domainId": 288,
      "gasCurrencyCoinGeckoId": "ethereum",
      "name": "boba",
      "nativeToken": {
        "decimals": 18,
        "name": "Ether",
        "symbol": "ETH"
      },
      "protocol": "ethereum",
      "rpcUrls": [
        {
          "http": "https://mainnet.boba.network"
        }
      ],
      "technicalStack": "opstack",
      "aggregationHook": "0x4533B9ff84bE4f4009409414aF8b8e9c3f4F52a8",
      "domainRoutingIsm": "0xBD70Ea9D599a0FC8158B026797177773C3445730",
      "domainRoutingIsmFactory": "0x1052eF3419f26Bec74Ed7CEf4a4FA6812Bc09908",
      "fallbackRoutingHook": "0x0D3bD9F1bcDA82bD1682b2C895a907d7aaE45849",
      "interchainAccountIsm": "0x25EAC2007b0D40E3f0AF112FD346412321038719",
      "interchainAccountRouter": "0xfF26696DcDb6BbFD27e959b847D4f1399D5BcF64",
      "interchainGasPaymaster": "0x9534122Aae7978dB8f5f10dF4432233c53e820A1",
      "interchainSecurityModule": "0xE96bD9AB3Ab47A3289aFFcaD1052D6aacD70C041",
      "mailbox": "0x3a464f746D23Ab22155710f44dB16dcA53e0775E",
      "merkleTreeHook": "0x9eaaC366BFD70430cFee6E70265fefFf1CfC9E47",
      "pausableHook": "0x9eb56085DdbDA60aDf7d2B533AFeD90e38fC9666",
      "pausableIsm": "0xc5D6aCaafBCcEC6D7fD7d92F4509befce641c563",
      "protocolFee": "0x99fEFc1119E86Ee0153eb887cF8E8ab2d92A16e8",
      "proxyAdmin": "0x2f2aFaE1139Ce54feFC03593FeE8AB2aDF4a85A7",
      "staticAggregationHookFactory": "0xEb9FcFDC9EfDC17c1EC5E1dc085B98485da213D6",
      "staticAggregationIsm": "0x46De8b87577624b9ce63201238982b95ad0d7Ea4",
      "staticAggregationIsmFactory": "0x8F7454AC98228f3504Bb91eA3D8Adafe6406110A",
      "staticMerkleRootMultisigIsmFactory": "0x2C1FAbEcd7bFBdEBF27CcdB67baADB38b6Df90fC",
      "staticMerkleRootWeightedMultisigIsmFactory": "0x0761b0827849abbf7b0cC09CE14e1C93D87f5004",
      "staticMessageIdMultisigIsmFactory": "0x8b83fefd896fAa52057798f6426E9f0B080FCCcE",
      "staticMessageIdWeightedMultisigIsmFactory": "0x4Ed7d626f1E96cD1C0401607Bf70D95243E3dEd1",
      "storageGasOracle": "0xbb0AE51BCa526cF313b6a95BfaB020794af6C394",
      "testRecipient": "0xbB88a31E4b709b645c06825c0E0b5CAC906d97DE",
      "timelockController": "0x0000000000000000000000000000000000000000",
      "validatorAnnounce": "0xD743801ABB6c7664B623D8534C0f5AF8cD2F1C5e",
      "index": {
        "from": 10598389
      }
    },
    "duckchain": {
      "blockExplorers": [
        {
          "apiUrl": "https://scan.duckchain.io/api",
          "family": "blockscout",
          "name": "DuckChain Explorer",
          "url": "https://scan.duckchain.io"
        }
      ],
      "blocks": {
        "confirmations": 3,
        "estimateBlockTime": 1,
        "reorgPeriod": 5
      },
      "chainId": 5545,
      "deployer": {
        "name": "Abacus Works",
        "url": "https://www.hyperlane.xyz"
      },
      "displayName": "DuckChain",
      "domainId": 5545,
      "gasCurrencyCoinGeckoId": "the-open-network",
      "index": {
        "from": 1149918
      },
      "name": "duckchain",
      "nativeToken": {
        "decimals": 18,
        "name": "Toncoin",
        "symbol": "TON"
      },
      "protocol": "ethereum",
      "rpcUrls": [
        {
          "http": "https://rpc.duckchain.io"
        },
        {
          "http": "https://rpc-hk.duckchain.io"
        }
      ],
      "technicalStack": "arbitrumnitro",
      "aggregationHook": "0x4533B9ff84bE4f4009409414aF8b8e9c3f4F52a8",
      "domainRoutingIsm": "0xBD70Ea9D599a0FC8158B026797177773C3445730",
      "domainRoutingIsmFactory": "0x1052eF3419f26Bec74Ed7CEf4a4FA6812Bc09908",
      "fallbackRoutingHook": "0x0D3bD9F1bcDA82bD1682b2C895a907d7aaE45849",
      "interchainAccountIsm": "0x25EAC2007b0D40E3f0AF112FD346412321038719",
      "interchainAccountRouter": "0xfF26696DcDb6BbFD27e959b847D4f1399D5BcF64",
      "interchainGasPaymaster": "0x9534122Aae7978dB8f5f10dF4432233c53e820A1",
      "interchainSecurityModule": "0x06Dd8CBaa5a49E724348c86930C7f756d8C1dad7",
      "mailbox": "0x3a464f746D23Ab22155710f44dB16dcA53e0775E",
      "merkleTreeHook": "0x9eaaC366BFD70430cFee6E70265fefFf1CfC9E47",
      "pausableHook": "0x9eb56085DdbDA60aDf7d2B533AFeD90e38fC9666",
      "pausableIsm": "0xc5D6aCaafBCcEC6D7fD7d92F4509befce641c563",
      "protocolFee": "0x99fEFc1119E86Ee0153eb887cF8E8ab2d92A16e8",
      "proxyAdmin": "0x2f2aFaE1139Ce54feFC03593FeE8AB2aDF4a85A7",
      "staticAggregationHookFactory": "0xEb9FcFDC9EfDC17c1EC5E1dc085B98485da213D6",
      "staticAggregationIsm": "0x46De8b87577624b9ce63201238982b95ad0d7Ea4",
      "staticAggregationIsmFactory": "0x8F7454AC98228f3504Bb91eA3D8Adafe6406110A",
      "staticMerkleRootMultisigIsmFactory": "0x2C1FAbEcd7bFBdEBF27CcdB67baADB38b6Df90fC",
      "staticMerkleRootWeightedMultisigIsmFactory": "0x0761b0827849abbf7b0cC09CE14e1C93D87f5004",
      "staticMessageIdMultisigIsmFactory": "0x8b83fefd896fAa52057798f6426E9f0B080FCCcE",
      "staticMessageIdWeightedMultisigIsmFactory": "0x4Ed7d626f1E96cD1C0401607Bf70D95243E3dEd1",
      "storageGasOracle": "0xbb0AE51BCa526cF313b6a95BfaB020794af6C394",
      "testRecipient": "0xbB88a31E4b709b645c06825c0E0b5CAC906d97DE",
      "timelockController": "0x0000000000000000000000000000000000000000",
      "validatorAnnounce": "0xD743801ABB6c7664B623D8534C0f5AF8cD2F1C5e"
    },
    "superseed": {
      "blockExplorers": [
        {
          "apiUrl": "https://explorer.superseed.xyz/api",
          "family": "blockscout",
          "name": "Superseed Explorer",
          "url": "https://explorer.superseed.xyz"
        }
      ],
      "blocks": {
        "confirmations": 1,
        "estimateBlockTime": 2,
        "reorgPeriod": 5
      },
      "chainId": 5330,
      "deployer": {
        "name": "Abacus Works",
        "url": "https://www.hyperlane.xyz"
      },
      "displayName": "Superseed",
      "domainId": 5330,
      "gasCurrencyCoinGeckoId": "ethereum",
      "name": "superseed",
      "nativeToken": {
        "decimals": 18,
        "name": "Ether",
        "symbol": "ETH"
      },
      "protocol": "ethereum",
      "rpcUrls": [
        {
          "http": "https://mainnet.superseed.xyz"
        }
      ],
      "technicalStack": "opstack",
      "aggregationHook": "0x4533B9ff84bE4f4009409414aF8b8e9c3f4F52a8",
      "domainRoutingIsm": "0xBD70Ea9D599a0FC8158B026797177773C3445730",
      "domainRoutingIsmFactory": "0x1052eF3419f26Bec74Ed7CEf4a4FA6812Bc09908",
      "fallbackRoutingHook": "0x0D3bD9F1bcDA82bD1682b2C895a907d7aaE45849",
      "interchainAccountIsm": "0x25EAC2007b0D40E3f0AF112FD346412321038719",
      "interchainAccountRouter": "0xfF26696DcDb6BbFD27e959b847D4f1399D5BcF64",
      "interchainGasPaymaster": "0x9534122Aae7978dB8f5f10dF4432233c53e820A1",
      "interchainSecurityModule": "0x136D0F684C6137a4a53E13bAc49EbbAEbFc4300c",
      "mailbox": "0x3a464f746D23Ab22155710f44dB16dcA53e0775E",
      "merkleTreeHook": "0x9eaaC366BFD70430cFee6E70265fefFf1CfC9E47",
      "pausableHook": "0x9eb56085DdbDA60aDf7d2B533AFeD90e38fC9666",
      "pausableIsm": "0xc5D6aCaafBCcEC6D7fD7d92F4509befce641c563",
      "protocolFee": "0x99fEFc1119E86Ee0153eb887cF8E8ab2d92A16e8",
      "proxyAdmin": "0x2f2aFaE1139Ce54feFC03593FeE8AB2aDF4a85A7",
      "staticAggregationHookFactory": "0xEb9FcFDC9EfDC17c1EC5E1dc085B98485da213D6",
      "staticAggregationIsm": "0x46De8b87577624b9ce63201238982b95ad0d7Ea4",
      "staticAggregationIsmFactory": "0x8F7454AC98228f3504Bb91eA3D8Adafe6406110A",
      "staticMerkleRootMultisigIsmFactory": "0x2C1FAbEcd7bFBdEBF27CcdB67baADB38b6Df90fC",
      "staticMerkleRootWeightedMultisigIsmFactory": "0x0761b0827849abbf7b0cC09CE14e1C93D87f5004",
      "staticMessageIdMultisigIsmFactory": "0x8b83fefd896fAa52057798f6426E9f0B080FCCcE",
      "staticMessageIdWeightedMultisigIsmFactory": "0x4Ed7d626f1E96cD1C0401607Bf70D95243E3dEd1",
      "storageGasOracle": "0xbb0AE51BCa526cF313b6a95BfaB020794af6C394",
      "testRecipient": "0xbB88a31E4b709b645c06825c0E0b5CAC906d97DE",
      "timelockController": "0x0000000000000000000000000000000000000000",
      "validatorAnnounce": "0xD743801ABB6c7664B623D8534C0f5AF8cD2F1C5e",
      "index": {
        "from": 3010957
      },
      "gnosisSafeTransactionServiceUrl": "https://trx-superseed.safe.protofire.io"
    },
    "unichain": {
      "blockExplorers": [
        {
          "apiKey": "MUPHYQXB8A6GEEKKYA95N7WENSHYTU1UQQ",
          "apiUrl": "https://api.uniscan.xyz/api",
          "family": "etherscan",
          "name": "Unichain Explorer",
          "url": "https://uniscan.xyz"
        }
      ],
      "blocks": {
        "confirmations": 1,
        "estimateBlockTime": 1,
        "reorgPeriod": 5
      },
      "chainId": 130,
      "deployer": {
        "name": "Abacus Works",
        "url": "https://www.hyperlane.xyz"
      },
      "displayName": "Unichain",
      "domainId": 130,
      "gasCurrencyCoinGeckoId": "ethereum",
      "name": "unichain",
      "nativeToken": {
        "decimals": 18,
        "name": "Ether",
        "symbol": "ETH"
      },
      "protocol": "ethereum",
      "rpcUrls": [
        {
          "http": "https://mainnet.unichain.org"
        }
      ],
      "technicalStack": "opstack",
      "aggregationHook": "0x4533B9ff84bE4f4009409414aF8b8e9c3f4F52a8",
      "domainRoutingIsm": "0xBD70Ea9D599a0FC8158B026797177773C3445730",
      "domainRoutingIsmFactory": "0x1052eF3419f26Bec74Ed7CEf4a4FA6812Bc09908",
      "fallbackRoutingHook": "0x0D3bD9F1bcDA82bD1682b2C895a907d7aaE45849",
      "interchainAccountIsm": "0x25EAC2007b0D40E3f0AF112FD346412321038719",
      "interchainAccountRouter": "0xfF26696DcDb6BbFD27e959b847D4f1399D5BcF64",
      "interchainGasPaymaster": "0x9534122Aae7978dB8f5f10dF4432233c53e820A1",
      "interchainSecurityModule": "0xA859f4a914Ef7C143C76f8187E11716C04dCd431",
      "mailbox": "0x3a464f746D23Ab22155710f44dB16dcA53e0775E",
      "merkleTreeHook": "0x9eaaC366BFD70430cFee6E70265fefFf1CfC9E47",
      "pausableHook": "0x9eb56085DdbDA60aDf7d2B533AFeD90e38fC9666",
      "pausableIsm": "0xc5D6aCaafBCcEC6D7fD7d92F4509befce641c563",
      "protocolFee": "0x99fEFc1119E86Ee0153eb887cF8E8ab2d92A16e8",
      "proxyAdmin": "0x2f2aFaE1139Ce54feFC03593FeE8AB2aDF4a85A7",
      "staticAggregationHookFactory": "0xEb9FcFDC9EfDC17c1EC5E1dc085B98485da213D6",
      "staticAggregationIsm": "0x46De8b87577624b9ce63201238982b95ad0d7Ea4",
      "staticAggregationIsmFactory": "0x8F7454AC98228f3504Bb91eA3D8Adafe6406110A",
      "staticMerkleRootMultisigIsmFactory": "0x2C1FAbEcd7bFBdEBF27CcdB67baADB38b6Df90fC",
      "staticMerkleRootWeightedMultisigIsmFactory": "0x0761b0827849abbf7b0cC09CE14e1C93D87f5004",
      "staticMessageIdMultisigIsmFactory": "0x8b83fefd896fAa52057798f6426E9f0B080FCCcE",
      "staticMessageIdWeightedMultisigIsmFactory": "0x4Ed7d626f1E96cD1C0401607Bf70D95243E3dEd1",
      "storageGasOracle": "0xbb0AE51BCa526cF313b6a95BfaB020794af6C394",
      "testRecipient": "0xbB88a31E4b709b645c06825c0E0b5CAC906d97DE",
      "timelockController": "0x0000000000000000000000000000000000000000",
      "validatorAnnounce": "0xD743801ABB6c7664B623D8534C0f5AF8cD2F1C5e",
      "index": {
        "from": 1453239
      },
      "gnosisSafeTransactionServiceUrl": "https://safe-transaction-unichain.safe.global"
    },
    "vana": {
      "blockExplorers": [
        {
          "apiUrl": "https://vanascan.io/api/eth-rpc",
          "family": "blockscout",
          "name": "Vana Explorer",
          "url": "https://vanascan.io"
        }
      ],
      "blocks": {
        "confirmations": 1,
        "estimateBlockTime": 6,
        "reorgPeriod": 5
      },
      "chainId": 1480,
      "deployer": {
        "name": "Abacus Works",
        "url": "https://www.hyperlane.xyz"
      },
      "displayName": "Vana",
      "domainId": 1480,
      "gasCurrencyCoinGeckoId": "vana",
      "name": "vana",
      "nativeToken": {
        "decimals": 18,
        "name": "Vana",
        "symbol": "VANA"
      },
      "protocol": "ethereum",
      "rpcUrls": [
        {
          "http": "https://rpc.vana.org"
        }
      ],
      "technicalStack": "other",
      "aggregationHook": "0x4533B9ff84bE4f4009409414aF8b8e9c3f4F52a8",
      "domainRoutingIsm": "0xBD70Ea9D599a0FC8158B026797177773C3445730",
      "domainRoutingIsmFactory": "0x1052eF3419f26Bec74Ed7CEf4a4FA6812Bc09908",
      "fallbackRoutingHook": "0x0D3bD9F1bcDA82bD1682b2C895a907d7aaE45849",
      "interchainAccountIsm": "0x25EAC2007b0D40E3f0AF112FD346412321038719",
      "interchainAccountRouter": "0xfF26696DcDb6BbFD27e959b847D4f1399D5BcF64",
      "interchainGasPaymaster": "0x9534122Aae7978dB8f5f10dF4432233c53e820A1",
      "interchainSecurityModule": "0x2448F65198a37fa1daC23B9D04Ae9A2604f433Ed",
      "mailbox": "0x3a464f746D23Ab22155710f44dB16dcA53e0775E",
      "merkleTreeHook": "0x9eaaC366BFD70430cFee6E70265fefFf1CfC9E47",
      "pausableHook": "0x9eb56085DdbDA60aDf7d2B533AFeD90e38fC9666",
      "pausableIsm": "0xc5D6aCaafBCcEC6D7fD7d92F4509befce641c563",
      "protocolFee": "0x99fEFc1119E86Ee0153eb887cF8E8ab2d92A16e8",
      "proxyAdmin": "0x2f2aFaE1139Ce54feFC03593FeE8AB2aDF4a85A7",
      "staticAggregationHookFactory": "0xEb9FcFDC9EfDC17c1EC5E1dc085B98485da213D6",
      "staticAggregationIsm": "0x46De8b87577624b9ce63201238982b95ad0d7Ea4",
      "staticAggregationIsmFactory": "0x8F7454AC98228f3504Bb91eA3D8Adafe6406110A",
      "staticMerkleRootMultisigIsmFactory": "0x2C1FAbEcd7bFBdEBF27CcdB67baADB38b6Df90fC",
      "staticMerkleRootWeightedMultisigIsmFactory": "0x0761b0827849abbf7b0cC09CE14e1C93D87f5004",
      "staticMessageIdMultisigIsmFactory": "0x8b83fefd896fAa52057798f6426E9f0B080FCCcE",
      "staticMessageIdWeightedMultisigIsmFactory": "0x4Ed7d626f1E96cD1C0401607Bf70D95243E3dEd1",
      "storageGasOracle": "0xbb0AE51BCa526cF313b6a95BfaB020794af6C394",
      "testRecipient": "0xbB88a31E4b709b645c06825c0E0b5CAC906d97DE",
      "timelockController": "0x0000000000000000000000000000000000000000",
      "validatorAnnounce": "0xD743801ABB6c7664B623D8534C0f5AF8cD2F1C5e",
      "index": {
        "from": 629917
      }
    },
    "bsquared": {
      "blockExplorers": [
        {
          "apiUrl": "https://explorer.bsquared.network/api",
          "family": "etherscan",
          "name": "B² Network Explorer",
          "url": "https://explorer.bsquared.network"
        }
      ],
      "blocks": {
        "confirmations": 1,
        "estimateBlockTime": 3,
        "reorgPeriod": 5
      },
      "chainId": 223,
      "deployer": {
        "name": "Abacus Works",
        "url": "https://www.hyperlane.xyz"
      },
      "displayName": "B² Network",
      "domainId": 223,
      "gasCurrencyCoinGeckoId": "bitcoin",
      "name": "bsquared",
      "nativeToken": {
        "decimals": 18,
        "name": "Bitcoin",
        "symbol": "BTC"
      },
      "protocol": "ethereum",
      "rpcUrls": [
        {
          "http": "https://rpc.bsquared.network"
        },
        {
          "http": "https://rpc.ankr.com/b2"
        },
        {
          "http": "https://mainnet.b2-rpc.com"
        },
        {
          "http": "https://b2-mainnet.alt.technology"
        }
      ],
      "technicalStack": "other",
      "aggregationHook": "0x03D610d916D5D274e4A31c026fd6884281A35d9C",
      "domainRoutingIsm": "0xBD70Ea9D599a0FC8158B026797177773C3445730",
      "domainRoutingIsmFactory": "0x1052eF3419f26Bec74Ed7CEf4a4FA6812Bc09908",
      "fallbackRoutingHook": "0x60bB6D060393D3C206719A7bD61844cC82891cfB",
      "interchainAccountIsm": "0xfF26696DcDb6BbFD27e959b847D4f1399D5BcF64",
      "interchainAccountRouter": "0x4D50044335dc1d4D26c343AdeDf6E47808475Deb",
      "interchainGasPaymaster": "0x70EbA87Cd15616f32C736B3f3BdCfaeD0713a82B",
      "interchainSecurityModule": "0x49eb43B132c37c61cf4EC96722392118D8184e1C",
      "mailbox": "0x3a464f746D23Ab22155710f44dB16dcA53e0775E",
      "merkleTreeHook": "0xbb0AE51BCa526cF313b6a95BfaB020794af6C394",
      "pausableHook": "0x83475ca5bEB2Eaa59A2FF48a0544ebaa4a32c2de",
      "pausableIsm": "0x0D3bD9F1bcDA82bD1682b2C895a907d7aaE45849",
      "protocolFee": "0xbB88a31E4b709b645c06825c0E0b5CAC906d97DE",
      "proxyAdmin": "0x2f2aFaE1139Ce54feFC03593FeE8AB2aDF4a85A7",
      "staticAggregationHookFactory": "0xEb9FcFDC9EfDC17c1EC5E1dc085B98485da213D6",
      "staticAggregationIsm": "0x7dBb82188F553161d4B4ac3a2362Bff3a57e21D2",
      "staticAggregationIsmFactory": "0x8F7454AC98228f3504Bb91eA3D8Adafe6406110A",
      "staticMerkleRootMultisigIsmFactory": "0x2C1FAbEcd7bFBdEBF27CcdB67baADB38b6Df90fC",
      "staticMerkleRootWeightedMultisigIsmFactory": "0x0761b0827849abbf7b0cC09CE14e1C93D87f5004",
      "staticMessageIdMultisigIsmFactory": "0x8b83fefd896fAa52057798f6426E9f0B080FCCcE",
      "staticMessageIdWeightedMultisigIsmFactory": "0x4Ed7d626f1E96cD1C0401607Bf70D95243E3dEd1",
      "storageGasOracle": "0x451dF8AB0936D85526D816f0b4dCaDD934A034A4",
      "testRecipient": "0x0F9d4704E1Fb25e416042524e594F1cEac6fF597",
      "timelockController": "0x0000000000000000000000000000000000000000",
      "validatorAnnounce": "0x25EAC2007b0D40E3f0AF112FD346412321038719",
      "index": {
        "from": 9687363
      }
    },
    "lumiaprism": {
      "blockExplorers": [
        {
          "apiUrl": "https://explorer.lumia.org/api/eth-rpc",
          "family": "blockscout",
          "name": "Lumia Prism Explorer",
          "url": "https://explorer.lumia.org"
        }
      ],
      "blocks": {
        "confirmations": 3,
        "estimateBlockTime": 4,
        "reorgPeriod": 5
      },
      "chainId": 994873017,
      "deployer": {
        "name": "Abacus Works",
        "url": "https://www.hyperlane.xyz"
      },
      "displayName": "Lumia Prism",
      "domainId": 1000073017,
      "gasCurrencyCoinGeckoId": "lumia",
      "name": "lumiaprism",
      "nativeToken": {
        "decimals": 18,
        "name": "Lumia",
        "symbol": "LUMIA"
      },
      "protocol": "ethereum",
      "rpcUrls": [
        {
          "http": "https://mainnet-rpc.lumia.org"
        }
      ],
      "technicalStack": "polygoncdk",
      "aggregationHook": "0xB090349B613577E10A908D7A3ac822ac0310c8fe",
      "domainRoutingIsm": "0x30f96591A3A57D76ad4c071fD857d4D1022e886b",
      "domainRoutingIsmFactory": "0x8eC5f0239C77295452Ed899FDB851e785cA5FC31",
      "fallbackRoutingHook": "0x850615dF99FEc6edffC77Ff246f604a6f7Df6a78",
      "interchainAccountIsm": "0x31Bb27f6007C33acD1be83ACEd3164C60f8F7b13",
      "interchainAccountRouter": "0xEeb5a99a75585fe137c83E7b62b74f87264A5481",
      "interchainGasPaymaster": "0xb7C9307fE90B9AB093c6D3EdeE3259f5378D5f03",
      "interchainSecurityModule": "0x27bAAFea4FE6dd18eCB92Bfcc16CCD1F64506D87",
      "mailbox": "0x0dF25A2d59F03F039b56E90EdC5B89679Ace28Bc",
      "merkleTreeHook": "0xC88636fFdFAc7cb87b7A76310B7a62AF0A000595",
      "pausableHook": "0x2AF32cF8e3Cf42d221eDa0c843818fA5ee129E27",
      "pausableIsm": "0xd6ba5e6c82E173EC8FB1f6CD8b2b9C111A0982a7",
      "protocolFee": "0x14891ce5AF49fb21182C1dc8B81853f3493B1B5B",
      "proxyAdmin": "0x200183De44bf765ECB73cD62A74010EaaBC43146",
      "staticAggregationHookFactory": "0xf40eE9FF75Fa34910b7C4C8d68d4850B3bD184D3",
      "staticAggregationIsm": "0x3BCCc97eD209a7D8ad4A14e20f3A5C37Ff0eFaD4",
      "staticAggregationIsmFactory": "0xD7777efaC7241E63f0c7708aA912AEd8CFAfee69",
      "staticMerkleRootMultisigIsmFactory": "0xf376247BdE9763808034567E7E87c84970e81E8F",
      "staticMerkleRootWeightedMultisigIsmFactory": "0x408F58D25003001C7e5F30259217F1040b8F5AaD",
      "staticMessageIdMultisigIsmFactory": "0x280626Ea62fBB3C1A38641D5e735c1d0EE3F28cF",
      "staticMessageIdWeightedMultisigIsmFactory": "0xf6fB78dc009C1A4286c0E7d90C10c9E8906a62Ea",
      "storageGasOracle": "0x3c38fC01159E7BE0685653A0C896eA49F2BAa7c1",
      "testRecipient": "0x128Ff1d24665d55f4b77B1FDbb6d8D0Ec4a0c0a1",
      "timelockController": "0x0000000000000000000000000000000000000000",
      "validatorAnnounce": "0x803d2A87429E20d4B52266bF97Ca1c7e4f4F5Dfa",
      "index": {
        "from": 3144538,
        "chunk": 1000
      }
    },
    "swell": {
      "blockExplorers": [
        {
          "apiUrl": "https://explorer.swellnetwork.io/api",
          "family": "blockscout",
          "name": "Swell Explorer",
          "url": "https://explorer.swellnetwork.io"
        }
      ],
      "blocks": {
        "confirmations": 1,
        "estimateBlockTime": 2,
        "reorgPeriod": 5
      },
      "chainId": 1923,
      "deployer": {
        "name": "Abacus Works",
        "url": "https://www.hyperlane.xyz"
      },
      "displayName": "Swell",
      "domainId": 1923,
      "gasCurrencyCoinGeckoId": "ethereum",
      "name": "swell",
      "nativeToken": {
        "decimals": 18,
        "name": "Ether",
        "symbol": "ETH"
      },
      "protocol": "ethereum",
      "rpcUrls": [
        {
          "http": "https://swell-mainnet.alt.technology"
        }
      ],
      "technicalStack": "opstack",
      "aggregationHook": "0x2e4d4189a24fa484Aad5D7Cd6ebe3A80cDAAB068",
      "domainRoutingIsm": "0xBD70Ea9D599a0FC8158B026797177773C3445730",
      "domainRoutingIsmFactory": "0x1052eF3419f26Bec74Ed7CEf4a4FA6812Bc09908",
      "fallbackRoutingHook": "0x70EbA87Cd15616f32C736B3f3BdCfaeD0713a82B",
      "interchainAccountIsm": "0x28291a7062afA569104bEd52F7AcCA3dD2FafD11",
      "interchainAccountRouter": "0xe9E3444DDD80c50276c0Fcf316026f6d7fEc2c47",
      "interchainGasPaymaster": "0x25EAC2007b0D40E3f0AF112FD346412321038719",
      "interchainSecurityModule": "0xE0B98B65C4C9E05693D1170D75F710D4C0b9D7BF",
      "mailbox": "0x3a464f746D23Ab22155710f44dB16dcA53e0775E",
      "merkleTreeHook": "0x5C02157068a52cEcfc98EDb6115DE6134EcB4764",
      "pausableHook": "0x99fEFc1119E86Ee0153eb887cF8E8ab2d92A16e8",
      "pausableIsm": "0x9534122Aae7978dB8f5f10dF4432233c53e820A1",
      "protocolFee": "0x7CE76f5f0C469bBB4cd7Ea6EbabB54437A093127",
      "proxyAdmin": "0x2f2aFaE1139Ce54feFC03593FeE8AB2aDF4a85A7",
      "staticAggregationHookFactory": "0xEb9FcFDC9EfDC17c1EC5E1dc085B98485da213D6",
      "staticAggregationIsm": "0xEa325c513Bd54A3d4a04D98843d0523B1477751D",
      "staticAggregationIsmFactory": "0x8F7454AC98228f3504Bb91eA3D8Adafe6406110A",
      "staticMerkleRootMultisigIsmFactory": "0x2C1FAbEcd7bFBdEBF27CcdB67baADB38b6Df90fC",
      "staticMerkleRootWeightedMultisigIsmFactory": "0x0761b0827849abbf7b0cC09CE14e1C93D87f5004",
      "staticMessageIdMultisigIsmFactory": "0x8b83fefd896fAa52057798f6426E9f0B080FCCcE",
      "staticMessageIdWeightedMultisigIsmFactory": "0x4Ed7d626f1E96cD1C0401607Bf70D95243E3dEd1",
      "storageGasOracle": "0xCDeb368Db32ecCefaf7018e152DA9120565cb572",
      "testRecipient": "0xBC53dACd8c0ac0d2bAC461479EAaf5519eCC8853",
      "timelockController": "0x0000000000000000000000000000000000000000",
      "validatorAnnounce": "0x4D50044335dc1d4D26c343AdeDf6E47808475Deb",
      "index": {
        "from": 57794
      },
      "gnosisSafeTransactionServiceUrl": "https://trx-swell.safe.protofire.io"
    },
    "appchain": {
      "blockExplorers": [
        {
          "apiUrl": "https://explorer.appchain.xyz/api",
          "family": "blockscout",
          "name": "AppChain Explorer",
          "url": "https://explorer.appchain.xyz"
        }
      ],
      "blocks": {
        "confirmations": 1,
        "estimateBlockTime": 2,
        "reorgPeriod": 0
      },
      "chainId": 466,
      "deployer": {
        "name": "Abacus Works",
        "url": "https://www.hyperlane.xyz"
      },
      "displayName": "AppChain",
      "domainId": 466,
      "gasCurrencyCoinGeckoId": "ethereum",
      "index": {
        "from": 190
      },
      "name": "appchain",
      "nativeToken": {
        "decimals": 18,
        "name": "Ether",
        "symbol": "ETH"
      },
      "protocol": "ethereum",
      "rpcUrls": [
        {
          "http": "https://appchain.calderachain.xyz/http"
        }
      ],
      "technicalStack": "arbitrumnitro",
      "aggregationHook": "0xD67829Ba73A4287a870f67280DFb86DB6cA1cC46",
      "domainRoutingIsm": "0xBD70Ea9D599a0FC8158B026797177773C3445730",
      "domainRoutingIsmFactory": "0x1052eF3419f26Bec74Ed7CEf4a4FA6812Bc09908",
      "fallbackRoutingHook": "0xfF26696DcDb6BbFD27e959b847D4f1399D5BcF64",
      "interchainAccountIsm": "0x027eFD1695941969435AA640542B690044dF7E06",
      "interchainAccountRouter": "0x65F1343AC23D4fF48bf6c7E0c55872d245397567",
      "interchainGasPaymaster": "0x28291a7062afA569104bEd52F7AcCA3dD2FafD11",
      "interchainSecurityModule": "0x0f1A09B4F56F9355E99fbD5741eec800bf25660A",
      "mailbox": "0x3a464f746D23Ab22155710f44dB16dcA53e0775E",
      "merkleTreeHook": "0xcd90D49b046772F710250b9119117169CB2e4D8b",
      "pausableHook": "0x7CE76f5f0C469bBB4cd7Ea6EbabB54437A093127",
      "pausableIsm": "0x25EAC2007b0D40E3f0AF112FD346412321038719",
      "protocolFee": "0xD35Aa652C1F808d3f87DA3DC7974fea888D7d625",
      "proxyAdmin": "0x2f2aFaE1139Ce54feFC03593FeE8AB2aDF4a85A7",
      "staticAggregationHookFactory": "0xEb9FcFDC9EfDC17c1EC5E1dc085B98485da213D6",
      "staticAggregationIsm": "0xAf8AA677016ee577268Ab6ad19483075605a5671",
      "staticAggregationIsmFactory": "0x8F7454AC98228f3504Bb91eA3D8Adafe6406110A",
      "staticMerkleRootMultisigIsmFactory": "0x2C1FAbEcd7bFBdEBF27CcdB67baADB38b6Df90fC",
      "staticMerkleRootWeightedMultisigIsmFactory": "0x0761b0827849abbf7b0cC09CE14e1C93D87f5004",
      "staticMessageIdMultisigIsmFactory": "0x8b83fefd896fAa52057798f6426E9f0B080FCCcE",
      "staticMessageIdWeightedMultisigIsmFactory": "0x4Ed7d626f1E96cD1C0401607Bf70D95243E3dEd1",
      "storageGasOracle": "0xA376b27212D608324808923Add679A2c9FAFe9Da",
      "testRecipient": "0xeF7F4367703cdf4863AD6Be34C1627d8b1C2D67a",
      "timelockController": "0x0000000000000000000000000000000000000000",
      "validatorAnnounce": "0x1196055C61af3e3DA6f8458B07b255a72b64Bcf7"
    },
    "treasure": {
      "batchContractAddress": "0x2e29fe39496a56856D8698bD43e1dF4D0CE6266a",
      "blockExplorers": [
        {
          "apiUrl": "https://rpc-explorer-verify.treasure.lol/contract_verification",
          "family": "etherscan",
          "name": "Treasurescan",
          "url": "https://treasurescan.io"
        }
      ],
      "blocks": {
        "confirmations": 1,
        "estimateBlockTime": 1,
        "reorgPeriod": 0
      },
      "chainId": 61166,
      "deployer": {
        "name": "Abacus Works",
        "url": "https://www.hyperlane.xyz"
      },
      "displayName": "Treasure",
      "domainId": 61166,
      "gasCurrencyCoinGeckoId": "magic",
      "name": "treasure",
      "nativeToken": {
        "decimals": 18,
        "name": "MAGIC",
        "symbol": "MAGIC"
      },
      "protocol": "ethereum",
      "rpcUrls": [
        {
          "http": "https://rpc.treasure.lol"
        }
      ],
      "technicalStack": "zksync",
      "domainRoutingIsm": "0xCDfE1782fDC9E74810D3B69E971d752bC4b4D6E6",
      "domainRoutingIsmFactory": "0x0000000000000000000000000000000000000000",
      "fallbackDomainRoutingHook": "0x697a90753B7dCf6512189c239E612fC12baaE500",
      "fallbackRoutingHook": "0x697a90753B7dCf6512189c239E612fC12baaE500",
      "interchainGasPaymaster": "0x388289cd5862e17AAfD6ffF7F46A9Ec48a969bCd",
      "interchainSecurityModule": "0x4C219E944168AD29831Fd311285ac2ab92d96f28",
      "mailbox": "0x9BbDf86b272d224323136E15594fdCe487F40ce7",
      "merkleTreeHook": "0xc1FC99Ea4D8B2b06b674A2e91b5A4617c1dcFd22",
      "proxyAdmin": "0x038F9F4e93e88Af2C688da265222FdE80e455aA4",
      "staticAggregationHookFactory": "0x0000000000000000000000000000000000000000",
      "staticAggregationIsmFactory": "0x0000000000000000000000000000000000000000",
      "staticMerkleRootMultisigIsmFactory": "0x0000000000000000000000000000000000000000",
      "staticMerkleRootWeightedMultisigIsmFactory": "0x0000000000000000000000000000000000000000",
      "staticMessageIdMultisigIsmFactory": "0x0000000000000000000000000000000000000000",
      "staticMessageIdWeightedMultisigIsmFactory": "0x0000000000000000000000000000000000000000",
      "storageGasOracle": "0xc364cfedefE854c1275B0f4088EaFA9695e1FC56",
      "testRecipient": "0x54E88f2ab58E0Ab4B7Ce081FB20D85b16af041d2",
      "validatorAnnounce": "0x73a82061Cd258d02BEa145fe183120456e718c2A",
      "index": {
        "from": 1552
      },
      "gnosisSafeTransactionServiceUrl": "https://prod.treasure.keypersafe.xyz"
    },
    "zklink": {
      "blockExplorers": [
        {
          "apiUrl": "https://explorer.zklink.io/contract_verification",
          "family": "etherscan",
          "name": "zkLink Nova Block Explorer",
          "url": "https://explorer.zklink.io"
        }
      ],
      "blocks": {
        "confirmations": 1,
        "estimateBlockTime": 1,
        "reorgPeriod": 0
      },
      "chainId": 810180,
      "deployer": {
        "name": "Abacus Works",
        "url": "https://www.hyperlane.xyz"
      },
      "displayName": "zkLink Nova",
      "displayNameShort": "zkLink",
      "domainId": 810180,
      "gasCurrencyCoinGeckoId": "ethereum",
      "name": "zklink",
      "nativeToken": {
        "decimals": 18,
        "name": "Ethereum",
        "symbol": "ETH"
      },
      "protocol": "ethereum",
      "rpcUrls": [
        {
          "http": "https://rpc.zklink.io"
        }
      ],
      "technicalStack": "zksync",
      "domainRoutingIsm": "0xc364cfedefE854c1275B0f4088EaFA9695e1FC56",
      "domainRoutingIsmFactory": "0x0000000000000000000000000000000000000000",
      "fallbackDomainRoutingHook": "0x388289cd5862e17AAfD6ffF7F46A9Ec48a969bCd",
      "fallbackRoutingHook": "0x388289cd5862e17AAfD6ffF7F46A9Ec48a969bCd",
      "interchainGasPaymaster": "0xB35eCb9714e8f48332Af22B48C18ca21E2607438",
      "interchainSecurityModule": "0x434f75095093D323263A195Cf0fe48eD642B9640",
      "mailbox": "0x9BbDf86b272d224323136E15594fdCe487F40ce7",
      "merkleTreeHook": "0xA1ADFCa9666Bcd68b7b5C8b55e3ecC465DcDfE65",
      "proxyAdmin": "0x038F9F4e93e88Af2C688da265222FdE80e455aA4",
      "staticAggregationHookFactory": "0x0000000000000000000000000000000000000000",
      "staticAggregationIsmFactory": "0x0000000000000000000000000000000000000000",
      "staticMerkleRootMultisigIsmFactory": "0x0000000000000000000000000000000000000000",
      "staticMerkleRootWeightedMultisigIsmFactory": "0x0000000000000000000000000000000000000000",
      "staticMessageIdMultisigIsmFactory": "0x0000000000000000000000000000000000000000",
      "staticMessageIdWeightedMultisigIsmFactory": "0x0000000000000000000000000000000000000000",
      "storageGasOracle": "0x73a82061Cd258d02BEa145fe183120456e718c2A",
      "testRecipient": "0x58e8699b8e0a2A3ba40b380038f64F0B3ef4f2e5",
      "validatorAnnounce": "0xf5626c0f33Ca102eb3ca1633A410cd8aa92909e4",
      "index": {
        "from": 7286869
      },
      "gnosisSafeTransactionServiceUrl": "https://transaction.safe.zklink.io"
    },
    "arthera": {
      "blockExplorers": [
        {
          "apiUrl": "https://explorer.arthera.net/api",
          "family": "blockscout",
          "name": "Arthera Explorer",
          "url": "https://explorer.arthera.net"
        }
      ],
      "blocks": {
        "confirmations": 1,
        "estimateBlockTime": 1,
        "reorgPeriod": 5
      },
      "chainId": 10242,
      "deployer": {
        "name": "Abacus Works",
        "url": "https://www.hyperlane.xyz"
      },
      "displayName": "Arthera",
      "domainId": 10242,
      "gasCurrencyCoinGeckoId": "arthera",
      "name": "arthera",
      "nativeToken": {
        "decimals": 18,
        "name": "Arthera",
        "symbol": "AA"
      },
      "protocol": "ethereum",
      "rpcUrls": [
        {
          "http": "https://rpc.arthera.net",
          "pagination": {
            "maxBlockRange": 10000
          }
        }
      ],
      "technicalStack": "other",
      "aggregationHook": "0xeee0A47491ade07A37D026E4670Dc5c93fdAe888",
      "domainRoutingIsm": "0x928DcA761f20aBFBdf088314f448234fB96dE60C",
      "domainRoutingIsmFactory": "0x29B37088724B745C0ABcE591449Cf042772160C2",
      "fallbackRoutingHook": "0x1fbcCdc677c10671eE50b46C61F0f7d135112450",
      "interchainAccountIsm": "0xf9609bB22847e0DB5F6fB8f95b84D25A19b46ac5",
      "interchainAccountRouter": "0x2b6d3F7d28B5EC8C3C028fBCAdcf774D9709Dd29",
      "interchainGasPaymaster": "0xFb7D175d6F53800D68D32C3Fe1416807A394cC24",
      "interchainSecurityModule": "0x32E6Ad996F8C8a02cf14344ee28733d1d170212A",
      "mailbox": "0x473884010F0C1742DA8Ad01E7E295624B931076b",
      "merkleTreeHook": "0xdA629E1B79e3420ECd1e80571aDd6a4a3b13AE79",
      "pausableHook": "0xe93f2f409ad8B5000431D234472973fe848dcBEC",
      "pausableIsm": "0x466b330C2e360c0214A9Da2428415298f720883E",
      "protocolFee": "0x33AA12b4e8E79cA551Ca9D1F2eC7d2cE02129dd4",
      "proxyAdmin": "0x03cF708E42C89623bd83B281A56935cB562b9258",
      "staticAggregationHookFactory": "0x46fa3A5780e5B90Eaf34BDED554d5353B5ABE9E7",
      "staticAggregationIsm": "0x871459fDa27204F20300A3E472fD05e0C62f09De",
      "staticAggregationIsmFactory": "0x4Eb82Ee35b0a1c1d776E3a3B547f9A9bA6FCC9f2",
      "staticMerkleRootMultisigIsmFactory": "0x4C97D35c668EE5194a13c8DE8Afc18cce40C9F28",
      "staticMerkleRootWeightedMultisigIsmFactory": "0xEF9A332Ec1fD233Bf9344A58be56ff9E104B4f60",
      "staticMessageIdMultisigIsmFactory": "0xDa7cECb05C4aeB02c1aFDE277d4306a2da7Bd762",
      "staticMessageIdWeightedMultisigIsmFactory": "0xCB9f90EE5d83Ea52ABd922BD70898f0155D54798",
      "storageGasOracle": "0x8d9Bd7E9ec3cd799a659EE650DfF6C799309fA91",
      "testRecipient": "0x49998DFdeF3F0b05Fe103C435bF73f5D735a0b97",
      "timelockController": "0x0000000000000000000000000000000000000000",
      "validatorAnnounce": "0xEe9E0FB6f43913aDBbe5bf89073F4BA590AB8184",
      "index": {
        "from": 19952728
      }
    },
    "aurora": {
      "blockExplorers": [
        {
          "apiUrl": "https://explorer.mainnet.aurora.dev/api",
          "family": "blockscout",
          "name": "Aurora Explorer",
          "url": "https://explorer.mainnet.aurora.dev"
        }
      ],
      "blocks": {
        "confirmations": 3,
        "estimateBlockTime": 1,
        "reorgPeriod": 5
      },
      "chainId": 1313161554,
      "deployer": {
        "name": "Abacus Works",
        "url": "https://www.hyperlane.xyz"
      },
      "displayName": "Aurora",
      "domainId": 1313161554,
      "gasCurrencyCoinGeckoId": "ethereum",
      "name": "aurora",
      "nativeToken": {
        "decimals": 18,
        "name": "Ether",
        "symbol": "ETH"
      },
      "protocol": "ethereum",
      "rpcUrls": [
        {
          "http": "https://mainnet.aurora.dev"
        },
        {
          "http": "https://aurora.drpc.org"
        }
      ],
      "technicalStack": "other",
      "aggregationHook": "0xCB571B99DD7e5f13bEb043893706D76024A30886",
      "domainRoutingIsm": "0xBD70Ea9D599a0FC8158B026797177773C3445730",
      "domainRoutingIsmFactory": "0x1052eF3419f26Bec74Ed7CEf4a4FA6812Bc09908",
      "fallbackRoutingHook": "0x1c6f404800bA49Ed581af734eA0d25c0c7d017B2",
      "interchainAccountIsm": "0xF457D831d9F55e87B2F0b35AD6D033fd6b4181Ed",
      "interchainAccountRouter": "0x021D2810a758c833080DEc2F1Fa8F571Aae97D45",
      "interchainGasPaymaster": "0xc0C2dB448fC2c84213394Fcb93a3C467e50ECa9E",
      "interchainSecurityModule": "0x97a95B7F9ba643945B1de96511dE08a9dc30DAd3",
      "mailbox": "0x7f50C5776722630a0024fAE05fDe8b47571D7B39",
      "merkleTreeHook": "0xA8A311B69f688c1D9928259D872C31ca0d473642",
      "pausableHook": "0x48C427782Bc1e9ecE406b3e277481b28ABcBdf03",
      "pausableIsm": "0xDc1508844B99C606E16C2Ae87f33c373edD4B0F6",
      "protocolFee": "0x84444cE490233CFa76E3F1029bc166aa8c266907",
      "proxyAdmin": "0x3a464f746D23Ab22155710f44dB16dcA53e0775E",
      "staticAggregationHookFactory": "0xEb9FcFDC9EfDC17c1EC5E1dc085B98485da213D6",
      "staticAggregationIsm": "0xAD067B2DF9Cab270d1F4fe546B15f1AA7e0977DD",
      "staticAggregationIsmFactory": "0x8F7454AC98228f3504Bb91eA3D8Adafe6406110A",
      "staticMerkleRootMultisigIsmFactory": "0x2C1FAbEcd7bFBdEBF27CcdB67baADB38b6Df90fC",
      "staticMerkleRootWeightedMultisigIsmFactory": "0x0761b0827849abbf7b0cC09CE14e1C93D87f5004",
      "staticMessageIdMultisigIsmFactory": "0x8b83fefd896fAa52057798f6426E9f0B080FCCcE",
      "staticMessageIdWeightedMultisigIsmFactory": "0x4Ed7d626f1E96cD1C0401607Bf70D95243E3dEd1",
      "storageGasOracle": "0x9e8b689e83d929cb8c2d9166E55319a4e6aA83B7",
      "testRecipient": "0x65dCf8F6b3f6a0ECEdf3d0bdCB036AEa47A1d615",
      "timelockController": "0x0000000000000000000000000000000000000000",
      "validatorAnnounce": "0x426a3CE72C1586b1867F9339550371E86DB3e396",
      "index": {
        "from": 135117550
      }
    },
    "conflux": {
      "blockExplorers": [
        {
          "apiUrl": "https://evmapi.confluxscan.net/api",
          "family": "other",
          "name": "ConfluxScan eSpace",
          "url": "https://evm.confluxscan.net"
        }
      ],
      "blocks": {
        "confirmations": 1,
        "estimateBlockTime": 2,
        "reorgPeriod": 10
      },
      "chainId": 1030,
      "deployer": {
        "name": "Abacus Works",
        "url": "https://www.hyperlane.xyz"
      },
      "displayName": "Conflux eSpace",
      "domainId": 1030,
      "gasCurrencyCoinGeckoId": "conflux-token",
      "name": "conflux",
      "nativeToken": {
        "decimals": 18,
        "name": "Ethereum",
        "symbol": "ETH"
      },
      "protocol": "ethereum",
      "rpcUrls": [
        {
          "http": "https://evm.confluxrpc.com"
        },
        {
          "http": "https://conflux-espace-public.unifra.io"
        },
        {
          "http": "https://conflux-espace.blockpi.network/v1/rpc/public"
        }
      ],
      "technicalStack": "other",
      "aggregationHook": "0x2A3E42635E7acAc8Bb7851963Bc9d29B1dAAd409",
      "domainRoutingIsm": "0xBD70Ea9D599a0FC8158B026797177773C3445730",
      "domainRoutingIsmFactory": "0x1052eF3419f26Bec74Ed7CEf4a4FA6812Bc09908",
      "fallbackRoutingHook": "0x2f0E57527Bb37E5E064EF243fad56CCE6241906c",
      "interchainAccountIsm": "0x93D41E41cA545a35A81d11b08D2eE8b852C768df",
      "interchainAccountRouter": "0xc2466492C451E1AE49d8C874bB9f89293Aaad59b",
      "interchainGasPaymaster": "0xDf178647caB5e0222F4B53C57274FD2A03BEaed6",
      "interchainSecurityModule": "0x9D18145d1f704765030D66B5284b0A67E3c6D7Ee",
      "mailbox": "0x3a464f746D23Ab22155710f44dB16dcA53e0775E",
      "merkleTreeHook": "0xDc1508844B99C606E16C2Ae87f33c373edD4B0F6",
      "pausableHook": "0xA8A311B69f688c1D9928259D872C31ca0d473642",
      "pausableIsm": "0xbed53B5C5BCE9433f25A2A702e6df13E22d84Ae9",
      "protocolFee": "0x5DdFCA27f9a308c1429A010C4daB291b5534a297",
      "proxyAdmin": "0x2f2aFaE1139Ce54feFC03593FeE8AB2aDF4a85A7",
      "staticAggregationHookFactory": "0xEb9FcFDC9EfDC17c1EC5E1dc085B98485da213D6",
      "staticAggregationIsm": "0x95cE3183137f906753463933C5dfDe777D2E7fE2",
      "staticAggregationIsmFactory": "0x8F7454AC98228f3504Bb91eA3D8Adafe6406110A",
      "staticMerkleRootMultisigIsmFactory": "0x2C1FAbEcd7bFBdEBF27CcdB67baADB38b6Df90fC",
      "staticMerkleRootWeightedMultisigIsmFactory": "0x0761b0827849abbf7b0cC09CE14e1C93D87f5004",
      "staticMessageIdMultisigIsmFactory": "0x8b83fefd896fAa52057798f6426E9f0B080FCCcE",
      "staticMessageIdWeightedMultisigIsmFactory": "0x4Ed7d626f1E96cD1C0401607Bf70D95243E3dEd1",
      "storageGasOracle": "0x1c6f404800bA49Ed581af734eA0d25c0c7d017B2",
      "testRecipient": "0x4Ee9dEBB3046139661b51E17bdfD54Fd63211de7",
      "timelockController": "0x0000000000000000000000000000000000000000",
      "validatorAnnounce": "0x84444cE490233CFa76E3F1029bc166aa8c266907",
      "index": {
        "chunk": 999,
        "from": 111730015
      }
    },
    "conwai": {
      "blockExplorers": [
        {
          "apiUrl": "https://conwai.calderaexplorer.xyz/api",
          "family": "blockscout",
          "name": "Conwai Explorer",
          "url": "https://conwai.calderaexplorer.xyz"
        }
      ],
      "blocks": {
        "confirmations": 1,
        "estimateBlockTime": 2,
        "reorgPeriod": 0
      },
      "chainId": 668668,
      "deployer": {
        "name": "Abacus Works",
        "url": "https://www.hyperlane.xyz"
      },
      "displayName": "Conwai",
      "domainId": 668668,
      "gasCurrencyCoinGeckoId": "conwai",
      "index": {
        "from": 73
      },
      "name": "conwai",
      "nativeToken": {
        "decimals": 18,
        "name": "Conwai",
        "symbol": "CNW"
      },
      "protocol": "ethereum",
      "rpcUrls": [
        {
          "http": "https://conwai.calderachain.xyz/http"
        }
      ],
      "technicalStack": "arbitrumnitro",
      "aggregationHook": "0x2A3E42635E7acAc8Bb7851963Bc9d29B1dAAd409",
      "domainRoutingIsm": "0xBD70Ea9D599a0FC8158B026797177773C3445730",
      "domainRoutingIsmFactory": "0x1052eF3419f26Bec74Ed7CEf4a4FA6812Bc09908",
      "fallbackRoutingHook": "0x2f0E57527Bb37E5E064EF243fad56CCE6241906c",
      "interchainAccountIsm": "0x11b76D93a9D39Eb51F54eBf5566308640cDe882b",
      "interchainAccountRouter": "0x93D41E41cA545a35A81d11b08D2eE8b852C768df",
      "interchainGasPaymaster": "0xDf178647caB5e0222F4B53C57274FD2A03BEaed6",
      "interchainSecurityModule": "0x2ccdbcBcB1432Ba907d1E1192f77f3971790a414",
      "mailbox": "0x3a464f746D23Ab22155710f44dB16dcA53e0775E",
      "merkleTreeHook": "0xDc1508844B99C606E16C2Ae87f33c373edD4B0F6",
      "pausableHook": "0xA8A311B69f688c1D9928259D872C31ca0d473642",
      "pausableIsm": "0xbed53B5C5BCE9433f25A2A702e6df13E22d84Ae9",
      "protocolFee": "0x5DdFCA27f9a308c1429A010C4daB291b5534a297",
      "proxyAdmin": "0x2f2aFaE1139Ce54feFC03593FeE8AB2aDF4a85A7",
      "staticAggregationHookFactory": "0xEb9FcFDC9EfDC17c1EC5E1dc085B98485da213D6",
      "staticAggregationIsm": "0x95cE3183137f906753463933C5dfDe777D2E7fE2",
      "staticAggregationIsmFactory": "0x8F7454AC98228f3504Bb91eA3D8Adafe6406110A",
      "staticMerkleRootMultisigIsmFactory": "0x2C1FAbEcd7bFBdEBF27CcdB67baADB38b6Df90fC",
      "staticMerkleRootWeightedMultisigIsmFactory": "0x0761b0827849abbf7b0cC09CE14e1C93D87f5004",
      "staticMessageIdMultisigIsmFactory": "0x8b83fefd896fAa52057798f6426E9f0B080FCCcE",
      "staticMessageIdWeightedMultisigIsmFactory": "0x4Ed7d626f1E96cD1C0401607Bf70D95243E3dEd1",
      "storageGasOracle": "0x1c6f404800bA49Ed581af734eA0d25c0c7d017B2",
      "testRecipient": "0x4Ee9dEBB3046139661b51E17bdfD54Fd63211de7",
      "timelockController": "0x0000000000000000000000000000000000000000",
      "validatorAnnounce": "0x84444cE490233CFa76E3F1029bc166aa8c266907"
    },
    "corn": {
      "blockExplorers": [
        {
          "apiUrl": "https://api.routescan.io/v2/network/mainnet/evm/21000000/etherscan/api",
          "family": "routescan",
          "name": "Cornscan",
          "url": "https://cornscan.io"
        }
      ],
      "blocks": {
        "confirmations": 1,
        "estimateBlockTime": 20,
        "reorgPeriod": 5
      },
      "chainId": 21000000,
      "deployer": {
        "name": "Abacus Works",
        "url": "https://www.hyperlane.xyz"
      },
      "displayName": "Corn",
      "domainId": 21000000,
      "index": {
        "from": 55636
      },
      "gasCurrencyCoinGeckoId": "bitcoin",
      "name": "corn",
      "nativeToken": {
        "decimals": 18,
        "name": "Bitcorn",
        "symbol": "BTCN"
      },
      "protocol": "ethereum",
      "rpcUrls": [
        {
          "http": "https://mainnet.corn-rpc.com"
        },
        {
          "http": "https://maizenet-rpc.usecorn.com"
        },
        {
          "http": "https://rpc.ankr.com/corn_maizenet"
        }
      ],
      "technicalStack": "arbitrumnitro",
      "aggregationHook": "0x2A3E42635E7acAc8Bb7851963Bc9d29B1dAAd409",
      "domainRoutingIsm": "0xBD70Ea9D599a0FC8158B026797177773C3445730",
      "domainRoutingIsmFactory": "0x1052eF3419f26Bec74Ed7CEf4a4FA6812Bc09908",
      "fallbackRoutingHook": "0x2f0E57527Bb37E5E064EF243fad56CCE6241906c",
      "interchainAccountIsm": "0x11b76D93a9D39Eb51F54eBf5566308640cDe882b",
      "interchainAccountRouter": "0x93D41E41cA545a35A81d11b08D2eE8b852C768df",
      "interchainGasPaymaster": "0xDf178647caB5e0222F4B53C57274FD2A03BEaed6",
      "interchainSecurityModule": "0x23f963Ee7e1883917C9166079c86839a19e1f5ee",
      "mailbox": "0x3a464f746D23Ab22155710f44dB16dcA53e0775E",
      "merkleTreeHook": "0xDc1508844B99C606E16C2Ae87f33c373edD4B0F6",
      "pausableHook": "0xA8A311B69f688c1D9928259D872C31ca0d473642",
      "pausableIsm": "0xbed53B5C5BCE9433f25A2A702e6df13E22d84Ae9",
      "protocolFee": "0x5DdFCA27f9a308c1429A010C4daB291b5534a297",
      "proxyAdmin": "0x2f2aFaE1139Ce54feFC03593FeE8AB2aDF4a85A7",
      "staticAggregationHookFactory": "0xEb9FcFDC9EfDC17c1EC5E1dc085B98485da213D6",
      "staticAggregationIsm": "0x95cE3183137f906753463933C5dfDe777D2E7fE2",
      "staticAggregationIsmFactory": "0x8F7454AC98228f3504Bb91eA3D8Adafe6406110A",
      "staticMerkleRootMultisigIsmFactory": "0x2C1FAbEcd7bFBdEBF27CcdB67baADB38b6Df90fC",
      "staticMerkleRootWeightedMultisigIsmFactory": "0x0761b0827849abbf7b0cC09CE14e1C93D87f5004",
      "staticMessageIdMultisigIsmFactory": "0x8b83fefd896fAa52057798f6426E9f0B080FCCcE",
      "staticMessageIdWeightedMultisigIsmFactory": "0x4Ed7d626f1E96cD1C0401607Bf70D95243E3dEd1",
      "storageGasOracle": "0x1c6f404800bA49Ed581af734eA0d25c0c7d017B2",
      "testRecipient": "0x4Ee9dEBB3046139661b51E17bdfD54Fd63211de7",
      "timelockController": "0x0000000000000000000000000000000000000000",
      "validatorAnnounce": "0x84444cE490233CFa76E3F1029bc166aa8c266907"
    },
    "evmos": {
      "blockExplorers": [
        {
          "apiUrl": "https://www.mintscan.io/evmos/api",
          "family": "other",
          "name": "Mintscan",
          "url": "https://www.mintscan.io/evmos"
        }
      ],
      "blocks": {
        "confirmations": 1,
        "estimateBlockTime": 2,
        "reorgPeriod": 5
      },
      "chainId": 9001,
      "deployer": {
        "name": "Abacus Works",
        "url": "https://www.hyperlane.xyz"
      },
      "displayName": "Evmos EVM",
      "domainId": 9001,
      "gasCurrencyCoinGeckoId": "evmos",
      "name": "evmos",
      "nativeToken": {
        "decimals": 18,
        "name": "Evmos",
        "symbol": "EVMOS"
      },
      "protocol": "ethereum",
      "rpcUrls": [
        {
          "http": "https://evmos.lava.build"
        },
        {
          "http": "https://evmos-json-rpc.stakely.io"
        },
        {
          "http": "https://rpc-evm.evmos.dragonstake.io"
        },
        {
          "http": "https://evmos.drpc.org"
        }
      ],
      "technicalStack": "other",
      "aggregationHook": "0x2A3E42635E7acAc8Bb7851963Bc9d29B1dAAd409",
      "domainRoutingIsm": "0xBD70Ea9D599a0FC8158B026797177773C3445730",
      "domainRoutingIsmFactory": "0x1052eF3419f26Bec74Ed7CEf4a4FA6812Bc09908",
      "fallbackRoutingHook": "0x2f0E57527Bb37E5E064EF243fad56CCE6241906c",
      "interchainAccountIsm": "0x11b76D93a9D39Eb51F54eBf5566308640cDe882b",
      "interchainAccountRouter": "0x93D41E41cA545a35A81d11b08D2eE8b852C768df",
      "interchainGasPaymaster": "0xDf178647caB5e0222F4B53C57274FD2A03BEaed6",
      "interchainSecurityModule": "0x6fE19AD9092863bD7486d215435011b2baD580Fc",
      "mailbox": "0x3a464f746D23Ab22155710f44dB16dcA53e0775E",
      "merkleTreeHook": "0xDc1508844B99C606E16C2Ae87f33c373edD4B0F6",
      "pausableHook": "0xA8A311B69f688c1D9928259D872C31ca0d473642",
      "pausableIsm": "0xbed53B5C5BCE9433f25A2A702e6df13E22d84Ae9",
      "protocolFee": "0x5DdFCA27f9a308c1429A010C4daB291b5534a297",
      "proxyAdmin": "0x2f2aFaE1139Ce54feFC03593FeE8AB2aDF4a85A7",
      "staticAggregationHookFactory": "0xEb9FcFDC9EfDC17c1EC5E1dc085B98485da213D6",
      "staticAggregationIsm": "0x95cE3183137f906753463933C5dfDe777D2E7fE2",
      "staticAggregationIsmFactory": "0x8F7454AC98228f3504Bb91eA3D8Adafe6406110A",
      "staticMerkleRootMultisigIsmFactory": "0x2C1FAbEcd7bFBdEBF27CcdB67baADB38b6Df90fC",
      "staticMerkleRootWeightedMultisigIsmFactory": "0x0761b0827849abbf7b0cC09CE14e1C93D87f5004",
      "staticMessageIdMultisigIsmFactory": "0x8b83fefd896fAa52057798f6426E9f0B080FCCcE",
      "staticMessageIdWeightedMultisigIsmFactory": "0x4Ed7d626f1E96cD1C0401607Bf70D95243E3dEd1",
      "storageGasOracle": "0x1c6f404800bA49Ed581af734eA0d25c0c7d017B2",
      "testRecipient": "0x4Ee9dEBB3046139661b51E17bdfD54Fd63211de7",
      "timelockController": "0x0000000000000000000000000000000000000000",
      "validatorAnnounce": "0x84444cE490233CFa76E3F1029bc166aa8c266907",
      "index": {
        "from": 25566476
      }
    },
    "form": {
      "blockExplorers": [
        {
          "apiUrl": "https://explorer.form.network/api",
          "family": "blockscout",
          "name": "Form Explorer",
          "url": "https://explorer.form.network"
        }
      ],
      "blocks": {
        "confirmations": 1,
        "estimateBlockTime": 2,
        "reorgPeriod": 5
      },
      "chainId": 478,
      "deployer": {
        "name": "Abacus Works",
        "url": "https://www.hyperlane.xyz"
      },
      "displayName": "Form",
      "domainId": 478,
      "gasCurrencyCoinGeckoId": "ethereum",
      "name": "form",
      "nativeToken": {
        "decimals": 18,
        "name": "Ether",
        "symbol": "ETH"
      },
      "protocol": "ethereum",
      "rpcUrls": [
        {
          "http": "https://rpc.form.network/http"
        }
      ],
      "technicalStack": "opstack",
      "aggregationHook": "0x2A3E42635E7acAc8Bb7851963Bc9d29B1dAAd409",
      "domainRoutingIsm": "0xBD70Ea9D599a0FC8158B026797177773C3445730",
      "domainRoutingIsmFactory": "0x1052eF3419f26Bec74Ed7CEf4a4FA6812Bc09908",
      "fallbackRoutingHook": "0x2f0E57527Bb37E5E064EF243fad56CCE6241906c",
      "interchainAccountIsm": "0x11b76D93a9D39Eb51F54eBf5566308640cDe882b",
      "interchainAccountRouter": "0x93D41E41cA545a35A81d11b08D2eE8b852C768df",
      "interchainGasPaymaster": "0xDf178647caB5e0222F4B53C57274FD2A03BEaed6",
      "interchainSecurityModule": "0x4560c903AD01730d0cC04dF6f9fFbeC376A0c3a6",
      "mailbox": "0x3a464f746D23Ab22155710f44dB16dcA53e0775E",
      "merkleTreeHook": "0xDc1508844B99C606E16C2Ae87f33c373edD4B0F6",
      "pausableHook": "0xA8A311B69f688c1D9928259D872C31ca0d473642",
      "pausableIsm": "0xbed53B5C5BCE9433f25A2A702e6df13E22d84Ae9",
      "protocolFee": "0x5DdFCA27f9a308c1429A010C4daB291b5534a297",
      "proxyAdmin": "0x2f2aFaE1139Ce54feFC03593FeE8AB2aDF4a85A7",
      "staticAggregationHookFactory": "0xEb9FcFDC9EfDC17c1EC5E1dc085B98485da213D6",
      "staticAggregationIsm": "0x95cE3183137f906753463933C5dfDe777D2E7fE2",
      "staticAggregationIsmFactory": "0x8F7454AC98228f3504Bb91eA3D8Adafe6406110A",
      "staticMerkleRootMultisigIsmFactory": "0x2C1FAbEcd7bFBdEBF27CcdB67baADB38b6Df90fC",
      "staticMerkleRootWeightedMultisigIsmFactory": "0x0761b0827849abbf7b0cC09CE14e1C93D87f5004",
      "staticMessageIdMultisigIsmFactory": "0x8b83fefd896fAa52057798f6426E9f0B080FCCcE",
      "staticMessageIdWeightedMultisigIsmFactory": "0x4Ed7d626f1E96cD1C0401607Bf70D95243E3dEd1",
      "storageGasOracle": "0x1c6f404800bA49Ed581af734eA0d25c0c7d017B2",
      "testRecipient": "0x4Ee9dEBB3046139661b51E17bdfD54Fd63211de7",
      "timelockController": "0x0000000000000000000000000000000000000000",
      "validatorAnnounce": "0x84444cE490233CFa76E3F1029bc166aa8c266907",
      "index": {
        "from": 469384
      },
      "gnosisSafeTransactionServiceUrl": "https://prod.form.keypersafe.xyz/"
    },
    "ink": {
      "blockExplorers": [
        {
          "apiUrl": "https://explorer.inkonchain.com/api",
          "family": "blockscout",
          "name": "Ink Explorer",
          "url": "https://explorer.inkonchain.com"
        }
      ],
      "blocks": {
        "confirmations": 1,
        "estimateBlockTime": 1,
        "reorgPeriod": 5
      },
      "chainId": 57073,
      "deployer": {
        "name": "Abacus Works",
        "url": "https://www.hyperlane.xyz"
      },
      "displayName": "Ink",
      "domainId": 57073,
      "gasCurrencyCoinGeckoId": "ethereum",
      "name": "ink",
      "nativeToken": {
        "decimals": 18,
        "name": "Ether",
        "symbol": "ETH"
      },
      "protocol": "ethereum",
      "rpcUrls": [
        {
          "http": "https://rpc-qnd.inkonchain.com"
        }
      ],
      "technicalStack": "opstack",
      "aggregationHook": "0x4D5DDc9D93F9b60c101B6ba75fcD9f3a10F7F8da",
      "domainRoutingIsm": "0xDEed16fe4b1c9b2a93483EDFf34C77A9b57D31Ff",
      "domainRoutingIsmFactory": "0x4Ed7d626f1E96cD1C0401607Bf70D95243E3dEd1",
      "fallbackRoutingHook": "0x1c6f404800bA49Ed581af734eA0d25c0c7d017B2",
      "interchainAccountIsm": "0x60515f328B2c55Df63f456D9D839a0082892dEf8",
      "interchainAccountRouter": "0xF457D831d9F55e87B2F0b35AD6D033fd6b4181Ed",
      "interchainGasPaymaster": "0xc0C2dB448fC2c84213394Fcb93a3C467e50ECa9E",
      "interchainSecurityModule": "0xEc01dbE2Ac1C0dA4a7C555248874c6d85e1E81D1",
      "mailbox": "0x7f50C5776722630a0024fAE05fDe8b47571D7B39",
      "merkleTreeHook": "0xA8A311B69f688c1D9928259D872C31ca0d473642",
      "pausableHook": "0x48C427782Bc1e9ecE406b3e277481b28ABcBdf03",
      "pausableIsm": "0xDc1508844B99C606E16C2Ae87f33c373edD4B0F6",
      "protocolFee": "0x84444cE490233CFa76E3F1029bc166aa8c266907",
      "proxyAdmin": "0x3a464f746D23Ab22155710f44dB16dcA53e0775E",
      "staticAggregationHookFactory": "0x0761b0827849abbf7b0cC09CE14e1C93D87f5004",
      "staticAggregationIsm": "0x9D68537eE6b1351fE22a0837e6aD522c526CA72e",
      "staticAggregationIsmFactory": "0x1052eF3419f26Bec74Ed7CEf4a4FA6812Bc09908",
      "staticMerkleRootMultisigIsmFactory": "0x2C1FAbEcd7bFBdEBF27CcdB67baADB38b6Df90fC",
      "staticMerkleRootWeightedMultisigIsmFactory": "0x2f2aFaE1139Ce54feFC03593FeE8AB2aDF4a85A7",
      "staticMessageIdMultisigIsmFactory": "0x8b83fefd896fAa52057798f6426E9f0B080FCCcE",
      "staticMessageIdWeightedMultisigIsmFactory": "0xeA87ae93Fa0019a82A727bfd3eBd1cFCa8f64f1D",
      "storageGasOracle": "0x9e8b689e83d929cb8c2d9166E55319a4e6aA83B7",
      "testRecipient": "0x65dCf8F6b3f6a0ECEdf3d0bdCB036AEa47A1d615",
      "timelockController": "0x0000000000000000000000000000000000000000",
      "validatorAnnounce": "0x426a3CE72C1586b1867F9339550371E86DB3e396",
      "index": {
        "from": 860343
      },
      "gnosisSafeTransactionServiceUrl": "https://safe-transaction-ink.safe.global/"
    },
    "rivalz": {
      "blockExplorers": [
        {
          "apiUrl": "https://rivalz.calderaexplorer.xyz/api",
          "family": "blockscout",
          "name": "Rivalz Explorer",
          "url": "https://rivalz.calderaexplorer.xyz"
        }
      ],
      "blocks": {
        "confirmations": 1,
        "estimateBlockTime": 2,
        "reorgPeriod": 0
      },
      "chainId": 753,
      "displayName": "Rivalz",
      "deployer": {
        "name": "Abacus Works",
        "url": "https://www.hyperlane.xyz"
      },
      "domainId": 753,
      "gasCurrencyCoinGeckoId": "ethereum",
      "index": {
        "from": 21
      },
      "name": "rivalz",
      "nativeToken": {
        "decimals": 18,
        "name": "Ether",
        "symbol": "ETH"
      },
      "protocol": "ethereum",
      "rpcUrls": [
        {
          "http": "https://rivalz.calderachain.xyz/http"
        }
      ],
      "technicalStack": "arbitrumnitro",
      "aggregationHook": "0xfe94Ea7DA6C45849D395e3d03973aa924553b937",
      "domainRoutingIsm": "0xBD70Ea9D599a0FC8158B026797177773C3445730",
      "domainRoutingIsmFactory": "0x1052eF3419f26Bec74Ed7CEf4a4FA6812Bc09908",
      "fallbackRoutingHook": "0x48C427782Bc1e9ecE406b3e277481b28ABcBdf03",
      "interchainAccountIsm": "0xd64d126941EaC2Cf53e0E4E8146cC70449b60D73",
      "interchainAccountRouter": "0x1A4F09A615aA4a35E5a146DC2fa19975bebF21A5",
      "interchainGasPaymaster": "0x3cECBa60A580dE20CC57D87528953a00f4ED99EA",
      "interchainSecurityModule": "0xb81c8D61b76194C32d95e44761fD99F3d58E5751",
      "mailbox": "0x3a464f746D23Ab22155710f44dB16dcA53e0775E",
      "merkleTreeHook": "0x1c6f404800bA49Ed581af734eA0d25c0c7d017B2",
      "pausableHook": "0x9e8b689e83d929cb8c2d9166E55319a4e6aA83B7",
      "pausableIsm": "0x2f0E57527Bb37E5E064EF243fad56CCE6241906c",
      "protocolFee": "0x4Ee9dEBB3046139661b51E17bdfD54Fd63211de7",
      "proxyAdmin": "0x2f2aFaE1139Ce54feFC03593FeE8AB2aDF4a85A7",
      "staticAggregationHookFactory": "0xEb9FcFDC9EfDC17c1EC5E1dc085B98485da213D6",
      "staticAggregationIsm": "0x8f1953EFbd2C720223faD02d6CB5CD25f97D7fC9",
      "staticAggregationIsmFactory": "0x8F7454AC98228f3504Bb91eA3D8Adafe6406110A",
      "staticMerkleRootMultisigIsmFactory": "0x2C1FAbEcd7bFBdEBF27CcdB67baADB38b6Df90fC",
      "staticMerkleRootWeightedMultisigIsmFactory": "0x0761b0827849abbf7b0cC09CE14e1C93D87f5004",
      "staticMessageIdMultisigIsmFactory": "0x8b83fefd896fAa52057798f6426E9f0B080FCCcE",
      "staticMessageIdWeightedMultisigIsmFactory": "0x4Ed7d626f1E96cD1C0401607Bf70D95243E3dEd1",
      "storageGasOracle": "0x248aDe14C0489E20C9a7Fea5F86DBfC3702208eF",
      "testRecipient": "0x92249B8ed35C2980e58666a3EBF4a075DDD2895f",
      "timelockController": "0x0000000000000000000000000000000000000000",
      "validatorAnnounce": "0x65dCf8F6b3f6a0ECEdf3d0bdCB036AEa47A1d615"
    },
    "soneium": {
      "blockExplorers": [
        {
          "apiUrl": "https://soneium.blockscout.com/api",
          "family": "blockscout",
          "name": "Soneium Explorer",
          "url": "https://soneium.blockscout.com"
        }
      ],
      "blocks": {
        "confirmations": 1,
        "estimateBlockTime": 2,
        "reorgPeriod": 5
      },
      "chainId": 1868,
      "deployer": {
        "name": "Abacus Works",
        "url": "https://www.hyperlane.xyz"
      },
      "displayName": "Soneium",
      "domainId": 1868,
      "gasCurrencyCoinGeckoId": "ethereum",
      "name": "soneium",
      "nativeToken": {
        "decimals": 18,
        "name": "Ether",
        "symbol": "ETH"
      },
      "protocol": "ethereum",
      "rpcUrls": [
        {
          "http": "https://rpc.soneium.org"
        }
      ],
      "technicalStack": "opstack",
      "aggregationHook": "0x2A3E42635E7acAc8Bb7851963Bc9d29B1dAAd409",
      "domainRoutingIsm": "0xBD70Ea9D599a0FC8158B026797177773C3445730",
      "domainRoutingIsmFactory": "0x1052eF3419f26Bec74Ed7CEf4a4FA6812Bc09908",
      "fallbackRoutingHook": "0x2f0E57527Bb37E5E064EF243fad56CCE6241906c",
      "interchainAccountIsm": "0x11b76D93a9D39Eb51F54eBf5566308640cDe882b",
      "interchainAccountRouter": "0x93D41E41cA545a35A81d11b08D2eE8b852C768df",
      "interchainGasPaymaster": "0xDf178647caB5e0222F4B53C57274FD2A03BEaed6",
      "interchainSecurityModule": "0xe256bA076B0FD8dB8D526ef67954327A06eae650",
      "mailbox": "0x3a464f746D23Ab22155710f44dB16dcA53e0775E",
      "merkleTreeHook": "0xDc1508844B99C606E16C2Ae87f33c373edD4B0F6",
      "pausableHook": "0xA8A311B69f688c1D9928259D872C31ca0d473642",
      "pausableIsm": "0xbed53B5C5BCE9433f25A2A702e6df13E22d84Ae9",
      "protocolFee": "0x5DdFCA27f9a308c1429A010C4daB291b5534a297",
      "proxyAdmin": "0x2f2aFaE1139Ce54feFC03593FeE8AB2aDF4a85A7",
      "staticAggregationHookFactory": "0xEb9FcFDC9EfDC17c1EC5E1dc085B98485da213D6",
      "staticAggregationIsm": "0x95cE3183137f906753463933C5dfDe777D2E7fE2",
      "staticAggregationIsmFactory": "0x8F7454AC98228f3504Bb91eA3D8Adafe6406110A",
      "staticMerkleRootMultisigIsmFactory": "0x2C1FAbEcd7bFBdEBF27CcdB67baADB38b6Df90fC",
      "staticMerkleRootWeightedMultisigIsmFactory": "0x0761b0827849abbf7b0cC09CE14e1C93D87f5004",
      "staticMessageIdMultisigIsmFactory": "0x8b83fefd896fAa52057798f6426E9f0B080FCCcE",
      "staticMessageIdWeightedMultisigIsmFactory": "0x4Ed7d626f1E96cD1C0401607Bf70D95243E3dEd1",
      "storageGasOracle": "0x1c6f404800bA49Ed581af734eA0d25c0c7d017B2",
      "testRecipient": "0x4Ee9dEBB3046139661b51E17bdfD54Fd63211de7",
      "timelockController": "0x0000000000000000000000000000000000000000",
      "validatorAnnounce": "0x84444cE490233CFa76E3F1029bc166aa8c266907",
      "index": {
        "from": 612005
      },
      "gnosisSafeTransactionServiceUrl": "https://trx-soneium.safe.protofire.io"
    },
    "sonic": {
      "blockExplorers": [
        {
          "apiKey": "V9PP7AFQF5Q6GJSQQ5YS2UBN7GI8QCA443",
          "apiUrl": "https://api.sonicscan.org/api",
          "family": "etherscan",
          "name": "Sonic Explorer",
          "url": "https://sonicscan.org"
        }
      ],
      "blocks": {
        "confirmations": 1,
        "estimateBlockTime": 2,
        "reorgPeriod": 5
      },
      "chainId": 146,
      "deployer": {
        "name": "Abacus Works",
        "url": "https://www.hyperlane.xyz"
      },
      "displayName": "Sonic",
      "domainId": 146,
      "gasCurrencyCoinGeckoId": "fantom",
      "name": "sonic",
      "nativeToken": {
        "decimals": 18,
        "name": "Sonic",
        "symbol": "S"
      },
      "protocol": "ethereum",
      "rpcUrls": [
        {
          "http": "https://rpc.soniclabs.com"
        }
      ],
      "technicalStack": "other",
      "aggregationHook": "0x2A3E42635E7acAc8Bb7851963Bc9d29B1dAAd409",
      "domainRoutingIsm": "0xBD70Ea9D599a0FC8158B026797177773C3445730",
      "domainRoutingIsmFactory": "0x1052eF3419f26Bec74Ed7CEf4a4FA6812Bc09908",
      "fallbackRoutingHook": "0x2f0E57527Bb37E5E064EF243fad56CCE6241906c",
      "interchainAccountIsm": "0x11b76D93a9D39Eb51F54eBf5566308640cDe882b",
      "interchainAccountRouter": "0x93D41E41cA545a35A81d11b08D2eE8b852C768df",
      "interchainGasPaymaster": "0xDf178647caB5e0222F4B53C57274FD2A03BEaed6",
      "interchainSecurityModule": "0xd061D4081c30D0c1bB354669245CD546e7D2F238",
      "mailbox": "0x3a464f746D23Ab22155710f44dB16dcA53e0775E",
      "merkleTreeHook": "0xDc1508844B99C606E16C2Ae87f33c373edD4B0F6",
      "pausableHook": "0xA8A311B69f688c1D9928259D872C31ca0d473642",
      "pausableIsm": "0xbed53B5C5BCE9433f25A2A702e6df13E22d84Ae9",
      "protocolFee": "0x5DdFCA27f9a308c1429A010C4daB291b5534a297",
      "proxyAdmin": "0x2f2aFaE1139Ce54feFC03593FeE8AB2aDF4a85A7",
      "staticAggregationHookFactory": "0xEb9FcFDC9EfDC17c1EC5E1dc085B98485da213D6",
      "staticAggregationIsm": "0x95cE3183137f906753463933C5dfDe777D2E7fE2",
      "staticAggregationIsmFactory": "0x8F7454AC98228f3504Bb91eA3D8Adafe6406110A",
      "staticMerkleRootMultisigIsmFactory": "0x2C1FAbEcd7bFBdEBF27CcdB67baADB38b6Df90fC",
      "staticMerkleRootWeightedMultisigIsmFactory": "0x0761b0827849abbf7b0cC09CE14e1C93D87f5004",
      "staticMessageIdMultisigIsmFactory": "0x8b83fefd896fAa52057798f6426E9f0B080FCCcE",
      "staticMessageIdWeightedMultisigIsmFactory": "0x4Ed7d626f1E96cD1C0401607Bf70D95243E3dEd1",
      "storageGasOracle": "0x1c6f404800bA49Ed581af734eA0d25c0c7d017B2",
      "testRecipient": "0x4Ee9dEBB3046139661b51E17bdfD54Fd63211de7",
      "timelockController": "0x0000000000000000000000000000000000000000",
      "validatorAnnounce": "0x84444cE490233CFa76E3F1029bc166aa8c266907",
      "index": {
        "from": 482156
      },
      "gnosisSafeTransactionServiceUrl": "https://safe-transaction-sonic.safe.global/"
    },
    "starknet": {
      "blockExplorers": [
        {
          "apiUrl": "https://voyager.online/api",
          "family": "voyager",
          "name": "Starknet Explorer",
          "url": "https://voyager.online/"
        }
      ],
      "blocks": {
        "confirmations": 1,
        "estimateBlockTime": 30,
        "reorgPeriod": 1
      },
      "chainId": "0x534e5f4d41494e",
      "deployer": {
        "name": "Abacus Works",
        "url": "https://www.hyperlane.xyz"
      },
      "displayName": "Starknet",
      "domainId": 358974494,
      "gasCurrencyCoinGeckoId": "ethereum",
      "name": "starknet",
      "nativeToken": {
        "decimals": 18,
        "name": "Ether",
        "symbol": "ETH",
        "denom": "0x049D36570D4e46f48e99674bd3fcc84644DdD6b96F7C741B1562B82f9e004dC7"
      },
      "protocol": "starknet",
      "rpcUrls": [
        {
          "http": "https://starknet-mainnet.public.blastapi.io"
        },
        {
          "http": "https://rpc.starknet.lava.build:443"
        },
        {
          "http": "https://starknet.api.onfinality.io/public"
        },
        {
          "http": "https://api.zan.top/public/starknet-mainnet"
        }
      ],
      "defaultHook": "0x03de4fa3b415b90bd11749f6c0e5fc610a02db2ff903182c446c965975988869",
      "defaultIsm": "0x0493aaa0f86386541c7ffe0b78e1c929a46fb01ca71021e5327d0576309d3777",
      "mailbox": "0x05520a179658bd81e19d4e41abce2bc397bab5af302dadea70d8918c3cbdcea8",
      "merkleTreeHook": "0x03ef761dcfda2295d2f5e7b698df51d380162cbe1cfa5b1f48fba963808f51f1",
      "noopIsm": "0x00f03447966e8d9b740e0b1a36761df5913ef8320057885b45082e15ab6820e5",
      "protocolFee": "0x03de4fa3b415b90bd11749f6c0e5fc610a02db2ff903182c446c965975988869",
      "testRecipient": "0x027bb57b5c6ebe081d3872a346f020324c9f0cf975e025428034cd7d166e9567",
      "validatorAnnounce": "0x03bcb0295d31170c5d51f6edce35d5802ce62527e0f15bd8b9f1b979db32e53a",
      "interchainGasPaymaster": "0x0000000000000000000000000000000000000000000000000000000000000000",
      "index": {
        "from": 804854,
        "chunk": 999
      },
      "technicalStack": "other",
      "domainRoutingIsmFactory": "0x0000000000000000000000000000000000000000000000000000000000000000",
      "interchainAccountIsm": "0x0000000000000000000000000000000000000000000000000000000000000000",
      "interchainAccountRouter": "0x0000000000000000000000000000000000000000000000000000000000000000",
      "proxyAdmin": "0x0000000000000000000000000000000000000000000000000000000000000000",
      "staticAggregationHookFactory": "0x0000000000000000000000000000000000000000000000000000000000000000",
      "staticAggregationIsmFactory": "0x0000000000000000000000000000000000000000000000000000000000000000",
      "staticMerkleRootMultisigIsmFactory": "0x0000000000000000000000000000000000000000000000000000000000000000",
      "staticMerkleRootWeightedMultisigIsmFactory": "0x0000000000000000000000000000000000000000000000000000000000000000",
      "staticMessageIdMultisigIsmFactory": "0x0000000000000000000000000000000000000000000000000000000000000000",
      "staticMessageIdWeightedMultisigIsmFactory": "0x0000000000000000000000000000000000000000000000000000000000000000",
      "signer": {
        "type": "starkKey",
        "key": "0x0000000000000000000000000000000000000000000000000000000000000000",
        "address": "0x0000000000000000000000000000000000000000000000000000000000000000"
      }
    },
    "telos": {
      "blockExplorers": [
        {
          "apiUrl": "https://www.teloscan.io/api",
          "family": "other",
          "name": "Teloscan",
          "url": "https://www.teloscan.io"
        }
      ],
      "blocks": {
        "confirmations": 1,
        "estimateBlockTime": 1,
        "reorgPeriod": "finalized"
      },
      "chainId": 40,
      "deployer": {
        "name": "Abacus Works",
        "url": "https://www.hyperlane.xyz"
      },
      "displayName": "Telos EVM",
      "domainId": 40,
      "gasCurrencyCoinGeckoId": "telos",
      "name": "telos",
      "nativeToken": {
        "decimals": 18,
        "name": "Telos",
        "symbol": "TLOS"
      },
      "protocol": "ethereum",
      "rpcUrls": [
        {
          "http": "https://rpc.telos.net"
        },
        {
          "http": "https://telos.drpc.org"
        }
      ],
      "technicalStack": "other",
      "aggregationHook": "0x2A3E42635E7acAc8Bb7851963Bc9d29B1dAAd409",
      "domainRoutingIsm": "0xBD70Ea9D599a0FC8158B026797177773C3445730",
      "domainRoutingIsmFactory": "0x1052eF3419f26Bec74Ed7CEf4a4FA6812Bc09908",
      "fallbackRoutingHook": "0x2f0E57527Bb37E5E064EF243fad56CCE6241906c",
      "interchainAccountIsm": "0x11b76D93a9D39Eb51F54eBf5566308640cDe882b",
      "interchainAccountRouter": "0xF457D831d9F55e87B2F0b35AD6D033fd6b4181Ed",
      "interchainGasPaymaster": "0xDf178647caB5e0222F4B53C57274FD2A03BEaed6",
      "interchainSecurityModule": "0xba451544eF5c882cc34E210d2f3a0ED9d23340b2",
      "mailbox": "0x3a464f746D23Ab22155710f44dB16dcA53e0775E",
      "merkleTreeHook": "0xDc1508844B99C606E16C2Ae87f33c373edD4B0F6",
      "pausableHook": "0xA8A311B69f688c1D9928259D872C31ca0d473642",
      "pausableIsm": "0xbed53B5C5BCE9433f25A2A702e6df13E22d84Ae9",
      "protocolFee": "0x5DdFCA27f9a308c1429A010C4daB291b5534a297",
      "proxyAdmin": "0x2f2aFaE1139Ce54feFC03593FeE8AB2aDF4a85A7",
      "staticAggregationHookFactory": "0xEb9FcFDC9EfDC17c1EC5E1dc085B98485da213D6",
      "staticAggregationIsm": "0x95cE3183137f906753463933C5dfDe777D2E7fE2",
      "staticAggregationIsmFactory": "0x8F7454AC98228f3504Bb91eA3D8Adafe6406110A",
      "staticMerkleRootMultisigIsmFactory": "0x2C1FAbEcd7bFBdEBF27CcdB67baADB38b6Df90fC",
      "staticMerkleRootWeightedMultisigIsmFactory": "0x0761b0827849abbf7b0cC09CE14e1C93D87f5004",
      "staticMessageIdMultisigIsmFactory": "0x8b83fefd896fAa52057798f6426E9f0B080FCCcE",
      "staticMessageIdWeightedMultisigIsmFactory": "0x4Ed7d626f1E96cD1C0401607Bf70D95243E3dEd1",
      "storageGasOracle": "0x1c6f404800bA49Ed581af734eA0d25c0c7d017B2",
      "testRecipient": "0x4Ee9dEBB3046139661b51E17bdfD54Fd63211de7",
      "timelockController": "0x0000000000000000000000000000000000000000",
      "validatorAnnounce": "0x84444cE490233CFa76E3F1029bc166aa8c266907",
      "index": {
        "from": 378761707
      }
    },
    "soon": {
      "blockExplorers": [
        {
          "apiUrl": "https://explorer.soo.network/",
          "family": "other",
          "name": "SOON Explorer",
          "url": "https://explorer.soo.network/"
        }
      ],
      "blocks": {
        "confirmations": 1,
        "estimateBlockTime": 0.05,
        "reorgPeriod": 0
      },
      "chainId": 50075007,
      "deployer": {
        "name": "Abacus Works",
        "url": "https://www.hyperlane.xyz"
      },
      "displayName": "SOON",
      "domainId": 50075007,
      "gasCurrencyCoinGeckoId": "ethereum",
      "index": {
        "from": 1,
        "mode": "sequence",
        "chunk": 20
      },
      "name": "soon",
      "nativeToken": {
        "decimals": 9,
        "name": "Ether",
        "symbol": "ETH"
      },
      "protocol": "sealevel",
      "rpcUrls": [
        {
          "http": "https://rpc.mainnet.soo.network/rpc"
        }
      ],
      "technicalStack": "other",
      "interchainGasPaymaster": "Dsem8R6mkrpNoNb6CRUEjEZRP2hKRC24thyCkVr8cNYZ",
      "interchainSecurityModule": "CJVdkLzopJvaZgsJovieA6umHvcifKKVNSBH7ssJ9sX8",
      "mailbox": "Mj7GE6LZiJUZFTgabmNkFoY2o6JCEwCMKopSUUC3kqj",
      "merkleTreeHook": "Mj7GE6LZiJUZFTgabmNkFoY2o6JCEwCMKopSUUC3kqj",
      "validatorAnnounce": "GFqF38mSacfvbJRKkhmjJvSkzTEKemSNVoWi4Q94ZPvz"
    },
    "torus": {
      "blockExplorers": [
        {
          "apiUrl": "https://api.blockscout.torus.network/api",
          "family": "blockscout",
          "name": "Torus Explorer",
          "url": "https://blockscout.torus.network"
        }
      ],
      "blocks": {
        "confirmations": 1,
        "estimateBlockTime": 8,
        "reorgPeriod": "finalized"
      },
      "chainId": 21000,
      "deployer": {
        "name": "Abacus Works",
        "url": "https://www.hyperlane.xyz"
      },
      "displayName": "Torus",
      "domainId": 21000,
      "gasCurrencyCoinGeckoId": "torus",
      "name": "torus",
      "nativeToken": {
        "decimals": 18,
        "name": "Torus",
        "symbol": "TORUS"
      },
      "protocol": "ethereum",
      "rpcUrls": [
        {
          "http": "https://api-hyperlane.nodes.torus.network"
        },
        {
          "http": "https://api.torus.network"
        }
      ],
      "technicalStack": "polkadotsubstrate",
      "aggregationHook": "0xfe94Ea7DA6C45849D395e3d03973aa924553b937",
      "domainRoutingIsm": "0xBD70Ea9D599a0FC8158B026797177773C3445730",
      "domainRoutingIsmFactory": "0x1052eF3419f26Bec74Ed7CEf4a4FA6812Bc09908",
      "fallbackRoutingHook": "0x48C427782Bc1e9ecE406b3e277481b28ABcBdf03",
      "interchainAccountIsm": "0xd64d126941EaC2Cf53e0E4E8146cC70449b60D73",
      "interchainAccountRouter": "0x1A4F09A615aA4a35E5a146DC2fa19975bebF21A5",
      "interchainGasPaymaster": "0x3cECBa60A580dE20CC57D87528953a00f4ED99EA",
      "interchainSecurityModule": "0x80C5996C30E4303b8Aa72e2811D23F1e049FB381",
      "mailbox": "0x3a464f746D23Ab22155710f44dB16dcA53e0775E",
      "merkleTreeHook": "0x1c6f404800bA49Ed581af734eA0d25c0c7d017B2",
      "pausableHook": "0x9e8b689e83d929cb8c2d9166E55319a4e6aA83B7",
      "pausableIsm": "0x2f0E57527Bb37E5E064EF243fad56CCE6241906c",
      "protocolFee": "0x4Ee9dEBB3046139661b51E17bdfD54Fd63211de7",
      "proxyAdmin": "0x2f2aFaE1139Ce54feFC03593FeE8AB2aDF4a85A7",
      "staticAggregationHookFactory": "0xEb9FcFDC9EfDC17c1EC5E1dc085B98485da213D6",
      "staticAggregationIsm": "0x8f1953EFbd2C720223faD02d6CB5CD25f97D7fC9",
      "staticAggregationIsmFactory": "0x8F7454AC98228f3504Bb91eA3D8Adafe6406110A",
      "staticMerkleRootMultisigIsmFactory": "0x2C1FAbEcd7bFBdEBF27CcdB67baADB38b6Df90fC",
      "staticMerkleRootWeightedMultisigIsmFactory": "0x0761b0827849abbf7b0cC09CE14e1C93D87f5004",
      "staticMessageIdMultisigIsmFactory": "0x8b83fefd896fAa52057798f6426E9f0B080FCCcE",
      "staticMessageIdWeightedMultisigIsmFactory": "0x4Ed7d626f1E96cD1C0401607Bf70D95243E3dEd1",
      "storageGasOracle": "0x248aDe14C0489E20C9a7Fea5F86DBfC3702208eF",
      "testRecipient": "0x92249B8ed35C2980e58666a3EBF4a075DDD2895f",
      "timelockController": "0x0000000000000000000000000000000000000000",
      "validatorAnnounce": "0x65dCf8F6b3f6a0ECEdf3d0bdCB036AEa47A1d615",
      "index": {
        "from": 40622
      }
    },
    "artela": {
      "blockExplorers": [
        {
          "apiUrl": "https://artscan.artela.network/api",
          "family": "blockscout",
          "name": "Artela Explorer",
          "url": "https://artscan.artela.network"
        }
      ],
      "blocks": {
        "confirmations": 1,
        "estimateBlockTime": 2,
        "reorgPeriod": 5
      },
      "chainId": 11820,
      "deployer": {
        "name": "Abacus Works",
        "url": "https://www.hyperlane.xyz"
      },
      "displayName": "Artela",
      "domainId": 11820,
      "gasCurrencyCoinGeckoId": "artela-network",
      "name": "artela",
      "nativeToken": {
        "decimals": 18,
        "name": "Artela",
        "symbol": "ART"
      },
      "protocol": "ethereum",
      "rpcUrls": [
        {
          "http": "https://node-euro.artela.network/rpc"
        },
        {
          "http": "https://node-hongkong.artela.network/rpc"
        }
      ],
      "technicalStack": "other",
      "aggregationHook": "0x79B1c9E49396A62AFf9B072A0DebD010D4b80455",
      "domainRoutingIsm": "0xBD70Ea9D599a0FC8158B026797177773C3445730",
      "domainRoutingIsmFactory": "0x1052eF3419f26Bec74Ed7CEf4a4FA6812Bc09908",
      "fallbackRoutingHook": "0x11b76D93a9D39Eb51F54eBf5566308640cDe882b",
      "interchainAccountIsm": "0x2351FBe24C1212F253b7a300ff0cBCFd97952a19",
      "interchainAccountRouter": "0xC5f2c60073DCAA9D157C45d5B017D639dF9C5CeB",
      "interchainGasPaymaster": "0xc2466492C451E1AE49d8C874bB9f89293Aaad59b",
      "interchainSecurityModule": "0xfb92505d72A00C3aC20e217EA1E4f70ba91889BA",
      "mailbox": "0x3a464f746D23Ab22155710f44dB16dcA53e0775E",
      "merkleTreeHook": "0x7B032cBB00AD7438E802A66D8b64761A06E5df22",
      "pausableHook": "0x3881c3e945CBB89ae67c43E82f570baDF1c6EA94",
      "pausableIsm": "0xb2674E213019972f937CCFc5e23BF963D915809e",
      "protocolFee": "0x46008F5971eFb16e6c354Ef993EA021B489bc055",
      "proxyAdmin": "0x2f2aFaE1139Ce54feFC03593FeE8AB2aDF4a85A7",
      "staticAggregationHookFactory": "0xEb9FcFDC9EfDC17c1EC5E1dc085B98485da213D6",
      "staticAggregationIsm": "0x9eAc9956855640c6a58AF8f91537A3E9ccd757a9",
      "staticAggregationIsmFactory": "0x8F7454AC98228f3504Bb91eA3D8Adafe6406110A",
      "staticMerkleRootMultisigIsmFactory": "0x2C1FAbEcd7bFBdEBF27CcdB67baADB38b6Df90fC",
      "staticMerkleRootWeightedMultisigIsmFactory": "0x0761b0827849abbf7b0cC09CE14e1C93D87f5004",
      "staticMessageIdMultisigIsmFactory": "0x8b83fefd896fAa52057798f6426E9f0B080FCCcE",
      "staticMessageIdWeightedMultisigIsmFactory": "0x4Ed7d626f1E96cD1C0401607Bf70D95243E3dEd1",
      "storageGasOracle": "0x60515f328B2c55Df63f456D9D839a0082892dEf8",
      "testRecipient": "0xa2401b57A8CCBF6AbD9b7e62e28811b2b523AB2B",
      "timelockController": "0x0000000000000000000000000000000000000000",
      "validatorAnnounce": "0xb89c6ED617f5F46175E41551350725A09110bbCE",
      "index": {
        "from": 75891
      }
    },
    "guru": {
      "blockExplorers": [
        {
          "apiUrl": "https://blockscout.gurunetwork.ai/api",
          "family": "blockscout",
          "name": "Guru Explorer",
          "url": "https://blockscout.gurunetwork.ai"
        }
      ],
      "blocks": {
        "confirmations": 1,
        "estimateBlockTime": 1,
        "reorgPeriod": 5
      },
      "chainId": 260,
      "deployer": {
        "name": "Abacus Works",
        "url": "https://www.hyperlane.xyz"
      },
      "displayName": "Guru Network",
      "domainId": 260,
      "gasCurrencyCoinGeckoId": "guru-network",
      "name": "guru",
      "nativeToken": {
        "decimals": 18,
        "name": "Guru Network",
        "symbol": "GURU"
      },
      "protocol": "ethereum",
      "rpcUrls": [
        {
          "http": "https://rpc.gurunetwork.ai/archive/260"
        }
      ],
      "technicalStack": "opstack",
      "aggregationHook": "0x84cfF1F756DF5d1532DAD539ABCE18eE328c84f7",
      "domainRoutingIsm": "0x494415e823236A05c608D6b777bC80082cED6A2E",
      "domainRoutingIsmFactory": "0x0761b0827849abbf7b0cC09CE14e1C93D87f5004",
      "fallbackRoutingHook": "0x3881c3e945CBB89ae67c43E82f570baDF1c6EA94",
      "interchainAccountIsm": "0x8F23872dAb3B166cef411EeB6C391Ff6Ce419532",
      "interchainAccountRouter": "0xb201817dFdd822B75Fa9b595457E6Ee466a7C187",
      "interchainGasPaymaster": "0xA9D06082F4AA449D95b49D85F27fdC0cFb491d4b",
      "interchainSecurityModule": "0x317b64Fd6cCFA833c3E51239600C30A50d50ba26",
      "mailbox": "0x3a867fCfFeC2B790970eeBDC9023E75B0a172aa7",
      "merkleTreeHook": "0x11b76D93a9D39Eb51F54eBf5566308640cDe882b",
      "pausableHook": "0x60515f328B2c55Df63f456D9D839a0082892dEf8",
      "pausableIsm": "0xD8aF449f8fEFbA2064863DCE5aC248F8B232635F",
      "protocolFee": "0xff72A726Ce261846f2dF6F32113e514b5Ddb0E37",
      "proxyAdmin": "0xeA87ae93Fa0019a82A727bfd3eBd1cFCa8f64f1D",
      "staticAggregationHookFactory": "0x1052eF3419f26Bec74Ed7CEf4a4FA6812Bc09908",
      "staticAggregationIsm": "0xDbCf838Fbf126D0d99B7D384dA416663A97Da867",
      "staticAggregationIsmFactory": "0xEb9FcFDC9EfDC17c1EC5E1dc085B98485da213D6",
      "staticMerkleRootMultisigIsmFactory": "0x8b83fefd896fAa52057798f6426E9f0B080FCCcE",
      "staticMerkleRootWeightedMultisigIsmFactory": "0x4Ed7d626f1E96cD1C0401607Bf70D95243E3dEd1",
      "staticMessageIdMultisigIsmFactory": "0x8F7454AC98228f3504Bb91eA3D8Adafe6406110A",
      "staticMessageIdWeightedMultisigIsmFactory": "0x2f2aFaE1139Ce54feFC03593FeE8AB2aDF4a85A7",
      "storageGasOracle": "0x93D41E41cA545a35A81d11b08D2eE8b852C768df",
      "testRecipient": "0xE885941aF52eab9E7f4c67392eACd96ea2A65d9B",
      "timelockController": "0x0000000000000000000000000000000000000000",
      "validatorAnnounce": "0xa2401b57A8CCBF6AbD9b7e62e28811b2b523AB2B",
      "index": {
        "from": 4511934
      }
    },
    "hemi": {
      "blockExplorers": [
        {
          "apiUrl": "https://explorer.hemi.xyz/api",
          "family": "blockscout",
          "name": "Hemi Explorer",
          "url": "https://explorer.hemi.xyz"
        }
      ],
      "blocks": {
        "confirmations": 1,
        "estimateBlockTime": 12,
        "reorgPeriod": 5
      },
      "chainId": 43111,
      "deployer": {
        "name": "Abacus Works",
        "url": "https://www.hyperlane.xyz"
      },
      "displayName": "Hemi Network",
      "domainId": 43111,
      "gasCurrencyCoinGeckoId": "ethereum",
      "name": "hemi",
      "nativeToken": {
        "decimals": 18,
        "name": "Ether",
        "symbol": "ETH"
      },
      "protocol": "ethereum",
      "rpcUrls": [
        {
          "http": "https://rpc.hemi.network/rpc"
        }
      ],
      "technicalStack": "other",
      "aggregationHook": "0x79B1c9E49396A62AFf9B072A0DebD010D4b80455",
      "domainRoutingIsm": "0xBD70Ea9D599a0FC8158B026797177773C3445730",
      "domainRoutingIsmFactory": "0x1052eF3419f26Bec74Ed7CEf4a4FA6812Bc09908",
      "fallbackRoutingHook": "0x11b76D93a9D39Eb51F54eBf5566308640cDe882b",
      "interchainAccountIsm": "0x7937CB2886f01F38210506491A69B0D107Ea0ad9",
      "interchainAccountRouter": "0xc31B1E6c8E706cF40842C3d728985Cd2f85413eD",
      "interchainGasPaymaster": "0xc2466492C451E1AE49d8C874bB9f89293Aaad59b",
      "interchainSecurityModule": "0x4539B787E18E3cabD21ACbBd7f1827cBD3d21718",
      "mailbox": "0x3a464f746D23Ab22155710f44dB16dcA53e0775E",
      "merkleTreeHook": "0x7B032cBB00AD7438E802A66D8b64761A06E5df22",
      "pausableHook": "0x3881c3e945CBB89ae67c43E82f570baDF1c6EA94",
      "pausableIsm": "0xb2674E213019972f937CCFc5e23BF963D915809e",
      "protocolFee": "0x46008F5971eFb16e6c354Ef993EA021B489bc055",
      "proxyAdmin": "0x2f2aFaE1139Ce54feFC03593FeE8AB2aDF4a85A7",
      "staticAggregationHookFactory": "0xEb9FcFDC9EfDC17c1EC5E1dc085B98485da213D6",
      "staticAggregationIsm": "0x9eAc9956855640c6a58AF8f91537A3E9ccd757a9",
      "staticAggregationIsmFactory": "0x8F7454AC98228f3504Bb91eA3D8Adafe6406110A",
      "staticMerkleRootMultisigIsmFactory": "0x2C1FAbEcd7bFBdEBF27CcdB67baADB38b6Df90fC",
      "staticMerkleRootWeightedMultisigIsmFactory": "0x0761b0827849abbf7b0cC09CE14e1C93D87f5004",
      "staticMessageIdMultisigIsmFactory": "0x8b83fefd896fAa52057798f6426E9f0B080FCCcE",
      "staticMessageIdWeightedMultisigIsmFactory": "0x4Ed7d626f1E96cD1C0401607Bf70D95243E3dEd1",
      "storageGasOracle": "0x60515f328B2c55Df63f456D9D839a0082892dEf8",
      "testRecipient": "0xa2401b57A8CCBF6AbD9b7e62e28811b2b523AB2B",
      "timelockController": "0x0000000000000000000000000000000000000000",
      "validatorAnnounce": "0xb89c6ED617f5F46175E41551350725A09110bbCE",
      "index": {
        "from": 881513
      }
    },
    "nero": {
      "blockExplorers": [
        {
          "apiUrl": "https://api.neroscan.io/api",
          "family": "etherscan",
          "name": "Neroscan",
          "url": "https://www.neroscan.io"
        }
      ],
      "blocks": {
        "confirmations": 1,
        "estimateBlockTime": 3,
        "reorgPeriod": 5
      },
      "chainId": 1689,
      "deployer": {
        "name": "Abacus Works",
        "url": "https://www.hyperlane.xyz"
      },
      "displayName": "Nero",
      "domainId": 1689,
      "gasCurrencyCoinGeckoId": "nerochain",
      "gnosisSafeTransactionServiceUrl": "https://multisign.nerochain.io/txs/",
      "name": "nero",
      "nativeToken": {
        "decimals": 18,
        "name": "Nero",
        "symbol": "NERO"
      },
      "protocol": "ethereum",
      "rpcUrls": [
        {
          "http": "https://rpc.nerochain.io"
        }
      ],
      "technicalStack": "other",
      "aggregationHook": "0x79B1c9E49396A62AFf9B072A0DebD010D4b80455",
      "domainRoutingIsm": "0xBD70Ea9D599a0FC8158B026797177773C3445730",
      "domainRoutingIsmFactory": "0x1052eF3419f26Bec74Ed7CEf4a4FA6812Bc09908",
      "fallbackRoutingHook": "0x11b76D93a9D39Eb51F54eBf5566308640cDe882b",
      "interchainAccountIsm": "0x9629c28990F11c31735765A6FD59E1E1bC197DbD",
      "interchainAccountRouter": "0x2351FBe24C1212F253b7a300ff0cBCFd97952a19",
      "interchainGasPaymaster": "0xc2466492C451E1AE49d8C874bB9f89293Aaad59b",
      "interchainSecurityModule": "0x4539B787E18E3cabD21ACbBd7f1827cBD3d21718",
      "mailbox": "0x3a464f746D23Ab22155710f44dB16dcA53e0775E",
      "merkleTreeHook": "0x7B032cBB00AD7438E802A66D8b64761A06E5df22",
      "pausableHook": "0x3881c3e945CBB89ae67c43E82f570baDF1c6EA94",
      "pausableIsm": "0xb2674E213019972f937CCFc5e23BF963D915809e",
      "protocolFee": "0x46008F5971eFb16e6c354Ef993EA021B489bc055",
      "proxyAdmin": "0x2f2aFaE1139Ce54feFC03593FeE8AB2aDF4a85A7",
      "staticAggregationHookFactory": "0xEb9FcFDC9EfDC17c1EC5E1dc085B98485da213D6",
      "staticAggregationIsm": "0x9eAc9956855640c6a58AF8f91537A3E9ccd757a9",
      "staticAggregationIsmFactory": "0x8F7454AC98228f3504Bb91eA3D8Adafe6406110A",
      "staticMerkleRootMultisigIsmFactory": "0x2C1FAbEcd7bFBdEBF27CcdB67baADB38b6Df90fC",
      "staticMerkleRootWeightedMultisigIsmFactory": "0x0761b0827849abbf7b0cC09CE14e1C93D87f5004",
      "staticMessageIdMultisigIsmFactory": "0x8b83fefd896fAa52057798f6426E9f0B080FCCcE",
      "staticMessageIdWeightedMultisigIsmFactory": "0x4Ed7d626f1E96cD1C0401607Bf70D95243E3dEd1",
      "storageGasOracle": "0x60515f328B2c55Df63f456D9D839a0082892dEf8",
      "testRecipient": "0xa2401b57A8CCBF6AbD9b7e62e28811b2b523AB2B",
      "timelockController": "0x0000000000000000000000000000000000000000",
      "validatorAnnounce": "0xb89c6ED617f5F46175E41551350725A09110bbCE",
      "index": {
        "from": 1623141
      },
      "transactionOverrides": {
        "maxFeePerGas": 10000000000,
        "maxPriorityFeePerGas": 1000000000
      }
    },
    "xpla": {
      "blockExplorers": [
        {
          "apiUrl": "https://explorer.xpla.io/mainnet/api",
          "family": "other",
          "name": "XPLA Explorer",
          "url": "https://explorer.xpla.io/mainnet"
        }
      ],
      "blocks": {
        "confirmations": 1,
        "estimateBlockTime": 6,
        "reorgPeriod": 5
      },
      "chainId": 37,
      "deployer": {
        "name": "Abacus Works",
        "url": "https://www.hyperlane.xyz"
      },
      "displayName": "XPLA",
      "domainId": 37,
      "gasCurrencyCoinGeckoId": "xpla",
      "name": "xpla",
      "nativeToken": {
        "decimals": 18,
        "name": "XPLA",
        "symbol": "XPLA"
      },
      "protocol": "ethereum",
      "rpcUrls": [
        {
          "http": "https://dimension-evm-rpc.xpla.dev"
        }
      ],
      "technicalStack": "other",
      "aggregationHook": "0xC4d5F57ac4C1D076E13D5fE299AB26c8f5698454",
      "domainRoutingIsm": "0xBD70Ea9D599a0FC8158B026797177773C3445730",
      "domainRoutingIsmFactory": "0x1052eF3419f26Bec74Ed7CEf4a4FA6812Bc09908",
      "fallbackRoutingHook": "0x11b76D93a9D39Eb51F54eBf5566308640cDe882b",
      "interchainAccountIsm": "0xE350143242a2F7962F23D71ee9Dd98f6e86D1772",
      "interchainAccountRouter": "0x5B24EE24049582fF74c1d311d72c70bA5B76a554",
      "interchainGasPaymaster": "0x8F23872dAb3B166cef411EeB6C391Ff6Ce419532",
      "interchainSecurityModule": "0x947B5AF3aA9FF8eE65Ef1813e253FD3E4315A32f",
      "mailbox": "0x3a464f746D23Ab22155710f44dB16dcA53e0775E",
      "merkleTreeHook": "0x7B032cBB00AD7438E802A66D8b64761A06E5df22",
      "pausableHook": "0x3881c3e945CBB89ae67c43E82f570baDF1c6EA94",
      "pausableIsm": "0xb2674E213019972f937CCFc5e23BF963D915809e",
      "protocolFee": "0xc31B1E6c8E706cF40842C3d728985Cd2f85413eD",
      "proxyAdmin": "0x2f2aFaE1139Ce54feFC03593FeE8AB2aDF4a85A7",
      "staticAggregationHookFactory": "0xEb9FcFDC9EfDC17c1EC5E1dc085B98485da213D6",
      "staticAggregationIsm": "0x9eAc9956855640c6a58AF8f91537A3E9ccd757a9",
      "staticAggregationIsmFactory": "0x8F7454AC98228f3504Bb91eA3D8Adafe6406110A",
      "staticMerkleRootMultisigIsmFactory": "0x2C1FAbEcd7bFBdEBF27CcdB67baADB38b6Df90fC",
      "staticMerkleRootWeightedMultisigIsmFactory": "0x0761b0827849abbf7b0cC09CE14e1C93D87f5004",
      "staticMessageIdMultisigIsmFactory": "0x8b83fefd896fAa52057798f6426E9f0B080FCCcE",
      "staticMessageIdWeightedMultisigIsmFactory": "0x4Ed7d626f1E96cD1C0401607Bf70D95243E3dEd1",
      "storageGasOracle": "0xc2466492C451E1AE49d8C874bB9f89293Aaad59b",
      "testRecipient": "0x7Ce3a48cd9FD80004d95b088760bD05bA86C1f7b",
      "timelockController": "0x0000000000000000000000000000000000000000",
      "validatorAnnounce": "0xFa6fDABA1d0688675f05cE1B9DE17461247Bce9e",
      "index": {
        "from": 12446115
      }
    },
    "trumpchain": {
      "blockExplorers": [
        {
          "apiUrl": "https://explorer.trumpchain.dev/api",
          "family": "blockscout",
          "name": "TRUMPCHAIN Explorer",
          "url": "https://explorer.trumpchain.dev"
        }
      ],
      "blocks": {
        "confirmations": 1,
        "estimateBlockTime": 1,
        "reorgPeriod": 0
      },
      "chainId": 4547,
      "deployer": {
        "name": "Abacus Works",
        "url": "https://www.hyperlane.xyz"
      },
      "displayName": "TRUMPCHAIN",
      "domainId": 4547,
      "index": {
        "from": 18
      },
      "gasCurrencyCoinGeckoId": "official-trump",
      "name": "trumpchain",
      "nativeToken": {
        "decimals": 18,
        "name": "TRUMP",
        "symbol": "TRUMP"
      },
      "protocol": "ethereum",
      "rpcUrls": [
        {
          "http": "https://rpc.trumpchain.dev"
        }
      ],
      "technicalStack": "arbitrumnitro",
      "aggregationHook": "0xeC573a5279717059C397E3b5E090C84901BbaC75",
      "domainRoutingIsm": "0xBD70Ea9D599a0FC8158B026797177773C3445730",
      "domainRoutingIsmFactory": "0x1052eF3419f26Bec74Ed7CEf4a4FA6812Bc09908",
      "fallbackRoutingHook": "0xb2674E213019972f937CCFc5e23BF963D915809e",
      "interchainGasPaymaster": "0x93D41E41cA545a35A81d11b08D2eE8b852C768df",
      "interchainSecurityModule": "0x16a185cDcCE179a568e63197308BCf81777398Fd",
      "mailbox": "0x3a464f746D23Ab22155710f44dB16dcA53e0775E",
      "merkleTreeHook": "0x67F36550b73B731e5b2FC44E4F8f250d89c87bD6",
      "pausableHook": "0xD8aF449f8fEFbA2064863DCE5aC248F8B232635F",
      "pausableIsm": "0x1A4F09A615aA4a35E5a146DC2fa19975bebF21A5",
      "protocolFee": "0xA9D06082F4AA449D95b49D85F27fdC0cFb491d4b",
      "proxyAdmin": "0x2f2aFaE1139Ce54feFC03593FeE8AB2aDF4a85A7",
      "staticAggregationHookFactory": "0xEb9FcFDC9EfDC17c1EC5E1dc085B98485da213D6",
      "staticAggregationIsm": "0xcba52E0E345fd80e29772724282431D85B9dB8C8",
      "staticAggregationIsmFactory": "0x8F7454AC98228f3504Bb91eA3D8Adafe6406110A",
      "staticMerkleRootMultisigIsmFactory": "0x2C1FAbEcd7bFBdEBF27CcdB67baADB38b6Df90fC",
      "staticMerkleRootWeightedMultisigIsmFactory": "0x0761b0827849abbf7b0cC09CE14e1C93D87f5004",
      "staticMessageIdMultisigIsmFactory": "0x8b83fefd896fAa52057798f6426E9f0B080FCCcE",
      "staticMessageIdWeightedMultisigIsmFactory": "0x4Ed7d626f1E96cD1C0401607Bf70D95243E3dEd1",
      "storageGasOracle": "0x7B032cBB00AD7438E802A66D8b64761A06E5df22",
      "testRecipient": "0x46008F5971eFb16e6c354Ef993EA021B489bc055",
      "validatorAnnounce": "0xf0F937943Cd6D2a5D02b7f96C9Dd9e04AB633813",
      "interchainAccountIsm": "0x30a539E2E2d09FB4e68661B1EDD70D266211602a",
      "interchainAccountRouter": "0xB2b0A80b2fa3fC9aB1564A4FaF013d4D6084B325",
      "timelockController": "0x0000000000000000000000000000000000000000"
    },
    "abstract": {
      "blockExplorers": [
        {
          "apiUrl": "https://api.abscan.org/api",
          "family": "etherscan",
          "name": "Abstract Block Explorer",
          "url": "https://abscan.org"
        }
      ],
      "blocks": {
        "confirmations": 1,
        "estimateBlockTime": 1,
        "reorgPeriod": 0
      },
      "chainId": 2741,
      "deployer": {
        "name": "Abacus Works",
        "url": "https://www.hyperlane.xyz"
      },
      "displayName": "Abstract",
      "domainId": 2741,
      "gasCurrencyCoinGeckoId": "ethereum",
      "index": {
        "from": 201749
      },
      "name": "abstract",
      "nativeToken": {
        "decimals": 18,
        "name": "Ethereum",
        "symbol": "ETH"
      },
      "protocol": "ethereum",
      "rpcUrls": [
        {
          "http": "https://api.mainnet.abs.xyz"
        }
      ],
      "technicalStack": "zksync",
      "domainRoutingIsm": "0xd0133980785c4DA716445Dd503804Cad858A5ecB",
      "domainRoutingIsmFactory": "0x0000000000000000000000000000000000000000",
      "fallbackDomainRoutingHook": "0x72f747270ED9C92c7026b222c5767561Be281DaF",
      "fallbackRoutingHook": "0x72f747270ED9C92c7026b222c5767561Be281DaF",
      "interchainGasPaymaster": "0x874AaCa847B365592B2b9dB7235517c5F3a5c689",
      "interchainSecurityModule": "0xb82A1AC8516610FB139DBee6Cc92841E9f8518b2",
      "mailbox": "0x9BbDf86b272d224323136E15594fdCe487F40ce7",
      "merkleTreeHook": "0x11b69aB33AD8a550dcF9B4A041AA1121255F08A5",
      "proxyAdmin": "0x038F9F4e93e88Af2C688da265222FdE80e455aA4",
      "staticAggregationHookFactory": "0x0000000000000000000000000000000000000000",
      "staticAggregationIsmFactory": "0x0000000000000000000000000000000000000000",
      "staticMerkleRootMultisigIsmFactory": "0x0000000000000000000000000000000000000000",
      "staticMerkleRootWeightedMultisigIsmFactory": "0x0000000000000000000000000000000000000000",
      "staticMessageIdMultisigIsmFactory": "0x0000000000000000000000000000000000000000",
      "staticMessageIdWeightedMultisigIsmFactory": "0x0000000000000000000000000000000000000000",
      "storageGasOracle": "0x1cE4d0E16570C362feef85Ce2713555fCbd3dBC7",
      "testRecipient": "0xCDfE1782fDC9E74810D3B69E971d752bC4b4D6E6",
      "validatorAnnounce": "0x2235662a9a8ED39AE489aafb2feE13Db26f72044",
      "gnosisSafeTransactionServiceUrl": "https://transaction.abstract-safe.protofire.io"
    },
    "glue": {
      "blockExplorers": [
        {
          "apiUrl": "https://explorer.glue.net/api",
          "family": "blockscout",
          "name": "Glue Explorer",
          "url": "https://explorer.glue.net"
        }
      ],
      "blocks": {
        "confirmations": 1,
        "estimateBlockTime": 6,
        "reorgPeriod": 5
      },
      "chainId": 1300,
      "deployer": {
        "name": "Abacus Works",
        "url": "https://www.hyperlane.xyz"
      },
      "displayName": "Glue",
      "domainId": 1300,
      "gasCurrencyCoinGeckoId": "glue",
      "name": "glue",
      "nativeToken": {
        "decimals": 18,
        "name": "GLUE",
        "symbol": "GLUE"
      },
      "protocol": "ethereum",
      "rpcUrls": [
        {
          "http": "https://rpc.glue.net"
        }
      ],
      "technicalStack": "other",
      "aggregationHook": "0x3Fbdb776Fc7f60d53F0A3daA806354849A928618",
      "domainRoutingIsm": "0xBD70Ea9D599a0FC8158B026797177773C3445730",
      "domainRoutingIsmFactory": "0x1052eF3419f26Bec74Ed7CEf4a4FA6812Bc09908",
      "fallbackRoutingHook": "0x46008F5971eFb16e6c354Ef993EA021B489bc055",
      "interchainAccountIsm": "0xE350143242a2F7962F23D71ee9Dd98f6e86D1772",
      "interchainAccountRouter": "0x5B24EE24049582fF74c1d311d72c70bA5B76a554",
      "interchainGasPaymaster": "0x8F23872dAb3B166cef411EeB6C391Ff6Ce419532",
      "interchainSecurityModule": "0x95499c936f16E27396FCd6451Ceb74545Bd52ddb",
      "mailbox": "0x3a464f746D23Ab22155710f44dB16dcA53e0775E",
      "merkleTreeHook": "0xf0F937943Cd6D2a5D02b7f96C9Dd9e04AB633813",
      "pausableHook": "0xff72A726Ce261846f2dF6F32113e514b5Ddb0E37",
      "pausableIsm": "0xA9D06082F4AA449D95b49D85F27fdC0cFb491d4b",
      "protocolFee": "0xc31B1E6c8E706cF40842C3d728985Cd2f85413eD",
      "proxyAdmin": "0x2f2aFaE1139Ce54feFC03593FeE8AB2aDF4a85A7",
      "staticAggregationHookFactory": "0xEb9FcFDC9EfDC17c1EC5E1dc085B98485da213D6",
      "staticAggregationIsm": "0xFEcD49346dfbbaAf2BD1F05f9f76e3A204c7C6A2",
      "staticAggregationIsmFactory": "0x8F7454AC98228f3504Bb91eA3D8Adafe6406110A",
      "staticMerkleRootMultisigIsmFactory": "0x2C1FAbEcd7bFBdEBF27CcdB67baADB38b6Df90fC",
      "staticMerkleRootWeightedMultisigIsmFactory": "0x0761b0827849abbf7b0cC09CE14e1C93D87f5004",
      "staticMessageIdMultisigIsmFactory": "0x8b83fefd896fAa52057798f6426E9f0B080FCCcE",
      "staticMessageIdWeightedMultisigIsmFactory": "0x4Ed7d626f1E96cD1C0401607Bf70D95243E3dEd1",
      "storageGasOracle": "0xb89c6ED617f5F46175E41551350725A09110bbCE",
      "testRecipient": "0x7Ce3a48cd9FD80004d95b088760bD05bA86C1f7b",
      "timelockController": "0x0000000000000000000000000000000000000000",
      "validatorAnnounce": "0xFa6fDABA1d0688675f05cE1B9DE17461247Bce9e",
      "index": {
        "from": 541217
      }
    },
    "matchain": {
      "blockExplorers": [
        {
          "apiUrl": "https://matchscan.io/api",
          "family": "blockscout",
          "name": "Matchain Explorer",
          "url": "https://matchscan.io"
        }
      ],
      "blocks": {
        "confirmations": 1,
        "estimateBlockTime": 1,
        "reorgPeriod": 5
      },
      "chainId": 698,
      "deployer": {
        "name": "Abacus Works",
        "url": "https://www.hyperlane.xyz"
      },
      "displayName": "Matchain",
      "domainId": 698,
      "gasCurrencyCoinGeckoId": "binancecoin",
      "name": "matchain",
      "nativeToken": {
        "decimals": 18,
        "name": "BNB",
        "symbol": "BNB"
      },
      "protocol": "ethereum",
      "rpcUrls": [
        {
          "http": "https://rpc.matchain.io"
        }
      ],
      "technicalStack": "opstack",
      "aggregationHook": "0x57f5F4c801912C332fddCEfa22433728EcFD9595",
      "domainRoutingIsm": "0xBD70Ea9D599a0FC8158B026797177773C3445730",
      "domainRoutingIsmFactory": "0x1052eF3419f26Bec74Ed7CEf4a4FA6812Bc09908",
      "fallbackRoutingHook": "0xf0F937943Cd6D2a5D02b7f96C9Dd9e04AB633813",
      "interchainAccountIsm": "0xD84981Ecd4c411A86E1Ccda77F944c8f3D9737ab",
      "interchainAccountRouter": "0xF16E63B42Df7f2676B373979120BBf7e6298F473",
      "interchainGasPaymaster": "0x9629c28990F11c31735765A6FD59E1E1bC197DbD",
      "interchainSecurityModule": "0xb673c5a2E2490309c2B20F2DB9A0a27F390bEbe7",
      "mailbox": "0x3a464f746D23Ab22155710f44dB16dcA53e0775E",
      "merkleTreeHook": "0x021D2810a758c833080DEc2F1Fa8F571Aae97D45",
      "pausableHook": "0x46008F5971eFb16e6c354Ef993EA021B489bc055",
      "pausableIsm": "0xc2466492C451E1AE49d8C874bB9f89293Aaad59b",
      "protocolFee": "0xb201817dFdd822B75Fa9b595457E6Ee466a7C187",
      "proxyAdmin": "0x2f2aFaE1139Ce54feFC03593FeE8AB2aDF4a85A7",
      "staticAggregationHookFactory": "0xEb9FcFDC9EfDC17c1EC5E1dc085B98485da213D6",
      "staticAggregationIsm": "0x2BAb551CFDFbd6CC45a3B73424aD6228F8A81B61",
      "staticAggregationIsmFactory": "0x8F7454AC98228f3504Bb91eA3D8Adafe6406110A",
      "staticMerkleRootMultisigIsmFactory": "0x2C1FAbEcd7bFBdEBF27CcdB67baADB38b6Df90fC",
      "staticMerkleRootWeightedMultisigIsmFactory": "0x0761b0827849abbf7b0cC09CE14e1C93D87f5004",
      "staticMessageIdMultisigIsmFactory": "0x8b83fefd896fAa52057798f6426E9f0B080FCCcE",
      "staticMessageIdWeightedMultisigIsmFactory": "0x4Ed7d626f1E96cD1C0401607Bf70D95243E3dEd1",
      "storageGasOracle": "0xff72A726Ce261846f2dF6F32113e514b5Ddb0E37",
      "testRecipient": "0xFa6fDABA1d0688675f05cE1B9DE17461247Bce9e",
      "timelockController": "0x0000000000000000000000000000000000000000",
      "validatorAnnounce": "0xC5f2c60073DCAA9D157C45d5B017D639dF9C5CeB",
      "index": {
        "from": 16333539,
        "chunk": 999
      }
    },
    "unitzero": {
      "blockExplorers": [
        {
          "apiUrl": "https://explorer.unit0.dev/api",
          "family": "blockscout",
          "name": "Unit Zero Explorer",
          "url": "https://explorer.unit0.dev"
        }
      ],
      "blocks": {
        "confirmations": 1,
        "estimateBlockTime": 7,
        "reorgPeriod": 5
      },
      "chainId": 88811,
      "deployer": {
        "name": "Abacus Works",
        "url": "https://www.hyperlane.xyz"
      },
      "displayName": "Unit Zero",
      "domainId": 88811,
      "gasCurrencyCoinGeckoId": "unit0",
      "name": "unitzero",
      "nativeToken": {
        "decimals": 18,
        "name": "Unit Zero",
        "symbol": "UNIT0"
      },
      "protocol": "ethereum",
      "rpcUrls": [
        {
          "http": "https://rpc.unit0.dev"
        }
      ],
      "technicalStack": "other",
      "aggregationHook": "0x57f5F4c801912C332fddCEfa22433728EcFD9595",
      "domainRoutingIsm": "0xBD70Ea9D599a0FC8158B026797177773C3445730",
      "domainRoutingIsmFactory": "0x1052eF3419f26Bec74Ed7CEf4a4FA6812Bc09908",
      "fallbackRoutingHook": "0xf0F937943Cd6D2a5D02b7f96C9Dd9e04AB633813",
      "interchainAccountIsm": "0xD84981Ecd4c411A86E1Ccda77F944c8f3D9737ab",
      "interchainAccountRouter": "0xF16E63B42Df7f2676B373979120BBf7e6298F473",
      "interchainGasPaymaster": "0x9629c28990F11c31735765A6FD59E1E1bC197DbD",
      "interchainSecurityModule": "0xefe7F950105B54567c52DAe959673F1eC9A762B2",
      "mailbox": "0x3a464f746D23Ab22155710f44dB16dcA53e0775E",
      "merkleTreeHook": "0x021D2810a758c833080DEc2F1Fa8F571Aae97D45",
      "pausableHook": "0x46008F5971eFb16e6c354Ef993EA021B489bc055",
      "pausableIsm": "0xc2466492C451E1AE49d8C874bB9f89293Aaad59b",
      "protocolFee": "0xb201817dFdd822B75Fa9b595457E6Ee466a7C187",
      "proxyAdmin": "0x2f2aFaE1139Ce54feFC03593FeE8AB2aDF4a85A7",
      "staticAggregationHookFactory": "0xEb9FcFDC9EfDC17c1EC5E1dc085B98485da213D6",
      "staticAggregationIsm": "0x2BAb551CFDFbd6CC45a3B73424aD6228F8A81B61",
      "staticAggregationIsmFactory": "0x8F7454AC98228f3504Bb91eA3D8Adafe6406110A",
      "staticMerkleRootMultisigIsmFactory": "0x2C1FAbEcd7bFBdEBF27CcdB67baADB38b6Df90fC",
      "staticMerkleRootWeightedMultisigIsmFactory": "0x0761b0827849abbf7b0cC09CE14e1C93D87f5004",
      "staticMessageIdMultisigIsmFactory": "0x8b83fefd896fAa52057798f6426E9f0B080FCCcE",
      "staticMessageIdWeightedMultisigIsmFactory": "0x4Ed7d626f1E96cD1C0401607Bf70D95243E3dEd1",
      "storageGasOracle": "0xff72A726Ce261846f2dF6F32113e514b5Ddb0E37",
      "testRecipient": "0xFa6fDABA1d0688675f05cE1B9DE17461247Bce9e",
      "timelockController": "0x0000000000000000000000000000000000000000",
      "validatorAnnounce": "0xC5f2c60073DCAA9D157C45d5B017D639dF9C5CeB",
      "index": {
        "from": 938445
      }
    },
    "sonicsvm": {
      "blockExplorers": [
        {
          "apiUrl": "https://explorer.sonic.game/?cluster=custom&customUrl=https%3A%2F%2Fapi.mainnet-alpha.sonic.game",
          "family": "other",
          "name": "Sonic SVM Explorer",
          "url": "https://explorer.sonic.game/?cluster=custom&customUrl=https%3A%2F%2Fapi.mainnet-alpha.sonic.game"
        }
      ],
      "blocks": {
        "confirmations": 1,
        "estimateBlockTime": 0.4,
        "reorgPeriod": 0
      },
      "chainId": 507150715,
      "deployer": {
        "name": "Abacus Works",
        "url": "https://www.hyperlane.xyz"
      },
      "displayName": "Sonic SVM",
      "domainId": 507150715,
      "gasCurrencyCoinGeckoId": "solana",
      "name": "sonicsvm",
      "nativeToken": {
        "decimals": 9,
        "name": "Solana",
        "symbol": "SOL"
      },
      "protocol": "sealevel",
      "rpcUrls": [
        {
          "http": "https://api.mainnet-alpha.sonic.game"
        }
      ],
      "technicalStack": "other",
      "interchainGasPaymaster": "Bxof4ZpgLtoHoxBq6AGDCJUtVxUoE9LXkx8iizkDGQPz",
      "interchainSecurityModule": "2sCw3FozxoNinZV923Q6XNvaMjRsmPSFAKnNYYnWsqD3",
      "mailbox": "4MaM9GQZ753NhUcXH1pPsQwof1Mf3ZnjeNF4yx6S3p3N",
      "merkleTreeHook": "4MaM9GQZ753NhUcXH1pPsQwof1Mf3ZnjeNF4yx6S3p3N",
      "validatorAnnounce": "4LxdrQjqUzueko4MEn3cYCniEtcAZ6AxuHot2Fp3jskH"
    },
    "berachain": {
      "blockExplorers": [
        {
          "apiUrl": "https://api.routescan.io/v2/network/mainnet/evm/80094/etherscan/api/",
          "family": "routescan",
          "name": "Berachain Explorer",
          "url": "https://beratrail.io"
        }
      ],
      "blocks": {
        "confirmations": 1,
        "estimateBlockTime": 2,
        "reorgPeriod": 5
      },
      "chainId": 80094,
      "deployer": {
        "name": "Abacus Works",
        "url": "https://www.hyperlane.xyz"
      },
      "displayName": "Berachain",
      "domainId": 80094,
      "gasCurrencyCoinGeckoId": "berachain-bera",
      "name": "berachain",
      "nativeToken": {
        "decimals": 18,
        "name": "BERA",
        "symbol": "BERA"
      },
      "protocol": "ethereum",
      "rpcUrls": [
        {
          "http": "https://rpc.berachain.com"
        }
      ],
      "technicalStack": "other",
      "aggregationHook": "0x55901b6f03D493C12eeC2C66958b2396b08fA987",
      "domainRoutingIsm": "0xDEed16fe4b1c9b2a93483EDFf34C77A9b57D31Ff",
      "domainRoutingIsmFactory": "0x4Ed7d626f1E96cD1C0401607Bf70D95243E3dEd1",
      "fallbackRoutingHook": "0x7937CB2886f01F38210506491A69B0D107Ea0ad9",
      "interchainAccountIsm": "0x30a539E2E2d09FB4e68661B1EDD70D266211602a",
      "interchainAccountRouter": "0xB2b0A80b2fa3fC9aB1564A4FaF013d4D6084B325",
      "interchainGasPaymaster": "0x7Ce3a48cd9FD80004d95b088760bD05bA86C1f7b",
      "interchainSecurityModule": "0xD6958e2Aa6ffE52e75F689d9A0dbad06fEA1fCE5",
      "mailbox": "0x7f50C5776722630a0024fAE05fDe8b47571D7B39",
      "merkleTreeHook": "0x8F23872dAb3B166cef411EeB6C391Ff6Ce419532",
      "pausableHook": "0x2351FBe24C1212F253b7a300ff0cBCFd97952a19",
      "pausableIsm": "0xE885941aF52eab9E7f4c67392eACd96ea2A65d9B",
      "protocolFee": "0xF16E63B42Df7f2676B373979120BBf7e6298F473",
      "proxyAdmin": "0x3a464f746D23Ab22155710f44dB16dcA53e0775E",
      "staticAggregationHookFactory": "0x0761b0827849abbf7b0cC09CE14e1C93D87f5004",
      "staticAggregationIsm": "0x11f4E62575EE171D4df15b2D5426abd5d4196284",
      "staticAggregationIsmFactory": "0x1052eF3419f26Bec74Ed7CEf4a4FA6812Bc09908",
      "staticMerkleRootMultisigIsmFactory": "0x8F7454AC98228f3504Bb91eA3D8Adafe6406110A",
      "staticMerkleRootWeightedMultisigIsmFactory": "0x2f2aFaE1139Ce54feFC03593FeE8AB2aDF4a85A7",
      "staticMessageIdMultisigIsmFactory": "0xEb9FcFDC9EfDC17c1EC5E1dc085B98485da213D6",
      "staticMessageIdWeightedMultisigIsmFactory": "0xeA87ae93Fa0019a82A727bfd3eBd1cFCa8f64f1D",
      "storageGasOracle": "0xb201817dFdd822B75Fa9b595457E6Ee466a7C187",
      "testRecipient": "0x82540c4C1C6956FC4815E583DDc6d88A782E0F3e",
      "timelockController": "0x0000000000000000000000000000000000000000",
      "validatorAnnounce": "0xa377b8269e0A47cdd2fD5AAeAe860b45623c6d82",
      "index": {
        "from": 707812
      },
      "gnosisSafeTransactionServiceUrl": "https://transaction.safe.berachain.com"
    },
    "arcadia": {
      "blockExplorers": [
        {
          "apiUrl": "https://explorer.arcadia.khalani.network/api",
          "family": "blockscout",
          "name": "Arcadia Explorer",
          "url": "https://explorer.arcadia.khalani.network"
        }
      ],
      "blocks": {
        "confirmations": 1,
        "estimateBlockTime": 2,
        "reorgPeriod": 5
      },
      "chainId": 4278608,
      "deployer": {
        "name": "Abacus Works",
        "url": "https://www.hyperlane.xyz"
      },
      "displayName": "Arcadia",
      "domainId": 4278608,
      "gasCurrencyCoinGeckoId": "ethereum",
      "name": "arcadia",
      "nativeToken": {
        "decimals": 18,
        "name": "AIP",
        "symbol": "AIP"
      },
      "protocol": "ethereum",
      "rpcUrls": [
        {
          "http": "https://arcadia.khalani.network"
        }
      ],
      "technicalStack": "other",
      "aggregationHook": "0xb70b6a58474bD05558F4AABe84BB83dDe47389dA",
      "domainRoutingIsm": "0xBD70Ea9D599a0FC8158B026797177773C3445730",
      "domainRoutingIsmFactory": "0x1052eF3419f26Bec74Ed7CEf4a4FA6812Bc09908",
      "fallbackRoutingHook": "0x7927B6fE8FA061c32CE3771d11076E6161DE5f52",
      "interchainAccountIsm": "0xc261Bd2BD995d3D0026e918cBFD44b0Cc5416a57",
      "interchainAccountRouter": "0xf4035357EB3e3B48E498FA6e1207892f615A2c2f",
      "interchainGasPaymaster": "0x30a539E2E2d09FB4e68661B1EDD70D266211602a",
      "interchainSecurityModule": "0x2cC6e45de3c4C824A80F367507EAe885e125d765",
      "mailbox": "0x3a464f746D23Ab22155710f44dB16dcA53e0775E",
      "merkleTreeHook": "0x6e1B9f776bd415d7cC3C7458A5f0d801016918f8",
      "pausableHook": "0x63012EE26bda8E5D1b96218778Eaf2492E553469",
      "pausableIsm": "0x82540c4C1C6956FC4815E583DDc6d88A782E0F3e",
      "protocolFee": "0x51545389E04c2Ac07d98A40b85d29B480a2AF6ce",
      "proxyAdmin": "0x2f2aFaE1139Ce54feFC03593FeE8AB2aDF4a85A7",
      "staticAggregationHookFactory": "0xEb9FcFDC9EfDC17c1EC5E1dc085B98485da213D6",
      "staticAggregationIsm": "0x88eE21bfDd41b5b3100f4F435C4CBb56EAAc5c3d",
      "staticAggregationIsmFactory": "0x8F7454AC98228f3504Bb91eA3D8Adafe6406110A",
      "staticMerkleRootMultisigIsmFactory": "0x2C1FAbEcd7bFBdEBF27CcdB67baADB38b6Df90fC",
      "staticMerkleRootWeightedMultisigIsmFactory": "0x0761b0827849abbf7b0cC09CE14e1C93D87f5004",
      "staticMessageIdMultisigIsmFactory": "0x8b83fefd896fAa52057798f6426E9f0B080FCCcE",
      "staticMessageIdWeightedMultisigIsmFactory": "0x4Ed7d626f1E96cD1C0401607Bf70D95243E3dEd1",
      "storageGasOracle": "0x3862A9B1aCd89245a59002C2a08658EC1d5690E3",
      "testRecipient": "0x2D374F85AE2B80147CffEb34d294ce02d1afd4D8",
      "timelockController": "0x0000000000000000000000000000000000000000",
      "validatorAnnounce": "0xEa2Bcee14eA30bbBe3018E5E7829F963230F71C3",
      "index": {
        "from": 773
      }
    },
    "bouncebit": {
      "blockExplorers": [
        {
          "apiUrl": "https://bbscan.io/api",
          "family": "other",
          "name": "BBScan",
          "url": "https://bbscan.io"
        }
      ],
      "blocks": {
        "confirmations": 1,
        "estimateBlockTime": 4,
        "reorgPeriod": 5
      },
      "chainId": 6001,
      "deployer": {
        "name": "Abacus Works",
        "url": "https://www.hyperlane.xyz"
      },
      "displayName": "BounceBit",
      "domainId": 6001,
      "gasCurrencyCoinGeckoId": "bouncebit",
      "name": "bouncebit",
      "nativeToken": {
        "decimals": 18,
        "name": "BounceBit",
        "symbol": "BB"
      },
      "protocol": "ethereum",
      "rpcUrls": [
        {
          "http": "https://fullnode-mainnet.bouncebitapi.com"
        }
      ],
      "technicalStack": "other",
      "aggregationHook": "0x162aF576D9fe7ab73fB45d0402F99CF55c128d45",
      "domainRoutingIsm": "0xBD70Ea9D599a0FC8158B026797177773C3445730",
      "domainRoutingIsmFactory": "0x1052eF3419f26Bec74Ed7CEf4a4FA6812Bc09908",
      "fallbackRoutingHook": "0x82540c4C1C6956FC4815E583DDc6d88A782E0F3e",
      "interchainAccountIsm": "0xcDD89f19b2d00DCB9510BB3fBd5eCeCa761fe5Ab",
      "interchainAccountRouter": "0x7947b7Fe737B4bd1D3387153f32148974066E591",
      "interchainGasPaymaster": "0x5cD695ADCB156589cde501822C314bFD74398cA1",
      "interchainSecurityModule": "0x7902b52956FD67762766fEC63A67DEe52C03f68f",
      "mailbox": "0x3a464f746D23Ab22155710f44dB16dcA53e0775E",
      "merkleTreeHook": "0xa377b8269e0A47cdd2fD5AAeAe860b45623c6d82",
      "pausableHook": "0x3E57E4908FB4Ac05e9928feE2Ffd78f59692317C",
      "pausableIsm": "0xF16E63B42Df7f2676B373979120BBf7e6298F473",
      "protocolFee": "0xd386Bb418B61E296e1689C95AfE94A2E321a6eaD",
      "proxyAdmin": "0x2f2aFaE1139Ce54feFC03593FeE8AB2aDF4a85A7",
      "staticAggregationHookFactory": "0xEb9FcFDC9EfDC17c1EC5E1dc085B98485da213D6",
      "staticAggregationIsm": "0x2ac85c56B1FCB06951a6457918E29fB2ab30722b",
      "staticAggregationIsmFactory": "0x8F7454AC98228f3504Bb91eA3D8Adafe6406110A",
      "staticMerkleRootMultisigIsmFactory": "0x2C1FAbEcd7bFBdEBF27CcdB67baADB38b6Df90fC",
      "staticMerkleRootWeightedMultisigIsmFactory": "0x0761b0827849abbf7b0cC09CE14e1C93D87f5004",
      "staticMessageIdMultisigIsmFactory": "0x8b83fefd896fAa52057798f6426E9f0B080FCCcE",
      "staticMessageIdWeightedMultisigIsmFactory": "0x4Ed7d626f1E96cD1C0401607Bf70D95243E3dEd1",
      "storageGasOracle": "0x6e1B9f776bd415d7cC3C7458A5f0d801016918f8",
      "testRecipient": "0x51545389E04c2Ac07d98A40b85d29B480a2AF6ce",
      "timelockController": "0x0000000000000000000000000000000000000000",
      "validatorAnnounce": "0xB2b0A80b2fa3fC9aB1564A4FaF013d4D6084B325",
      "index": {
        "chunk": 100,
        "from": 7598788
      }
    },
    "ronin": {
      "blockExplorers": [
        {
          "apiUrl": "https://app.roninchain.com/api",
          "family": "other",
          "name": "Ronin Explorer",
          "url": "https://app.roninchain.com"
        }
      ],
      "blocks": {
        "confirmations": 1,
        "estimateBlockTime": 3,
        "reorgPeriod": 5
      },
      "chainId": 2020,
      "deployer": {
        "name": "Abacus Works",
        "url": "https://www.hyperlane.xyz"
      },
      "displayName": "Ronin",
      "domainId": 2020,
      "gasCurrencyCoinGeckoId": "ronin",
      "name": "ronin",
      "nativeToken": {
        "decimals": 18,
        "name": "Ronin",
        "symbol": "RON"
      },
      "protocol": "ethereum",
      "rpcUrls": [
        {
          "http": "https://api.roninchain.com/rpc"
        },
        {
          "http": "https://ronin.drpc.org"
        }
      ],
      "technicalStack": "other",
      "aggregationHook": "0x162aF576D9fe7ab73fB45d0402F99CF55c128d45",
      "domainRoutingIsm": "0xBD70Ea9D599a0FC8158B026797177773C3445730",
      "domainRoutingIsmFactory": "0x1052eF3419f26Bec74Ed7CEf4a4FA6812Bc09908",
      "fallbackRoutingHook": "0x82540c4C1C6956FC4815E583DDc6d88A782E0F3e",
      "interchainAccountIsm": "0xcDD89f19b2d00DCB9510BB3fBd5eCeCa761fe5Ab",
      "interchainAccountRouter": "0x7947b7Fe737B4bd1D3387153f32148974066E591",
      "interchainGasPaymaster": "0x5cD695ADCB156589cde501822C314bFD74398cA1",
      "interchainSecurityModule": "0x8519d6e3207b6ff0f720fFAd69F57c5da965B9BE",
      "mailbox": "0x3a464f746D23Ab22155710f44dB16dcA53e0775E",
      "merkleTreeHook": "0xa377b8269e0A47cdd2fD5AAeAe860b45623c6d82",
      "pausableHook": "0x3E57E4908FB4Ac05e9928feE2Ffd78f59692317C",
      "pausableIsm": "0xF16E63B42Df7f2676B373979120BBf7e6298F473",
      "protocolFee": "0xd386Bb418B61E296e1689C95AfE94A2E321a6eaD",
      "proxyAdmin": "0x2f2aFaE1139Ce54feFC03593FeE8AB2aDF4a85A7",
      "staticAggregationHookFactory": "0xEb9FcFDC9EfDC17c1EC5E1dc085B98485da213D6",
      "staticAggregationIsm": "0x2ac85c56B1FCB06951a6457918E29fB2ab30722b",
      "staticAggregationIsmFactory": "0x8F7454AC98228f3504Bb91eA3D8Adafe6406110A",
      "staticMerkleRootMultisigIsmFactory": "0x2C1FAbEcd7bFBdEBF27CcdB67baADB38b6Df90fC",
      "staticMerkleRootWeightedMultisigIsmFactory": "0x0761b0827849abbf7b0cC09CE14e1C93D87f5004",
      "staticMessageIdMultisigIsmFactory": "0x8b83fefd896fAa52057798f6426E9f0B080FCCcE",
      "staticMessageIdWeightedMultisigIsmFactory": "0x4Ed7d626f1E96cD1C0401607Bf70D95243E3dEd1",
      "storageGasOracle": "0x6e1B9f776bd415d7cC3C7458A5f0d801016918f8",
      "testRecipient": "0x51545389E04c2Ac07d98A40b85d29B480a2AF6ce",
      "timelockController": "0x0000000000000000000000000000000000000000",
      "validatorAnnounce": "0xB2b0A80b2fa3fC9aB1564A4FaF013d4D6084B325",
      "index": {
        "from": 42656210
      },
      "gnosisSafeTransactionServiceUrl": "https://safe-transaction-ronin.safe.onchainden.com"
    },
    "sophon": {
      "blockExplorers": [
        {
          "apiUrl": "https://verification-explorer.sophon.xyz/contract_verification",
          "family": "etherscan",
          "name": "Sophon Explorer",
          "url": "https://explorer.sophon.xyz"
        }
      ],
      "blocks": {
        "confirmations": 1,
        "estimateBlockTime": 1,
        "reorgPeriod": 0
      },
      "chainId": 50104,
      "deployer": {
        "name": "Abacus Works",
        "url": "https://www.hyperlane.xyz"
      },
      "displayName": "Sophon",
      "domainId": 50104,
      "gasCurrencyCoinGeckoId": "sophon",
      "name": "sophon",
      "nativeToken": {
        "decimals": 18,
        "name": "sophon",
        "symbol": "SOPH"
      },
      "protocol": "ethereum",
      "rpcUrls": [
        {
          "http": "https://rpc.sophon.xyz"
        },
        {
          "http": "https://sophon-mainnet-public.unifra.io"
        }
      ],
      "technicalStack": "zksync",
      "domainRoutingIsm": "0xc1FC99Ea4D8B2b06b674A2e91b5A4617c1dcFd22",
      "domainRoutingIsmFactory": "0x0000000000000000000000000000000000000000",
      "fallbackDomainRoutingHook": "0xc364cfedefE854c1275B0f4088EaFA9695e1FC56",
      "fallbackRoutingHook": "0xc364cfedefE854c1275B0f4088EaFA9695e1FC56",
      "interchainGasPaymaster": "0x73a82061Cd258d02BEa145fe183120456e718c2A",
      "interchainSecurityModule": "0x7b50a8264aE3054a8Ed5d08Eb3E64311EaA391da",
      "mailbox": "0x9BbDf86b272d224323136E15594fdCe487F40ce7",
      "merkleTreeHook": "0x697a90753B7dCf6512189c239E612fC12baaE500",
      "proxyAdmin": "0x038F9F4e93e88Af2C688da265222FdE80e455aA4",
      "staticAggregationHookFactory": "0x0000000000000000000000000000000000000000",
      "staticAggregationIsmFactory": "0x0000000000000000000000000000000000000000",
      "staticMerkleRootMultisigIsmFactory": "0x0000000000000000000000000000000000000000",
      "staticMerkleRootWeightedMultisigIsmFactory": "0x0000000000000000000000000000000000000000",
      "staticMessageIdMultisigIsmFactory": "0x0000000000000000000000000000000000000000",
      "staticMessageIdWeightedMultisigIsmFactory": "0x0000000000000000000000000000000000000000",
      "storageGasOracle": "0xA1ADFCa9666Bcd68b7b5C8b55e3ecC465DcDfE65",
      "testRecipient": "0xB35eCb9714e8f48332Af22B48C18ca21E2607438",
      "validatorAnnounce": "0x54E88f2ab58E0Ab4B7Ce081FB20D85b16af041d2",
      "index": {
        "from": 5125936
      },
      "gnosisSafeTransactionServiceUrl": "https://transaction.safe.sophon.xyz"
    },
    "story": {
      "blockExplorers": [
        {
          "apiUrl": "https://www.storyscan.xyz/api",
          "family": "blockscout",
          "name": "Storyscan",
          "url": "https://www.storyscan.xyz"
        }
      ],
      "blocks": {
        "confirmations": 1,
        "estimateBlockTime": 3,
        "reorgPeriod": 5
      },
      "chainId": 1514,
      "deployer": {
        "name": "Abacus Works",
        "url": "https://www.hyperlane.xyz"
      },
      "displayName": "Story Mainnet",
      "domainId": 1514,
      "gasCurrencyCoinGeckoId": "story-2",
      "name": "story",
      "nativeToken": {
        "decimals": 18,
        "name": "IP",
        "symbol": "IP"
      },
      "protocol": "ethereum",
      "rpcUrls": [
        {
          "http": "https://mainnet.storyrpc.io"
        }
      ],
      "technicalStack": "other",
      "aggregationHook": "0x162aF576D9fe7ab73fB45d0402F99CF55c128d45",
      "domainRoutingIsm": "0xBD70Ea9D599a0FC8158B026797177773C3445730",
      "domainRoutingIsmFactory": "0x1052eF3419f26Bec74Ed7CEf4a4FA6812Bc09908",
      "fallbackRoutingHook": "0x82540c4C1C6956FC4815E583DDc6d88A782E0F3e",
      "interchainAccountIsm": "0xcDD89f19b2d00DCB9510BB3fBd5eCeCa761fe5Ab",
      "interchainAccountRouter": "0x7947b7Fe737B4bd1D3387153f32148974066E591",
      "interchainGasPaymaster": "0x5cD695ADCB156589cde501822C314bFD74398cA1",
      "interchainSecurityModule": "0x8F1403B988e465b9a16d123992Afc44e15303A88",
      "mailbox": "0x3a464f746D23Ab22155710f44dB16dcA53e0775E",
      "merkleTreeHook": "0xa377b8269e0A47cdd2fD5AAeAe860b45623c6d82",
      "pausableHook": "0x3E57E4908FB4Ac05e9928feE2Ffd78f59692317C",
      "pausableIsm": "0xF16E63B42Df7f2676B373979120BBf7e6298F473",
      "protocolFee": "0xd386Bb418B61E296e1689C95AfE94A2E321a6eaD",
      "proxyAdmin": "0x2f2aFaE1139Ce54feFC03593FeE8AB2aDF4a85A7",
      "staticAggregationHookFactory": "0xEb9FcFDC9EfDC17c1EC5E1dc085B98485da213D6",
      "staticAggregationIsm": "0x2ac85c56B1FCB06951a6457918E29fB2ab30722b",
      "staticAggregationIsmFactory": "0x8F7454AC98228f3504Bb91eA3D8Adafe6406110A",
      "staticMerkleRootMultisigIsmFactory": "0x2C1FAbEcd7bFBdEBF27CcdB67baADB38b6Df90fC",
      "staticMerkleRootWeightedMultisigIsmFactory": "0x0761b0827849abbf7b0cC09CE14e1C93D87f5004",
      "staticMessageIdMultisigIsmFactory": "0x8b83fefd896fAa52057798f6426E9f0B080FCCcE",
      "staticMessageIdWeightedMultisigIsmFactory": "0x4Ed7d626f1E96cD1C0401607Bf70D95243E3dEd1",
      "storageGasOracle": "0x6e1B9f776bd415d7cC3C7458A5f0d801016918f8",
      "testRecipient": "0x51545389E04c2Ac07d98A40b85d29B480a2AF6ce",
      "timelockController": "0x0000000000000000000000000000000000000000",
      "validatorAnnounce": "0xB2b0A80b2fa3fC9aB1564A4FaF013d4D6084B325",
      "index": {
        "from": 1043321
      }
    },
    "subtensor": {
      "blockExplorers": [
        {
          "apiUrl": "https://evm.taostats.io/api",
          "family": "other",
          "name": "TaoStats EVM",
          "url": "https://evm.taostats.io"
        }
      ],
      "blocks": {
        "confirmations": 1,
        "estimateBlockTime": 12,
        "reorgPeriod": 5
      },
      "chainId": 964,
      "deployer": {
        "name": "Abacus Works",
        "url": "https://www.hyperlane.xyz"
      },
      "displayName": "Subtensor",
      "domainId": 964,
      "gasCurrencyCoinGeckoId": "bittensor",
      "name": "subtensor",
      "nativeToken": {
        "decimals": 18,
        "name": "Bittensor",
        "symbol": "TAO"
      },
      "protocol": "ethereum",
      "rpcUrls": [
        {
          "http": "https://bittensor-finney.api.onfinality.io/public"
        }
      ],
      "technicalStack": "other",
      "aggregationHook": "0xb67Cb70B130DD3250eef1C552f5e43D98525Db02",
      "domainRoutingIsm": "0x3A19eaBd25764c857b49FD350736E2b52Ec713a0",
      "domainRoutingIsmFactory": "0xF7af65596A16740b16CF755F3A43206C96285da0",
      "fallbackRoutingHook": "0x51545389E04c2Ac07d98A40b85d29B480a2AF6ce",
      "interchainAccountIsm": "0x72246331d057741008751AB3976a8297Ce7267Bc",
      "interchainAccountRouter": "0xf303B04d9ad21dAe2658Cf302478A424e0B45368",
      "interchainGasPaymaster": "0x8d7E604460E1133ebB91513a6D1024f3A3ca17F9",
      "interchainSecurityModule": "0xCd2B831331934d3C8D906c74c8D05429db006547",
      "mailbox": "0xF767D698c510FE5E53b46BA6Fd1174F5271e390A",
      "merkleTreeHook": "0xB2b0A80b2fa3fC9aB1564A4FaF013d4D6084B325",
      "pausableHook": "0x1e4dE25C3b07c8DF66D4c193693d8B5f3b431d51",
      "pausableIsm": "0xd386Bb418B61E296e1689C95AfE94A2E321a6eaD",
      "protocolFee": "0xA7d42B7a7603bEb87f84a1f3D5C97a033DFd2Cc9",
      "proxyAdmin": "0x82825C0884558C9c5A94B545e7563c95aBA49197",
      "staticAggregationHookFactory": "0xF5739A4AF21346Aa937bF7fEB5d3B21c2d230138",
      "staticAggregationIsm": "0xf71D81021b751d222622bb77C3417dC24C5F7995",
      "staticAggregationIsmFactory": "0xBC9cd961BF6c224FAc51fb049aB6788e38e4A9C0",
      "staticMerkleRootMultisigIsmFactory": "0xCA41932888D323B3d99f5eA48F86D502055C0322",
      "staticMerkleRootWeightedMultisigIsmFactory": "0xb3d652BA393f83c0Cf7eF5e0Fc30532ebd49d45B",
      "staticMessageIdMultisigIsmFactory": "0x7082e975Fde8D85B0C56B4512b437efFb46F0a09",
      "staticMessageIdWeightedMultisigIsmFactory": "0xD23115B7FC4C606fA27D431ee76ec8e292eBfE10",
      "storageGasOracle": "0xEa2Bcee14eA30bbBe3018E5E7829F963230F71C3",
      "testRecipient": "0xcDD89f19b2d00DCB9510BB3fBd5eCeCa761fe5Ab",
      "timelockController": "0x0000000000000000000000000000000000000000",
      "validatorAnnounce": "0x8D8979F2C29bA49FAb259A826D0271c43F70288c",
      "index": {
        "from": 4821250
      }
    },
    "hyperevm": {
      "blockExplorers": [
        {
          "apiUrl": "https://hyperliquid.cloud.blockscout.com/api",
          "family": "blockscout",
          "name": "HyperEVM Explorer",
          "url": "https://hyperliquid.cloud.blockscout.com"
        }
      ],
      "blocks": {
        "confirmations": 1,
        "estimateBlockTime": 2,
        "reorgPeriod": 5
      },
      "chainId": 999,
      "deployer": {
        "name": "Abacus Works",
        "url": "https://www.hyperlane.xyz"
      },
      "displayName": "HyperEVM",
      "domainId": 999,
      "gasCurrencyCoinGeckoId": "hyperliquid",
      "name": "hyperevm",
      "nativeToken": {
        "decimals": 18,
        "name": "Hyperliquid",
        "symbol": "HYPE"
      },
      "protocol": "ethereum",
      "rpcUrls": [
        {
          "http": "https://rpc.hyperliquid.xyz/evm"
        }
      ],
      "technicalStack": "other",
      "aggregationHook": "0xa1ff44B5f7e8e8F7E8b665787e01f70C09e17283",
      "domainRoutingIsm": "0xBD70Ea9D599a0FC8158B026797177773C3445730",
      "domainRoutingIsmFactory": "0x1052eF3419f26Bec74Ed7CEf4a4FA6812Bc09908",
      "fallbackRoutingHook": "0x5cD695ADCB156589cde501822C314bFD74398cA1",
      "interchainAccountIsm": "0xbE58F200ffca4e1cE4D2F4541E94Ae18370fC405",
      "interchainAccountRouter": "0xdf4aA3905e0391C7763e33CB6A08fFa97221D49B",
      "interchainGasPaymaster": "0xEa2Bcee14eA30bbBe3018E5E7829F963230F71C3",
      "interchainSecurityModule": "0xc83cC91E12820605210784eC92536a42206a367F",
      "mailbox": "0x3a464f746D23Ab22155710f44dB16dcA53e0775E",
      "merkleTreeHook": "0x3862A9B1aCd89245a59002C2a08658EC1d5690E3",
      "pausableHook": "0x8da1aE5A1fA3883c1c12b46270989EAC0EE7BA78",
      "pausableIsm": "0x7927B6fE8FA061c32CE3771d11076E6161DE5f52",
      "protocolFee": "0x8d7E604460E1133ebB91513a6D1024f3A3ca17F9",
      "proxyAdmin": "0x2f2aFaE1139Ce54feFC03593FeE8AB2aDF4a85A7",
      "staticAggregationHookFactory": "0xEb9FcFDC9EfDC17c1EC5E1dc085B98485da213D6",
      "staticAggregationIsm": "0x2963702D4539660Bb9Af77EC9c06ca46113825F0",
      "staticAggregationIsmFactory": "0x8F7454AC98228f3504Bb91eA3D8Adafe6406110A",
      "staticMerkleRootMultisigIsmFactory": "0x2C1FAbEcd7bFBdEBF27CcdB67baADB38b6Df90fC",
      "staticMerkleRootWeightedMultisigIsmFactory": "0x0761b0827849abbf7b0cC09CE14e1C93D87f5004",
      "staticMessageIdMultisigIsmFactory": "0x8b83fefd896fAa52057798f6426E9f0B080FCCcE",
      "staticMessageIdWeightedMultisigIsmFactory": "0x4Ed7d626f1E96cD1C0401607Bf70D95243E3dEd1",
      "storageGasOracle": "0xd766e7C7517f2d0D92754b2fe4aE7AdEf7bDEC3e",
      "testRecipient": "0x4eB0d97B48711950ecB01871125c4523939c6Fce",
      "timelockController": "0x0000000000000000000000000000000000000000",
      "validatorAnnounce": "0xf4035357EB3e3B48E498FA6e1207892f615A2c2f",
      "index": {
        "chunk": 50,
        "from": 21196
      },
      "gnosisSafeTransactionServiceUrl": "https://prod.hyperliquid.keypersafe.xyz"
    },
    "plume": {
      "blockExplorers": [
        {
          "apiUrl": "https://explorer.plume.org/api",
          "family": "blockscout",
          "name": "Plume Explorer",
          "url": "https://explorer.plume.org"
        }
      ],
      "blocks": {
        "confirmations": 1,
        "estimateBlockTime": 2,
        "reorgPeriod": 0
      },
      "chainId": 98866,
      "deployer": {
        "name": "Abacus Works",
        "url": "https://www.hyperlane.xyz"
      },
      "displayName": "Plume",
      "domainId": 98866,
      "gasCurrencyCoinGeckoId": "plume",
      "index": {
        "from": 9588
      },
      "name": "plume",
      "nativeToken": {
        "decimals": 18,
        "name": "Plume",
        "symbol": "PLUME"
      },
      "protocol": "ethereum",
      "rpcUrls": [
        {
          "http": "https://rpc.plume.org"
        }
      ],
      "technicalStack": "arbitrumnitro",
      "aggregationHook": "0xEb340d51056Ab16Bb1fA169AA33cCDce5A8A0d3a",
      "domainRoutingIsm": "0xBD70Ea9D599a0FC8158B026797177773C3445730",
      "domainRoutingIsmFactory": "0x1052eF3419f26Bec74Ed7CEf4a4FA6812Bc09908",
      "fallbackRoutingHook": "0xB2b0A80b2fa3fC9aB1564A4FaF013d4D6084B325",
      "interchainAccountIsm": "0x72246331d057741008751AB3976a8297Ce7267Bc",
      "interchainAccountRouter": "0xf303B04d9ad21dAe2658Cf302478A424e0B45368",
      "interchainGasPaymaster": "0xc261Bd2BD995d3D0026e918cBFD44b0Cc5416a57",
      "interchainSecurityModule": "0x44B7f0762F276f57b95f58F64BaFA51977188159",
      "mailbox": "0x3a464f746D23Ab22155710f44dB16dcA53e0775E",
      "merkleTreeHook": "0x25C87e735021F72d8728438C2130b02E3141f2cb",
      "pausableHook": "0x51545389E04c2Ac07d98A40b85d29B480a2AF6ce",
      "pausableIsm": "0x30a539E2E2d09FB4e68661B1EDD70D266211602a",
      "protocolFee": "0x4eB0d97B48711950ecB01871125c4523939c6Fce",
      "proxyAdmin": "0x2f2aFaE1139Ce54feFC03593FeE8AB2aDF4a85A7",
      "staticAggregationHookFactory": "0xEb9FcFDC9EfDC17c1EC5E1dc085B98485da213D6",
      "staticAggregationIsm": "0x0887118B7f73c98C533351910e618Ebc94B10A3d",
      "staticAggregationIsmFactory": "0x8F7454AC98228f3504Bb91eA3D8Adafe6406110A",
      "staticMerkleRootMultisigIsmFactory": "0x2C1FAbEcd7bFBdEBF27CcdB67baADB38b6Df90fC",
      "staticMerkleRootWeightedMultisigIsmFactory": "0x0761b0827849abbf7b0cC09CE14e1C93D87f5004",
      "staticMessageIdMultisigIsmFactory": "0x8b83fefd896fAa52057798f6426E9f0B080FCCcE",
      "staticMessageIdWeightedMultisigIsmFactory": "0x4Ed7d626f1E96cD1C0401607Bf70D95243E3dEd1",
      "storageGasOracle": "0x1e4dE25C3b07c8DF66D4c193693d8B5f3b431d51",
      "testRecipient": "0x8D8979F2C29bA49FAb259A826D0271c43F70288c",
      "timelockController": "0x0000000000000000000000000000000000000000",
      "validatorAnnounce": "0xbE58F200ffca4e1cE4D2F4541E94Ae18370fC405"
    },
    "forma": {
      "blockExplorers": [
        {
          "apiUrl": "https://explorer.forma.art/api",
          "family": "blockscout",
          "name": "Forma Explorer",
          "url": "https://explorer.forma.art"
        }
      ],
      "blocks": {
        "confirmations": 1,
        "estimateBlockTime": 3,
        "reorgPeriod": 0
      },
      "chainId": 984122,
      "deployer": {
        "name": "Codecrafting Labs",
        "url": "https://cclabs.tech"
      },
      "displayName": "Forma",
      "displayNameShort": "Forma",
      "domainId": 984122,
      "gasCurrencyCoinGeckoId": "celestia",
      "name": "forma",
      "nativeToken": {
        "decimals": 18,
        "name": "TIA",
        "symbol": "TIA"
      },
      "protocol": "ethereum",
      "rpcUrls": [
        {
          "http": "https://rpc.forma.art"
        }
      ],
      "domainRoutingIsm": "0xF77a8d7a8Cb0c07949A5417CfCb63F29b0fC8f04",
      "domainRoutingIsmFactory": "0x6d2667249C24127A11009f8Af7A2b198a581B6C6",
      "interchainSecurityModule": "0xF77a8d7a8Cb0c07949A5417CfCb63F29b0fC8f04",
      "mailbox": "0xcb912D357c3f9aB7bdAD50B7D6Cb668896f17FE3",
      "merkleTreeHook": "0xB37bE3baC3Af0887c75EEa6F6D9394EBD1b1E2C9",
      "protocolFee": "0xc7258228aD1391A68b1847d12AfdD02a29304437",
      "proxyAdmin": "0xeD9A6DBa959Ab0E6c896E669840CBbda6ac17b52",
      "staticAggregationHookFactory": "0x4dd58237609F5C5cDA85e62f9912BEfa2d30f356",
      "staticAggregationIsmFactory": "0x51b65b42C14a729fd587F011345FBE794aA3A651",
      "staticMerkleRootMultisigIsmFactory": "0xD84b0e22B51c28b98d82d44f4047f597a5C3150e",
      "staticMessageIdMultisigIsmFactory": "0x10F6D2B39D33822f868fC6149ebb57543Fd66D13",
      "testRecipient": "0x4cA56fbEcFE8431996c6B4EC8Da140D4201338e8",
      "validatorAnnounce": "0x3434ecD3a6D3411A699A3e60AC8B3e6aFEBD40c3",
      "index": {
        "from": 29
      },
      "interchainGasPaymaster": "0x0000000000000000000000000000000000000000"
    },
    "coti": {
      "blockExplorers": [
        {
          "apiUrl": "https://mainnet.cotiscan.io/api",
          "family": "blockscout",
          "name": "Cotiscan",
          "url": "https://mainnet.cotiscan.io"
        }
      ],
      "blocks": {
        "confirmations": 1,
        "estimateBlockTime": 5,
        "reorgPeriod": 5
      },
      "chainId": 2632500,
      "deployer": {
        "name": "Abacus Works",
        "url": "https://www.hyperlane.xyz"
      },
      "displayName": "Coti",
      "domainId": 2632500,
      "gasCurrencyCoinGeckoId": "coti",
      "name": "coti",
      "nativeToken": {
        "decimals": 18,
        "name": "COTI",
        "symbol": "COTI"
      },
      "protocol": "ethereum",
      "rpcUrls": [
        {
          "http": "https://mainnet.coti.io/rpc"
        }
      ],
      "technicalStack": "other",
      "aggregationHook": "0x633C58cdA727D65EF37BCb60CBd0c0A40cB53E91",
      "domainRoutingIsm": "0x93B21c39F9C4cFdD8779d01A5fdC7Fe881708Fcb",
      "domainRoutingIsmFactory": "0xeA87ae93Fa0019a82A727bfd3eBd1cFCa8f64f1D",
      "fallbackRoutingHook": "0x9fE454AA2B01fc7A2a777AE561bc58Ce560CD5a9",
      "interchainAccountIsm": "0xA9Adb480F10547f10202173a49b7F52116304476",
      "interchainAccountRouter": "0xA697222b77cDe62A8C47E627d5A1c49A87018236",
      "interchainGasPaymaster": "0x8452363d5c78bf95538614441Dc8B465e03A89ca",
      "interchainSecurityModule": "0xADC148a194e235f0E07A57a0a65201EDf38797f5",
      "mailbox": "0x398633D19f4371e1DB5a8EFE90468eB70B1176AA",
      "merkleTreeHook": "0x6D48135b7584E8Bf828B6e23110Bc0Da4252704f",
      "pausableHook": "0x2FF6cf2651fec512D0618E33c9d1374aaCd8b310",
      "pausableIsm": "0x238b3Fc6f3D32102AA655984059A051647DA98e2",
      "protocolFee": "0x7B8AA8f23Ab6B0757eC6FC71894211376D9335b0",
      "proxyAdmin": "0xC343A7054838FE9F249D7E3Ec1Fa6f1D108694b8",
      "staticAggregationHookFactory": "0x4Ed7d626f1E96cD1C0401607Bf70D95243E3dEd1",
      "staticAggregationIsm": "0xeAdfBCDE8BE901e11151B8c84E6f8BE67BA7765a",
      "staticAggregationIsmFactory": "0x1052eF3419f26Bec74Ed7CEf4a4FA6812Bc09908",
      "staticMerkleRootMultisigIsmFactory": "0x2C1FAbEcd7bFBdEBF27CcdB67baADB38b6Df90fC",
      "staticMerkleRootWeightedMultisigIsmFactory": "0x3a867fCfFeC2B790970eeBDC9023E75B0a172aa7",
      "staticMessageIdMultisigIsmFactory": "0x8F7454AC98228f3504Bb91eA3D8Adafe6406110A",
      "staticMessageIdWeightedMultisigIsmFactory": "0x2f9DB5616fa3fAd1aB06cB2C906830BA63d135e3",
      "storageGasOracle": "0x5244d3359065C883BDfeEEff5329DE38c0Bd227e",
      "testRecipient": "0x2ed6030D204745aC0Cd6be8301C3a63bf14D97Cc",
      "timelockController": "0x0000000000000000000000000000000000000000",
      "validatorAnnounce": "0xD233433AeC23F8382DAd87D808F60557Ea35399f",
      "index": {
        "from": 66586
      }
    },
    "deepbrainchain": {
      "blockExplorers": [
        {
          "apiUrl": "https://www.dbcscan.io/api",
          "family": "blockscout",
          "name": "dbcscan",
          "url": "https://www.dbcscan.io"
        }
      ],
      "blocks": {
        "confirmations": 1,
        "estimateBlockTime": 6,
        "reorgPeriod": "finalized"
      },
      "chainId": 19880818,
      "deployer": {
        "name": "Abacus Works",
        "url": "https://www.hyperlane.xyz"
      },
      "displayName": "Deep Brain Chain",
      "domainId": 19880818,
      "gasCurrencyCoinGeckoId": "deepbrain-chain",
      "name": "deepbrainchain",
      "nativeToken": {
        "decimals": 18,
        "name": "DBC",
        "symbol": "DBC"
      },
      "protocol": "ethereum",
      "rpcUrls": [
        {
          "http": "https://rpc.dbcwallet.io"
        }
      ],
      "technicalStack": "polkadotsubstrate",
      "aggregationHook": "0x5f65691fCF01CF258Aa5A5f416902C0524402395",
      "domainRoutingIsm": "0xBD70Ea9D599a0FC8158B026797177773C3445730",
      "domainRoutingIsmFactory": "0x1052eF3419f26Bec74Ed7CEf4a4FA6812Bc09908",
      "fallbackRoutingHook": "0xdf4aA3905e0391C7763e33CB6A08fFa97221D49B",
      "interchainAccountIsm": "0x5B7a808CaA2C3F1378B07cDd46eB8ccA52F67e3B",
      "interchainAccountRouter": "0xBCD18636e5876DFd7AAb5F2B2a5Eb5ca168BA1d8",
      "interchainGasPaymaster": "0xE911e75CECe0eF01df3ceD96BCd362941AE474D4",
      "interchainSecurityModule": "0x9FcDFc2AdCe497C1d966C483e9DE0614Cd7DDb37",
      "mailbox": "0x3a464f746D23Ab22155710f44dB16dcA53e0775E",
      "merkleTreeHook": "0xcDD89f19b2d00DCB9510BB3fBd5eCeCa761fe5Ab",
      "pausableHook": "0x72246331d057741008751AB3976a8297Ce7267Bc",
      "pausableIsm": "0xbE58F200ffca4e1cE4D2F4541E94Ae18370fC405",
      "protocolFee": "0x6D48135b7584E8Bf828B6e23110Bc0Da4252704f",
      "proxyAdmin": "0x2f2aFaE1139Ce54feFC03593FeE8AB2aDF4a85A7",
      "staticAggregationHookFactory": "0xEb9FcFDC9EfDC17c1EC5E1dc085B98485da213D6",
      "staticAggregationIsm": "0x0Cb57b789C6CF954F422F043E351cc6Ba8447aE1",
      "staticAggregationIsmFactory": "0x8F7454AC98228f3504Bb91eA3D8Adafe6406110A",
      "staticMerkleRootMultisigIsmFactory": "0x2C1FAbEcd7bFBdEBF27CcdB67baADB38b6Df90fC",
      "staticMerkleRootWeightedMultisigIsmFactory": "0x0761b0827849abbf7b0cC09CE14e1C93D87f5004",
      "staticMessageIdMultisigIsmFactory": "0x8b83fefd896fAa52057798f6426E9f0B080FCCcE",
      "staticMessageIdWeightedMultisigIsmFactory": "0x4Ed7d626f1E96cD1C0401607Bf70D95243E3dEd1",
      "storageGasOracle": "0x7947b7Fe737B4bd1D3387153f32148974066E591",
      "testRecipient": "0x76F2cC245882ceFf209A61d75b9F0f1A3b7285fB",
      "timelockController": "0x0000000000000000000000000000000000000000",
      "validatorAnnounce": "0x9fE454AA2B01fc7A2a777AE561bc58Ce560CD5a9",
      "index": {
        "from": 1489864
      }
    },
    "nibiru": {
      "blockExplorers": [
        {
          "apiUrl": "https://api.routescan.io/v2/network/mainnet/evm/6900/etherscan/api",
          "family": "routescan",
          "name": "nibiscan",
          "url": "https://nibiscan.io"
        }
      ],
      "blocks": {
        "confirmations": 7,
        "estimateBlockTime": 2,
        "reorgPeriod": 5
      },
      "chainId": 6900,
      "deployer": {
        "name": "Abacus Works",
        "url": "https://www.hyperlane.xyz"
      },
      "displayName": "Nibiru",
      "domainId": 6900,
      "gasCurrencyCoinGeckoId": "nibiru",
      "name": "nibiru",
      "nativeToken": {
        "decimals": 18,
        "name": "NIBI",
        "symbol": "NIBI"
      },
      "protocol": "ethereum",
      "rpcUrls": [
        {
          "http": "https://evm-rpc.nibiru.fi"
        }
      ],
      "technicalStack": "other",
      "aggregationHook": "0x5d0cc0D18Dc58bAe6C4736b8e8bb77e8d24F60d9",
      "domainRoutingIsm": "0xBD70Ea9D599a0FC8158B026797177773C3445730",
      "domainRoutingIsmFactory": "0x1052eF3419f26Bec74Ed7CEf4a4FA6812Bc09908",
      "fallbackRoutingHook": "0x7947b7Fe737B4bd1D3387153f32148974066E591",
      "interchainAccountIsm": "0x284226F651eb5cbd696365BC27d333028FCc5D54",
      "interchainAccountRouter": "0x64F077915B41479901a23Aa798B30701589C5063",
      "interchainGasPaymaster": "0x5887BDA66EC9e854b0da6BFFe423511e69d327DC",
      "interchainSecurityModule": "0x214B6e74908A07E34e2Fe80eFCEe80328922c0f9",
      "mailbox": "0x3a464f746D23Ab22155710f44dB16dcA53e0775E",
      "merkleTreeHook": "0x72246331d057741008751AB3976a8297Ce7267Bc",
      "pausableHook": "0x1A41a365A693b6A7aED1a46316097d290f569F22",
      "pausableIsm": "0xcDD89f19b2d00DCB9510BB3fBd5eCeCa761fe5Ab",
      "protocolFee": "0x5B7a808CaA2C3F1378B07cDd46eB8ccA52F67e3B",
      "proxyAdmin": "0x2f2aFaE1139Ce54feFC03593FeE8AB2aDF4a85A7",
      "staticAggregationHookFactory": "0xEb9FcFDC9EfDC17c1EC5E1dc085B98485da213D6",
      "staticAggregationIsm": "0x516A7187D693830D00E95dF8a55c810A75B05514",
      "staticAggregationIsmFactory": "0x8F7454AC98228f3504Bb91eA3D8Adafe6406110A",
      "staticMerkleRootMultisigIsmFactory": "0x2C1FAbEcd7bFBdEBF27CcdB67baADB38b6Df90fC",
      "staticMerkleRootWeightedMultisigIsmFactory": "0x0761b0827849abbf7b0cC09CE14e1C93D87f5004",
      "staticMessageIdMultisigIsmFactory": "0x8b83fefd896fAa52057798f6426E9f0B080FCCcE",
      "staticMessageIdWeightedMultisigIsmFactory": "0x4Ed7d626f1E96cD1C0401607Bf70D95243E3dEd1",
      "storageGasOracle": "0xf303B04d9ad21dAe2658Cf302478A424e0B45368",
      "testRecipient": "0xBCD18636e5876DFd7AAb5F2B2a5Eb5ca168BA1d8",
      "timelockController": "0x0000000000000000000000000000000000000000",
      "validatorAnnounce": "0x4A91738390a3D55CB27c2863e8950c9cD1b89d0e",
      "index": {
        "from": 20650648
      }
    },
    "opbnb": {
      "blockExplorers": [
        {
          "apiKey": "GK47JUUDX17PHP8XQ947IYTTPHP6FTAQMK",
          "apiUrl": "https://api-opbnb.bscscan.com/api",
          "family": "etherscan",
          "name": "opBNB Scan",
          "url": "https://opbnb.bscscan.com"
        }
      ],
      "blocks": {
        "confirmations": 1,
        "estimateBlockTime": 1,
        "reorgPeriod": 5
      },
      "chainId": 204,
      "deployer": {
        "name": "Abacus Works",
        "url": "https://www.hyperlane.xyz"
      },
      "displayName": "opBNB",
      "domainId": 204,
      "gasCurrencyCoinGeckoId": "binancecoin",
      "name": "opbnb",
      "nativeToken": {
        "decimals": 18,
        "name": "BNB",
        "symbol": "BNB"
      },
      "protocol": "ethereum",
      "rpcUrls": [
        {
          "http": "https://opbnb-mainnet-rpc.bnbchain.org"
        },
        {
          "http": "https://opbnb-mainnet.nodereal.io/v1/64a9df0874fb4a93b9d0a3849de012d3"
        },
        {
          "http": "https://opbnb-mainnet.nodereal.io/v1/e9a36765eb8a40b9bd12e680a1fd2bc5"
        },
        {
          "http": "https://opbnb.publicnode.com"
        }
      ],
      "technicalStack": "opstack",
      "aggregationHook": "0x5f65691fCF01CF258Aa5A5f416902C0524402395",
      "domainRoutingIsm": "0xBD70Ea9D599a0FC8158B026797177773C3445730",
      "domainRoutingIsmFactory": "0x1052eF3419f26Bec74Ed7CEf4a4FA6812Bc09908",
      "fallbackRoutingHook": "0xdf4aA3905e0391C7763e33CB6A08fFa97221D49B",
      "interchainAccountIsm": "0x5B7a808CaA2C3F1378B07cDd46eB8ccA52F67e3B",
      "interchainAccountRouter": "0xBCD18636e5876DFd7AAb5F2B2a5Eb5ca168BA1d8",
      "interchainGasPaymaster": "0xE911e75CECe0eF01df3ceD96BCd362941AE474D4",
      "interchainSecurityModule": "0xAF9a3599504361Db08edD0A11875a7721d92F55a",
      "mailbox": "0x3a464f746D23Ab22155710f44dB16dcA53e0775E",
      "merkleTreeHook": "0xcDD89f19b2d00DCB9510BB3fBd5eCeCa761fe5Ab",
      "pausableHook": "0x72246331d057741008751AB3976a8297Ce7267Bc",
      "pausableIsm": "0xbE58F200ffca4e1cE4D2F4541E94Ae18370fC405",
      "protocolFee": "0x6D48135b7584E8Bf828B6e23110Bc0Da4252704f",
      "proxyAdmin": "0x2f2aFaE1139Ce54feFC03593FeE8AB2aDF4a85A7",
      "staticAggregationHookFactory": "0xEb9FcFDC9EfDC17c1EC5E1dc085B98485da213D6",
      "staticAggregationIsm": "0x0Cb57b789C6CF954F422F043E351cc6Ba8447aE1",
      "staticAggregationIsmFactory": "0x8F7454AC98228f3504Bb91eA3D8Adafe6406110A",
      "staticMerkleRootMultisigIsmFactory": "0x2C1FAbEcd7bFBdEBF27CcdB67baADB38b6Df90fC",
      "staticMerkleRootWeightedMultisigIsmFactory": "0x0761b0827849abbf7b0cC09CE14e1C93D87f5004",
      "staticMessageIdMultisigIsmFactory": "0x8b83fefd896fAa52057798f6426E9f0B080FCCcE",
      "staticMessageIdWeightedMultisigIsmFactory": "0x4Ed7d626f1E96cD1C0401607Bf70D95243E3dEd1",
      "storageGasOracle": "0x7947b7Fe737B4bd1D3387153f32148974066E591",
      "testRecipient": "0x76F2cC245882ceFf209A61d75b9F0f1A3b7285fB",
      "timelockController": "0x0000000000000000000000000000000000000000",
      "validatorAnnounce": "0x9fE454AA2B01fc7A2a777AE561bc58Ce560CD5a9",
      "index": {
        "from": 51245832
      }
    },
    "reactive": {
      "blockExplorers": [
        {
          "apiUrl": "https://reactscan.net/api",
          "family": "other",
          "name": "Reactscan",
          "url": "https://reactscan.net"
        }
      ],
      "blocks": {
        "confirmations": 3,
        "estimateBlockTime": 7,
        "reorgPeriod": 5
      },
      "chainId": 1597,
      "deployer": {
        "name": "Abacus Works",
        "url": "https://www.hyperlane.xyz"
      },
      "displayName": "Reactive Mainnet",
      "domainId": 1597,
      "gasCurrencyCoinGeckoId": "reactive-network",
      "name": "reactive",
      "nativeToken": {
        "decimals": 18,
        "name": "REACT",
        "symbol": "REACT"
      },
      "protocol": "ethereum",
      "rpcUrls": [
        {
          "http": "https://mainnet-rpc.rnk.dev"
        }
      ],
      "technicalStack": "other",
      "aggregationHook": "0x5f65691fCF01CF258Aa5A5f416902C0524402395",
      "domainRoutingIsm": "0xBD70Ea9D599a0FC8158B026797177773C3445730",
      "domainRoutingIsmFactory": "0x1052eF3419f26Bec74Ed7CEf4a4FA6812Bc09908",
      "fallbackRoutingHook": "0xdf4aA3905e0391C7763e33CB6A08fFa97221D49B",
      "interchainAccountIsm": "0x5244d3359065C883BDfeEEff5329DE38c0Bd227e",
      "interchainAccountRouter": "0x89Ebf977E83087959aD78e5372F4AF15DcdC8143",
      "interchainGasPaymaster": "0xE911e75CECe0eF01df3ceD96BCd362941AE474D4",
      "interchainSecurityModule": "0xF4dFBE094d36338B15056aa995aB6A4ab2eeaa27",
      "mailbox": "0x3a464f746D23Ab22155710f44dB16dcA53e0775E",
      "merkleTreeHook": "0xcDD89f19b2d00DCB9510BB3fBd5eCeCa761fe5Ab",
      "pausableHook": "0x72246331d057741008751AB3976a8297Ce7267Bc",
      "pausableIsm": "0xbE58F200ffca4e1cE4D2F4541E94Ae18370fC405",
      "protocolFee": "0x6D48135b7584E8Bf828B6e23110Bc0Da4252704f",
      "proxyAdmin": "0x2f2aFaE1139Ce54feFC03593FeE8AB2aDF4a85A7",
      "staticAggregationHookFactory": "0xEb9FcFDC9EfDC17c1EC5E1dc085B98485da213D6",
      "staticAggregationIsm": "0x0Cb57b789C6CF954F422F043E351cc6Ba8447aE1",
      "staticAggregationIsmFactory": "0x8F7454AC98228f3504Bb91eA3D8Adafe6406110A",
      "staticMerkleRootMultisigIsmFactory": "0x2C1FAbEcd7bFBdEBF27CcdB67baADB38b6Df90fC",
      "staticMerkleRootWeightedMultisigIsmFactory": "0x0761b0827849abbf7b0cC09CE14e1C93D87f5004",
      "staticMessageIdMultisigIsmFactory": "0x8b83fefd896fAa52057798f6426E9f0B080FCCcE",
      "staticMessageIdWeightedMultisigIsmFactory": "0x4Ed7d626f1E96cD1C0401607Bf70D95243E3dEd1",
      "storageGasOracle": "0x7947b7Fe737B4bd1D3387153f32148974066E591",
      "testRecipient": "0x76F2cC245882ceFf209A61d75b9F0f1A3b7285fB",
      "timelockController": "0x0000000000000000000000000000000000000000",
      "validatorAnnounce": "0x9fE454AA2B01fc7A2a777AE561bc58Ce560CD5a9",
      "index": {
        "from": 226924
      }
    },
    "milkyway": {
      "bech32Prefix": "milk",
      "blocks": {
        "confirmations": 1,
        "estimateBlockTime": 6,
        "reorgPeriod": 1
      },
      "canonicalAsset": "umilk",
      "chainId": "milkyway",
      "contractAddressBytes": 32,
      "deployer": {
        "name": "Abacus Works",
        "url": "https://www.hyperlane.xyz"
      },
      "displayName": "MilkyWay",
      "domainId": 1835625579,
      "gasCurrencyCoinGeckoId": "milkyway-2",
      "gasPrice": {
        "denom": "umilk",
        "amount": "0.03"
      },
      "grpcUrls": [
        {
          "http": "https://grpc.mainnet.milkyway.zone/"
        }
      ],
      "index": {
        "chunk": 10,
        "from": 2249100
      },
      "name": "milkyway",
      "nativeToken": {
        "decimals": 6,
        "denom": "umilk",
        "name": "MILK",
        "symbol": "MILK"
      },
      "protocol": "cosmosnative",
      "restUrls": [
        {
          "http": "https://lcd.mainnet.milkyway.zone/"
        }
      ],
      "rpcUrls": [
        {
          "http": "https://rpc.mainnet.milkyway.zone/"
        }
      ],
      "signer": {
        "key": "0x5486418967eabc770b0fcb995f7ef6d9a72f7fc195531ef76c5109f44f51af26",
        "prefix": "milk",
        "type": "cosmosKey"
      },
      "slip44": 118,
      "technicalStack": "other",
      "interchainGasPaymaster": "0x726f757465725f706f73745f6469737061746368000000040000000000000000",
      "interchainSecurityModule": "0x726f757465725f69736d00000000000000000000000000010000000000000000",
      "mailbox": "0x68797065726c616e650000000000000000000000000000000000000000000000",
      "merkleTreeHook": "0x726f757465725f706f73745f6469737061746368000000030000000000000001",
      "validatorAnnounce": "0x68797065726c616e650000000000000000000000000000000000000000000000"
    },
    "fluence": {
      "blockExplorers": [
        {
          "apiUrl": "https://blockscout.mainnet.fluence.dev/api",
          "family": "blockscout",
          "name": "Fluence explorer",
          "url": "https://blockscout.mainnet.fluence.dev"
        }
      ],
      "blocks": {
        "confirmations": 1,
        "estimateBlockTime": 1,
        "reorgPeriod": 5
      },
      "chainId": 9999999,
      "deployer": {
        "name": "Abacus Works",
        "url": "https://www.hyperlane.xyz"
      },
      "displayName": "Fluence",
      "domainId": 9999999,
      "gasCurrencyCoinGeckoId": "fluence",
      "name": "fluence",
      "nativeToken": {
        "decimals": 18,
        "name": "fluence",
        "symbol": "FLT"
      },
      "protocol": "ethereum",
      "rpcUrls": [
        {
          "http": "https://rpc.mainnet.fluence.dev"
        }
      ],
      "technicalStack": "arbitrumnitro",
      "aggregationHook": "0xc9f884BE8748eEbB7Fe8b54EbA3866fF831CF0D4",
      "domainRoutingIsm": "0xBD70Ea9D599a0FC8158B026797177773C3445730",
      "domainRoutingIsmFactory": "0x1052eF3419f26Bec74Ed7CEf4a4FA6812Bc09908",
      "fallbackRoutingHook": "0x5B7a808CaA2C3F1378B07cDd46eB8ccA52F67e3B",
      "interchainAccountIsm": "0xD233433AeC23F8382DAd87D808F60557Ea35399f",
      "interchainAccountRouter": "0x5CBD4c5f9CD55747285652f815Cc7b9A2Ef6c586",
      "interchainGasPaymaster": "0x0DbB60c348DF645c295Fd0ce26F87bB850710185",
      "interchainSecurityModule": "0xd4F14b8F3EBed9Bf0022DeE09F793108003cd415",
      "mailbox": "0x3a464f746D23Ab22155710f44dB16dcA53e0775E",
      "merkleTreeHook": "0x2FF6cf2651fec512D0618E33c9d1374aaCd8b310",
      "pausableHook": "0x5244d3359065C883BDfeEEff5329DE38c0Bd227e",
      "pausableIsm": "0x9fE454AA2B01fc7A2a777AE561bc58Ce560CD5a9",
      "protocolFee": "0xF6CC9B10c607afB777380bF71F272E4D7037C3A9",
      "proxyAdmin": "0x2f2aFaE1139Ce54feFC03593FeE8AB2aDF4a85A7",
      "staticAggregationHookFactory": "0xEb9FcFDC9EfDC17c1EC5E1dc085B98485da213D6",
      "staticAggregationIsm": "0xEEca5C23f957aD0E4c4134D0c466e45A88437d31",
      "staticAggregationIsmFactory": "0x8F7454AC98228f3504Bb91eA3D8Adafe6406110A",
      "staticMerkleRootMultisigIsmFactory": "0x2C1FAbEcd7bFBdEBF27CcdB67baADB38b6Df90fC",
      "staticMerkleRootWeightedMultisigIsmFactory": "0x0761b0827849abbf7b0cC09CE14e1C93D87f5004",
      "staticMessageIdMultisigIsmFactory": "0x8b83fefd896fAa52057798f6426E9f0B080FCCcE",
      "staticMessageIdWeightedMultisigIsmFactory": "0x4Ed7d626f1E96cD1C0401607Bf70D95243E3dEd1",
      "storageGasOracle": "0x4A91738390a3D55CB27c2863e8950c9cD1b89d0e",
      "testRecipient": "0xF9aE87E9ACE51aa16AED25Ca38F17D258aECb73f",
      "timelockController": "0x0000000000000000000000000000000000000000",
      "validatorAnnounce": "0x7B8AA8f23Ab6B0757eC6FC71894211376D9335b0",
      "index": {
        "from": 10997212
      }
    },
    "game7": {
      "blockExplorers": [
        {
          "apiUrl": "https://mainnet.game7.io/api",
          "family": "blockscout",
          "name": "Game7 Explorer",
          "url": "https://mainnet.game7.io"
        }
      ],
      "blocks": {
        "confirmations": 1,
        "estimateBlockTime": 5,
        "reorgPeriod": 0
      },
      "chainId": 2187,
      "deployer": {
        "name": "Abacus Works",
        "url": "https://www.hyperlane.xyz"
      },
      "displayName": "Game7",
      "domainId": 2187,
      "gasCurrencyCoinGeckoId": "game7",
      "index": {
        "from": 1635677
      },
      "isTestnet": false,
      "name": "game7",
      "nativeToken": {
        "decimals": 18,
        "name": "Game7",
        "symbol": "G7"
      },
      "protocol": "ethereum",
      "rpcUrls": [
        {
          "http": "https://mainnet-rpc.game7.build"
        }
      ],
      "technicalStack": "arbitrumnitro",
      "aggregationHook": "0xc9f884BE8748eEbB7Fe8b54EbA3866fF831CF0D4",
      "domainRoutingIsm": "0xBD70Ea9D599a0FC8158B026797177773C3445730",
      "domainRoutingIsmFactory": "0x1052eF3419f26Bec74Ed7CEf4a4FA6812Bc09908",
      "fallbackRoutingHook": "0x5B7a808CaA2C3F1378B07cDd46eB8ccA52F67e3B",
      "interchainAccountIsm": "0xD233433AeC23F8382DAd87D808F60557Ea35399f",
      "interchainAccountRouter": "0x5CBD4c5f9CD55747285652f815Cc7b9A2Ef6c586",
      "interchainGasPaymaster": "0x0DbB60c348DF645c295Fd0ce26F87bB850710185",
      "interchainSecurityModule": "0xd4F14b8F3EBed9Bf0022DeE09F793108003cd415",
      "mailbox": "0x3a464f746D23Ab22155710f44dB16dcA53e0775E",
      "merkleTreeHook": "0x2FF6cf2651fec512D0618E33c9d1374aaCd8b310",
      "pausableHook": "0x5244d3359065C883BDfeEEff5329DE38c0Bd227e",
      "pausableIsm": "0x9fE454AA2B01fc7A2a777AE561bc58Ce560CD5a9",
      "protocolFee": "0xF6CC9B10c607afB777380bF71F272E4D7037C3A9",
      "proxyAdmin": "0x2f2aFaE1139Ce54feFC03593FeE8AB2aDF4a85A7",
      "staticAggregationHookFactory": "0xEb9FcFDC9EfDC17c1EC5E1dc085B98485da213D6",
      "staticAggregationIsm": "0xEEca5C23f957aD0E4c4134D0c466e45A88437d31",
      "staticAggregationIsmFactory": "0x8F7454AC98228f3504Bb91eA3D8Adafe6406110A",
      "staticMerkleRootMultisigIsmFactory": "0x2C1FAbEcd7bFBdEBF27CcdB67baADB38b6Df90fC",
      "staticMerkleRootWeightedMultisigIsmFactory": "0x0761b0827849abbf7b0cC09CE14e1C93D87f5004",
      "staticMessageIdMultisigIsmFactory": "0x8b83fefd896fAa52057798f6426E9f0B080FCCcE",
      "staticMessageIdWeightedMultisigIsmFactory": "0x4Ed7d626f1E96cD1C0401607Bf70D95243E3dEd1",
      "storageGasOracle": "0x4A91738390a3D55CB27c2863e8950c9cD1b89d0e",
      "testRecipient": "0xF9aE87E9ACE51aa16AED25Ca38F17D258aECb73f",
      "timelockController": "0x0000000000000000000000000000000000000000",
      "validatorAnnounce": "0x7B8AA8f23Ab6B0757eC6FC71894211376D9335b0"
    },
    "hashkey": {
      "blockExplorers": [
        {
          "apiUrl": "https://explorer.hsk.xyz/api",
          "family": "blockscout",
          "name": "Hashkey Explorer",
          "url": "https://explorer.hsk.xyz"
        }
      ],
      "blocks": {
        "confirmations": 1,
        "estimateBlockTime": 2,
        "reorgPeriod": 5
      },
      "chainId": 177,
      "deployer": {
        "name": "Abacus Works",
        "url": "https://www.hyperlane.xyz"
      },
      "displayName": "Hashkey",
      "domainId": 177,
      "gasCurrencyCoinGeckoId": "hashkey-ecopoints",
      "isTestnet": false,
      "name": "hashkey",
      "nativeToken": {
        "decimals": 18,
        "name": "HashKey Platform Token",
        "symbol": "HSK"
      },
      "protocol": "ethereum",
      "rpcUrls": [
        {
          "http": "https://mainnet.hsk.xyz"
        }
      ],
      "technicalStack": "other",
      "aggregationHook": "0x3e5C6056103BFf39D108d5251E47c818354D4325",
      "domainRoutingIsm": "0x494415e823236A05c608D6b777bC80082cED6A2E",
      "domainRoutingIsmFactory": "0x0761b0827849abbf7b0cC09CE14e1C93D87f5004",
      "fallbackRoutingHook": "0x5244d3359065C883BDfeEEff5329DE38c0Bd227e",
      "interchainAccountIsm": "0x2ed6030D204745aC0Cd6be8301C3a63bf14D97Cc",
      "interchainAccountRouter": "0xA9Adb480F10547f10202173a49b7F52116304476",
      "interchainGasPaymaster": "0x8452363d5c78bf95538614441Dc8B465e03A89ca",
      "interchainSecurityModule": "0x1561c6A0d05ab5d6E5827130f8652B3c91eA2A26",
      "mailbox": "0x3a867fCfFeC2B790970eeBDC9023E75B0a172aa7",
      "merkleTreeHook": "0x5B7a808CaA2C3F1378B07cDd46eB8ccA52F67e3B",
      "pausableHook": "0x4A91738390a3D55CB27c2863e8950c9cD1b89d0e",
      "pausableIsm": "0x76F2cC245882ceFf209A61d75b9F0f1A3b7285fB",
      "protocolFee": "0x794Fe7970EE45945b0ad2667f99A5bBc9ddfB5d7",
      "proxyAdmin": "0xeA87ae93Fa0019a82A727bfd3eBd1cFCa8f64f1D",
      "staticAggregationHookFactory": "0x1052eF3419f26Bec74Ed7CEf4a4FA6812Bc09908",
      "staticAggregationIsm": "0x97CA6497B3C49595EED20C838B0a32c206663Fa0",
      "staticAggregationIsmFactory": "0xEb9FcFDC9EfDC17c1EC5E1dc085B98485da213D6",
      "staticMerkleRootMultisigIsmFactory": "0x8b83fefd896fAa52057798f6426E9f0B080FCCcE",
      "staticMerkleRootWeightedMultisigIsmFactory": "0x4Ed7d626f1E96cD1C0401607Bf70D95243E3dEd1",
      "staticMessageIdMultisigIsmFactory": "0x8F7454AC98228f3504Bb91eA3D8Adafe6406110A",
      "staticMessageIdWeightedMultisigIsmFactory": "0x2f2aFaE1139Ce54feFC03593FeE8AB2aDF4a85A7",
      "storageGasOracle": "0xBCD18636e5876DFd7AAb5F2B2a5Eb5ca168BA1d8",
      "testRecipient": "0xD233433AeC23F8382DAd87D808F60557Ea35399f",
      "timelockController": "0x0000000000000000000000000000000000000000",
      "validatorAnnounce": "0x6c5012B7eDfE317Be53D13Fc730a460f4810e234",
      "index": {
        "chunk": 999,
        "from": 5883572
      }
    },
    "infinityvmmainnet": {
      "blocks": {
        "confirmations": 1,
        "estimateBlockTime": 1,
        "reorgPeriod": 1
      },
      "chainId": 1032009,
      "deployer": {
        "name": "Abacus Works",
        "url": "https://www.hyperlane.xyz"
      },
      "displayName": "Infinity VM",
      "domainId": 1001032009,
      "gasCurrencyCoinGeckoId": "infinityvm",
      "index": {
        "from": 157889
      },
      "name": "infinityvmmainnet",
      "nativeToken": {
        "decimals": 18,
        "name": "INF",
        "symbol": "INF"
      },
      "protocol": "ethereum",
      "rpcUrls": [
        {
          "http": "https://rpc.infinityvm.xyz"
        }
      ],
      "technicalStack": "other",
      "aggregationHook": "0xc9f884BE8748eEbB7Fe8b54EbA3866fF831CF0D4",
      "domainRoutingIsm": "0xBD70Ea9D599a0FC8158B026797177773C3445730",
      "domainRoutingIsmFactory": "0x1052eF3419f26Bec74Ed7CEf4a4FA6812Bc09908",
      "fallbackRoutingHook": "0x5B7a808CaA2C3F1378B07cDd46eB8ccA52F67e3B",
      "interchainAccountIsm": "0xD233433AeC23F8382DAd87D808F60557Ea35399f",
      "interchainAccountRouter": "0x5CBD4c5f9CD55747285652f815Cc7b9A2Ef6c586",
      "interchainGasPaymaster": "0x0DbB60c348DF645c295Fd0ce26F87bB850710185",
      "interchainSecurityModule": "0x0A4247f2837733d62bd1B2369eb2E25f5fECA681",
      "mailbox": "0x3a464f746D23Ab22155710f44dB16dcA53e0775E",
      "merkleTreeHook": "0x2FF6cf2651fec512D0618E33c9d1374aaCd8b310",
      "pausableHook": "0x5244d3359065C883BDfeEEff5329DE38c0Bd227e",
      "pausableIsm": "0x9fE454AA2B01fc7A2a777AE561bc58Ce560CD5a9",
      "protocolFee": "0xF6CC9B10c607afB777380bF71F272E4D7037C3A9",
      "proxyAdmin": "0x2f2aFaE1139Ce54feFC03593FeE8AB2aDF4a85A7",
      "staticAggregationHookFactory": "0xEb9FcFDC9EfDC17c1EC5E1dc085B98485da213D6",
      "staticAggregationIsm": "0xEEca5C23f957aD0E4c4134D0c466e45A88437d31",
      "staticAggregationIsmFactory": "0x8F7454AC98228f3504Bb91eA3D8Adafe6406110A",
      "staticMerkleRootMultisigIsmFactory": "0x2C1FAbEcd7bFBdEBF27CcdB67baADB38b6Df90fC",
      "staticMerkleRootWeightedMultisigIsmFactory": "0x0761b0827849abbf7b0cC09CE14e1C93D87f5004",
      "staticMessageIdMultisigIsmFactory": "0x8b83fefd896fAa52057798f6426E9f0B080FCCcE",
      "staticMessageIdWeightedMultisigIsmFactory": "0x4Ed7d626f1E96cD1C0401607Bf70D95243E3dEd1",
      "storageGasOracle": "0x4A91738390a3D55CB27c2863e8950c9cD1b89d0e",
      "testRecipient": "0xF9aE87E9ACE51aa16AED25Ca38F17D258aECb73f",
      "timelockController": "0x0000000000000000000000000000000000000000",
      "validatorAnnounce": "0x7B8AA8f23Ab6B0757eC6FC71894211376D9335b0"
    },
    "ontology": {
      "blockExplorers": [
        {
          "apiUrl": "https://explorer.ont.io/api",
          "family": "other",
          "name": "Ontology Explorer",
          "url": "https://explorer.ont.io/"
        }
      ],
      "blocks": {
        "confirmations": 1,
        "estimateBlockTime": 1,
        "reorgPeriod": 5
      },
      "chainId": 58,
      "deployer": {
        "name": "Abacus Works",
        "url": "https://www.hyperlane.xyz"
      },
      "displayName": "Ontology",
      "domainId": 58,
      "gasCurrencyCoinGeckoId": "ong",
      "isTestnet": false,
      "name": "ontology",
      "nativeToken": {
        "decimals": 18,
        "name": "Ontology Gas",
        "symbol": "ONG"
      },
      "protocol": "ethereum",
      "rpcUrls": [
        {
          "http": "https://dappnode4.ont.io:10339"
        }
      ],
      "technicalStack": "other",
      "aggregationHook": "0xA220a0096E362c2D6BCb10744F5BCADB1B1d023f",
      "domainRoutingIsm": "0xBD70Ea9D599a0FC8158B026797177773C3445730",
      "domainRoutingIsmFactory": "0x1052eF3419f26Bec74Ed7CEf4a4FA6812Bc09908",
      "fallbackRoutingHook": "0x3E12271EbD523d0886D0D51A4FF8D8e046CF2E1D",
      "interchainAccountIsm": "0x8BdD5bf519714515083801448A99F84882A8F61E",
      "interchainAccountRouter": "0x718f11e349374481Be8c8B7589eC4B4316ddDCc2",
      "interchainGasPaymaster": "0x11EF91d17c5ad3330DbCa709a8841743d3Af6819",
<<<<<<< HEAD
      "interchainSecurityModule": "0xAC25979425F296A9B20b37128FC5d997CEC9Fc5a",
=======
      "interchainSecurityModule": "0x7cF1Dc23162280dfc01c324589d0DB3018527C20",
>>>>>>> 9e40cf18
      "mailbox": "0x3a464f746D23Ab22155710f44dB16dcA53e0775E",
      "merkleTreeHook": "0xb5668713E9BA8bC96f97D691663E70b54CE90b0A",
      "pausableHook": "0xC34aD1fB13a9eE1A0C0AB75aD9B9ceeA0690Cc74",
      "pausableIsm": "0xD59dA396F162Ed93a41252Cebb8d5DD4F093238C",
      "protocolFee": "0xaD09d78f4c6b9dA2Ae82b1D34107802d380Bb74f",
      "proxyAdmin": "0x2f2aFaE1139Ce54feFC03593FeE8AB2aDF4a85A7",
      "staticAggregationHookFactory": "0xEb9FcFDC9EfDC17c1EC5E1dc085B98485da213D6",
      "staticAggregationIsm": "0xAC25979425F296A9B20b37128FC5d997CEC9Fc5a",
      "staticAggregationIsmFactory": "0x8F7454AC98228f3504Bb91eA3D8Adafe6406110A",
      "staticMerkleRootMultisigIsmFactory": "0x2C1FAbEcd7bFBdEBF27CcdB67baADB38b6Df90fC",
      "staticMerkleRootWeightedMultisigIsmFactory": "0x0761b0827849abbf7b0cC09CE14e1C93D87f5004",
      "staticMessageIdMultisigIsmFactory": "0x8b83fefd896fAa52057798f6426E9f0B080FCCcE",
      "staticMessageIdWeightedMultisigIsmFactory": "0x4Ed7d626f1E96cD1C0401607Bf70D95243E3dEd1",
      "storageGasOracle": "0xc5068BB6803ADbe5600DE5189fe27A4dAcE31170",
      "testRecipient": "0xdBa3b98DC83fec149c8C8F6617700b9e45937a2b",
      "timelockController": "0x0000000000000000000000000000000000000000",
      "validatorAnnounce": "0x4e128A1b613A9C9Ecf650FeE461c353612559fcf",
      "index": {
        "from": 18791289
      }
    },
    "peaq": {
      "blockExplorers": [
        {
          "apiUrl": "https://peaq.subscan.io/api",
          "family": "other",
          "name": "Peaq Explorer",
          "url": "https://peaq.subscan.io/"
        }
      ],
      "blocks": {
        "confirmations": 1,
        "estimateBlockTime": 6,
        "reorgPeriod": "finalized"
      },
      "chainId": 3338,
      "deployer": {
        "name": "Abacus Works",
        "url": "https://www.hyperlane.xyz"
      },
      "displayName": "Peaq",
      "domainId": 3338,
      "gasCurrencyCoinGeckoId": "peaq-2",
      "isTestnet": false,
      "name": "peaq",
      "nativeToken": {
        "decimals": 18,
        "name": "peaq",
        "symbol": "PEAQ"
      },
      "protocol": "ethereum",
      "rpcUrls": [
        {
          "http": "https://peaq.api.onfinality.io/public"
        }
      ],
      "technicalStack": "polkadotsubstrate",
      "aggregationHook": "0xc9f884BE8748eEbB7Fe8b54EbA3866fF831CF0D4",
      "domainRoutingIsm": "0xBD70Ea9D599a0FC8158B026797177773C3445730",
      "domainRoutingIsmFactory": "0x1052eF3419f26Bec74Ed7CEf4a4FA6812Bc09908",
      "fallbackRoutingHook": "0x5B7a808CaA2C3F1378B07cDd46eB8ccA52F67e3B",
      "interchainAccountIsm": "0xD233433AeC23F8382DAd87D808F60557Ea35399f",
      "interchainAccountRouter": "0x5CBD4c5f9CD55747285652f815Cc7b9A2Ef6c586",
      "interchainGasPaymaster": "0x0DbB60c348DF645c295Fd0ce26F87bB850710185",
      "interchainSecurityModule": "0x2DcA32164CD9a5Ab15C39feB0415015156FBe7C7",
      "mailbox": "0x3a464f746D23Ab22155710f44dB16dcA53e0775E",
      "merkleTreeHook": "0x2FF6cf2651fec512D0618E33c9d1374aaCd8b310",
      "pausableHook": "0x5244d3359065C883BDfeEEff5329DE38c0Bd227e",
      "pausableIsm": "0x9fE454AA2B01fc7A2a777AE561bc58Ce560CD5a9",
      "protocolFee": "0xF6CC9B10c607afB777380bF71F272E4D7037C3A9",
      "proxyAdmin": "0x2f2aFaE1139Ce54feFC03593FeE8AB2aDF4a85A7",
      "staticAggregationHookFactory": "0xEb9FcFDC9EfDC17c1EC5E1dc085B98485da213D6",
      "staticAggregationIsm": "0xEEca5C23f957aD0E4c4134D0c466e45A88437d31",
      "staticAggregationIsmFactory": "0x8F7454AC98228f3504Bb91eA3D8Adafe6406110A",
      "staticMerkleRootMultisigIsmFactory": "0x2C1FAbEcd7bFBdEBF27CcdB67baADB38b6Df90fC",
      "staticMerkleRootWeightedMultisigIsmFactory": "0x0761b0827849abbf7b0cC09CE14e1C93D87f5004",
      "staticMessageIdMultisigIsmFactory": "0x8b83fefd896fAa52057798f6426E9f0B080FCCcE",
      "staticMessageIdWeightedMultisigIsmFactory": "0x4Ed7d626f1E96cD1C0401607Bf70D95243E3dEd1",
      "storageGasOracle": "0x4A91738390a3D55CB27c2863e8950c9cD1b89d0e",
      "testRecipient": "0xF9aE87E9ACE51aa16AED25Ca38F17D258aECb73f",
      "timelockController": "0x0000000000000000000000000000000000000000",
      "validatorAnnounce": "0x7B8AA8f23Ab6B0757eC6FC71894211376D9335b0",
      "index": {
        "from": 4997878
      }
    },
    "svmbnb": {
      "blockExplorers": [
        {
          "apiUrl": "https://explorer.svmbnbmainnet.soo.network",
          "family": "other",
          "name": "svmBNB Explorer",
          "url": "https://explorer.svmbnbmainnet.soo.network"
        }
      ],
      "blocks": {
        "confirmations": 1,
        "estimateBlockTime": 0.4,
        "reorgPeriod": 0
      },
      "chainId": 574456,
      "deployer": {
        "name": "Abacus Works",
        "url": "https://www.hyperlane.xyz"
      },
      "displayName": "svmBNB",
      "domainId": 574456,
      "gasCurrencyCoinGeckoId": "binancecoin",
      "name": "svmbnb",
      "nativeToken": {
        "decimals": 9,
        "name": "BNB",
        "symbol": "BNB"
      },
      "protocol": "sealevel",
      "rpcUrls": [
        {
          "http": "https://rpc.svmbnbmainnet.soo.network/rpc"
        }
      ],
      "technicalStack": "other",
      "interchainGasPaymaster": "76JNRGvHbER5CL7X4Mw6qpzvvKDW3syyfZ5LNXfY53sC",
<<<<<<< HEAD
      "interchainSecurityModule": "3aD11eiNt2ZjmgiQayNRyZfp7hXBRS9hbeyPbk7cmTyv",
=======
      "interchainSecurityModule": "5Kkvp3mLH1tjUVwgSKWJ9mQaNvbAesaXmwYpacpwniuX",
>>>>>>> 9e40cf18
      "mailbox": "GzwNZJ2EXUWQCEoV6zoBGLxkdsnjkLvm6zHReMEC2JSA",
      "merkleTreeHook": "GzwNZJ2EXUWQCEoV6zoBGLxkdsnjkLvm6zHReMEC2JSA",
      "validatorAnnounce": "Gh4LUk91bj4QGYWsBY4QyDGhs68n8Maf8oeTRZoQZAEf"
    },
    "kyve": {
      "bech32Prefix": "kyve",
      "blockExplorers": [
        {
          "apiUrl": "https://explorer.kyve.network/kyve",
          "family": "other",
          "name": "Ping.Pub",
          "url": "https://explorer.kyve.network/kyve"
        }
      ],
      "blocks": {
        "confirmations": 1,
        "estimateBlockTime": 6,
        "reorgPeriod": 1
      },
      "canonicalAsset": "ukyve",
      "chainId": "kyve-1",
      "contractAddressBytes": 32,
      "deployer": {
        "name": "KYVE",
        "url": "https://kyve.network"
      },
      "displayName": "KYVE",
      "domainId": 1264145989,
      "gasCurrencyCoinGeckoId": "kyve-network",
      "gasPrice": {
        "denom": "ukyve",
        "amount": "3"
      },
      "grpcUrls": [
        {
          "http": "https://grpc-raw.kyve.network"
        }
      ],
      "index": {
        "chunk": 10,
        "from": 11592376
      },
      "name": "kyve",
      "nativeToken": {
        "decimals": 6,
        "denom": "ukyve",
        "name": "KYVE",
        "symbol": "KYVE"
      },
      "protocol": "cosmosnative",
      "restUrls": [
        {
          "http": "https://api.kyve.network"
        }
      ],
      "rpcUrls": [
        {
          "http": "https://rpc.kyve.network"
        }
      ],
      "signer": {
        "key": "0x5486418967eabc770b0fcb995f7ef6d9a72f7fc195531ef76c5109f44f51af26",
        "prefix": "kyve",
        "type": "cosmosKey"
      },
      "slip44": 118,
      "technicalStack": "other",
      "interchainGasPaymaster": "0x726f757465725f706f73745f6469737061746368000000040000000000000002",
      "interchainSecurityModule": "0x726f757465725f69736d00000000000000000000000000010000000000000002",
      "mailbox": "0x68797065726c616e650000000000000000000000000000000000000000000000",
      "merkleTreeHook": "0x726f757465725f706f73745f6469737061746368000000030000000000000000",
      "validatorAnnounce": "0x68797065726c616e650000000000000000000000000000000000000000000000"
    },
    "miraclechain": {
      "blockExplorers": [
        {
          "apiUrl": "https://explorer.miracleplay.io/api",
          "family": "blockscout",
          "name": "Miracle Chain explorer",
          "url": "https://explorer.miracleplay.io"
        }
      ],
      "blocks": {
        "confirmations": 1,
        "estimateBlockTime": 3,
        "reorgPeriod": 0
      },
      "chainId": 92278,
      "deployer": {
        "name": "Abacus Works",
        "url": "https://www.hyperlane.xyz"
      },
      "displayName": "Miraclechain",
      "domainId": 92278,
      "gasCurrencyCoinGeckoId": "miracle-play",
      "index": {
        "from": 84964
      },
      "name": "miraclechain",
      "nativeToken": {
        "decimals": 18,
        "name": "MiraclePlay",
        "symbol": "MPT"
      },
      "protocol": "ethereum",
      "rpcUrls": [
        {
          "http": "https://rpc.miracleplay.io"
        }
      ],
      "technicalStack": "arbitrumnitro",
      "aggregationHook": "0xA256e1A0Bd9fFa340DFe9a0F3C68FE57720463Ed",
      "domainRoutingIsm": "0xBD70Ea9D599a0FC8158B026797177773C3445730",
      "domainRoutingIsmFactory": "0x1052eF3419f26Bec74Ed7CEf4a4FA6812Bc09908",
      "fallbackRoutingHook": "0x0dc95Af5156fb0cC34a8c9BD646B748B9989A956",
      "interchainAccountIsm": "0x23cc88CF424d48fDB05b4f0A8Ff6099aa4D56D8e",
      "interchainAccountRouter": "0x40Ca4155c0334F7e0F6d7F80536B59EF8831c9fb",
      "interchainGasPaymaster": "0xD233433AeC23F8382DAd87D808F60557Ea35399f",
<<<<<<< HEAD
      "interchainSecurityModule": "0x44AE7f69Ca8c6EE978015f8b2C9008ee265bD12a",
=======
      "interchainSecurityModule": "0x22Ee77d8373bed0cCd3650DBBa677e04F8445E80",
>>>>>>> 9e40cf18
      "mailbox": "0x3a464f746D23Ab22155710f44dB16dcA53e0775E",
      "merkleTreeHook": "0x64F077915B41479901a23Aa798B30701589C5063",
      "pausableHook": "0xF6CC9B10c607afB777380bF71F272E4D7037C3A9",
      "pausableIsm": "0x0DbB60c348DF645c295Fd0ce26F87bB850710185",
      "protocolFee": "0x946E9f4540E032a9fAc038AE58187eFcad9DE952",
      "proxyAdmin": "0x2f2aFaE1139Ce54feFC03593FeE8AB2aDF4a85A7",
      "staticAggregationHookFactory": "0xEb9FcFDC9EfDC17c1EC5E1dc085B98485da213D6",
      "staticAggregationIsm": "0x44AE7f69Ca8c6EE978015f8b2C9008ee265bD12a",
      "staticAggregationIsmFactory": "0x8F7454AC98228f3504Bb91eA3D8Adafe6406110A",
      "staticMerkleRootMultisigIsmFactory": "0x2C1FAbEcd7bFBdEBF27CcdB67baADB38b6Df90fC",
      "staticMerkleRootWeightedMultisigIsmFactory": "0x0761b0827849abbf7b0cC09CE14e1C93D87f5004",
      "staticMessageIdMultisigIsmFactory": "0x8b83fefd896fAa52057798f6426E9f0B080FCCcE",
      "staticMessageIdWeightedMultisigIsmFactory": "0x4Ed7d626f1E96cD1C0401607Bf70D95243E3dEd1",
      "storageGasOracle": "0x794Fe7970EE45945b0ad2667f99A5bBc9ddfB5d7",
      "testRecipient": "0xc8826EA18D9884A1A335b2Cd7d5f44B159084301",
      "timelockController": "0x0000000000000000000000000000000000000000",
      "validatorAnnounce": "0x5b1A451c85e5bcCd79A56eb638aBd9998fA215f9"
<<<<<<< HEAD
=======
    },
    "botanix": {
      "blockExplorers": [
        {
          "apiUrl": "https://api.routescan.io/v2/network/mainnet/evm/3637/etherscan/api",
          "family": "routescan",
          "name": "Botanix Explorer",
          "url": "https://botanixscan.io"
        }
      ],
      "blocks": {
        "confirmations": 1,
        "estimateBlockTime": 6,
        "reorgPeriod": 5
      },
      "chainId": 3637,
      "deployer": {
        "name": "Abacus Works",
        "url": "https://www.hyperlane.xyz"
      },
      "displayName": "Botanix",
      "domainId": 3637,
      "gasCurrencyCoinGeckoId": "bitcoin",
      "name": "botanix",
      "nativeToken": {
        "decimals": 18,
        "name": "Bitcoin",
        "symbol": "BTC"
      },
      "protocol": "ethereum",
      "rpcUrls": [
        {
          "http": "https://botanixrpc.com"
        }
      ],
      "technicalStack": "other",
      "aggregationHook": "0xce434fea9C3a954FDdf809e594B3F5715BEF4589",
      "domainRoutingIsm": "0xBD70Ea9D599a0FC8158B026797177773C3445730",
      "domainRoutingIsmFactory": "0x1052eF3419f26Bec74Ed7CEf4a4FA6812Bc09908",
      "fallbackRoutingHook": "0x5CBD4c5f9CD55747285652f815Cc7b9A2Ef6c586",
      "interchainAccountIsm": "0x1fbcCdc677c10671eE50b46C61F0f7d135112450",
      "interchainAccountRouter": "0x96D51cc3f7500d501bAeB1A2a62BB96fa03532F8",
      "interchainGasPaymaster": "0x23cc88CF424d48fDB05b4f0A8Ff6099aa4D56D8e",
      "interchainSecurityModule": "0x2bC70c865b5d59aA9EAD885930B4A36c4493A5da",
      "mailbox": "0x3a464f746D23Ab22155710f44dB16dcA53e0775E",
      "merkleTreeHook": "0x2ed6030D204745aC0Cd6be8301C3a63bf14D97Cc",
      "pausableHook": "0x946E9f4540E032a9fAc038AE58187eFcad9DE952",
      "pausableIsm": "0xD233433AeC23F8382DAd87D808F60557Ea35399f",
      "protocolFee": "0xf50e2f7ff2D367fac0B90Be2564A096168801b2d",
      "proxyAdmin": "0x2f2aFaE1139Ce54feFC03593FeE8AB2aDF4a85A7",
      "staticAggregationHookFactory": "0xEb9FcFDC9EfDC17c1EC5E1dc085B98485da213D6",
      "staticAggregationIsm": "0x2bC70c865b5d59aA9EAD885930B4A36c4493A5da",
      "staticAggregationIsmFactory": "0x8F7454AC98228f3504Bb91eA3D8Adafe6406110A",
      "staticMerkleRootMultisigIsmFactory": "0x2C1FAbEcd7bFBdEBF27CcdB67baADB38b6Df90fC",
      "staticMerkleRootWeightedMultisigIsmFactory": "0x0761b0827849abbf7b0cC09CE14e1C93D87f5004",
      "staticMessageIdMultisigIsmFactory": "0x8b83fefd896fAa52057798f6426E9f0B080FCCcE",
      "staticMessageIdWeightedMultisigIsmFactory": "0x4Ed7d626f1E96cD1C0401607Bf70D95243E3dEd1",
      "storageGasOracle": "0xA9Adb480F10547f10202173a49b7F52116304476",
      "testRecipient": "0x779B6a921a41ceaFbAE2e2A59B5dFfB951f8C9c8",
      "timelockController": "0x0000000000000000000000000000000000000000",
      "validatorAnnounce": "0x466b330C2e360c0214A9Da2428415298f720883E",
      "index": {
        "from": 200948
      },
      "transactionOverrides": {
        "maxFeePerGas": 1000007,
        "maxPriorityFeePerGas": 1000007
      }
    },
    "katana": {
      "blockExplorers": [
        {
          "apiUrl": "https://explorer.katanarpc.com/api",
          "family": "blockscout",
          "name": "Katana Explorer",
          "url": "https://explorer.katanarpc.com"
        }
      ],
      "blocks": {
        "confirmations": 1,
        "estimateBlockTime": 1,
        "reorgPeriod": 5
      },
      "chainId": 747474,
      "deployer": {
        "name": "Abacus Works",
        "url": "https://www.hyperlane.xyz"
      },
      "displayName": "Katana",
      "domainId": 747474,
      "gasCurrencyCoinGeckoId": "ethereum",
      "name": "katana",
      "nativeToken": {
        "decimals": 18,
        "name": "Ether",
        "symbol": "ETH"
      },
      "protocol": "ethereum",
      "rpcUrls": [
        {
          "http": "https://katanarpc.com"
        }
      ],
      "technicalStack": "polygoncdk",
      "aggregationHook": "0xce434fea9C3a954FDdf809e594B3F5715BEF4589",
      "domainRoutingIsm": "0xBD70Ea9D599a0FC8158B026797177773C3445730",
      "domainRoutingIsmFactory": "0x1052eF3419f26Bec74Ed7CEf4a4FA6812Bc09908",
      "fallbackRoutingHook": "0x5CBD4c5f9CD55747285652f815Cc7b9A2Ef6c586",
      "interchainAccountIsm": "0x1fbcCdc677c10671eE50b46C61F0f7d135112450",
      "interchainAccountRouter": "0x96D51cc3f7500d501bAeB1A2a62BB96fa03532F8",
      "interchainGasPaymaster": "0x23cc88CF424d48fDB05b4f0A8Ff6099aa4D56D8e",
      "interchainSecurityModule": "0x2bC70c865b5d59aA9EAD885930B4A36c4493A5da",
      "mailbox": "0x3a464f746D23Ab22155710f44dB16dcA53e0775E",
      "merkleTreeHook": "0x2ed6030D204745aC0Cd6be8301C3a63bf14D97Cc",
      "pausableHook": "0x946E9f4540E032a9fAc038AE58187eFcad9DE952",
      "pausableIsm": "0xD233433AeC23F8382DAd87D808F60557Ea35399f",
      "protocolFee": "0xf50e2f7ff2D367fac0B90Be2564A096168801b2d",
      "proxyAdmin": "0x2f2aFaE1139Ce54feFC03593FeE8AB2aDF4a85A7",
      "staticAggregationHookFactory": "0xEb9FcFDC9EfDC17c1EC5E1dc085B98485da213D6",
      "staticAggregationIsm": "0x2bC70c865b5d59aA9EAD885930B4A36c4493A5da",
      "staticAggregationIsmFactory": "0x8F7454AC98228f3504Bb91eA3D8Adafe6406110A",
      "staticMerkleRootMultisigIsmFactory": "0x2C1FAbEcd7bFBdEBF27CcdB67baADB38b6Df90fC",
      "staticMerkleRootWeightedMultisigIsmFactory": "0x0761b0827849abbf7b0cC09CE14e1C93D87f5004",
      "staticMessageIdMultisigIsmFactory": "0x8b83fefd896fAa52057798f6426E9f0B080FCCcE",
      "staticMessageIdWeightedMultisigIsmFactory": "0x4Ed7d626f1E96cD1C0401607Bf70D95243E3dEd1",
      "storageGasOracle": "0xA9Adb480F10547f10202173a49b7F52116304476",
      "testRecipient": "0x779B6a921a41ceaFbAE2e2A59B5dFfB951f8C9c8",
      "timelockController": "0x0000000000000000000000000000000000000000",
      "validatorAnnounce": "0x466b330C2e360c0214A9Da2428415298f720883E",
      "index": {
        "from": 2289443
      }
    },
    "edgenchain": {
      "blockExplorers": [
        {
          "apiUrl": "https://edgenscan.io/api",
          "family": "blockscout",
          "name": "Edgenscan",
          "url": "https://edgenscan.io"
        }
      ],
      "blocks": {
        "confirmations": 1,
        "estimateBlockTime": 3,
        "reorgPeriod": 5
      },
      "chainId": 4207,
      "deployer": {
        "name": "LayerEdge",
        "url": "https://www.layeredge.io"
      },
      "displayName": "Edgen Chain",
      "domainId": 4207,
      "isTestnet": false,
      "name": "edgenchain",
      "nativeToken": {
        "decimals": 18,
        "name": "EDGEN",
        "symbol": "EDGEN"
      },
      "protocol": "ethereum",
      "rpcUrls": [
        {
          "http": "https://rpc.layeredge.io"
        }
      ],
      "technicalStack": "other",
      "domainRoutingIsmFactory": "0x8F3F34DE0ffd1C3135a60005C4aEACdAc1917e30",
      "interchainAccountIsm": "0xcC7671Eb52594741e65522f62AB153559d2fd0Ec",
      "interchainAccountRouter": "0xd75a7b112de0baEBcC7C26c9B6590f4Ac0209d49",
      "interchainGasPaymaster": "0x0000000000000000000000000000000000000000",
      "mailbox": "0xef07FAE1a6912C8d333F72E01A03CE3bb18E12a1",
      "merkleTreeHook": "0x8d097Ec0d44E11CC0F40CaC728150dC1Fac58AED",
      "proxyAdmin": "0xBeeb782C8B6E855fBd794F0CffBff9fc017CbF59",
      "staticAggregationHookFactory": "0x5E3B376650ad34DdaE5eB0854C0b6E0BCF5e61DC",
      "staticAggregationIsmFactory": "0x38A3bdd45081bB257371937C8361ceBA1AF27809",
      "staticMerkleRootMultisigIsmFactory": "0xF4620Dc2Cd30A4C6AeC9020Fa8c246bF52325D43",
      "staticMerkleRootWeightedMultisigIsmFactory": "0x7b19FD94507a163C26A18cbD2c624e57b1F6448D",
      "staticMessageIdMultisigIsmFactory": "0x9c572EE27c08f62f82af5e970a2548656d3377c7",
      "staticMessageIdWeightedMultisigIsmFactory": "0x443bd0eFae99B037CC5580eB6A90c5E9ba642C98",
      "testRecipient": "0xfc659F22d42cA337e06b6Bd94adE52424f5825C8",
      "validatorAnnounce": "0x8142291D4E25268dDeDB3920a366e25CAF1CD8D6",
      "index": {
        "from": 6190
      }
    },
    "paradex": {
      "blockExplorers": [
        {
          "apiUrl": "https://voyager.paradex.trade/api",
          "family": "voyager",
          "name": "Paradex Explorer",
          "url": "https://voyager.paradex.trade"
        }
      ],
      "blocks": {
        "confirmations": 1,
        "estimateBlockTime": 30,
        "reorgPeriod": 1
      },
      "chainId": "0x534e5f4d41494e",
      "deployer": {
        "name": "Abacus Works",
        "url": "https://www.hyperlane.xyz"
      },
      "displayName": "Paradex",
      "domainId": 514051890,
      "gasCurrencyCoinGeckoId": "paradex-fuel",
      "name": "paradex",
      "nativeToken": {
        "decimals": 18,
        "denom": "0x047adc7deE88eec362D71A52C25D40559a921434B2d90e75b6a4a6E4e9fb9Ab1",
        "name": "Para Gas Token",
        "symbol": "FUEL"
      },
      "protocol": "starknet",
      "rpcUrls": [
        {
          "http": "https://juno.api.prod.paradex.trade/rpc/v0_7"
        },
        {
          "http": "https://pathfinder.api.prod.paradex.trade/rpc/v0_7"
        }
      ],
      "technicalStack": "other",
      "defaultIsm": "0x075a46c6fe8463b7cc0f8c95fa93121e94732e0e14327c718cd39de38be49167",
      "domainRoutingIsmFactory": "0x0000000000000000000000000000000000000000000000000000000000000000",
      "interchainAccountIsm": "0x0000000000000000000000000000000000000000000000000000000000000000",
      "interchainAccountRouter": "0x0000000000000000000000000000000000000000000000000000000000000000",
      "interchainGasPaymaster": "0x0000000000000000000000000000000000000000000000000000000000000000",
      "mailbox": "0x0375a37caebba07e57cb57690cfe681efcd0641b5cdb310622d776069528d2a8",
      "merkleTreeHook": "0x02e13cb85a987a79ca4dc3ee2d65e3ea52acaccfb678767f290b8c6eca1d09e4",
      "noopIsm": "0x03232921e8ffd02829ab7ee96fe96261d70be1eff2fbd0c70777cc9e9ac496c8",
      "protocolFee": "0x032601b74dcd3e45dc022d953aaab48fe8a926d96607f07176de191bb0ace617",
      "proxyAdmin": "0x0000000000000000000000000000000000000000000000000000000000000000",
      "staticAggregationHookFactory": "0x0000000000000000000000000000000000000000000000000000000000000000",
      "staticAggregationIsmFactory": "0x0000000000000000000000000000000000000000000000000000000000000000",
      "staticMerkleRootMultisigIsmFactory": "0x0000000000000000000000000000000000000000000000000000000000000000",
      "staticMerkleRootWeightedMultisigIsmFactory": "0x0000000000000000000000000000000000000000000000000000000000000000",
      "staticMessageIdMultisigIsmFactory": "0x0000000000000000000000000000000000000000000000000000000000000000",
      "staticMessageIdWeightedMultisigIsmFactory": "0x0000000000000000000000000000000000000000000000000000000000000000",
      "testRecipient": "0x02ed6a7815eac67136bf8950d91cca4ab1fd3bc98d3852f361f47a6cff6d850f",
      "validatorAnnounce": "0x04cc184bc56545c39a71717fc9b62bef3374268d33450095f5b6904788087b68",
      "signer": {
        "type": "starkKey",
        "key": "0x0000000000000000000000000000000000000000000000000000000000000000",
        "address": "0x0000000000000000000000000000000000000000000000000000000000000000"
      }
>>>>>>> 9e40cf18
    }
  }
}<|MERGE_RESOLUTION|>--- conflicted
+++ resolved
@@ -9466,11 +9466,7 @@
       "interchainAccountIsm": "0x8BdD5bf519714515083801448A99F84882A8F61E",
       "interchainAccountRouter": "0x718f11e349374481Be8c8B7589eC4B4316ddDCc2",
       "interchainGasPaymaster": "0x11EF91d17c5ad3330DbCa709a8841743d3Af6819",
-<<<<<<< HEAD
-      "interchainSecurityModule": "0xAC25979425F296A9B20b37128FC5d997CEC9Fc5a",
-=======
       "interchainSecurityModule": "0x7cF1Dc23162280dfc01c324589d0DB3018527C20",
->>>>>>> 9e40cf18
       "mailbox": "0x3a464f746D23Ab22155710f44dB16dcA53e0775E",
       "merkleTreeHook": "0xb5668713E9BA8bC96f97D691663E70b54CE90b0A",
       "pausableHook": "0xC34aD1fB13a9eE1A0C0AB75aD9B9ceeA0690Cc74",
@@ -9593,11 +9589,7 @@
       ],
       "technicalStack": "other",
       "interchainGasPaymaster": "76JNRGvHbER5CL7X4Mw6qpzvvKDW3syyfZ5LNXfY53sC",
-<<<<<<< HEAD
-      "interchainSecurityModule": "3aD11eiNt2ZjmgiQayNRyZfp7hXBRS9hbeyPbk7cmTyv",
-=======
       "interchainSecurityModule": "5Kkvp3mLH1tjUVwgSKWJ9mQaNvbAesaXmwYpacpwniuX",
->>>>>>> 9e40cf18
       "mailbox": "GzwNZJ2EXUWQCEoV6zoBGLxkdsnjkLvm6zHReMEC2JSA",
       "merkleTreeHook": "GzwNZJ2EXUWQCEoV6zoBGLxkdsnjkLvm6zHReMEC2JSA",
       "validatorAnnounce": "Gh4LUk91bj4QGYWsBY4QyDGhs68n8Maf8oeTRZoQZAEf"
@@ -9716,11 +9708,7 @@
       "interchainAccountIsm": "0x23cc88CF424d48fDB05b4f0A8Ff6099aa4D56D8e",
       "interchainAccountRouter": "0x40Ca4155c0334F7e0F6d7F80536B59EF8831c9fb",
       "interchainGasPaymaster": "0xD233433AeC23F8382DAd87D808F60557Ea35399f",
-<<<<<<< HEAD
-      "interchainSecurityModule": "0x44AE7f69Ca8c6EE978015f8b2C9008ee265bD12a",
-=======
       "interchainSecurityModule": "0x22Ee77d8373bed0cCd3650DBBa677e04F8445E80",
->>>>>>> 9e40cf18
       "mailbox": "0x3a464f746D23Ab22155710f44dB16dcA53e0775E",
       "merkleTreeHook": "0x64F077915B41479901a23Aa798B30701589C5063",
       "pausableHook": "0xF6CC9B10c607afB777380bF71F272E4D7037C3A9",
@@ -9738,8 +9726,6 @@
       "testRecipient": "0xc8826EA18D9884A1A335b2Cd7d5f44B159084301",
       "timelockController": "0x0000000000000000000000000000000000000000",
       "validatorAnnounce": "0x5b1A451c85e5bcCd79A56eb638aBd9998fA215f9"
-<<<<<<< HEAD
-=======
     },
     "botanix": {
       "blockExplorers": [
@@ -9989,7 +9975,6 @@
         "key": "0x0000000000000000000000000000000000000000000000000000000000000000",
         "address": "0x0000000000000000000000000000000000000000000000000000000000000000"
       }
->>>>>>> 9e40cf18
     }
   }
 }