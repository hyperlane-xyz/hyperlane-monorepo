{
  "chains": {
    "ancient8": {
      "aggregationHook": "0x1EF4ED658d542524d1D547ba2F94d3B038a55b8f",
      "batchContractAddress": "0x4C97D35c668EE5194a13c8DE8Afc18cce40C9F28",
      "blockExplorers": [
        {
          "apiUrl": "https://scan.ancient8.gg/api",
          "family": "blockscout",
          "name": "Ancient8 Explorer",
          "url": "https://scan.ancient8.gg"
        }
      ],
      "blocks": {
        "confirmations": 1,
        "estimateBlockTime": 2,
        "reorgPeriod": 5
      },
      "chainId": 888888888,
      "deployer": {
        "name": "Abacus Works",
        "url": "https://www.hyperlane.xyz"
      },
      "displayName": "Ancient8",
      "domainId": 888888888,
      "domainRoutingIsm": "0x477145b11E1a71fEb658d96A0E27F19495121504",
      "domainRoutingIsmFactory": "0x1052eF3419f26Bec74Ed7CEf4a4FA6812Bc09908",
      "fallbackRoutingHook": "0x5E01d8F34b629E3f92d69546bbc4142A7Adee7e9",
      "gasCurrencyCoinGeckoId": "ethereum",
      "gnosisSafeTransactionServiceUrl": "https://safe.ancient8.gg/txs/",
      "index": {
        "from": 2507127
      },
      "interchainAccountIsm": "0xd766e7C7517f2d0D92754b2fe4aE7AdEf7bDEC3e",
      "interchainAccountRouter": "0x25C87e735021F72d8728438C2130b02E3141f2cb",
      "interchainGasPaymaster": "0x8F1E22d309baa69D398a03cc88E9b46037e988AA",
      "interchainSecurityModule": "0xB87B7081f4c74d356D55ace6a45a82cD86F7c8ef",
      "isTestnet": false,
      "mailbox": "0x2f2aFaE1139Ce54feFC03593FeE8AB2aDF4a85A7",
      "merkleTreeHook": "0x811808Dd29ba8B0FC6C0ec0b5537035E59745162",
      "name": "ancient8",
      "nativeToken": {
        "decimals": 18,
        "name": "Ether",
        "symbol": "ETH"
      },
      "pausableHook": "0x66DC49405Ae2956f7E87FEAa9fE8f506C8987462",
      "pausableIsm": "0xF8DbA46fF9D8ef650052c89CA2Df793FaBc375F9",
      "protocol": "ethereum",
      "protocolFee": "0xE0C452DDA7506f0F4dE5C8C1d383F7aD866eA4F0",
      "proxyAdmin": "0x0761b0827849abbf7b0cC09CE14e1C93D87f5004",
      "rpcUrls": [
        {
          "http": "https://rpc.ancient8.gg"
        }
      ],
      "staticAggregationHookFactory": "0xEb9FcFDC9EfDC17c1EC5E1dc085B98485da213D6",
      "staticAggregationIsm": "0xc6ec1364d1ce3E963Fa65A0bDF57eC722478e1FB",
      "staticAggregationIsmFactory": "0x8F7454AC98228f3504Bb91eA3D8Adafe6406110A",
      "staticMerkleRootMultisigIsmFactory": "0x2C1FAbEcd7bFBdEBF27CcdB67baADB38b6Df90fC",
      "staticMessageIdMultisigIsmFactory": "0x8b83fefd896fAa52057798f6426E9f0B080FCCcE",
      "storageGasOracle": "0x59Bf7c7b458375b1A7c453aE70EaCb376E65CDAF",
      "technicalStack": "opstack",
      "testRecipient": "0x2Fa570E83009eaEef3a1cbd496a9a30F05266634",
      "timelockController": "0x0000000000000000000000000000000000000000",
      "validatorAnnounce": "0x931dFCc8c1141D6F532FD023bd87DAe0080c835d",
      "staticMerkleRootWeightedMultisigIsmFactory": "0x25d668D37f20E6f396cB5DF1DFf5A3f2F568e707",
      "staticMessageIdWeightedMultisigIsmFactory": "0x549F241472FccdA169E3202048aE2241231A7772"
    },
    "arbitrum": {
      "aggregationHook": "0xe0cb37cFc47296f1c4eD77EFf92Aed478644d10c",
      "blockExplorers": [
        {
          "apiUrl": "https://api.arbiscan.io/api",
          "family": "etherscan",
          "name": "Arbiscan",
          "url": "https://arbiscan.io"
        }
      ],
      "blocks": {
        "confirmations": 1,
        "estimateBlockTime": 3,
        "reorgPeriod": 5
      },
      "chainId": 42161,
      "deployer": {
        "name": "Abacus Works",
        "url": "https://www.hyperlane.xyz"
      },
      "displayName": "Arbitrum",
      "domainId": 42161,
      "domainRoutingIsm": "0x5d759B5CeEb1C3b0181bEc0F80fb04f820cc35D1",
      "domainRoutingIsmFactory": "0xa2931C37957f3079d3B21b877d56E1db930e02a5",
      "fallbackRoutingHook": "0x9e8fFb1c26099e75Dd5D794030e2E9AA51471c25",
      "gasCurrencyCoinGeckoId": "ethereum",
      "gnosisSafeTransactionServiceUrl": "https://safe-transaction-arbitrum.safe.global/",
      "index": {
        "from": 143649797
      },
      "interchainAccountIsm": "0x2A7574358Ec53522CE2452887661AB4c86F7d400",
      "interchainAccountRouter": "0x91874Dbed74925dFe6059B90385EEb90DdE0B2E6",
      "interchainGasPaymaster": "0x3b6044acd6767f017e99318AA6Ef93b7B06A5a22",
      "interchainSecurityModule": "0x03d48DeAC1eCa0675518E58fde52Deb93c799e3b",
      "mailbox": "0x979Ca5202784112f4738403dBec5D0F3B9daabB9",
      "merkleTreeHook": "0x748040afB89B8FdBb992799808215419d36A0930",
      "name": "arbitrum",
      "nativeToken": {
        "decimals": 18,
        "name": "Ether",
        "symbol": "ETH"
      },
      "pausableHook": "0xEf30f29Dcd3FCB1DCcDA9C7Cbf2A5957E8Ee9Cc3",
      "pausableIsm": "0x1E38556b4fE553e6249448960875883990efcf34",
      "protocol": "ethereum",
      "protocolFee": "0xD0199067DACb8526e7dc524a9a7DCBb57Cd25421",
      "proxyAdmin": "0x80Cebd56A65e46c474a1A101e89E76C4c51D179c",
      "rpcUrls": [
        {
          "http": "https://arbitrum.llamarpc.com"
        },
        {
          "http": "https://rpc.ankr.com/arbitrum"
        },
        {
          "http": "https://arb1.arbitrum.io/rpc"
        }
      ],
      "staticAggregationHookFactory": "0x9B5f440bBb64Fee337F37e03362b628711Ea09C7",
      "staticAggregationIsm": "0x96845a0469363f90779f6D5cd49D79bDDAc69429",
      "staticAggregationIsmFactory": "0xD4883084389fC1Eeb4dAfB2ADcFc36B711c310EB",
      "staticMerkleRootMultisigIsmFactory": "0x3C330D4A2e2b8443AFaB8E326E64ab4251B7Eae0",
      "staticMessageIdMultisigIsmFactory": "0x12Df53079d399a47e9E730df095b712B0FDFA791",
      "storageGasOracle": "0xD3805207b65d99C075ceA938Fa7c0587026a5DF5",
      "technicalStack": "arbitrumnitro",
      "testRecipient": "0x36FdA966CfffF8a9Cdc814f546db0e6378bFef35",
      "testTokenRecipient": "0x85ac1164878e017b67660a74ff1f41f3D05C02Bb",
      "timelockController": "0x0000000000000000000000000000000000000000",
      "validatorAnnounce": "0x1df063280C4166AF9a725e3828b4dAC6c7113B08",
      "staticMerkleRootWeightedMultisigIsmFactory": "0xb5163440d5EBbdC23bC7A091466EB5a621093BFe",
      "staticMessageIdWeightedMultisigIsmFactory": "0x01c0752455282BC139A325e479c6121E060a7bBd"
    },
    "avalanche": {
      "aggregationHook": "0x0165a22BA489F7DA37DAf6397781777D9FCB5708",
      "blockExplorers": [
        {
          "apiUrl": "https://api.routescan.io/v2/network/mainnet/evm/43114/etherscan/api",
          "family": "routescan",
          "name": "SnowTrace",
          "url": "https://snowtrace.io"
        }
      ],
      "blocks": {
        "confirmations": 3,
        "estimateBlockTime": 2,
        "reorgPeriod": 3
      },
      "chainId": 43114,
      "deployer": {
        "name": "Abacus Works",
        "url": "https://www.hyperlane.xyz"
      },
      "displayName": "Avalanche",
      "domainId": 43114,
      "domainRoutingIsm": "0x9f68F961ba2dF53b1cB3EbCC0b08e89790C6E2f6",
      "domainRoutingIsmFactory": "0x28F7907911C7E321c596686AE6D1F20516450037",
      "fallbackRoutingHook": "0x61D15D571D5f7A9eF0D1938f072f430bBF024747",
      "gasCurrencyCoinGeckoId": "avalanche-2",
      "gnosisSafeTransactionServiceUrl": "https://safe-transaction-avalanche.safe.global/",
      "index": {
        "from": 36874693
      },
      "interchainAccountIsm": "0x27a3233c05C1Df7c163123301D14bE9349E3Cb48",
      "interchainAccountRouter": "0xa82a0227e6d6db53AF4B264A852bfF91C6504a51",
      "interchainGasPaymaster": "0x95519ba800BBd0d34eeAE026fEc620AD978176C0",
      "interchainSecurityModule": "0xCab6B6aB3F23Cf854514b2D53b9f42ed763dA8B1",
      "mailbox": "0xFf06aFcaABaDDd1fb08371f9ccA15D73D51FeBD6",
      "merkleTreeHook": "0x84eea61D679F42D92145fA052C89900CBAccE95A",
      "name": "avalanche",
      "nativeToken": {
        "decimals": 18,
        "name": "Avalanche",
        "symbol": "AVAX"
      },
      "pausableHook": "0x239eB860770F1C48ABAC9bE9825d20e3E7c018df",
      "pausableIsm": "0xd76080269C641e1adb786b72ae60Ddac3b6b8ed0",
      "protocol": "ethereum",
      "protocolFee": "0xEc4AdA26E51f2685279F37C8aE62BeAd8212D597",
      "proxyAdmin": "0xd7CF8c05fd81b8cA7CfF8E6C49B08a9D63265c9B",
      "rpcUrls": [
        {
          "http": "https://rpc.ankr.com/avalanche"
        },
        {
          "http": "https://api.avax.network/ext/bc/C/rpc",
          "pagination": {
            "maxBlockRange": 100000,
            "minBlockNumber": 6765067
          }
        }
      ],
      "staticAggregationHookFactory": "0x3bF6Ac986C7Af9A9Ac356C0e99C0041EFd8D96e7",
      "staticAggregationIsm": "0xe7a61510EA7197281b49e5bdf1798608d5132595",
      "staticAggregationIsmFactory": "0xa5E13796eB7d2EDCc88012c8cfF90D69B51FcF9f",
      "staticMerkleRootMultisigIsmFactory": "0x896cF1D1B66cD211633eDd589fF158E8Cfaf9B54",
      "staticMessageIdMultisigIsmFactory": "0x8819D653DF5b1FC0DdB32189a2704E471AF8483c",
      "storageGasOracle": "0x175821F30AdCAA4bbB72Ce98eF76C2E0De2C3f21",
      "testRecipient": "0x36FdA966CfffF8a9Cdc814f546db0e6378bFef35",
      "testTokenRecipient": "0x85ac1164878e017b67660a74ff1f41f3D05C02Bb",
      "timelockController": "0x0000000000000000000000000000000000000000",
      "validatorAnnounce": "0x9Cad0eC82328CEE2386Ec14a12E81d070a27712f",
      "staticMerkleRootWeightedMultisigIsmFactory": "0xEdF170Da58598955e9a63DA43885842108969129",
      "staticMessageIdWeightedMultisigIsmFactory": "0xf44bae1e60bD5B895B2c5bAfF26C49B7e324E36C",
      "technicalStack": "other"
    },
    "base": {
      "aggregationHook": "0x13f3d4B0Ee0a713430fded9E18f7fb6c91A6E41F",
      "blockExplorers": [
        {
          "apiUrl": "https://api.basescan.org/api",
          "family": "etherscan",
          "name": "BaseScan",
          "url": "https://basescan.org"
        }
      ],
      "blocks": {
        "confirmations": 3,
        "estimateBlockTime": 2,
        "reorgPeriod": 10
      },
      "chainId": 8453,
      "deployer": {
        "name": "Abacus Works",
        "url": "https://www.hyperlane.xyz"
      },
      "displayName": "Base",
      "domainId": 8453,
      "domainRoutingIsm": "0x80C8F6394c0FcF7bAB16ac08b85484361eCe5888",
      "domainRoutingIsmFactory": "0x7E27456a839BFF31CA642c060a2b68414Cb6e503",
      "fallbackRoutingHook": "0x4Eb82Ee35b0a1c1d776E3a3B547f9A9bA6FCC9f2",
      "gasCurrencyCoinGeckoId": "ethereum",
      "gnosisSafeTransactionServiceUrl": "https://safe-transaction-base.safe.global/",
      "index": {
        "from": 5695475
      },
      "interchainAccountIsm": "0x223F7D3f27E6272266AE4B5B91Fd5C7A2d798cD8",
      "interchainAccountRouter": "0x4767D22117bBeeb295413000B620B93FD8522d53",
      "interchainGasPaymaster": "0xc3F23848Ed2e04C0c6d41bd7804fa8f89F940B94",
      "interchainSecurityModule": "0xC458c168cc6D711BDADFaF4A5B4C5c171BF651D2",
      "mailbox": "0xeA87ae93Fa0019a82A727bfd3eBd1cFCa8f64f1D",
      "merkleTreeHook": "0x19dc38aeae620380430C200a6E990D5Af5480117",
      "name": "base",
      "nativeToken": {
        "decimals": 18,
        "name": "Ether",
        "symbol": "ETH"
      },
      "pausableHook": "0x46fa3A5780e5B90Eaf34BDED554d5353B5ABE9E7",
      "pausableIsm": "0x2AF32cF8e3Cf42d221eDa0c843818fA5ee129E27",
      "protocol": "ethereum",
      "protocolFee": "0x99ca8c74cE7Cfa9d72A51fbb05F9821f5f826b3a",
      "proxyAdmin": "0x4Ed7d626f1E96cD1C0401607Bf70D95243E3dEd1",
      "rpcUrls": [
        {
          "http": "https://base.publicnode.com/"
        },
        {
          "http": "https://mainnet.base.org"
        },
        {
          "http": "https://base.blockpi.network/v1/rpc/public"
        }
      ],
      "staticAggregationHookFactory": "0x1052eF3419f26Bec74Ed7CEf4a4FA6812Bc09908",
      "staticAggregationIsm": "0x77bE0b5aE400675063Ce2B2B0d692D9341f4b193",
      "staticAggregationIsmFactory": "0xEb9FcFDC9EfDC17c1EC5E1dc085B98485da213D6",
      "staticMerkleRootMultisigIsmFactory": "0x8b83fefd896fAa52057798f6426E9f0B080FCCcE",
      "staticMessageIdMultisigIsmFactory": "0x8F7454AC98228f3504Bb91eA3D8Adafe6406110A",
      "storageGasOracle": "0xBF12ef4B9f307463D3FB59c3604F294dDCe287E2",
      "testRecipient": "0xb7C9307fE90B9AB093c6D3EdeE3259f5378D5f03",
      "timelockController": "0x0000000000000000000000000000000000000000",
      "validatorAnnounce": "0x182E8d7c5F1B06201b102123FC7dF0EaeB445a7B",
      "staticMerkleRootWeightedMultisigIsmFactory": "0x414B67F62b143d6db6E9b633168Dd6fd4DA20642",
      "staticMessageIdWeightedMultisigIsmFactory": "0xcfacC141f090E5441D8F274659D43ec20F748b19",
      "technicalStack": "opstack"
    },
    "blast": {
      "aggregationHook": "0x012278333Ce0A845AE9bD7302867a59Bd5D3635d",
      "blockExplorers": [
        {
          "apiUrl": "https://api.routescan.io/v2/network/mainnet/evm/81457/etherscan/api",
          "family": "routescan",
          "name": "Blast Explorer",
          "url": "https://blastexplorer.io"
        }
      ],
      "blocks": {
        "confirmations": 1,
        "estimateBlockTime": 2,
        "reorgPeriod": 5
      },
      "chainId": 81457,
      "deployer": {
        "name": "Abacus Works",
        "url": "https://www.hyperlane.xyz"
      },
      "displayName": "Blast",
      "domainId": 81457,
      "domainRoutingIsm": "0x0296D16d371a49F631143612020138896b3eA421",
      "domainRoutingIsmFactory": "0x2f2aFaE1139Ce54feFC03593FeE8AB2aDF4a85A7",
      "fallbackRoutingHook": "0x6Fae4D9935E2fcb11fC79a64e917fb2BF14DaFaa",
      "gasCurrencyCoinGeckoId": "ethereum",
      "gnosisSafeTransactionServiceUrl": "https://safe-transaction-blast.safe.global",
      "index": {
        "from": 2496427
      },
      "interchainAccountIsm": "0xe93f2f409ad8B5000431D234472973fe848dcBEC",
      "interchainAccountRouter": "0x2f4Eb04189e11Af642237Da62d163Ab714614498",
      "interchainGasPaymaster": "0xB3fCcD379ad66CED0c91028520C64226611A48c9",
      "interchainSecurityModule": "0x24Fa8b1aA6068c4714e215676E73f1B1E078a169",
      "mailbox": "0x3a867fCfFeC2B790970eeBDC9023E75B0a172aa7",
      "merkleTreeHook": "0xC9B8ea6230d6687a4b13fD3C0b8f0Ec607B26465",
      "name": "blast",
      "nativeToken": {
        "decimals": 18,
        "name": "Ether",
        "symbol": "ETH"
      },
      "pausableHook": "0xE0C452DDA7506f0F4dE5C8C1d383F7aD866eA4F0",
      "pausableIsm": "0x4C97D35c668EE5194a13c8DE8Afc18cce40C9F28",
      "protocol": "ethereum",
      "protocolFee": "0x12582c7B0f43c6A667CBaA7fA8b112F7fb1E69F0",
      "proxyAdmin": "0xeA87ae93Fa0019a82A727bfd3eBd1cFCa8f64f1D",
      "rpcUrls": [
        {
          "http": "https://rpc.blast.io"
        },
        {
          "http": "https://rpc.ankr.com/blast"
        }
      ],
      "staticAggregationHookFactory": "0x4Ed7d626f1E96cD1C0401607Bf70D95243E3dEd1",
      "staticAggregationIsm": "0x208263bB303B2a737642fB13C765F106a2591be8",
      "staticAggregationIsmFactory": "0x0761b0827849abbf7b0cC09CE14e1C93D87f5004",
      "staticMerkleRootMultisigIsmFactory": "0xEb9FcFDC9EfDC17c1EC5E1dc085B98485da213D6",
      "staticMessageIdMultisigIsmFactory": "0x1052eF3419f26Bec74Ed7CEf4a4FA6812Bc09908",
      "storageGasOracle": "0xBDa330Ea8F3005C421C8088e638fBB64fA71b9e0",
      "technicalStack": "opstack",
      "testRecipient": "0x17E216fBb22dF4ef8A6640ae9Cb147C92710ac84",
      "timelockController": "0x0000000000000000000000000000000000000000",
      "validatorAnnounce": "0xFC62DeF1f08793aBf0E67f69257c6be258194F72",
      "staticMerkleRootWeightedMultisigIsmFactory": "0x8Ea50255C282F89d1A14ad3F159437EE5EF0507f",
      "staticMessageIdWeightedMultisigIsmFactory": "0x06De94EfBE80A2804c5FDE2e7C4278a10575A272"
    },
    "bob": {
      "aggregationHook": "0x87893ae9DF41fF6e41a7c982AA884edDd8770840",
      "blockExplorers": [
        {
          "apiUrl": "https://explorer.gobob.xyz/api",
          "family": "blockscout",
          "name": "BOB Explorer",
          "url": "https://explorer.gobob.xyz"
        }
      ],
      "blocks": {
        "confirmations": 1,
        "estimateBlockTime": 2,
        "reorgPeriod": 5
      },
      "chainId": 60808,
      "deployer": {
        "name": "Abacus Works",
        "url": "https://www.hyperlane.xyz"
      },
      "displayName": "BOB",
      "domainId": 60808,
      "domainRoutingIsm": "0x93e62F2c9a89f8b1e62A3c726Bbf6BD1A7b7FA3e",
      "domainRoutingIsmFactory": "0x1052eF3419f26Bec74Ed7CEf4a4FA6812Bc09908",
      "fallbackRoutingHook": "0xF5165f115ba4E1Adc09f0EB392232D65F219806a",
      "gasCurrencyCoinGeckoId": "ethereum",
      "gnosisSafeTransactionServiceUrl": "https://transaction.safe.gobob.xyz",
      "index": {
        "from": 3225119
      },
      "interchainAccountIsm": "0x451dF8AB0936D85526D816f0b4dCaDD934A034A4",
      "interchainAccountRouter": "0x5C02157068a52cEcfc98EDb6115DE6134EcB4764",
      "interchainGasPaymaster": "0x62B7592C1B6D1E43f4630B8e37f4377097840C05",
      "interchainSecurityModule": "0x30d9783a9b2fe8c2fA8cCF58Dc0a874209d2cD79",
      "mailbox": "0x8358D8291e3bEDb04804975eEa0fe9fe0fAfB147",
      "merkleTreeHook": "0x781bE492F1232E66990d83a9D3AC3Ec26f56DAfB",
      "name": "bob",
      "nativeToken": {
        "decimals": 18,
        "name": "Ether",
        "symbol": "ETH"
      },
      "pausableHook": "0xc22B646edf6c9A43d83fDBc8D5E1B3c6DAfACb83",
      "pausableIsm": "0x4E1c88DD261BEe2941e6c1814597e30F53330428",
      "protocol": "ethereum",
      "protocolFee": "0x2E4B42D3d0FC105E7A729e0Ca757761A61258d14",
      "proxyAdmin": "0x95878Fd41bC26f7045C0b98e381c22f010745A75",
      "rpcUrls": [
        {
          "http": "https://rpc.gobob.xyz"
        }
      ],
      "staticAggregationHookFactory": "0xEb9FcFDC9EfDC17c1EC5E1dc085B98485da213D6",
      "staticAggregationIsm": "0x132280A4110A22Cf2D7279AD33d875b445793948",
      "staticAggregationIsmFactory": "0x8F7454AC98228f3504Bb91eA3D8Adafe6406110A",
      "staticMerkleRootMultisigIsmFactory": "0x2C1FAbEcd7bFBdEBF27CcdB67baADB38b6Df90fC",
      "staticMessageIdMultisigIsmFactory": "0x8b83fefd896fAa52057798f6426E9f0B080FCCcE",
      "storageGasOracle": "0x2Fca7f6eC3d4A0408900f2BB30004d4616eE985E",
      "technicalStack": "opstack",
      "testRecipient": "0xe03dad16074BC5EEA9A9311257BF02Eb0B6AAA2b",
      "timelockController": "0x0000000000000000000000000000000000000000",
      "validatorAnnounce": "0x7E27456a839BFF31CA642c060a2b68414Cb6e503",
      "staticMerkleRootWeightedMultisigIsmFactory": "0xb89c6ED617f5F46175E41551350725A09110bbCE",
      "staticMessageIdWeightedMultisigIsmFactory": "0xa2401b57A8CCBF6AbD9b7e62e28811b2b523AB2B"
    },
    "bsc": {
      "aggregationHook": "0x402Fc106576462a892355d69ACF03D46A888ae88",
      "blockExplorers": [
        {
          "apiUrl": "https://api.bscscan.com/api",
          "family": "etherscan",
          "name": "BscScan",
          "url": "https://bscscan.com"
        }
      ],
      "blocks": {
        "confirmations": 1,
        "estimateBlockTime": 3,
        "reorgPeriod": "finalized"
      },
      "chainId": 56,
      "deployer": {
        "name": "Abacus Works",
        "url": "https://www.hyperlane.xyz"
      },
      "displayName": "Binance Smart Chain",
      "displayNameShort": "Binance",
      "domainId": 56,
      "domainRoutingIsm": "0xBc3Af0D4930502Ff0f6a8416a7a184c7BFFe19E7",
      "domainRoutingIsmFactory": "0xe6Af5720d34213C805C08e2470aea979e3F72F75",
      "fallbackRoutingHook": "0x237E81f87F57Badad9e09f13CC676D986cA852e7",
      "gasCurrencyCoinGeckoId": "binancecoin",
      "gnosisSafeTransactionServiceUrl": "https://safe-transaction-bsc.safe.global/",
      "index": {
        "from": 32893043
      },
      "interchainAccountIsm": "0x9e22945bE593946618383B108CC5bce09eBA4C26",
      "interchainAccountRouter": "0x32A07c1B7a7fe8D4A0e44B0181873aB9d64C16c1",
      "interchainGasPaymaster": "0x78E25e7f84416e69b9339B0A6336EB6EFfF6b451",
      "interchainSecurityModule": "0xB41056115247EfA23352ed8Ea1ee4D5F27608376",
      "mailbox": "0x2971b9Aec44bE4eb673DF1B88cDB57b96eefe8a4",
      "merkleTreeHook": "0xFDb9Cd5f9daAA2E4474019405A328a88E7484f26",
      "name": "bsc",
      "nativeToken": {
        "decimals": 18,
        "name": "BNB",
        "symbol": "BNB"
      },
      "pausableHook": "0x7DBdAd1b4A922B65d37d7258a4227b6658344b7f",
      "pausableIsm": "0x25dB01caDf91CfD2f7e6dD829Ce81698217F9151",
      "protocol": "ethereum",
      "protocolFee": "0xA8Aa5f14a5463a78E45CC068F11c867949F3E367",
      "proxyAdmin": "0x65993Af9D0D3a64ec77590db7ba362D6eB78eF70",
      "rpcUrls": [
        {
          "http": "https://rpc.ankr.com/bsc"
        },
        {
          "http": "https://bsc.drpc.org"
        },
        {
          "http": "https://bscrpc.com"
        }
      ],
      "staticAggregationHookFactory": "0xe70E86a7D1e001D419D71F960Cb6CaD59b6A3dB6",
      "staticAggregationIsm": "0xfA360ff588623A026BF19A1801F2A8F1f045fa33",
      "staticAggregationIsmFactory": "0x38B3878c4fb44d201DA924c4a04bae3EE728c065",
      "staticMerkleRootMultisigIsmFactory": "0xfADBc81Ca8A957F1Bf7c78bCc575b28DBDE042b6",
      "staticMessageIdMultisigIsmFactory": "0x4B1d8352E35e3BDE36dF5ED2e73C24E35c4a96b7",
      "storageGasOracle": "0x91d23D603d60445411C06e6443d81395593B7940",
      "testRecipient": "0x36FdA966CfffF8a9Cdc814f546db0e6378bFef35",
      "testTokenRecipient": "0x85ac1164878e017b67660a74ff1f41f3D05C02Bb",
      "timelockController": "0x0000000000000000000000000000000000000000",
      "validatorAnnounce": "0x7024078130D9c2100fEA474DAD009C2d1703aCcd",
      "staticMerkleRootWeightedMultisigIsmFactory": "0x6f72BF0018a93689D9CD6BF59C7AAeA66F578Fc1",
      "staticMessageIdWeightedMultisigIsmFactory": "0x058C7458193f1b28e2bF7547E3f7a6A719Fc0f59",
      "technicalStack": "other",
      "transactionOverrides": {
        "gasPrice": 3000000000
      }
    },
    "celo": {
      "aggregationHook": "0xc65890329066FB20c339Bc5C22f1756e9D3a4fF5",
      "blockExplorers": [
        {
          "apiUrl": "https://api.celoscan.io/api",
          "family": "etherscan",
          "name": "CeloScan",
          "url": "https://celoscan.io"
        },
        {
          "apiUrl": "https://explorer.celo.org/mainnet/api",
          "family": "blockscout",
          "name": "Blockscout",
          "url": "https://explorer.celo.org"
        }
      ],
      "blocks": {
        "confirmations": 1,
        "estimateBlockTime": 5,
        "reorgPeriod": 0
      },
      "chainId": 42220,
      "deployer": {
        "name": "Abacus Works",
        "url": "https://www.hyperlane.xyz"
      },
      "displayName": "Celo",
      "domainId": 42220,
      "domainRoutingIsm": "0xf18E32428dad0802C5D6F723cB80A6Da889777c4",
      "domainRoutingIsmFactory": "0x2A2c22B0a8615ad24839fA6Af302E896Af32d1a3",
      "fallbackRoutingHook": "0xDC98a856fb9112894c2fE32267DA8bF35645FAF3",
      "gasCurrencyCoinGeckoId": "celo",
      "gnosisSafeTransactionServiceUrl": "https://safe-transaction-celo.safe.global/",
      "index": {
        "from": 22102340
      },
      "interchainAccountIsm": "0xB732c83aeE29596E3163Da2260710eAB67Bc0B29",
      "interchainAccountRouter": "0x27a6cAe33378bB6A6663b382070427A01fc9cB37",
      "interchainGasPaymaster": "0x571f1435613381208477ac5d6974310d88AC7cB7",
      "interchainSecurityModule": "0xfd2a53d5F39FE1e3a3500EE717Fe0CeaB9efF05B",
      "mailbox": "0x50da3B3907A08a24fe4999F4Dcf337E8dC7954bb",
      "merkleTreeHook": "0x04dB778f05854f26E67e0a66b740BBbE9070D366",
      "name": "celo",
      "nativeToken": {
        "decimals": 18,
        "name": "Celo",
        "symbol": "CELO"
      },
      "pausableHook": "0x80672c5D9Fd26B235654C24adc1CFcDeb8d15115",
      "pausableIsm": "0x6Bc4437ce69696C9461Cbc89582c259AC8847A58",
      "protocol": "ethereum",
      "protocolFee": "0x89886d431f9c3eEE64DCD6dAbA3f7D689D98D899",
      "proxyAdmin": "0x90f9a2E9eCe93516d65FdaB726a3c62F5960a1b9",
      "rpcUrls": [
        {
          "http": "https://forno.celo.org"
        }
      ],
      "staticAggregationHookFactory": "0xc3745652EFB8555A8b064A0EA78d295133d326D2",
      "staticAggregationIsm": "0x99e8E56Dce3402D6E09A82718937fc1cA2A9491E",
      "staticAggregationIsmFactory": "0x1722dd970a1F56040712129f5Eeb76B003fd7500",
      "staticMerkleRootMultisigIsmFactory": "0x4C96a1abc44dc846775CE702C9E9BE821D3b487c",
      "staticMessageIdMultisigIsmFactory": "0xaB402f227e892Ef37C105bf06619c0fa106a1fB2",
      "storageGasOracle": "0xD9A9966E7dA9a7f0032bF449FB12696a638E673C",
      "testRecipient": "0x36FdA966CfffF8a9Cdc814f546db0e6378bFef35",
      "testTokenRecipient": "0x85ac1164878e017b67660a74ff1f41f3D05C02Bb",
      "timelockController": "0x0000000000000000000000000000000000000000",
      "validatorAnnounce": "0xCeF677b65FDaA6804d4403083bb12B8dB3991FE1",
      "staticMerkleRootWeightedMultisigIsmFactory": "0x0f05deB9c5931c3F87209674B6d4c6df74F6DCBc",
      "staticMessageIdWeightedMultisigIsmFactory": "0x58924b11A3B03D533192Dd5a92bc358F5a970E34",
      "technicalStack": "other"
    },
    "cheesechain": {
      "aggregationHook": "0x8007d1e60991fB9BE1be26f70A7cE284fdE7da97",
      "blockExplorers": [
        {
          "apiUrl": "https://fetascan.xyz/api",
          "family": "blockscout",
          "name": "Fetascan",
          "url": "https://fetascan.xyz"
        }
      ],
      "blocks": {
        "confirmations": 1,
        "estimateBlockTime": 30,
        "reorgPeriod": 1
      },
      "chainId": 383353,
      "deployer": {
        "name": "Abacus Works",
        "url": "https://www.hyperlane.xyz"
      },
      "displayName": "CheeseChain",
      "domainId": 383353,
      "domainRoutingIsm": "0xBD70Ea9D599a0FC8158B026797177773C3445730",
      "domainRoutingIsmFactory": "0x1052eF3419f26Bec74Ed7CEf4a4FA6812Bc09908",
      "fallbackRoutingHook": "0x03E20381530F2D50A0c9Ef153C19E74695c03433",
      "gasCurrencyCoinGeckoId": "cheese-2",
      "index": {
        "from": 50650
      },
      "interchainAccountIsm": "0x4Eb82Ee35b0a1c1d776E3a3B547f9A9bA6FCC9f2",
      "interchainAccountRouter": "0xEF9A332Ec1fD233Bf9344A58be56ff9E104B4f60",
      "interchainGasPaymaster": "0x7E27456a839BFF31CA642c060a2b68414Cb6e503",
      "interchainSecurityModule": "0x6939547DeC8744755e4c1F2b6bD50805E3706DF2",
      "mailbox": "0x2f2aFaE1139Ce54feFC03593FeE8AB2aDF4a85A7",
      "merkleTreeHook": "0x0054D19613f20dD72721A146ED408971a2CCA9BD",
      "name": "cheesechain",
      "nativeToken": {
        "decimals": 18,
        "name": "Cheese",
        "symbol": "CHEESE"
      },
      "pausableHook": "0x7b75b29caD47e10146e29BBf7BD9025e021a7023",
      "pausableIsm": "0x273Bc6b01D9E88c064b6E5e409BdF998246AEF42",
      "protocol": "ethereum",
      "protocolFee": "0x01aE937A7B05d187bBCBE80F44F41879D3D335a4",
      "proxyAdmin": "0x0761b0827849abbf7b0cC09CE14e1C93D87f5004",
      "rpcUrls": [
        {
          "http": "https://cheesechain.calderachain.xyz/http"
        }
      ],
      "staticAggregationHookFactory": "0xEb9FcFDC9EfDC17c1EC5E1dc085B98485da213D6",
      "staticAggregationIsm": "0xD3bd8f20e169364d14c7dBFE698258D780FC71e3",
      "staticAggregationIsmFactory": "0x8F7454AC98228f3504Bb91eA3D8Adafe6406110A",
      "staticMerkleRootMultisigIsmFactory": "0x2C1FAbEcd7bFBdEBF27CcdB67baADB38b6Df90fC",
      "staticMessageIdMultisigIsmFactory": "0x8b83fefd896fAa52057798f6426E9f0B080FCCcE",
      "storageGasOracle": "0xe4057c5B0c43Dc18E36b08C39B419F190D29Ac2d",
      "technicalStack": "arbitrumnitro",
      "testRecipient": "0x4848d54987ffc732aD313827cdC25DF2eedD79d8",
      "timelockController": "0x0000000000000000000000000000000000000000",
      "validatorAnnounce": "0x047ba6c9949baB22d13C347B40819b7A20C4C53a",
      "staticMerkleRootWeightedMultisigIsmFactory": "0x148CF67B8A242c1360bb2C93fCe203EC4d4f9B56",
      "staticMessageIdWeightedMultisigIsmFactory": "0xcd849e612Aaa138f03698C3Edb42a34117BFF631",
      "gnosisSafeTransactionServiceUrl": "https://prod.cheese.transaction.keypersafe.xyz/"
    },
    "cyber": {
      "aggregationHook": "0xF6C1769d5390Be0f77080eF7791fBbA7eF4D5659",
      "blockExplorers": [
        {
          "apiUrl": "https://api.socialscan.io/cyber",
          "family": "other",
          "name": "Cyber Mainnet Explorer",
          "url": "https://cyberscan.co"
        }
      ],
      "blocks": {
        "confirmations": 1,
        "estimateBlockTime": 2,
        "reorgPeriod": 5
      },
      "chainId": 7560,
      "deployer": {
        "name": "Abacus Works",
        "url": "https://www.hyperlane.xyz"
      },
      "displayName": "Cyber",
      "domainId": 7560,
      "domainRoutingIsm": "0x93e62F2c9a89f8b1e62A3c726Bbf6BD1A7b7FA3e",
      "domainRoutingIsmFactory": "0x1052eF3419f26Bec74Ed7CEf4a4FA6812Bc09908",
      "fallbackRoutingHook": "0xd21192429df453021e896f2897Dc8B1167DD61E5",
      "gasCurrencyCoinGeckoId": "ethereum",
      "index": {
        "from": 4842212
      },
      "interchainGasPaymaster": "0x9844aFFaBE17c37F791ff99ABa58B0FbB75e22AF",
      "interchainSecurityModule": "0xf7DdC8DE384bdD54f1727f19DF77677992a141f9",
      "mailbox": "0x2f2aFaE1139Ce54feFC03593FeE8AB2aDF4a85A7",
      "merkleTreeHook": "0xF5da68b2577EF5C0A0D98aA2a58483a68C2f232a",
      "name": "cyber",
      "nativeToken": {
        "decimals": 18,
        "name": "Ether",
        "symbol": "ETH"
      },
      "pausableHook": "0x61594D2cA900C44ab51d07776465397FefC643C6",
      "pausableIsm": "0xbB22547D1dc681fe925f568f637Ff67aC06c20fc",
      "protocol": "ethereum",
      "protocolFee": "0x089DdA086dCbfA0C2cCa69B45F2eB6DE7Fd71F38",
      "proxyAdmin": "0x0761b0827849abbf7b0cC09CE14e1C93D87f5004",
      "rpcUrls": [
        {
          "http": "https://rpc.cyber.co"
        },
        {
          "http": "https://cyber.alt.technology"
        }
      ],
      "staticAggregationHookFactory": "0xEb9FcFDC9EfDC17c1EC5E1dc085B98485da213D6",
      "staticAggregationIsm": "0x5F3C25e6AfDC6953fF1c7a661963D5a54E239A8D",
      "staticAggregationIsmFactory": "0x8F7454AC98228f3504Bb91eA3D8Adafe6406110A",
      "staticMerkleRootMultisigIsmFactory": "0x2C1FAbEcd7bFBdEBF27CcdB67baADB38b6Df90fC",
      "staticMessageIdMultisigIsmFactory": "0x8b83fefd896fAa52057798f6426E9f0B080FCCcE",
      "storageGasOracle": "0x7b2e996742fA42d223652A344252B725D1bC428C",
      "testRecipient": "0x2c61Cda929e4e2174cb10cd8e2724A9ceaD62E67",
      "validatorAnnounce": "0x062200d92df6bb7ba89ce4d6800110450f94784e",
      "staticMerkleRootWeightedMultisigIsmFactory": "0x989B7307d266151BE763935C856493D968b2affF",
      "staticMessageIdWeightedMultisigIsmFactory": "0x71388C9E25BE7b229B5d17Df7D4DB3F7DA7C962d",
      "interchainAccountIsm": "0x67F36550b73B731e5b2FC44E4F8f250d89c87bD6",
      "interchainAccountRouter": "0x7B032cBB00AD7438E802A66D8b64761A06E5df22",
      "timelockController": "0x0000000000000000000000000000000000000000",
      "technicalStack": "opstack"
    },
    "degenchain": {
      "aggregationHook": "0xDC995884ec53b6Bc809ed614f5E92084600002ed",
      "blockExplorers": [
        {
          "apiUrl": "https://explorer.degen.tips/api/eth-rpc",
          "family": "blockscout",
          "name": "Degen Chain Explorer",
          "url": "https://explorer.degen.tips"
        }
      ],
      "blocks": {
        "confirmations": 1,
        "estimateBlockTime": 10,
        "reorgPeriod": 5
      },
      "chainId": 666666666,
      "deployer": {
        "name": "Abacus Works",
        "url": "https://www.hyperlane.xyz"
      },
      "displayName": "Degen",
      "domainId": 666666666,
      "domainRoutingIsm": "0xaDc0cB48E8DB81855A930C0C1165ea3dCe4Ba5C7",
      "domainRoutingIsmFactory": "0x1052eF3419f26Bec74Ed7CEf4a4FA6812Bc09908",
      "fallbackRoutingHook": "0xd21192429df453021e896f2897Dc8B1167DD61E5",
      "gasCurrencyCoinGeckoId": "degen-base",
      "index": {
        "from": 23783929
      },
      "interchainGasPaymaster": "0x9844aFFaBE17c37F791ff99ABa58B0FbB75e22AF",
      "interchainSecurityModule": "0x00F06C73A66C24cCF6A7d8A5F0555148453311dE",
      "mailbox": "0x2f2aFaE1139Ce54feFC03593FeE8AB2aDF4a85A7",
      "merkleTreeHook": "0xF5da68b2577EF5C0A0D98aA2a58483a68C2f232a",
      "name": "degenchain",
      "nativeToken": {
        "decimals": 18,
        "name": "Degen",
        "symbol": "DEGEN"
      },
      "pausableHook": "0x61594D2cA900C44ab51d07776465397FefC643C6",
      "pausableIsm": "0x089DdA086dCbfA0C2cCa69B45F2eB6DE7Fd71F38",
      "protocol": "ethereum",
      "protocolFee": "0x4E55aDA3ef1942049EA43E904EB01F4A0a9c39bd",
      "proxyAdmin": "0x0761b0827849abbf7b0cC09CE14e1C93D87f5004",
      "rpcUrls": [
        {
          "http": "https://rpc.degen.tips"
        }
      ],
      "staticAggregationHookFactory": "0xEb9FcFDC9EfDC17c1EC5E1dc085B98485da213D6",
      "staticAggregationIsm": "0xE89fF24e1979F6AbD6b71b733cc62d1289d193c4",
      "staticAggregationIsmFactory": "0x8F7454AC98228f3504Bb91eA3D8Adafe6406110A",
      "staticMerkleRootMultisigIsmFactory": "0x2C1FAbEcd7bFBdEBF27CcdB67baADB38b6Df90fC",
      "staticMessageIdMultisigIsmFactory": "0x8b83fefd896fAa52057798f6426E9f0B080FCCcE",
      "storageGasOracle": "0x7b2e996742fA42d223652A344252B725D1bC428C",
      "technicalStack": "arbitrumnitro",
      "testRecipient": "0x2c61Cda929e4e2174cb10cd8e2724A9ceaD62E67",
      "validatorAnnounce": "0x062200d92dF6bB7bA89Ce4D6800110450f94784e",
      "staticMerkleRootWeightedMultisigIsmFactory": "0x71388C9E25BE7b229B5d17Df7D4DB3F7DA7C962d",
      "staticMessageIdWeightedMultisigIsmFactory": "0x3E969bA938E6A993eeCD6F65b0dd8712B07dFe59",
      "interchainAccountIsm": "0xD8aF449f8fEFbA2064863DCE5aC248F8B232635F",
      "interchainAccountRouter": "0x3881c3e945CBB89ae67c43E82f570baDF1c6EA94",
      "timelockController": "0x0000000000000000000000000000000000000000"
    },
    "eclipsemainnet": {
      "blockExplorers": [
        {
          "apiUrl": "https://explorer.eclipse.xyz/api",
          "family": "other",
          "name": "Eclipse Explorer",
          "url": "https://explorer.eclipse.xyz/"
        }
      ],
      "blocks": {
        "confirmations": 1,
        "estimateBlockTime": 0.4,
        "reorgPeriod": 0
      },
      "chainId": 1408864445,
      "deployer": {
        "name": "Abacus Works",
        "url": "https://www.hyperlane.xyz"
      },
      "displayName": "Eclipse",
      "domainId": 1408864445,
      "gasCurrencyCoinGeckoId": "ethereum",
      "index": {
        "from": 1,
        "mode": "sequence",
        "chunk": 20
      },
      "interchainGasPaymaster": "ABb3i11z7wKoGCfeRQNQbVYWjAm7jG7HzZnDLV4RKRbK",
      "mailbox": "EitxJuv2iBjsg2d7jVy2LDC1e2zBrx4GB5Y9h2Ko3A9Y",
      "merkleTreeHook": "EitxJuv2iBjsg2d7jVy2LDC1e2zBrx4GB5Y9h2Ko3A9Y",
      "name": "eclipsemainnet",
      "nativeToken": {
        "decimals": 9,
        "name": "Ether",
        "symbol": "ETH"
      },
      "protocol": "sealevel",
      "rpcUrls": [
        {
          "http": "https://mainnetbeta-rpc.eclipse.xyz"
        }
      ],
      "validatorAnnounce": "Hqnn593pqDZWLy6bKZ4NbY767wFhUNBShDrLktuQa3Q2",
      "interchainSecurityModule": "BgG35GxoaMgmiam3EJzcwivwQ2DTYGPTLfUCg7bhiH6V",
      "technicalStack": "other"
    },
    "endurance": {
      "aggregationHook": "0x62c39B0500760c46Ae9Ae312A30f63445dc24C3a",
      "blockExplorers": [
        {
          "apiUrl": "https://explorer-endurance.fusionist.io/api",
          "family": "blockscout",
          "name": "Endurance Explorer",
          "url": "https://explorer-endurance.fusionist.io"
        }
      ],
      "blocks": {
        "confirmations": 1,
        "estimateBlockTime": 12,
        "reorgPeriod": 15
      },
      "chainId": 648,
      "deployer": {
        "name": "Abacus Works",
        "url": "https://www.hyperlane.xyz"
      },
      "displayName": "Endurance",
      "domainId": 648,
      "domainRoutingIsm": "0x93e62F2c9a89f8b1e62A3c726Bbf6BD1A7b7FA3e",
      "domainRoutingIsmFactory": "0x1052eF3419f26Bec74Ed7CEf4a4FA6812Bc09908",
      "fallbackRoutingHook": "0x473884010F0C1742DA8Ad01E7E295624B931076b",
      "gasCurrencyCoinGeckoId": "endurance",
      "gnosisSafeTransactionServiceUrl": "https://safewallet.fusionist.io/cgw/api",
      "index": {
        "from": 952917
      },
      "interchainAccountIsm": "0xCeafc098e5c3c7768b9229Be2FEC275862A81Abd",
      "interchainAccountRouter": "0xed9a722c543883FB7e07E78F3879762DE09eA7D5",
      "interchainGasPaymaster": "0xB30EAB08aa87138D57168D0e236850A530f49921",
      "interchainSecurityModule": "0x617BB37159EF9FD972b45964e6905CC4F8613744",
      "mailbox": "0x2f2aFaE1139Ce54feFC03593FeE8AB2aDF4a85A7",
      "merkleTreeHook": "0xC831271c1fB212012811a91Dd43e5926C1020563",
      "name": "endurance",
      "nativeToken": {
        "decimals": 18,
        "name": "Fusionist",
        "symbol": "ACE"
      },
      "pausableHook": "0xaE7BCf37D4541d3CFc46c1459829c1246E11aE08",
      "pausableIsm": "0x5Ed813B8b41f25c8002B01A72bbDBe6A0232Fe27",
      "protocol": "ethereum",
      "protocolFee": "0xcf678903c003651DB0bb933820259A16ea9d95e4",
      "proxyAdmin": "0x0761b0827849abbf7b0cC09CE14e1C93D87f5004",
      "rpcUrls": [
        {
          "http": "https://rpc-endurance.fusionist.io"
        }
      ],
      "staticAggregationHookFactory": "0xEb9FcFDC9EfDC17c1EC5E1dc085B98485da213D6",
      "staticAggregationIsm": "0x20eB7a6367F962A6bB3B6eB54111A1fD073Bf0DA",
      "staticAggregationIsmFactory": "0x8F7454AC98228f3504Bb91eA3D8Adafe6406110A",
      "staticMerkleRootMultisigIsmFactory": "0x2C1FAbEcd7bFBdEBF27CcdB67baADB38b6Df90fC",
      "staticMessageIdMultisigIsmFactory": "0x8b83fefd896fAa52057798f6426E9f0B080FCCcE",
      "storageGasOracle": "0xe243Fb51d91c5DE62afAbE44F7Ed2D4DC51668C6",
      "testRecipient": "0xD670c00C0Cad3D32436d7cF270e739772314A8CE",
      "timelockController": "0x0000000000000000000000000000000000000000",
      "validatorAnnounce": "0x3c7653dD0Ec21A833f99293CDC17495CE249532c",
      "staticMerkleRootWeightedMultisigIsmFactory": "0xc441521bA37EaCd9af4f319CcdA27E9D48f74281",
      "staticMessageIdWeightedMultisigIsmFactory": "0x730f8a4128Fa8c53C777B62Baa1abeF94cAd34a9",
      "technicalStack": "other"
    },
    "ethereum": {
      "aggregationHook": "0xb87AC8EA4533AE017604E44470F7c1E550AC6F10",
      "blockExplorers": [
        {
          "apiUrl": "https://api.etherscan.io/api",
          "family": "etherscan",
          "name": "Etherscan",
          "url": "https://etherscan.io"
        },
        {
          "apiUrl": "https://eth.blockscout.com/api",
          "family": "blockscout",
          "name": "Blockscout",
          "url": "https://blockscout.com/eth/mainnet"
        }
      ],
      "blocks": {
        "confirmations": 2,
        "estimateBlockTime": 13,
        "reorgPeriod": 15
      },
      "chainId": 1,
      "deployer": {
        "name": "Abacus Works",
        "url": "https://www.hyperlane.xyz"
      },
      "displayName": "Ethereum",
      "domainId": 1,
      "domainRoutingIsm": "0xBA328338044e0C0AFd0591FB6E5e2F83C4e8F742",
      "domainRoutingIsmFactory": "0x28fA9552F19039b450498B0d8e5DEAe0d0aAc559",
      "fallbackRoutingHook": "0x571f1435613381208477ac5d6974310d88AC7cB7",
      "gasCurrencyCoinGeckoId": "ethereum",
      "gnosisSafeTransactionServiceUrl": "https://safe-transaction-mainnet.safe.global/",
      "index": {
        "from": 18422581
      },
      "interchainAccountIsm": "0x292C614ED53DaaDBf971521bc2C652d1ca51cB47",
      "interchainAccountRouter": "0x5E532F7B610618eE73C2B462978e94CB1F7995Ce",
      "interchainGasPaymaster": "0x9e6B1022bE9BBF5aFd152483DAD9b88911bC8611",
      "interchainSecurityModule": "0xd27fe5631533a193776A61B600809a73256eF9a7",
      "mailbox": "0xc005dc82818d67AF737725bD4bf75435d065D239",
      "merkleTreeHook": "0x48e6c30B97748d1e2e03bf3e9FbE3890ca5f8CCA",
      "name": "ethereum",
      "nativeToken": {
        "decimals": 18,
        "name": "Ether",
        "symbol": "ETH"
      },
      "pausableHook": "0x3A66Dc852e56d3748838b3C27CF381105b83705b",
      "pausableIsm": "0xDC98a856fb9112894c2fE32267DA8bF35645FAF3",
      "protocol": "ethereum",
      "protocolFee": "0x8B05BF30F6247a90006c5837eA63C7905D79e6d8",
      "proxyAdmin": "0x75EE15Ee1B4A75Fa3e2fDF5DF3253c25599cc659",
      "rpcUrls": [
        {
          "http": "https://rpc.ankr.com/eth"
        },
        {
          "http": "https://ethereum.publicnode.com"
        },
        {
          "http": "https://cloudflare-eth.com"
        },
        {
          "http": "https://eth.drpc.org"
        }
      ],
      "staticAggregationHookFactory": "0x6D2555A8ba483CcF4409C39013F5e9a3285D3C9E",
      "staticAggregationIsm": "0x5447cdC0f4B1Afd827BF9d2F6b6cE7668d5dc284",
      "staticAggregationIsmFactory": "0x46FA191Ad972D9674Ed752B69f9659A0d7b22846",
      "staticMerkleRootMultisigIsmFactory": "0x47e8aF9e30C32Ab91060ED587894288786761B45",
      "staticMessageIdMultisigIsmFactory": "0xfA21D9628ADce86531854C2B7ef00F07394B0B69",
      "storageGasOracle": "0xc9a103990A8dB11b4f627bc5CD1D0c2685484Ec5",
      "testRecipient": "0x36FdA966CfffF8a9Cdc814f546db0e6378bFef35",
      "testTokenRecipient": "0x85ac1164878e017b67660a74ff1f41f3D05C02Bb",
      "timelockController": "0x0000000000000000000000000000000000000000",
      "validatorAnnounce": "0xCe74905e51497b4adD3639366708b821dcBcff96",
      "staticMerkleRootWeightedMultisigIsmFactory": "0xA2502bF73e5313c1bf48E47C887cdcbf2640FA41",
      "staticMessageIdWeightedMultisigIsmFactory": "0x4272124Fba59CbA076D85375895f94B6a3485c3E",
      "technicalStack": "other"
    },
    "fraxtal": {
      "aggregationHook": "0xD7ff06cDd83642D648baF0d36f77e79349120dA4",
      "blockExplorers": [
        {
          "apiUrl": "https://api.fraxscan.com/api",
          "family": "etherscan",
          "name": "Fraxscan",
          "url": "https://fraxscan.com"
        }
      ],
      "blocks": {
        "confirmations": 1,
        "estimateBlockTime": 2,
        "reorgPeriod": 5
      },
      "chainId": 252,
      "deployer": {
        "name": "Abacus Works",
        "url": "https://www.hyperlane.xyz"
      },
      "displayName": "Fraxtal",
      "domainId": 252,
      "domainRoutingIsm": "0x0CA20946c1b7367Bd47C0a35E8feD23a4Ff59B9a",
      "domainRoutingIsmFactory": "0x3a464f746D23Ab22155710f44dB16dcA53e0775E",
      "fallbackRoutingHook": "0xC077A0Cc408173349b1c9870C667B40FE3C01dd7",
      "gasCurrencyCoinGeckoId": "frax-ether",
      "gnosisSafeTransactionServiceUrl": "https://transaction-frax.safe.optimism.io",
      "index": {
        "from": 5350807
      },
      "interchainAccountIsm": "0x7C012DCA02C42cfA3Fd7Da3B0ED7234B52AE68eF",
      "interchainAccountRouter": "0xbed53B5C5BCE9433f25A2A702e6df13E22d84Ae9",
      "interchainGasPaymaster": "0x2Fca7f6eC3d4A0408900f2BB30004d4616eE985E",
      "interchainSecurityModule": "0xEBFf956a43E8C678c60FcA5836e0dE48B1d65c7D",
      "mailbox": "0x2f9DB5616fa3fAd1aB06cB2C906830BA63d135e3",
      "merkleTreeHook": "0x8358D8291e3bEDb04804975eEa0fe9fe0fAfB147",
      "name": "fraxtal",
      "nativeToken": {
        "decimals": 18,
        "name": "Frax Ether",
        "symbol": "frxETH"
      },
      "pausableHook": "0x4E1c88DD261BEe2941e6c1814597e30F53330428",
      "pausableIsm": "0x26f32245fCF5Ad53159E875d5Cae62aEcf19c2d4",
      "protocol": "ethereum",
      "protocolFee": "0xD1E267d2d7876e97E217BfE61c34AB50FEF52807",
      "proxyAdmin": "0x3a867fCfFeC2B790970eeBDC9023E75B0a172aa7",
      "rpcUrls": [
        {
          "http": "https://rpc.frax.com"
        },
        {
          "http": "https://fraxtal.drpc.org"
        }
      ],
      "staticAggregationHookFactory": "0xeA87ae93Fa0019a82A727bfd3eBd1cFCa8f64f1D",
      "staticAggregationIsm": "0xcA26D50602efA9d835b01A142Ae218f59aa60433",
      "staticAggregationIsmFactory": "0x2f2aFaE1139Ce54feFC03593FeE8AB2aDF4a85A7",
      "staticMerkleRootMultisigIsmFactory": "0x0761b0827849abbf7b0cC09CE14e1C93D87f5004",
      "staticMessageIdMultisigIsmFactory": "0x4Ed7d626f1E96cD1C0401607Bf70D95243E3dEd1",
      "storageGasOracle": "0x5060eCD5dFAD300A90592C04e504600A7cdcF70b",
      "testRecipient": "0x62B7592C1B6D1E43f4630B8e37f4377097840C05",
      "timelockController": "0x0000000000000000000000000000000000000000",
      "validatorAnnounce": "0x1956848601549de5aa0c887892061fA5aB4f6fC4",
      "staticMerkleRootWeightedMultisigIsmFactory": "0x7947b7Fe737B4bd1D3387153f32148974066E591",
      "staticMessageIdWeightedMultisigIsmFactory": "0x1A41a365A693b6A7aED1a46316097d290f569F22",
      "technicalStack": "opstack"
    },
    "fusemainnet": {
      "aggregationHook": "0xF4135554ED2c60dB9c1166933797164C43ABb6E2",
      "blockExplorers": [
        {
          "apiUrl": "https://explorer.fuse.io/api",
          "family": "etherscan",
          "name": "FuseExplorer",
          "url": "https://explorer.fuse.io"
        }
      ],
      "blocks": {
        "confirmations": 1,
        "estimateBlockTime": 5,
        "reorgPeriod": 19
      },
      "chainId": 122,
      "deployer": {
        "name": "Abacus Works",
        "url": "https://www.hyperlane.xyz"
      },
      "displayName": "Fuse",
      "domainId": 122,
      "domainRoutingIsm": "0x9c6d97AF7b4541f65C0EADf639202285Bb67b2bF",
      "domainRoutingIsmFactory": "0x67A445C9320DCb6F600dc4505851FD1354961A3D",
      "fallbackRoutingHook": "0x8C3e1794018a589c9E9226b8543105fCb6cC88C4",
      "gasCurrencyCoinGeckoId": "fuse-network-token",
      "gnosisSafeTransactionServiceUrl": "https://transaction-fuse.safe.fuse.io",
      "index": {
        "from": 30585739
      },
      "interchainAccountIsm": "0x9629c28990F11c31735765A6FD59E1E1bC197DbD",
      "interchainAccountRouter": "0x2351FBe24C1212F253b7a300ff0cBCFd97952a19",
      "interchainGasPaymaster": "0xFB9e40D811Cea562cc8a322b029eF2BDcC3ef6ed",
      "interchainSecurityModule": "0x6f8B769d0C730Ba903Ba31995B8834b99Ab4fc0A",
      "mailbox": "0x3071D4DA6020C956Fe15Bfd0a9Ca8D4574f16696",
      "merkleTreeHook": "0xfBc08389224d23b79cb21cDc16c5d42F0ad0F57f",
      "name": "fusemainnet",
      "nativeToken": {
        "decimals": 18,
        "name": "FUSE",
        "symbol": "FUSE"
      },
      "pausableHook": "0x13E83ac41e696856B6996263501fB3225AD5E6F5",
      "pausableIsm": "0x145566181A18E23bB6a8A3eC6D87765542A7F754",
      "protocol": "ethereum",
      "protocolFee": "0x9eb56085DdbDA60aDf7d2B533AFeD90e38fC9666",
      "proxyAdmin": "0x6A7398A6a0fB842725afa0A5F1641FC6C9FF89cf",
      "rpcUrls": [
        {
          "http": "https://rpc.fuse.io"
        },
        {
          "http": "https://fuse.drpc.org"
        },
        {
          "http": "https://fuse.liquify.com"
        },
        {
          "http": "https://fuse-pokt.nodies.app"
        }
      ],
      "staticAggregationHookFactory": "0x40Ca055683d9aA603f73EDcb62874a1BaAa1d6dA",
      "staticAggregationIsm": "0xdE9DF68d672a5965Fca2bF17B24a673983c642c5",
      "staticAggregationIsmFactory": "0xc965292958794f59ec3e9538738dD252873F07CC",
      "staticMerkleRootMultisigIsmFactory": "0x55E4F0bc6b7Bb493D50839A8592e7ad8d5e93cf7",
      "staticMessageIdMultisigIsmFactory": "0xDd1CddEd982e4d271d4D6Bc4cdE8d4F3338733B5",
      "storageGasOracle": "0x61374178e45F65fF9D6252d017Cd580FC60B7654",
      "testRecipient": "0x83475ca5bEB2Eaa59A2FF48a0544ebaa4a32c2de",
      "timelockController": "0x0000000000000000000000000000000000000000",
      "validatorAnnounce": "0x60bB6D060393D3C206719A7bD61844cC82891cfB",
      "staticMerkleRootWeightedMultisigIsmFactory": "0xe522A5DcA58e3ab7fEd2bf25DA3E8d90c14083a8",
      "staticMessageIdWeightedMultisigIsmFactory": "0x53642476e24E28c3218E8Da44eDEBB4adB9DE13e",
      "technicalStack": "other"
    },
    "gnosis": {
      "aggregationHook": "0xdD1FA1C12496474c1dDC67a658Ba81437F818861",
      "blockExplorers": [
        {
          "apiUrl": "https://api.gnosisscan.io/api",
          "family": "etherscan",
          "name": "GnosisScan",
          "url": "https://gnosisscan.io"
        }
      ],
      "blocks": {
        "confirmations": 1,
        "estimateBlockTime": 5,
        "reorgPeriod": 5
      },
      "chainId": 100,
      "deployer": {
        "name": "Abacus Works",
        "url": "https://www.hyperlane.xyz"
      },
      "displayName": "Gnosis",
      "domainId": 100,
      "domainRoutingIsm": "0x83873DB8B4982091D0781B4eDF108DCb98075C39",
      "domainRoutingIsmFactory": "0xbB5Df000113e767dE11343A16f83De733e5bCC0F",
      "fallbackRoutingHook": "0x24f5E353dD03E103Ba2372F7D6FC0cf3A66f849c",
      "gasCurrencyCoinGeckoId": "xdai",
      "gnosisSafeTransactionServiceUrl": "https://safe-transaction-gnosis-chain.safe.global/",
      "index": {
        "from": 30620793
      },
      "interchainAccountIsm": "0x07E2062A1bC66a2C1d05cb5C3870a4AF86e0056E",
      "interchainAccountRouter": "0xBE70Ab882D1F7E37e04a70CDd9Ec23b37a234064",
      "interchainGasPaymaster": "0xDd260B99d302f0A3fF885728c086f729c06f227f",
      "interchainSecurityModule": "0xf6B67DA345e0741528B319b3CF517eCD4908E124",
      "mailbox": "0xaD09d78f4c6b9dA2Ae82b1D34107802d380Bb74f",
      "merkleTreeHook": "0x2684C6F89E901987E1FdB7649dC5Be0c57C61645",
      "name": "gnosis",
      "nativeToken": {
        "decimals": 18,
        "name": "xDai",
        "symbol": "xDai"
      },
      "pausableHook": "0xf728C884De5275a608dEC222dACd0f2BF2E23AB6",
      "pausableIsm": "0x223F7D3f27E6272266AE4B5B91Fd5C7A2d798cD8",
      "protocol": "ethereum",
      "protocolFee": "0x9c2214467Daf9e2e1F45b36d08ce0b9C65BFeA88",
      "proxyAdmin": "0x81a92A1a272cb09d7b4970b07548463dC7aE0cB7",
      "rpcUrls": [
        {
          "http": "https://rpc.gnosischain.com",
          "pagination": {
            "maxBlockRange": 10000,
            "minBlockNumber": 25997478
          }
        }
      ],
      "staticAggregationHookFactory": "0xbC8AA096dabDf4A0200BB9f8D4Cbb644C3D86d7B",
      "staticAggregationIsm": "0xe640167B9a283C8b4039fA33f3ac7be6e7E788c5",
      "staticAggregationIsmFactory": "0x11EF91d17c5ad3330DbCa709a8841743d3Af6819",
      "staticMerkleRootMultisigIsmFactory": "0x8E273260EAd8B72A085B19346A676d355740e875",
      "staticMessageIdMultisigIsmFactory": "0x603f46cc520d2fc22957b81e206408590808F02F",
      "storageGasOracle": "0x5E01d8F34b629E3f92d69546bbc4142A7Adee7e9",
      "testRecipient": "0x36FdA966CfffF8a9Cdc814f546db0e6378bFef35",
      "testTokenRecipient": "0x85ac1164878e017b67660a74ff1f41f3D05C02Bb",
      "timelockController": "0x0000000000000000000000000000000000000000",
      "validatorAnnounce": "0x87ED6926abc9E38b9C7C19f835B41943b622663c",
      "staticMerkleRootWeightedMultisigIsmFactory": "0xA37ce588515668632D9025272859D2E5bD3210BB",
      "staticMessageIdWeightedMultisigIsmFactory": "0x5B7365640c82F402C43A3961F3fD34Ae31f52931",
      "technicalStack": "other"
    },
    "inevm": {
      "aggregationHook": "0xe0dDb5dE7D52918237cC1Ae131F29dcAbcb0F62B",
      "blockExplorers": [
        {
          "apiUrl": "https://inevm.calderaexplorer.xyz/api",
          "family": "blockscout",
          "name": "Caldera inEVM Explorer",
          "url": "https://inevm.calderaexplorer.xyz"
        }
      ],
      "blocks": {
        "confirmations": 1,
        "estimateBlockTime": 3,
        "reorgPeriod": 3
      },
      "chainId": 2525,
      "customHook": "0xA376b27212D608324808923Add679A2c9FAFe9Da",
      "deployer": {
        "name": "Abacus Works",
        "url": "https://www.hyperlane.xyz"
      },
      "displayName": "Injective EVM",
      "displayNameShort": "inEVM",
      "domainId": 2525,
      "domainRoutingIsm": "0xBD70Ea9D599a0FC8158B026797177773C3445730",
      "domainRoutingIsmFactory": "0x1052eF3419f26Bec74Ed7CEf4a4FA6812Bc09908",
      "fallbackRoutingHook": "0xf8dba46ff9d8ef650052c89ca2df793fabc375f9",
      "gasCurrencyCoinGeckoId": "injective-protocol",
      "index": {
        "from": 37
      },
      "interchainAccountIsm": "0x708E002637792FDC031E6B62f23DD60014AC976a",
      "interchainAccountRouter": "0xfB8cea1c7F45608Da30655b50bbF355D123A4358",
      "interchainGasPaymaster": "0x19dc38aeae620380430C200a6E990D5Af5480117",
      "interchainSecurityModule": "0xD971F3666c9CED7f3564bA3a083766a3c3065df0",
      "mailbox": "0x2f2aFaE1139Ce54feFC03593FeE8AB2aDF4a85A7",
      "merkleTreeHook": "0x0972954923a1e2b2aAb04Fa0c4a0797e5989Cd65",
      "name": "inevm",
      "nativeToken": {
        "decimals": 18,
        "name": "Injective",
        "symbol": "INJ"
      },
      "pausableHook": "0xBDa330Ea8F3005C421C8088e638fBB64fA71b9e0",
      "pausableIsm": "0x6Fae4D9935E2fcb11fC79a64e917fb2BF14DaFaa",
      "protocol": "ethereum",
      "protocolFee": "0x0D63128D887159d63De29497dfa45AFc7C699AE4",
      "proxyAdmin": "0x0761b0827849abbf7b0cC09CE14e1C93D87f5004",
      "rpcUrls": [
        {
          "http": "https://inevm.calderachain.xyz/http"
        },
        {
          "http": "https://mainnet.rpc.inevm.com/http"
        }
      ],
      "staticAggregationHookFactory": "0xEb9FcFDC9EfDC17c1EC5E1dc085B98485da213D6",
      "staticAggregationIsm": "0x3052aD50De54aAAc5D364d80bBE681d29e924597",
      "staticAggregationIsmFactory": "0x8F7454AC98228f3504Bb91eA3D8Adafe6406110A",
      "staticMerkleRootMultisigIsmFactory": "0x2C1FAbEcd7bFBdEBF27CcdB67baADB38b6Df90fC",
      "staticMessageIdMultisigIsmFactory": "0x8b83fefd896fAa52057798f6426E9f0B080FCCcE",
      "storageGasOracle": "0x6119E37Bd66406A1Db74920aC79C15fB8411Ba76",
      "technicalStack": "arbitrumnitro",
      "testRecipient": "0x28291a7062afA569104bEd52F7AcCA3dD2FafD11",
      "timelockController": "0x0000000000000000000000000000000000000000",
      "validatorAnnounce": "0x15ab173bDB6832f9b64276bA128659b0eD77730B",
      "staticMerkleRootWeightedMultisigIsmFactory": "0x8cFBC2F871477126597716FF92773B557014B20e",
      "staticMessageIdWeightedMultisigIsmFactory": "0x45192cd669Fa8BeE012d7ea1300EF3b305277FF6"
    },
    "injective": {
      "bech32Prefix": "inj",
      "blockExplorers": [
        {
          "apiUrl": "https://apis.mintscan.io/v1/injective",
          "family": "other",
          "name": "Mintscan",
          "url": "https://www.mintscan.io/injective"
        }
      ],
      "blocks": {
        "confirmations": 1,
        "estimateBlockTime": 1,
        "reorgPeriod": 10
      },
      "canonicalAsset": "inj",
      "chainId": "injective-1",
      "contractAddressBytes": 20,
      "deployer": {
        "name": "Abacus Works",
        "url": "https://www.hyperlane.xyz"
      },
      "displayName": "Injective",
      "domainId": 6909546,
      "gasCurrencyCoinGeckoId": "injective-protocol",
      "gasPrice": {
        "amount": "700000000",
        "denom": "inj"
      },
      "grpcUrls": [
        {
          "http": "https://injective-grpc.goldenratiostaking.net:443"
        }
      ],
      "index": {
        "chunk": 25,
        "from": 58419500
      },
      "interchainGasPaymaster": "0x27ae52298e5b53b34b7ae0ca63e05845c31e1f59",
      "mailbox": "0x0f7fb53961d70687e352aa55cb329ca76edc0c19",
      "merkleTreeHook": "0x568ad3638447f07def384969f4ea39fae3802962",
      "name": "injective",
      "nativeToken": {
        "decimals": 18,
        "denom": "inj",
        "name": "Injective",
        "symbol": "INJ"
      },
      "protocol": "cosmos",
      "restUrls": [
        {
          "http": "https://sentry.lcd.injective.network:443"
        }
      ],
      "rpcUrls": [
        {
          "http": "https://injective-rpc.publicnode.com:443"
        },
        {
          "http": "https://sentry.tm.injective.network:443"
        }
      ],
      "slip44": 118,
      "validatorAnnounce": "0x1fb225b2fcfbe75e614a1d627de97ff372242eed",
      "technicalStack": "other"
    },
    "kroma": {
      "aggregationHook": "0xF6C1769d5390Be0f77080eF7791fBbA7eF4D5659",
      "blockExplorers": [
        {
          "apiUrl": "https://blockscout.kroma.network/api",
          "family": "blockscout",
          "name": "Kroma Explorer",
          "url": "https://blockscout.kroma.network"
        }
      ],
      "blocks": {
        "confirmations": 1,
        "estimateBlockTime": 2,
        "reorgPeriod": 5
      },
      "chainId": 255,
      "deployer": {
        "name": "Abacus Works",
        "url": "https://www.hyperlane.xyz"
      },
      "displayName": "Kroma",
      "domainId": 255,
      "domainRoutingIsm": "0xaDc0cB48E8DB81855A930C0C1165ea3dCe4Ba5C7",
      "domainRoutingIsmFactory": "0x1052eF3419f26Bec74Ed7CEf4a4FA6812Bc09908",
      "fallbackRoutingHook": "0xd21192429df453021e896f2897Dc8B1167DD61E5",
      "gasCurrencyCoinGeckoId": "ethereum",
      "index": {
        "from": 14616307
      },
      "interchainGasPaymaster": "0x9844aFFaBE17c37F791ff99ABa58B0FbB75e22AF",
      "interchainSecurityModule": "0x6fe3CC04B70935A64957F9FcbA84766a6af6D50a",
      "mailbox": "0x2f2aFaE1139Ce54feFC03593FeE8AB2aDF4a85A7",
      "merkleTreeHook": "0xF5da68b2577EF5C0A0D98aA2a58483a68C2f232a",
      "name": "kroma",
      "nativeToken": {
        "decimals": 18,
        "name": "Ether",
        "symbol": "ETH"
      },
      "pausableHook": "0x61594D2cA900C44ab51d07776465397FefC643C6",
      "pausableIsm": "0x662771d29DFf0d7C36bB9BB6d4241a02e77585d9",
      "protocol": "ethereum",
      "protocolFee": "0x9c44E6b8F0dB517C2c3a0478caaC5349b614F912",
      "proxyAdmin": "0x0761b0827849abbf7b0cC09CE14e1C93D87f5004",
      "rpcUrls": [
        {
          "http": "https://rpc-kroma.rockx.com"
        },
        {
          "http": "https://api.kroma.network"
        },
        {
          "http": "https://1rpc.io/kroma"
        }
      ],
      "staticAggregationHookFactory": "0xEb9FcFDC9EfDC17c1EC5E1dc085B98485da213D6",
      "staticAggregationIsm": "0xe274f228f87c0D72241CF9aAC15d91e3630aE6f6",
      "staticAggregationIsmFactory": "0x8F7454AC98228f3504Bb91eA3D8Adafe6406110A",
      "staticMerkleRootMultisigIsmFactory": "0x2C1FAbEcd7bFBdEBF27CcdB67baADB38b6Df90fC",
      "staticMessageIdMultisigIsmFactory": "0x8b83fefd896fAa52057798f6426E9f0B080FCCcE",
      "storageGasOracle": "0x7b2e996742fA42d223652A344252B725D1bC428C",
      "testRecipient": "0x2c61Cda929e4e2174cb10cd8e2724A9ceaD62E67",
      "validatorAnnounce": "0x062200d92dF6bB7bA89Ce4D6800110450f94784e",
      "staticMerkleRootWeightedMultisigIsmFactory": "0x9024A3902B542C87a5C4A2b3e15d60B2f087Dc3E",
      "staticMessageIdWeightedMultisigIsmFactory": "0x749848D7b783A328638C3ea74AcFcfb73c977CbE",
      "interchainAccountIsm": "0xd64d126941EaC2Cf53e0E4E8146cC70449b60D73",
      "interchainAccountRouter": "0x1A4F09A615aA4a35E5a146DC2fa19975bebF21A5",
      "timelockController": "0x0000000000000000000000000000000000000000",
      "technicalStack": "opstack"
    },
    "linea": {
      "aggregationHook": "0x43fF73dF1E170D076D9Ed30d4C6922A9D34322dE",
      "blockExplorers": [
        {
          "apiUrl": "https://api.lineascan.build/api",
          "family": "etherscan",
          "name": "LineaScan",
          "url": "https://lineascan.build"
        }
      ],
      "blocks": {
        "confirmations": 1,
        "estimateBlockTime": 3,
        "reorgPeriod": 5
      },
      "chainId": 59144,
      "deployer": {
        "name": "Abacus Works",
        "url": "https://www.hyperlane.xyz"
      },
      "displayName": "Linea",
      "domainId": 59144,
      "domainRoutingIsm": "0x6faCF71D804964Ca62f16e56DE74d7dF38FdC3F0",
      "domainRoutingIsmFactory": "0x3a464f746D23Ab22155710f44dB16dcA53e0775E",
      "fallbackRoutingHook": "0x4E1c88DD261BEe2941e6c1814597e30F53330428",
      "gasCurrencyCoinGeckoId": "ethereum",
      "gnosisSafeTransactionServiceUrl": "https://safe-transaction-linea.safe.global",
      "index": {
        "from": 5154574
      },
      "interchainAccountIsm": "0xdcA646C56E7768DD11654956adE24bfFf9Ba4893",
      "interchainAccountRouter": "0xD59dA396F162Ed93a41252Cebb8d5DD4F093238C",
      "interchainGasPaymaster": "0x8105a095368f1a184CceA86cCe21318B5Ee5BE28",
      "interchainSecurityModule": "0x01f0a6F0A52F49C1Aaa639Ff24d22f9870Ebef95",
      "mailbox": "0x02d16BC51af6BfD153d67CA61754cF912E82C4d9",
      "merkleTreeHook": "0xC077A0Cc408173349b1c9870C667B40FE3C01dd7",
      "name": "linea",
      "nativeToken": {
        "decimals": 18,
        "name": "Ether",
        "symbol": "ETH"
      },
      "pausableHook": "0x5060eCD5dFAD300A90592C04e504600A7cdcF70b",
      "pausableIsm": "0x01aA8200936B475762Ee28D38B43a6cFe9076E52",
      "protocol": "ethereum",
      "protocolFee": "0x7556a0E61d577D921Cba8Fca0d7D6299d36E607E",
      "proxyAdmin": "0x7f50C5776722630a0024fAE05fDe8b47571D7B39",
      "rpcUrls": [
        {
          "http": "https://rpc.linea.build"
        },
        {
          "http": "https://linea.blockpi.network/v1/rpc/public"
        },
        {
          "http": "https://1rpc.io/linea"
        },
        {
          "http": "https://linea.drpc.org"
        }
      ],
      "staticAggregationHookFactory": "0xeA87ae93Fa0019a82A727bfd3eBd1cFCa8f64f1D",
      "staticAggregationIsm": "0xF8aD4EB8aBA13ae546B8D01501c63e4543Ff0660",
      "staticAggregationIsmFactory": "0x2f2aFaE1139Ce54feFC03593FeE8AB2aDF4a85A7",
      "staticMerkleRootMultisigIsmFactory": "0x0761b0827849abbf7b0cC09CE14e1C93D87f5004",
      "staticMessageIdMultisigIsmFactory": "0x4Ed7d626f1E96cD1C0401607Bf70D95243E3dEd1",
      "storageGasOracle": "0x781bE492F1232E66990d83a9D3AC3Ec26f56DAfB",
      "testRecipient": "0x273Bc6b01D9E88c064b6E5e409BdF998246AEF42",
      "timelockController": "0x0000000000000000000000000000000000000000",
      "validatorAnnounce": "0x62B7592C1B6D1E43f4630B8e37f4377097840C05",
      "staticMerkleRootWeightedMultisigIsmFactory": "0x11df2f96bC60DfE5A2ab193AD0FCC0a0336F22d0",
      "staticMessageIdWeightedMultisigIsmFactory": "0xb0772086edF20278501bb2aF8D8efDe4B71C73Ce",
      "technicalStack": "other"
    },
    "lisk": {
      "aggregationHook": "0xDC995884ec53b6Bc809ed614f5E92084600002ed",
      "blockExplorers": [
        {
          "apiUrl": "https://blockscout.lisk.com/api/eth-rpc",
          "family": "blockscout",
          "name": "Lisk Explorer",
          "url": "https://blockscout.lisk.com"
        }
      ],
      "blocks": {
        "confirmations": 3,
        "estimateBlockTime": 2,
        "reorgPeriod": 5
      },
      "chainId": 1135,
      "deployer": {
        "name": "Abacus Works",
        "url": "https://www.hyperlane.xyz"
      },
      "displayName": "Lisk",
      "domainId": 1135,
      "domainRoutingIsm": "0x55d6f15ce95B7570d215bE0306706d39877a64d0",
      "domainRoutingIsmFactory": "0x1052eF3419f26Bec74Ed7CEf4a4FA6812Bc09908",
      "fallbackRoutingHook": "0xd21192429df453021e896f2897Dc8B1167DD61E5",
      "gasCurrencyCoinGeckoId": "ethereum",
      "index": {
        "from": 4195553
      },
      "interchainGasPaymaster": "0x9844aFFaBE17c37F791ff99ABa58B0FbB75e22AF",
      "interchainSecurityModule": "0xF28E58657F3C5786ca8564A47fcD6265318708cE",
      "mailbox": "0x2f2aFaE1139Ce54feFC03593FeE8AB2aDF4a85A7",
      "merkleTreeHook": "0xF5da68b2577EF5C0A0D98aA2a58483a68C2f232a",
      "name": "lisk",
      "nativeToken": {
        "decimals": 18,
        "name": "Ether",
        "symbol": "ETH"
      },
      "pausableHook": "0x61594D2cA900C44ab51d07776465397FefC643C6",
      "pausableIsm": "0x53e912b41125d6094590a7DBEf1360d3d56EEa19",
      "protocol": "ethereum",
      "protocolFee": "0x4E55aDA3ef1942049EA43E904EB01F4A0a9c39bd",
      "proxyAdmin": "0x0761b0827849abbf7b0cC09CE14e1C93D87f5004",
      "rpcUrls": [
        {
          "http": "https://rpc.api.lisk.com"
        }
      ],
      "staticAggregationHookFactory": "0xEb9FcFDC9EfDC17c1EC5E1dc085B98485da213D6",
      "staticAggregationIsm": "0x36d5F5b369639489c75D6B522eA2465041d2f79B",
      "staticAggregationIsmFactory": "0x8F7454AC98228f3504Bb91eA3D8Adafe6406110A",
      "staticMerkleRootMultisigIsmFactory": "0x2C1FAbEcd7bFBdEBF27CcdB67baADB38b6Df90fC",
      "staticMessageIdMultisigIsmFactory": "0x8b83fefd896fAa52057798f6426E9f0B080FCCcE",
      "storageGasOracle": "0x7b2e996742fA42d223652A344252B725D1bC428C",
      "testRecipient": "0x2c61Cda929e4e2174cb10cd8e2724A9ceaD62E67",
      "validatorAnnounce": "0x062200d92dF6bB7bA89Ce4D6800110450f94784e",
      "staticMerkleRootWeightedMultisigIsmFactory": "0x71388C9E25BE7b229B5d17Df7D4DB3F7DA7C962d",
      "staticMessageIdWeightedMultisigIsmFactory": "0x3E969bA938E6A993eeCD6F65b0dd8712B07dFe59",
      "interchainAccountIsm": "0xD8aF449f8fEFbA2064863DCE5aC248F8B232635F",
      "interchainAccountRouter": "0x3881c3e945CBB89ae67c43E82f570baDF1c6EA94",
      "timelockController": "0x0000000000000000000000000000000000000000",
      "technicalStack": "opstack"
    },
    "lukso": {
      "aggregationHook": "0xeCBe91B90ab862aa26E5a241D13d1746D24C74A1",
      "blockExplorers": [
        {
          "apiUrl": "https://explorer.execution.mainnet.lukso.network/api",
          "family": "blockscout",
          "name": "LUKSO Mainnet Explorer",
          "url": "https://explorer.execution.mainnet.lukso.network"
        }
      ],
      "blocks": {
        "confirmations": 1,
        "estimateBlockTime": 12,
        "reorgPeriod": 15
      },
      "chainId": 42,
      "deployer": {
        "name": "Abacus Works",
        "url": "https://www.hyperlane.xyz"
      },
      "displayName": "LUKSO",
      "domainId": 42,
      "domainRoutingIsm": "0x93e62F2c9a89f8b1e62A3c726Bbf6BD1A7b7FA3e",
      "domainRoutingIsmFactory": "0x1052eF3419f26Bec74Ed7CEf4a4FA6812Bc09908",
      "fallbackRoutingHook": "0xeed3478B08d5618ad15fE494093A011832b995be",
      "gasCurrencyCoinGeckoId": "lukso-token-2",
      "index": {
        "from": 3088760
      },
      "interchainGasPaymaster": "0x441a01Fca2eD731C0Fc4633998332f9FEDB17575",
      "interchainSecurityModule": "0xe9965Cc7f2126144Bb0A9d7c7a5403de33541cDD",
      "mailbox": "0x2f2aFaE1139Ce54feFC03593FeE8AB2aDF4a85A7",
      "merkleTreeHook": "0x062200d92dF6bB7bA89Ce4D6800110450f94784e",
      "name": "lukso",
      "nativeToken": {
        "decimals": 18,
        "name": "LUKSO",
        "symbol": "LYX"
      },
      "pausableHook": "0x232471495586baF1aCc4FD930B18302AEa3B1b35",
      "pausableIsm": "0xF8DbA46fF9D8ef650052c89CA2Df793FaBc375F9",
      "protocol": "ethereum",
      "protocolFee": "0x31894E7a734540B343d67E491148EB4FC9f7A45B",
      "proxyAdmin": "0x0761b0827849abbf7b0cC09CE14e1C93D87f5004",
      "rpcUrls": [
        {
          "http": "https://rpc.mainnet.lukso.network"
        },
        {
          "http": "https://rpc.lukso.sigmacore.io"
        },
        {
          "http": "https://42.rpc.thirdweb.com"
        }
      ],
      "staticAggregationHookFactory": "0xEb9FcFDC9EfDC17c1EC5E1dc085B98485da213D6",
      "staticAggregationIsm": "0x51C6A5106EF680d11e8fD9EE1d090c07fdaD2e3D",
      "staticAggregationIsmFactory": "0x8F7454AC98228f3504Bb91eA3D8Adafe6406110A",
      "staticMerkleRootMultisigIsmFactory": "0x2C1FAbEcd7bFBdEBF27CcdB67baADB38b6Df90fC",
      "staticMessageIdMultisigIsmFactory": "0x8b83fefd896fAa52057798f6426E9f0B080FCCcE",
      "storageGasOracle": "0x5F954cA945671e48466680eA815727948Ca340ef",
      "testRecipient": "0x4E55aDA3ef1942049EA43E904EB01F4A0a9c39bd",
      "validatorAnnounce": "0x3C2b535a49c6827DF0b8e94467e6922c99E3c092",
      "staticMerkleRootWeightedMultisigIsmFactory": "0x148CF67B8A242c1360bb2C93fCe203EC4d4f9B56",
      "staticMessageIdWeightedMultisigIsmFactory": "0xcd849e612Aaa138f03698C3Edb42a34117BFF631",
      "interchainAccountIsm": "0xd64d126941EaC2Cf53e0E4E8146cC70449b60D73",
      "interchainAccountRouter": "0x1A4F09A615aA4a35E5a146DC2fa19975bebF21A5",
      "timelockController": "0x0000000000000000000000000000000000000000",
      "technicalStack": "other"
    },
    "mantapacific": {
      "aggregationHook": "0x8464aF853363B8d6844070F68b0AB34Cb6523d0F",
      "blockExplorers": [
        {
          "apiUrl": "https://pacific-explorer.manta.network/api",
          "family": "blockscout",
          "name": "Manta Pacific Explorer",
          "url": "https://pacific-explorer.manta.network"
        }
      ],
      "blocks": {
        "confirmations": 1,
        "estimateBlockTime": 3,
        "reorgPeriod": 5
      },
      "chainId": 169,
      "deployer": {
        "name": "Abacus Works",
        "url": "https://www.hyperlane.xyz"
      },
      "displayName": "Manta Pacific",
      "displayNameShort": "Manta",
      "domainId": 169,
      "domainRoutingIsm": "0xDEed16fe4b1c9b2a93483EDFf34C77A9b57D31Ff",
      "domainRoutingIsmFactory": "0x8358D8291e3bEDb04804975eEa0fe9fe0fAfB147",
      "fallbackRoutingHook": "0xD1E267d2d7876e97E217BfE61c34AB50FEF52807",
      "gasCurrencyCoinGeckoId": "ethereum",
      "gnosisSafeTransactionServiceUrl": "https://transaction.safe.manta.network",
      "index": {
        "from": 437300
      },
      "interchainAccountIsm": "0x8Ea50255C282F89d1A14ad3F159437EE5EF0507f",
      "interchainAccountRouter": "0x693A4cE39d99e46B04cb562329e3F0141cA17331",
      "interchainGasPaymaster": "0x0D63128D887159d63De29497dfa45AFc7C699AE4",
      "interchainSecurityModule": "0xDe80015C31FB731a10e9D110a278caAF4124083A",
      "isTestnet": false,
      "mailbox": "0x3a464f746D23Ab22155710f44dB16dcA53e0775E",
      "merkleTreeHook": "0x149db7afD694722747035d5AEC7007ccb6F8f112",
      "name": "mantapacific",
      "nativeToken": {
        "decimals": 18,
        "name": "Ether",
        "symbol": "ETH"
      },
      "pausableHook": "0x7556a0E61d577D921Cba8Fca0d7D6299d36E607E",
      "pausableIsm": "0x6119B76720CcfeB3D256EC1b91218EEfFD6756E1",
      "protocol": "ethereum",
      "protocolFee": "0xd83A4F747fE80Ed98839e05079B1B7Fe037b1638",
      "proxyAdmin": "0x2f2aFaE1139Ce54feFC03593FeE8AB2aDF4a85A7",
      "rpcUrls": [
        {
          "http": "https://pacific-rpc.manta.network/http"
        },
        {
          "http": "https://manta.nirvanalabs.xyz/mantapublic"
        }
      ],
      "staticAggregationHookFactory": "0x0761b0827849abbf7b0cC09CE14e1C93D87f5004",
      "staticAggregationIsm": "0x845A3feB4BcdC32a457c4051F67d3950FC6Fd1d1",
      "staticAggregationIsmFactory": "0x1052eF3419f26Bec74Ed7CEf4a4FA6812Bc09908",
      "staticMerkleRootMultisigIsmFactory": "0x8F7454AC98228f3504Bb91eA3D8Adafe6406110A",
      "staticMessageIdMultisigIsmFactory": "0xEb9FcFDC9EfDC17c1EC5E1dc085B98485da213D6",
      "storageGasOracle": "0x19dc38aeae620380430C200a6E990D5Af5480117",
      "testRecipient": "0x4E1c88DD261BEe2941e6c1814597e30F53330428",
      "testTokenRecipient": "0x5060eCD5dFAD300A90592C04e504600A7cdcF70b",
      "timelockController": "0x0000000000000000000000000000000000000000",
      "validatorAnnounce": "0x2fa5F5C96419C222cDbCeC797D696e6cE428A7A9",
      "staticMerkleRootWeightedMultisigIsmFactory": "0x0A5d831c09204888B8791BF4E9c49445aD54f2C5",
      "staticMessageIdWeightedMultisigIsmFactory": "0xc11f8Cf2343d3788405582F65B8af6A4F7a6FfC8",
      "technicalStack": "opstack"
    },
    "mantle": {
      "aggregationHook": "0x76b396EaCBF3580B80Ee34C94e780a1Dee76EC72",
      "blockExplorers": [
        {
          "apiUrl": "https://explorer.mantle.xyz/api",
          "family": "blockscout",
          "name": "Mantle Mainnet Explorer",
          "url": "https://explorer.mantle.xyz"
        }
      ],
      "blocks": {
        "confirmations": 3,
        "estimateBlockTime": 2,
        "reorgPeriod": 2
      },
      "chainId": 5000,
      "deployer": {
        "name": "Abacus Works",
        "url": "https://www.hyperlane.xyz"
      },
      "displayName": "Mantle",
      "domainId": 5000,
      "domainRoutingIsm": "0xBD70Ea9D599a0FC8158B026797177773C3445730",
      "domainRoutingIsmFactory": "0x1052eF3419f26Bec74Ed7CEf4a4FA6812Bc09908",
      "fallbackRoutingHook": "0xdB670e1a1e312BF17425b08cE55Bdf2cD8F8eD54",
      "gasCurrencyCoinGeckoId": "mantle",
      "gnosisSafeTransactionServiceUrl": "https://transaction.multisig.mantle.xyz",
      "index": {
        "from": 65590958
      },
      "interchainAccountIsm": "0xe039DA3A0071BEd087A12660D7b03cf669c7776E",
      "interchainAccountRouter": "0x45285463352c53a481e882cD5E2AF2E25BBdAd0D",
      "interchainGasPaymaster": "0x8105a095368f1a184CceA86cCe21318B5Ee5BE28",
      "interchainSecurityModule": "0x78d1aA51B90ece8f7129eBE06b449cC27C07E4Bf",
      "mailbox": "0x398633D19f4371e1DB5a8EFE90468eB70B1176AA",
      "merkleTreeHook": "0x5332D1AC0A626D265298c14ff681c0A8D28dB86d",
      "name": "mantle",
      "nativeToken": {
        "decimals": 18,
        "name": "Mantle",
        "symbol": "MNT"
      },
      "pausableHook": "0x9fA986ACB22953c504Fcf5985DFA476d481C3b1B",
      "pausableIsm": "0x83c2DB237e93Ce52565AB110124f78fdf159E3f4",
      "protocol": "ethereum",
      "protocolFee": "0x7556a0E61d577D921Cba8Fca0d7D6299d36E607E",
      "proxyAdmin": "0x14c3CEee8F431aE947364f43429a98EA89800238",
      "rpcUrls": [
        {
          "http": "https://rpc.mantle.xyz"
        }
      ],
      "staticAggregationHookFactory": "0xEb9FcFDC9EfDC17c1EC5E1dc085B98485da213D6",
      "staticAggregationIsm": "0xeacA9Ff0Cc6dBFc541c567deD2Fc46bA2012b4a9",
      "staticAggregationIsmFactory": "0x8F7454AC98228f3504Bb91eA3D8Adafe6406110A",
      "staticMerkleRootMultisigIsmFactory": "0x2C1FAbEcd7bFBdEBF27CcdB67baADB38b6Df90fC",
      "staticMessageIdMultisigIsmFactory": "0x8b83fefd896fAa52057798f6426E9f0B080FCCcE",
      "storageGasOracle": "0xf9DbC8776Bc2812c4DBEc45383A1783Ac758Fb55",
      "technicalStack": "opstack",
      "testRecipient": "0x62B7592C1B6D1E43f4630B8e37f4377097840C05",
      "timelockController": "0x0000000000000000000000000000000000000000",
      "validatorAnnounce": "0x1956848601549de5aa0c887892061fA5aB4f6fC4",
      "staticMerkleRootWeightedMultisigIsmFactory": "0xAAeb91195C025C9D35F8FF70e13049D8cD25703D",
      "staticMessageIdWeightedMultisigIsmFactory": "0x7eFF14440AbE077dBb05C7668079Bc1cD2CD9bd0"
    },
    "merlin": {
      "aggregationHook": "0x68c48C397DBADdC05c9dd469CF6f9DC0dBE745D8",
      "blockExplorers": [
        {
          "apiUrl": "https://scan.merlinchain.io/api",
          "family": "other",
          "name": "Merlin Explorer",
          "url": "https://scan.merlinchain.io"
        }
      ],
      "blocks": {
        "confirmations": 1,
        "estimateBlockTime": 3,
        "reorgPeriod": 5
      },
      "chainId": 4200,
      "deployer": {
        "name": "Abacus Works",
        "url": "https://www.hyperlane.xyz"
      },
      "displayName": "Merlin",
      "domainId": 4200,
      "domainRoutingIsm": "0xBD70Ea9D599a0FC8158B026797177773C3445730",
      "domainRoutingIsmFactory": "0x1052eF3419f26Bec74Ed7CEf4a4FA6812Bc09908",
      "fallbackRoutingHook": "0x55E4F0bc6b7Bb493D50839A8592e7ad8d5e93cf7",
      "gasCurrencyCoinGeckoId": "merlin-chain-bridged-wrapped-btc-merlin",
      "index": {
        "from": 13523607
      },
      "interchainGasPaymaster": "0x9844aFFaBE17c37F791ff99ABa58B0FbB75e22AF",
      "interchainSecurityModule": "0x9290f74Cc9e93E3dE62B98FCFa81fdd60c22Ac60",
      "mailbox": "0x2f2aFaE1139Ce54feFC03593FeE8AB2aDF4a85A7",
      "merkleTreeHook": "0xF5da68b2577EF5C0A0D98aA2a58483a68C2f232a",
      "name": "merlin",
      "nativeToken": {
        "decimals": 18,
        "name": "Bitcoin",
        "symbol": "BTC"
      },
      "pausableHook": "0xDd1CddEd982e4d271d4D6Bc4cdE8d4F3338733B5",
      "pausableIsm": "0x632b4F32d65F7b25B37a27C57dD510f8e4a58Bf9",
      "protocol": "ethereum",
      "protocolFee": "0xb4fc9B5fD57499Ef6FfF3995728a55F7A618ef86",
      "proxyAdmin": "0x0761b0827849abbf7b0cC09CE14e1C93D87f5004",
      "rpcUrls": [
        {
          "http": "https://rpc.merlinchain.io"
        },
        {
          "http": "https://merlin.blockpi.network/v1/rpc/public"
        }
      ],
      "staticAggregationHookFactory": "0xEb9FcFDC9EfDC17c1EC5E1dc085B98485da213D6",
      "staticAggregationIsm": "0x768DDd89D239FB3a48A7774aE6d786D72441D0e0",
      "staticAggregationIsmFactory": "0x8F7454AC98228f3504Bb91eA3D8Adafe6406110A",
      "staticMerkleRootMultisigIsmFactory": "0x2C1FAbEcd7bFBdEBF27CcdB67baADB38b6Df90fC",
      "staticMessageIdMultisigIsmFactory": "0x8b83fefd896fAa52057798f6426E9f0B080FCCcE",
      "storageGasOracle": "0xc965292958794f59ec3e9538738dD252873F07CC",
      "testRecipient": "0xc401e251CCa7A364114504A994D6fC7cb1c243AB",
      "validatorAnnounce": "0xd21192429df453021e896f2897Dc8B1167DD61E5",
      "staticMerkleRootWeightedMultisigIsmFactory": "0xF15D70941dE2Bf95A23d6488eBCbedE0a444137f",
      "staticMessageIdWeightedMultisigIsmFactory": "0xD7EcB0396406682a27E87F7946c25Ac531140959",
      "interchainAccountIsm": "0xA8A311B69f688c1D9928259D872C31ca0d473642",
      "interchainAccountRouter": "0x9e8b689e83d929cb8c2d9166E55319a4e6aA83B7",
      "timelockController": "0x0000000000000000000000000000000000000000",
      "technicalStack": "polygoncdk"
    },
    "metis": {
      "aggregationHook": "0xDC995884ec53b6Bc809ed614f5E92084600002ed",
      "blockExplorers": [
        {
          "apiUrl": "https://andromeda-explorer.metis.io/api/eth-rpc",
          "family": "blockscout",
          "name": "Metis Andromeda Explorer",
          "url": "https://andromeda-explorer.metis.io"
        }
      ],
      "blocks": {
        "confirmations": 1,
        "estimateBlockTime": 5,
        "reorgPeriod": 5
      },
      "chainId": 1088,
      "deployer": {
        "name": "Abacus Works",
        "url": "https://www.hyperlane.xyz"
      },
      "displayName": "Metis Andromeda",
      "domainId": 1088,
      "domainRoutingIsm": "0xaDc0cB48E8DB81855A930C0C1165ea3dCe4Ba5C7",
      "domainRoutingIsmFactory": "0x1052eF3419f26Bec74Ed7CEf4a4FA6812Bc09908",
      "fallbackRoutingHook": "0xd21192429df453021e896f2897Dc8B1167DD61E5",
      "gasCurrencyCoinGeckoId": "metis-token",
      "index": {
        "from": 17966274
      },
      "interchainGasPaymaster": "0x9844aFFaBE17c37F791ff99ABa58B0FbB75e22AF",
      "interchainSecurityModule": "0x354843E9632b83ed88026EceF903c876E5b78466",
      "mailbox": "0x2f2aFaE1139Ce54feFC03593FeE8AB2aDF4a85A7",
      "merkleTreeHook": "0xF5da68b2577EF5C0A0D98aA2a58483a68C2f232a",
      "name": "metis",
      "nativeToken": {
        "decimals": 18,
        "name": "Metis",
        "symbol": "METIS"
      },
      "pausableHook": "0x61594D2cA900C44ab51d07776465397FefC643C6",
      "pausableIsm": "0xDab56C5A1EffFdd23f6BD1243E457B1575984Bc6",
      "protocol": "ethereum",
      "protocolFee": "0x4E55aDA3ef1942049EA43E904EB01F4A0a9c39bd",
      "proxyAdmin": "0x0761b0827849abbf7b0cC09CE14e1C93D87f5004",
      "rpcUrls": [
        {
          "http": "https://andromeda.metis.io/?owner=1088"
        }
      ],
      "staticAggregationHookFactory": "0xEb9FcFDC9EfDC17c1EC5E1dc085B98485da213D6",
      "staticAggregationIsm": "0x64946Bc95d9b12aBd7CF02507D5E2b709670eD48",
      "staticAggregationIsmFactory": "0x8F7454AC98228f3504Bb91eA3D8Adafe6406110A",
      "staticMerkleRootMultisigIsmFactory": "0x2C1FAbEcd7bFBdEBF27CcdB67baADB38b6Df90fC",
      "staticMessageIdMultisigIsmFactory": "0x8b83fefd896fAa52057798f6426E9f0B080FCCcE",
      "storageGasOracle": "0x7b2e996742fA42d223652A344252B725D1bC428C",
      "technicalStack": "opstack",
      "testRecipient": "0x2c61Cda929e4e2174cb10cd8e2724A9ceaD62E67",
      "validatorAnnounce": "0x062200d92dF6bB7bA89Ce4D6800110450f94784e",
      "staticMerkleRootWeightedMultisigIsmFactory": "0xcd849e612Aaa138f03698C3Edb42a34117BFF631",
      "staticMessageIdWeightedMultisigIsmFactory": "0xb129828B9EDa48192D0B2db35D0E40dCF51B3594",
      "interchainAccountIsm": "0x1A4F09A615aA4a35E5a146DC2fa19975bebF21A5",
      "interchainAccountRouter": "0xb2674E213019972f937CCFc5e23BF963D915809e",
      "timelockController": "0x0000000000000000000000000000000000000000"
    },
    "mint": {
      "aggregationHook": "0xF6C1769d5390Be0f77080eF7791fBbA7eF4D5659",
      "blockExplorers": [
        {
          "apiUrl": "https://explorer.mintchain.io/api",
          "family": "blockscout",
          "name": "Mint Explorer",
          "url": "https://explorer.mintchain.io"
        }
      ],
      "blocks": {
        "confirmations": 1,
        "estimateBlockTime": 2,
        "reorgPeriod": 5
      },
      "chainId": 185,
      "deployer": {
        "name": "Abacus Works",
        "url": "https://www.hyperlane.xyz"
      },
      "displayName": "Mint",
      "domainId": 185,
      "domainRoutingIsm": "0xaDc0cB48E8DB81855A930C0C1165ea3dCe4Ba5C7",
      "domainRoutingIsmFactory": "0x1052eF3419f26Bec74Ed7CEf4a4FA6812Bc09908",
      "fallbackRoutingHook": "0xd21192429df453021e896f2897Dc8B1167DD61E5",
      "gasCurrencyCoinGeckoId": "ethereum",
      "gnosisSafeTransactionServiceUrl": "https://transaction-mint.safe.optimism.io",
      "index": {
        "from": 3752032
      },
      "interchainGasPaymaster": "0x9844aFFaBE17c37F791ff99ABa58B0FbB75e22AF",
      "interchainSecurityModule": "0xCd0e80DC369FFA36D4260629B206b25EAB8a3F45",
      "mailbox": "0x2f2aFaE1139Ce54feFC03593FeE8AB2aDF4a85A7",
      "merkleTreeHook": "0xF5da68b2577EF5C0A0D98aA2a58483a68C2f232a",
      "name": "mint",
      "nativeToken": {
        "decimals": 18,
        "name": "Ether",
        "symbol": "ETH"
      },
      "pausableHook": "0x61594D2cA900C44ab51d07776465397FefC643C6",
      "pausableIsm": "0xDab56C5A1EffFdd23f6BD1243E457B1575984Bc6",
      "protocol": "ethereum",
      "protocolFee": "0x53e912b41125d6094590a7DBEf1360d3d56EEa19",
      "proxyAdmin": "0x0761b0827849abbf7b0cC09CE14e1C93D87f5004",
      "rpcUrls": [
        {
          "http": "https://rpc.mintchain.io"
        }
      ],
      "staticAggregationHookFactory": "0xEb9FcFDC9EfDC17c1EC5E1dc085B98485da213D6",
      "staticAggregationIsm": "0x64946Bc95d9b12aBd7CF02507D5E2b709670eD48",
      "staticAggregationIsmFactory": "0x8F7454AC98228f3504Bb91eA3D8Adafe6406110A",
      "staticMerkleRootMultisigIsmFactory": "0x2C1FAbEcd7bFBdEBF27CcdB67baADB38b6Df90fC",
      "staticMessageIdMultisigIsmFactory": "0x8b83fefd896fAa52057798f6426E9f0B080FCCcE",
      "storageGasOracle": "0x7b2e996742fA42d223652A344252B725D1bC428C",
      "testRecipient": "0x2c61Cda929e4e2174cb10cd8e2724A9ceaD62E67",
      "validatorAnnounce": "0x062200d92dF6bB7bA89Ce4D6800110450f94784e",
      "staticMerkleRootWeightedMultisigIsmFactory": "0xcd849e612Aaa138f03698C3Edb42a34117BFF631",
      "staticMessageIdWeightedMultisigIsmFactory": "0xb129828B9EDa48192D0B2db35D0E40dCF51B3594",
      "interchainAccountIsm": "0x1A4F09A615aA4a35E5a146DC2fa19975bebF21A5",
      "interchainAccountRouter": "0xb2674E213019972f937CCFc5e23BF963D915809e",
      "timelockController": "0x0000000000000000000000000000000000000000",
      "technicalStack": "opstack"
    },
    "mode": {
      "aggregationHook": "0x80D80cfBa98dD2d456ECd43Dcc1f852D5C4EeD7a",
      "blockExplorers": [
        {
          "apiUrl": "https://explorer.mode.network/api",
          "family": "blockscout",
          "name": "Mode Explorer",
          "url": "https://explorer.mode.network"
        }
      ],
      "blocks": {
        "confirmations": 1,
        "estimateBlockTime": 2,
        "reorgPeriod": 5
      },
      "chainId": 34443,
      "deployer": {
        "name": "Abacus Works",
        "url": "https://www.hyperlane.xyz"
      },
      "displayName": "Mode",
      "domainId": 34443,
      "domainRoutingIsm": "0xB6F0f1267B01C27326F61a4B4fe2c73751802685",
      "domainRoutingIsmFactory": "0x1052eF3419f26Bec74Ed7CEf4a4FA6812Bc09908",
      "fallbackRoutingHook": "0x8F1E22d309baa69D398a03cc88E9b46037e988AA",
      "gasCurrencyCoinGeckoId": "ethereum",
      "gnosisSafeTransactionServiceUrl": "https://transaction-mode.safe.optimism.io",
      "index": {
        "from": 6817759
      },
      "interchainAccountIsm": "0xa377b8269e0A47cdd2fD5AAeAe860b45623c6d82",
      "interchainAccountRouter": "0x6e1B9f776bd415d7cC3C7458A5f0d801016918f8",
      "interchainGasPaymaster": "0x931dFCc8c1141D6F532FD023bd87DAe0080c835d",
      "interchainSecurityModule": "0xcC0eb6ca2E6b0130807fD15c12ceba5a714207e1",
      "mailbox": "0x2f2aFaE1139Ce54feFC03593FeE8AB2aDF4a85A7",
      "merkleTreeHook": "0xE2ee936bEa8e42671c400aC96dE198E06F2bA2A6",
      "name": "mode",
      "nativeToken": {
        "decimals": 18,
        "name": "Ether",
        "symbol": "ETH"
      },
      "pausableHook": "0xA1ac41d8A663fd317cc3BD94C7de92dC4BA4a882",
      "pausableIsm": "0xe243Fb51d91c5DE62afAbE44F7Ed2D4DC51668C6",
      "protocol": "ethereum",
      "protocolFee": "0xea820f9BCFD5E16a0dd42071EB61A29874Ad81A4",
      "proxyAdmin": "0x0761b0827849abbf7b0cC09CE14e1C93D87f5004",
      "rpcUrls": [
        {
          "http": "https://mainnet.mode.network"
        },
        {
          "http": "https://mode.drpc.org"
        }
      ],
      "staticAggregationHookFactory": "0xEb9FcFDC9EfDC17c1EC5E1dc085B98485da213D6",
      "staticAggregationIsm": "0x6BdA2074b7edCE8c4e4cD3D35517267468Aed93F",
      "staticAggregationIsmFactory": "0x8F7454AC98228f3504Bb91eA3D8Adafe6406110A",
      "staticMerkleRootMultisigIsmFactory": "0x2C1FAbEcd7bFBdEBF27CcdB67baADB38b6Df90fC",
      "staticMessageIdMultisigIsmFactory": "0x8b83fefd896fAa52057798f6426E9f0B080FCCcE",
      "storageGasOracle": "0xC9B8ea6230d6687a4b13fD3C0b8f0Ec607B26465",
      "technicalStack": "opstack",
      "testRecipient": "0x12582c7B0f43c6A667CBaA7fA8b112F7fb1E69F0",
      "timelockController": "0x0000000000000000000000000000000000000000",
      "validatorAnnounce": "0x48083C69f5a42c6B69ABbAd48AE195BD36770ee2",
      "staticMerkleRootWeightedMultisigIsmFactory": "0xf4eDb63976d4AB444359f84D4379c8975461120C",
      "staticMessageIdWeightedMultisigIsmFactory": "0xf9609bB22847e0DB5F6fB8f95b84D25A19b46ac5"
    },
    "moonbeam": {
      "aggregationHook": "0x23cca255aE83F57F39EAf9D14fB9FdaDF22D5863",
      "blockExplorers": [
        {
          "apiUrl": "https://api-moonbeam.moonscan.io/api",
          "family": "etherscan",
          "name": "MoonScan",
          "url": "https://moonscan.io"
        }
      ],
      "blocks": {
        "confirmations": 2,
        "estimateBlockTime": 12,
        "reorgPeriod": "finalized"
      },
      "chainId": 1284,
      "deployer": {
        "name": "Abacus Works",
        "url": "https://www.hyperlane.xyz"
      },
      "displayName": "Moonbeam",
      "domainId": 1284,
      "domainRoutingIsm": "0x7Faa23CEdA03364A79e05259e07D5E358E7400F7",
      "domainRoutingIsmFactory": "0x8061Af3A459093540d17823D651BC5E2A92669a7",
      "fallbackRoutingHook": "0x6C2D6eA0969F7Aa0A850CCA88c7BFACa563B2361",
      "gasCurrencyCoinGeckoId": "moonbeam",
      "gnosisSafeTransactionServiceUrl": "https://transaction.multisig.moonbeam.network",
      "index": {
        "from": 4719713
      },
      "interchainAccountIsm": "0x79b3730CE3685f65802aF1771319992bA960EB9D",
      "interchainAccountRouter": "0xc4482f66191754a8629D35289043C4EB0285F10E",
      "interchainGasPaymaster": "0x14760E32C0746094cF14D97124865BC7F0F7368F",
      "interchainSecurityModule": "0x96198A588D23fBe15C6b901671a37888F811181c",
      "mailbox": "0x094d03E751f49908080EFf000Dd6FD177fd44CC3",
      "merkleTreeHook": "0x87403b85f6f316e7ba91ba1fa6C3Fb7dD4095547",
      "name": "moonbeam",
      "nativeToken": {
        "decimals": 18,
        "name": "Moonbeam",
        "symbol": "GLMR"
      },
      "pausableHook": "0xe28f2AEEB42ee83CAd068D9A9a449c8b868C137f",
      "pausableIsm": "0x58062b26193B28000Cd991Df767f3A2674502de8",
      "protocol": "ethereum",
      "protocolFee": "0xCd3e29A9D293DcC7341295996a118913F7c582c0",
      "proxyAdmin": "0x6A9cdA3dd1F593983BFd142Eb35e6ce4137bd5ce",
      "rpcUrls": [
        {
          "http": "https://rpc.api.moonbeam.network"
        }
      ],
      "staticAggregationHookFactory": "0x59cC3E7A49DdC4893eB8754c7908f96072A7DbE8",
      "staticAggregationIsm": "0xDAAfa04d38d95f5B8418786AE0F7ee5B962ee92B",
      "staticAggregationIsmFactory": "0x40c6Abcb6A2CdC8882d4bEcaC47927005c7Bb8c2",
      "staticMerkleRootMultisigIsmFactory": "0xE2f485bc031Feb5a4C41C1967bf028653d75f0C3",
      "staticMessageIdMultisigIsmFactory": "0x84Df48F8f241f11d0fA302d09d73030429Bd9C73",
      "storageGasOracle": "0x448b7ADB0dA36d41AA2AfDc9d63b97541A7b3819",
      "testRecipient": "0x36FdA966CfffF8a9Cdc814f546db0e6378bFef35",
      "testTokenRecipient": "0x85ac1164878e017b67660a74ff1f41f3D05C02Bb",
      "timelockController": "0x0000000000000000000000000000000000000000",
      "validatorAnnounce": "0x8c1001eBee6F25b31863A55EadfF149aF88B356F",
      "staticMerkleRootWeightedMultisigIsmFactory": "0x13B09a1d80e93E03221e1F393B588C28a5dE9B69",
      "staticMessageIdWeightedMultisigIsmFactory": "0x1E14479A04786900F32c916c11eE1EEf81B5a6bA",
      "technicalStack": "polkadotsubstrate",
      "transactionOverrides": {
        "maxFeePerGas": 350000000000,
        "maxPriorityFeePerGas": 50000000000
      }
    },
    "neutron": {
      "bech32Prefix": "neutron",
      "blockExplorers": [
        {
          "apiUrl": "https://apis.mintscan.io/v1/neutron",
          "family": "other",
          "name": "Mintscan",
          "url": "https://www.mintscan.io/neutron"
        }
      ],
      "blocks": {
        "confirmations": 1,
        "estimateBlockTime": 3,
        "reorgPeriod": 1
      },
      "canonicalAsset": "untrn",
      "chainId": "neutron-1",
      "contractAddressBytes": 32,
      "deployer": {
        "name": "Abacus Works",
        "url": "https://www.hyperlane.xyz"
      },
      "displayName": "Neutron",
      "domainId": 1853125230,
      "gasCurrencyCoinGeckoId": "neutron-3",
      "gasPrice": {
        "amount": "0.0053",
        "denom": "untrn"
      },
      "grpcUrls": [
        {
          "http": "http://grpc-kralum.neutron-1.neutron.org:80"
        }
      ],
      "index": {
        "chunk": 5,
        "from": 4000000
      },
      "interchainGasPaymaster": "0x738a4454e066c3bcb48cb0f03dca1c69b3c3d5ffa4f4470096083f0680a169ac",
      "isTestnet": false,
      "mailbox": "0x848426d50eb2104d5c6381ec63757930b1c14659c40db8b8081e516e7c5238fc",
      "merkleTreeHook": "0xcd30a0001cc1f436c41ef764a712ebabc5a144140e3fd03eafe64a9a24e4e27c",
      "name": "neutron",
      "nativeToken": {
        "decimals": 6,
        "denom": "untrn",
        "name": "Neutron",
        "symbol": "NTRN"
      },
      "protocol": "cosmos",
      "restUrls": [
        {
          "http": "https://rest-lb.neutron.org"
        }
      ],
      "rpcUrls": [
        {
          "http": "https://rpc-arch.mainnet.neutron.tm.p2p.org"
        },
        {
          "http": "https://rpc-kralum.neutron-1.neutron.org"
        }
      ],
      "signer": {
        "key": "0x5486418967eabc770b0fcb995f7ef6d9a72f7fc195531ef76c5109f44f51af26",
        "prefix": "neutron",
        "type": "cosmosKey"
      },
      "slip44": 118,
      "validatorAnnounce": "0xf3aa0d652226e21ae35cd9035c492ae41725edc9036edf0d6a48701b153b90a0",
      "technicalStack": "other"
    },
    "optimism": {
      "aggregationHook": "0x4ccC6d8eB79f2a1EC9bcb0f211fef7907631F91f",
      "blockExplorers": [
        {
          "apiUrl": "https://api-optimistic.etherscan.io/api",
          "family": "etherscan",
          "name": "Etherscan",
          "url": "https://optimistic.etherscan.io"
        }
      ],
      "blocks": {
        "confirmations": 1,
        "estimateBlockTime": 3,
        "reorgPeriod": 10
      },
      "chainId": 10,
      "deployer": {
        "name": "Abacus Works",
        "url": "https://www.hyperlane.xyz"
      },
      "displayName": "Optimism",
      "domainId": 10,
      "domainRoutingIsm": "0xDFfFCA9320E2c7530c61c4946B4c2376A1901dF2",
      "domainRoutingIsmFactory": "0xD2e905108c5e44dADA680274740f896Ea96Cf2Fb",
      "fallbackRoutingHook": "0xD4b132C6d4AA93A4247F1A91e1ED929c0572a43d",
      "gasCurrencyCoinGeckoId": "ethereum",
      "gnosisSafeTransactionServiceUrl": "https://safe-transaction-optimism.safe.global/",
      "index": {
        "from": 111290758
      },
      "interchainAccountIsm": "0x2c46BF14641d00549ECa4779BF5CBf91602C1DEd",
      "interchainAccountRouter": "0x03D6cC17d45E9EA27ED757A8214d1F07F7D901aD",
      "interchainGasPaymaster": "0xD8A76C4D91fCbB7Cc8eA795DFDF870E48368995C",
      "interchainSecurityModule": "0x96e2bf6a1CBcf48210Beb2c38a11A62dd5569817",
      "mailbox": "0xd4C1905BB1D26BC93DAC913e13CaCC278CdCC80D",
      "merkleTreeHook": "0x68eE9bec9B4dbB61f69D9D293Ae26a5AACb2e28f",
      "name": "optimism",
      "nativeToken": {
        "decimals": 18,
        "name": "Ether",
        "symbol": "ETH"
      },
      "pausableHook": "0xf753CA2269c8A7693ce1808b5709Fbf36a65D47A",
      "pausableIsm": "0xD84D8114cCfa5c2403E56aBf754da529430704F0",
      "protocol": "ethereum",
      "protocolFee": "0xD71Ff941120e8f935b8b1E2C1eD72F5d140FF458",
      "proxyAdmin": "0xE047cb95FB3b7117989e911c6afb34771183fC35",
      "rpcUrls": [
        {
          "http": "https://mainnet.optimism.io"
        }
      ],
      "staticAggregationHookFactory": "0x15DEeAB8dECDe553bb0B1F9C00984cbcae1af3D7",
      "staticAggregationIsm": "0xdF6316DF574974110DCC94BB4E520B09Fe3CbEf9",
      "staticAggregationIsmFactory": "0x7491843F3A5Ba24E0f17a22645bDa04A1Ae2c584",
      "staticMerkleRootMultisigIsmFactory": "0xCA6Cb9Bc3cfF9E11003A06617cF934B684Bc78BC",
      "staticMessageIdMultisigIsmFactory": "0xAa4Be20E9957fE21602c74d7C3cF5CB1112EA9Ef",
      "storageGasOracle": "0x27e88AeB8EA4B159d81df06355Ea3d20bEB1de38",
      "testRecipient": "0x36FdA966CfffF8a9Cdc814f546db0e6378bFef35",
      "testTokenRecipient": "0x85ac1164878e017b67660a74ff1f41f3D05C02Bb",
      "timelockController": "0x0000000000000000000000000000000000000000",
      "validatorAnnounce": "0x30f5b08e01808643221528BB2f7953bf2830Ef38",
      "staticMerkleRootWeightedMultisigIsmFactory": "0x313b18228236bf89fc67cca152c62f1896eEa362",
      "staticMessageIdWeightedMultisigIsmFactory": "0x3A2e96403d076e9f953166A9E4c61bcD9D164CFe",
      "technicalStack": "opstack"
    },
    "osmosis": {
      "bech32Prefix": "osmo",
      "blockExplorers": [
        {
          "apiUrl": "https://apis.mintscan.io/v1/osmosis",
          "family": "other",
          "name": "Mintscan",
          "url": "https://www.mintscan.io/osmosis"
        }
      ],
      "blocks": {
        "confirmations": 1,
        "estimateBlockTime": 3,
        "reorgPeriod": 1
      },
      "canonicalAsset": "uosmo",
      "chainId": "osmosis-1",
      "contractAddressBytes": 32,
      "deployer": {
        "name": "Mitosis",
        "url": "https://mitosis.org"
      },
      "displayName": "Osmosis",
      "domainId": 875,
      "gasCurrencyCoinGeckoId": "osmosis",
      "gasPrice": {
        "amount": "0.025",
        "denom": "uosmo"
      },
      "grpcUrls": [
        {
          "http": "https://osmosis-grpc.publicnode.com:443"
        }
      ],
      "index": {
        "chunk": 10,
        "from": 14389169
      },
      "interchainGasPaymaster": "0xd20a9dcf61939fc2fe6ad501b9457b1029b3cc7ab12ed72675ea2e10d831ee5d",
      "isTestnet": false,
      "mailbox": "0x9493e39d85dd038022f97d88aba6bff98d98f9a016b4f2e498bf1d9898420172",
      "merkleTreeHook": "0x8920e062ee5ed8afccbc155d13ea9049296399ee41403655864fcd243edc7388",
      "name": "osmosis",
      "nativeToken": {
        "decimals": 6,
        "denom": "uosmo",
        "name": "Osmosis",
        "symbol": "OSMO"
      },
      "protocol": "cosmos",
      "restUrls": [
        {
          "http": "https://osmosis-rest.publicnode.com"
        }
      ],
      "rpcUrls": [
        {
          "http": "https://osmosis-rpc.publicnode.com"
        }
      ],
      "signer": {
        "key": "0x5486418967eabc770b0fcb995f7ef6d9a72f7fc195531ef76c5109f44f51af26",
        "prefix": "osmo",
        "type": "cosmosKey"
      },
      "slip44": 118,
      "validatorAnnounce": "0xaf867da5b09a20ee49161d57f99477c0c42d100f34eb53da0d2eb7fc6c257235",
      "technicalStack": "other"
    },
    "polygon": {
      "aggregationHook": "0x34dAb05650Cf590088bA18aF9d597f3e081bCc47",
      "blockExplorers": [
        {
          "apiUrl": "https://api.polygonscan.com/api",
          "family": "etherscan",
          "name": "PolygonScan",
          "url": "https://polygonscan.com"
        }
      ],
      "blocks": {
        "confirmations": 3,
        "estimateBlockTime": 2,
        "reorgPeriod": "finalized"
      },
      "chainId": 137,
      "deployer": {
        "name": "Abacus Works",
        "url": "https://www.hyperlane.xyz"
      },
      "displayName": "Polygon",
      "domainId": 137,
      "domainRoutingIsm": "0xBcb9d74E1D2549fc1939023433aaAB11587bc338",
      "domainRoutingIsmFactory": "0x0d0E816eE4557689d34fAd5885C53b9393C1D9fA",
      "fallbackRoutingHook": "0xca4cCe24E7e06241846F5EA0cda9947F0507C40C",
      "gasCurrencyCoinGeckoId": "polygon-ecosystem-token",
      "gnosisSafeTransactionServiceUrl": "https://safe-transaction-polygon.safe.global/",
      "index": {
        "from": 49108065
      },
      "interchainAccountIsm": "0xBAC4529cdfE7CCe9E858BF706e41F8Ed096C1BAd",
      "interchainAccountRouter": "0xF163949AD9F88977ebF649D0461398Ca752E64B9",
      "interchainGasPaymaster": "0x0071740Bf129b05C4684abfbBeD248D80971cce2",
      "interchainSecurityModule": "0xa0CC1Aa93C8d11cF0166f6f1d72f75Af1A5CAED4",
      "mailbox": "0x5d934f4e2f797775e53561bB72aca21ba36B96BB",
      "merkleTreeHook": "0x73FbD25c3e817DC4B4Cd9d00eff6D83dcde2DfF6",
      "name": "polygon",
      "nativeToken": {
        "decimals": 18,
        "name": "Polygon Ecosystem Token",
        "symbol": "POL"
      },
      "pausableHook": "0x748040afB89B8FdBb992799808215419d36A0930",
      "pausableIsm": "0x6741e91fFDC31c7786E3684427c628dad06299B0",
      "protocol": "ethereum",
      "protocolFee": "0xF8F3629e308b4758F8396606405989F8D8C9c578",
      "proxyAdmin": "0xC4F7590C5d30BE959225dC75640657954A86b980",
      "rpcUrls": [
        {
          "http": "https://polygon-bor.publicnode.com"
        },
        {
          "http": "https://polygon-rpc.com"
        },
        {
          "http": "https://rpc.ankr.com/polygon"
        }
      ],
      "staticAggregationHookFactory": "0xFeeB86e70e4a640cDd29636CCE19BD6fe8628135",
      "staticAggregationIsm": "0xe289bD204Dbb4F3aaFA27Dbe5751C71e101CFD80",
      "staticAggregationIsmFactory": "0x81AdDD9Ca89105063DaDEBd5B4408551Ce850E22",
      "staticMerkleRootMultisigIsmFactory": "0xa9E0E18E78b098c2DE36c42E4DDEA13ce214c592",
      "staticMessageIdMultisigIsmFactory": "0xEa5Be2AD66BB1BA321B7aCf0A079fBE304B09Ca0",
      "storageGasOracle": "0xA3a24EC5670F1F416AB9fD554FcE2f226AE9D7eB",
      "testRecipient": "0x36FdA966CfffF8a9Cdc814f546db0e6378bFef35",
      "testTokenRecipient": "0x85ac1164878e017b67660a74ff1f41f3D05C02Bb",
      "timelockController": "0x0000000000000000000000000000000000000000",
      "validatorAnnounce": "0x454E1a1E1CA8B51506090f1b5399083658eA4Fc5",
      "staticMerkleRootWeightedMultisigIsmFactory": "0x07CE1B0cFfa436AE2fb7Fbd7318648774FdA53f9",
      "staticMessageIdWeightedMultisigIsmFactory": "0x9e22945bE593946618383B108CC5bce09eBA4C26",
      "technicalStack": "other"
    },
    "polygonzkevm": {
      "aggregationHook": "0x8464aF853363B8d6844070F68b0AB34Cb6523d0F",
      "blockExplorers": [
        {
          "apiUrl": "https://api-zkevm.polygonscan.com/api",
          "family": "etherscan",
          "name": "PolygonScan",
          "url": "https://zkevm.polygonscan.com"
        }
      ],
      "blocks": {
        "confirmations": 1,
        "estimateBlockTime": 10,
        "reorgPeriod": 5
      },
      "chainId": 1101,
      "deployer": {
        "name": "Abacus Works",
        "url": "https://www.hyperlane.xyz"
      },
      "displayName": "Polygon zkEVM",
      "displayNameShort": "zkEVM",
      "domainId": 1101,
      "domainRoutingIsm": "0x8b6862a784f634F4C8E1cbb04c9DA3dB637B7EaA",
      "domainRoutingIsmFactory": "0xe4057c5B0c43Dc18E36b08C39B419F190D29Ac2d",
      "fallbackRoutingHook": "0x01aE937A7B05d187bBCBE80F44F41879D3D335a4",
      "gasCurrencyCoinGeckoId": "ethereum",
      "gnosisSafeTransactionServiceUrl": "https://safe-transaction-zkevm.safe.global/",
      "index": {
        "from": 6577743
      },
      "interchainAccountIsm": "0xc1198e241DAe48BF5AEDE5DCE49Fe4A6064cF7a7",
      "interchainAccountRouter": "0x20a0A32a110362920597F72974E1E0d7e25cA20a",
      "interchainGasPaymaster": "0x0D63128D887159d63De29497dfa45AFc7C699AE4",
      "interchainSecurityModule": "0x179CdA296d21643aCdc12e74f6B73AeE662A6592",
      "mailbox": "0x3a464f746D23Ab22155710f44dB16dcA53e0775E",
      "merkleTreeHook": "0x149db7afD694722747035d5AEC7007ccb6F8f112",
      "name": "polygonzkevm",
      "nativeToken": {
        "decimals": 18,
        "name": "Ether",
        "symbol": "ETH"
      },
      "pausableHook": "0xc2FbB9411186AB3b1a6AFCCA702D1a80B48b197c",
      "pausableIsm": "0x784b9D0f4eF9fb8444DfB5d24AB221C9D1A85395",
      "protocol": "ethereum",
      "protocolFee": "0xd83A4F747fE80Ed98839e05079B1B7Fe037b1638",
      "proxyAdmin": "0x2f2aFaE1139Ce54feFC03593FeE8AB2aDF4a85A7",
      "rpcUrls": [
        {
          "http": "https://zkevm-rpc.com"
        },
        {
          "http": "https://rpc.ankr.com/polygon_zkevm"
        }
      ],
      "staticAggregationHookFactory": "0x0761b0827849abbf7b0cC09CE14e1C93D87f5004",
      "staticAggregationIsm": "0xAe7d2FA2aFc57Ce9F05930d403673A267b3efE50",
      "staticAggregationIsmFactory": "0x1052eF3419f26Bec74Ed7CEf4a4FA6812Bc09908",
      "staticMerkleRootMultisigIsmFactory": "0x8F7454AC98228f3504Bb91eA3D8Adafe6406110A",
      "staticMessageIdMultisigIsmFactory": "0xEb9FcFDC9EfDC17c1EC5E1dc085B98485da213D6",
      "storageGasOracle": "0x19dc38aeae620380430C200a6E990D5Af5480117",
      "testRecipient": "0xD127D4549cb4A5B2781303a4fE99a10EAd13263A",
      "timelockController": "0x0000000000000000000000000000000000000000",
      "validatorAnnounce": "0x2fa5F5C96419C222cDbCeC797D696e6cE428A7A9",
      "staticMerkleRootWeightedMultisigIsmFactory": "0xc24f3ba8619Fe9db9b95fB616D6945779669e591",
      "staticMessageIdWeightedMultisigIsmFactory": "0x882Ad0CcB25CDf928e2a9C899F23eC033C4113f7",
      "technicalStack": "polygoncdk",
      "transactionOverrides": {
        "gasPrice": 1000000000
      }
    },
    "proofofplay": {
      "aggregationHook": "0xF6C1769d5390Be0f77080eF7791fBbA7eF4D5659",
      "blockExplorers": [
        {
          "apiUrl": "https://explorer.apex.proofofplay.com/api/eth-rpc",
          "family": "blockscout",
          "name": "Proof of Play Apex Explorer",
          "url": "https://explorer.apex.proofofplay.com"
        }
      ],
      "blocks": {
        "confirmations": 1,
        "estimateBlockTime": 1,
        "reorgPeriod": 5
      },
      "chainId": 70700,
      "deployer": {
        "name": "Abacus Works",
        "url": "https://www.hyperlane.xyz"
      },
      "displayName": "Proof of Play Apex",
      "domainId": 70700,
      "domainRoutingIsm": "0xaDc0cB48E8DB81855A930C0C1165ea3dCe4Ba5C7",
      "domainRoutingIsmFactory": "0x1052eF3419f26Bec74Ed7CEf4a4FA6812Bc09908",
      "fallbackRoutingHook": "0xd21192429df453021e896f2897Dc8B1167DD61E5",
      "gasCurrencyCoinGeckoId": "ethereum",
      "index": {
        "from": 32018468
      },
      "interchainGasPaymaster": "0x9844aFFaBE17c37F791ff99ABa58B0FbB75e22AF",
      "interchainSecurityModule": "0x3EA3C13aC6f98652dCd3D67533512362aB860613",
      "mailbox": "0x2f2aFaE1139Ce54feFC03593FeE8AB2aDF4a85A7",
      "merkleTreeHook": "0xF5da68b2577EF5C0A0D98aA2a58483a68C2f232a",
      "name": "proofofplay",
      "nativeToken": {
        "decimals": 18,
        "name": "Ether",
        "symbol": "ETH"
      },
      "pausableHook": "0x61594D2cA900C44ab51d07776465397FefC643C6",
      "pausableIsm": "0x5d69BC38eF3eDb491c0b7186BEc4eC45c4013f93",
      "protocol": "ethereum",
      "protocolFee": "0x73db9c7430548f399e335f3424e8d56080e9010c",
      "proxyAdmin": "0x0761b0827849abbf7b0cC09CE14e1C93D87f5004",
      "rpcUrls": [
        {
          "http": "https://rpc.apex.proofofplay.com"
        }
      ],
      "staticAggregationHookFactory": "0xEb9FcFDC9EfDC17c1EC5E1dc085B98485da213D6",
      "staticAggregationIsm": "0xB0525d808721426c56377469B92db16857384deF",
      "staticAggregationIsmFactory": "0x8F7454AC98228f3504Bb91eA3D8Adafe6406110A",
      "staticMerkleRootMultisigIsmFactory": "0x2C1FAbEcd7bFBdEBF27CcdB67baADB38b6Df90fC",
      "staticMessageIdMultisigIsmFactory": "0x8b83fefd896fAa52057798f6426E9f0B080FCCcE",
      "storageGasOracle": "0x7b2e996742fA42d223652A344252B725D1bC428C",
      "technicalStack": "arbitrumnitro",
      "testRecipient": "0x2c61Cda929e4e2174cb10cd8e2724A9ceaD62E67",
      "validatorAnnounce": "0x062200d92dF6bB7bA89Ce4D6800110450f94784e",
      "staticMerkleRootWeightedMultisigIsmFactory": "0xcd849e612Aaa138f03698C3Edb42a34117BFF631",
      "staticMessageIdWeightedMultisigIsmFactory": "0xb129828B9EDa48192D0B2db35D0E40dCF51B3594",
      "interchainAccountIsm": "0x1A4F09A615aA4a35E5a146DC2fa19975bebF21A5",
      "interchainAccountRouter": "0xb2674E213019972f937CCFc5e23BF963D915809e",
      "timelockController": "0x0000000000000000000000000000000000000000"
    },
    "real": {
      "aggregationHook": "0x32B06f415955B35d77AF855b9ec77381485D763c",
      "blockExplorers": [
        {
          "apiUrl": "https://explorer.re.al/api/eth-rpc",
          "family": "blockscout",
          "name": "re.al Explorer",
          "url": "https://explorer.re.al"
        }
      ],
      "blocks": {
        "confirmations": 1,
        "estimateBlockTime": 30,
        "reorgPeriod": 0
      },
      "chainId": 111188,
      "deployer": {
        "name": "Abacus Works",
        "url": "https://www.hyperlane.xyz"
      },
      "displayName": "re.al",
      "domainId": 111188,
      "domainRoutingIsm": "0x494415e823236A05c608D6b777bC80082cED6A2E",
      "domainRoutingIsmFactory": "0x0761b0827849abbf7b0cC09CE14e1C93D87f5004",
      "fallbackRoutingHook": "0xDd1CddEd982e4d271d4D6Bc4cdE8d4F3338733B5",
      "gasCurrencyCoinGeckoId": "ethereum",
      "index": {
        "from": 363159
      },
      "interchainGasPaymaster": "0x3071D4DA6020C956Fe15Bfd0a9Ca8D4574f16696",
      "interchainSecurityModule": "0x4479f3946f979b191ad5cf2F16c37e821a346374",
      "mailbox": "0xeA87ae93Fa0019a82A727bfd3eBd1cFCa8f64f1D",
      "merkleTreeHook": "0x55E4F0bc6b7Bb493D50839A8592e7ad8d5e93cf7",
      "name": "real",
      "nativeToken": {
        "decimals": 18,
        "name": "Real Ether",
        "symbol": "reETH"
      },
      "pausableHook": "0xc965292958794f59ec3e9538738dD252873F07CC",
      "pausableIsm": "0xB9712fAbFaDb3624Dc12B6b261FEB76F8F8278aE",
      "protocol": "ethereum",
      "protocolFee": "0x59C2dB903937EbE55B59c3415FD55e970FF5f2DC",
      "proxyAdmin": "0x4Ed7d626f1E96cD1C0401607Bf70D95243E3dEd1",
      "rpcUrls": [
        {
          "http": "https://real.drpc.org"
        }
      ],
      "staticAggregationHookFactory": "0x1052eF3419f26Bec74Ed7CEf4a4FA6812Bc09908",
      "staticAggregationIsm": "0x682B8D8414C93a9D392162d867DFBb509c08F718",
      "staticAggregationIsmFactory": "0xEb9FcFDC9EfDC17c1EC5E1dc085B98485da213D6",
      "staticMerkleRootMultisigIsmFactory": "0x8b83fefd896fAa52057798f6426E9f0B080FCCcE",
      "staticMessageIdMultisigIsmFactory": "0x8F7454AC98228f3504Bb91eA3D8Adafe6406110A",
      "storageGasOracle": "0x40Ca055683d9aA603f73EDcb62874a1BaAa1d6dA",
      "technicalStack": "arbitrumnitro",
      "testRecipient": "0xc401e251CCa7A364114504A994D6fC7cb1c243AB",
      "validatorAnnounce": "0x5F954cA945671e48466680eA815727948Ca340ef",
      "staticMerkleRootWeightedMultisigIsmFactory": "0x662771d29DFf0d7C36bB9BB6d4241a02e77585d9",
      "staticMessageIdWeightedMultisigIsmFactory": "0x5d69BC38eF3eDb491c0b7186BEc4eC45c4013f93",
      "interchainAccountIsm": "0x9e8b689e83d929cb8c2d9166E55319a4e6aA83B7",
      "interchainAccountRouter": "0xc0C2dB448fC2c84213394Fcb93a3C467e50ECa9E",
      "timelockController": "0x0000000000000000000000000000000000000000"
    },
    "redstone": {
      "aggregationHook": "0x7bC13D23eD161E152a05c71D037b4642EA61B8eF",
      "blockExplorers": [
        {
          "apiUrl": "https://explorer.redstone.xyz/api",
          "family": "blockscout",
          "name": "Redstone Explorer",
          "url": "https://explorer.redstone.xyz"
        }
      ],
      "blocks": {
        "confirmations": 1,
        "estimateBlockTime": 2,
        "reorgPeriod": 5
      },
      "chainId": 690,
      "deployer": {
        "name": "Abacus Works",
        "url": "https://www.hyperlane.xyz"
      },
      "displayName": "Redstone",
      "domainId": 690,
      "domainRoutingIsm": "0x5D1e7D7c5B9e6dDC8439F67F10c578f2A1084f6F",
      "domainRoutingIsmFactory": "0x0761b0827849abbf7b0cC09CE14e1C93D87f5004",
      "fallbackRoutingHook": "0xA1ac41d8A663fd317cc3BD94C7de92dC4BA4a882",
      "gasCurrencyCoinGeckoId": "ethereum",
      "gnosisSafeTransactionServiceUrl": "https://transaction-redstone.safe.optimism.io",
      "index": {
        "from": 1797579
      },
      "interchainAccountIsm": "0x5DA60220C5dDe35b7aE91c042ff5979047FA0785",
      "interchainAccountRouter": "0x7a4d31a686A36285d68e14EDD53631417eB19603",
      "interchainGasPaymaster": "0x2Fa570E83009eaEef3a1cbd496a9a30F05266634",
      "interchainSecurityModule": "0x69f8912eF002ec29606A521f7194dF3c155ce95b",
      "mailbox": "0xeA87ae93Fa0019a82A727bfd3eBd1cFCa8f64f1D",
      "merkleTreeHook": "0x8F1E22d309baa69D398a03cc88E9b46037e988AA",
      "name": "redstone",
      "nativeToken": {
        "decimals": 18,
        "name": "Ether",
        "symbol": "ETH"
      },
      "pausableHook": "0xC9B8ea6230d6687a4b13fD3C0b8f0Ec607B26465",
      "pausableIsm": "0xD53Fdbb7537aCa82bAf7cCA7204088f15b52796a",
      "protocol": "ethereum",
      "protocolFee": "0x26f32245fCF5Ad53159E875d5Cae62aEcf19c2d4",
      "proxyAdmin": "0x4Ed7d626f1E96cD1C0401607Bf70D95243E3dEd1",
      "rpcUrls": [
        {
          "http": "https://rpc.redstonechain.com"
        }
      ],
      "staticAggregationHookFactory": "0x1052eF3419f26Bec74Ed7CEf4a4FA6812Bc09908",
      "staticAggregationIsm": "0x3Bb9244a2aBBb710c933e8D82Ff8F0C200F3c036",
      "staticAggregationIsmFactory": "0xEb9FcFDC9EfDC17c1EC5E1dc085B98485da213D6",
      "staticMerkleRootMultisigIsmFactory": "0x8b83fefd896fAa52057798f6426E9f0B080FCCcE",
      "staticMessageIdMultisigIsmFactory": "0x8F7454AC98228f3504Bb91eA3D8Adafe6406110A",
      "storageGasOracle": "0x6Fae4D9935E2fcb11fC79a64e917fb2BF14DaFaa",
      "testRecipient": "0x1Ab68dC4f7b6cfcd00218D4b761b7F3b5a724555",
      "timelockController": "0x0000000000000000000000000000000000000000",
      "validatorAnnounce": "0x12582c7B0f43c6A667CBaA7fA8b112F7fb1E69F0",
      "staticMerkleRootWeightedMultisigIsmFactory": "0x794Fe7970EE45945b0ad2667f99A5bBc9ddfB5d7",
      "staticMessageIdWeightedMultisigIsmFactory": "0x7B8AA8f23Ab6B0757eC6FC71894211376D9335b0",
      "technicalStack": "opstack"
    },
    "sanko": {
      "aggregationHook": "0xF6C1769d5390Be0f77080eF7791fBbA7eF4D5659",
      "blockExplorers": [
        {
          "apiUrl": "https://explorer.sanko.xyz/api/eth-rpc",
          "family": "blockscout",
          "name": "Sanko Explorer",
          "url": "https://explorer.sanko.xyz"
        }
      ],
      "blocks": {
        "confirmations": 1,
        "estimateBlockTime": 15,
        "reorgPeriod": 1
      },
      "chainId": 1996,
      "deployer": {
        "name": "Abacus Works",
        "url": "https://www.hyperlane.xyz"
      },
      "displayName": "Sanko",
      "domainId": 1996,
      "domainRoutingIsm": "0xaDc0cB48E8DB81855A930C0C1165ea3dCe4Ba5C7",
      "domainRoutingIsmFactory": "0x1052eF3419f26Bec74Ed7CEf4a4FA6812Bc09908",
      "fallbackRoutingHook": "0xd21192429df453021e896f2897Dc8B1167DD61E5",
      "gasCurrencyCoinGeckoId": "dream-machine-token",
      "index": {
        "from": 937117
      },
      "interchainGasPaymaster": "0x9844aFFaBE17c37F791ff99ABa58B0FbB75e22AF",
      "interchainSecurityModule": "0xe7E620e6C0B0Fc7c0770D0F192AB780737EBC006",
      "mailbox": "0x2f2aFaE1139Ce54feFC03593FeE8AB2aDF4a85A7",
      "merkleTreeHook": "0xF5da68b2577EF5C0A0D98aA2a58483a68C2f232a",
      "name": "sanko",
      "nativeToken": {
        "decimals": 18,
        "name": "Dream Machine Token",
        "symbol": "DMT"
      },
      "pausableHook": "0x61594D2cA900C44ab51d07776465397FefC643C6",
      "pausableIsm": "0x92cdbF0Ccdf8E93467FA858fb986fa650A02f2A8",
      "protocol": "ethereum",
      "protocolFee": "0xDab56C5A1EffFdd23f6BD1243E457B1575984Bc6",
      "proxyAdmin": "0x0761b0827849abbf7b0cC09CE14e1C93D87f5004",
      "rpcUrls": [
        {
          "http": "https://mainnet.sanko.xyz"
        }
      ],
      "staticAggregationHookFactory": "0xEb9FcFDC9EfDC17c1EC5E1dc085B98485da213D6",
      "staticAggregationIsm": "0x203B8cEe54c0875d7b3384722636B5Ef4A4D81f7",
      "staticAggregationIsmFactory": "0x8F7454AC98228f3504Bb91eA3D8Adafe6406110A",
      "staticMerkleRootMultisigIsmFactory": "0x2C1FAbEcd7bFBdEBF27CcdB67baADB38b6Df90fC",
      "staticMessageIdMultisigIsmFactory": "0x8b83fefd896fAa52057798f6426E9f0B080FCCcE",
      "storageGasOracle": "0x7b2e996742fA42d223652A344252B725D1bC428C",
      "technicalStack": "arbitrumnitro",
      "testRecipient": "0x2c61Cda929e4e2174cb10cd8e2724A9ceaD62E67",
      "validatorAnnounce": "0x062200d92dF6bB7bA89Ce4D6800110450f94784e",
      "staticMerkleRootWeightedMultisigIsmFactory": "0x749848D7b783A328638C3ea74AcFcfb73c977CbE",
      "staticMessageIdWeightedMultisigIsmFactory": "0x148CF67B8A242c1360bb2C93fCe203EC4d4f9B56",
      "interchainAccountIsm": "0x5DA60220C5dDe35b7aE91c042ff5979047FA0785",
      "interchainAccountRouter": "0x7a4d31a686A36285d68e14EDD53631417eB19603",
      "timelockController": "0x0000000000000000000000000000000000000000"
    },
    "scroll": {
      "aggregationHook": "0x9Bc0FAf446E128a618A88a2F28960Fb2Ca169faE",
      "blockExplorers": [
        {
          "apiUrl": "https://api.scrollscan.com/api",
          "family": "etherscan",
          "name": "Scroll Explorer",
          "url": "https://scrollscan.com/"
        }
      ],
      "blocks": {
        "confirmations": 1,
        "estimateBlockTime": 3,
        "reorgPeriod": 17
      },
      "chainId": 534352,
      "deployer": {
        "name": "Abacus Works",
        "url": "https://www.hyperlane.xyz"
      },
      "displayName": "Scroll",
      "domainId": 534352,
      "domainRoutingIsm": "0x4d02AfFc3F030c887e2f914B8B67E0B845e034fD",
      "domainRoutingIsmFactory": "0xe03dad16074BC5EEA9A9311257BF02Eb0B6AAA2b",
      "fallbackRoutingHook": "0xDa7cECb05C4aeB02c1aFDE277d4306a2da7Bd762",
      "gasCurrencyCoinGeckoId": "ethereum",
      "gnosisSafeTransactionServiceUrl": "https://safe-transaction-scroll.safe.global",
      "index": {
        "chunk": 999,
        "from": 271840
      },
      "interchainAccountIsm": "0x32af5Df81fEd5E26119F6640FBB13f3d63a94CDe",
      "interchainAccountRouter": "0x0B48a744698ba8dFa514742dFEB6728f52fD66f7",
      "interchainGasPaymaster": "0xBF12ef4B9f307463D3FB59c3604F294dDCe287E2",
      "interchainSecurityModule": "0x7A54c333F331105B031Dd4BF9Cf7f155Ae4585f6",
      "mailbox": "0x2f2aFaE1139Ce54feFC03593FeE8AB2aDF4a85A7",
      "merkleTreeHook": "0x6119E37Bd66406A1Db74920aC79C15fB8411Ba76",
      "name": "scroll",
      "nativeToken": {
        "decimals": 18,
        "name": "Ether",
        "symbol": "ETH"
      },
      "pausableHook": "0x4Eb82Ee35b0a1c1d776E3a3B547f9A9bA6FCC9f2",
      "pausableIsm": "0x11Fa12DBaCe771E293e19743feA342e378C6341F",
      "protocol": "ethereum",
      "protocolFee": "0xc3F23848Ed2e04C0c6d41bd7804fa8f89F940B94",
      "proxyAdmin": "0x0761b0827849abbf7b0cC09CE14e1C93D87f5004",
      "rpcUrls": [
        {
          "http": "https://rpc.scroll.io"
        },
        {
          "http": "https://rpc.ankr.com/scroll"
        },
        {
          "http": "https://scroll-mainnet.chainstacklabs.com"
        },
        {
          "http": "https://scroll.drpc.org"
        },
        {
          "http": "https://1rpc.io/scroll"
        }
      ],
      "staticAggregationHookFactory": "0xEb9FcFDC9EfDC17c1EC5E1dc085B98485da213D6",
      "staticAggregationIsm": "0xAC0F1820F1F3fEd26293B8714464ca431824f823",
      "staticAggregationIsmFactory": "0x8F7454AC98228f3504Bb91eA3D8Adafe6406110A",
      "staticMerkleRootMultisigIsmFactory": "0x2C1FAbEcd7bFBdEBF27CcdB67baADB38b6Df90fC",
      "staticMessageIdMultisigIsmFactory": "0x8b83fefd896fAa52057798f6426E9f0B080FCCcE",
      "storageGasOracle": "0x481171eb1aad17eDE6a56005B7F1aB00C581ef13",
      "testRecipient": "0x674f4698d063cE4C0d604c88dD7D542De72f327f",
      "timelockController": "0x0000000000000000000000000000000000000000",
      "validatorAnnounce": "0xd83A4F747fE80Ed98839e05079B1B7Fe037b1638",
      "staticMerkleRootWeightedMultisigIsmFactory": "0xcb0D04010584AA5244b5826c990eeA4c16BeAC8C",
      "staticMessageIdWeightedMultisigIsmFactory": "0x609707355a53d2aAb6366f48E2b607C599D26B29",
      "technicalStack": "other",
      "transactionOverrides": {
        "gasPrice": 200000000
      }
    },
    "sei": {
      "aggregationHook": "0x40514BD46C57455933Be8BAedE96C4F0Ba3507D6",
      "blockExplorers": [
        {
          "apiUrl": "https://seitrace.com/pacific-1/api",
          "family": "etherscan",
          "name": "Seitrace",
          "url": "https://seitrace.com"
        }
      ],
      "blocks": {
        "confirmations": 1,
        "estimateBlockTime": 1,
        "reorgPeriod": 1
      },
      "chainId": 1329,
      "deployer": {
        "name": "Abacus Works",
        "url": "https://www.hyperlane.xyz"
      },
      "displayName": "Sei",
      "domainId": 1329,
      "domainRoutingIsm": "0xBD70Ea9D599a0FC8158B026797177773C3445730",
      "domainRoutingIsmFactory": "0x1052eF3419f26Bec74Ed7CEf4a4FA6812Bc09908",
      "fallbackRoutingHook": "0xB3fCcD379ad66CED0c91028520C64226611A48c9",
      "gasCurrencyCoinGeckoId": "sei-network",
      "gnosisSafeTransactionServiceUrl": "https://transaction.sei-safe.protofire.io",
      "index": {
        "from": 80809403,
        "chunk": 1000
      },
      "interchainAccountIsm": "0xf35dc7B9eE4Ebf0cd3546Bd6EE3b403dE2b9F5D6",
      "interchainAccountRouter": "0xBcaedE97a98573A88242B3b0CB0A255F3f90d4d5",
      "interchainGasPaymaster": "0xFC62DeF1f08793aBf0E67f69257c6be258194F72",
      "interchainSecurityModule": "0x61DAaf7F939EF745082d1c69E8bA3E0D20783889",
      "mailbox": "0x2f2aFaE1139Ce54feFC03593FeE8AB2aDF4a85A7",
      "merkleTreeHook": "0xca1b69fA4c4a7c7fD839bC50867c589592bcfe49",
      "name": "sei",
      "nativeToken": {
        "decimals": 18,
        "name": "Sei",
        "symbol": "SEI"
      },
      "pausableHook": "0xea820f9BCFD5E16a0dd42071EB61A29874Ad81A4",
      "pausableIsm": "0x931dFCc8c1141D6F532FD023bd87DAe0080c835d",
      "protocol": "ethereum",
      "protocolFee": "0x83c2DB237e93Ce52565AB110124f78fdf159E3f4",
      "proxyAdmin": "0x0761b0827849abbf7b0cC09CE14e1C93D87f5004",
      "rpcUrls": [
        {
          "http": "https://evm-rpc.sei-apis.com"
        }
      ],
      "staticAggregationHookFactory": "0xEb9FcFDC9EfDC17c1EC5E1dc085B98485da213D6",
      "staticAggregationIsm": "0x596eCC936068AeBD836e79D530043b868569a61B",
      "staticAggregationIsmFactory": "0x8F7454AC98228f3504Bb91eA3D8Adafe6406110A",
      "staticMerkleRootMultisigIsmFactory": "0x2C1FAbEcd7bFBdEBF27CcdB67baADB38b6Df90fC",
      "staticMessageIdMultisigIsmFactory": "0x8b83fefd896fAa52057798f6426E9f0B080FCCcE",
      "storageGasOracle": "0x26f32245fCF5Ad53159E875d5Cae62aEcf19c2d4",
      "testRecipient": "0xdB670e1a1e312BF17425b08cE55Bdf2cD8F8eD54",
      "timelockController": "0x0000000000000000000000000000000000000000",
      "validatorAnnounce": "0x5332D1AC0A626D265298c14ff681c0A8D28dB86d",
      "staticMerkleRootWeightedMultisigIsmFactory": "0xDf347f7602fFF536337c0B90cEC19CD6998427C4",
      "staticMessageIdWeightedMultisigIsmFactory": "0x816CF11aDFF6De498823F739eAfe350E82ee845D",
      "technicalStack": "other",
      "transactionOverrides": {
        "gasPrice": 101000000000
      }
    },
    "solanamainnet": {
      "blockExplorers": [
        {
          "apiUrl": "https://solscan.io",
          "family": "other",
          "name": "Solana Explorer",
          "url": "https://solscan.io"
        }
      ],
      "blocks": {
        "confirmations": 1,
        "estimateBlockTime": 0.4,
        "reorgPeriod": 0
      },
      "chainId": 1399811149,
      "deployer": {
        "name": "Abacus Works",
        "url": "https://www.hyperlane.xyz"
      },
      "displayName": "Solana",
      "displayNameShort": "Sol",
      "domainId": 1399811149,
      "gasCurrencyCoinGeckoId": "solana",
      "index": {
        "from": 1,
        "mode": "sequence",
        "chunk": 20
      },
      "interchainGasPaymaster": "JAvHW21tYXE9dtdG83DReqU2b4LUexFuCbtJT5tF8X6M",
      "mailbox": "E588QtVUvresuXq2KoNEwAmoifCzYGpRBdHByN9KQMbi",
      "merkleTreeHook": "E588QtVUvresuXq2KoNEwAmoifCzYGpRBdHByN9KQMbi",
      "name": "solanamainnet",
      "nativeToken": {
        "decimals": 9,
        "name": "Solana",
        "symbol": "SOL"
      },
      "protocol": "sealevel",
      "rpcUrls": [
        {
          "http": "https://api.mainnet-beta.solana.com"
        }
      ],
      "validatorAnnounce": "pRgs5vN4Pj7WvFbxf6QDHizo2njq2uksqEUbaSghVA8",
      "interchainSecurityModule": "372D5YP7jMYUgYBXTVJ7BZtzKv1mq1J6wvjSFLNTRreC",
      "technicalStack": "other"
    },
    "taiko": {
      "aggregationHook": "0x1175A31f66C5e3d0ce0ca3B7F80Abe72c6FcE272",
      "blockExplorers": [
        {
          "apiUrl": "https://api.taikoscan.io/api",
          "family": "etherscan",
          "name": "Taikoscan",
          "url": "https://taikoscan.io"
        }
      ],
      "blocks": {
        "confirmations": 1,
        "estimateBlockTime": 12,
        "reorgPeriod": 5
      },
      "chainId": 167000,
      "deployer": {
        "name": "Abacus Works",
        "url": "https://www.hyperlane.xyz"
      },
      "displayName": "Taiko",
      "domainId": 167000,
      "domainRoutingIsm": "0x5D1e7D7c5B9e6dDC8439F67F10c578f2A1084f6F",
      "domainRoutingIsmFactory": "0x0761b0827849abbf7b0cC09CE14e1C93D87f5004",
      "fallbackRoutingHook": "0x79B1257BDBCaeF98Da685A7c225b6e61a119Cb7a",
      "gasCurrencyCoinGeckoId": "ethereum",
      "gnosisSafeTransactionServiceUrl": "https://transaction.safe.taiko.xyz",
      "index": {
        "from": 98997
      },
      "interchainAccountIsm": "0xAE557e108b3336130370aC74836f1356B4b30Cf2",
      "interchainAccountRouter": "0x1F8CF09F060A2AE962c0Bb1F92e209a1E7b0E10B",
      "interchainGasPaymaster": "0x273Bc6b01D9E88c064b6E5e409BdF998246AEF42",
      "interchainSecurityModule": "0x30D8785bDBb0F2c104096D7081b3bC0301712D37",
      "mailbox": "0x28EFBCadA00A7ed6772b3666F3898d276e88CAe3",
      "merkleTreeHook": "0x6A55822cf11f9fcBc4c75BC2638AfE8Eb942cAdd",
      "name": "taiko",
      "nativeToken": {
        "decimals": 18,
        "name": "Ether",
        "symbol": "ETH"
      },
      "pausableHook": "0xD1E267d2d7876e97E217BfE61c34AB50FEF52807",
      "pausableIsm": "0xD670c00C0Cad3D32436d7cF270e739772314A8CE",
      "protocol": "ethereum",
      "protocolFee": "0x4006E7434086E7f2548582cfD5ff5Ebb0e44839d",
      "proxyAdmin": "0x398633D19f4371e1DB5a8EFE90468eB70B1176AA",
      "rpcUrls": [
        {
          "http": "https://rpc.mainnet.taiko.xyz"
        }
      ],
      "staticAggregationHookFactory": "0x1052eF3419f26Bec74Ed7CEf4a4FA6812Bc09908",
      "staticAggregationIsm": "0xBa2C27984b3Bd991b1CA8C26ce91E07A7208b472",
      "staticAggregationIsmFactory": "0xEb9FcFDC9EfDC17c1EC5E1dc085B98485da213D6",
      "staticMerkleRootMultisigIsmFactory": "0x8b83fefd896fAa52057798f6426E9f0B080FCCcE",
      "staticMessageIdMultisigIsmFactory": "0x8F7454AC98228f3504Bb91eA3D8Adafe6406110A",
      "storageGasOracle": "0x7556a0E61d577D921Cba8Fca0d7D6299d36E607E",
      "technicalStack": "other",
      "testRecipient": "0x5fC427653b175F6De5A494DE17d1c7636d7E7965",
      "timelockController": "0x0000000000000000000000000000000000000000",
      "validatorAnnounce": "0x01aE937A7B05d187bBCBE80F44F41879D3D335a4",
      "staticMerkleRootWeightedMultisigIsmFactory": "0xdf4aA3905e0391C7763e33CB6A08fFa97221D49B",
      "staticMessageIdWeightedMultisigIsmFactory": "0x72246331d057741008751AB3976a8297Ce7267Bc"
    },
    "tangle": {
      "aggregationHook": "0xDC995884ec53b6Bc809ed614f5E92084600002ed",
      "blockExplorers": [
        {
          "apiUrl": "https://explorer.tangle.tools/api",
          "family": "blockscout",
          "name": "Tangle EVM Explorer",
          "url": "https://explorer.tangle.tools"
        }
      ],
      "blocks": {
        "confirmations": 1,
        "estimateBlockTime": 6,
        "reorgPeriod": "finalized"
      },
      "chainId": 5845,
      "deployer": {
        "name": "Abacus Works",
        "url": "https://www.hyperlane.xyz"
      },
      "displayName": "Tangle",
      "domainId": 5845,
      "domainRoutingIsm": "0xaDc0cB48E8DB81855A930C0C1165ea3dCe4Ba5C7",
      "domainRoutingIsmFactory": "0x1052eF3419f26Bec74Ed7CEf4a4FA6812Bc09908",
      "fallbackRoutingHook": "0xd21192429df453021e896f2897Dc8B1167DD61E5",
      "gasCurrencyCoinGeckoId": "tangle-network",
      "index": {
        "from": 1678063
      },
      "interchainGasPaymaster": "0x9844aFFaBE17c37F791ff99ABa58B0FbB75e22AF",
      "interchainSecurityModule": "0xe7E620e6C0B0Fc7c0770D0F192AB780737EBC006",
      "isTestnet": false,
      "mailbox": "0x2f2aFaE1139Ce54feFC03593FeE8AB2aDF4a85A7",
      "merkleTreeHook": "0xF5da68b2577EF5C0A0D98aA2a58483a68C2f232a",
      "name": "tangle",
      "nativeToken": {
        "decimals": 18,
        "name": "Tangle Network Token",
        "symbol": "TNT"
      },
      "pausableHook": "0x61594D2cA900C44ab51d07776465397FefC643C6",
      "pausableIsm": "0x5d69BC38eF3eDb491c0b7186BEc4eC45c4013f93",
      "protocol": "ethereum",
      "protocolFee": "0x4E55aDA3ef1942049EA43E904EB01F4A0a9c39bd",
      "proxyAdmin": "0x0761b0827849abbf7b0cC09CE14e1C93D87f5004",
      "rpcUrls": [
        {
          "http": "https://rpc.tangle.tools"
        }
      ],
      "staticAggregationHookFactory": "0xEb9FcFDC9EfDC17c1EC5E1dc085B98485da213D6",
      "staticAggregationIsm": "0xB0525d808721426c56377469B92db16857384deF",
      "staticAggregationIsmFactory": "0x8F7454AC98228f3504Bb91eA3D8Adafe6406110A",
      "staticMerkleRootMultisigIsmFactory": "0x2C1FAbEcd7bFBdEBF27CcdB67baADB38b6Df90fC",
      "staticMessageIdMultisigIsmFactory": "0x8b83fefd896fAa52057798f6426E9f0B080FCCcE",
      "storageGasOracle": "0x7b2e996742fA42d223652A344252B725D1bC428C",
      "testRecipient": "0x2c61Cda929e4e2174cb10cd8e2724A9ceaD62E67",
      "validatorAnnounce": "0x062200d92dF6bB7bA89Ce4D6800110450f94784e",
      "staticMerkleRootWeightedMultisigIsmFactory": "0x148CF67B8A242c1360bb2C93fCe203EC4d4f9B56",
      "staticMessageIdWeightedMultisigIsmFactory": "0xcd849e612Aaa138f03698C3Edb42a34117BFF631",
      "interchainAccountIsm": "0x45285463352c53a481e882cD5E2AF2E25BBdAd0D",
      "interchainAccountRouter": "0x67F36550b73B731e5b2FC44E4F8f250d89c87bD6",
      "timelockController": "0x0000000000000000000000000000000000000000",
      "technicalStack": "polkadotsubstrate"
    },
    "viction": {
      "aggregationHook": "0x5c7890FAf9c99dC55926F00d624D7Bc6D7ac6834",
      "blockExplorers": [
        {
          "apiUrl": "https://www.vicscan.xyz/api",
          "family": "other",
          "name": "Vicscan",
          "url": "https://www.vicscan.xyz"
        }
      ],
      "blocks": {
        "confirmations": 1,
        "estimateBlockTime": 2,
        "reorgPeriod": 3
      },
      "chainId": 88,
      "deployer": {
        "name": "Abacus Works",
        "url": "https://www.hyperlane.xyz"
      },
      "displayName": "Viction",
      "domainId": 88,
      "domainRoutingIsm": "0x477145b11E1a71fEb658d96A0E27F19495121504",
      "domainRoutingIsmFactory": "0x1052eF3419f26Bec74Ed7CEf4a4FA6812Bc09908",
      "fallbackRoutingHook": "0x5d69BC38eF3eDb491c0b7186BEc4eC45c4013f93",
      "gasCurrencyCoinGeckoId": "tomochain",
      "index": {
        "chunk": 999,
        "from": 73573878
      },
      "interchainAccountIsm": "0x551BbEc45FD665a8C95ca8731CbC32b7653Bc59B",
      "interchainAccountRouter": "0xc11f8Cf2343d3788405582F65B8af6A4F7a6FfC8",
      "interchainGasPaymaster": "0x0D63128D887159d63De29497dfa45AFc7C699AE4",
      "interchainSecurityModule": "0xCa52f72FCc8F39E544873a11cb56f078647a96EA",
      "mailbox": "0x2f2aFaE1139Ce54feFC03593FeE8AB2aDF4a85A7",
      "merkleTreeHook": "0x149db7afD694722747035d5AEC7007ccb6F8f112",
      "name": "viction",
      "nativeToken": {
        "decimals": 18,
        "name": "Viction",
        "symbol": "VIC"
      },
      "pausableHook": "0xDab56C5A1EffFdd23f6BD1243E457B1575984Bc6",
      "pausableIsm": "0x92cdbF0Ccdf8E93467FA858fb986fa650A02f2A8",
      "protocol": "ethereum",
      "protocolFee": "0xd83A4F747fE80Ed98839e05079B1B7Fe037b1638",
      "proxyAdmin": "0x0761b0827849abbf7b0cC09CE14e1C93D87f5004",
      "rpcUrls": [
        {
          "http": "https://rpc.tomochain.com"
        },
        {
          "http": "https://viction.blockpi.network/v1/rpc/public"
        }
      ],
      "staticAggregationHookFactory": "0xEb9FcFDC9EfDC17c1EC5E1dc085B98485da213D6",
      "staticAggregationIsm": "0x60586f0b79426f8F406C807a59c7b6478e8bBa0C",
      "staticAggregationIsmFactory": "0x8F7454AC98228f3504Bb91eA3D8Adafe6406110A",
      "staticMerkleRootMultisigIsmFactory": "0x2C1FAbEcd7bFBdEBF27CcdB67baADB38b6Df90fC",
      "staticMessageIdMultisigIsmFactory": "0x8b83fefd896fAa52057798f6426E9f0B080FCCcE",
      "storageGasOracle": "0x19dc38aeae620380430C200a6E990D5Af5480117",
      "testRecipient": "0x17E216fBb22dF4ef8A6640ae9Cb147C92710ac84",
      "testTokenRecipient": "0xe042D1fbDf59828dd16b9649Ede7abFc856F7a6c",
      "timelockController": "0x0000000000000000000000000000000000000000",
      "validatorAnnounce": "0x2fa5F5C96419C222cDbCeC797D696e6cE428A7A9",
      "staticMerkleRootWeightedMultisigIsmFactory": "0x766fc1d3F6CFAE5A06Fe8D6b65a3012401Bd36Ba",
      "staticMessageIdWeightedMultisigIsmFactory": "0x9f4012ba9368FBb95F56c2Fc2D956df803D8779e",
      "technicalStack": "other"
    },
    "worldchain": {
      "aggregationHook": "0x8007d1e60991fB9BE1be26f70A7cE284fdE7da97",
      "blockExplorers": [
        {
          "apiUrl": "https://api.worldscan.org/api",
          "family": "etherscan",
          "name": "Worldscan",
          "url": "https://worldscan.org"
        }
      ],
      "blocks": {
        "confirmations": 1,
        "estimateBlockTime": 2,
        "reorgPeriod": 5
      },
      "chainId": 480,
      "deployer": {
        "name": "Abacus Works",
        "url": "https://www.hyperlane.xyz"
      },
      "displayName": "World Chain",
      "domainId": 480,
      "domainRoutingIsm": "0xBD70Ea9D599a0FC8158B026797177773C3445730",
      "domainRoutingIsmFactory": "0x1052eF3419f26Bec74Ed7CEf4a4FA6812Bc09908",
      "fallbackRoutingHook": "0x03E20381530F2D50A0c9Ef153C19E74695c03433",
      "gasCurrencyCoinGeckoId": "ethereum",
      "index": {
        "from": 1328243
      },
      "interchainAccountIsm": "0xCB9f90EE5d83Ea52ABd922BD70898f0155D54798",
      "interchainAccountRouter": "0x473884010F0C1742DA8Ad01E7E295624B931076b",
      "interchainGasPaymaster": "0x7E27456a839BFF31CA642c060a2b68414Cb6e503",
      "interchainSecurityModule": "0xB6724FE6C154bA7812b8b5D6084341aC92c8176A",
      "mailbox": "0x2f2aFaE1139Ce54feFC03593FeE8AB2aDF4a85A7",
      "merkleTreeHook": "0x0054D19613f20dD72721A146ED408971a2CCA9BD",
      "name": "worldchain",
      "nativeToken": {
        "decimals": 18,
        "name": "Ether",
        "symbol": "ETH"
      },
      "pausableHook": "0x7b75b29caD47e10146e29BBf7BD9025e021a7023",
      "pausableIsm": "0x273Bc6b01D9E88c064b6E5e409BdF998246AEF42",
      "protocol": "ethereum",
      "protocolFee": "0x01aE937A7B05d187bBCBE80F44F41879D3D335a4",
      "proxyAdmin": "0x0761b0827849abbf7b0cC09CE14e1C93D87f5004",
      "rpcUrls": [
        {
          "http": "https://worldchain-mainnet.g.alchemy.com/public"
        }
      ],
      "staticAggregationHookFactory": "0xEb9FcFDC9EfDC17c1EC5E1dc085B98485da213D6",
      "staticAggregationIsm": "0xD3bd8f20e169364d14c7dBFE698258D780FC71e3",
      "staticAggregationIsmFactory": "0x8F7454AC98228f3504Bb91eA3D8Adafe6406110A",
      "staticMerkleRootMultisigIsmFactory": "0x2C1FAbEcd7bFBdEBF27CcdB67baADB38b6Df90fC",
      "staticMessageIdMultisigIsmFactory": "0x8b83fefd896fAa52057798f6426E9f0B080FCCcE",
      "storageGasOracle": "0xe4057c5B0c43Dc18E36b08C39B419F190D29Ac2d",
      "testRecipient": "0x4848d54987ffc732aD313827cdC25DF2eedD79d8",
      "timelockController": "0x0000000000000000000000000000000000000000",
      "validatorAnnounce": "0x047ba6c9949baB22d13C347B40819b7A20C4C53a",
      "staticMerkleRootWeightedMultisigIsmFactory": "0xe8d5590F2e969F9d21f0132f2b596273f8a03Ef2",
      "staticMessageIdWeightedMultisigIsmFactory": "0x9024A3902B542C87a5C4A2b3e15d60B2f087Dc3E",
      "technicalStack": "opstack"
    },
    "xai": {
      "aggregationHook": "0xF6C1769d5390Be0f77080eF7791fBbA7eF4D5659",
      "blockExplorers": [
        {
          "apiUrl": "https://explorer.xai-chain.net/api",
          "family": "blockscout",
          "name": "Xai Explorer",
          "url": "https://explorer.xai-chain.net"
        }
      ],
      "blocks": {
        "confirmations": 1,
        "estimateBlockTime": 1,
        "reorgPeriod": 5
      },
      "chainId": 660279,
      "deployer": {
        "name": "Abacus Works",
        "url": "https://www.hyperlane.xyz"
      },
      "displayName": "Xai",
      "domainId": 660279,
      "domainRoutingIsm": "0x93e62F2c9a89f8b1e62A3c726Bbf6BD1A7b7FA3e",
      "domainRoutingIsmFactory": "0x1052eF3419f26Bec74Ed7CEf4a4FA6812Bc09908",
      "fallbackRoutingHook": "0xd21192429df453021e896f2897Dc8B1167DD61E5",
      "gasCurrencyCoinGeckoId": "xai-blockchain",
      "index": {
        "from": 24395308
      },
      "interchainGasPaymaster": "0x9844aFFaBE17c37F791ff99ABa58B0FbB75e22AF",
      "interchainSecurityModule": "0xC4F35559a1FBD1ACb7Ba88cEdC157754477FC047",
      "mailbox": "0x2f2aFaE1139Ce54feFC03593FeE8AB2aDF4a85A7",
      "merkleTreeHook": "0xF5da68b2577EF5C0A0D98aA2a58483a68C2f232a",
      "name": "xai",
      "nativeToken": {
        "decimals": 18,
        "name": "XAI Token",
        "symbol": "XAI"
      },
      "pausableHook": "0x61594D2cA900C44ab51d07776465397FefC643C6",
      "pausableIsm": "0xbB22547D1dc681fe925f568f637Ff67aC06c20fc",
      "protocol": "ethereum",
      "protocolFee": "0xe8d5590F2e969F9d21f0132f2b596273f8a03Ef2",
      "proxyAdmin": "0x0761b0827849abbf7b0cC09CE14e1C93D87f5004",
      "rpcUrls": [
        {
          "http": "https://xai-chain.net/rpc"
        }
      ],
      "staticAggregationHookFactory": "0xEb9FcFDC9EfDC17c1EC5E1dc085B98485da213D6",
      "staticAggregationIsm": "0x5F3C25e6AfDC6953fF1c7a661963D5a54E239A8D",
      "staticAggregationIsmFactory": "0x8F7454AC98228f3504Bb91eA3D8Adafe6406110A",
      "staticMerkleRootMultisigIsmFactory": "0x2C1FAbEcd7bFBdEBF27CcdB67baADB38b6Df90fC",
      "staticMessageIdMultisigIsmFactory": "0x8b83fefd896fAa52057798f6426E9f0B080FCCcE",
      "storageGasOracle": "0x7b2e996742fA42d223652A344252B725D1bC428C",
      "technicalStack": "arbitrumnitro",
      "testRecipient": "0x2c61Cda929e4e2174cb10cd8e2724A9ceaD62E67",
      "validatorAnnounce": "0x062200d92dF6bB7bA89Ce4D6800110450f94784e",
      "staticMerkleRootWeightedMultisigIsmFactory": "0x71388C9E25BE7b229B5d17Df7D4DB3F7DA7C962d",
      "staticMessageIdWeightedMultisigIsmFactory": "0x3E969bA938E6A993eeCD6F65b0dd8712B07dFe59",
      "interchainAccountIsm": "0xD8aF449f8fEFbA2064863DCE5aC248F8B232635F",
      "interchainAccountRouter": "0x3881c3e945CBB89ae67c43E82f570baDF1c6EA94",
      "timelockController": "0x0000000000000000000000000000000000000000"
    },
    "xlayer": {
      "aggregationHook": "0x8007d1e60991fB9BE1be26f70A7cE284fdE7da97",
      "blockExplorers": [
        {
          "apiUrl": "https://www.oklink.com/api",
          "family": "other",
          "name": "X Layer Explorer",
          "url": "https://www.oklink.com/xlayer"
        }
      ],
      "blocks": {
        "confirmations": 1,
        "estimateBlockTime": 10,
        "reorgPeriod": 5
      },
      "chainId": 196,
      "deployer": {
        "name": "Abacus Works",
        "url": "https://www.hyperlane.xyz"
      },
      "displayName": "XLayer",
      "displayNameShort": "XLayer",
      "domainId": 196,
      "domainRoutingIsm": "0xBD70Ea9D599a0FC8158B026797177773C3445730",
      "domainRoutingIsmFactory": "0x1052eF3419f26Bec74Ed7CEf4a4FA6812Bc09908",
      "fallbackRoutingHook": "0x03E20381530F2D50A0c9Ef153C19E74695c03433",
      "gasCurrencyCoinGeckoId": "okb",
      "gnosisSafeTransactionServiceUrl": "https://app.safe.global/welcome?chain=xlayer",
      "index": {
        "from": 3387690
      },
      "interchainAccountIsm": "0x29B37088724B745C0ABcE591449Cf042772160C2",
      "interchainAccountRouter": "0x03cF708E42C89623bd83B281A56935cB562b9258",
      "interchainGasPaymaster": "0x7E27456a839BFF31CA642c060a2b68414Cb6e503",
      "interchainSecurityModule": "0x445A6fD2ea69fcb5437B5608D075F3F34bbc9A87",
      "mailbox": "0x2f2aFaE1139Ce54feFC03593FeE8AB2aDF4a85A7",
      "merkleTreeHook": "0x0054D19613f20dD72721A146ED408971a2CCA9BD",
      "name": "xlayer",
      "nativeToken": {
        "decimals": 18,
        "name": "OKB",
        "symbol": "OKB"
      },
      "pausableHook": "0x7b75b29caD47e10146e29BBf7BD9025e021a7023",
      "pausableIsm": "0x273Bc6b01D9E88c064b6E5e409BdF998246AEF42",
      "protocol": "ethereum",
      "protocolFee": "0x01aE937A7B05d187bBCBE80F44F41879D3D335a4",
      "proxyAdmin": "0x0761b0827849abbf7b0cC09CE14e1C93D87f5004",
      "rpcUrls": [
        {
          "http": "https://xlayerrpc.okx.com"
        },
        {
          "http": "https://rpc.xlayer.tech"
        }
      ],
      "staticAggregationHookFactory": "0xEb9FcFDC9EfDC17c1EC5E1dc085B98485da213D6",
      "staticAggregationIsm": "0xD3bd8f20e169364d14c7dBFE698258D780FC71e3",
      "staticAggregationIsmFactory": "0x8F7454AC98228f3504Bb91eA3D8Adafe6406110A",
      "staticMerkleRootMultisigIsmFactory": "0x2C1FAbEcd7bFBdEBF27CcdB67baADB38b6Df90fC",
      "staticMessageIdMultisigIsmFactory": "0x8b83fefd896fAa52057798f6426E9f0B080FCCcE",
      "storageGasOracle": "0xe4057c5B0c43Dc18E36b08C39B419F190D29Ac2d",
      "testRecipient": "0x4848d54987ffc732aD313827cdC25DF2eedD79d8",
      "timelockController": "0x0000000000000000000000000000000000000000",
      "validatorAnnounce": "0x047ba6c9949baB22d13C347B40819b7A20C4C53a",
      "staticMerkleRootWeightedMultisigIsmFactory": "0x168DFF0Ad2b180F3801883Fe5Ae56d7E7d91D5f4",
      "staticMessageIdWeightedMultisigIsmFactory": "0x6Fb36672365C7c797028C400A61c58c0ECc53cD2",
      "technicalStack": "polygoncdk"
    },
    "zetachain": {
      "aggregationHook": "0x80D80cfBa98dD2d456ECd43Dcc1f852D5C4EeD7a",
      "blockExplorers": [
        {
          "apiUrl": "https://explorer.zetachain.com",
          "family": "other",
          "name": "ZetaScan",
          "url": "https://explorer.zetachain.com"
        }
      ],
      "blocks": {
        "confirmations": 1,
        "estimateBlockTime": 6,
        "reorgPeriod": 0
      },
      "chainId": 7000,
      "deployer": {
        "name": "Abacus Works",
        "url": "https://www.hyperlane.xyz"
      },
      "displayName": "ZetaChain",
      "domainId": 7000,
      "domainRoutingIsm": "0xaDc0cB48E8DB81855A930C0C1165ea3dCe4Ba5C7",
      "domainRoutingIsmFactory": "0x1052eF3419f26Bec74Ed7CEf4a4FA6812Bc09908",
      "fallbackRoutingHook": "0x8F1E22d309baa69D398a03cc88E9b46037e988AA",
      "gasCurrencyCoinGeckoId": "zetachain",
      "gnosisSafeTransactionServiceUrl": "https://transaction.safe.zetachain.com",
      "index": {
        "from": 3068132
      },
      "interchainAccountIsm": "0x2b6d3F7d28B5EC8C3C028fBCAdcf774D9709Dd29",
      "interchainAccountRouter": "0x3AdCBc94ab8C48EC52D06dc65Bb787fD1981E3d5",
      "interchainGasPaymaster": "0x931dFCc8c1141D6F532FD023bd87DAe0080c835d",
      "interchainSecurityModule": "0x5Ed130896bEa3076913B0930427aD9F8081089cd",
      "mailbox": "0x2f2aFaE1139Ce54feFC03593FeE8AB2aDF4a85A7",
      "merkleTreeHook": "0xE2ee936bEa8e42671c400aC96dE198E06F2bA2A6",
      "name": "zetachain",
      "nativeToken": {
        "decimals": 18,
        "name": "ZetaChain",
        "symbol": "ZETA"
      },
      "pausableHook": "0xA1ac41d8A663fd317cc3BD94C7de92dC4BA4a882",
      "pausableIsm": "0x7b75b29caD47e10146e29BBf7BD9025e021a7023",
      "protocol": "ethereum",
      "protocolFee": "0xea820f9BCFD5E16a0dd42071EB61A29874Ad81A4",
      "proxyAdmin": "0x0761b0827849abbf7b0cC09CE14e1C93D87f5004",
      "rpcUrls": [
        {
          "http": "https://zetachain-evm.blockpi.network/v1/rpc/public"
        },
        {
          "http": "https://zetachain-mainnet.g.allthatnode.com/archive/evm"
        }
      ],
      "staticAggregationHookFactory": "0xEb9FcFDC9EfDC17c1EC5E1dc085B98485da213D6",
      "staticAggregationIsm": "0x7CB2dbE36aF0C0893B1B3502358Bc3697343559c",
      "staticAggregationIsmFactory": "0x8F7454AC98228f3504Bb91eA3D8Adafe6406110A",
      "staticMerkleRootMultisigIsmFactory": "0x2C1FAbEcd7bFBdEBF27CcdB67baADB38b6Df90fC",
      "staticMessageIdMultisigIsmFactory": "0x8b83fefd896fAa52057798f6426E9f0B080FCCcE",
      "storageGasOracle": "0xC9B8ea6230d6687a4b13fD3C0b8f0Ec607B26465",
      "testRecipient": "0x12582c7B0f43c6A667CBaA7fA8b112F7fb1E69F0",
      "timelockController": "0x0000000000000000000000000000000000000000",
      "validatorAnnounce": "0x48083C69f5a42c6B69ABbAd48AE195BD36770ee2",
      "staticMerkleRootWeightedMultisigIsmFactory": "0xF645AeA0b8D26c9DBdfdeF2DEe59F845715BE32F",
      "staticMessageIdWeightedMultisigIsmFactory": "0x0ed553e7e5D55535457d1E778Ba96cF839c18442",
      "technicalStack": "other"
    },
    "zircuit": {
      "aggregationHook": "0x198e8c938EC00Da143e772628c7958DD97B7c2A6",
      "blockExplorers": [
        {
          "apiUrl": "https://explorer.zircuit.com/api/contractVerifyHardhat",
          "family": "etherscan",
          "name": "Zircuit Eplorer",
          "url": "https://explorer.zircuit.com"
        }
      ],
      "blocks": {
        "confirmations": 1,
        "estimateBlockTime": 2,
        "reorgPeriod": 5
      },
      "chainId": 48900,
      "deployer": {
        "name": "Abacus Works",
        "url": "https://www.hyperlane.xyz"
      },
      "displayName": "Zircuit",
      "domainId": 48900,
      "domainRoutingIsm": "0x93e62F2c9a89f8b1e62A3c726Bbf6BD1A7b7FA3e",
      "domainRoutingIsmFactory": "0x1052eF3419f26Bec74Ed7CEf4a4FA6812Bc09908",
      "fallbackRoutingHook": "0xDa7cECb05C4aeB02c1aFDE277d4306a2da7Bd762",
      "gasCurrencyCoinGeckoId": "ethereum",
      "gnosisSafeTransactionServiceUrl": "https://transaction.safe.zircuit.com",
      "index": {
        "from": 1511458
      },
      "interchainGasPaymaster": "0x03cF708E42C89623bd83B281A56935cB562b9258",
      "interchainSecurityModule": "0x938a11aEe294dd64d5C202Bf62f40e04F1249f56",
      "mailbox": "0xc2FbB9411186AB3b1a6AFCCA702D1a80B48b197c",
      "merkleTreeHook": "0x4C97D35c668EE5194a13c8DE8Afc18cce40C9F28",
      "name": "zircuit",
      "nativeToken": {
        "decimals": 18,
        "name": "Ether",
        "symbol": "ETH"
      },
      "pausableHook": "0x4Eb82Ee35b0a1c1d776E3a3B547f9A9bA6FCC9f2",
      "pausableIsm": "0xc2Da384799488B4e1E773d70a83346529145085B",
      "protocol": "ethereum",
      "protocolFee": "0xe243Fb51d91c5DE62afAbE44F7Ed2D4DC51668C6",
      "proxyAdmin": "0xA5580D7Af50F3FD869EbEA51e352e2656F8DD5C2",
      "rpcUrls": [
        {
          "http": "https://zircuit1-mainnet.p2pify.com"
        },
        {
          "http": "https://zircuit1-mainnet.liquify.com"
        },
        {
          "http": "https://zircuit-mainnet.drpc.org"
        }
      ],
      "staticAggregationHookFactory": "0xEb9FcFDC9EfDC17c1EC5E1dc085B98485da213D6",
      "staticAggregationIsm": "0x0f58B192d64DAe7389502b1c3F4a8A0ddBeEC488",
      "staticAggregationIsmFactory": "0x8F7454AC98228f3504Bb91eA3D8Adafe6406110A",
      "staticMerkleRootMultisigIsmFactory": "0x2C1FAbEcd7bFBdEBF27CcdB67baADB38b6Df90fC",
      "staticMessageIdMultisigIsmFactory": "0x8b83fefd896fAa52057798f6426E9f0B080FCCcE",
      "storageGasOracle": "0x46fa3A5780e5B90Eaf34BDED554d5353B5ABE9E7",
      "testRecipient": "0xA34ceDf9068C5deE726C67A4e1DCfCc2D6E2A7fD",
      "validatorAnnounce": "0x5366362c41e34869BDa231061603E4356D66079D",
      "staticMerkleRootWeightedMultisigIsmFactory": "0x13E83ac41e696856B6996263501fB3225AD5E6F5",
      "staticMessageIdWeightedMultisigIsmFactory": "0x61374178e45F65fF9D6252d017Cd580FC60B7654",
      "interchainAccountIsm": "0xd386Bb418B61E296e1689C95AfE94A2E321a6eaD",
      "interchainAccountRouter": "0x51545389E04c2Ac07d98A40b85d29B480a2AF6ce",
      "timelockController": "0x0000000000000000000000000000000000000000",
      "technicalStack": "opstack"
    },
    "zoramainnet": {
      "aggregationHook": "0x1e7115a7E45804C81C77caFF37f2BA421f32a0b4",
      "blockExplorers": [
        {
          "apiUrl": "https://explorer.zora.energy/api",
          "family": "blockscout",
          "name": "Zora Explorer",
          "url": "https://explorer.zora.energy"
        }
      ],
      "blocks": {
        "confirmations": 1,
        "estimateBlockTime": 2,
        "reorgPeriod": 5
      },
      "chainId": 7777777,
      "deployer": {
        "name": "Abacus Works",
        "url": "https://www.hyperlane.xyz"
      },
      "displayName": "Zora",
      "domainId": 7777777,
      "domainRoutingIsm": "0xe2BC89585C025E15Bb1a27A77990176C519d8fFe",
      "domainRoutingIsmFactory": "0x32e77b20bf0cf034eB80ea9DD02De881016B01B3",
      "fallbackRoutingHook": "0xD0dca420feFda68537695A8D887080eeF4030AF7",
      "gasCurrencyCoinGeckoId": "ethereum",
      "gnosisSafeTransactionServiceUrl": "https://transaction-zora.safe.optimism.io",
      "index": {
        "from": 17180113
      },
      "interchainAccountIsm": "0xb2674E213019972f937CCFc5e23BF963D915809e",
      "interchainAccountRouter": "0x11b76D93a9D39Eb51F54eBf5566308640cDe882b",
      "interchainGasPaymaster": "0x18B0688990720103dB63559a3563f7E8d0f63EDb",
      "interchainSecurityModule": "0x8d3836A6B6A1c2D42EAEF71791be8A321665d954",
      "mailbox": "0xF5da68b2577EF5C0A0D98aA2a58483a68C2f232a",
      "merkleTreeHook": "0x886BB0f329781b98f98FDeb1ce7a8957F2d43B9F",
      "name": "zoramainnet",
      "nativeToken": {
        "decimals": 18,
        "name": "Ether",
        "symbol": "ETH"
      },
      "pausableHook": "0x2F619Ac5122689180AeBB930ADccdae215d538a9",
      "pausableIsm": "0x5090dF2FBDa7127c7aDa41f60B79F5c55D380Dd8",
      "protocol": "ethereum",
      "protocolFee": "0xcDA455DfD9C938451BfaFC6FF0D497c8C0469C96",
      "proxyAdmin": "0x632b4F32d65F7b25B37a27C57dD510f8e4a58Bf9",
      "rpcUrls": [
        {
          "http": "https://rpc.zora.energy"
        }
      ],
      "staticAggregationHookFactory": "0xc4Da6b5451B2FFa70a4FDE761B72f7AbB1EDb770",
      "staticAggregationIsm": "0x2C60156861f4C4358A4AF1c9a53Fa4207cf6A37E",
      "staticAggregationIsmFactory": "0x721a6221493a9247c84Cb8b2Af8d5E078Cd4E364",
      "staticMerkleRootMultisigIsmFactory": "0x2E7A93286E723F4D115B81f787b55Fe6c4f9231e",
      "staticMessageIdMultisigIsmFactory": "0xC9c5A345b45Cf634CE71401Ec194b6688EA12c1e",
      "storageGasOracle": "0xF1854214392864c628A16930E73B699f7a51b3EE",
      "testRecipient": "0x6119B76720CcfeB3D256EC1b91218EEfFD6756E1",
      "timelockController": "0x0000000000000000000000000000000000000000",
      "validatorAnnounce": "0xFB9e40D811Cea562cc8a322b029eF2BDcC3ef6ed",
      "staticMerkleRootWeightedMultisigIsmFactory": "0x33AA12b4e8E79cA551Ca9D1F2eC7d2cE02129dd4",
      "staticMessageIdWeightedMultisigIsmFactory": "0xB31553F20D7b06Eb8Eaefe29376146e1d276d091",
      "technicalStack": "opstack"
    },
    "astar": {
      "blockExplorers": [
        {
          "apiUrl": "https://astar.blockscout.com/api",
          "family": "blockscout",
          "name": "Astar Explorer",
          "url": "https://astar.blockscout.com"
        }
      ],
      "blocks": {
        "confirmations": 1,
        "estimateBlockTime": 13,
        "reorgPeriod": "finalized"
      },
      "chainId": 592,
      "deployer": {
        "name": "Abacus Works",
        "url": "https://www.hyperlane.xyz"
      },
      "displayName": "Astar",
      "domainId": 592,
      "gasCurrencyCoinGeckoId": "astar",
      "name": "astar",
      "nativeToken": {
        "decimals": 18,
        "name": "Astar",
        "symbol": "ASTR"
      },
      "protocol": "ethereum",
      "rpcUrls": [
        {
          "http": "https://evm.astar.network"
        }
      ],
      "aggregationHook": "0x9aA6A7525Aa42f861AB07F8556654971dd4525ED",
      "domainRoutingIsm": "0xBD70Ea9D599a0FC8158B026797177773C3445730",
      "domainRoutingIsmFactory": "0x1052eF3419f26Bec74Ed7CEf4a4FA6812Bc09908",
      "fallbackRoutingHook": "0xc401e251CCa7A364114504A994D6fC7cb1c243AB",
      "interchainGasPaymaster": "0x4E55aDA3ef1942049EA43E904EB01F4A0a9c39bd",
      "interchainSecurityModule": "0xB0b2aFF170b5Af14DF7456226F67ab2A5bC13C12",
      "mailbox": "0x3a464f746D23Ab22155710f44dB16dcA53e0775E",
      "merkleTreeHook": "0x441a01Fca2eD731C0Fc4633998332f9FEDB17575",
      "pausableHook": "0x5Ed813B8b41f25c8002B01A72bbDBe6A0232Fe27",
      "pausableIsm": "0x61594D2cA900C44ab51d07776465397FefC643C6",
      "protocolFee": "0x8AB7A6FaC052518A39628497735C855a2Beb515B",
      "proxyAdmin": "0x2f2aFaE1139Ce54feFC03593FeE8AB2aDF4a85A7",
      "staticAggregationHookFactory": "0xEb9FcFDC9EfDC17c1EC5E1dc085B98485da213D6",
      "staticAggregationIsm": "0x78A31fF00D79158c22C09DC6D7Fa7188e21925E4",
      "staticAggregationIsmFactory": "0x8F7454AC98228f3504Bb91eA3D8Adafe6406110A",
      "staticMerkleRootMultisigIsmFactory": "0x2C1FAbEcd7bFBdEBF27CcdB67baADB38b6Df90fC",
      "staticMerkleRootWeightedMultisigIsmFactory": "0x0761b0827849abbf7b0cC09CE14e1C93D87f5004",
      "staticMessageIdMultisigIsmFactory": "0x8b83fefd896fAa52057798f6426E9f0B080FCCcE",
      "staticMessageIdWeightedMultisigIsmFactory": "0x4Ed7d626f1E96cD1C0401607Bf70D95243E3dEd1",
      "storageGasOracle": "0xA38D1D7F217A52A27b0e6BF50E0a9ddAD05798C0",
      "testRecipient": "0xbB22547D1dc681fe925f568f637Ff67aC06c20fc",
      "validatorAnnounce": "0xb4fc9B5fD57499Ef6FfF3995728a55F7A618ef86",
      "index": {
        "from": 6898609
      },
      "interchainAccountIsm": "0xd01A3E167d59FF98c983E83BAa5da0C3e0ADe726",
      "interchainAccountRouter": "0x5090dF2FBDa7127c7aDa41f60B79F5c55D380Dd8",
      "timelockController": "0x0000000000000000000000000000000000000000",
      "technicalStack": "polkadotsubstrate"
    },
    "astarzkevm": {
      "blockExplorers": [
        {
          "apiUrl": "https://astar-zkevm.explorer.startale.com/api",
          "family": "blockscout",
          "name": "Astar zkEVM Explorer",
          "url": "https://astar-zkevm.explorer.startale.com"
        }
      ],
      "blocks": {
        "confirmations": 1,
        "estimateBlockTime": 3,
        "reorgPeriod": 5
      },
      "chainId": 3776,
      "deployer": {
        "name": "Abacus Works",
        "url": "https://www.hyperlane.xyz"
      },
      "displayName": "Astar zkEVM",
      "domainId": 3776,
      "gasCurrencyCoinGeckoId": "ethereum",
      "name": "astarzkevm",
      "nativeToken": {
        "decimals": 18,
        "name": "Ethereum",
        "symbol": "ETH"
      },
      "protocol": "ethereum",
      "rpcUrls": [
        {
          "http": "https://rpc.startale.com/astar-zkevm"
        },
        {
          "http": "https://astar-zkevm-rpc.dwellir.com"
        }
      ],
      "aggregationHook": "0x9aA6A7525Aa42f861AB07F8556654971dd4525ED",
      "domainRoutingIsm": "0xBD70Ea9D599a0FC8158B026797177773C3445730",
      "domainRoutingIsmFactory": "0x1052eF3419f26Bec74Ed7CEf4a4FA6812Bc09908",
      "fallbackRoutingHook": "0xc401e251CCa7A364114504A994D6fC7cb1c243AB",
      "interchainGasPaymaster": "0x4E55aDA3ef1942049EA43E904EB01F4A0a9c39bd",
      "interchainSecurityModule": "0xB393FC7C36A605DAA1308341e1b9613C57983219",
      "mailbox": "0x3a464f746D23Ab22155710f44dB16dcA53e0775E",
      "merkleTreeHook": "0x441a01Fca2eD731C0Fc4633998332f9FEDB17575",
      "pausableHook": "0x5Ed813B8b41f25c8002B01A72bbDBe6A0232Fe27",
      "pausableIsm": "0x61594D2cA900C44ab51d07776465397FefC643C6",
      "protocolFee": "0xb4fc9B5fD57499Ef6FfF3995728a55F7A618ef86",
      "proxyAdmin": "0x2f2aFaE1139Ce54feFC03593FeE8AB2aDF4a85A7",
      "staticAggregationHookFactory": "0xEb9FcFDC9EfDC17c1EC5E1dc085B98485da213D6",
      "staticAggregationIsm": "0x78A31fF00D79158c22C09DC6D7Fa7188e21925E4",
      "staticAggregationIsmFactory": "0x8F7454AC98228f3504Bb91eA3D8Adafe6406110A",
      "staticMerkleRootMultisigIsmFactory": "0x2C1FAbEcd7bFBdEBF27CcdB67baADB38b6Df90fC",
      "staticMerkleRootWeightedMultisigIsmFactory": "0x0761b0827849abbf7b0cC09CE14e1C93D87f5004",
      "staticMessageIdMultisigIsmFactory": "0x8b83fefd896fAa52057798f6426E9f0B080FCCcE",
      "staticMessageIdWeightedMultisigIsmFactory": "0x4Ed7d626f1E96cD1C0401607Bf70D95243E3dEd1",
      "storageGasOracle": "0xA38D1D7F217A52A27b0e6BF50E0a9ddAD05798C0",
      "testRecipient": "0xC49aF4965264FA7BB6424CE37aA06773ad177224",
      "validatorAnnounce": "0x59C2dB903937EbE55B59c3415FD55e970FF5f2DC",
      "index": {
        "from": 5253856
      },
      "interchainAccountIsm": "0xa35cbc2d169284580d82AecED883d0800aa7fbfC",
      "interchainAccountRouter": "0x7621e04860F0bDe63311db9D5D8b589AD3458A1f",
      "timelockController": "0x0000000000000000000000000000000000000000",
      "technicalStack": "polygoncdk"
    },
    "bitlayer": {
      "blockExplorers": [
        {
          "apiUrl": "https://api.btrscan.com/scan/api",
          "family": "other",
          "name": "Bitlayer Explorer",
          "url": "https://www.btrscan.com"
        }
      ],
      "blocks": {
        "confirmations": 1,
        "estimateBlockTime": 3,
        "reorgPeriod": 20
      },
      "chainId": 200901,
      "deployer": {
        "name": "Abacus Works",
        "url": "https://www.hyperlane.xyz"
      },
      "displayName": "Bitlayer",
      "domainId": 200901,
      "gasCurrencyCoinGeckoId": "bitcoin",
      "name": "bitlayer",
      "nativeToken": {
        "decimals": 18,
        "name": "Bitcoin",
        "symbol": "BTC"
      },
      "protocol": "ethereum",
      "rpcUrls": [
        {
          "http": "https://rpc.bitlayer.org"
        },
        {
          "http": "https://rpc.bitlayer-rpc.com"
        },
        {
          "http": "https://rpc.ankr.com/bitlayer"
        }
      ],
      "aggregationHook": "0x9aA6A7525Aa42f861AB07F8556654971dd4525ED",
      "domainRoutingIsm": "0xBD70Ea9D599a0FC8158B026797177773C3445730",
      "domainRoutingIsmFactory": "0x1052eF3419f26Bec74Ed7CEf4a4FA6812Bc09908",
      "fallbackRoutingHook": "0xc401e251CCa7A364114504A994D6fC7cb1c243AB",
      "interchainGasPaymaster": "0x4E55aDA3ef1942049EA43E904EB01F4A0a9c39bd",
      "interchainSecurityModule": "0xb5EA7479b096EA96FB4035e13683daF7D5509A51",
      "mailbox": "0x3a464f746D23Ab22155710f44dB16dcA53e0775E",
      "merkleTreeHook": "0x441a01Fca2eD731C0Fc4633998332f9FEDB17575",
      "pausableHook": "0x5Ed813B8b41f25c8002B01A72bbDBe6A0232Fe27",
      "pausableIsm": "0x61594D2cA900C44ab51d07776465397FefC643C6",
      "protocolFee": "0x8AB7A6FaC052518A39628497735C855a2Beb515B",
      "proxyAdmin": "0x2f2aFaE1139Ce54feFC03593FeE8AB2aDF4a85A7",
      "staticAggregationHookFactory": "0xEb9FcFDC9EfDC17c1EC5E1dc085B98485da213D6",
      "staticAggregationIsm": "0x78A31fF00D79158c22C09DC6D7Fa7188e21925E4",
      "staticAggregationIsmFactory": "0x8F7454AC98228f3504Bb91eA3D8Adafe6406110A",
      "staticMerkleRootMultisigIsmFactory": "0x2C1FAbEcd7bFBdEBF27CcdB67baADB38b6Df90fC",
      "staticMerkleRootWeightedMultisigIsmFactory": "0x0761b0827849abbf7b0cC09CE14e1C93D87f5004",
      "staticMessageIdMultisigIsmFactory": "0x8b83fefd896fAa52057798f6426E9f0B080FCCcE",
      "staticMessageIdWeightedMultisigIsmFactory": "0x4Ed7d626f1E96cD1C0401607Bf70D95243E3dEd1",
      "storageGasOracle": "0xA38D1D7F217A52A27b0e6BF50E0a9ddAD05798C0",
      "testRecipient": "0xbB22547D1dc681fe925f568f637Ff67aC06c20fc",
      "validatorAnnounce": "0xb4fc9B5fD57499Ef6FfF3995728a55F7A618ef86",
      "index": {
        "from": 4162791
      },
      "interchainAccountIsm": "0xa97ec3E58cBd60199dcFDd6396431BE85c2E363e",
      "interchainAccountRouter": "0xA0a44cB8Bc0f7EDe788b0Cd29524A5b14fED7b45",
      "timelockController": "0x0000000000000000000000000000000000000000",
      "technicalStack": "other"
    },
    "coredao": {
      "blockExplorers": [
        {
          "apiUrl": "https://scan.coredao.org/api",
          "family": "other",
          "name": "Core Explorer",
          "url": "https://scan.coredao.org"
        }
      ],
      "blocks": {
        "confirmations": 1,
        "estimateBlockTime": 3,
        "reorgPeriod": 21
      },
      "chainId": 1116,
      "deployer": {
        "name": "Abacus Works",
        "url": "https://www.hyperlane.xyz"
      },
      "displayName": "Core",
      "domainId": 1116,
      "gasCurrencyCoinGeckoId": "coredaoorg",
      "name": "coredao",
      "nativeToken": {
        "decimals": 18,
        "name": "CoreDAO",
        "symbol": "CORE"
      },
      "protocol": "ethereum",
      "rpcUrls": [
        {
          "http": "https://rpc.coredao.org"
        },
        {
          "http": "https://core.public.infstones.com"
        },
        {
          "http": "https://rpc.ankr.com/core"
        },
        {
          "http": "https://core.drpc.org"
        },
        {
          "http": "https://rpc-core.icecreamswap.com"
        }
      ],
      "aggregationHook": "0x9aA6A7525Aa42f861AB07F8556654971dd4525ED",
      "domainRoutingIsm": "0xBD70Ea9D599a0FC8158B026797177773C3445730",
      "domainRoutingIsmFactory": "0x1052eF3419f26Bec74Ed7CEf4a4FA6812Bc09908",
      "fallbackRoutingHook": "0xc401e251CCa7A364114504A994D6fC7cb1c243AB",
      "interchainGasPaymaster": "0x4E55aDA3ef1942049EA43E904EB01F4A0a9c39bd",
      "interchainSecurityModule": "0x0Db043ABbE14aABd64f96d73337Fc09CbcE920e8",
      "mailbox": "0x3a464f746D23Ab22155710f44dB16dcA53e0775E",
      "merkleTreeHook": "0x441a01Fca2eD731C0Fc4633998332f9FEDB17575",
      "pausableHook": "0x5Ed813B8b41f25c8002B01A72bbDBe6A0232Fe27",
      "pausableIsm": "0x61594D2cA900C44ab51d07776465397FefC643C6",
      "protocolFee": "0x8AB7A6FaC052518A39628497735C855a2Beb515B",
      "proxyAdmin": "0x2f2aFaE1139Ce54feFC03593FeE8AB2aDF4a85A7",
      "staticAggregationHookFactory": "0xEb9FcFDC9EfDC17c1EC5E1dc085B98485da213D6",
      "staticAggregationIsm": "0x78A31fF00D79158c22C09DC6D7Fa7188e21925E4",
      "staticAggregationIsmFactory": "0x8F7454AC98228f3504Bb91eA3D8Adafe6406110A",
      "staticMerkleRootMultisigIsmFactory": "0x2C1FAbEcd7bFBdEBF27CcdB67baADB38b6Df90fC",
      "staticMerkleRootWeightedMultisigIsmFactory": "0x0761b0827849abbf7b0cC09CE14e1C93D87f5004",
      "staticMessageIdMultisigIsmFactory": "0x8b83fefd896fAa52057798f6426E9f0B080FCCcE",
      "staticMessageIdWeightedMultisigIsmFactory": "0x4Ed7d626f1E96cD1C0401607Bf70D95243E3dEd1",
      "storageGasOracle": "0xA38D1D7F217A52A27b0e6BF50E0a9ddAD05798C0",
      "testRecipient": "0xbB22547D1dc681fe925f568f637Ff67aC06c20fc",
      "validatorAnnounce": "0xb4fc9B5fD57499Ef6FfF3995728a55F7A618ef86",
      "index": {
        "from": 17154537
      },
      "interchainAccountIsm": "0x87bDFaBbCC36D8B1aEdA871Cd54b2e86C7a4d597",
      "interchainAccountRouter": "0xd01A3E167d59FF98c983E83BAa5da0C3e0ADe726",
      "timelockController": "0x0000000000000000000000000000000000000000",
      "technicalStack": "other"
    },
    "dogechain": {
      "blockExplorers": [
        {
          "apiUrl": "https://explorer.dogechain.dog/api",
          "family": "blockscout",
          "name": "Dogechain Explorer",
          "url": "https://explorer.dogechain.dog"
        }
      ],
      "blocks": {
        "confirmations": 1,
        "estimateBlockTime": 2,
        "reorgPeriod": 5
      },
      "chainId": 2000,
      "deployer": {
        "name": "Abacus Works",
        "url": "https://www.hyperlane.xyz"
      },
      "displayName": "Dogechain",
      "domainId": 2000,
      "gasCurrencyCoinGeckoId": "dogecoin",
      "name": "dogechain",
      "nativeToken": {
        "decimals": 18,
        "name": "Dogecoin",
        "symbol": "DOGE"
      },
      "protocol": "ethereum",
      "rpcUrls": [
        {
          "http": "https://rpc.dogechain.dog"
        }
      ],
      "aggregationHook": "0x9aA6A7525Aa42f861AB07F8556654971dd4525ED",
      "domainRoutingIsm": "0xBD70Ea9D599a0FC8158B026797177773C3445730",
      "domainRoutingIsmFactory": "0x1052eF3419f26Bec74Ed7CEf4a4FA6812Bc09908",
      "fallbackRoutingHook": "0xc401e251CCa7A364114504A994D6fC7cb1c243AB",
      "interchainGasPaymaster": "0x4E55aDA3ef1942049EA43E904EB01F4A0a9c39bd",
      "interchainSecurityModule": "0xB3A24e2F4EbA5fC5bB021E754E5e370BBeF050d0",
      "mailbox": "0x3a464f746D23Ab22155710f44dB16dcA53e0775E",
      "merkleTreeHook": "0x441a01Fca2eD731C0Fc4633998332f9FEDB17575",
      "pausableHook": "0x5Ed813B8b41f25c8002B01A72bbDBe6A0232Fe27",
      "pausableIsm": "0x61594D2cA900C44ab51d07776465397FefC643C6",
      "protocolFee": "0x8AB7A6FaC052518A39628497735C855a2Beb515B",
      "proxyAdmin": "0x2f2aFaE1139Ce54feFC03593FeE8AB2aDF4a85A7",
      "staticAggregationHookFactory": "0xEb9FcFDC9EfDC17c1EC5E1dc085B98485da213D6",
      "staticAggregationIsm": "0x78A31fF00D79158c22C09DC6D7Fa7188e21925E4",
      "staticAggregationIsmFactory": "0x8F7454AC98228f3504Bb91eA3D8Adafe6406110A",
      "staticMerkleRootMultisigIsmFactory": "0x2C1FAbEcd7bFBdEBF27CcdB67baADB38b6Df90fC",
      "staticMerkleRootWeightedMultisigIsmFactory": "0x0761b0827849abbf7b0cC09CE14e1C93D87f5004",
      "staticMessageIdMultisigIsmFactory": "0x8b83fefd896fAa52057798f6426E9f0B080FCCcE",
      "staticMessageIdWeightedMultisigIsmFactory": "0x4Ed7d626f1E96cD1C0401607Bf70D95243E3dEd1",
      "storageGasOracle": "0xA38D1D7F217A52A27b0e6BF50E0a9ddAD05798C0",
      "testRecipient": "0xbB22547D1dc681fe925f568f637Ff67aC06c20fc",
      "validatorAnnounce": "0xb4fc9B5fD57499Ef6FfF3995728a55F7A618ef86",
      "index": {
        "from": 31903424
      },
      "interchainAccountIsm": "0x87bDFaBbCC36D8B1aEdA871Cd54b2e86C7a4d597",
      "interchainAccountRouter": "0xd01A3E167d59FF98c983E83BAa5da0C3e0ADe726",
      "timelockController": "0x0000000000000000000000000000000000000000",
      "technicalStack": "polygoncdk"
    },
    "flare": {
      "blockExplorers": [
        {
          "apiUrl": "https://flare-explorer.flare.network/api",
          "family": "blockscout",
          "name": "Flare Explorer",
          "url": "https://flare-explorer.flare.network"
        }
      ],
      "blocks": {
        "confirmations": 1,
        "estimateBlockTime": 2,
        "reorgPeriod": 3
      },
      "chainId": 14,
      "deployer": {
        "name": "Abacus Works",
        "url": "https://www.hyperlane.xyz"
      },
      "displayName": "Flare",
      "domainId": 14,
      "gasCurrencyCoinGeckoId": "flare-networks",
      "name": "flare",
      "nativeToken": {
        "decimals": 18,
        "name": "Flare",
        "symbol": "FLR"
      },
      "protocol": "ethereum",
      "rpcUrls": [
        {
          "http": "https://flare-api.flare.network/ext/C/rpc"
        },
        {
          "http": "https://flare.solidifi.app/ext/C/rpc"
        },
        {
          "http": "https://flare.rpc.thirdweb.com"
        },
        {
          "http": "https://rpc.ankr.com/flare"
        }
      ],
      "aggregationHook": "0x9aA6A7525Aa42f861AB07F8556654971dd4525ED",
      "domainRoutingIsm": "0xBD70Ea9D599a0FC8158B026797177773C3445730",
      "domainRoutingIsmFactory": "0x1052eF3419f26Bec74Ed7CEf4a4FA6812Bc09908",
      "fallbackRoutingHook": "0xc401e251CCa7A364114504A994D6fC7cb1c243AB",
      "interchainGasPaymaster": "0x4E55aDA3ef1942049EA43E904EB01F4A0a9c39bd",
      "interchainSecurityModule": "0x54DA857Ed017a7a76efDEAfEe3D5b92D8DBe0452",
      "mailbox": "0x3a464f746D23Ab22155710f44dB16dcA53e0775E",
      "merkleTreeHook": "0x441a01Fca2eD731C0Fc4633998332f9FEDB17575",
      "pausableHook": "0x5Ed813B8b41f25c8002B01A72bbDBe6A0232Fe27",
      "pausableIsm": "0x61594D2cA900C44ab51d07776465397FefC643C6",
      "protocolFee": "0x8AB7A6FaC052518A39628497735C855a2Beb515B",
      "proxyAdmin": "0x2f2aFaE1139Ce54feFC03593FeE8AB2aDF4a85A7",
      "staticAggregationHookFactory": "0xEb9FcFDC9EfDC17c1EC5E1dc085B98485da213D6",
      "staticAggregationIsm": "0x78A31fF00D79158c22C09DC6D7Fa7188e21925E4",
      "staticAggregationIsmFactory": "0x8F7454AC98228f3504Bb91eA3D8Adafe6406110A",
      "staticMerkleRootMultisigIsmFactory": "0x2C1FAbEcd7bFBdEBF27CcdB67baADB38b6Df90fC",
      "staticMerkleRootWeightedMultisigIsmFactory": "0x0761b0827849abbf7b0cC09CE14e1C93D87f5004",
      "staticMessageIdMultisigIsmFactory": "0x8b83fefd896fAa52057798f6426E9f0B080FCCcE",
      "staticMessageIdWeightedMultisigIsmFactory": "0x4Ed7d626f1E96cD1C0401607Bf70D95243E3dEd1",
      "storageGasOracle": "0xA38D1D7F217A52A27b0e6BF50E0a9ddAD05798C0",
      "testRecipient": "0xbB22547D1dc681fe925f568f637Ff67aC06c20fc",
      "validatorAnnounce": "0xb4fc9B5fD57499Ef6FfF3995728a55F7A618ef86",
      "index": {
        "from": 28949565
      },
      "interchainAccountIsm": "0xc2Da384799488B4e1E773d70a83346529145085B",
      "interchainAccountRouter": "0x87bDFaBbCC36D8B1aEdA871Cd54b2e86C7a4d597",
      "timelockController": "0x0000000000000000000000000000000000000000",
      "technicalStack": "other"
    },
    "molten": {
      "blockExplorers": [
        {
          "apiUrl": "https://molten.calderaexplorer.xyz/api",
          "family": "blockscout",
          "name": "Caldera Molten Explorer",
          "url": "https://molten.calderaexplorer.xyz"
        }
      ],
      "blocks": {
        "confirmations": 1,
        "estimateBlockTime": 30,
        "reorgPeriod": 0
      },
      "chainId": 360,
      "deployer": {
        "name": "Abacus Works",
        "url": "https://www.hyperlane.xyz"
      },
      "displayName": "Molten",
      "domainId": 360,
      "gasCurrencyCoinGeckoId": "molten-2",
      "index": {
        "from": 4707345
      },
      "name": "molten",
      "nativeToken": {
        "decimals": 18,
        "name": "Molten",
        "symbol": "MOLTEN"
      },
      "protocol": "ethereum",
      "rpcUrls": [
        {
          "http": "https://molten.calderachain.xyz/http"
        }
      ],
      "technicalStack": "arbitrumnitro",
      "aggregationHook": "0x9aA6A7525Aa42f861AB07F8556654971dd4525ED",
      "domainRoutingIsm": "0xBD70Ea9D599a0FC8158B026797177773C3445730",
      "domainRoutingIsmFactory": "0x1052eF3419f26Bec74Ed7CEf4a4FA6812Bc09908",
      "fallbackRoutingHook": "0xc401e251CCa7A364114504A994D6fC7cb1c243AB",
      "interchainGasPaymaster": "0x4E55aDA3ef1942049EA43E904EB01F4A0a9c39bd",
      "interchainSecurityModule": "0xF767758b02EfC38c56CA61d4c7C86CBD414bB2Cc",
      "mailbox": "0x3a464f746D23Ab22155710f44dB16dcA53e0775E",
      "merkleTreeHook": "0x441a01Fca2eD731C0Fc4633998332f9FEDB17575",
      "pausableHook": "0x5Ed813B8b41f25c8002B01A72bbDBe6A0232Fe27",
      "pausableIsm": "0x61594D2cA900C44ab51d07776465397FefC643C6",
      "protocolFee": "0x8AB7A6FaC052518A39628497735C855a2Beb515B",
      "proxyAdmin": "0x2f2aFaE1139Ce54feFC03593FeE8AB2aDF4a85A7",
      "staticAggregationHookFactory": "0xEb9FcFDC9EfDC17c1EC5E1dc085B98485da213D6",
      "staticAggregationIsm": "0x78A31fF00D79158c22C09DC6D7Fa7188e21925E4",
      "staticAggregationIsmFactory": "0x8F7454AC98228f3504Bb91eA3D8Adafe6406110A",
      "staticMerkleRootMultisigIsmFactory": "0x2C1FAbEcd7bFBdEBF27CcdB67baADB38b6Df90fC",
      "staticMerkleRootWeightedMultisigIsmFactory": "0x0761b0827849abbf7b0cC09CE14e1C93D87f5004",
      "staticMessageIdMultisigIsmFactory": "0x8b83fefd896fAa52057798f6426E9f0B080FCCcE",
      "staticMessageIdWeightedMultisigIsmFactory": "0x4Ed7d626f1E96cD1C0401607Bf70D95243E3dEd1",
      "storageGasOracle": "0xA38D1D7F217A52A27b0e6BF50E0a9ddAD05798C0",
      "testRecipient": "0xbB22547D1dc681fe925f568f637Ff67aC06c20fc",
      "validatorAnnounce": "0xb4fc9B5fD57499Ef6FfF3995728a55F7A618ef86",
      "interchainAccountIsm": "0x87bDFaBbCC36D8B1aEdA871Cd54b2e86C7a4d597",
      "interchainAccountRouter": "0xd01A3E167d59FF98c983E83BAa5da0C3e0ADe726",
      "timelockController": "0x0000000000000000000000000000000000000000"
    },
    "shibarium": {
      "blockExplorers": [
        {
          "apiUrl": "https://shibariumscan.io/api",
          "family": "blockscout",
          "name": "Shibarium Explorer",
          "url": "https://shibariumscan.io"
        }
      ],
      "blocks": {
        "confirmations": 1,
        "estimateBlockTime": 5,
        "reorgPeriod": "finalized"
      },
      "chainId": 109,
      "deployer": {
        "name": "Abacus Works",
        "url": "https://www.hyperlane.xyz"
      },
      "displayName": "Shibarium",
      "domainId": 109,
      "gasCurrencyCoinGeckoId": "bone-shibaswap",
      "name": "shibarium",
      "nativeToken": {
        "decimals": 18,
        "name": "Bone ShibaSwap",
        "symbol": "BONE"
      },
      "protocol": "ethereum",
      "rpcUrls": [
        {
          "http": "https://www.shibrpc.com"
        },
        {
          "http": "https://rpc.shibrpc.com"
        }
      ],
      "aggregationHook": "0x9aA6A7525Aa42f861AB07F8556654971dd4525ED",
      "domainRoutingIsm": "0xBD70Ea9D599a0FC8158B026797177773C3445730",
      "domainRoutingIsmFactory": "0x1052eF3419f26Bec74Ed7CEf4a4FA6812Bc09908",
      "fallbackRoutingHook": "0xc401e251CCa7A364114504A994D6fC7cb1c243AB",
      "interchainGasPaymaster": "0x4E55aDA3ef1942049EA43E904EB01F4A0a9c39bd",
      "interchainSecurityModule": "0xA89777dEC1FCC04cAfE2aAE752dc8Ca47d06E70E",
      "mailbox": "0x3a464f746D23Ab22155710f44dB16dcA53e0775E",
      "merkleTreeHook": "0x441a01Fca2eD731C0Fc4633998332f9FEDB17575",
      "pausableHook": "0x5Ed813B8b41f25c8002B01A72bbDBe6A0232Fe27",
      "pausableIsm": "0x61594D2cA900C44ab51d07776465397FefC643C6",
      "protocolFee": "0x8AB7A6FaC052518A39628497735C855a2Beb515B",
      "proxyAdmin": "0x2f2aFaE1139Ce54feFC03593FeE8AB2aDF4a85A7",
      "staticAggregationHookFactory": "0xEb9FcFDC9EfDC17c1EC5E1dc085B98485da213D6",
      "staticAggregationIsm": "0x78A31fF00D79158c22C09DC6D7Fa7188e21925E4",
      "staticAggregationIsmFactory": "0x8F7454AC98228f3504Bb91eA3D8Adafe6406110A",
      "staticMerkleRootMultisigIsmFactory": "0x2C1FAbEcd7bFBdEBF27CcdB67baADB38b6Df90fC",
      "staticMerkleRootWeightedMultisigIsmFactory": "0x0761b0827849abbf7b0cC09CE14e1C93D87f5004",
      "staticMessageIdMultisigIsmFactory": "0x8b83fefd896fAa52057798f6426E9f0B080FCCcE",
      "staticMessageIdWeightedMultisigIsmFactory": "0x4Ed7d626f1E96cD1C0401607Bf70D95243E3dEd1",
      "storageGasOracle": "0xA38D1D7F217A52A27b0e6BF50E0a9ddAD05798C0",
      "testRecipient": "0xbB22547D1dc681fe925f568f637Ff67aC06c20fc",
      "validatorAnnounce": "0xb4fc9B5fD57499Ef6FfF3995728a55F7A618ef86",
      "index": {
        "from": 6519337
      },
      "interchainAccountIsm": "0xA0a44cB8Bc0f7EDe788b0Cd29524A5b14fED7b45",
      "interchainAccountRouter": "0xf3dFf6747E7FC74B431C943961054B7BF6309d8a",
      "timelockController": "0x0000000000000000000000000000000000000000",
      "technicalStack": "other"
    },
    "everclear": {
      "blockExplorers": [
        {
          "apiUrl": "https://scan.everclear.org/api",
          "family": "blockscout",
          "name": "Everclear Explorer",
          "url": "https://scan.everclear.org"
        }
      ],
      "blocks": {
        "confirmations": 1,
        "estimateBlockTime": 2,
        "reorgPeriod": 2
      },
      "chainId": 25327,
      "deployer": {
        "name": "Abacus Works",
        "url": "https://www.hyperlane.xyz"
      },
      "displayName": "Everclear",
      "domainId": 25327,
      "gasCurrencyCoinGeckoId": "ethereum",
      "index": {
        "from": 37
      },
      "name": "everclear",
      "nativeToken": {
        "decimals": 18,
        "name": "Ethereum",
        "symbol": "ETH"
      },
      "protocol": "ethereum",
      "rpcUrls": [
        {
          "http": "https://rpc.everclear.raas.gelato.cloud"
        }
      ],
      "technicalStack": "arbitrumnitro",
      "aggregationHook": "0x14F6CA3B04f077AF26922B7957B89b32F8C842a9",
      "domainRoutingIsm": "0xDEed16fe4b1c9b2a93483EDFf34C77A9b57D31Ff",
      "domainRoutingIsmFactory": "0x4Ed7d626f1E96cD1C0401607Bf70D95243E3dEd1",
      "fallbackRoutingHook": "0x3C2b535a49c6827DF0b8e94467e6922c99E3c092",
      "interchainAccountIsm": "0xcd9D3744512F07AE844c40E27912092d7c503565",
      "interchainAccountRouter": "0x92cdbF0Ccdf8E93467FA858fb986fa650A02f2A8",
      "interchainGasPaymaster": "0xb58257cc81E47EC72fD38aE16297048de23163b4",
      "interchainSecurityModule": "0xD176B959BD0429514Fe280D3a22f38B5a4A70313",
      "mailbox": "0x7f50C5776722630a0024fAE05fDe8b47571D7B39",
      "merkleTreeHook": "0xCC3D1659D50461d27a2F025dDb2c9B06B584B7e1",
      "pausableHook": "0x4E55aDA3ef1942049EA43E904EB01F4A0a9c39bd",
      "pausableIsm": "0xA38D1D7F217A52A27b0e6BF50E0a9ddAD05798C0",
      "protocolFee": "0xC49aF4965264FA7BB6424CE37aA06773ad177224",
      "proxyAdmin": "0x3a464f746D23Ab22155710f44dB16dcA53e0775E",
      "staticAggregationHookFactory": "0x0761b0827849abbf7b0cC09CE14e1C93D87f5004",
      "staticAggregationIsm": "0x47F57D08d01544Ed082152B73807A9D39305Fac6",
      "staticAggregationIsmFactory": "0x1052eF3419f26Bec74Ed7CEf4a4FA6812Bc09908",
      "staticMerkleRootMultisigIsmFactory": "0x8F7454AC98228f3504Bb91eA3D8Adafe6406110A",
      "staticMerkleRootWeightedMultisigIsmFactory": "0x2f2aFaE1139Ce54feFC03593FeE8AB2aDF4a85A7",
      "staticMessageIdMultisigIsmFactory": "0xEb9FcFDC9EfDC17c1EC5E1dc085B98485da213D6",
      "staticMessageIdWeightedMultisigIsmFactory": "0xeA87ae93Fa0019a82A727bfd3eBd1cFCa8f64f1D",
      "storageGasOracle": "0xf8344D85a1429708e0BE6724218E938087e596DF",
      "testRecipient": "0xF15D70941dE2Bf95A23d6488eBCbedE0a444137f",
      "timelockController": "0x0000000000000000000000000000000000000000",
      "validatorAnnounce": "0xC88bAD76EC7acD9fd3b9Bb264f7f5C18097c5710"
    },
    "oortmainnet": {
      "blockExplorers": [
        {
          "apiUrl": "https://mainnet-scan.oortech.com/api",
          "family": "other",
          "name": "Oort Olympus Explorer",
          "url": "https://mainnet-scan.oortech.com"
        }
      ],
      "blocks": {
        "confirmations": 1,
        "estimateBlockTime": 2,
        "reorgPeriod": 0
      },
      "chainId": 970,
      "deployer": {
        "name": "Abacus Works",
        "url": "https://www.hyperlane.xyz"
      },
      "displayName": "Oort",
      "domainId": 970,
      "gasCurrencyCoinGeckoId": "oort",
      "name": "oortmainnet",
      "nativeToken": {
        "decimals": 18,
        "name": "Oort",
        "symbol": "OORT"
      },
      "protocol": "ethereum",
      "rpcUrls": [
        {
          "http": "https://mainnet-rpc.oortech.com"
        }
      ],
      "aggregationHook": "0x90F9ac2201bCC0fA177955175708eCB5963f0eCA",
      "domainRoutingIsm": "0x4101B9B755FC58FcEA156e70B42a38CFF8A46F77",
      "domainRoutingIsmFactory": "0x2f2aFaE1139Ce54feFC03593FeE8AB2aDF4a85A7",
      "fallbackRoutingHook": "0x168DFF0Ad2b180F3801883Fe5Ae56d7E7d91D5f4",
      "interchainAccountIsm": "0xc23BaF5Eb5848D19701BbE7f139645e6bd58a319",
      "interchainAccountRouter": "0x7c58Cadcc2b60ACF794eE1843488d6f5703f76BE",
      "interchainGasPaymaster": "0xb4fc9B5fD57499Ef6FfF3995728a55F7A618ef86",
      "interchainSecurityModule": "0xE00db99304cf94919229e94731416A26fC06869C",
      "mailbox": "0xb129828B9EDa48192D0B2db35D0E40dCF51B3594",
      "merkleTreeHook": "0x3E969bA938E6A993eeCD6F65b0dd8712B07dFe59",
      "pausableHook": "0x6Fb36672365C7c797028C400A61c58c0ECc53cD2",
      "pausableIsm": "0x989B7307d266151BE763935C856493D968b2affF",
      "protocolFee": "0xfdefdDc8E153d5E0463d7E193F79A3714be16021",
      "proxyAdmin": "0x148CF67B8A242c1360bb2C93fCe203EC4d4f9B56",
      "staticAggregationHookFactory": "0x4Ed7d626f1E96cD1C0401607Bf70D95243E3dEd1",
      "staticAggregationIsm": "0xdc2da0D5d7A69fa86366235E426ff4a0E214cC60",
      "staticAggregationIsmFactory": "0x0761b0827849abbf7b0cC09CE14e1C93D87f5004",
      "staticMerkleRootMultisigIsmFactory": "0xEb9FcFDC9EfDC17c1EC5E1dc085B98485da213D6",
      "staticMerkleRootWeightedMultisigIsmFactory": "0xeA87ae93Fa0019a82A727bfd3eBd1cFCa8f64f1D",
      "staticMessageIdMultisigIsmFactory": "0x1052eF3419f26Bec74Ed7CEf4a4FA6812Bc09908",
      "staticMessageIdWeightedMultisigIsmFactory": "0x3a464f746D23Ab22155710f44dB16dcA53e0775E",
      "storageGasOracle": "0x2c61Cda929e4e2174cb10cd8e2724A9ceaD62E67",
      "testRecipient": "0x58556AaeB2e3829d52EE5E711D44735412efA43B",
      "timelockController": "0x0000000000000000000000000000000000000000",
      "validatorAnnounce": "0x6f77d5Ef273C38CC19d1d02352785F52565A1A6c",
      "index": {
        "from": 26847587
      },
      "technicalStack": "other"
    },
    "stride": {
      "bech32Prefix": "stride",
      "blockExplorers": [
        {
          "apiUrl": "https://apis.mintscan.io/v1/stride",
          "family": "other",
          "name": "Mintscan",
          "url": "https://www.mintscan.io/stride"
        }
      ],
      "blocks": {
        "confirmations": 1,
        "estimateBlockTime": 5,
        "reorgPeriod": 1
      },
      "chainId": "stride-1",
      "deployer": {
        "name": "Stride Labs",
        "url": "https://www.stride.zone"
      },
      "displayName": "Stride",
      "domainId": 745,
      "gasCurrencyCoinGeckoId": "stride",
      "grpcUrls": [
        {
          "http": "https://stride-grpc.publicnode.com:443"
        }
      ],
      "isTestnet": false,
      "name": "stride",
      "nativeToken": {
        "decimals": 6,
        "denom": "ustrd",
        "name": "Stride",
        "symbol": "STRD"
      },
      "protocol": "cosmos",
      "restUrls": [
        {
          "http": "https://stride-api.polkachu.com"
        }
      ],
      "rpcUrls": [
        {
          "http": "https://stride-rpc.polkachu.com"
        }
      ],
      "slip44": 118,
      "interchainGasPaymaster": "0x602D5BF31F85FE90BF812A5EE6E2CC8CF6998A687125CABEDD120983CB88DA54",
      "mailbox": "0x89945750e089d84581f194e1947a58480b335f18386ad4f761f05feebf5e2454",
      "merkleTreeHook": "0x7ab4a8c3ba5371e34cd8d5dc584e0d924504fc21c3cbf41c3f64d436176bf007",
      "validatorAnnounce": "0xf57d954bf3ddb5f1032a0e020a99e931215cf83ceb4de987c781488065aaae0d",
      "gasPrice": {
        "denom": "ustrd",
        "amount": "0.005"
      },
      "canonicalAsset": "ustrd",
      "contractAddressBytes": 32,
      "index": {
        "from": 9152000,
        "chunk": 5
      }
    },
    "apechain": {
      "blockExplorers": [
        {
          "apiUrl": "https://apechain.calderaexplorer.xyz/api",
          "family": "blockscout",
          "name": "ApeChain Explorer",
          "url": "https://apechain.calderaexplorer.xyz"
        }
      ],
      "blocks": {
        "confirmations": 1,
        "estimateBlockTime": 0.2,
        "reorgPeriod": 5
      },
      "chainId": 33139,
      "deployer": {
        "name": "Abacus Works",
        "url": "https://www.hyperlane.xyz"
      },
      "displayName": "ApeChain",
      "domainId": 33139,
      "gasCurrencyCoinGeckoId": "apecoin",
      "index": {
        "from": 1759561
      },
      "name": "apechain",
      "nativeToken": {
        "decimals": 18,
        "name": "ApeCoin",
        "symbol": "APE"
      },
      "protocol": "ethereum",
      "rpcUrls": [
        {
          "http": "https://rpc.apechain.com/http"
        }
      ],
      "technicalStack": "arbitrumnitro",
      "aggregationHook": "0x9C16FBa8b0c8a356E0f4398f524ae73Fd5a677B6",
      "domainRoutingIsm": "0xDEed16fe4b1c9b2a93483EDFf34C77A9b57D31Ff",
      "domainRoutingIsmFactory": "0x4Ed7d626f1E96cD1C0401607Bf70D95243E3dEd1",
      "fallbackRoutingHook": "0xD0dca420feFda68537695A8D887080eeF4030AF7",
      "interchainAccountIsm": "0x6119B76720CcfeB3D256EC1b91218EEfFD6756E1",
      "interchainAccountRouter": "0x9eaaC366BFD70430cFee6E70265fefFf1CfC9E47",
      "interchainGasPaymaster": "0x18B0688990720103dB63559a3563f7E8d0f63EDb",
      "interchainSecurityModule": "0x993e559bD81f99a380c993b7c4f1dD1221c0e60B",
      "mailbox": "0x7f50C5776722630a0024fAE05fDe8b47571D7B39",
      "merkleTreeHook": "0x886BB0f329781b98f98FDeb1ce7a8957F2d43B9F",
      "pausableHook": "0x2F619Ac5122689180AeBB930ADccdae215d538a9",
      "pausableIsm": "0x5090dF2FBDa7127c7aDa41f60B79F5c55D380Dd8",
      "protocolFee": "0x61374178e45F65fF9D6252d017Cd580FC60B7654",
      "proxyAdmin": "0x3a464f746D23Ab22155710f44dB16dcA53e0775E",
      "staticAggregationHookFactory": "0x0761b0827849abbf7b0cC09CE14e1C93D87f5004",
      "staticAggregationIsm": "0x9FF3f38DED52D74EF4b666A7A09BcB5F38d6D272",
      "staticAggregationIsmFactory": "0x1052eF3419f26Bec74Ed7CEf4a4FA6812Bc09908",
      "staticMerkleRootMultisigIsmFactory": "0x8F7454AC98228f3504Bb91eA3D8Adafe6406110A",
      "staticMerkleRootWeightedMultisigIsmFactory": "0x2f2aFaE1139Ce54feFC03593FeE8AB2aDF4a85A7",
      "staticMessageIdMultisigIsmFactory": "0xEb9FcFDC9EfDC17c1EC5E1dc085B98485da213D6",
      "staticMessageIdWeightedMultisigIsmFactory": "0xeA87ae93Fa0019a82A727bfd3eBd1cFCa8f64f1D",
      "storageGasOracle": "0xF1854214392864c628A16930E73B699f7a51b3EE",
      "testRecipient": "0x783EC5e105234a570eB90f314284E5dBe53bdd90",
      "timelockController": "0x0000000000000000000000000000000000000000",
      "validatorAnnounce": "0xcDA455DfD9C938451BfaFC6FF0D497c8C0469C96"
    },
    "arbitrumnova": {
      "blockExplorers": [
        {
          "apiUrl": "https://api-nova.arbiscan.io/api",
          "family": "etherscan",
          "name": "Arbiscan Nova",
          "url": "https://nova.arbiscan.io/"
        }
      ],
      "blocks": {
        "confirmations": 1,
        "estimateBlockTime": 2,
        "reorgPeriod": 5
      },
      "chainId": 42170,
      "deployer": {
        "name": "Abacus Works",
        "url": "https://www.hyperlane.xyz"
      },
      "displayName": "Arbitrum Nova",
      "domainId": 42170,
      "gasCurrencyCoinGeckoId": "ethereum",
      "index": {
        "from": 78794208
      },
      "name": "arbitrumnova",
      "nativeToken": {
        "decimals": 18,
        "name": "Ethereum",
        "symbol": "ETH"
      },
      "protocol": "ethereum",
      "rpcUrls": [
        {
          "http": "https://nova.arbitrum.io/rpc"
        }
      ],
      "technicalStack": "arbitrumnitro",
      "aggregationHook": "0xcFD1c5b1357539566edC273aDaae19CA5e359c42",
      "domainRoutingIsm": "0x494415e823236A05c608D6b777bC80082cED6A2E",
      "domainRoutingIsmFactory": "0x0761b0827849abbf7b0cC09CE14e1C93D87f5004",
      "fallbackRoutingHook": "0x886BB0f329781b98f98FDeb1ce7a8957F2d43B9F",
      "interchainAccountIsm": "0xFB9e40D811Cea562cc8a322b029eF2BDcC3ef6ed",
      "interchainAccountRouter": "0xeE8C0E1EeBfFCC451a013336386eA53E42a44451",
      "interchainGasPaymaster": "0x145566181A18E23bB6a8A3eC6D87765542A7F754",
      "interchainSecurityModule": "0x294d9e06098d6365B0cf79078Fb1B0777F402385",
      "mailbox": "0x3a867fCfFeC2B790970eeBDC9023E75B0a172aa7",
      "merkleTreeHook": "0x6963480b05EB58f4d624B014ab92e9aD4d21df6D",
      "pausableHook": "0xD0dca420feFda68537695A8D887080eeF4030AF7",
      "pausableIsm": "0x696df5e79C4f1bd5F8D587Ba8946361d9B029d4B",
      "protocolFee": "0x13E83ac41e696856B6996263501fB3225AD5E6F5",
      "proxyAdmin": "0xeA87ae93Fa0019a82A727bfd3eBd1cFCa8f64f1D",
      "staticAggregationHookFactory": "0x1052eF3419f26Bec74Ed7CEf4a4FA6812Bc09908",
      "staticAggregationIsm": "0x92772a801db50044a9D5078CC35CD63CEcD7B424",
      "staticAggregationIsmFactory": "0xEb9FcFDC9EfDC17c1EC5E1dc085B98485da213D6",
      "staticMerkleRootMultisigIsmFactory": "0x8b83fefd896fAa52057798f6426E9f0B080FCCcE",
      "staticMerkleRootWeightedMultisigIsmFactory": "0x4Ed7d626f1E96cD1C0401607Bf70D95243E3dEd1",
      "staticMessageIdMultisigIsmFactory": "0x8F7454AC98228f3504Bb91eA3D8Adafe6406110A",
      "staticMessageIdWeightedMultisigIsmFactory": "0x2f2aFaE1139Ce54feFC03593FeE8AB2aDF4a85A7",
      "storageGasOracle": "0x2F619Ac5122689180AeBB930ADccdae215d538a9",
      "testRecipient": "0xcDA455DfD9C938451BfaFC6FF0D497c8C0469C96",
      "timelockController": "0x0000000000000000000000000000000000000000",
      "validatorAnnounce": "0x60B8d195f1b2EcaC26d54b95C69E6399cFD64b53"
    },
    "b3": {
      "blockExplorers": [
        {
          "apiUrl": "https://explorer.b3.fun/api",
          "family": "blockscout",
          "name": "B3 Explorer",
          "url": "https://explorer.b3.fun"
        }
      ],
      "blocks": {
        "confirmations": 1,
        "estimateBlockTime": 1,
        "reorgPeriod": 5
      },
      "chainId": 8333,
      "deployer": {
        "name": "Abacus Works",
        "url": "https://www.hyperlane.xyz"
      },
      "displayName": "B3",
      "domainId": 8333,
      "gasCurrencyCoinGeckoId": "ethereum",
      "name": "b3",
      "nativeToken": {
        "decimals": 18,
        "name": "Ethereum",
        "symbol": "ETH"
      },
      "protocol": "ethereum",
      "rpcUrls": [
        {
          "http": "https://mainnet-rpc.b3.fun"
        }
      ],
      "technicalStack": "opstack",
      "aggregationHook": "0xcFD1c5b1357539566edC273aDaae19CA5e359c42",
      "domainRoutingIsm": "0x494415e823236A05c608D6b777bC80082cED6A2E",
      "domainRoutingIsmFactory": "0x0761b0827849abbf7b0cC09CE14e1C93D87f5004",
      "fallbackRoutingHook": "0x886BB0f329781b98f98FDeb1ce7a8957F2d43B9F",
      "interchainAccountIsm": "0xFB9e40D811Cea562cc8a322b029eF2BDcC3ef6ed",
      "interchainAccountRouter": "0xeE8C0E1EeBfFCC451a013336386eA53E42a44451",
      "interchainGasPaymaster": "0x145566181A18E23bB6a8A3eC6D87765542A7F754",
      "interchainSecurityModule": "0xC8522356bC99373DB25aD76A5C4a7fBC08d98AD1",
      "mailbox": "0x3a867fCfFeC2B790970eeBDC9023E75B0a172aa7",
      "merkleTreeHook": "0x6963480b05EB58f4d624B014ab92e9aD4d21df6D",
      "pausableHook": "0xD0dca420feFda68537695A8D887080eeF4030AF7",
      "pausableIsm": "0x696df5e79C4f1bd5F8D587Ba8946361d9B029d4B",
      "protocolFee": "0x13E83ac41e696856B6996263501fB3225AD5E6F5",
      "proxyAdmin": "0xeA87ae93Fa0019a82A727bfd3eBd1cFCa8f64f1D",
      "staticAggregationHookFactory": "0x1052eF3419f26Bec74Ed7CEf4a4FA6812Bc09908",
      "staticAggregationIsm": "0x92772a801db50044a9D5078CC35CD63CEcD7B424",
      "staticAggregationIsmFactory": "0xEb9FcFDC9EfDC17c1EC5E1dc085B98485da213D6",
      "staticMerkleRootMultisigIsmFactory": "0x8b83fefd896fAa52057798f6426E9f0B080FCCcE",
      "staticMerkleRootWeightedMultisigIsmFactory": "0x4Ed7d626f1E96cD1C0401607Bf70D95243E3dEd1",
      "staticMessageIdMultisigIsmFactory": "0x8F7454AC98228f3504Bb91eA3D8Adafe6406110A",
      "staticMessageIdWeightedMultisigIsmFactory": "0x2f2aFaE1139Ce54feFC03593FeE8AB2aDF4a85A7",
      "storageGasOracle": "0x2F619Ac5122689180AeBB930ADccdae215d538a9",
      "testRecipient": "0xcDA455DfD9C938451BfaFC6FF0D497c8C0469C96",
      "timelockController": "0x0000000000000000000000000000000000000000",
      "validatorAnnounce": "0x60B8d195f1b2EcaC26d54b95C69E6399cFD64b53",
      "index": {
        "from": 7504261
      }
    },
    "fantom": {
      "blockExplorers": [
        {
          "apiUrl": "https://api.ftmscan.com/api",
          "family": "etherscan",
          "name": "FTMScan",
          "url": "https://ftmscan.com"
        }
      ],
      "blocks": {
        "confirmations": 1,
        "estimateBlockTime": 2,
        "reorgPeriod": 5
      },
      "chainId": 250,
      "deployer": {
        "name": "Abacus Works",
        "url": "https://www.hyperlane.xyz"
      },
      "displayName": "Fantom Opera",
      "domainId": 250,
      "gasCurrencyCoinGeckoId": "fantom",
      "name": "fantom",
      "nativeToken": {
        "decimals": 18,
        "name": "Fantom",
        "symbol": "FTM"
      },
      "protocol": "ethereum",
      "rpcUrls": [
        {
          "http": "https://rpcapi.fantom.network"
        },
        {
          "http": "https://fantom-rpc.publicnode.com"
        },
        {
          "http": "https://fantom-pokt.nodies.app"
        },
        {
          "http": "https://rpc.fantom.network"
        },
        {
          "http": "https://rpc2.fantom.network"
        },
        {
          "http": "https://rpc3.fantom.network"
        }
      ],
      "technicalStack": "other",
      "aggregationHook": "0xcFD1c5b1357539566edC273aDaae19CA5e359c42",
      "domainRoutingIsm": "0x494415e823236A05c608D6b777bC80082cED6A2E",
      "domainRoutingIsmFactory": "0x0761b0827849abbf7b0cC09CE14e1C93D87f5004",
      "fallbackRoutingHook": "0x886BB0f329781b98f98FDeb1ce7a8957F2d43B9F",
      "interchainAccountIsm": "0xFB9e40D811Cea562cc8a322b029eF2BDcC3ef6ed",
      "interchainAccountRouter": "0xeE8C0E1EeBfFCC451a013336386eA53E42a44451",
      "interchainGasPaymaster": "0x145566181A18E23bB6a8A3eC6D87765542A7F754",
      "interchainSecurityModule": "0x87C917ce70110610c8fc55345d4fAF827A7290c8",
      "mailbox": "0x3a867fCfFeC2B790970eeBDC9023E75B0a172aa7",
      "merkleTreeHook": "0x6963480b05EB58f4d624B014ab92e9aD4d21df6D",
      "pausableHook": "0xD0dca420feFda68537695A8D887080eeF4030AF7",
      "pausableIsm": "0x696df5e79C4f1bd5F8D587Ba8946361d9B029d4B",
      "protocolFee": "0x13E83ac41e696856B6996263501fB3225AD5E6F5",
      "proxyAdmin": "0xeA87ae93Fa0019a82A727bfd3eBd1cFCa8f64f1D",
      "staticAggregationHookFactory": "0x1052eF3419f26Bec74Ed7CEf4a4FA6812Bc09908",
      "staticAggregationIsm": "0x92772a801db50044a9D5078CC35CD63CEcD7B424",
      "staticAggregationIsmFactory": "0xEb9FcFDC9EfDC17c1EC5E1dc085B98485da213D6",
      "staticMerkleRootMultisigIsmFactory": "0x8b83fefd896fAa52057798f6426E9f0B080FCCcE",
      "staticMerkleRootWeightedMultisigIsmFactory": "0x4Ed7d626f1E96cD1C0401607Bf70D95243E3dEd1",
      "staticMessageIdMultisigIsmFactory": "0x8F7454AC98228f3504Bb91eA3D8Adafe6406110A",
      "staticMessageIdWeightedMultisigIsmFactory": "0x2f2aFaE1139Ce54feFC03593FeE8AB2aDF4a85A7",
      "storageGasOracle": "0x2F619Ac5122689180AeBB930ADccdae215d538a9",
      "testRecipient": "0xcDA455DfD9C938451BfaFC6FF0D497c8C0469C96",
      "timelockController": "0x0000000000000000000000000000000000000000",
      "validatorAnnounce": "0x60B8d195f1b2EcaC26d54b95C69E6399cFD64b53",
      "index": {
        "from": 95635171
      }
    },
    "gravity": {
      "blockExplorers": [
        {
          "apiUrl": "https://explorer.gravity.xyz/api",
          "family": "blockscout",
          "name": "Gravity Alpha Explorer",
          "url": "https://explorer.gravity.xyz"
        }
      ],
      "blocks": {
        "confirmations": 1,
        "estimateBlockTime": 1,
        "reorgPeriod": 5
      },
      "chainId": 1625,
      "deployer": {
        "name": "Abacus Works",
        "url": "https://www.hyperlane.xyz"
      },
      "displayName": "Gravity Alpha Mainnet",
      "domainId": 1625,
      "gasCurrencyCoinGeckoId": "g-token",
      "index": {
        "from": 13374779
      },
      "name": "gravity",
      "nativeToken": {
        "decimals": 18,
        "name": "Gravity",
        "symbol": "G"
      },
      "protocol": "ethereum",
      "rpcUrls": [
        {
          "http": "https://rpc.gravity.xyz"
        }
      ],
      "technicalStack": "arbitrumnitro",
      "aggregationHook": "0x836E1b748cac2FAc6264Baf2bF83cd9a79b723C6",
      "domainRoutingIsm": "0xBD70Ea9D599a0FC8158B026797177773C3445730",
      "domainRoutingIsmFactory": "0x1052eF3419f26Bec74Ed7CEf4a4FA6812Bc09908",
      "fallbackRoutingHook": "0x6963480b05EB58f4d624B014ab92e9aD4d21df6D",
      "interchainAccountIsm": "0x783EC5e105234a570eB90f314284E5dBe53bdd90",
      "interchainAccountRouter": "0xc5D6aCaafBCcEC6D7fD7d92F4509befce641c563",
      "interchainGasPaymaster": "0xf3dFf6747E7FC74B431C943961054B7BF6309d8a",
      "interchainSecurityModule": "0x037FD6F41145380b92E91a2452E79cb353A10AcE",
      "mailbox": "0x3a464f746D23Ab22155710f44dB16dcA53e0775E",
      "merkleTreeHook": "0x5090dF2FBDa7127c7aDa41f60B79F5c55D380Dd8",
      "pausableHook": "0x886BB0f329781b98f98FDeb1ce7a8957F2d43B9F",
      "pausableIsm": "0x7621e04860F0bDe63311db9D5D8b589AD3458A1f",
      "protocolFee": "0x8C3e1794018a589c9E9226b8543105fCb6cC88C4",
      "proxyAdmin": "0x2f2aFaE1139Ce54feFC03593FeE8AB2aDF4a85A7",
      "staticAggregationHookFactory": "0xEb9FcFDC9EfDC17c1EC5E1dc085B98485da213D6",
      "staticAggregationIsm": "0xfa19BfEcB4fed2e0268ee5008a11cD946DcC13c3",
      "staticAggregationIsmFactory": "0x8F7454AC98228f3504Bb91eA3D8Adafe6406110A",
      "staticMerkleRootMultisigIsmFactory": "0x2C1FAbEcd7bFBdEBF27CcdB67baADB38b6Df90fC",
      "staticMerkleRootWeightedMultisigIsmFactory": "0x0761b0827849abbf7b0cC09CE14e1C93D87f5004",
      "staticMessageIdMultisigIsmFactory": "0x8b83fefd896fAa52057798f6426E9f0B080FCCcE",
      "staticMessageIdWeightedMultisigIsmFactory": "0x4Ed7d626f1E96cD1C0401607Bf70D95243E3dEd1",
      "storageGasOracle": "0xD0dca420feFda68537695A8D887080eeF4030AF7",
      "testRecipient": "0x60B8d195f1b2EcaC26d54b95C69E6399cFD64b53",
      "timelockController": "0x0000000000000000000000000000000000000000",
      "validatorAnnounce": "0x61374178e45F65fF9D6252d017Cd580FC60B7654",
      "displayNameShort": "Gravity"
    },
    "harmony": {
      "blockExplorers": [
        {
          "apiUrl": "https://explorer.harmony.one/api",
          "family": "blockscout",
          "name": "Harmony Explorer",
          "url": "https://explorer.harmony.one"
        }
      ],
      "blocks": {
        "confirmations": 1,
        "estimateBlockTime": 2,
        "reorgPeriod": 5
      },
      "chainId": 1666600000,
      "deployer": {
        "name": "Abacus Works",
        "url": "https://www.hyperlane.xyz"
      },
      "displayName": "Harmony One",
      "domainId": 1666600000,
      "gasCurrencyCoinGeckoId": "harmony",
      "name": "harmony",
      "nativeToken": {
        "decimals": 18,
        "name": "ONE",
        "symbol": "ONE"
      },
      "protocol": "ethereum",
      "rpcUrls": [
        {
          "http": "https://api.harmony.one"
        },
        {
          "http": "https://api.s0.t.hmny.io"
        },
        {
          "http": "https://1rpc.io/one"
        },
        {
          "http": "https://rpc.ankr.com/harmony"
        }
      ],
      "technicalStack": "other",
      "aggregationHook": "0xcFD1c5b1357539566edC273aDaae19CA5e359c42",
      "domainRoutingIsm": "0x494415e823236A05c608D6b777bC80082cED6A2E",
      "domainRoutingIsmFactory": "0x0761b0827849abbf7b0cC09CE14e1C93D87f5004",
      "fallbackRoutingHook": "0x886BB0f329781b98f98FDeb1ce7a8957F2d43B9F",
      "interchainAccountIsm": "0xFB9e40D811Cea562cc8a322b029eF2BDcC3ef6ed",
      "interchainAccountRouter": "0xeE8C0E1EeBfFCC451a013336386eA53E42a44451",
      "interchainGasPaymaster": "0x145566181A18E23bB6a8A3eC6D87765542A7F754",
      "interchainSecurityModule": "0x557AEDFe7eFeD60BaF2a283B42537A1193E3E27E",
      "mailbox": "0x3a867fCfFeC2B790970eeBDC9023E75B0a172aa7",
      "merkleTreeHook": "0x6963480b05EB58f4d624B014ab92e9aD4d21df6D",
      "pausableHook": "0xD0dca420feFda68537695A8D887080eeF4030AF7",
      "pausableIsm": "0x696df5e79C4f1bd5F8D587Ba8946361d9B029d4B",
      "protocolFee": "0x13E83ac41e696856B6996263501fB3225AD5E6F5",
      "proxyAdmin": "0xeA87ae93Fa0019a82A727bfd3eBd1cFCa8f64f1D",
      "staticAggregationHookFactory": "0x1052eF3419f26Bec74Ed7CEf4a4FA6812Bc09908",
      "staticAggregationIsm": "0x92772a801db50044a9D5078CC35CD63CEcD7B424",
      "staticAggregationIsmFactory": "0xEb9FcFDC9EfDC17c1EC5E1dc085B98485da213D6",
      "staticMerkleRootMultisigIsmFactory": "0x8b83fefd896fAa52057798f6426E9f0B080FCCcE",
      "staticMerkleRootWeightedMultisigIsmFactory": "0x4Ed7d626f1E96cD1C0401607Bf70D95243E3dEd1",
      "staticMessageIdMultisigIsmFactory": "0x8F7454AC98228f3504Bb91eA3D8Adafe6406110A",
      "staticMessageIdWeightedMultisigIsmFactory": "0x2f2aFaE1139Ce54feFC03593FeE8AB2aDF4a85A7",
      "storageGasOracle": "0x2F619Ac5122689180AeBB930ADccdae215d538a9",
      "testRecipient": "0xcDA455DfD9C938451BfaFC6FF0D497c8C0469C96",
      "timelockController": "0x0000000000000000000000000000000000000000",
      "validatorAnnounce": "0x60B8d195f1b2EcaC26d54b95C69E6399cFD64b53",
      "index": {
        "chunk": 999,
        "from": 64597391
      }
    },
    "kaia": {
      "blockExplorers": [
        {
          "apiUrl": "https://api-cypress.klaytnscope.com/api",
          "family": "etherscan",
          "name": "Kaiascope",
          "url": "https://kaiascope.com"
        }
      ],
      "blocks": {
        "confirmations": 1,
        "estimateBlockTime": 1,
        "reorgPeriod": 5
      },
      "chainId": 8217,
      "deployer": {
        "name": "Abacus Works",
        "url": "https://www.hyperlane.xyz"
      },
      "displayName": "Kaia",
      "domainId": 8217,
      "gasCurrencyCoinGeckoId": "kaia",
      "name": "kaia",
      "nativeToken": {
        "decimals": 18,
        "name": "Kaia",
        "symbol": "KLAY"
      },
      "protocol": "ethereum",
      "rpcUrls": [
        {
          "http": "https://public-en.node.kaia.io"
        }
      ],
      "technicalStack": "other",
      "aggregationHook": "0xcFD1c5b1357539566edC273aDaae19CA5e359c42",
      "domainRoutingIsm": "0x494415e823236A05c608D6b777bC80082cED6A2E",
      "domainRoutingIsmFactory": "0x0761b0827849abbf7b0cC09CE14e1C93D87f5004",
      "fallbackRoutingHook": "0x886BB0f329781b98f98FDeb1ce7a8957F2d43B9F",
      "interchainAccountIsm": "0xFB9e40D811Cea562cc8a322b029eF2BDcC3ef6ed",
      "interchainAccountRouter": "0xeE8C0E1EeBfFCC451a013336386eA53E42a44451",
      "interchainGasPaymaster": "0x145566181A18E23bB6a8A3eC6D87765542A7F754",
      "interchainSecurityModule": "0x24e8304c0471a458f0Db60c904836f7af37Ff0Ea",
      "mailbox": "0x3a867fCfFeC2B790970eeBDC9023E75B0a172aa7",
      "merkleTreeHook": "0x6963480b05EB58f4d624B014ab92e9aD4d21df6D",
      "pausableHook": "0xD0dca420feFda68537695A8D887080eeF4030AF7",
      "pausableIsm": "0x696df5e79C4f1bd5F8D587Ba8946361d9B029d4B",
      "protocolFee": "0x13E83ac41e696856B6996263501fB3225AD5E6F5",
      "proxyAdmin": "0xeA87ae93Fa0019a82A727bfd3eBd1cFCa8f64f1D",
      "staticAggregationHookFactory": "0x1052eF3419f26Bec74Ed7CEf4a4FA6812Bc09908",
      "staticAggregationIsm": "0x92772a801db50044a9D5078CC35CD63CEcD7B424",
      "staticAggregationIsmFactory": "0xEb9FcFDC9EfDC17c1EC5E1dc085B98485da213D6",
      "staticMerkleRootMultisigIsmFactory": "0x8b83fefd896fAa52057798f6426E9f0B080FCCcE",
      "staticMerkleRootWeightedMultisigIsmFactory": "0x4Ed7d626f1E96cD1C0401607Bf70D95243E3dEd1",
      "staticMessageIdMultisigIsmFactory": "0x8F7454AC98228f3504Bb91eA3D8Adafe6406110A",
      "staticMessageIdWeightedMultisigIsmFactory": "0x2f2aFaE1139Ce54feFC03593FeE8AB2aDF4a85A7",
      "storageGasOracle": "0x2F619Ac5122689180AeBB930ADccdae215d538a9",
      "testRecipient": "0xcDA455DfD9C938451BfaFC6FF0D497c8C0469C96",
      "timelockController": "0x0000000000000000000000000000000000000000",
      "validatorAnnounce": "0x60B8d195f1b2EcaC26d54b95C69E6399cFD64b53",
      "index": {
        "from": 167871545
      }
    },
    "morph": {
      "blockExplorers": [
        {
          "apiUrl": "https://explorer-api.morphl2.io/api",
          "family": "blockscout",
          "name": "Morph Explorer",
          "url": "https://explorer.morphl2.io"
        }
      ],
      "blocks": {
        "confirmations": 1,
        "estimateBlockTime": 4,
        "reorgPeriod": 5
      },
      "chainId": 2818,
      "deployer": {
        "name": "Abacus Works",
        "url": "https://www.hyperlane.xyz"
      },
      "displayName": "Morph",
      "domainId": 2818,
      "gasCurrencyCoinGeckoId": "ethereum",
      "name": "morph",
      "nativeToken": {
        "decimals": 18,
        "name": "Ether",
        "symbol": "ETH"
      },
      "protocol": "ethereum",
      "rpcUrls": [
        {
          "http": "https://rpc.morphl2.io"
        }
      ],
      "technicalStack": "other",
      "aggregationHook": "0xcFD1c5b1357539566edC273aDaae19CA5e359c42",
      "domainRoutingIsm": "0x494415e823236A05c608D6b777bC80082cED6A2E",
      "domainRoutingIsmFactory": "0x0761b0827849abbf7b0cC09CE14e1C93D87f5004",
      "fallbackRoutingHook": "0x886BB0f329781b98f98FDeb1ce7a8957F2d43B9F",
      "interchainAccountIsm": "0xFB9e40D811Cea562cc8a322b029eF2BDcC3ef6ed",
      "interchainAccountRouter": "0xeE8C0E1EeBfFCC451a013336386eA53E42a44451",
      "interchainGasPaymaster": "0x145566181A18E23bB6a8A3eC6D87765542A7F754",
      "interchainSecurityModule": "0xC57206A8316d5BcA9c47791c2124b9D823D2d00d",
      "mailbox": "0x3a867fCfFeC2B790970eeBDC9023E75B0a172aa7",
      "merkleTreeHook": "0x6963480b05EB58f4d624B014ab92e9aD4d21df6D",
      "pausableHook": "0xD0dca420feFda68537695A8D887080eeF4030AF7",
      "pausableIsm": "0x696df5e79C4f1bd5F8D587Ba8946361d9B029d4B",
      "protocolFee": "0x13E83ac41e696856B6996263501fB3225AD5E6F5",
      "proxyAdmin": "0xeA87ae93Fa0019a82A727bfd3eBd1cFCa8f64f1D",
      "staticAggregationHookFactory": "0x1052eF3419f26Bec74Ed7CEf4a4FA6812Bc09908",
      "staticAggregationIsm": "0x92772a801db50044a9D5078CC35CD63CEcD7B424",
      "staticAggregationIsmFactory": "0xEb9FcFDC9EfDC17c1EC5E1dc085B98485da213D6",
      "staticMerkleRootMultisigIsmFactory": "0x8b83fefd896fAa52057798f6426E9f0B080FCCcE",
      "staticMerkleRootWeightedMultisigIsmFactory": "0x4Ed7d626f1E96cD1C0401607Bf70D95243E3dEd1",
      "staticMessageIdMultisigIsmFactory": "0x8F7454AC98228f3504Bb91eA3D8Adafe6406110A",
      "staticMessageIdWeightedMultisigIsmFactory": "0x2f2aFaE1139Ce54feFC03593FeE8AB2aDF4a85A7",
      "storageGasOracle": "0x2F619Ac5122689180AeBB930ADccdae215d538a9",
      "testRecipient": "0xcDA455DfD9C938451BfaFC6FF0D497c8C0469C96",
      "timelockController": "0x0000000000000000000000000000000000000000",
      "validatorAnnounce": "0x60B8d195f1b2EcaC26d54b95C69E6399cFD64b53",
      "index": {
        "from": 94151
      },
      "transactionOverrides": {
        "gasPrice": 1000000
      }
    },
    "orderly": {
      "blockExplorers": [
        {
          "apiUrl": "https://explorer.orderly.network/api",
          "family": "blockscout",
          "name": "Orderly L2 Explorer",
          "url": "https://explorer.orderly.network"
        }
      ],
      "blocks": {
        "confirmations": 1,
        "estimateBlockTime": 2,
        "reorgPeriod": 5
      },
      "chainId": 291,
      "deployer": {
        "name": "Abacus Works",
        "url": "https://www.hyperlane.xyz"
      },
      "displayName": "Orderly L2",
      "domainId": 291,
      "gasCurrencyCoinGeckoId": "ethereum",
      "name": "orderly",
      "nativeToken": {
        "decimals": 18,
        "name": "Ethereum",
        "symbol": "ETH"
      },
      "protocol": "ethereum",
      "rpcUrls": [
        {
          "http": "https://rpc.orderly.network"
        },
        {
          "http": "https://l2-orderly-mainnet-0.t.conduit.xyz"
        }
      ],
      "technicalStack": "opstack",
      "aggregationHook": "0xcFD1c5b1357539566edC273aDaae19CA5e359c42",
      "domainRoutingIsm": "0x494415e823236A05c608D6b777bC80082cED6A2E",
      "domainRoutingIsmFactory": "0x0761b0827849abbf7b0cC09CE14e1C93D87f5004",
      "fallbackRoutingHook": "0x886BB0f329781b98f98FDeb1ce7a8957F2d43B9F",
      "interchainAccountIsm": "0xFB9e40D811Cea562cc8a322b029eF2BDcC3ef6ed",
      "interchainAccountRouter": "0xeE8C0E1EeBfFCC451a013336386eA53E42a44451",
      "interchainGasPaymaster": "0x145566181A18E23bB6a8A3eC6D87765542A7F754",
      "interchainSecurityModule": "0xC8522356bC99373DB25aD76A5C4a7fBC08d98AD1",
      "mailbox": "0x3a867fCfFeC2B790970eeBDC9023E75B0a172aa7",
      "merkleTreeHook": "0x6963480b05EB58f4d624B014ab92e9aD4d21df6D",
      "pausableHook": "0xD0dca420feFda68537695A8D887080eeF4030AF7",
      "pausableIsm": "0x696df5e79C4f1bd5F8D587Ba8946361d9B029d4B",
      "protocolFee": "0x13E83ac41e696856B6996263501fB3225AD5E6F5",
      "proxyAdmin": "0xeA87ae93Fa0019a82A727bfd3eBd1cFCa8f64f1D",
      "staticAggregationHookFactory": "0x1052eF3419f26Bec74Ed7CEf4a4FA6812Bc09908",
      "staticAggregationIsm": "0x92772a801db50044a9D5078CC35CD63CEcD7B424",
      "staticAggregationIsmFactory": "0xEb9FcFDC9EfDC17c1EC5E1dc085B98485da213D6",
      "staticMerkleRootMultisigIsmFactory": "0x8b83fefd896fAa52057798f6426E9f0B080FCCcE",
      "staticMerkleRootWeightedMultisigIsmFactory": "0x4Ed7d626f1E96cD1C0401607Bf70D95243E3dEd1",
      "staticMessageIdMultisigIsmFactory": "0x8F7454AC98228f3504Bb91eA3D8Adafe6406110A",
      "staticMessageIdWeightedMultisigIsmFactory": "0x2f2aFaE1139Ce54feFC03593FeE8AB2aDF4a85A7",
      "storageGasOracle": "0x2F619Ac5122689180AeBB930ADccdae215d538a9",
      "testRecipient": "0xcDA455DfD9C938451BfaFC6FF0D497c8C0469C96",
      "timelockController": "0x0000000000000000000000000000000000000000",
      "validatorAnnounce": "0x60B8d195f1b2EcaC26d54b95C69E6399cFD64b53",
      "index": {
        "from": 16635646
      }
    },
    "snaxchain": {
      "blockExplorers": [
        {
          "apiUrl": "https://explorer.snaxchain.io/api",
          "family": "blockscout",
          "name": "Snaxchain Mainnet Explorer",
          "url": "https://explorer.snaxchain.io"
        }
      ],
      "blocks": {
        "confirmations": 1,
        "estimateBlockTime": 2,
        "reorgPeriod": 5
      },
      "chainId": 2192,
      "deployer": {
        "name": "Abacus Works",
        "url": "https://www.hyperlane.xyz"
      },
      "displayName": "SnaxChain",
      "domainId": 2192,
      "gasCurrencyCoinGeckoId": "ethereum",
      "name": "snaxchain",
      "nativeToken": {
        "decimals": 18,
        "name": "Ether",
        "symbol": "ETH"
      },
      "protocol": "ethereum",
      "rpcUrls": [
        {
          "http": "https://mainnet.snaxchain.io"
        }
      ],
      "technicalStack": "opstack",
      "aggregationHook": "0xcFD1c5b1357539566edC273aDaae19CA5e359c42",
      "domainRoutingIsm": "0x494415e823236A05c608D6b777bC80082cED6A2E",
      "domainRoutingIsmFactory": "0x0761b0827849abbf7b0cC09CE14e1C93D87f5004",
      "fallbackRoutingHook": "0x886BB0f329781b98f98FDeb1ce7a8957F2d43B9F",
      "interchainAccountIsm": "0xFB9e40D811Cea562cc8a322b029eF2BDcC3ef6ed",
      "interchainAccountRouter": "0xeE8C0E1EeBfFCC451a013336386eA53E42a44451",
      "interchainGasPaymaster": "0x145566181A18E23bB6a8A3eC6D87765542A7F754",
      "interchainSecurityModule": "0xE44E544c94A6D17b76F63499fdc31B5DC0c19f8a",
      "mailbox": "0x3a867fCfFeC2B790970eeBDC9023E75B0a172aa7",
      "merkleTreeHook": "0x6963480b05EB58f4d624B014ab92e9aD4d21df6D",
      "pausableHook": "0xD0dca420feFda68537695A8D887080eeF4030AF7",
      "pausableIsm": "0x696df5e79C4f1bd5F8D587Ba8946361d9B029d4B",
      "protocolFee": "0x13E83ac41e696856B6996263501fB3225AD5E6F5",
      "proxyAdmin": "0xeA87ae93Fa0019a82A727bfd3eBd1cFCa8f64f1D",
      "staticAggregationHookFactory": "0x1052eF3419f26Bec74Ed7CEf4a4FA6812Bc09908",
      "staticAggregationIsm": "0x92772a801db50044a9D5078CC35CD63CEcD7B424",
      "staticAggregationIsmFactory": "0xEb9FcFDC9EfDC17c1EC5E1dc085B98485da213D6",
      "staticMerkleRootMultisigIsmFactory": "0x8b83fefd896fAa52057798f6426E9f0B080FCCcE",
      "staticMerkleRootWeightedMultisigIsmFactory": "0x4Ed7d626f1E96cD1C0401607Bf70D95243E3dEd1",
      "staticMessageIdMultisigIsmFactory": "0x8F7454AC98228f3504Bb91eA3D8Adafe6406110A",
      "staticMessageIdWeightedMultisigIsmFactory": "0x2f2aFaE1139Ce54feFC03593FeE8AB2aDF4a85A7",
      "storageGasOracle": "0x2F619Ac5122689180AeBB930ADccdae215d538a9",
      "testRecipient": "0xcDA455DfD9C938451BfaFC6FF0D497c8C0469C96",
      "timelockController": "0x0000000000000000000000000000000000000000",
      "validatorAnnounce": "0x60B8d195f1b2EcaC26d54b95C69E6399cFD64b53",
      "index": {
        "from": 3158644
      }
    },
    "zeronetwork": {
      "blockExplorers": [
        {
          "apiUrl": "https://zero-network.calderaexplorer.xyz/verification/contract_verification",
          "family": "etherscan",
          "name": "Zero Network Explorer",
          "url": "https://zerion-explorer.vercel.app"
        }
      ],
      "blocks": {
        "confirmations": 1,
        "estimateBlockTime": 1,
        "reorgPeriod": 0
      },
      "chainId": 543210,
      "deployer": {
        "name": "Abacus Works",
        "url": "https://www.hyperlane.xyz"
      },
      "displayName": "Zero Network",
      "domainId": 543210,
      "gasCurrencyCoinGeckoId": "ethereum",
      "name": "zeronetwork",
      "nativeToken": {
        "decimals": 18,
        "name": "Ether",
        "symbol": "ETH"
      },
      "protocol": "ethereum",
      "rpcUrls": [
        {
          "http": "https://zero-network.calderachain.xyz"
        }
      ],
      "technicalStack": "zksync",
      "domainRoutingIsm": "0x307A9dBD1df2329c3c597aF6853de60660baFFb5",
      "domainRoutingIsmFactory": "0x0000000000000000000000000000000000000000",
      "fallbackDomainRoutingHook": "0x671836d35BB15E21ECc92c4936F0e3131efe12B4",
      "fallbackRoutingHook": "0x671836d35BB15E21ECc92c4936F0e3131efe12B4",
      "interchainGasPaymaster": "0x318FbdB17d4e743aBF3183658a4730777101B75C",
      "interchainSecurityModule": "0x7Cd7139133DD0c7a3C4D2698B4Dd51daF2eA335e",
      "mailbox": "0xd7b351D2dE3495eA259DD10ab4b9300A378Afbf3",
      "merkleTreeHook": "0x55379421409961Ef129738c24261379ef8A547Df",
      "proxyAdmin": "0x72e2A678442Edc65f14476A0E4c94312C0469f4A",
      "staticAggregationHookFactory": "0x0000000000000000000000000000000000000000",
      "staticAggregationIsmFactory": "0x0000000000000000000000000000000000000000",
      "staticMerkleRootMultisigIsmFactory": "0x0000000000000000000000000000000000000000",
      "staticMerkleRootWeightedMultisigIsmFactory": "0x0000000000000000000000000000000000000000",
      "staticMessageIdMultisigIsmFactory": "0x0000000000000000000000000000000000000000",
      "staticMessageIdWeightedMultisigIsmFactory": "0x0000000000000000000000000000000000000000",
      "storageGasOracle": "0xe85d65f04D1562f8571d57326d6798e4584aa254",
      "testRecipient": "0xC18bE7ac43334F501fd9622877160b085215dECC",
      "validatorAnnounce": "0xB2F0e411B46AbE3248dAFB5e89aDB5b8404F45DF",
      "index": {
        "from": 475
      },
      "gnosisSafeTransactionServiceUrl": "https://prod.zeronet-mainnet.transaction.keypersafe.xyz"
    },
    "zksync": {
      "blockExplorers": [
        {
          "apiUrl": "https://zksync2-mainnet-explorer.zksync.io/contract_verification",
          "family": "etherscan",
          "name": "zkSync Explorer",
          "url": "https://explorer.zksync.io"
        }
      ],
      "blocks": {
        "confirmations": 1,
        "estimateBlockTime": 1,
        "reorgPeriod": 0
      },
      "chainId": 324,
      "deployer": {
        "name": "Abacus Works",
        "url": "https://www.hyperlane.xyz"
      },
      "displayName": "zkSync",
      "domainId": 324,
      "gasCurrencyCoinGeckoId": "ethereum",
      "name": "zksync",
      "nativeToken": {
        "decimals": 18,
        "name": "Ether",
        "symbol": "ETH"
      },
      "protocol": "ethereum",
      "rpcUrls": [
        {
          "http": "https://mainnet.era.zksync.io"
        }
      ],
      "technicalStack": "zksync",
      "domainRoutingIsm": "0xec650696FDAE2355A928520AD7d6491c6072cf7f",
      "domainRoutingIsmFactory": "0x0000000000000000000000000000000000000000",
      "fallbackDomainRoutingHook": "0xe4e98Cc5D0318aBFD2adA8A3C6817b727063F500",
      "fallbackRoutingHook": "0xe4e98Cc5D0318aBFD2adA8A3C6817b727063F500",
      "interchainGasPaymaster": "0xf44AdA86a1f765A938d404699B8070Dd47bD2431",
      "interchainSecurityModule": "0xEE8241149c8C861d1202aAebba355D537279102d",
      "mailbox": "0x6bD0A2214797Bc81e0b006F7B74d6221BcD8cb6E",
      "merkleTreeHook": "0x823500D69D77A52212DC93f8836E9c08581487eE",
      "proxyAdmin": "0xD01274DC164D32F8595bE707F221375E68cE300C",
      "staticAggregationHookFactory": "0x0000000000000000000000000000000000000000",
      "staticAggregationIsmFactory": "0x0000000000000000000000000000000000000000",
      "staticMerkleRootMultisigIsmFactory": "0x0000000000000000000000000000000000000000",
      "staticMerkleRootWeightedMultisigIsmFactory": "0x0000000000000000000000000000000000000000",
      "staticMessageIdMultisigIsmFactory": "0x0000000000000000000000000000000000000000",
      "staticMessageIdWeightedMultisigIsmFactory": "0x0000000000000000000000000000000000000000",
      "storageGasOracle": "0x37f4afe769087738f0577A77ffA24abef6fCBF99",
      "testRecipient": "0xD55078c54b0cEAa87Ba5c3fAeAC89861c69F636d",
      "validatorAnnounce": "0x576aF402c97bFE452Dcc203B6c3f6F4EBC92A0f5",
      "index": {
        "from": 47325797
      },
      "gnosisSafeTransactionServiceUrl": "https://safe-transaction-zksync.safe.global"
    },
    "alephzeroevmmainnet": {
      "blockExplorers": [
        {
          "apiUrl": "https://evm-explorer.alephzero.org/api",
          "family": "blockscout",
          "name": "Aleph Zero Explorer",
          "url": "https://evm-explorer.alephzero.org"
        }
      ],
      "blocks": {
        "confirmations": 1,
        "estimateBlockTime": 3,
        "reorgPeriod": 5
      },
      "chainId": 41455,
      "deployer": {
        "name": "Abacus Works",
        "url": "https://www.hyperlane.xyz"
      },
      "displayName": "Aleph Zero EVM",
      "displayNameShort": "Aleph Zero EVM",
      "domainId": 1000041455,
      "gasCurrencyCoinGeckoId": "aleph-zero",
      "index": {
        "from": 4243354
      },
      "name": "alephzeroevmmainnet",
      "nativeToken": {
        "decimals": 18,
        "name": "AZERO",
        "symbol": "AZERO"
      },
      "protocol": "ethereum",
      "rpcUrls": [
        {
          "http": "https://rpc.alephzero.raas.gelato.cloud"
        },
        {
          "http": "https://alephzero.drpc.org"
        }
      ],
      "technicalStack": "arbitrumnitro",
      "aggregationHook": "0xf16Df460D719daCb71dBE79632Bc8d68766742Eb",
      "domainRoutingIsm": "0x9b0759e8Aec446f77ec4b7Ec20B1883d785139A4",
      "domainRoutingIsmFactory": "0xD127D4549cb4A5B2781303a4fE99a10EAd13263A",
      "fallbackRoutingHook": "0xE7487b4DF583c63D6841997ab56324D0a825e7F4",
      "interchainAccountIsm": "0x4d264424905535E97396Db83bd553D0d73A4EF9d",
      "interchainAccountRouter": "0x26A29486480BD74f9B830a9B8dB33cb43C40f496",
      "interchainGasPaymaster": "0x9c2214467Daf9e2e1F45b36d08ce0b9C65BFeA88",
      "interchainSecurityModule": "0xd27b6228e690DDBdD67e69fF2B575F83354c6339",
      "mailbox": "0x5bdADEAD721Eb4C4038fF7c989E3C7BbBA302435",
      "merkleTreeHook": "0x2684C6F89E901987E1FdB7649dC5Be0c57C61645",
      "pausableHook": "0xC8E323036AAFB4B4201e7B640E79C4Db285A3FC8",
      "pausableIsm": "0x9c64f327F0140DeBd430aab3E2F1d6cbcA921227",
      "protocolFee": "0xc6835e52C1b976F1ebC71Bc8919738E02849FdA9",
      "proxyAdmin": "0x730f8a4128Fa8c53C777B62Baa1abeF94cAd34a9",
      "staticAggregationHookFactory": "0x8a5524a1b898fe848819ff675c577b5c7F224684",
      "staticAggregationIsm": "0x3c23D983112Ab87662A1227678ba1f3483E03dFe",
      "staticAggregationIsmFactory": "0x34b67302583A8Faa7c490A2D85463838D3045ce6",
      "staticMerkleRootMultisigIsmFactory": "0xC4275763D7b621eb732847957012F1fb35C90BB8",
      "staticMerkleRootWeightedMultisigIsmFactory": "0x7C012DCA02C42cfA3Fd7Da3B0ED7234B52AE68eF",
      "staticMessageIdMultisigIsmFactory": "0xB96eEdf9608a62C7EbCA30b60aE9cd26C90A6264",
      "staticMessageIdWeightedMultisigIsmFactory": "0xc441521bA37EaCd9af4f319CcdA27E9D48f74281",
      "storageGasOracle": "0xDd260B99d302f0A3fF885728c086f729c06f227f",
      "testRecipient": "0x561BcA8D862536CD9C88f332C1A1Da0fC8F96e40",
      "timelockController": "0x0000000000000000000000000000000000000000",
      "validatorAnnounce": "0x2e542a3DF4fde491faa77da05eD48377aca9E44e"
    },
    "chilizmainnet": {
      "blockExplorers": [
        {
          "apiUrl": "https://api.routescan.io/v2/network/mainnet/evm/88888/etherscan/api",
          "family": "routescan",
          "name": "Chiliscan",
          "url": "https://chiliscan.com"
        }
      ],
      "blocks": {
        "confirmations": 1,
        "estimateBlockTime": 3,
        "reorgPeriod": 9
      },
      "chainId": 88888,
      "deployer": {
        "name": "Abacus Works",
        "url": "https://www.hyperlane.xyz"
      },
      "displayName": "Chiliz",
      "domainId": 1000088888,
      "gasCurrencyCoinGeckoId": "chiliz",
      "name": "chilizmainnet",
      "nativeToken": {
        "decimals": 18,
        "name": "Chiliz",
        "symbol": "CHZ"
      },
      "protocol": "ethereum",
      "rpcUrls": [
        {
          "http": "https://rpc.ankr.com/chiliz"
        },
        {
          "http": "https://chiliz.publicnode.com"
        }
      ],
      "technicalStack": "other",
      "aggregationHook": "0x219c20baA25f296DC83B0Fa8F0B2aFc951625C20",
      "domainRoutingIsm": "0xdAEe23c103419600F3B96f4DbA3858d4a1c3eaaf",
      "domainRoutingIsmFactory": "0x2f0E57527Bb37E5E064EF243fad56CCE6241906c",
      "fallbackRoutingHook": "0x3CBCa631A797fd4c6332Cd4435C92065AFb57ef8",
      "interchainAccountIsm": "0x545E289B88c6d97b74eC0B96e308cae46Bf5f832",
      "interchainAccountRouter": "0x4ef363Da5bb09CC6aeA16973786963d0C8820778",
      "interchainGasPaymaster": "0x561BcA8D862536CD9C88f332C1A1Da0fC8F96e40",
      "interchainSecurityModule": "0x790B37Dce08E9178f2fb36c61b9B7423988Ab1BB",
      "mailbox": "0x248aDe14C0489E20C9a7Fea5F86DBfC3702208eF",
      "merkleTreeHook": "0x9c2214467Daf9e2e1F45b36d08ce0b9C65BFeA88",
      "pausableHook": "0x2f536FB7a37bd817Af644072a904Ddc02Dae429f",
      "pausableIsm": "0x2b79328DA089E89A9E9c08732b56dd31F01011Db",
      "protocolFee": "0x01EBa6D613DC09Cb899aF1e8E8a747416d7250ad",
      "proxyAdmin": "0x48C427782Bc1e9ecE406b3e277481b28ABcBdf03",
      "staticAggregationHookFactory": "0xDc1508844B99C606E16C2Ae87f33c373edD4B0F6",
      "staticAggregationIsm": "0xfE0c963aDF971956BbeD320995d6b34db087C0A4",
      "staticAggregationIsmFactory": "0x5bdADEAD721Eb4C4038fF7c989E3C7BbBA302435",
      "staticMerkleRootMultisigIsmFactory": "0x730f8a4128Fa8c53C777B62Baa1abeF94cAd34a9",
      "staticMerkleRootWeightedMultisigIsmFactory": "0xA8A311B69f688c1D9928259D872C31ca0d473642",
      "staticMessageIdMultisigIsmFactory": "0xbed53B5C5BCE9433f25A2A702e6df13E22d84Ae9",
      "staticMessageIdWeightedMultisigIsmFactory": "0x1c6f404800bA49Ed581af734eA0d25c0c7d017B2",
      "storageGasOracle": "0x87ED6926abc9E38b9C7C19f835B41943b622663c",
      "testRecipient": "0xE67Dc24970B482579923551Ede52BD35a2858989",
      "timelockController": "0x0000000000000000000000000000000000000000",
      "validatorAnnounce": "0x16625230dD6cFe1B2bec3eCaEc7d43bA3A902CD6",
      "index": {
        "from": 18075501
      },
      "transactionOverrides": {
        "maxPriorityFeePerGas": 1000000000
      }
    },
    "flame": {
      "blockExplorers": [
        {
          "apiUrl": "https://explorer.flame.astria.org/api",
          "family": "blockscout",
          "name": "Astria Flame Explorer",
          "url": "https://explorer.flame.astria.org"
        }
      ],
      "blocks": {
        "confirmations": 1,
        "estimateBlockTime": 2,
        "reorgPeriod": 5
      },
      "chainId": 253368190,
      "deployer": {
        "name": "Abacus Works",
        "url": "https://www.hyperlane.xyz"
      },
      "displayName": "Flame",
      "domainId": 253368190,
      "gasCurrencyCoinGeckoId": "celestia",
      "name": "flame",
      "nativeToken": {
        "decimals": 18,
        "name": "Celestia",
        "symbol": "TIA"
      },
      "protocol": "ethereum",
      "rpcUrls": [
        {
          "http": "https://rpc.flame.astria.org"
        }
      ],
      "technicalStack": "other",
      "aggregationHook": "0xf6D7BE913f90A4fB02a248837409ee208e10C647",
      "domainRoutingIsm": "0xBD70Ea9D599a0FC8158B026797177773C3445730",
      "domainRoutingIsmFactory": "0x1052eF3419f26Bec74Ed7CEf4a4FA6812Bc09908",
      "fallbackRoutingHook": "0xf3dFf6747E7FC74B431C943961054B7BF6309d8a",
      "interchainAccountIsm": "0x60bB6D060393D3C206719A7bD61844cC82891cfB",
      "interchainAccountRouter": "0x9534122Aae7978dB8f5f10dF4432233c53e820A1",
      "interchainGasPaymaster": "0x61374178e45F65fF9D6252d017Cd580FC60B7654",
      "interchainSecurityModule": "0x2b47A7c4f011dD635A0207f556f57D0F26Ed2Aab",
      "mailbox": "0x3a464f746D23Ab22155710f44dB16dcA53e0775E",
      "merkleTreeHook": "0xEe08043cf22c80b27BF24d19999231dF4a3fC256",
      "pausableHook": "0x145566181A18E23bB6a8A3eC6D87765542A7F754",
      "pausableIsm": "0x2F619Ac5122689180AeBB930ADccdae215d538a9",
      "protocolFee": "0xFB9e40D811Cea562cc8a322b029eF2BDcC3ef6ed",
      "proxyAdmin": "0x2f2aFaE1139Ce54feFC03593FeE8AB2aDF4a85A7",
      "staticAggregationHookFactory": "0xEb9FcFDC9EfDC17c1EC5E1dc085B98485da213D6",
      "staticAggregationIsm": "0x7c6A51101Ba76EC1f358C11d349fbEd9486B62Ee",
      "staticAggregationIsmFactory": "0x8F7454AC98228f3504Bb91eA3D8Adafe6406110A",
      "staticMerkleRootMultisigIsmFactory": "0x2C1FAbEcd7bFBdEBF27CcdB67baADB38b6Df90fC",
      "staticMerkleRootWeightedMultisigIsmFactory": "0x0761b0827849abbf7b0cC09CE14e1C93D87f5004",
      "staticMessageIdMultisigIsmFactory": "0x8b83fefd896fAa52057798f6426E9f0B080FCCcE",
      "staticMessageIdWeightedMultisigIsmFactory": "0x4Ed7d626f1E96cD1C0401607Bf70D95243E3dEd1",
      "storageGasOracle": "0x18B0688990720103dB63559a3563f7E8d0f63EDb",
      "testRecipient": "0xeE8C0E1EeBfFCC451a013336386eA53E42a44451",
      "timelockController": "0x0000000000000000000000000000000000000000",
      "validatorAnnounce": "0xc5D6aCaafBCcEC6D7fD7d92F4509befce641c563",
      "index": {
        "from": 395313
      }
    },
    "flowmainnet": {
      "blockExplorers": [
        {
          "apiUrl": "https://evm.flowscan.io/api",
          "family": "blockscout",
          "name": "EVM on Flow Explorer",
          "url": "https://evm.flowscan.io"
        }
      ],
      "blocks": {
        "confirmations": 1,
        "estimateBlockTime": 1,
        "reorgPeriod": 25
      },
      "chainId": 747,
      "deployer": {
        "name": "Abacus Works",
        "url": "https://www.hyperlane.xyz"
      },
      "displayName": "EVM on Flow",
      "domainId": 1000000747,
      "gasCurrencyCoinGeckoId": "flow",
      "isTestnet": false,
      "name": "flowmainnet",
      "nativeToken": {
        "decimals": 18,
        "name": "Flow",
        "symbol": "FLOW"
      },
      "protocol": "ethereum",
      "rpcUrls": [
        {
          "http": "https://mainnet.evm.nodes.onflow.org"
        }
      ],
      "technicalStack": "other",
      "aggregationHook": "0xB66fd84619eDd59822c5748DCB4F1F78B7D8093D",
      "domainRoutingIsm": "0xa2d4E4dF4972d5196c45bD7f9287827a712Dd27a",
      "domainRoutingIsmFactory": "0x693A4cE39d99e46B04cb562329e3F0141cA17331",
      "fallbackRoutingHook": "0x5CF4ce6Be17CaB6d86d724804e2f1f5040205594",
      "interchainAccountIsm": "0xcdc31BA959DE8C035A03167ebAE1961208CDf172",
      "interchainAccountRouter": "0x349831a180eE4265008C5FFB9465Ff97c1CF0028",
      "interchainGasPaymaster": "0x6AA10748a036a49Cb290C0e12B77319b76792D5E",
      "interchainSecurityModule": "0x4889cB0Fa329f8f76536E95eF1150120276e5883",
      "mailbox": "0xd9Cc2e652A162bb93173d1c44d46cd2c0bbDA59D",
      "merkleTreeHook": "0x2783D98CC073dbcDa90241C804d16982D3d75821",
      "pausableHook": "0x3bb2D0a828f7dD91bA786091F421f6d7cF376445",
      "pausableIsm": "0x96c418BaB57953765B97532c494125F9b2e2B38D",
      "protocolFee": "0xBF06C01ded09132B3e08467430bACdD0f9DaDe19",
      "proxyAdmin": "0x5dfcCe8da81B542426211C99fCCfeD647e9AA496",
      "staticAggregationHookFactory": "0x20a0A32a110362920597F72974E1E0d7e25cA20a",
      "staticAggregationIsm": "0x806342559EBD943f259cFCf606aad7c50DE81f42",
      "staticAggregationIsmFactory": "0x06De94EfBE80A2804c5FDE2e7C4278a10575A272",
      "staticMerkleRootMultisigIsmFactory": "0xc1198e241DAe48BF5AEDE5DCE49Fe4A6064cF7a7",
      "staticMerkleRootWeightedMultisigIsmFactory": "0x006e07370A328A6F23FcE297FA800c8854f6a17e",
      "staticMessageIdMultisigIsmFactory": "0x8Ea50255C282F89d1A14ad3F159437EE5EF0507f",
      "staticMessageIdWeightedMultisigIsmFactory": "0x68714834d97e398BE899016D140ACF0743d9Dc6A",
      "storageGasOracle": "0xa2554A53890c0E769e3fa8b9A0b7e72F6A617367",
      "testRecipient": "0xa7028308Ff277DB5851a95d82ED5C5256bB721F2",
      "timelockController": "0x0000000000000000000000000000000000000000",
      "validatorAnnounce": "0x5C6699c133A583d389Ba7e0bDD4993e2e63fA804",
      "index": {
        "from": 6777659
      },
      "transactionOverrides": {
        "gasPrice": 100000000
      }
    },
    "immutablezkevmmainnet": {
      "blockExplorers": [
        {
          "apiUrl": "https://explorer.immutable.com/api/eth-rpc",
          "family": "blockscout",
          "name": "Immutable Explorer",
          "url": "https://explorer.immutable.com"
        }
      ],
      "blocks": {
        "confirmations": 1,
        "estimateBlockTime": 2,
        "reorgPeriod": 20
      },
      "chainId": 13371,
      "deployer": {
        "name": "Abacus Works",
        "url": "https://www.hyperlane.xyz"
      },
      "displayName": "Immutable zkEVM",
      "domainId": 1000013371,
      "gasCurrencyCoinGeckoId": "immutable-x",
      "name": "immutablezkevmmainnet",
      "nativeToken": {
        "decimals": 18,
        "name": "Immutable",
        "symbol": "IMX"
      },
      "protocol": "ethereum",
      "rpcUrls": [
        {
          "http": "https://rpc.immutable.com"
        },
        {
          "http": "https://immutable.gateway.tenderly.co"
        }
      ],
      "technicalStack": "other",
      "aggregationHook": "0x10b1F811a649A82250a98fDae5494E440B0A9F89",
      "domainRoutingIsm": "0x34397CaA9e6c1A5EF6440E82C46a83D1ef779dcF",
      "domainRoutingIsmFactory": "0xbed53B5C5BCE9433f25A2A702e6df13E22d84Ae9",
      "fallbackRoutingHook": "0x2b79328DA089E89A9E9c08732b56dd31F01011Db",
      "interchainAccountIsm": "0x545E289B88c6d97b74eC0B96e308cae46Bf5f832",
      "interchainAccountRouter": "0x4ef363Da5bb09CC6aeA16973786963d0C8820778",
      "interchainGasPaymaster": "0xc6835e52C1b976F1ebC71Bc8919738E02849FdA9",
      "interchainSecurityModule": "0xC00b72D9f526B1e5eC990421cEAFE4Cd4705C28B",
      "mailbox": "0x1c6f404800bA49Ed581af734eA0d25c0c7d017B2",
      "merkleTreeHook": "0xdAa1B65547fB969c9ff5678956AB2FF9771B883D",
      "pausableHook": "0xA0e0829DA397CcF55d5B779C31728f21Cb8219DF",
      "pausableIsm": "0xC8E323036AAFB4B4201e7B640E79C4Db285A3FC8",
      "protocolFee": "0xA166219dF110BDA97b91e65D4BB4Aae4159978b9",
      "proxyAdmin": "0x2f0E57527Bb37E5E064EF243fad56CCE6241906c",
      "staticAggregationHookFactory": "0x730f8a4128Fa8c53C777B62Baa1abeF94cAd34a9",
      "staticAggregationIsm": "0x1941d3fA81a868e401a0C8E0a1443d59D3Ec04Fe",
      "staticAggregationIsmFactory": "0xc441521bA37EaCd9af4f319CcdA27E9D48f74281",
      "staticMerkleRootMultisigIsmFactory": "0xD127D4549cb4A5B2781303a4fE99a10EAd13263A",
      "staticMerkleRootWeightedMultisigIsmFactory": "0x5bdADEAD721Eb4C4038fF7c989E3C7BbBA302435",
      "staticMessageIdMultisigIsmFactory": "0x7C012DCA02C42cfA3Fd7Da3B0ED7234B52AE68eF",
      "staticMessageIdWeightedMultisigIsmFactory": "0xDc1508844B99C606E16C2Ae87f33c373edD4B0F6",
      "storageGasOracle": "0x9c2214467Daf9e2e1F45b36d08ce0b9C65BFeA88",
      "testRecipient": "0x01EBa6D613DC09Cb899aF1e8E8a747416d7250ad",
      "timelockController": "0x0000000000000000000000000000000000000000",
      "validatorAnnounce": "0x8c794a781327b819416E7b67908f1D22397f1E67",
      "index": {
        "from": 14336020
      },
      "transactionOverrides": {
        "maxFeePerGas": 100000000000,
        "maxPriorityFeePerGas": 100000000000
      }
    },
    "lumia": {
      "blockExplorers": [
        {
          "apiUrl": "https://explorer.lumia.org/api/eth-rpc",
          "family": "blockscout",
          "name": "Lumia Prism Explorer",
          "url": "https://explorer.lumia.org"
        }
      ],
      "blocks": {
        "confirmations": 3,
        "estimateBlockTime": 4,
        "reorgPeriod": 5
      },
      "chainId": 994873017,
      "deployer": {
        "name": "Abacus Works",
        "url": "https://www.hyperlane.xyz"
      },
      "displayName": "Lumia Prism",
      "domainId": 994873017,
      "gasCurrencyCoinGeckoId": "orion-protocol",
      "name": "lumia",
      "nativeToken": {
        "decimals": 18,
        "name": "Lumia",
        "symbol": "LUMIA"
      },
      "protocol": "ethereum",
      "rpcUrls": [
        {
          "http": "https://mainnet-rpc.lumia.org"
        }
      ],
      "technicalStack": "polygoncdk",
      "index": {
        "from": 1923136
      },
      "interchainGasPaymaster": "0x9024A3902B542C87a5C4A2b3e15d60B2f087Dc3E",
      "mailbox": "0x3a867fCfFeC2B790970eeBDC9023E75B0a172aa7",
      "merkleTreeHook": "0x9c44E6b8F0dB517C2c3a0478caaC5349b614F912",
      "validatorAnnounce": "0x989B7307d266151BE763935C856493D968b2affF"
    },
    "metal": {
      "blockExplorers": [
        {
          "apiUrl": "https://explorer.metall2.com/api",
          "family": "blockscout",
          "name": "Metal L2 Explorer",
          "url": "https://explorer.metall2.com"
        }
      ],
      "blocks": {
        "confirmations": 1,
        "estimateBlockTime": 2,
        "reorgPeriod": 5
      },
      "chainId": 1750,
      "deployer": {
        "name": "Abacus Works",
        "url": "https://www.hyperlane.xyz"
      },
      "displayName": "Metal L2",
      "domainId": 1000001750,
      "gasCurrencyCoinGeckoId": "ethereum",
      "isTestnet": false,
      "name": "metal",
      "nativeToken": {
        "decimals": 18,
        "name": "Ether",
        "symbol": "ETH"
      },
      "protocol": "ethereum",
      "rpcUrls": [
        {
          "http": "https://rpc.metall2.com"
        }
      ],
      "technicalStack": "opstack",
      "aggregationHook": "0x890C43b9A71750BE9331F0AB68b73ebaB0D6441a",
      "domainRoutingIsm": "0x3F525c2bf9e2Ffc54D64B883FD960FD04874D2D1",
      "domainRoutingIsmFactory": "0x34b67302583A8Faa7c490A2D85463838D3045ce6",
      "fallbackRoutingHook": "0x50141343265C6f84315E5B27D64f1229AC86645F",
      "interchainAccountIsm": "0x8c794a781327b819416E7b67908f1D22397f1E67",
      "interchainAccountRouter": "0x16625230dD6cFe1B2bec3eCaEc7d43bA3A902CD6",
      "interchainGasPaymaster": "0x2b79328DA089E89A9E9c08732b56dd31F01011Db",
      "interchainSecurityModule": "0x595eBaf241347eE2A31CC0320ce651Aca66A8522",
      "mailbox": "0x730f8a4128Fa8c53C777B62Baa1abeF94cAd34a9",
      "merkleTreeHook": "0x9c64f327F0140DeBd430aab3E2F1d6cbcA921227",
      "pausableHook": "0x2684C6F89E901987E1FdB7649dC5Be0c57C61645",
      "pausableIsm": "0xb758e4dDE95fd7C323914c5B634D25fCb0316Ba1",
      "protocolFee": "0x2f536FB7a37bd817Af644072a904Ddc02Dae429f",
      "proxyAdmin": "0x7C012DCA02C42cfA3Fd7Da3B0ED7234B52AE68eF",
      "staticAggregationHookFactory": "0xB96eEdf9608a62C7EbCA30b60aE9cd26C90A6264",
      "staticAggregationIsm": "0xe05Bac82CeC0Ee8c66a29E37108E319A3B993539",
      "staticAggregationIsmFactory": "0xC4275763D7b621eb732847957012F1fb35C90BB8",
      "staticMerkleRootMultisigIsmFactory": "0x04bfb04fcC1C7A5B605C5fae444aC43ac0DdaC77",
      "staticMerkleRootWeightedMultisigIsmFactory": "0x8a5524a1b898fe848819ff675c577b5c7F224684",
      "staticMessageIdMultisigIsmFactory": "0x784b9D0f4eF9fb8444DfB5d24AB221C9D1A85395",
      "staticMessageIdWeightedMultisigIsmFactory": "0xD127D4549cb4A5B2781303a4fE99a10EAd13263A",
      "storageGasOracle": "0xE7487b4DF583c63D6841997ab56324D0a825e7F4",
      "testRecipient": "0xc4D0b4ef01eD7091792fe3D4c039457719e2DC68",
      "timelockController": "0x0000000000000000000000000000000000000000",
      "validatorAnnounce": "0xc6835e52C1b976F1ebC71Bc8919738E02849FdA9",
      "index": {
        "from": 9688791
      }
    },
    "polynomialfi": {
      "blockExplorers": [
        {
          "apiUrl": "https://polynomialscan.io/api",
          "family": "routescan",
          "name": "Polynomial Explorer",
          "url": "https://polynomialscan.io"
        }
      ],
      "blocks": {
        "confirmations": 1,
        "estimateBlockTime": 2,
        "reorgPeriod": 5
      },
      "chainId": 8008,
      "deployer": {
        "name": "Abacus Works",
        "url": "https://www.hyperlane.xyz"
      },
      "displayName": "Polynomial",
      "domainId": 1000008008,
      "gasCurrencyCoinGeckoId": "ethereum",
      "name": "polynomialfi",
      "nativeToken": {
        "decimals": 18,
        "name": "Ethereum",
        "symbol": "ETH"
      },
      "protocol": "ethereum",
      "rpcUrls": [
        {
          "http": "https://rpc.polynomial.fi"
        }
      ],
      "technicalStack": "opstack",
      "aggregationHook": "0x7034eDf1fb187b33f3D44Ffd94Fb2B8432be0402",
      "domainRoutingIsm": "0x8A82DE5b4EC1A4f1FAf86c74031c2D38B07e1E80",
      "domainRoutingIsmFactory": "0xc441521bA37EaCd9af4f319CcdA27E9D48f74281",
      "fallbackRoutingHook": "0xDd260B99d302f0A3fF885728c086f729c06f227f",
      "interchainAccountIsm": "0xE67Dc24970B482579923551Ede52BD35a2858989",
      "interchainAccountRouter": "0xDDE46032Baf4da13fDD79BF9dfbaA2749615C409",
      "interchainGasPaymaster": "0x2f536FB7a37bd817Af644072a904Ddc02Dae429f",
      "interchainSecurityModule": "0xC8fbD0D6D6c6Bf0d14f8B5EaF6b154b362d88171",
      "mailbox": "0x2f0E57527Bb37E5E064EF243fad56CCE6241906c",
      "merkleTreeHook": "0xC8E323036AAFB4B4201e7B640E79C4Db285A3FC8",
      "pausableHook": "0xdAa1B65547fB969c9ff5678956AB2FF9771B883D",
      "pausableIsm": "0x2684C6F89E901987E1FdB7649dC5Be0c57C61645",
      "protocolFee": "0x2e542a3DF4fde491faa77da05eD48377aca9E44e",
      "proxyAdmin": "0x5bdADEAD721Eb4C4038fF7c989E3C7BbBA302435",
      "staticAggregationHookFactory": "0x7C012DCA02C42cfA3Fd7Da3B0ED7234B52AE68eF",
      "staticAggregationIsm": "0x848A33eE97898B1Dbd11DaCd0ff9101c71C4fabA",
      "staticAggregationIsmFactory": "0xD127D4549cb4A5B2781303a4fE99a10EAd13263A",
      "staticMerkleRootMultisigIsmFactory": "0x34b67302583A8Faa7c490A2D85463838D3045ce6",
      "staticMerkleRootWeightedMultisigIsmFactory": "0x730f8a4128Fa8c53C777B62Baa1abeF94cAd34a9",
      "staticMessageIdMultisigIsmFactory": "0x8a5524a1b898fe848819ff675c577b5c7F224684",
      "staticMessageIdWeightedMultisigIsmFactory": "0xbed53B5C5BCE9433f25A2A702e6df13E22d84Ae9",
      "storageGasOracle": "0x2b79328DA089E89A9E9c08732b56dd31F01011Db",
      "testRecipient": "0xa1c3884EbE24Cccb120B2E98a55f85140563aa4C",
      "timelockController": "0x0000000000000000000000000000000000000000",
      "validatorAnnounce": "0xA166219dF110BDA97b91e65D4BB4Aae4159978b9",
      "index": {
        "from": 6451460
      }
    },
    "prom": {
      "blockExplorers": [
        {
          "apiUrl": "https://prom-blockscout.eu-north-2.gateway.fm/api/eth-rpc",
          "family": "blockscout",
          "name": "Prom Explorer",
          "url": "https://prom-blockscout.eu-north-2.gateway.fm"
        }
      ],
      "blocks": {
        "confirmations": 1,
        "estimateBlockTime": 6,
        "reorgPeriod": 5
      },
      "chainId": 227,
      "deployer": {
        "name": "Abacus Works",
        "url": "https://www.hyperlane.xyz"
      },
      "displayName": "Prom",
      "domainId": 227,
      "gasCurrencyCoinGeckoId": "prometeus",
      "name": "prom",
      "nativeToken": {
        "decimals": 18,
        "name": "Prom",
        "symbol": "PROM"
      },
      "protocol": "ethereum",
      "rpcUrls": [
        {
          "http": "https://prom-rpc.eu-north-2.gateway.fm"
        }
      ],
      "technicalStack": "polygoncdk",
      "aggregationHook": "0x6ab6F297ff0c40115D6c663d21E936CAFFad0EEf",
      "domainRoutingIsm": "0xF6C3854e195467625D3a9e50103751629b767cE5",
      "domainRoutingIsmFactory": "0xbb0AE51BCa526cF313b6a95BfaB020794af6C394",
      "fallbackRoutingHook": "0x5C2D2fB7F948895cf57f4723167DDEe016A462D1",
      "interchainAccountIsm": "0x20a0A32a110362920597F72974E1E0d7e25cA20a",
      "interchainAccountRouter": "0x5b3EeADcc0E2d4284eA6816e2E503c24d30a9E54",
      "interchainGasPaymaster": "0x282629Af1A2f9b8e2c5Cbc54C35C7989f21950c6",
      "interchainSecurityModule": "0x3Ec383fE3705c24f723510391F33e892Fc0b9584",
      "mailbox": "0x5C02157068a52cEcfc98EDb6115DE6134EcB4764",
      "merkleTreeHook": "0xf147bBD944C610F86DaE6C7668497D22932C1E4A",
      "pausableHook": "0x872Bd98057931c8809927c6dE2ef39738a80Eb0C",
      "pausableIsm": "0xEE2e85Df244e32d95d9f327D7a35Ba3d2d412225",
      "protocolFee": "0x2A532fc8cF9a72142eA8753a0d2AB68098C19585",
      "proxyAdmin": "0x9534122Aae7978dB8f5f10dF4432233c53e820A1",
      "staticAggregationHookFactory": "0x9eb56085DdbDA60aDf7d2B533AFeD90e38fC9666",
      "staticAggregationIsm": "0xa0bBd1258E803be00e6953840806A917E066D56c",
      "staticAggregationIsmFactory": "0x0D3bD9F1bcDA82bD1682b2C895a907d7aaE45849",
      "staticMerkleRootMultisigIsmFactory": "0xeE8C0E1EeBfFCC451a013336386eA53E42a44451",
      "staticMerkleRootWeightedMultisigIsmFactory": "0x83475ca5bEB2Eaa59A2FF48a0544ebaa4a32c2de",
      "staticMessageIdMultisigIsmFactory": "0x9eaaC366BFD70430cFee6E70265fefFf1CfC9E47",
      "staticMessageIdWeightedMultisigIsmFactory": "0x451dF8AB0936D85526D816f0b4dCaDD934A034A4",
      "storageGasOracle": "0x33E0c225A54a0A86E9B267e90A90DE8CBb0fDB8f",
      "testRecipient": "0x83f647970B213675412b76e1cCDB55D0e35365fD",
      "timelockController": "0x0000000000000000000000000000000000000000",
      "validatorAnnounce": "0x5ae1ECA065aC8ee92Ce98E584fc3CE43070020e7",
      "index": {
        "from": 122243
      }
    },
    "rarichain": {
      "blockExplorers": [
        {
          "apiUrl": "https://mainnet.explorer.rarichain.org/api",
          "family": "blockscout",
          "name": "Rari Mainnet Explorer",
          "url": "https://mainnet.explorer.rarichain.org"
        }
      ],
      "blocks": {
        "confirmations": 1,
        "estimateBlockTime": 30,
        "reorgPeriod": 0
      },
      "chainId": 1380012617,
      "deployer": {
        "name": "Abacus Works",
        "url": "https://www.hyperlane.xyz"
      },
      "displayName": "RARI Chain",
      "domainId": 1000012617,
      "gasCurrencyCoinGeckoId": "ethereum",
      "index": {
        "from": 688784
      },
      "name": "rarichain",
      "nativeToken": {
        "decimals": 18,
        "name": "Ethereum",
        "symbol": "ETH"
      },
      "protocol": "ethereum",
      "rpcUrls": [
        {
          "http": "https://mainnet.rpc.rarichain.org/http"
        }
      ],
      "technicalStack": "arbitrumnitro",
      "aggregationHook": "0x1bf00e9883291F1bc25292799Dd5cE4fa3a00215",
      "domainRoutingIsm": "0x43fEfD9323a9e71Df4cd9f32f1015efa4c906d10",
      "domainRoutingIsmFactory": "0x5DdFCA27f9a308c1429A010C4daB291b5534a297",
      "fallbackRoutingHook": "0x01EBa6D613DC09Cb899aF1e8E8a747416d7250ad",
      "interchainAccountIsm": "0xf40eE9FF75Fa34910b7C4C8d68d4850B3bD184D3",
      "interchainAccountRouter": "0xf6fB78dc009C1A4286c0E7d90C10c9E8906a62Ea",
      "interchainGasPaymaster": "0xDDE46032Baf4da13fDD79BF9dfbaA2749615C409",
      "interchainSecurityModule": "0x971D387400755A12d6aB8Cce75baFb8968fd04Ea",
      "mailbox": "0x65dCf8F6b3f6a0ECEdf3d0bdCB036AEa47A1d615",
      "merkleTreeHook": "0x8c794a781327b819416E7b67908f1D22397f1E67",
      "pausableHook": "0x4d264424905535E97396Db83bd553D0d73A4EF9d",
      "pausableIsm": "0xA166219dF110BDA97b91e65D4BB4Aae4159978b9",
      "protocolFee": "0x8a733038eF4BbC314eE0F7595257D8d3799B6aA9",
      "proxyAdmin": "0x4Ee9dEBB3046139661b51E17bdfD54Fd63211de7",
      "staticAggregationHookFactory": "0x3cECBa60A580dE20CC57D87528953a00f4ED99EA",
      "staticAggregationIsm": "0x72AafB2129B3cCCc9A89A1EEdCdF50D1Ccb4a3C8",
      "staticAggregationIsmFactory": "0xc0C2dB448fC2c84213394Fcb93a3C467e50ECa9E",
      "staticMerkleRootMultisigIsmFactory": "0xDf178647caB5e0222F4B53C57274FD2A03BEaed6",
      "staticMerkleRootWeightedMultisigIsmFactory": "0xcb35B397B159AAE1fbfAcc86b782B036D0DA6b1D",
      "staticMessageIdMultisigIsmFactory": "0x5e8a0fCc0D1DF583322943e01F02cB243e5300f6",
      "staticMessageIdWeightedMultisigIsmFactory": "0x84444cE490233CFa76E3F1029bc166aa8c266907",
      "storageGasOracle": "0x16625230dD6cFe1B2bec3eCaEc7d43bA3A902CD6",
      "testRecipient": "0xCE8260c1b5cF2fAD15bb4B6542716b050Fdf35c9",
      "timelockController": "0x0000000000000000000000000000000000000000",
      "validatorAnnounce": "0x38D361861d321B8B05de200c61B8F18740Daf4D8"
    },
    "rootstockmainnet": {
      "blockExplorers": [
        {
          "apiUrl": "https://rootstock.blockscout.com/api",
          "family": "blockscout",
          "name": "Blockscout",
          "url": "https://rootstock.blockscout.com"
        }
      ],
      "blocks": {
        "confirmations": 1,
        "estimateBlockTime": 30,
        "reorgPeriod": 4
      },
      "chainId": 30,
      "deployer": {
        "name": "Abacus Works",
        "url": "https://www.hyperlane.xyz"
      },
      "displayName": "Rootstock",
      "domainId": 1000000030,
      "gasCurrencyCoinGeckoId": "rootstock",
      "name": "rootstockmainnet",
      "nativeToken": {
        "decimals": 18,
        "name": "Rootstock Smart Bitcoin",
        "symbol": "RBTC"
      },
      "protocol": "ethereum",
      "rpcUrls": [
        {
          "http": "https://rpc.mainnet.rootstock.io/kXhXHf6TnnfW1POvr4UT0YUvujmuju-M"
        },
        {
          "http": "https://public-node.rsk.co"
        },
        {
          "http": "https://mycrypto.rsk.co"
        }
      ],
      "technicalStack": "other",
      "aggregationHook": "0x97efE0C88EBEBB8382473233a4975fC6b23DCe25",
      "domainRoutingIsm": "0xB6F0f1267B01C27326F61a4B4fe2c73751802685",
      "domainRoutingIsmFactory": "0x1052eF3419f26Bec74Ed7CEf4a4FA6812Bc09908",
      "fallbackRoutingHook": "0x282629Af1A2f9b8e2c5Cbc54C35C7989f21950c6",
      "interchainAccountIsm": "0xd9Cc2e652A162bb93173d1c44d46cd2c0bbDA59D",
      "interchainAccountRouter": "0x7279B1e11142078b8dC9e69620200f4C84FB8aaa",
      "interchainGasPaymaster": "0x5ae1ECA065aC8ee92Ce98E584fc3CE43070020e7",
      "interchainSecurityModule": "0x15D0f7C38DEe9419FDFF152Cb3d6c2AeC59Ce587",
      "mailbox": "0x96D51cc3f7500d501bAeB1A2a62BB96fa03532F8",
      "merkleTreeHook": "0x086c3947F71BE98A0bDf4AB7239955e7542b0CbA",
      "pausableHook": "0x9C6e8d989ea7F212e679191BEb44139d83ac927a",
      "pausableIsm": "0x086A21A16eF1133BF58a09A77E2A9e07d3b95c1c",
      "protocolFee": "0x8Ea50255C282F89d1A14ad3F159437EE5EF0507f",
      "proxyAdmin": "0xe93f2f409ad8B5000431D234472973fe848dcBEC",
      "staticAggregationHookFactory": "0xEb9FcFDC9EfDC17c1EC5E1dc085B98485da213D6",
      "staticAggregationIsm": "0xE5bdba0070d0665F5f61847277b201bD29113347",
      "staticAggregationIsmFactory": "0x8F7454AC98228f3504Bb91eA3D8Adafe6406110A",
      "staticMerkleRootMultisigIsmFactory": "0x2C1FAbEcd7bFBdEBF27CcdB67baADB38b6Df90fC",
      "staticMerkleRootWeightedMultisigIsmFactory": "0x0761b0827849abbf7b0cC09CE14e1C93D87f5004",
      "staticMessageIdMultisigIsmFactory": "0x8b83fefd896fAa52057798f6426E9f0B080FCCcE",
      "staticMessageIdWeightedMultisigIsmFactory": "0x4Ed7d626f1E96cD1C0401607Bf70D95243E3dEd1",
      "storageGasOracle": "0xa36172F79a248C24693a208b0CEF0e7D6FB995F0",
      "testRecipient": "0x693A4cE39d99e46B04cb562329e3F0141cA17331",
      "timelockController": "0x0000000000000000000000000000000000000000",
      "validatorAnnounce": "0x20a0A32a110362920597F72974E1E0d7e25cA20a",
      "index": {
        "from": 6878186
      },
      "transactionOverrides": {
        "gasPrice": 70000000
      }
    },
    "superpositionmainnet": {
      "blockExplorers": [
        {
          "apiUrl": "https://explorer.superposition.so/api",
          "family": "blockscout",
          "name": "Superposition Explorer",
          "url": "https://explorer.superposition.so/"
        }
      ],
      "blocks": {
        "confirmations": 1,
        "estimateBlockTime": 60,
        "reorgPeriod": 0
      },
      "chainId": 55244,
      "deployer": {
        "name": "Abacus Works",
        "url": "https://www.hyperlane.xyz"
      },
      "displayName": "Superposition",
      "domainId": 1000055244,
      "gasCurrencyCoinGeckoId": "ethereum",
      "index": {
        "from": 2743
      },
      "name": "superpositionmainnet",
      "nativeToken": {
        "decimals": 18,
        "name": "Ethereum",
        "symbol": "ETH"
      },
      "protocol": "ethereum",
      "rpcUrls": [
        {
          "http": "https://rpc.superposition.so"
        }
      ],
      "technicalStack": "arbitrumnitro",
      "aggregationHook": "0xB2acA8F6e1F26eDA3997263C9fcA214Ef1E571Ff",
      "domainRoutingIsm": "0xab8178D8D0502Bef80177909a50F48b7c9269fde",
      "domainRoutingIsmFactory": "0x1c6f404800bA49Ed581af734eA0d25c0c7d017B2",
      "fallbackRoutingHook": "0x87ED6926abc9E38b9C7C19f835B41943b622663c",
      "interchainAccountIsm": "0x8a733038eF4BbC314eE0F7595257D8d3799B6aA9",
      "interchainAccountRouter": "0xCE8260c1b5cF2fAD15bb4B6542716b050Fdf35c9",
      "interchainGasPaymaster": "0xa1c3884EbE24Cccb120B2E98a55f85140563aa4C",
      "interchainSecurityModule": "0x48Be6e0A0ca9D9C9fDd6b32D93C8a53d92cCaa1F",
      "mailbox": "0x5e8a0fCc0D1DF583322943e01F02cB243e5300f6",
      "merkleTreeHook": "0x2f536FB7a37bd817Af644072a904Ddc02Dae429f",
      "pausableHook": "0xc6835e52C1b976F1ebC71Bc8919738E02849FdA9",
      "pausableIsm": "0x9c2214467Daf9e2e1F45b36d08ce0b9C65BFeA88",
      "protocolFee": "0x16625230dD6cFe1B2bec3eCaEc7d43bA3A902CD6",
      "proxyAdmin": "0x248aDe14C0489E20C9a7Fea5F86DBfC3702208eF",
      "staticAggregationHookFactory": "0xA8A311B69f688c1D9928259D872C31ca0d473642",
      "staticAggregationIsm": "0x0CFf4d26bF35E69DcdE55B161952656E40028a18",
      "staticAggregationIsmFactory": "0x2f0E57527Bb37E5E064EF243fad56CCE6241906c",
      "staticMerkleRootMultisigIsmFactory": "0x5bdADEAD721Eb4C4038fF7c989E3C7BbBA302435",
      "staticMerkleRootWeightedMultisigIsmFactory": "0x48C427782Bc1e9ecE406b3e277481b28ABcBdf03",
      "staticMessageIdMultisigIsmFactory": "0xDc1508844B99C606E16C2Ae87f33c373edD4B0F6",
      "staticMessageIdWeightedMultisigIsmFactory": "0x9e8b689e83d929cb8c2d9166E55319a4e6aA83B7",
      "storageGasOracle": "0xc4D0b4ef01eD7091792fe3D4c039457719e2DC68",
      "testRecipient": "0x545E289B88c6d97b74eC0B96e308cae46Bf5f832",
      "timelockController": "0x0000000000000000000000000000000000000000",
      "validatorAnnounce": "0x26A29486480BD74f9B830a9B8dB33cb43C40f496"
    },
    "boba": {
      "blockExplorers": [
        {
          "apiUrl": "https://api.routescan.io/v2/network/mainnet/evm/288/etherscan/api",
          "family": "routescan",
          "name": "bobascan",
          "url": "https://bobascan.com"
        }
      ],
      "blocks": {
        "confirmations": 1,
        "estimateBlockTime": 2,
        "reorgPeriod": 5
      },
      "chainId": 288,
      "deployer": {
        "name": "Abacus Works",
        "url": "https://www.hyperlane.xyz"
      },
      "displayName": "Boba Mainnet",
      "domainId": 288,
      "gasCurrencyCoinGeckoId": "ethereum",
      "name": "boba",
      "nativeToken": {
        "decimals": 18,
        "name": "Ether",
        "symbol": "ETH"
      },
      "protocol": "ethereum",
      "rpcUrls": [
        {
          "http": "https://mainnet.boba.network"
        }
      ],
      "technicalStack": "opstack",
      "aggregationHook": "0x4533B9ff84bE4f4009409414aF8b8e9c3f4F52a8",
      "domainRoutingIsm": "0xBD70Ea9D599a0FC8158B026797177773C3445730",
      "domainRoutingIsmFactory": "0x1052eF3419f26Bec74Ed7CEf4a4FA6812Bc09908",
      "fallbackRoutingHook": "0x0D3bD9F1bcDA82bD1682b2C895a907d7aaE45849",
      "interchainAccountIsm": "0x25EAC2007b0D40E3f0AF112FD346412321038719",
      "interchainAccountRouter": "0xfF26696DcDb6BbFD27e959b847D4f1399D5BcF64",
      "interchainGasPaymaster": "0x9534122Aae7978dB8f5f10dF4432233c53e820A1",
      "interchainSecurityModule": "0xa74552BE50Eb96508433A8b7F3e59EB540a8aBde",
      "mailbox": "0x3a464f746D23Ab22155710f44dB16dcA53e0775E",
      "merkleTreeHook": "0x9eaaC366BFD70430cFee6E70265fefFf1CfC9E47",
      "pausableHook": "0x9eb56085DdbDA60aDf7d2B533AFeD90e38fC9666",
      "pausableIsm": "0xc5D6aCaafBCcEC6D7fD7d92F4509befce641c563",
      "protocolFee": "0x99fEFc1119E86Ee0153eb887cF8E8ab2d92A16e8",
      "proxyAdmin": "0x2f2aFaE1139Ce54feFC03593FeE8AB2aDF4a85A7",
      "staticAggregationHookFactory": "0xEb9FcFDC9EfDC17c1EC5E1dc085B98485da213D6",
      "staticAggregationIsm": "0x46De8b87577624b9ce63201238982b95ad0d7Ea4",
      "staticAggregationIsmFactory": "0x8F7454AC98228f3504Bb91eA3D8Adafe6406110A",
      "staticMerkleRootMultisigIsmFactory": "0x2C1FAbEcd7bFBdEBF27CcdB67baADB38b6Df90fC",
      "staticMerkleRootWeightedMultisigIsmFactory": "0x0761b0827849abbf7b0cC09CE14e1C93D87f5004",
      "staticMessageIdMultisigIsmFactory": "0x8b83fefd896fAa52057798f6426E9f0B080FCCcE",
      "staticMessageIdWeightedMultisigIsmFactory": "0x4Ed7d626f1E96cD1C0401607Bf70D95243E3dEd1",
      "storageGasOracle": "0xbb0AE51BCa526cF313b6a95BfaB020794af6C394",
      "testRecipient": "0xbB88a31E4b709b645c06825c0E0b5CAC906d97DE",
      "timelockController": "0x0000000000000000000000000000000000000000",
      "validatorAnnounce": "0xD743801ABB6c7664B623D8534C0f5AF8cD2F1C5e",
      "index": {
        "from": 10598389
      }
    },
    "duckchain": {
      "blockExplorers": [
        {
          "apiUrl": "https://scan.duckchain.io/api",
          "family": "blockscout",
          "name": "DuckChain Explorer",
          "url": "https://scan.duckchain.io"
        }
      ],
      "blocks": {
        "confirmations": 3,
        "estimateBlockTime": 1,
        "reorgPeriod": 5
      },
      "chainId": 5545,
      "deployer": {
        "name": "Abacus Works",
        "url": "https://www.hyperlane.xyz"
      },
      "displayName": "DuckChain",
      "domainId": 5545,
      "gasCurrencyCoinGeckoId": "the-open-network",
      "index": {
        "from": 1149918
      },
      "name": "duckchain",
      "nativeToken": {
        "decimals": 18,
        "name": "Toncoin",
        "symbol": "TON"
      },
      "protocol": "ethereum",
      "rpcUrls": [
        {
          "http": "https://rpc.duckchain.io"
        },
        {
          "http": "https://rpc-hk.duckchain.io"
        }
      ],
      "technicalStack": "arbitrumnitro",
      "aggregationHook": "0x4533B9ff84bE4f4009409414aF8b8e9c3f4F52a8",
      "domainRoutingIsm": "0xBD70Ea9D599a0FC8158B026797177773C3445730",
      "domainRoutingIsmFactory": "0x1052eF3419f26Bec74Ed7CEf4a4FA6812Bc09908",
      "fallbackRoutingHook": "0x0D3bD9F1bcDA82bD1682b2C895a907d7aaE45849",
      "interchainAccountIsm": "0x25EAC2007b0D40E3f0AF112FD346412321038719",
      "interchainAccountRouter": "0xfF26696DcDb6BbFD27e959b847D4f1399D5BcF64",
      "interchainGasPaymaster": "0x9534122Aae7978dB8f5f10dF4432233c53e820A1",
      "interchainSecurityModule": "0x52De4C123FA4b2d61A81e8702887c4c66A61c405",
      "mailbox": "0x3a464f746D23Ab22155710f44dB16dcA53e0775E",
      "merkleTreeHook": "0x9eaaC366BFD70430cFee6E70265fefFf1CfC9E47",
      "pausableHook": "0x9eb56085DdbDA60aDf7d2B533AFeD90e38fC9666",
      "pausableIsm": "0xc5D6aCaafBCcEC6D7fD7d92F4509befce641c563",
      "protocolFee": "0x99fEFc1119E86Ee0153eb887cF8E8ab2d92A16e8",
      "proxyAdmin": "0x2f2aFaE1139Ce54feFC03593FeE8AB2aDF4a85A7",
      "staticAggregationHookFactory": "0xEb9FcFDC9EfDC17c1EC5E1dc085B98485da213D6",
      "staticAggregationIsm": "0x46De8b87577624b9ce63201238982b95ad0d7Ea4",
      "staticAggregationIsmFactory": "0x8F7454AC98228f3504Bb91eA3D8Adafe6406110A",
      "staticMerkleRootMultisigIsmFactory": "0x2C1FAbEcd7bFBdEBF27CcdB67baADB38b6Df90fC",
      "staticMerkleRootWeightedMultisigIsmFactory": "0x0761b0827849abbf7b0cC09CE14e1C93D87f5004",
      "staticMessageIdMultisigIsmFactory": "0x8b83fefd896fAa52057798f6426E9f0B080FCCcE",
      "staticMessageIdWeightedMultisigIsmFactory": "0x4Ed7d626f1E96cD1C0401607Bf70D95243E3dEd1",
      "storageGasOracle": "0xbb0AE51BCa526cF313b6a95BfaB020794af6C394",
      "testRecipient": "0xbB88a31E4b709b645c06825c0E0b5CAC906d97DE",
      "timelockController": "0x0000000000000000000000000000000000000000",
      "validatorAnnounce": "0xD743801ABB6c7664B623D8534C0f5AF8cD2F1C5e"
    },
    "superseed": {
      "blockExplorers": [
        {
          "apiUrl": "https://explorer.superseed.xyz/api",
          "family": "blockscout",
          "name": "Superseed Explorer",
          "url": "https://explorer.superseed.xyz"
        }
      ],
      "blocks": {
        "confirmations": 1,
        "estimateBlockTime": 2,
        "reorgPeriod": 5
      },
      "chainId": 5330,
      "deployer": {
        "name": "Abacus Works",
        "url": "https://www.hyperlane.xyz"
      },
      "displayName": "Superseed",
      "domainId": 5330,
      "gasCurrencyCoinGeckoId": "ethereum",
      "name": "superseed",
      "nativeToken": {
        "decimals": 18,
        "name": "Ether",
        "symbol": "ETH"
      },
      "protocol": "ethereum",
      "rpcUrls": [
        {
          "http": "https://mainnet.superseed.xyz"
        }
      ],
      "technicalStack": "opstack",
      "aggregationHook": "0x4533B9ff84bE4f4009409414aF8b8e9c3f4F52a8",
      "domainRoutingIsm": "0xBD70Ea9D599a0FC8158B026797177773C3445730",
      "domainRoutingIsmFactory": "0x1052eF3419f26Bec74Ed7CEf4a4FA6812Bc09908",
      "fallbackRoutingHook": "0x0D3bD9F1bcDA82bD1682b2C895a907d7aaE45849",
      "interchainAccountIsm": "0x25EAC2007b0D40E3f0AF112FD346412321038719",
      "interchainAccountRouter": "0xfF26696DcDb6BbFD27e959b847D4f1399D5BcF64",
      "interchainGasPaymaster": "0x9534122Aae7978dB8f5f10dF4432233c53e820A1",
      "interchainSecurityModule": "0x751C1a4681EB5169E15ADF9d7CBb3F99f2ADB1E3",
      "mailbox": "0x3a464f746D23Ab22155710f44dB16dcA53e0775E",
      "merkleTreeHook": "0x9eaaC366BFD70430cFee6E70265fefFf1CfC9E47",
      "pausableHook": "0x9eb56085DdbDA60aDf7d2B533AFeD90e38fC9666",
      "pausableIsm": "0xc5D6aCaafBCcEC6D7fD7d92F4509befce641c563",
      "protocolFee": "0x99fEFc1119E86Ee0153eb887cF8E8ab2d92A16e8",
      "proxyAdmin": "0x2f2aFaE1139Ce54feFC03593FeE8AB2aDF4a85A7",
      "staticAggregationHookFactory": "0xEb9FcFDC9EfDC17c1EC5E1dc085B98485da213D6",
      "staticAggregationIsm": "0x46De8b87577624b9ce63201238982b95ad0d7Ea4",
      "staticAggregationIsmFactory": "0x8F7454AC98228f3504Bb91eA3D8Adafe6406110A",
      "staticMerkleRootMultisigIsmFactory": "0x2C1FAbEcd7bFBdEBF27CcdB67baADB38b6Df90fC",
      "staticMerkleRootWeightedMultisigIsmFactory": "0x0761b0827849abbf7b0cC09CE14e1C93D87f5004",
      "staticMessageIdMultisigIsmFactory": "0x8b83fefd896fAa52057798f6426E9f0B080FCCcE",
      "staticMessageIdWeightedMultisigIsmFactory": "0x4Ed7d626f1E96cD1C0401607Bf70D95243E3dEd1",
      "storageGasOracle": "0xbb0AE51BCa526cF313b6a95BfaB020794af6C394",
      "testRecipient": "0xbB88a31E4b709b645c06825c0E0b5CAC906d97DE",
      "timelockController": "0x0000000000000000000000000000000000000000",
      "validatorAnnounce": "0xD743801ABB6c7664B623D8534C0f5AF8cD2F1C5e",
      "index": {
        "from": 3010957
      }
    },
    "unichain": {
      "blockExplorers": [
        {
          "apiUrl": "https://api.uniscan.xyz/api",
          "family": "etherscan",
          "name": "Unichain Explorer",
          "url": "https://uniscan.xyz"
        }
      ],
      "blocks": {
        "confirmations": 1,
        "estimateBlockTime": 1,
        "reorgPeriod": 5
      },
      "chainId": 130,
      "deployer": {
        "name": "Abacus Works",
        "url": "https://www.hyperlane.xyz"
      },
      "displayName": "Unichain",
      "domainId": 130,
      "gasCurrencyCoinGeckoId": "ethereum",
      "name": "unichain",
      "nativeToken": {
        "decimals": 18,
        "name": "Ether",
        "symbol": "ETH"
      },
      "protocol": "ethereum",
      "rpcUrls": [
        {
          "http": "https://mainnet.unichain.org"
        }
      ],
      "technicalStack": "opstack",
      "aggregationHook": "0x4533B9ff84bE4f4009409414aF8b8e9c3f4F52a8",
      "domainRoutingIsm": "0xBD70Ea9D599a0FC8158B026797177773C3445730",
      "domainRoutingIsmFactory": "0x1052eF3419f26Bec74Ed7CEf4a4FA6812Bc09908",
      "fallbackRoutingHook": "0x0D3bD9F1bcDA82bD1682b2C895a907d7aaE45849",
      "interchainAccountIsm": "0x25EAC2007b0D40E3f0AF112FD346412321038719",
      "interchainAccountRouter": "0xfF26696DcDb6BbFD27e959b847D4f1399D5BcF64",
      "interchainGasPaymaster": "0x9534122Aae7978dB8f5f10dF4432233c53e820A1",
      "interchainSecurityModule": "0xb8c1a2a2C6Fd82B643F408663C550CCb3ab01236",
      "mailbox": "0x3a464f746D23Ab22155710f44dB16dcA53e0775E",
      "merkleTreeHook": "0x9eaaC366BFD70430cFee6E70265fefFf1CfC9E47",
      "pausableHook": "0x9eb56085DdbDA60aDf7d2B533AFeD90e38fC9666",
      "pausableIsm": "0xc5D6aCaafBCcEC6D7fD7d92F4509befce641c563",
      "protocolFee": "0x99fEFc1119E86Ee0153eb887cF8E8ab2d92A16e8",
      "proxyAdmin": "0x2f2aFaE1139Ce54feFC03593FeE8AB2aDF4a85A7",
      "staticAggregationHookFactory": "0xEb9FcFDC9EfDC17c1EC5E1dc085B98485da213D6",
      "staticAggregationIsm": "0x46De8b87577624b9ce63201238982b95ad0d7Ea4",
      "staticAggregationIsmFactory": "0x8F7454AC98228f3504Bb91eA3D8Adafe6406110A",
      "staticMerkleRootMultisigIsmFactory": "0x2C1FAbEcd7bFBdEBF27CcdB67baADB38b6Df90fC",
      "staticMerkleRootWeightedMultisigIsmFactory": "0x0761b0827849abbf7b0cC09CE14e1C93D87f5004",
      "staticMessageIdMultisigIsmFactory": "0x8b83fefd896fAa52057798f6426E9f0B080FCCcE",
      "staticMessageIdWeightedMultisigIsmFactory": "0x4Ed7d626f1E96cD1C0401607Bf70D95243E3dEd1",
      "storageGasOracle": "0xbb0AE51BCa526cF313b6a95BfaB020794af6C394",
      "testRecipient": "0xbB88a31E4b709b645c06825c0E0b5CAC906d97DE",
      "timelockController": "0x0000000000000000000000000000000000000000",
      "validatorAnnounce": "0xD743801ABB6c7664B623D8534C0f5AF8cD2F1C5e",
      "index": {
        "from": 1453239
      }
    },
    "vana": {
      "blockExplorers": [
        {
          "apiUrl": "https://vanascan.io/api/eth-rpc",
          "family": "blockscout",
          "name": "Vana Explorer",
          "url": "https://vanascan.io"
        }
      ],
      "blocks": {
        "confirmations": 1,
        "estimateBlockTime": 6,
        "reorgPeriod": 5
      },
      "chainId": 1480,
      "deployer": {
        "name": "Abacus Works",
        "url": "https://www.hyperlane.xyz"
      },
      "displayName": "Vana",
      "domainId": 1480,
      "gasCurrencyCoinGeckoId": "vana",
      "name": "vana",
      "nativeToken": {
        "decimals": 18,
        "name": "Vana",
        "symbol": "VANA"
      },
      "protocol": "ethereum",
      "rpcUrls": [
        {
          "http": "https://rpc.vana.org"
        }
      ],
      "technicalStack": "other",
      "aggregationHook": "0x4533B9ff84bE4f4009409414aF8b8e9c3f4F52a8",
      "domainRoutingIsm": "0xBD70Ea9D599a0FC8158B026797177773C3445730",
      "domainRoutingIsmFactory": "0x1052eF3419f26Bec74Ed7CEf4a4FA6812Bc09908",
      "fallbackRoutingHook": "0x0D3bD9F1bcDA82bD1682b2C895a907d7aaE45849",
      "interchainAccountIsm": "0x25EAC2007b0D40E3f0AF112FD346412321038719",
      "interchainAccountRouter": "0xfF26696DcDb6BbFD27e959b847D4f1399D5BcF64",
      "interchainGasPaymaster": "0x9534122Aae7978dB8f5f10dF4432233c53e820A1",
      "interchainSecurityModule": "0x76832ff13403BCfC165Af0C7e2ecd23153d5cD47",
      "mailbox": "0x3a464f746D23Ab22155710f44dB16dcA53e0775E",
      "merkleTreeHook": "0x9eaaC366BFD70430cFee6E70265fefFf1CfC9E47",
      "pausableHook": "0x9eb56085DdbDA60aDf7d2B533AFeD90e38fC9666",
      "pausableIsm": "0xc5D6aCaafBCcEC6D7fD7d92F4509befce641c563",
      "protocolFee": "0x99fEFc1119E86Ee0153eb887cF8E8ab2d92A16e8",
      "proxyAdmin": "0x2f2aFaE1139Ce54feFC03593FeE8AB2aDF4a85A7",
      "staticAggregationHookFactory": "0xEb9FcFDC9EfDC17c1EC5E1dc085B98485da213D6",
      "staticAggregationIsm": "0x46De8b87577624b9ce63201238982b95ad0d7Ea4",
      "staticAggregationIsmFactory": "0x8F7454AC98228f3504Bb91eA3D8Adafe6406110A",
      "staticMerkleRootMultisigIsmFactory": "0x2C1FAbEcd7bFBdEBF27CcdB67baADB38b6Df90fC",
      "staticMerkleRootWeightedMultisigIsmFactory": "0x0761b0827849abbf7b0cC09CE14e1C93D87f5004",
      "staticMessageIdMultisigIsmFactory": "0x8b83fefd896fAa52057798f6426E9f0B080FCCcE",
      "staticMessageIdWeightedMultisigIsmFactory": "0x4Ed7d626f1E96cD1C0401607Bf70D95243E3dEd1",
      "storageGasOracle": "0xbb0AE51BCa526cF313b6a95BfaB020794af6C394",
      "testRecipient": "0xbB88a31E4b709b645c06825c0E0b5CAC906d97DE",
      "timelockController": "0x0000000000000000000000000000000000000000",
      "validatorAnnounce": "0xD743801ABB6c7664B623D8534C0f5AF8cD2F1C5e",
      "index": {
        "from": 629917
      }
    },
    "bsquared": {
      "blockExplorers": [
        {
          "apiUrl": "https://explorer.bsquared.network/api",
          "family": "etherscan",
          "name": "B² Network Explorer",
          "url": "https://explorer.bsquared.network"
        }
      ],
      "blocks": {
        "confirmations": 1,
        "estimateBlockTime": 3,
        "reorgPeriod": 5
      },
      "chainId": 223,
      "deployer": {
        "name": "Abacus Works",
        "url": "https://www.hyperlane.xyz"
      },
      "displayName": "B² Network",
      "domainId": 223,
      "gasCurrencyCoinGeckoId": "bitcoin",
      "name": "bsquared",
      "nativeToken": {
        "decimals": 18,
        "name": "Bitcoin",
        "symbol": "BTC"
      },
      "protocol": "ethereum",
      "rpcUrls": [
        {
          "http": "https://rpc.bsquared.network"
        },
        {
          "http": "https://rpc.ankr.com/b2"
        },
        {
          "http": "https://mainnet.b2-rpc.com"
        },
        {
          "http": "https://b2-mainnet.alt.technology"
        }
      ],
      "technicalStack": "other",
      "aggregationHook": "0x03D610d916D5D274e4A31c026fd6884281A35d9C",
      "domainRoutingIsm": "0xBD70Ea9D599a0FC8158B026797177773C3445730",
      "domainRoutingIsmFactory": "0x1052eF3419f26Bec74Ed7CEf4a4FA6812Bc09908",
      "fallbackRoutingHook": "0x60bB6D060393D3C206719A7bD61844cC82891cfB",
      "interchainAccountIsm": "0xfF26696DcDb6BbFD27e959b847D4f1399D5BcF64",
      "interchainAccountRouter": "0x4D50044335dc1d4D26c343AdeDf6E47808475Deb",
      "interchainGasPaymaster": "0x70EbA87Cd15616f32C736B3f3BdCfaeD0713a82B",
      "interchainSecurityModule": "0x975FC30a833dA420fb03D395440DEF4E23dDd8Db",
      "mailbox": "0x3a464f746D23Ab22155710f44dB16dcA53e0775E",
      "merkleTreeHook": "0xbb0AE51BCa526cF313b6a95BfaB020794af6C394",
      "pausableHook": "0x83475ca5bEB2Eaa59A2FF48a0544ebaa4a32c2de",
      "pausableIsm": "0x0D3bD9F1bcDA82bD1682b2C895a907d7aaE45849",
      "protocolFee": "0xbB88a31E4b709b645c06825c0E0b5CAC906d97DE",
      "proxyAdmin": "0x2f2aFaE1139Ce54feFC03593FeE8AB2aDF4a85A7",
      "staticAggregationHookFactory": "0xEb9FcFDC9EfDC17c1EC5E1dc085B98485da213D6",
      "staticAggregationIsm": "0x7dBb82188F553161d4B4ac3a2362Bff3a57e21D2",
      "staticAggregationIsmFactory": "0x8F7454AC98228f3504Bb91eA3D8Adafe6406110A",
      "staticMerkleRootMultisigIsmFactory": "0x2C1FAbEcd7bFBdEBF27CcdB67baADB38b6Df90fC",
      "staticMerkleRootWeightedMultisigIsmFactory": "0x0761b0827849abbf7b0cC09CE14e1C93D87f5004",
      "staticMessageIdMultisigIsmFactory": "0x8b83fefd896fAa52057798f6426E9f0B080FCCcE",
      "staticMessageIdWeightedMultisigIsmFactory": "0x4Ed7d626f1E96cD1C0401607Bf70D95243E3dEd1",
      "storageGasOracle": "0x451dF8AB0936D85526D816f0b4dCaDD934A034A4",
      "testRecipient": "0x0F9d4704E1Fb25e416042524e594F1cEac6fF597",
      "timelockController": "0x0000000000000000000000000000000000000000",
      "validatorAnnounce": "0x25EAC2007b0D40E3f0AF112FD346412321038719",
      "index": {
        "from": 9687363
      }
    },
    "lumiaprism": {
      "blockExplorers": [
        {
          "apiUrl": "https://explorer.lumia.org/api/eth-rpc",
          "family": "blockscout",
          "name": "Lumia Prism Explorer",
          "url": "https://explorer.lumia.org"
        }
      ],
      "blocks": {
        "confirmations": 3,
        "estimateBlockTime": 4,
        "reorgPeriod": 5
      },
      "chainId": 994873017,
      "deployer": {
        "name": "Abacus Works",
        "url": "https://www.hyperlane.xyz"
      },
      "displayName": "Lumia Prism",
      "domainId": 1000073017,
      "gasCurrencyCoinGeckoId": "lumia",
      "name": "lumiaprism",
      "nativeToken": {
        "decimals": 18,
        "name": "Lumia",
        "symbol": "LUMIA"
      },
      "protocol": "ethereum",
      "rpcUrls": [
        {
          "http": "https://mainnet-rpc.lumia.org"
        }
      ],
      "technicalStack": "polygoncdk",
      "aggregationHook": "0xB090349B613577E10A908D7A3ac822ac0310c8fe",
      "domainRoutingIsm": "0x30f96591A3A57D76ad4c071fD857d4D1022e886b",
      "domainRoutingIsmFactory": "0x8eC5f0239C77295452Ed899FDB851e785cA5FC31",
      "fallbackRoutingHook": "0x850615dF99FEc6edffC77Ff246f604a6f7Df6a78",
      "interchainAccountIsm": "0x31Bb27f6007C33acD1be83ACEd3164C60f8F7b13",
      "interchainAccountRouter": "0xEeb5a99a75585fe137c83E7b62b74f87264A5481",
      "interchainGasPaymaster": "0xb7C9307fE90B9AB093c6D3EdeE3259f5378D5f03",
      "interchainSecurityModule": "0x392BcE4D775C7F1Ef0CC69029cfbeaddFC5f5559",
      "mailbox": "0x0dF25A2d59F03F039b56E90EdC5B89679Ace28Bc",
      "merkleTreeHook": "0xC88636fFdFAc7cb87b7A76310B7a62AF0A000595",
      "pausableHook": "0x2AF32cF8e3Cf42d221eDa0c843818fA5ee129E27",
      "pausableIsm": "0xd6ba5e6c82E173EC8FB1f6CD8b2b9C111A0982a7",
      "protocolFee": "0x14891ce5AF49fb21182C1dc8B81853f3493B1B5B",
      "proxyAdmin": "0x200183De44bf765ECB73cD62A74010EaaBC43146",
      "staticAggregationHookFactory": "0xf40eE9FF75Fa34910b7C4C8d68d4850B3bD184D3",
      "staticAggregationIsm": "0x3BCCc97eD209a7D8ad4A14e20f3A5C37Ff0eFaD4",
      "staticAggregationIsmFactory": "0xD7777efaC7241E63f0c7708aA912AEd8CFAfee69",
      "staticMerkleRootMultisigIsmFactory": "0xf376247BdE9763808034567E7E87c84970e81E8F",
      "staticMerkleRootWeightedMultisigIsmFactory": "0x408F58D25003001C7e5F30259217F1040b8F5AaD",
      "staticMessageIdMultisigIsmFactory": "0x280626Ea62fBB3C1A38641D5e735c1d0EE3F28cF",
      "staticMessageIdWeightedMultisigIsmFactory": "0xf6fB78dc009C1A4286c0E7d90C10c9E8906a62Ea",
      "storageGasOracle": "0x3c38fC01159E7BE0685653A0C896eA49F2BAa7c1",
      "testRecipient": "0x128Ff1d24665d55f4b77B1FDbb6d8D0Ec4a0c0a1",
      "timelockController": "0x0000000000000000000000000000000000000000",
      "validatorAnnounce": "0x803d2A87429E20d4B52266bF97Ca1c7e4f4F5Dfa",
      "index": {
        "from": 3144538
      }
    },
    "swell": {
      "blockExplorers": [
        {
          "apiUrl": "https://explorer.swellnetwork.io/api",
          "family": "blockscout",
          "name": "Swell Explorer",
          "url": "https://explorer.swellnetwork.io"
        }
      ],
      "blocks": {
        "confirmations": 1,
        "estimateBlockTime": 2,
        "reorgPeriod": 5
      },
      "chainId": 1923,
      "deployer": {
        "name": "Abacus Works",
        "url": "https://www.hyperlane.xyz"
      },
      "displayName": "Swell",
      "domainId": 1923,
      "gasCurrencyCoinGeckoId": "ethereum",
      "name": "swell",
      "nativeToken": {
        "decimals": 18,
        "name": "Ether",
        "symbol": "ETH"
      },
      "protocol": "ethereum",
      "rpcUrls": [
        {
          "http": "https://swell-mainnet.alt.technology"
        }
      ],
      "technicalStack": "opstack",
      "aggregationHook": "0x2e4d4189a24fa484Aad5D7Cd6ebe3A80cDAAB068",
      "domainRoutingIsm": "0xBD70Ea9D599a0FC8158B026797177773C3445730",
      "domainRoutingIsmFactory": "0x1052eF3419f26Bec74Ed7CEf4a4FA6812Bc09908",
      "fallbackRoutingHook": "0x70EbA87Cd15616f32C736B3f3BdCfaeD0713a82B",
      "interchainAccountIsm": "0x28291a7062afA569104bEd52F7AcCA3dD2FafD11",
      "interchainAccountRouter": "0xe9E3444DDD80c50276c0Fcf316026f6d7fEc2c47",
      "interchainGasPaymaster": "0x25EAC2007b0D40E3f0AF112FD346412321038719",
      "interchainSecurityModule": "0xf727F032dDF872ac0BAa9e8C71825BcCC3e872Ac",
      "mailbox": "0x3a464f746D23Ab22155710f44dB16dcA53e0775E",
      "merkleTreeHook": "0x5C02157068a52cEcfc98EDb6115DE6134EcB4764",
      "pausableHook": "0x99fEFc1119E86Ee0153eb887cF8E8ab2d92A16e8",
      "pausableIsm": "0x9534122Aae7978dB8f5f10dF4432233c53e820A1",
      "protocolFee": "0x7CE76f5f0C469bBB4cd7Ea6EbabB54437A093127",
      "proxyAdmin": "0x2f2aFaE1139Ce54feFC03593FeE8AB2aDF4a85A7",
      "staticAggregationHookFactory": "0xEb9FcFDC9EfDC17c1EC5E1dc085B98485da213D6",
      "staticAggregationIsm": "0xEa325c513Bd54A3d4a04D98843d0523B1477751D",
      "staticAggregationIsmFactory": "0x8F7454AC98228f3504Bb91eA3D8Adafe6406110A",
      "staticMerkleRootMultisigIsmFactory": "0x2C1FAbEcd7bFBdEBF27CcdB67baADB38b6Df90fC",
      "staticMerkleRootWeightedMultisigIsmFactory": "0x0761b0827849abbf7b0cC09CE14e1C93D87f5004",
      "staticMessageIdMultisigIsmFactory": "0x8b83fefd896fAa52057798f6426E9f0B080FCCcE",
      "staticMessageIdWeightedMultisigIsmFactory": "0x4Ed7d626f1E96cD1C0401607Bf70D95243E3dEd1",
      "storageGasOracle": "0xCDeb368Db32ecCefaf7018e152DA9120565cb572",
      "testRecipient": "0xBC53dACd8c0ac0d2bAC461479EAaf5519eCC8853",
      "timelockController": "0x0000000000000000000000000000000000000000",
      "validatorAnnounce": "0x4D50044335dc1d4D26c343AdeDf6E47808475Deb",
      "index": {
        "from": 57794
      },
      "gnosisSafeTransactionServiceUrl": "https://trx-swell.safe.protofire.io"
    },
    "appchain": {
      "blockExplorers": [
        {
          "apiUrl": "https://explorer.appchain.xyz/api",
          "family": "blockscout",
          "name": "AppChain Explorer",
          "url": "https://explorer.appchain.xyz"
        }
      ],
      "blocks": {
        "confirmations": 1,
        "estimateBlockTime": 2,
        "reorgPeriod": 0
      },
      "chainId": 466,
      "deployer": {
        "name": "Abacus Works",
        "url": "https://www.hyperlane.xyz"
      },
      "displayName": "AppChain",
      "domainId": 466,
      "gasCurrencyCoinGeckoId": "ethereum",
      "index": {
        "from": 190
      },
      "name": "appchain",
      "nativeToken": {
        "decimals": 18,
        "name": "Ether",
        "symbol": "ETH"
      },
      "protocol": "ethereum",
      "rpcUrls": [
        {
          "http": "https://appchain.calderachain.xyz/http"
        }
      ],
      "technicalStack": "arbitrumnitro",
      "aggregationHook": "0xD67829Ba73A4287a870f67280DFb86DB6cA1cC46",
      "domainRoutingIsm": "0xBD70Ea9D599a0FC8158B026797177773C3445730",
      "domainRoutingIsmFactory": "0x1052eF3419f26Bec74Ed7CEf4a4FA6812Bc09908",
      "fallbackRoutingHook": "0xfF26696DcDb6BbFD27e959b847D4f1399D5BcF64",
      "interchainAccountIsm": "0x027eFD1695941969435AA640542B690044dF7E06",
      "interchainAccountRouter": "0x65F1343AC23D4fF48bf6c7E0c55872d245397567",
      "interchainGasPaymaster": "0x28291a7062afA569104bEd52F7AcCA3dD2FafD11",
      "interchainSecurityModule": "0xE7cd5d1338618989d3Ca1D1f05c7aE4a758d4c42",
      "mailbox": "0x3a464f746D23Ab22155710f44dB16dcA53e0775E",
      "merkleTreeHook": "0xcd90D49b046772F710250b9119117169CB2e4D8b",
      "pausableHook": "0x7CE76f5f0C469bBB4cd7Ea6EbabB54437A093127",
      "pausableIsm": "0x25EAC2007b0D40E3f0AF112FD346412321038719",
      "protocolFee": "0xD35Aa652C1F808d3f87DA3DC7974fea888D7d625",
      "proxyAdmin": "0x2f2aFaE1139Ce54feFC03593FeE8AB2aDF4a85A7",
      "staticAggregationHookFactory": "0xEb9FcFDC9EfDC17c1EC5E1dc085B98485da213D6",
      "staticAggregationIsm": "0xAf8AA677016ee577268Ab6ad19483075605a5671",
      "staticAggregationIsmFactory": "0x8F7454AC98228f3504Bb91eA3D8Adafe6406110A",
      "staticMerkleRootMultisigIsmFactory": "0x2C1FAbEcd7bFBdEBF27CcdB67baADB38b6Df90fC",
      "staticMerkleRootWeightedMultisigIsmFactory": "0x0761b0827849abbf7b0cC09CE14e1C93D87f5004",
      "staticMessageIdMultisigIsmFactory": "0x8b83fefd896fAa52057798f6426E9f0B080FCCcE",
      "staticMessageIdWeightedMultisigIsmFactory": "0x4Ed7d626f1E96cD1C0401607Bf70D95243E3dEd1",
      "storageGasOracle": "0xA376b27212D608324808923Add679A2c9FAFe9Da",
      "testRecipient": "0xeF7F4367703cdf4863AD6Be34C1627d8b1C2D67a",
      "timelockController": "0x0000000000000000000000000000000000000000",
      "validatorAnnounce": "0x1196055C61af3e3DA6f8458B07b255a72b64Bcf7"
    },
    "treasure": {
      "batchContractAddress": "0x2e29fe39496a56856D8698bD43e1dF4D0CE6266a",
      "blockExplorers": [
        {
          "apiUrl": "https://rpc-explorer-verify.treasure.lol/contract_verification",
          "family": "etherscan",
          "name": "Treasurescan",
          "url": "https://treasurescan.io"
        }
      ],
      "blocks": {
        "confirmations": 1,
        "estimateBlockTime": 1,
        "reorgPeriod": 0
      },
      "chainId": 61166,
      "deployer": {
        "name": "Abacus Works",
        "url": "https://www.hyperlane.xyz"
      },
      "displayName": "Treasure",
      "domainId": 61166,
      "gasCurrencyCoinGeckoId": "magic",
      "name": "treasure",
      "nativeToken": {
        "decimals": 18,
        "name": "MAGIC",
        "symbol": "MAGIC"
      },
      "protocol": "ethereum",
      "rpcUrls": [
        {
          "http": "https://rpc.treasure.lol"
        }
      ],
      "technicalStack": "zksync",
      "domainRoutingIsm": "0xCDfE1782fDC9E74810D3B69E971d752bC4b4D6E6",
      "domainRoutingIsmFactory": "0x0000000000000000000000000000000000000000",
      "fallbackDomainRoutingHook": "0x697a90753B7dCf6512189c239E612fC12baaE500",
      "fallbackRoutingHook": "0x697a90753B7dCf6512189c239E612fC12baaE500",
      "interchainGasPaymaster": "0x388289cd5862e17AAfD6ffF7F46A9Ec48a969bCd",
      "interchainSecurityModule": "0x0e66AbA095793f8Eb6b22B7453f1a5e364d269dd",
      "mailbox": "0x9BbDf86b272d224323136E15594fdCe487F40ce7",
      "merkleTreeHook": "0xc1FC99Ea4D8B2b06b674A2e91b5A4617c1dcFd22",
      "proxyAdmin": "0x038F9F4e93e88Af2C688da265222FdE80e455aA4",
      "staticAggregationHookFactory": "0x0000000000000000000000000000000000000000",
      "staticAggregationIsmFactory": "0x0000000000000000000000000000000000000000",
      "staticMerkleRootMultisigIsmFactory": "0x0000000000000000000000000000000000000000",
      "staticMerkleRootWeightedMultisigIsmFactory": "0x0000000000000000000000000000000000000000",
      "staticMessageIdMultisigIsmFactory": "0x0000000000000000000000000000000000000000",
      "staticMessageIdWeightedMultisigIsmFactory": "0x0000000000000000000000000000000000000000",
      "storageGasOracle": "0xc364cfedefE854c1275B0f4088EaFA9695e1FC56",
      "testRecipient": "0x54E88f2ab58E0Ab4B7Ce081FB20D85b16af041d2",
      "validatorAnnounce": "0x73a82061Cd258d02BEa145fe183120456e718c2A",
      "index": {
        "from": 1552
      },
      "gnosisSafeTransactionServiceUrl": "https://prod.treasure.keypersafe.xyz"
    },
    "zklink": {
      "blockExplorers": [
        {
          "apiUrl": "https://explorer.zklink.io/contract_verification",
          "family": "etherscan",
          "name": "zkLink Nova Block Explorer",
          "url": "https://explorer.zklink.io"
        }
      ],
      "blocks": {
        "confirmations": 1,
        "estimateBlockTime": 1,
        "reorgPeriod": 0
      },
      "chainId": 810180,
      "deployer": {
        "name": "Abacus Works",
        "url": "https://www.hyperlane.xyz"
      },
      "displayName": "zkLink Nova",
      "displayNameShort": "zkLink",
      "domainId": 810180,
      "gasCurrencyCoinGeckoId": "ethereum",
      "name": "zklink",
      "nativeToken": {
        "decimals": 18,
        "name": "Ethereum",
        "symbol": "ETH"
      },
      "protocol": "ethereum",
      "rpcUrls": [
        {
          "http": "https://rpc.zklink.io"
        },
        {
          "http": "https://rpc.zklink.network"
        }
      ],
      "technicalStack": "zksync",
      "domainRoutingIsm": "0xc364cfedefE854c1275B0f4088EaFA9695e1FC56",
      "domainRoutingIsmFactory": "0x0000000000000000000000000000000000000000",
      "fallbackDomainRoutingHook": "0x388289cd5862e17AAfD6ffF7F46A9Ec48a969bCd",
      "fallbackRoutingHook": "0x388289cd5862e17AAfD6ffF7F46A9Ec48a969bCd",
      "interchainGasPaymaster": "0xB35eCb9714e8f48332Af22B48C18ca21E2607438",
      "interchainSecurityModule": "0xDA6193892B324fdEc49209E7cB37E5eE84Cb2459",
      "mailbox": "0x9BbDf86b272d224323136E15594fdCe487F40ce7",
      "merkleTreeHook": "0xA1ADFCa9666Bcd68b7b5C8b55e3ecC465DcDfE65",
      "proxyAdmin": "0x038F9F4e93e88Af2C688da265222FdE80e455aA4",
      "staticAggregationHookFactory": "0x0000000000000000000000000000000000000000",
      "staticAggregationIsmFactory": "0x0000000000000000000000000000000000000000",
      "staticMerkleRootMultisigIsmFactory": "0x0000000000000000000000000000000000000000",
      "staticMerkleRootWeightedMultisigIsmFactory": "0x0000000000000000000000000000000000000000",
      "staticMessageIdMultisigIsmFactory": "0x0000000000000000000000000000000000000000",
      "staticMessageIdWeightedMultisigIsmFactory": "0x0000000000000000000000000000000000000000",
      "storageGasOracle": "0x73a82061Cd258d02BEa145fe183120456e718c2A",
      "testRecipient": "0x58e8699b8e0a2A3ba40b380038f64F0B3ef4f2e5",
      "validatorAnnounce": "0xf5626c0f33Ca102eb3ca1633A410cd8aa92909e4",
      "index": {
        "from": 7286869
      },
      "gnosisSafeTransactionServiceUrl": "https://transaction.safe.zklink.io"
    },
    "arthera": {
      "blockExplorers": [
        {
          "apiUrl": "https://explorer.arthera.net/api",
          "family": "blockscout",
          "name": "Arthera Explorer",
          "url": "https://explorer.arthera.net"
        }
      ],
      "blocks": {
        "confirmations": 1,
        "estimateBlockTime": 1,
        "reorgPeriod": 5
      },
      "chainId": 10242,
      "deployer": {
        "name": "Abacus Works",
        "url": "https://www.hyperlane.xyz"
      },
      "displayName": "Arthera",
      "domainId": 10242,
      "gasCurrencyCoinGeckoId": "arthera",
      "name": "arthera",
      "nativeToken": {
        "decimals": 18,
        "name": "Arthera",
        "symbol": "AA"
      },
      "protocol": "ethereum",
      "rpcUrls": [
        {
          "http": "https://rpc.arthera.net",
          "pagination": {
            "maxBlockRange": 10000
          }
        }
      ],
      "technicalStack": "other",
      "aggregationHook": "0xeee0A47491ade07A37D026E4670Dc5c93fdAe888",
      "domainRoutingIsm": "0x928DcA761f20aBFBdf088314f448234fB96dE60C",
      "domainRoutingIsmFactory": "0x29B37088724B745C0ABcE591449Cf042772160C2",
      "fallbackRoutingHook": "0x1fbcCdc677c10671eE50b46C61F0f7d135112450",
      "interchainAccountIsm": "0xf9609bB22847e0DB5F6fB8f95b84D25A19b46ac5",
      "interchainAccountRouter": "0x2b6d3F7d28B5EC8C3C028fBCAdcf774D9709Dd29",
      "interchainGasPaymaster": "0xFb7D175d6F53800D68D32C3Fe1416807A394cC24",
      "interchainSecurityModule": "0xfdAff20843a6Eeb54528318EC65903dD2564e5Ff",
      "mailbox": "0x473884010F0C1742DA8Ad01E7E295624B931076b",
      "merkleTreeHook": "0xdA629E1B79e3420ECd1e80571aDd6a4a3b13AE79",
      "pausableHook": "0xe93f2f409ad8B5000431D234472973fe848dcBEC",
      "pausableIsm": "0x466b330C2e360c0214A9Da2428415298f720883E",
      "protocolFee": "0x33AA12b4e8E79cA551Ca9D1F2eC7d2cE02129dd4",
      "proxyAdmin": "0x03cF708E42C89623bd83B281A56935cB562b9258",
      "staticAggregationHookFactory": "0x46fa3A5780e5B90Eaf34BDED554d5353B5ABE9E7",
      "staticAggregationIsm": "0x871459fDa27204F20300A3E472fD05e0C62f09De",
      "staticAggregationIsmFactory": "0x4Eb82Ee35b0a1c1d776E3a3B547f9A9bA6FCC9f2",
      "staticMerkleRootMultisigIsmFactory": "0x4C97D35c668EE5194a13c8DE8Afc18cce40C9F28",
      "staticMerkleRootWeightedMultisigIsmFactory": "0xEF9A332Ec1fD233Bf9344A58be56ff9E104B4f60",
      "staticMessageIdMultisigIsmFactory": "0xDa7cECb05C4aeB02c1aFDE277d4306a2da7Bd762",
      "staticMessageIdWeightedMultisigIsmFactory": "0xCB9f90EE5d83Ea52ABd922BD70898f0155D54798",
      "storageGasOracle": "0x8d9Bd7E9ec3cd799a659EE650DfF6C799309fA91",
      "testRecipient": "0x49998DFdeF3F0b05Fe103C435bF73f5D735a0b97",
      "timelockController": "0x0000000000000000000000000000000000000000",
      "validatorAnnounce": "0xEe9E0FB6f43913aDBbe5bf89073F4BA590AB8184",
      "index": {
        "from": 19952728
      }
    },
    "aurora": {
      "blockExplorers": [
        {
          "apiUrl": "https://explorer.mainnet.aurora.dev/api",
          "family": "blockscout",
          "name": "Aurora Explorer",
          "url": "https://explorer.mainnet.aurora.dev"
        }
      ],
      "blocks": {
        "confirmations": 3,
        "estimateBlockTime": 1,
        "reorgPeriod": 5
      },
      "chainId": 1313161554,
      "deployer": {
        "name": "Abacus Works",
        "url": "https://www.hyperlane.xyz"
      },
      "displayName": "Aurora",
      "domainId": 1313161554,
      "gasCurrencyCoinGeckoId": "ethereum",
      "name": "aurora",
      "nativeToken": {
        "decimals": 18,
        "name": "Ether",
        "symbol": "ETH"
      },
      "protocol": "ethereum",
      "rpcUrls": [
        {
          "http": "https://mainnet.aurora.dev"
        },
        {
          "http": "https://aurora.drpc.org"
        }
      ],
      "technicalStack": "other",
      "aggregationHook": "0xCB571B99DD7e5f13bEb043893706D76024A30886",
      "domainRoutingIsm": "0xBD70Ea9D599a0FC8158B026797177773C3445730",
      "domainRoutingIsmFactory": "0x1052eF3419f26Bec74Ed7CEf4a4FA6812Bc09908",
      "fallbackRoutingHook": "0x1c6f404800bA49Ed581af734eA0d25c0c7d017B2",
      "interchainAccountIsm": "0xF457D831d9F55e87B2F0b35AD6D033fd6b4181Ed",
      "interchainAccountRouter": "0x021D2810a758c833080DEc2F1Fa8F571Aae97D45",
      "interchainGasPaymaster": "0xc0C2dB448fC2c84213394Fcb93a3C467e50ECa9E",
      "interchainSecurityModule": "0x6859e2Cc8ef34c658248d12F25f5497b0B6C4cf1",
      "mailbox": "0x7f50C5776722630a0024fAE05fDe8b47571D7B39",
      "merkleTreeHook": "0xA8A311B69f688c1D9928259D872C31ca0d473642",
      "pausableHook": "0x48C427782Bc1e9ecE406b3e277481b28ABcBdf03",
      "pausableIsm": "0xDc1508844B99C606E16C2Ae87f33c373edD4B0F6",
      "protocolFee": "0x84444cE490233CFa76E3F1029bc166aa8c266907",
      "proxyAdmin": "0x3a464f746D23Ab22155710f44dB16dcA53e0775E",
      "staticAggregationHookFactory": "0xEb9FcFDC9EfDC17c1EC5E1dc085B98485da213D6",
      "staticAggregationIsm": "0xAD067B2DF9Cab270d1F4fe546B15f1AA7e0977DD",
      "staticAggregationIsmFactory": "0x8F7454AC98228f3504Bb91eA3D8Adafe6406110A",
      "staticMerkleRootMultisigIsmFactory": "0x2C1FAbEcd7bFBdEBF27CcdB67baADB38b6Df90fC",
      "staticMerkleRootWeightedMultisigIsmFactory": "0x0761b0827849abbf7b0cC09CE14e1C93D87f5004",
      "staticMessageIdMultisigIsmFactory": "0x8b83fefd896fAa52057798f6426E9f0B080FCCcE",
      "staticMessageIdWeightedMultisigIsmFactory": "0x4Ed7d626f1E96cD1C0401607Bf70D95243E3dEd1",
      "storageGasOracle": "0x9e8b689e83d929cb8c2d9166E55319a4e6aA83B7",
      "testRecipient": "0x65dCf8F6b3f6a0ECEdf3d0bdCB036AEa47A1d615",
      "timelockController": "0x0000000000000000000000000000000000000000",
      "validatorAnnounce": "0x426a3CE72C1586b1867F9339550371E86DB3e396",
      "index": {
        "from": 135117550
      }
    },
    "conflux": {
      "blockExplorers": [
        {
          "apiUrl": "https://evmapi.confluxscan.net/api",
          "family": "other",
          "name": "ConfluxScan eSpace",
          "url": "https://evm.confluxscan.net"
        }
      ],
      "blocks": {
        "confirmations": 1,
        "estimateBlockTime": 2,
        "reorgPeriod": 10
      },
      "chainId": 1030,
      "deployer": {
        "name": "Abacus Works",
        "url": "https://www.hyperlane.xyz"
      },
      "displayName": "Conflux eSpace",
      "domainId": 1030,
      "gasCurrencyCoinGeckoId": "conflux-token",
      "name": "conflux",
      "nativeToken": {
        "decimals": 18,
        "name": "Ethereum",
        "symbol": "ETH"
      },
      "protocol": "ethereum",
      "rpcUrls": [
        {
          "http": "https://evm.confluxrpc.com"
        },
        {
          "http": "https://conflux-espace-public.unifra.io"
        },
        {
          "http": "https://conflux-espace.blockpi.network/v1/rpc/public"
        }
      ],
      "technicalStack": "other",
      "aggregationHook": "0x2A3E42635E7acAc8Bb7851963Bc9d29B1dAAd409",
      "domainRoutingIsm": "0xBD70Ea9D599a0FC8158B026797177773C3445730",
      "domainRoutingIsmFactory": "0x1052eF3419f26Bec74Ed7CEf4a4FA6812Bc09908",
      "fallbackRoutingHook": "0x2f0E57527Bb37E5E064EF243fad56CCE6241906c",
      "interchainAccountIsm": "0x93D41E41cA545a35A81d11b08D2eE8b852C768df",
      "interchainAccountRouter": "0xc2466492C451E1AE49d8C874bB9f89293Aaad59b",
      "interchainGasPaymaster": "0xDf178647caB5e0222F4B53C57274FD2A03BEaed6",
      "interchainSecurityModule": "0xb919C00a5940dB325A5eF9dEE6ea547B9a7080F7",
      "mailbox": "0x3a464f746D23Ab22155710f44dB16dcA53e0775E",
      "merkleTreeHook": "0xDc1508844B99C606E16C2Ae87f33c373edD4B0F6",
      "pausableHook": "0xA8A311B69f688c1D9928259D872C31ca0d473642",
      "pausableIsm": "0xbed53B5C5BCE9433f25A2A702e6df13E22d84Ae9",
      "protocolFee": "0x5DdFCA27f9a308c1429A010C4daB291b5534a297",
      "proxyAdmin": "0x2f2aFaE1139Ce54feFC03593FeE8AB2aDF4a85A7",
      "staticAggregationHookFactory": "0xEb9FcFDC9EfDC17c1EC5E1dc085B98485da213D6",
      "staticAggregationIsm": "0x95cE3183137f906753463933C5dfDe777D2E7fE2",
      "staticAggregationIsmFactory": "0x8F7454AC98228f3504Bb91eA3D8Adafe6406110A",
      "staticMerkleRootMultisigIsmFactory": "0x2C1FAbEcd7bFBdEBF27CcdB67baADB38b6Df90fC",
      "staticMerkleRootWeightedMultisigIsmFactory": "0x0761b0827849abbf7b0cC09CE14e1C93D87f5004",
      "staticMessageIdMultisigIsmFactory": "0x8b83fefd896fAa52057798f6426E9f0B080FCCcE",
      "staticMessageIdWeightedMultisigIsmFactory": "0x4Ed7d626f1E96cD1C0401607Bf70D95243E3dEd1",
      "storageGasOracle": "0x1c6f404800bA49Ed581af734eA0d25c0c7d017B2",
      "testRecipient": "0x4Ee9dEBB3046139661b51E17bdfD54Fd63211de7",
      "timelockController": "0x0000000000000000000000000000000000000000",
      "validatorAnnounce": "0x84444cE490233CFa76E3F1029bc166aa8c266907",
      "index": {
        "from": 111730015
      }
    },
    "conwai": {
      "blockExplorers": [
        {
          "apiUrl": "https://conwai.calderaexplorer.xyz/api",
          "family": "blockscout",
          "name": "Conwai Explorer",
          "url": "https://conwai.calderaexplorer.xyz"
        }
      ],
      "blocks": {
        "confirmations": 1,
        "estimateBlockTime": 2,
        "reorgPeriod": 0
      },
      "chainId": 668668,
      "deployer": {
        "name": "Abacus Works",
        "url": "https://www.hyperlane.xyz"
      },
      "displayName": "Conwai",
      "domainId": 668668,
      "gasCurrencyCoinGeckoId": "conwai",
      "index": {
        "from": 73
      },
      "name": "conwai",
      "nativeToken": {
        "decimals": 18,
        "name": "Conwai",
        "symbol": "CNW"
      },
      "protocol": "ethereum",
      "rpcUrls": [
        {
          "http": "https://conwai.calderachain.xyz/http"
        }
      ],
      "technicalStack": "arbitrumnitro",
      "aggregationHook": "0x2A3E42635E7acAc8Bb7851963Bc9d29B1dAAd409",
      "domainRoutingIsm": "0xBD70Ea9D599a0FC8158B026797177773C3445730",
      "domainRoutingIsmFactory": "0x1052eF3419f26Bec74Ed7CEf4a4FA6812Bc09908",
      "fallbackRoutingHook": "0x2f0E57527Bb37E5E064EF243fad56CCE6241906c",
      "interchainAccountIsm": "0x11b76D93a9D39Eb51F54eBf5566308640cDe882b",
      "interchainAccountRouter": "0x93D41E41cA545a35A81d11b08D2eE8b852C768df",
      "interchainGasPaymaster": "0xDf178647caB5e0222F4B53C57274FD2A03BEaed6",
      "interchainSecurityModule": "0xeC67a371CdD183E4586942ab7A8e2F038F1CfB75",
      "mailbox": "0x3a464f746D23Ab22155710f44dB16dcA53e0775E",
      "merkleTreeHook": "0xDc1508844B99C606E16C2Ae87f33c373edD4B0F6",
      "pausableHook": "0xA8A311B69f688c1D9928259D872C31ca0d473642",
      "pausableIsm": "0xbed53B5C5BCE9433f25A2A702e6df13E22d84Ae9",
      "protocolFee": "0x5DdFCA27f9a308c1429A010C4daB291b5534a297",
      "proxyAdmin": "0x2f2aFaE1139Ce54feFC03593FeE8AB2aDF4a85A7",
      "staticAggregationHookFactory": "0xEb9FcFDC9EfDC17c1EC5E1dc085B98485da213D6",
      "staticAggregationIsm": "0x95cE3183137f906753463933C5dfDe777D2E7fE2",
      "staticAggregationIsmFactory": "0x8F7454AC98228f3504Bb91eA3D8Adafe6406110A",
      "staticMerkleRootMultisigIsmFactory": "0x2C1FAbEcd7bFBdEBF27CcdB67baADB38b6Df90fC",
      "staticMerkleRootWeightedMultisigIsmFactory": "0x0761b0827849abbf7b0cC09CE14e1C93D87f5004",
      "staticMessageIdMultisigIsmFactory": "0x8b83fefd896fAa52057798f6426E9f0B080FCCcE",
      "staticMessageIdWeightedMultisigIsmFactory": "0x4Ed7d626f1E96cD1C0401607Bf70D95243E3dEd1",
      "storageGasOracle": "0x1c6f404800bA49Ed581af734eA0d25c0c7d017B2",
      "testRecipient": "0x4Ee9dEBB3046139661b51E17bdfD54Fd63211de7",
      "timelockController": "0x0000000000000000000000000000000000000000",
      "validatorAnnounce": "0x84444cE490233CFa76E3F1029bc166aa8c266907"
    },
    "corn": {
      "blockExplorers": [
        {
          "apiUrl": "https://api.routescan.io/v2/network/mainnet/evm/21000000/etherscan/api",
          "family": "routescan",
          "name": "Cornscan",
          "url": "https://cornscan.io"
        }
      ],
      "blocks": {
        "confirmations": 1,
        "estimateBlockTime": 20,
        "reorgPeriod": 5
      },
      "chainId": 21000000,
      "deployer": {
        "name": "Abacus Works",
        "url": "https://www.hyperlane.xyz"
      },
      "displayName": "Corn",
      "domainId": 21000000,
      "index": {
        "from": 55636
      },
      "gasCurrencyCoinGeckoId": "bitcoin",
      "name": "corn",
      "nativeToken": {
        "decimals": 18,
        "name": "Bitcorn",
        "symbol": "BTCN"
      },
      "protocol": "ethereum",
      "rpcUrls": [
        {
          "http": "https://mainnet.corn-rpc.com"
        },
        {
          "http": "https://maizenet-rpc.usecorn.com"
        },
        {
          "http": "https://rpc.ankr.com/corn_maizenet"
        }
      ],
      "technicalStack": "arbitrumnitro",
      "aggregationHook": "0x2A3E42635E7acAc8Bb7851963Bc9d29B1dAAd409",
      "domainRoutingIsm": "0xBD70Ea9D599a0FC8158B026797177773C3445730",
      "domainRoutingIsmFactory": "0x1052eF3419f26Bec74Ed7CEf4a4FA6812Bc09908",
      "fallbackRoutingHook": "0x2f0E57527Bb37E5E064EF243fad56CCE6241906c",
      "interchainAccountIsm": "0x11b76D93a9D39Eb51F54eBf5566308640cDe882b",
      "interchainAccountRouter": "0x93D41E41cA545a35A81d11b08D2eE8b852C768df",
      "interchainGasPaymaster": "0xDf178647caB5e0222F4B53C57274FD2A03BEaed6",
      "interchainSecurityModule": "0x2E9862d875f2B8f90CD5d298D1c1305b35381794",
      "mailbox": "0x3a464f746D23Ab22155710f44dB16dcA53e0775E",
      "merkleTreeHook": "0xDc1508844B99C606E16C2Ae87f33c373edD4B0F6",
      "pausableHook": "0xA8A311B69f688c1D9928259D872C31ca0d473642",
      "pausableIsm": "0xbed53B5C5BCE9433f25A2A702e6df13E22d84Ae9",
      "protocolFee": "0x5DdFCA27f9a308c1429A010C4daB291b5534a297",
      "proxyAdmin": "0x2f2aFaE1139Ce54feFC03593FeE8AB2aDF4a85A7",
      "staticAggregationHookFactory": "0xEb9FcFDC9EfDC17c1EC5E1dc085B98485da213D6",
      "staticAggregationIsm": "0x95cE3183137f906753463933C5dfDe777D2E7fE2",
      "staticAggregationIsmFactory": "0x8F7454AC98228f3504Bb91eA3D8Adafe6406110A",
      "staticMerkleRootMultisigIsmFactory": "0x2C1FAbEcd7bFBdEBF27CcdB67baADB38b6Df90fC",
      "staticMerkleRootWeightedMultisigIsmFactory": "0x0761b0827849abbf7b0cC09CE14e1C93D87f5004",
      "staticMessageIdMultisigIsmFactory": "0x8b83fefd896fAa52057798f6426E9f0B080FCCcE",
      "staticMessageIdWeightedMultisigIsmFactory": "0x4Ed7d626f1E96cD1C0401607Bf70D95243E3dEd1",
      "storageGasOracle": "0x1c6f404800bA49Ed581af734eA0d25c0c7d017B2",
      "testRecipient": "0x4Ee9dEBB3046139661b51E17bdfD54Fd63211de7",
      "timelockController": "0x0000000000000000000000000000000000000000",
      "validatorAnnounce": "0x84444cE490233CFa76E3F1029bc166aa8c266907"
    },
    "evmos": {
      "blockExplorers": [
        {
          "apiUrl": "https://www.mintscan.io/evmos/api",
          "family": "other",
          "name": "Mintscan",
          "url": "https://www.mintscan.io/evmos"
        }
      ],
      "blocks": {
        "confirmations": 1,
        "estimateBlockTime": 2,
        "reorgPeriod": 5
      },
      "chainId": 9001,
      "deployer": {
        "name": "Abacus Works",
        "url": "https://www.hyperlane.xyz"
      },
      "displayName": "Evmos EVM",
      "domainId": 9001,
      "gasCurrencyCoinGeckoId": "evmos",
      "name": "evmos",
      "nativeToken": {
        "decimals": 18,
        "name": "Evmos",
        "symbol": "EVMOS"
      },
      "protocol": "ethereum",
      "rpcUrls": [
        {
          "http": "https://evmos.lava.build"
        },
        {
          "http": "https://evmos-json-rpc.stakely.io"
        },
        {
          "http": "https://rpc-evm.evmos.dragonstake.io"
        },
        {
          "http": "https://evmos.drpc.org"
        }
      ],
      "technicalStack": "other",
      "aggregationHook": "0x2A3E42635E7acAc8Bb7851963Bc9d29B1dAAd409",
      "domainRoutingIsm": "0xBD70Ea9D599a0FC8158B026797177773C3445730",
      "domainRoutingIsmFactory": "0x1052eF3419f26Bec74Ed7CEf4a4FA6812Bc09908",
      "fallbackRoutingHook": "0x2f0E57527Bb37E5E064EF243fad56CCE6241906c",
      "interchainAccountIsm": "0x11b76D93a9D39Eb51F54eBf5566308640cDe882b",
      "interchainAccountRouter": "0x93D41E41cA545a35A81d11b08D2eE8b852C768df",
      "interchainGasPaymaster": "0xDf178647caB5e0222F4B53C57274FD2A03BEaed6",
      "interchainSecurityModule": "0xD6f23bb887c5d73EcdD081E3edcd51fa5F70839e",
      "mailbox": "0x3a464f746D23Ab22155710f44dB16dcA53e0775E",
      "merkleTreeHook": "0xDc1508844B99C606E16C2Ae87f33c373edD4B0F6",
      "pausableHook": "0xA8A311B69f688c1D9928259D872C31ca0d473642",
      "pausableIsm": "0xbed53B5C5BCE9433f25A2A702e6df13E22d84Ae9",
      "protocolFee": "0x5DdFCA27f9a308c1429A010C4daB291b5534a297",
      "proxyAdmin": "0x2f2aFaE1139Ce54feFC03593FeE8AB2aDF4a85A7",
      "staticAggregationHookFactory": "0xEb9FcFDC9EfDC17c1EC5E1dc085B98485da213D6",
      "staticAggregationIsm": "0x95cE3183137f906753463933C5dfDe777D2E7fE2",
      "staticAggregationIsmFactory": "0x8F7454AC98228f3504Bb91eA3D8Adafe6406110A",
      "staticMerkleRootMultisigIsmFactory": "0x2C1FAbEcd7bFBdEBF27CcdB67baADB38b6Df90fC",
      "staticMerkleRootWeightedMultisigIsmFactory": "0x0761b0827849abbf7b0cC09CE14e1C93D87f5004",
      "staticMessageIdMultisigIsmFactory": "0x8b83fefd896fAa52057798f6426E9f0B080FCCcE",
      "staticMessageIdWeightedMultisigIsmFactory": "0x4Ed7d626f1E96cD1C0401607Bf70D95243E3dEd1",
      "storageGasOracle": "0x1c6f404800bA49Ed581af734eA0d25c0c7d017B2",
      "testRecipient": "0x4Ee9dEBB3046139661b51E17bdfD54Fd63211de7",
      "timelockController": "0x0000000000000000000000000000000000000000",
      "validatorAnnounce": "0x84444cE490233CFa76E3F1029bc166aa8c266907",
      "index": {
        "from": 25566476
      }
    },
    "form": {
      "blockExplorers": [
        {
          "apiUrl": "https://explorer.form.network/api",
          "family": "blockscout",
          "name": "Form Explorer",
          "url": "https://explorer.form.network"
        }
      ],
      "blocks": {
        "confirmations": 1,
        "estimateBlockTime": 2,
        "reorgPeriod": 5
      },
      "chainId": 478,
      "deployer": {
        "name": "Abacus Works",
        "url": "https://www.hyperlane.xyz"
      },
      "displayName": "Form",
      "domainId": 478,
      "gasCurrencyCoinGeckoId": "ethereum",
      "name": "form",
      "nativeToken": {
        "decimals": 18,
        "name": "Ether",
        "symbol": "ETH"
      },
      "protocol": "ethereum",
      "rpcUrls": [
        {
          "http": "https://rpc.form.network/http"
        }
      ],
      "technicalStack": "opstack",
      "aggregationHook": "0x2A3E42635E7acAc8Bb7851963Bc9d29B1dAAd409",
      "domainRoutingIsm": "0xBD70Ea9D599a0FC8158B026797177773C3445730",
      "domainRoutingIsmFactory": "0x1052eF3419f26Bec74Ed7CEf4a4FA6812Bc09908",
      "fallbackRoutingHook": "0x2f0E57527Bb37E5E064EF243fad56CCE6241906c",
      "interchainAccountIsm": "0x11b76D93a9D39Eb51F54eBf5566308640cDe882b",
      "interchainAccountRouter": "0x93D41E41cA545a35A81d11b08D2eE8b852C768df",
      "interchainGasPaymaster": "0xDf178647caB5e0222F4B53C57274FD2A03BEaed6",
      "interchainSecurityModule": "0x262C004A909bc350895B70F99d8FE10d495fdcc0",
      "mailbox": "0x3a464f746D23Ab22155710f44dB16dcA53e0775E",
      "merkleTreeHook": "0xDc1508844B99C606E16C2Ae87f33c373edD4B0F6",
      "pausableHook": "0xA8A311B69f688c1D9928259D872C31ca0d473642",
      "pausableIsm": "0xbed53B5C5BCE9433f25A2A702e6df13E22d84Ae9",
      "protocolFee": "0x5DdFCA27f9a308c1429A010C4daB291b5534a297",
      "proxyAdmin": "0x2f2aFaE1139Ce54feFC03593FeE8AB2aDF4a85A7",
      "staticAggregationHookFactory": "0xEb9FcFDC9EfDC17c1EC5E1dc085B98485da213D6",
      "staticAggregationIsm": "0x95cE3183137f906753463933C5dfDe777D2E7fE2",
      "staticAggregationIsmFactory": "0x8F7454AC98228f3504Bb91eA3D8Adafe6406110A",
      "staticMerkleRootMultisigIsmFactory": "0x2C1FAbEcd7bFBdEBF27CcdB67baADB38b6Df90fC",
      "staticMerkleRootWeightedMultisigIsmFactory": "0x0761b0827849abbf7b0cC09CE14e1C93D87f5004",
      "staticMessageIdMultisigIsmFactory": "0x8b83fefd896fAa52057798f6426E9f0B080FCCcE",
      "staticMessageIdWeightedMultisigIsmFactory": "0x4Ed7d626f1E96cD1C0401607Bf70D95243E3dEd1",
      "storageGasOracle": "0x1c6f404800bA49Ed581af734eA0d25c0c7d017B2",
      "testRecipient": "0x4Ee9dEBB3046139661b51E17bdfD54Fd63211de7",
      "timelockController": "0x0000000000000000000000000000000000000000",
      "validatorAnnounce": "0x84444cE490233CFa76E3F1029bc166aa8c266907",
      "index": {
        "from": 469384
      },
      "gnosisSafeTransactionServiceUrl": "https://prod.form.keypersafe.xyz/"
    },
    "ink": {
      "blockExplorers": [
        {
          "apiUrl": "https://explorer.inkonchain.com/api",
          "family": "blockscout",
          "name": "Ink Explorer",
          "url": "https://explorer.inkonchain.com"
        }
      ],
      "blocks": {
        "confirmations": 1,
        "estimateBlockTime": 1,
        "reorgPeriod": 5
      },
      "chainId": 57073,
      "deployer": {
        "name": "Abacus Works",
        "url": "https://www.hyperlane.xyz"
      },
      "displayName": "Ink",
      "domainId": 57073,
      "gasCurrencyCoinGeckoId": "ethereum",
      "name": "ink",
      "nativeToken": {
        "decimals": 18,
        "name": "Ether",
        "symbol": "ETH"
      },
      "protocol": "ethereum",
      "rpcUrls": [
        {
          "http": "https://rpc-qnd.inkonchain.com"
        }
      ],
      "technicalStack": "opstack",
      "aggregationHook": "0x4D5DDc9D93F9b60c101B6ba75fcD9f3a10F7F8da",
      "domainRoutingIsm": "0xDEed16fe4b1c9b2a93483EDFf34C77A9b57D31Ff",
      "domainRoutingIsmFactory": "0x4Ed7d626f1E96cD1C0401607Bf70D95243E3dEd1",
      "fallbackRoutingHook": "0x1c6f404800bA49Ed581af734eA0d25c0c7d017B2",
      "interchainAccountIsm": "0x60515f328B2c55Df63f456D9D839a0082892dEf8",
      "interchainAccountRouter": "0xF457D831d9F55e87B2F0b35AD6D033fd6b4181Ed",
      "interchainGasPaymaster": "0xc0C2dB448fC2c84213394Fcb93a3C467e50ECa9E",
      "interchainSecurityModule": "0x46E8F571e677d763abc64E36f8BE15F69Cc7eBc2",
      "mailbox": "0x7f50C5776722630a0024fAE05fDe8b47571D7B39",
      "merkleTreeHook": "0xA8A311B69f688c1D9928259D872C31ca0d473642",
      "pausableHook": "0x48C427782Bc1e9ecE406b3e277481b28ABcBdf03",
      "pausableIsm": "0xDc1508844B99C606E16C2Ae87f33c373edD4B0F6",
      "protocolFee": "0x84444cE490233CFa76E3F1029bc166aa8c266907",
      "proxyAdmin": "0x3a464f746D23Ab22155710f44dB16dcA53e0775E",
      "staticAggregationHookFactory": "0x0761b0827849abbf7b0cC09CE14e1C93D87f5004",
      "staticAggregationIsm": "0x9D68537eE6b1351fE22a0837e6aD522c526CA72e",
      "staticAggregationIsmFactory": "0x1052eF3419f26Bec74Ed7CEf4a4FA6812Bc09908",
      "staticMerkleRootMultisigIsmFactory": "0x2C1FAbEcd7bFBdEBF27CcdB67baADB38b6Df90fC",
      "staticMerkleRootWeightedMultisigIsmFactory": "0x2f2aFaE1139Ce54feFC03593FeE8AB2aDF4a85A7",
      "staticMessageIdMultisigIsmFactory": "0x8b83fefd896fAa52057798f6426E9f0B080FCCcE",
      "staticMessageIdWeightedMultisigIsmFactory": "0xeA87ae93Fa0019a82A727bfd3eBd1cFCa8f64f1D",
      "storageGasOracle": "0x9e8b689e83d929cb8c2d9166E55319a4e6aA83B7",
      "testRecipient": "0x65dCf8F6b3f6a0ECEdf3d0bdCB036AEa47A1d615",
      "timelockController": "0x0000000000000000000000000000000000000000",
      "validatorAnnounce": "0x426a3CE72C1586b1867F9339550371E86DB3e396",
      "index": {
        "from": 860343
      },
      "gnosisSafeTransactionServiceUrl": "https://safe-transaction-ink.safe.global/"
    },
    "rivalz": {
      "blockExplorers": [
        {
          "apiUrl": "https://rivalz.calderaexplorer.xyz/api",
          "family": "blockscout",
          "name": "Rivalz Explorer",
          "url": "https://rivalz.calderaexplorer.xyz"
        }
      ],
      "blocks": {
        "confirmations": 1,
        "estimateBlockTime": 2,
        "reorgPeriod": 0
      },
      "chainId": 753,
      "displayName": "Rivalz",
      "deployer": {
        "name": "Abacus Works",
        "url": "https://www.hyperlane.xyz"
      },
      "domainId": 753,
      "gasCurrencyCoinGeckoId": "ethereum",
      "index": {
        "from": 21
      },
      "name": "rivalz",
      "nativeToken": {
        "decimals": 18,
        "name": "Ether",
        "symbol": "ETH"
      },
      "protocol": "ethereum",
      "rpcUrls": [
        {
          "http": "https://rivalz.calderachain.xyz/http"
        }
      ],
      "technicalStack": "arbitrumnitro",
      "aggregationHook": "0xfe94Ea7DA6C45849D395e3d03973aa924553b937",
      "domainRoutingIsm": "0xBD70Ea9D599a0FC8158B026797177773C3445730",
      "domainRoutingIsmFactory": "0x1052eF3419f26Bec74Ed7CEf4a4FA6812Bc09908",
      "fallbackRoutingHook": "0x48C427782Bc1e9ecE406b3e277481b28ABcBdf03",
      "interchainAccountIsm": "0xd64d126941EaC2Cf53e0E4E8146cC70449b60D73",
      "interchainAccountRouter": "0x1A4F09A615aA4a35E5a146DC2fa19975bebF21A5",
      "interchainGasPaymaster": "0x3cECBa60A580dE20CC57D87528953a00f4ED99EA",
      "interchainSecurityModule": "0x0A6AE2001e6a119aEE606889ac1af9b21b3aB09c",
      "mailbox": "0x3a464f746D23Ab22155710f44dB16dcA53e0775E",
      "merkleTreeHook": "0x1c6f404800bA49Ed581af734eA0d25c0c7d017B2",
      "pausableHook": "0x9e8b689e83d929cb8c2d9166E55319a4e6aA83B7",
      "pausableIsm": "0x2f0E57527Bb37E5E064EF243fad56CCE6241906c",
      "protocolFee": "0x4Ee9dEBB3046139661b51E17bdfD54Fd63211de7",
      "proxyAdmin": "0x2f2aFaE1139Ce54feFC03593FeE8AB2aDF4a85A7",
      "staticAggregationHookFactory": "0xEb9FcFDC9EfDC17c1EC5E1dc085B98485da213D6",
      "staticAggregationIsm": "0x8f1953EFbd2C720223faD02d6CB5CD25f97D7fC9",
      "staticAggregationIsmFactory": "0x8F7454AC98228f3504Bb91eA3D8Adafe6406110A",
      "staticMerkleRootMultisigIsmFactory": "0x2C1FAbEcd7bFBdEBF27CcdB67baADB38b6Df90fC",
      "staticMerkleRootWeightedMultisigIsmFactory": "0x0761b0827849abbf7b0cC09CE14e1C93D87f5004",
      "staticMessageIdMultisigIsmFactory": "0x8b83fefd896fAa52057798f6426E9f0B080FCCcE",
      "staticMessageIdWeightedMultisigIsmFactory": "0x4Ed7d626f1E96cD1C0401607Bf70D95243E3dEd1",
      "storageGasOracle": "0x248aDe14C0489E20C9a7Fea5F86DBfC3702208eF",
      "testRecipient": "0x92249B8ed35C2980e58666a3EBF4a075DDD2895f",
      "timelockController": "0x0000000000000000000000000000000000000000",
      "validatorAnnounce": "0x65dCf8F6b3f6a0ECEdf3d0bdCB036AEa47A1d615"
    },
    "soneium": {
      "blockExplorers": [
        {
          "apiUrl": "https://soneium.blockscout.com/api",
          "family": "blockscout",
          "name": "Soneium Explorer",
          "url": "https://soneium.blockscout.com"
        }
      ],
      "blocks": {
        "confirmations": 1,
        "estimateBlockTime": 2,
        "reorgPeriod": 5
      },
      "chainId": 1868,
      "deployer": {
        "name": "Abacus Works",
        "url": "https://www.hyperlane.xyz"
      },
      "displayName": "Soneium",
      "domainId": 1868,
      "gasCurrencyCoinGeckoId": "ethereum",
      "name": "soneium",
      "nativeToken": {
        "decimals": 18,
        "name": "Ether",
        "symbol": "ETH"
      },
      "protocol": "ethereum",
      "rpcUrls": [
        {
          "http": "https://rpc.soneium.org"
        }
      ],
      "technicalStack": "opstack",
      "aggregationHook": "0x2A3E42635E7acAc8Bb7851963Bc9d29B1dAAd409",
      "domainRoutingIsm": "0xBD70Ea9D599a0FC8158B026797177773C3445730",
      "domainRoutingIsmFactory": "0x1052eF3419f26Bec74Ed7CEf4a4FA6812Bc09908",
      "fallbackRoutingHook": "0x2f0E57527Bb37E5E064EF243fad56CCE6241906c",
      "interchainAccountIsm": "0x11b76D93a9D39Eb51F54eBf5566308640cDe882b",
      "interchainAccountRouter": "0x93D41E41cA545a35A81d11b08D2eE8b852C768df",
      "interchainGasPaymaster": "0xDf178647caB5e0222F4B53C57274FD2A03BEaed6",
      "interchainSecurityModule": "0xD9D0390F271A0b6E1d81e59987BEDd3f0B9eB900",
      "mailbox": "0x3a464f746D23Ab22155710f44dB16dcA53e0775E",
      "merkleTreeHook": "0xDc1508844B99C606E16C2Ae87f33c373edD4B0F6",
      "pausableHook": "0xA8A311B69f688c1D9928259D872C31ca0d473642",
      "pausableIsm": "0xbed53B5C5BCE9433f25A2A702e6df13E22d84Ae9",
      "protocolFee": "0x5DdFCA27f9a308c1429A010C4daB291b5534a297",
      "proxyAdmin": "0x2f2aFaE1139Ce54feFC03593FeE8AB2aDF4a85A7",
      "staticAggregationHookFactory": "0xEb9FcFDC9EfDC17c1EC5E1dc085B98485da213D6",
      "staticAggregationIsm": "0x95cE3183137f906753463933C5dfDe777D2E7fE2",
      "staticAggregationIsmFactory": "0x8F7454AC98228f3504Bb91eA3D8Adafe6406110A",
      "staticMerkleRootMultisigIsmFactory": "0x2C1FAbEcd7bFBdEBF27CcdB67baADB38b6Df90fC",
      "staticMerkleRootWeightedMultisigIsmFactory": "0x0761b0827849abbf7b0cC09CE14e1C93D87f5004",
      "staticMessageIdMultisigIsmFactory": "0x8b83fefd896fAa52057798f6426E9f0B080FCCcE",
      "staticMessageIdWeightedMultisigIsmFactory": "0x4Ed7d626f1E96cD1C0401607Bf70D95243E3dEd1",
      "storageGasOracle": "0x1c6f404800bA49Ed581af734eA0d25c0c7d017B2",
      "testRecipient": "0x4Ee9dEBB3046139661b51E17bdfD54Fd63211de7",
      "timelockController": "0x0000000000000000000000000000000000000000",
      "validatorAnnounce": "0x84444cE490233CFa76E3F1029bc166aa8c266907",
      "index": {
        "from": 612005
      }
    },
    "sonic": {
      "blockExplorers": [
        {
          "apiUrl": "https://api.sonicscan.org/api",
          "family": "etherscan",
          "name": "Sonic Explorer",
          "url": "https://sonicscan.org"
        }
      ],
      "blocks": {
        "confirmations": 1,
        "estimateBlockTime": 2,
        "reorgPeriod": 5
      },
      "chainId": 146,
      "deployer": {
        "name": "Abacus Works",
        "url": "https://www.hyperlane.xyz"
      },
      "displayName": "Sonic",
      "domainId": 146,
      "gasCurrencyCoinGeckoId": "fantom",
      "name": "sonic",
      "nativeToken": {
        "decimals": 18,
        "name": "Sonic",
        "symbol": "S"
      },
      "protocol": "ethereum",
      "rpcUrls": [
        {
          "http": "https://rpc.soniclabs.com"
        }
      ],
      "technicalStack": "other",
      "aggregationHook": "0x2A3E42635E7acAc8Bb7851963Bc9d29B1dAAd409",
      "domainRoutingIsm": "0xBD70Ea9D599a0FC8158B026797177773C3445730",
      "domainRoutingIsmFactory": "0x1052eF3419f26Bec74Ed7CEf4a4FA6812Bc09908",
      "fallbackRoutingHook": "0x2f0E57527Bb37E5E064EF243fad56CCE6241906c",
      "interchainAccountIsm": "0x11b76D93a9D39Eb51F54eBf5566308640cDe882b",
      "interchainAccountRouter": "0x93D41E41cA545a35A81d11b08D2eE8b852C768df",
      "interchainGasPaymaster": "0xDf178647caB5e0222F4B53C57274FD2A03BEaed6",
      "interchainSecurityModule": "0xF40CD1C0Db2F246b7F4E783C4Ea13aDF74085c8b",
      "mailbox": "0x3a464f746D23Ab22155710f44dB16dcA53e0775E",
      "merkleTreeHook": "0xDc1508844B99C606E16C2Ae87f33c373edD4B0F6",
      "pausableHook": "0xA8A311B69f688c1D9928259D872C31ca0d473642",
      "pausableIsm": "0xbed53B5C5BCE9433f25A2A702e6df13E22d84Ae9",
      "protocolFee": "0x5DdFCA27f9a308c1429A010C4daB291b5534a297",
      "proxyAdmin": "0x2f2aFaE1139Ce54feFC03593FeE8AB2aDF4a85A7",
      "staticAggregationHookFactory": "0xEb9FcFDC9EfDC17c1EC5E1dc085B98485da213D6",
      "staticAggregationIsm": "0x95cE3183137f906753463933C5dfDe777D2E7fE2",
      "staticAggregationIsmFactory": "0x8F7454AC98228f3504Bb91eA3D8Adafe6406110A",
      "staticMerkleRootMultisigIsmFactory": "0x2C1FAbEcd7bFBdEBF27CcdB67baADB38b6Df90fC",
      "staticMerkleRootWeightedMultisigIsmFactory": "0x0761b0827849abbf7b0cC09CE14e1C93D87f5004",
      "staticMessageIdMultisigIsmFactory": "0x8b83fefd896fAa52057798f6426E9f0B080FCCcE",
      "staticMessageIdWeightedMultisigIsmFactory": "0x4Ed7d626f1E96cD1C0401607Bf70D95243E3dEd1",
      "storageGasOracle": "0x1c6f404800bA49Ed581af734eA0d25c0c7d017B2",
      "testRecipient": "0x4Ee9dEBB3046139661b51E17bdfD54Fd63211de7",
      "timelockController": "0x0000000000000000000000000000000000000000",
      "validatorAnnounce": "0x84444cE490233CFa76E3F1029bc166aa8c266907",
      "index": {
        "from": 482156
      }
    },
    "telos": {
      "blockExplorers": [
        {
          "apiUrl": "https://www.teloscan.io/api",
          "family": "other",
          "name": "Teloscan",
          "url": "https://www.teloscan.io"
        }
      ],
      "blocks": {
        "confirmations": 1,
        "estimateBlockTime": 1,
        "reorgPeriod": "finalized"
      },
      "chainId": 40,
      "deployer": {
        "name": "Abacus Works",
        "url": "https://www.hyperlane.xyz"
      },
      "displayName": "Telos EVM",
      "domainId": 40,
      "gasCurrencyCoinGeckoId": "telos",
      "name": "telos",
      "nativeToken": {
        "decimals": 18,
        "name": "Telos",
        "symbol": "TLOS"
      },
      "protocol": "ethereum",
      "rpcUrls": [
        {
          "http": "https://rpc.telos.net"
        },
        {
          "http": "https://telos.drpc.org"
        }
      ],
      "technicalStack": "other",
      "aggregationHook": "0x2A3E42635E7acAc8Bb7851963Bc9d29B1dAAd409",
      "domainRoutingIsm": "0xBD70Ea9D599a0FC8158B026797177773C3445730",
      "domainRoutingIsmFactory": "0x1052eF3419f26Bec74Ed7CEf4a4FA6812Bc09908",
      "fallbackRoutingHook": "0x2f0E57527Bb37E5E064EF243fad56CCE6241906c",
      "interchainAccountIsm": "0x11b76D93a9D39Eb51F54eBf5566308640cDe882b",
      "interchainAccountRouter": "0xF457D831d9F55e87B2F0b35AD6D033fd6b4181Ed",
      "interchainGasPaymaster": "0xDf178647caB5e0222F4B53C57274FD2A03BEaed6",
      "interchainSecurityModule": "0x0907e9fD98fdACA38B15AbC341c4C0436CE0a000",
      "mailbox": "0x3a464f746D23Ab22155710f44dB16dcA53e0775E",
      "merkleTreeHook": "0xDc1508844B99C606E16C2Ae87f33c373edD4B0F6",
      "pausableHook": "0xA8A311B69f688c1D9928259D872C31ca0d473642",
      "pausableIsm": "0xbed53B5C5BCE9433f25A2A702e6df13E22d84Ae9",
      "protocolFee": "0x5DdFCA27f9a308c1429A010C4daB291b5534a297",
      "proxyAdmin": "0x2f2aFaE1139Ce54feFC03593FeE8AB2aDF4a85A7",
      "staticAggregationHookFactory": "0xEb9FcFDC9EfDC17c1EC5E1dc085B98485da213D6",
      "staticAggregationIsm": "0x95cE3183137f906753463933C5dfDe777D2E7fE2",
      "staticAggregationIsmFactory": "0x8F7454AC98228f3504Bb91eA3D8Adafe6406110A",
      "staticMerkleRootMultisigIsmFactory": "0x2C1FAbEcd7bFBdEBF27CcdB67baADB38b6Df90fC",
      "staticMerkleRootWeightedMultisigIsmFactory": "0x0761b0827849abbf7b0cC09CE14e1C93D87f5004",
      "staticMessageIdMultisigIsmFactory": "0x8b83fefd896fAa52057798f6426E9f0B080FCCcE",
      "staticMessageIdWeightedMultisigIsmFactory": "0x4Ed7d626f1E96cD1C0401607Bf70D95243E3dEd1",
      "storageGasOracle": "0x1c6f404800bA49Ed581af734eA0d25c0c7d017B2",
      "testRecipient": "0x4Ee9dEBB3046139661b51E17bdfD54Fd63211de7",
      "timelockController": "0x0000000000000000000000000000000000000000",
      "validatorAnnounce": "0x84444cE490233CFa76E3F1029bc166aa8c266907",
      "index": {
        "from": 378761707
      }
    },
    "soon": {
      "blockExplorers": [
        {
          "apiUrl": "https://explorer.soo.network/",
          "family": "other",
          "name": "SOON Explorer",
          "url": "https://explorer.soo.network/"
        }
      ],
      "blocks": {
        "confirmations": 1,
        "estimateBlockTime": 0.05,
        "reorgPeriod": 0
      },
      "chainId": 50075007,
      "deployer": {
        "name": "Abacus Works",
        "url": "https://www.hyperlane.xyz"
      },
      "displayName": "SOON",
      "domainId": 50075007,
      "gasCurrencyCoinGeckoId": "ethereum",
      "index": {
        "from": 1,
        "mode": "sequence",
        "chunk": 20
      },
      "name": "soon",
      "nativeToken": {
        "decimals": 9,
        "name": "Ether",
        "symbol": "ETH"
      },
      "protocol": "sealevel",
      "rpcUrls": [
        {
          "http": "https://rpc.mainnet.soo.network/rpc"
        }
      ],
      "technicalStack": "other",
      "interchainGasPaymaster": "Dsem8R6mkrpNoNb6CRUEjEZRP2hKRC24thyCkVr8cNYZ",
      "interchainSecurityModule": "HPNQHcc7wRcwsPG1aVBpPgpYuV7h2MJiVgKnAgTdDRBM",
      "mailbox": "Mj7GE6LZiJUZFTgabmNkFoY2o6JCEwCMKopSUUC3kqj",
      "merkleTreeHook": "Mj7GE6LZiJUZFTgabmNkFoY2o6JCEwCMKopSUUC3kqj",
      "validatorAnnounce": "GFqF38mSacfvbJRKkhmjJvSkzTEKemSNVoWi4Q94ZPvz"
    },
    "torus": {
      "blockExplorers": [
        {
          "apiUrl": "https://api.blockscout.torus.network/api",
          "family": "blockscout",
          "name": "Torus Explorer",
          "url": "https://blockscout.torus.network"
        }
      ],
      "blocks": {
        "confirmations": 1,
        "estimateBlockTime": 8,
        "reorgPeriod": "finalized"
      },
      "chainId": 21000,
      "deployer": {
        "name": "Abacus Works",
        "url": "https://www.hyperlane.xyz"
      },
      "displayName": "Torus",
      "domainId": 21000,
      "gasCurrencyCoinGeckoId": "torus",
      "name": "torus",
      "nativeToken": {
        "decimals": 18,
        "name": "Torus",
        "symbol": "TORUS"
      },
      "protocol": "ethereum",
      "rpcUrls": [
        {
          "http": "https://api-hyperlane.nodes.torus.network"
        },
        {
          "http": "https://api.torus.network"
        }
      ],
      "technicalStack": "polkadotsubstrate",
      "aggregationHook": "0xfe94Ea7DA6C45849D395e3d03973aa924553b937",
      "domainRoutingIsm": "0xBD70Ea9D599a0FC8158B026797177773C3445730",
      "domainRoutingIsmFactory": "0x1052eF3419f26Bec74Ed7CEf4a4FA6812Bc09908",
      "fallbackRoutingHook": "0x48C427782Bc1e9ecE406b3e277481b28ABcBdf03",
      "interchainAccountIsm": "0xd64d126941EaC2Cf53e0E4E8146cC70449b60D73",
      "interchainAccountRouter": "0x1A4F09A615aA4a35E5a146DC2fa19975bebF21A5",
      "interchainGasPaymaster": "0x3cECBa60A580dE20CC57D87528953a00f4ED99EA",
      "interchainSecurityModule": "0x098c67d24ec5fF9F0B316BF619bc32b9d57b1Bd4",
      "mailbox": "0x3a464f746D23Ab22155710f44dB16dcA53e0775E",
      "merkleTreeHook": "0x1c6f404800bA49Ed581af734eA0d25c0c7d017B2",
      "pausableHook": "0x9e8b689e83d929cb8c2d9166E55319a4e6aA83B7",
      "pausableIsm": "0x2f0E57527Bb37E5E064EF243fad56CCE6241906c",
      "protocolFee": "0x4Ee9dEBB3046139661b51E17bdfD54Fd63211de7",
      "proxyAdmin": "0x2f2aFaE1139Ce54feFC03593FeE8AB2aDF4a85A7",
      "staticAggregationHookFactory": "0xEb9FcFDC9EfDC17c1EC5E1dc085B98485da213D6",
      "staticAggregationIsm": "0x8f1953EFbd2C720223faD02d6CB5CD25f97D7fC9",
      "staticAggregationIsmFactory": "0x8F7454AC98228f3504Bb91eA3D8Adafe6406110A",
      "staticMerkleRootMultisigIsmFactory": "0x2C1FAbEcd7bFBdEBF27CcdB67baADB38b6Df90fC",
      "staticMerkleRootWeightedMultisigIsmFactory": "0x0761b0827849abbf7b0cC09CE14e1C93D87f5004",
      "staticMessageIdMultisigIsmFactory": "0x8b83fefd896fAa52057798f6426E9f0B080FCCcE",
      "staticMessageIdWeightedMultisigIsmFactory": "0x4Ed7d626f1E96cD1C0401607Bf70D95243E3dEd1",
      "storageGasOracle": "0x248aDe14C0489E20C9a7Fea5F86DBfC3702208eF",
      "testRecipient": "0x92249B8ed35C2980e58666a3EBF4a075DDD2895f",
      "timelockController": "0x0000000000000000000000000000000000000000",
      "validatorAnnounce": "0x65dCf8F6b3f6a0ECEdf3d0bdCB036AEa47A1d615",
      "index": {
        "from": 40622
      }
    },
    "artela": {
      "blockExplorers": [
        {
          "apiUrl": "https://artscan.artela.network/api",
          "family": "blockscout",
          "name": "Artela Explorer",
          "url": "https://artscan.artela.network"
        }
      ],
      "blocks": {
        "confirmations": 1,
        "estimateBlockTime": 2,
        "reorgPeriod": 5
      },
      "chainId": 11820,
      "deployer": {
        "name": "Abacus Works",
        "url": "https://www.hyperlane.xyz"
      },
      "displayName": "Artela",
      "domainId": 11820,
      "gasCurrencyCoinGeckoId": "artela-network",
      "name": "artela",
      "nativeToken": {
        "decimals": 18,
        "name": "Artela",
        "symbol": "ART"
      },
      "protocol": "ethereum",
      "rpcUrls": [
        {
          "http": "https://node-euro.artela.network/rpc"
        },
        {
          "http": "https://node-hongkong.artela.network/rpc"
        }
      ],
      "technicalStack": "other",
      "aggregationHook": "0x79B1c9E49396A62AFf9B072A0DebD010D4b80455",
      "domainRoutingIsm": "0xBD70Ea9D599a0FC8158B026797177773C3445730",
      "domainRoutingIsmFactory": "0x1052eF3419f26Bec74Ed7CEf4a4FA6812Bc09908",
      "fallbackRoutingHook": "0x11b76D93a9D39Eb51F54eBf5566308640cDe882b",
      "interchainAccountIsm": "0x2351FBe24C1212F253b7a300ff0cBCFd97952a19",
      "interchainAccountRouter": "0xC5f2c60073DCAA9D157C45d5B017D639dF9C5CeB",
      "interchainGasPaymaster": "0xc2466492C451E1AE49d8C874bB9f89293Aaad59b",
      "interchainSecurityModule": "0xcF43cD67d88619B47315C37Bc30F020aC2Bc8830",
      "mailbox": "0x3a464f746D23Ab22155710f44dB16dcA53e0775E",
      "merkleTreeHook": "0x7B032cBB00AD7438E802A66D8b64761A06E5df22",
      "pausableHook": "0x3881c3e945CBB89ae67c43E82f570baDF1c6EA94",
      "pausableIsm": "0xb2674E213019972f937CCFc5e23BF963D915809e",
      "protocolFee": "0x46008F5971eFb16e6c354Ef993EA021B489bc055",
      "proxyAdmin": "0x2f2aFaE1139Ce54feFC03593FeE8AB2aDF4a85A7",
      "staticAggregationHookFactory": "0xEb9FcFDC9EfDC17c1EC5E1dc085B98485da213D6",
      "staticAggregationIsm": "0x9eAc9956855640c6a58AF8f91537A3E9ccd757a9",
      "staticAggregationIsmFactory": "0x8F7454AC98228f3504Bb91eA3D8Adafe6406110A",
      "staticMerkleRootMultisigIsmFactory": "0x2C1FAbEcd7bFBdEBF27CcdB67baADB38b6Df90fC",
      "staticMerkleRootWeightedMultisigIsmFactory": "0x0761b0827849abbf7b0cC09CE14e1C93D87f5004",
      "staticMessageIdMultisigIsmFactory": "0x8b83fefd896fAa52057798f6426E9f0B080FCCcE",
      "staticMessageIdWeightedMultisigIsmFactory": "0x4Ed7d626f1E96cD1C0401607Bf70D95243E3dEd1",
      "storageGasOracle": "0x60515f328B2c55Df63f456D9D839a0082892dEf8",
      "testRecipient": "0xa2401b57A8CCBF6AbD9b7e62e28811b2b523AB2B",
      "timelockController": "0x0000000000000000000000000000000000000000",
      "validatorAnnounce": "0xb89c6ED617f5F46175E41551350725A09110bbCE",
      "index": {
        "from": 75891
      }
    },
    "guru": {
      "blockExplorers": [
        {
          "apiUrl": "https://blockscout.gurunetwork.ai/api",
          "family": "blockscout",
          "name": "Guru Explorer",
          "url": "https://blockscout.gurunetwork.ai"
        }
      ],
      "blocks": {
        "confirmations": 1,
        "estimateBlockTime": 1,
        "reorgPeriod": 5
      },
      "chainId": 260,
      "deployer": {
        "name": "Abacus Works",
        "url": "https://www.hyperlane.xyz"
      },
      "displayName": "Guru Network",
      "domainId": 260,
      "gasCurrencyCoinGeckoId": "guru-network",
      "name": "guru",
      "nativeToken": {
        "decimals": 18,
        "name": "Guru Network",
        "symbol": "GURU"
      },
      "protocol": "ethereum",
      "rpcUrls": [
        {
          "http": "https://rpc.gurunetwork.ai/archive/260"
        }
      ],
      "technicalStack": "opstack",
      "aggregationHook": "0x84cfF1F756DF5d1532DAD539ABCE18eE328c84f7",
      "domainRoutingIsm": "0x494415e823236A05c608D6b777bC80082cED6A2E",
      "domainRoutingIsmFactory": "0x0761b0827849abbf7b0cC09CE14e1C93D87f5004",
      "fallbackRoutingHook": "0x3881c3e945CBB89ae67c43E82f570baDF1c6EA94",
      "interchainAccountIsm": "0x8F23872dAb3B166cef411EeB6C391Ff6Ce419532",
      "interchainAccountRouter": "0xb201817dFdd822B75Fa9b595457E6Ee466a7C187",
      "interchainGasPaymaster": "0xA9D06082F4AA449D95b49D85F27fdC0cFb491d4b",
      "interchainSecurityModule": "0x4683842A8F62a5e54f401cb1450460AfA32805db",
      "mailbox": "0x3a867fCfFeC2B790970eeBDC9023E75B0a172aa7",
      "merkleTreeHook": "0x11b76D93a9D39Eb51F54eBf5566308640cDe882b",
      "pausableHook": "0x60515f328B2c55Df63f456D9D839a0082892dEf8",
      "pausableIsm": "0xD8aF449f8fEFbA2064863DCE5aC248F8B232635F",
      "protocolFee": "0xff72A726Ce261846f2dF6F32113e514b5Ddb0E37",
      "proxyAdmin": "0xeA87ae93Fa0019a82A727bfd3eBd1cFCa8f64f1D",
      "staticAggregationHookFactory": "0x1052eF3419f26Bec74Ed7CEf4a4FA6812Bc09908",
      "staticAggregationIsm": "0xDbCf838Fbf126D0d99B7D384dA416663A97Da867",
      "staticAggregationIsmFactory": "0xEb9FcFDC9EfDC17c1EC5E1dc085B98485da213D6",
      "staticMerkleRootMultisigIsmFactory": "0x8b83fefd896fAa52057798f6426E9f0B080FCCcE",
      "staticMerkleRootWeightedMultisigIsmFactory": "0x4Ed7d626f1E96cD1C0401607Bf70D95243E3dEd1",
      "staticMessageIdMultisigIsmFactory": "0x8F7454AC98228f3504Bb91eA3D8Adafe6406110A",
      "staticMessageIdWeightedMultisigIsmFactory": "0x2f2aFaE1139Ce54feFC03593FeE8AB2aDF4a85A7",
      "storageGasOracle": "0x93D41E41cA545a35A81d11b08D2eE8b852C768df",
      "testRecipient": "0xE885941aF52eab9E7f4c67392eACd96ea2A65d9B",
      "timelockController": "0x0000000000000000000000000000000000000000",
      "validatorAnnounce": "0xa2401b57A8CCBF6AbD9b7e62e28811b2b523AB2B",
      "index": {
        "from": 4511934
      }
    },
    "hemi": {
      "blockExplorers": [
        {
          "apiUrl": "https://explorer.hemi.xyz/api",
          "family": "blockscout",
          "name": "Hemi Explorer",
          "url": "https://explorer.hemi.xyz"
        }
      ],
      "blocks": {
        "confirmations": 1,
        "estimateBlockTime": 12,
        "reorgPeriod": 5
      },
      "chainId": 43111,
      "deployer": {
        "name": "Abacus Works",
        "url": "https://www.hyperlane.xyz"
      },
      "displayName": "Hemi Network",
      "domainId": 43111,
      "gasCurrencyCoinGeckoId": "ethereum",
      "name": "hemi",
      "nativeToken": {
        "decimals": 18,
        "name": "Ether",
        "symbol": "ETH"
      },
      "protocol": "ethereum",
      "rpcUrls": [
        {
          "http": "https://rpc.hemi.network/rpc"
        }
      ],
      "technicalStack": "other",
      "aggregationHook": "0x79B1c9E49396A62AFf9B072A0DebD010D4b80455",
      "domainRoutingIsm": "0xBD70Ea9D599a0FC8158B026797177773C3445730",
      "domainRoutingIsmFactory": "0x1052eF3419f26Bec74Ed7CEf4a4FA6812Bc09908",
      "fallbackRoutingHook": "0x11b76D93a9D39Eb51F54eBf5566308640cDe882b",
      "interchainAccountIsm": "0x7937CB2886f01F38210506491A69B0D107Ea0ad9",
      "interchainAccountRouter": "0xc31B1E6c8E706cF40842C3d728985Cd2f85413eD",
      "interchainGasPaymaster": "0xc2466492C451E1AE49d8C874bB9f89293Aaad59b",
      "interchainSecurityModule": "0xc6a504998a390f1BEf73F889aeb5DBB0BD902A88",
      "mailbox": "0x3a464f746D23Ab22155710f44dB16dcA53e0775E",
      "merkleTreeHook": "0x7B032cBB00AD7438E802A66D8b64761A06E5df22",
      "pausableHook": "0x3881c3e945CBB89ae67c43E82f570baDF1c6EA94",
      "pausableIsm": "0xb2674E213019972f937CCFc5e23BF963D915809e",
      "protocolFee": "0x46008F5971eFb16e6c354Ef993EA021B489bc055",
      "proxyAdmin": "0x2f2aFaE1139Ce54feFC03593FeE8AB2aDF4a85A7",
      "staticAggregationHookFactory": "0xEb9FcFDC9EfDC17c1EC5E1dc085B98485da213D6",
      "staticAggregationIsm": "0x9eAc9956855640c6a58AF8f91537A3E9ccd757a9",
      "staticAggregationIsmFactory": "0x8F7454AC98228f3504Bb91eA3D8Adafe6406110A",
      "staticMerkleRootMultisigIsmFactory": "0x2C1FAbEcd7bFBdEBF27CcdB67baADB38b6Df90fC",
      "staticMerkleRootWeightedMultisigIsmFactory": "0x0761b0827849abbf7b0cC09CE14e1C93D87f5004",
      "staticMessageIdMultisigIsmFactory": "0x8b83fefd896fAa52057798f6426E9f0B080FCCcE",
      "staticMessageIdWeightedMultisigIsmFactory": "0x4Ed7d626f1E96cD1C0401607Bf70D95243E3dEd1",
      "storageGasOracle": "0x60515f328B2c55Df63f456D9D839a0082892dEf8",
      "testRecipient": "0xa2401b57A8CCBF6AbD9b7e62e28811b2b523AB2B",
      "timelockController": "0x0000000000000000000000000000000000000000",
      "validatorAnnounce": "0xb89c6ED617f5F46175E41551350725A09110bbCE",
      "index": {
        "from": 881513
      }
    },
    "nero": {
      "blockExplorers": [
        {
          "apiUrl": "https://api.neroscan.io/api",
          "family": "etherscan",
          "name": "Neroscan",
          "url": "https://www.neroscan.io"
        }
      ],
      "blocks": {
        "confirmations": 1,
        "estimateBlockTime": 3,
        "reorgPeriod": 5
      },
      "chainId": 1689,
      "deployer": {
        "name": "Abacus Works",
        "url": "https://www.hyperlane.xyz"
      },
      "displayName": "Nero",
      "domainId": 1689,
      "gasCurrencyCoinGeckoId": "nerochain",
      "gnosisSafeTransactionServiceUrl": "https://multisign.nerochain.io/txs/",
      "name": "nero",
      "nativeToken": {
        "decimals": 18,
        "name": "Nero",
        "symbol": "NERO"
      },
      "protocol": "ethereum",
      "rpcUrls": [
        {
          "http": "https://rpc.nerochain.io"
        }
      ],
      "technicalStack": "other",
      "aggregationHook": "0x79B1c9E49396A62AFf9B072A0DebD010D4b80455",
      "domainRoutingIsm": "0xBD70Ea9D599a0FC8158B026797177773C3445730",
      "domainRoutingIsmFactory": "0x1052eF3419f26Bec74Ed7CEf4a4FA6812Bc09908",
      "fallbackRoutingHook": "0x11b76D93a9D39Eb51F54eBf5566308640cDe882b",
      "interchainAccountIsm": "0x9629c28990F11c31735765A6FD59E1E1bC197DbD",
      "interchainAccountRouter": "0x2351FBe24C1212F253b7a300ff0cBCFd97952a19",
      "interchainGasPaymaster": "0xc2466492C451E1AE49d8C874bB9f89293Aaad59b",
      "interchainSecurityModule": "0xc6a504998a390f1BEf73F889aeb5DBB0BD902A88",
      "mailbox": "0x3a464f746D23Ab22155710f44dB16dcA53e0775E",
      "merkleTreeHook": "0x7B032cBB00AD7438E802A66D8b64761A06E5df22",
      "pausableHook": "0x3881c3e945CBB89ae67c43E82f570baDF1c6EA94",
      "pausableIsm": "0xb2674E213019972f937CCFc5e23BF963D915809e",
      "protocolFee": "0x46008F5971eFb16e6c354Ef993EA021B489bc055",
      "proxyAdmin": "0x2f2aFaE1139Ce54feFC03593FeE8AB2aDF4a85A7",
      "staticAggregationHookFactory": "0xEb9FcFDC9EfDC17c1EC5E1dc085B98485da213D6",
      "staticAggregationIsm": "0x9eAc9956855640c6a58AF8f91537A3E9ccd757a9",
      "staticAggregationIsmFactory": "0x8F7454AC98228f3504Bb91eA3D8Adafe6406110A",
      "staticMerkleRootMultisigIsmFactory": "0x2C1FAbEcd7bFBdEBF27CcdB67baADB38b6Df90fC",
      "staticMerkleRootWeightedMultisigIsmFactory": "0x0761b0827849abbf7b0cC09CE14e1C93D87f5004",
      "staticMessageIdMultisigIsmFactory": "0x8b83fefd896fAa52057798f6426E9f0B080FCCcE",
      "staticMessageIdWeightedMultisigIsmFactory": "0x4Ed7d626f1E96cD1C0401607Bf70D95243E3dEd1",
      "storageGasOracle": "0x60515f328B2c55Df63f456D9D839a0082892dEf8",
      "testRecipient": "0xa2401b57A8CCBF6AbD9b7e62e28811b2b523AB2B",
      "timelockController": "0x0000000000000000000000000000000000000000",
      "validatorAnnounce": "0xb89c6ED617f5F46175E41551350725A09110bbCE",
      "index": {
        "from": 1623141
      },
      "transactionOverrides": {
        "maxFeePerGas": 10000000000,
        "maxPriorityFeePerGas": 1000000000
      }
    },
    "xpla": {
      "blockExplorers": [
        {
          "apiUrl": "https://explorer.xpla.io/mainnet/api",
          "family": "other",
          "name": "XPLA Explorer",
          "url": "https://explorer.xpla.io/mainnet"
        }
      ],
      "blocks": {
        "confirmations": 1,
        "estimateBlockTime": 6,
        "reorgPeriod": 5
      },
      "chainId": 37,
      "deployer": {
        "name": "Abacus Works",
        "url": "https://www.hyperlane.xyz"
      },
      "displayName": "XPLA",
      "domainId": 37,
      "gasCurrencyCoinGeckoId": "xpla",
      "name": "xpla",
      "nativeToken": {
        "decimals": 18,
        "name": "XPLA",
        "symbol": "XPLA"
      },
      "protocol": "ethereum",
      "rpcUrls": [
        {
          "http": "https://dimension-evm-rpc.xpla.dev"
        }
      ],
      "technicalStack": "other",
      "aggregationHook": "0xC4d5F57ac4C1D076E13D5fE299AB26c8f5698454",
      "domainRoutingIsm": "0xBD70Ea9D599a0FC8158B026797177773C3445730",
      "domainRoutingIsmFactory": "0x1052eF3419f26Bec74Ed7CEf4a4FA6812Bc09908",
      "fallbackRoutingHook": "0x11b76D93a9D39Eb51F54eBf5566308640cDe882b",
      "interchainAccountIsm": "0xE350143242a2F7962F23D71ee9Dd98f6e86D1772",
      "interchainAccountRouter": "0x5B24EE24049582fF74c1d311d72c70bA5B76a554",
      "interchainGasPaymaster": "0x8F23872dAb3B166cef411EeB6C391Ff6Ce419532",
      "interchainSecurityModule": "0xcAB278F6b4d036945007918Dd932a2C4398C90Be",
      "mailbox": "0x3a464f746D23Ab22155710f44dB16dcA53e0775E",
      "merkleTreeHook": "0x7B032cBB00AD7438E802A66D8b64761A06E5df22",
      "pausableHook": "0x3881c3e945CBB89ae67c43E82f570baDF1c6EA94",
      "pausableIsm": "0xb2674E213019972f937CCFc5e23BF963D915809e",
      "protocolFee": "0xc31B1E6c8E706cF40842C3d728985Cd2f85413eD",
      "proxyAdmin": "0x2f2aFaE1139Ce54feFC03593FeE8AB2aDF4a85A7",
      "staticAggregationHookFactory": "0xEb9FcFDC9EfDC17c1EC5E1dc085B98485da213D6",
      "staticAggregationIsm": "0x9eAc9956855640c6a58AF8f91537A3E9ccd757a9",
      "staticAggregationIsmFactory": "0x8F7454AC98228f3504Bb91eA3D8Adafe6406110A",
      "staticMerkleRootMultisigIsmFactory": "0x2C1FAbEcd7bFBdEBF27CcdB67baADB38b6Df90fC",
      "staticMerkleRootWeightedMultisigIsmFactory": "0x0761b0827849abbf7b0cC09CE14e1C93D87f5004",
      "staticMessageIdMultisigIsmFactory": "0x8b83fefd896fAa52057798f6426E9f0B080FCCcE",
      "staticMessageIdWeightedMultisigIsmFactory": "0x4Ed7d626f1E96cD1C0401607Bf70D95243E3dEd1",
      "storageGasOracle": "0xc2466492C451E1AE49d8C874bB9f89293Aaad59b",
      "testRecipient": "0x7Ce3a48cd9FD80004d95b088760bD05bA86C1f7b",
      "timelockController": "0x0000000000000000000000000000000000000000",
      "validatorAnnounce": "0xFa6fDABA1d0688675f05cE1B9DE17461247Bce9e",
      "index": {
        "from": 12446115
      }
    },
    "trumpchain": {
      "blockExplorers": [
        {
          "apiUrl": "https://explorer.trumpchain.dev/api",
          "family": "blockscout",
          "name": "TRUMPCHAIN Explorer",
          "url": "https://explorer.trumpchain.dev"
        }
      ],
      "blocks": {
        "confirmations": 1,
        "estimateBlockTime": 1,
        "reorgPeriod": 0
      },
      "chainId": 4547,
      "deployer": {
        "name": "Abacus Works",
        "url": "https://www.hyperlane.xyz"
      },
      "displayName": "TRUMPCHAIN",
      "domainId": 4547,
      "index": {
        "from": 18
      },
      "gasCurrencyCoinGeckoId": "official-trump",
      "name": "trumpchain",
      "nativeToken": {
        "decimals": 18,
        "name": "TRUMP",
        "symbol": "TRUMP"
      },
      "protocol": "ethereum",
      "rpcUrls": [
        {
          "http": "https://rpc.trumpchain.dev"
        }
      ],
      "technicalStack": "arbitrumnitro",
      "aggregationHook": "0xeC573a5279717059C397E3b5E090C84901BbaC75",
      "domainRoutingIsm": "0xBD70Ea9D599a0FC8158B026797177773C3445730",
      "domainRoutingIsmFactory": "0x1052eF3419f26Bec74Ed7CEf4a4FA6812Bc09908",
      "fallbackRoutingHook": "0xb2674E213019972f937CCFc5e23BF963D915809e",
      "interchainGasPaymaster": "0x93D41E41cA545a35A81d11b08D2eE8b852C768df",
      "interchainSecurityModule": "0xB158336ecAc5681Fa1cCCfB9DeAb9232A3b541cc",
      "mailbox": "0x3a464f746D23Ab22155710f44dB16dcA53e0775E",
      "merkleTreeHook": "0x67F36550b73B731e5b2FC44E4F8f250d89c87bD6",
      "pausableHook": "0xD8aF449f8fEFbA2064863DCE5aC248F8B232635F",
      "pausableIsm": "0x1A4F09A615aA4a35E5a146DC2fa19975bebF21A5",
      "protocolFee": "0xA9D06082F4AA449D95b49D85F27fdC0cFb491d4b",
      "proxyAdmin": "0x2f2aFaE1139Ce54feFC03593FeE8AB2aDF4a85A7",
      "staticAggregationHookFactory": "0xEb9FcFDC9EfDC17c1EC5E1dc085B98485da213D6",
      "staticAggregationIsm": "0xcba52E0E345fd80e29772724282431D85B9dB8C8",
      "staticAggregationIsmFactory": "0x8F7454AC98228f3504Bb91eA3D8Adafe6406110A",
      "staticMerkleRootMultisigIsmFactory": "0x2C1FAbEcd7bFBdEBF27CcdB67baADB38b6Df90fC",
      "staticMerkleRootWeightedMultisigIsmFactory": "0x0761b0827849abbf7b0cC09CE14e1C93D87f5004",
      "staticMessageIdMultisigIsmFactory": "0x8b83fefd896fAa52057798f6426E9f0B080FCCcE",
      "staticMessageIdWeightedMultisigIsmFactory": "0x4Ed7d626f1E96cD1C0401607Bf70D95243E3dEd1",
      "storageGasOracle": "0x7B032cBB00AD7438E802A66D8b64761A06E5df22",
      "testRecipient": "0x46008F5971eFb16e6c354Ef993EA021B489bc055",
      "validatorAnnounce": "0xf0F937943Cd6D2a5D02b7f96C9Dd9e04AB633813",
      "interchainAccountIsm": "0x30a539E2E2d09FB4e68661B1EDD70D266211602a",
      "interchainAccountRouter": "0xB2b0A80b2fa3fC9aB1564A4FaF013d4D6084B325",
      "timelockController": "0x0000000000000000000000000000000000000000"
    },
    "abstract": {
      "blockExplorers": [
        {
          "apiUrl": "https://api.abscan.org/api",
          "family": "etherscan",
          "name": "Abstract Block Explorer",
          "url": "https://abscan.org"
        }
      ],
      "blocks": {
        "confirmations": 1,
        "estimateBlockTime": 1,
        "reorgPeriod": 0
      },
      "chainId": 2741,
      "deployer": {
        "name": "Abacus Works",
        "url": "https://www.hyperlane.xyz"
      },
      "displayName": "Abstract",
      "domainId": 2741,
      "gasCurrencyCoinGeckoId": "ethereum",
      "index": {
        "from": 201749
      },
      "name": "abstract",
      "nativeToken": {
        "decimals": 18,
        "name": "Ethereum",
        "symbol": "ETH"
      },
      "protocol": "ethereum",
      "rpcUrls": [
        {
          "http": "https://api.mainnet.abs.xyz"
        }
      ],
      "technicalStack": "zksync",
      "domainRoutingIsm": "0xd0133980785c4DA716445Dd503804Cad858A5ecB",
      "domainRoutingIsmFactory": "0x0000000000000000000000000000000000000000",
      "fallbackDomainRoutingHook": "0x72f747270ED9C92c7026b222c5767561Be281DaF",
      "fallbackRoutingHook": "0x72f747270ED9C92c7026b222c5767561Be281DaF",
      "interchainGasPaymaster": "0x874AaCa847B365592B2b9dB7235517c5F3a5c689",
      "interchainSecurityModule": "0x8CCA86e53B309A6fc4D37521C5A7fD9860B4f77D",
      "mailbox": "0x9BbDf86b272d224323136E15594fdCe487F40ce7",
      "merkleTreeHook": "0x11b69aB33AD8a550dcF9B4A041AA1121255F08A5",
      "proxyAdmin": "0x038F9F4e93e88Af2C688da265222FdE80e455aA4",
      "staticAggregationHookFactory": "0x0000000000000000000000000000000000000000",
      "staticAggregationIsmFactory": "0x0000000000000000000000000000000000000000",
      "staticMerkleRootMultisigIsmFactory": "0x0000000000000000000000000000000000000000",
      "staticMerkleRootWeightedMultisigIsmFactory": "0x0000000000000000000000000000000000000000",
      "staticMessageIdMultisigIsmFactory": "0x0000000000000000000000000000000000000000",
      "staticMessageIdWeightedMultisigIsmFactory": "0x0000000000000000000000000000000000000000",
      "storageGasOracle": "0x1cE4d0E16570C362feef85Ce2713555fCbd3dBC7",
      "testRecipient": "0xCDfE1782fDC9E74810D3B69E971d752bC4b4D6E6",
      "validatorAnnounce": "0x2235662a9a8ED39AE489aafb2feE13Db26f72044",
      "gnosisSafeTransactionServiceUrl": "https://transaction.abstract-safe.protofire.io"
    },
    "glue": {
      "blockExplorers": [
        {
          "apiUrl": "https://explorer.glue.net/api",
          "family": "blockscout",
          "name": "Glue Explorer",
          "url": "https://explorer.glue.net"
        }
      ],
      "blocks": {
        "confirmations": 1,
        "estimateBlockTime": 6,
        "reorgPeriod": 5
      },
      "chainId": 1300,
      "deployer": {
        "name": "Abacus Works",
        "url": "https://www.hyperlane.xyz"
      },
      "displayName": "Glue",
      "domainId": 1300,
      "gasCurrencyCoinGeckoId": "glue",
      "name": "glue",
      "nativeToken": {
        "decimals": 18,
        "name": "GLUE",
        "symbol": "GLUE"
      },
      "protocol": "ethereum",
      "rpcUrls": [
        {
          "http": "https://rpc.glue.net"
        }
      ],
      "technicalStack": "other",
      "aggregationHook": "0x3Fbdb776Fc7f60d53F0A3daA806354849A928618",
      "domainRoutingIsm": "0xBD70Ea9D599a0FC8158B026797177773C3445730",
      "domainRoutingIsmFactory": "0x1052eF3419f26Bec74Ed7CEf4a4FA6812Bc09908",
      "fallbackRoutingHook": "0x46008F5971eFb16e6c354Ef993EA021B489bc055",
      "interchainAccountIsm": "0xE350143242a2F7962F23D71ee9Dd98f6e86D1772",
      "interchainAccountRouter": "0x5B24EE24049582fF74c1d311d72c70bA5B76a554",
      "interchainGasPaymaster": "0x8F23872dAb3B166cef411EeB6C391Ff6Ce419532",
      "interchainSecurityModule": "0x9465564A96dD10d57Fe18De3B4D32F5035f02458",
      "mailbox": "0x3a464f746D23Ab22155710f44dB16dcA53e0775E",
      "merkleTreeHook": "0xf0F937943Cd6D2a5D02b7f96C9Dd9e04AB633813",
      "pausableHook": "0xff72A726Ce261846f2dF6F32113e514b5Ddb0E37",
      "pausableIsm": "0xA9D06082F4AA449D95b49D85F27fdC0cFb491d4b",
      "protocolFee": "0xc31B1E6c8E706cF40842C3d728985Cd2f85413eD",
      "proxyAdmin": "0x2f2aFaE1139Ce54feFC03593FeE8AB2aDF4a85A7",
      "staticAggregationHookFactory": "0xEb9FcFDC9EfDC17c1EC5E1dc085B98485da213D6",
      "staticAggregationIsm": "0xFEcD49346dfbbaAf2BD1F05f9f76e3A204c7C6A2",
      "staticAggregationIsmFactory": "0x8F7454AC98228f3504Bb91eA3D8Adafe6406110A",
      "staticMerkleRootMultisigIsmFactory": "0x2C1FAbEcd7bFBdEBF27CcdB67baADB38b6Df90fC",
      "staticMerkleRootWeightedMultisigIsmFactory": "0x0761b0827849abbf7b0cC09CE14e1C93D87f5004",
      "staticMessageIdMultisigIsmFactory": "0x8b83fefd896fAa52057798f6426E9f0B080FCCcE",
      "staticMessageIdWeightedMultisigIsmFactory": "0x4Ed7d626f1E96cD1C0401607Bf70D95243E3dEd1",
      "storageGasOracle": "0xb89c6ED617f5F46175E41551350725A09110bbCE",
      "testRecipient": "0x7Ce3a48cd9FD80004d95b088760bD05bA86C1f7b",
      "timelockController": "0x0000000000000000000000000000000000000000",
      "validatorAnnounce": "0xFa6fDABA1d0688675f05cE1B9DE17461247Bce9e",
      "index": {
        "from": 541217
      }
    },
    "matchain": {
      "blockExplorers": [
        {
          "apiUrl": "https://matchscan.io/api",
          "family": "blockscout",
          "name": "Matchain Explorer",
          "url": "https://matchscan.io"
        }
      ],
      "blocks": {
        "confirmations": 1,
        "estimateBlockTime": 1,
        "reorgPeriod": 5
      },
      "chainId": 698,
      "deployer": {
        "name": "Abacus Works",
        "url": "https://www.hyperlane.xyz"
      },
      "displayName": "Matchain",
      "domainId": 698,
      "gasCurrencyCoinGeckoId": "binancecoin",
      "name": "matchain",
      "nativeToken": {
        "decimals": 18,
        "name": "BNB",
        "symbol": "BNB"
      },
      "protocol": "ethereum",
      "rpcUrls": [
        {
          "http": "https://rpc.matchain.io"
        }
      ],
      "technicalStack": "opstack",
      "aggregationHook": "0x57f5F4c801912C332fddCEfa22433728EcFD9595",
      "domainRoutingIsm": "0xBD70Ea9D599a0FC8158B026797177773C3445730",
      "domainRoutingIsmFactory": "0x1052eF3419f26Bec74Ed7CEf4a4FA6812Bc09908",
      "fallbackRoutingHook": "0xf0F937943Cd6D2a5D02b7f96C9Dd9e04AB633813",
      "interchainAccountIsm": "0xD84981Ecd4c411A86E1Ccda77F944c8f3D9737ab",
      "interchainAccountRouter": "0xF16E63B42Df7f2676B373979120BBf7e6298F473",
      "interchainGasPaymaster": "0x9629c28990F11c31735765A6FD59E1E1bC197DbD",
      "interchainSecurityModule": "0x9E9B4fFd52429F37EeB30c1b7dA94174fbc21169",
      "mailbox": "0x3a464f746D23Ab22155710f44dB16dcA53e0775E",
      "merkleTreeHook": "0x021D2810a758c833080DEc2F1Fa8F571Aae97D45",
      "pausableHook": "0x46008F5971eFb16e6c354Ef993EA021B489bc055",
      "pausableIsm": "0xc2466492C451E1AE49d8C874bB9f89293Aaad59b",
      "protocolFee": "0xb201817dFdd822B75Fa9b595457E6Ee466a7C187",
      "proxyAdmin": "0x2f2aFaE1139Ce54feFC03593FeE8AB2aDF4a85A7",
      "staticAggregationHookFactory": "0xEb9FcFDC9EfDC17c1EC5E1dc085B98485da213D6",
      "staticAggregationIsm": "0x2BAb551CFDFbd6CC45a3B73424aD6228F8A81B61",
      "staticAggregationIsmFactory": "0x8F7454AC98228f3504Bb91eA3D8Adafe6406110A",
      "staticMerkleRootMultisigIsmFactory": "0x2C1FAbEcd7bFBdEBF27CcdB67baADB38b6Df90fC",
      "staticMerkleRootWeightedMultisigIsmFactory": "0x0761b0827849abbf7b0cC09CE14e1C93D87f5004",
      "staticMessageIdMultisigIsmFactory": "0x8b83fefd896fAa52057798f6426E9f0B080FCCcE",
      "staticMessageIdWeightedMultisigIsmFactory": "0x4Ed7d626f1E96cD1C0401607Bf70D95243E3dEd1",
      "storageGasOracle": "0xff72A726Ce261846f2dF6F32113e514b5Ddb0E37",
      "testRecipient": "0xFa6fDABA1d0688675f05cE1B9DE17461247Bce9e",
      "timelockController": "0x0000000000000000000000000000000000000000",
      "validatorAnnounce": "0xC5f2c60073DCAA9D157C45d5B017D639dF9C5CeB",
      "index": {
        "from": 16333539,
        "chunk": 999
      }
    },
    "unitzero": {
      "blockExplorers": [
        {
          "apiUrl": "https://explorer.unit0.dev/api",
          "family": "blockscout",
          "name": "Unit Zero Explorer",
          "url": "https://explorer.unit0.dev"
        }
      ],
      "blocks": {
        "confirmations": 1,
        "estimateBlockTime": 7,
        "reorgPeriod": 5
      },
      "chainId": 88811,
      "deployer": {
        "name": "Abacus Works",
        "url": "https://www.hyperlane.xyz"
      },
      "displayName": "Unit Zero",
      "domainId": 88811,
      "gasCurrencyCoinGeckoId": "unit0",
      "name": "unitzero",
      "nativeToken": {
        "decimals": 18,
        "name": "Unit Zero",
        "symbol": "UNIT0"
      },
      "protocol": "ethereum",
      "rpcUrls": [
        {
          "http": "https://rpc.unit0.dev"
        }
      ],
      "technicalStack": "other",
      "aggregationHook": "0x57f5F4c801912C332fddCEfa22433728EcFD9595",
      "domainRoutingIsm": "0xBD70Ea9D599a0FC8158B026797177773C3445730",
      "domainRoutingIsmFactory": "0x1052eF3419f26Bec74Ed7CEf4a4FA6812Bc09908",
      "fallbackRoutingHook": "0xf0F937943Cd6D2a5D02b7f96C9Dd9e04AB633813",
      "interchainAccountIsm": "0xD84981Ecd4c411A86E1Ccda77F944c8f3D9737ab",
      "interchainAccountRouter": "0xF16E63B42Df7f2676B373979120BBf7e6298F473",
      "interchainGasPaymaster": "0x9629c28990F11c31735765A6FD59E1E1bC197DbD",
      "interchainSecurityModule": "0x6D56C6D97C174CFA11dACE9e0219D76184700225",
      "mailbox": "0x3a464f746D23Ab22155710f44dB16dcA53e0775E",
      "merkleTreeHook": "0x021D2810a758c833080DEc2F1Fa8F571Aae97D45",
      "pausableHook": "0x46008F5971eFb16e6c354Ef993EA021B489bc055",
      "pausableIsm": "0xc2466492C451E1AE49d8C874bB9f89293Aaad59b",
      "protocolFee": "0xb201817dFdd822B75Fa9b595457E6Ee466a7C187",
      "proxyAdmin": "0x2f2aFaE1139Ce54feFC03593FeE8AB2aDF4a85A7",
      "staticAggregationHookFactory": "0xEb9FcFDC9EfDC17c1EC5E1dc085B98485da213D6",
      "staticAggregationIsm": "0x2BAb551CFDFbd6CC45a3B73424aD6228F8A81B61",
      "staticAggregationIsmFactory": "0x8F7454AC98228f3504Bb91eA3D8Adafe6406110A",
      "staticMerkleRootMultisigIsmFactory": "0x2C1FAbEcd7bFBdEBF27CcdB67baADB38b6Df90fC",
      "staticMerkleRootWeightedMultisigIsmFactory": "0x0761b0827849abbf7b0cC09CE14e1C93D87f5004",
      "staticMessageIdMultisigIsmFactory": "0x8b83fefd896fAa52057798f6426E9f0B080FCCcE",
      "staticMessageIdWeightedMultisigIsmFactory": "0x4Ed7d626f1E96cD1C0401607Bf70D95243E3dEd1",
      "storageGasOracle": "0xff72A726Ce261846f2dF6F32113e514b5Ddb0E37",
      "testRecipient": "0xFa6fDABA1d0688675f05cE1B9DE17461247Bce9e",
      "timelockController": "0x0000000000000000000000000000000000000000",
      "validatorAnnounce": "0xC5f2c60073DCAA9D157C45d5B017D639dF9C5CeB",
      "index": {
        "from": 938445
      }
    },
    "sonicsvm": {
      "blockExplorers": [
        {
          "apiUrl": "https://explorer.sonic.game/?cluster=custom&customUrl=https%3A%2F%2Fapi.mainnet-alpha.sonic.game",
          "family": "other",
          "name": "Sonic SVM Explorer",
          "url": "https://explorer.sonic.game/?cluster=custom&customUrl=https%3A%2F%2Fapi.mainnet-alpha.sonic.game"
        }
      ],
      "blocks": {
        "confirmations": 1,
        "estimateBlockTime": 0.4,
        "reorgPeriod": 0
      },
      "chainId": 507150715,
      "deployer": {
        "name": "Abacus Works",
        "url": "https://www.hyperlane.xyz"
      },
      "displayName": "Sonic SVM",
      "domainId": 507150715,
      "gasCurrencyCoinGeckoId": "solana",
      "name": "sonicsvm",
      "nativeToken": {
        "decimals": 9,
        "name": "Solana",
        "symbol": "SOL"
      },
      "protocol": "sealevel",
      "rpcUrls": [
        {
          "http": "https://api.mainnet-alpha.sonic.game"
        }
      ],
      "technicalStack": "other",
      "interchainGasPaymaster": "Bxof4ZpgLtoHoxBq6AGDCJUtVxUoE9LXkx8iizkDGQPz",
      "interchainSecurityModule": "2sCw3FozxoNinZV923Q6XNvaMjRsmPSFAKnNYYnWsqD3",
      "mailbox": "4MaM9GQZ753NhUcXH1pPsQwof1Mf3ZnjeNF4yx6S3p3N",
      "merkleTreeHook": "4MaM9GQZ753NhUcXH1pPsQwof1Mf3ZnjeNF4yx6S3p3N",
      "validatorAnnounce": "4LxdrQjqUzueko4MEn3cYCniEtcAZ6AxuHot2Fp3jskH"
    },
    "berachain": {
      "blockExplorers": [
        {
          "apiUrl": "https://api.routescan.io/v2/network/mainnet/evm/80094/etherscan/api/",
          "family": "routescan",
          "name": "Berachain Explorer",
          "url": "https://beratrail.io"
        }
      ],
      "blocks": {
        "confirmations": 1,
        "estimateBlockTime": 2,
        "reorgPeriod": 5
      },
      "chainId": 80094,
      "deployer": {
        "name": "Abacus Works",
        "url": "https://www.hyperlane.xyz"
      },
      "displayName": "Berachain",
      "domainId": 80094,
      "gasCurrencyCoinGeckoId": "berachain-bera",
      "name": "berachain",
      "nativeToken": {
        "decimals": 18,
        "name": "BERA",
        "symbol": "BERA"
      },
      "protocol": "ethereum",
      "rpcUrls": [
        {
          "http": "https://rpc.berachain.com"
        }
      ],
      "technicalStack": "other",
      "aggregationHook": "0x55901b6f03D493C12eeC2C66958b2396b08fA987",
      "domainRoutingIsm": "0xDEed16fe4b1c9b2a93483EDFf34C77A9b57D31Ff",
      "domainRoutingIsmFactory": "0x4Ed7d626f1E96cD1C0401607Bf70D95243E3dEd1",
      "fallbackRoutingHook": "0x7937CB2886f01F38210506491A69B0D107Ea0ad9",
      "interchainAccountIsm": "0x30a539E2E2d09FB4e68661B1EDD70D266211602a",
      "interchainAccountRouter": "0xB2b0A80b2fa3fC9aB1564A4FaF013d4D6084B325",
      "interchainGasPaymaster": "0x7Ce3a48cd9FD80004d95b088760bD05bA86C1f7b",
      "interchainSecurityModule": "0xb186a092CcF035c9b0241C810b70d9e12D493EFb",
      "mailbox": "0x7f50C5776722630a0024fAE05fDe8b47571D7B39",
      "merkleTreeHook": "0x8F23872dAb3B166cef411EeB6C391Ff6Ce419532",
      "pausableHook": "0x2351FBe24C1212F253b7a300ff0cBCFd97952a19",
      "pausableIsm": "0xE885941aF52eab9E7f4c67392eACd96ea2A65d9B",
      "protocolFee": "0xF16E63B42Df7f2676B373979120BBf7e6298F473",
      "proxyAdmin": "0x3a464f746D23Ab22155710f44dB16dcA53e0775E",
      "staticAggregationHookFactory": "0x0761b0827849abbf7b0cC09CE14e1C93D87f5004",
      "staticAggregationIsm": "0x11f4E62575EE171D4df15b2D5426abd5d4196284",
      "staticAggregationIsmFactory": "0x1052eF3419f26Bec74Ed7CEf4a4FA6812Bc09908",
      "staticMerkleRootMultisigIsmFactory": "0x8F7454AC98228f3504Bb91eA3D8Adafe6406110A",
      "staticMerkleRootWeightedMultisigIsmFactory": "0x2f2aFaE1139Ce54feFC03593FeE8AB2aDF4a85A7",
      "staticMessageIdMultisigIsmFactory": "0xEb9FcFDC9EfDC17c1EC5E1dc085B98485da213D6",
      "staticMessageIdWeightedMultisigIsmFactory": "0xeA87ae93Fa0019a82A727bfd3eBd1cFCa8f64f1D",
      "storageGasOracle": "0xb201817dFdd822B75Fa9b595457E6Ee466a7C187",
      "testRecipient": "0x82540c4C1C6956FC4815E583DDc6d88A782E0F3e",
      "timelockController": "0x0000000000000000000000000000000000000000",
      "validatorAnnounce": "0xa377b8269e0A47cdd2fD5AAeAe860b45623c6d82",
      "index": {
        "from": 707812
      },
      "gnosisSafeTransactionServiceUrl": "https://transaction.safe.berachain.com"
    },
    "arcadia": {
      "blockExplorers": [
        {
          "apiUrl": "https://explorer.arcadia.khalani.network/api",
          "family": "blockscout",
          "name": "Arcadia Explorer",
          "url": "https://explorer.arcadia.khalani.network"
        }
      ],
      "blocks": {
        "confirmations": 1,
        "estimateBlockTime": 2,
        "reorgPeriod": 5
      },
      "chainId": 4278608,
      "deployer": {
        "name": "Abacus Works",
        "url": "https://www.hyperlane.xyz"
      },
      "displayName": "Arcadia",
      "domainId": 4278608,
      "gasCurrencyCoinGeckoId": "khalani-aip",
      "name": "arcadia",
      "nativeToken": {
        "decimals": 18,
        "name": "AIP",
        "symbol": "AIP"
      },
      "protocol": "ethereum",
      "rpcUrls": [
        {
          "http": "https://arcadia.khalani.network"
        }
      ],
      "technicalStack": "other",
      "aggregationHook": "0xb70b6a58474bD05558F4AABe84BB83dDe47389dA",
      "domainRoutingIsm": "0xBD70Ea9D599a0FC8158B026797177773C3445730",
      "domainRoutingIsmFactory": "0x1052eF3419f26Bec74Ed7CEf4a4FA6812Bc09908",
      "fallbackRoutingHook": "0x7927B6fE8FA061c32CE3771d11076E6161DE5f52",
      "interchainAccountIsm": "0xc261Bd2BD995d3D0026e918cBFD44b0Cc5416a57",
      "interchainAccountRouter": "0xf4035357EB3e3B48E498FA6e1207892f615A2c2f",
      "interchainGasPaymaster": "0x30a539E2E2d09FB4e68661B1EDD70D266211602a",
      "interchainSecurityModule": "0x88eE21bfDd41b5b3100f4F435C4CBb56EAAc5c3d",
      "mailbox": "0x3a464f746D23Ab22155710f44dB16dcA53e0775E",
      "merkleTreeHook": "0x6e1B9f776bd415d7cC3C7458A5f0d801016918f8",
      "pausableHook": "0x63012EE26bda8E5D1b96218778Eaf2492E553469",
      "pausableIsm": "0x82540c4C1C6956FC4815E583DDc6d88A782E0F3e",
      "protocolFee": "0x51545389E04c2Ac07d98A40b85d29B480a2AF6ce",
      "proxyAdmin": "0x2f2aFaE1139Ce54feFC03593FeE8AB2aDF4a85A7",
      "staticAggregationHookFactory": "0xEb9FcFDC9EfDC17c1EC5E1dc085B98485da213D6",
      "staticAggregationIsm": "0x88eE21bfDd41b5b3100f4F435C4CBb56EAAc5c3d",
      "staticAggregationIsmFactory": "0x8F7454AC98228f3504Bb91eA3D8Adafe6406110A",
      "staticMerkleRootMultisigIsmFactory": "0x2C1FAbEcd7bFBdEBF27CcdB67baADB38b6Df90fC",
      "staticMerkleRootWeightedMultisigIsmFactory": "0x0761b0827849abbf7b0cC09CE14e1C93D87f5004",
      "staticMessageIdMultisigIsmFactory": "0x8b83fefd896fAa52057798f6426E9f0B080FCCcE",
      "staticMessageIdWeightedMultisigIsmFactory": "0x4Ed7d626f1E96cD1C0401607Bf70D95243E3dEd1",
      "storageGasOracle": "0x3862A9B1aCd89245a59002C2a08658EC1d5690E3",
      "testRecipient": "0x2D374F85AE2B80147CffEb34d294ce02d1afd4D8",
      "timelockController": "0x0000000000000000000000000000000000000000",
      "validatorAnnounce": "0xEa2Bcee14eA30bbBe3018E5E7829F963230F71C3",
      "index": {
        "from": 773
      }
    },
    "bouncebit": {
      "blockExplorers": [
        {
          "apiUrl": "https://bbscan.io/api",
          "family": "other",
          "name": "BBScan",
          "url": "https://bbscan.io"
        }
      ],
      "blocks": {
        "confirmations": 1,
        "estimateBlockTime": 4,
        "reorgPeriod": 5
      },
      "chainId": 6001,
      "deployer": {
        "name": "Abacus Works",
        "url": "https://www.hyperlane.xyz"
      },
      "displayName": "BounceBit",
      "domainId": 6001,
      "gasCurrencyCoinGeckoId": "bouncebit",
      "name": "bouncebit",
      "nativeToken": {
        "decimals": 18,
        "name": "BounceBit",
        "symbol": "BB"
      },
      "protocol": "ethereum",
      "rpcUrls": [
        {
          "http": "https://fullnode-mainnet.bouncebitapi.com"
        }
      ],
      "technicalStack": "other",
      "aggregationHook": "0x162aF576D9fe7ab73fB45d0402F99CF55c128d45",
      "domainRoutingIsm": "0xBD70Ea9D599a0FC8158B026797177773C3445730",
      "domainRoutingIsmFactory": "0x1052eF3419f26Bec74Ed7CEf4a4FA6812Bc09908",
      "fallbackRoutingHook": "0x82540c4C1C6956FC4815E583DDc6d88A782E0F3e",
      "interchainAccountIsm": "0xcDD89f19b2d00DCB9510BB3fBd5eCeCa761fe5Ab",
      "interchainAccountRouter": "0x7947b7Fe737B4bd1D3387153f32148974066E591",
      "interchainGasPaymaster": "0x5cD695ADCB156589cde501822C314bFD74398cA1",
      "interchainSecurityModule": "0x2A1D873048130B977e0A4b415e008f84CB91Ba72",
      "mailbox": "0x3a464f746D23Ab22155710f44dB16dcA53e0775E",
      "merkleTreeHook": "0xa377b8269e0A47cdd2fD5AAeAe860b45623c6d82",
      "pausableHook": "0x3E57E4908FB4Ac05e9928feE2Ffd78f59692317C",
      "pausableIsm": "0xF16E63B42Df7f2676B373979120BBf7e6298F473",
      "protocolFee": "0xd386Bb418B61E296e1689C95AfE94A2E321a6eaD",
      "proxyAdmin": "0x2f2aFaE1139Ce54feFC03593FeE8AB2aDF4a85A7",
      "staticAggregationHookFactory": "0xEb9FcFDC9EfDC17c1EC5E1dc085B98485da213D6",
      "staticAggregationIsm": "0x2ac85c56B1FCB06951a6457918E29fB2ab30722b",
      "staticAggregationIsmFactory": "0x8F7454AC98228f3504Bb91eA3D8Adafe6406110A",
      "staticMerkleRootMultisigIsmFactory": "0x2C1FAbEcd7bFBdEBF27CcdB67baADB38b6Df90fC",
      "staticMerkleRootWeightedMultisigIsmFactory": "0x0761b0827849abbf7b0cC09CE14e1C93D87f5004",
      "staticMessageIdMultisigIsmFactory": "0x8b83fefd896fAa52057798f6426E9f0B080FCCcE",
      "staticMessageIdWeightedMultisigIsmFactory": "0x4Ed7d626f1E96cD1C0401607Bf70D95243E3dEd1",
      "storageGasOracle": "0x6e1B9f776bd415d7cC3C7458A5f0d801016918f8",
      "testRecipient": "0x51545389E04c2Ac07d98A40b85d29B480a2AF6ce",
      "timelockController": "0x0000000000000000000000000000000000000000",
      "validatorAnnounce": "0xB2b0A80b2fa3fC9aB1564A4FaF013d4D6084B325",
      "index": {
<<<<<<< HEAD
=======
        "chunk": 999,
>>>>>>> 55db270e
        "from": 7598788
      }
    },
    "ronin": {
      "blockExplorers": [
        {
          "apiUrl": "https://app.roninchain.com/api",
          "family": "other",
          "name": "Ronin Explorer",
          "url": "https://app.roninchain.com"
        }
      ],
      "blocks": {
        "confirmations": 1,
        "estimateBlockTime": 3,
        "reorgPeriod": 5
      },
      "chainId": 2020,
      "deployer": {
        "name": "Abacus Works",
        "url": "https://www.hyperlane.xyz"
      },
      "displayName": "Ronin",
      "domainId": 2020,
      "gasCurrencyCoinGeckoId": "ronin",
      "name": "ronin",
      "nativeToken": {
        "decimals": 18,
        "name": "Ronin",
        "symbol": "RON"
      },
      "protocol": "ethereum",
      "rpcUrls": [
        {
          "http": "https://api.roninchain.com/rpc"
        },
        {
          "http": "https://ronin.drpc.org"
        }
      ],
      "technicalStack": "other",
      "aggregationHook": "0x162aF576D9fe7ab73fB45d0402F99CF55c128d45",
      "domainRoutingIsm": "0xBD70Ea9D599a0FC8158B026797177773C3445730",
      "domainRoutingIsmFactory": "0x1052eF3419f26Bec74Ed7CEf4a4FA6812Bc09908",
      "fallbackRoutingHook": "0x82540c4C1C6956FC4815E583DDc6d88A782E0F3e",
      "interchainAccountIsm": "0xcDD89f19b2d00DCB9510BB3fBd5eCeCa761fe5Ab",
      "interchainAccountRouter": "0x7947b7Fe737B4bd1D3387153f32148974066E591",
      "interchainGasPaymaster": "0x5cD695ADCB156589cde501822C314bFD74398cA1",
      "interchainSecurityModule": "0x2A1D873048130B977e0A4b415e008f84CB91Ba72",
      "mailbox": "0x3a464f746D23Ab22155710f44dB16dcA53e0775E",
      "merkleTreeHook": "0xa377b8269e0A47cdd2fD5AAeAe860b45623c6d82",
      "pausableHook": "0x3E57E4908FB4Ac05e9928feE2Ffd78f59692317C",
      "pausableIsm": "0xF16E63B42Df7f2676B373979120BBf7e6298F473",
      "protocolFee": "0xd386Bb418B61E296e1689C95AfE94A2E321a6eaD",
      "proxyAdmin": "0x2f2aFaE1139Ce54feFC03593FeE8AB2aDF4a85A7",
      "staticAggregationHookFactory": "0xEb9FcFDC9EfDC17c1EC5E1dc085B98485da213D6",
      "staticAggregationIsm": "0x2ac85c56B1FCB06951a6457918E29fB2ab30722b",
      "staticAggregationIsmFactory": "0x8F7454AC98228f3504Bb91eA3D8Adafe6406110A",
      "staticMerkleRootMultisigIsmFactory": "0x2C1FAbEcd7bFBdEBF27CcdB67baADB38b6Df90fC",
      "staticMerkleRootWeightedMultisigIsmFactory": "0x0761b0827849abbf7b0cC09CE14e1C93D87f5004",
      "staticMessageIdMultisigIsmFactory": "0x8b83fefd896fAa52057798f6426E9f0B080FCCcE",
      "staticMessageIdWeightedMultisigIsmFactory": "0x4Ed7d626f1E96cD1C0401607Bf70D95243E3dEd1",
      "storageGasOracle": "0x6e1B9f776bd415d7cC3C7458A5f0d801016918f8",
      "testRecipient": "0x51545389E04c2Ac07d98A40b85d29B480a2AF6ce",
      "timelockController": "0x0000000000000000000000000000000000000000",
      "validatorAnnounce": "0xB2b0A80b2fa3fC9aB1564A4FaF013d4D6084B325",
      "index": {
        "from": 42656210
      }
    },
    "sophon": {
      "blockExplorers": [
        {
          "apiUrl": "https://verification-explorer.sophon.xyz/contract_verification",
          "family": "etherscan",
          "name": "Sophon Explorer",
          "url": "https://explorer.sophon.xyz"
        }
      ],
      "blocks": {
        "confirmations": 1,
        "estimateBlockTime": 1,
        "reorgPeriod": 0
      },
      "chainId": 50104,
      "deployer": {
        "name": "Abacus Works",
        "url": "https://www.hyperlane.xyz"
      },
      "displayName": "Sophon",
      "domainId": 50104,
      "gasCurrencyCoinGeckoId": "sophon",
      "name": "sophon",
      "nativeToken": {
        "decimals": 18,
        "name": "sophon",
        "symbol": "SOPH"
      },
      "protocol": "ethereum",
      "rpcUrls": [
        {
          "http": "https://rpc.sophon.xyz"
        },
        {
          "http": "https://sophon-mainnet-public.unifra.io"
        }
      ],
      "technicalStack": "zksync",
      "domainRoutingIsm": "0xc1FC99Ea4D8B2b06b674A2e91b5A4617c1dcFd22",
      "domainRoutingIsmFactory": "0x0000000000000000000000000000000000000000",
      "fallbackDomainRoutingHook": "0xc364cfedefE854c1275B0f4088EaFA9695e1FC56",
      "fallbackRoutingHook": "0xc364cfedefE854c1275B0f4088EaFA9695e1FC56",
      "interchainGasPaymaster": "0x73a82061Cd258d02BEa145fe183120456e718c2A",
      "interchainSecurityModule": "0xc1FC99Ea4D8B2b06b674A2e91b5A4617c1dcFd22",
      "mailbox": "0x9BbDf86b272d224323136E15594fdCe487F40ce7",
      "merkleTreeHook": "0x697a90753B7dCf6512189c239E612fC12baaE500",
      "proxyAdmin": "0x038F9F4e93e88Af2C688da265222FdE80e455aA4",
      "staticAggregationHookFactory": "0x0000000000000000000000000000000000000000",
      "staticAggregationIsmFactory": "0x0000000000000000000000000000000000000000",
      "staticMerkleRootMultisigIsmFactory": "0x0000000000000000000000000000000000000000",
      "staticMerkleRootWeightedMultisigIsmFactory": "0x0000000000000000000000000000000000000000",
      "staticMessageIdMultisigIsmFactory": "0x0000000000000000000000000000000000000000",
      "staticMessageIdWeightedMultisigIsmFactory": "0x0000000000000000000000000000000000000000",
      "storageGasOracle": "0xA1ADFCa9666Bcd68b7b5C8b55e3ecC465DcDfE65",
      "testRecipient": "0xB35eCb9714e8f48332Af22B48C18ca21E2607438",
      "validatorAnnounce": "0x54E88f2ab58E0Ab4B7Ce081FB20D85b16af041d2",
      "index": {
        "from": 5125936
      }
    },
    "story": {
      "blockExplorers": [
        {
          "apiUrl": "https://www.storyscan.xyz/api",
          "family": "blockscout",
          "name": "Storyscan",
          "url": "https://www.storyscan.xyz"
        }
      ],
      "blocks": {
        "confirmations": 1,
        "estimateBlockTime": 3,
        "reorgPeriod": 5
      },
      "chainId": 1514,
      "deployer": {
        "name": "Abacus Works",
        "url": "https://www.hyperlane.xyz"
      },
      "displayName": "Story Mainnet",
      "domainId": 1514,
      "gasCurrencyCoinGeckoId": "story-2",
      "name": "story",
      "nativeToken": {
        "decimals": 18,
        "name": "IP",
        "symbol": "IP"
      },
      "protocol": "ethereum",
      "rpcUrls": [
        {
          "http": "https://mainnet.storyrpc.io"
        }
      ],
      "technicalStack": "other",
      "aggregationHook": "0x162aF576D9fe7ab73fB45d0402F99CF55c128d45",
      "domainRoutingIsm": "0xBD70Ea9D599a0FC8158B026797177773C3445730",
      "domainRoutingIsmFactory": "0x1052eF3419f26Bec74Ed7CEf4a4FA6812Bc09908",
      "fallbackRoutingHook": "0x82540c4C1C6956FC4815E583DDc6d88A782E0F3e",
      "interchainAccountIsm": "0xcDD89f19b2d00DCB9510BB3fBd5eCeCa761fe5Ab",
      "interchainAccountRouter": "0x7947b7Fe737B4bd1D3387153f32148974066E591",
      "interchainGasPaymaster": "0x5cD695ADCB156589cde501822C314bFD74398cA1",
      "interchainSecurityModule": "0x2A1D873048130B977e0A4b415e008f84CB91Ba72",
      "mailbox": "0x3a464f746D23Ab22155710f44dB16dcA53e0775E",
      "merkleTreeHook": "0xa377b8269e0A47cdd2fD5AAeAe860b45623c6d82",
      "pausableHook": "0x3E57E4908FB4Ac05e9928feE2Ffd78f59692317C",
      "pausableIsm": "0xF16E63B42Df7f2676B373979120BBf7e6298F473",
      "protocolFee": "0xd386Bb418B61E296e1689C95AfE94A2E321a6eaD",
      "proxyAdmin": "0x2f2aFaE1139Ce54feFC03593FeE8AB2aDF4a85A7",
      "staticAggregationHookFactory": "0xEb9FcFDC9EfDC17c1EC5E1dc085B98485da213D6",
      "staticAggregationIsm": "0x2ac85c56B1FCB06951a6457918E29fB2ab30722b",
      "staticAggregationIsmFactory": "0x8F7454AC98228f3504Bb91eA3D8Adafe6406110A",
      "staticMerkleRootMultisigIsmFactory": "0x2C1FAbEcd7bFBdEBF27CcdB67baADB38b6Df90fC",
      "staticMerkleRootWeightedMultisigIsmFactory": "0x0761b0827849abbf7b0cC09CE14e1C93D87f5004",
      "staticMessageIdMultisigIsmFactory": "0x8b83fefd896fAa52057798f6426E9f0B080FCCcE",
      "staticMessageIdWeightedMultisigIsmFactory": "0x4Ed7d626f1E96cD1C0401607Bf70D95243E3dEd1",
      "storageGasOracle": "0x6e1B9f776bd415d7cC3C7458A5f0d801016918f8",
      "testRecipient": "0x51545389E04c2Ac07d98A40b85d29B480a2AF6ce",
      "timelockController": "0x0000000000000000000000000000000000000000",
      "validatorAnnounce": "0xB2b0A80b2fa3fC9aB1564A4FaF013d4D6084B325",
      "index": {
        "from": 1043321
      }
    },
    "subtensor": {
      "blockExplorers": [
        {
          "apiUrl": "https://evm.taostats.io/api",
          "family": "other",
          "name": "TaoStats EVM",
          "url": "https://evm.taostats.io"
        }
      ],
      "blocks": {
        "confirmations": 1,
        "estimateBlockTime": 12,
        "reorgPeriod": 5
      },
      "chainId": 964,
      "deployer": {
        "name": "Abacus Works",
        "url": "https://www.hyperlane.xyz"
      },
      "displayName": "Subtensor",
      "domainId": 964,
      "gasCurrencyCoinGeckoId": "bittensor",
      "name": "subtensor",
      "nativeToken": {
        "decimals": 18,
        "name": "Bittensor",
        "symbol": "TAO"
      },
      "protocol": "ethereum",
      "rpcUrls": [
        {
          "http": "https://archive.chain.opentensor.ai"
        },
        {
          "http": "https://bittensor-finney.api.onfinality.io/public"
        }
      ],
      "technicalStack": "other",
      "aggregationHook": "0xb67Cb70B130DD3250eef1C552f5e43D98525Db02",
      "domainRoutingIsm": "0x3A19eaBd25764c857b49FD350736E2b52Ec713a0",
      "domainRoutingIsmFactory": "0xF7af65596A16740b16CF755F3A43206C96285da0",
      "fallbackRoutingHook": "0x51545389E04c2Ac07d98A40b85d29B480a2AF6ce",
      "interchainAccountIsm": "0x72246331d057741008751AB3976a8297Ce7267Bc",
      "interchainAccountRouter": "0xf303B04d9ad21dAe2658Cf302478A424e0B45368",
      "interchainGasPaymaster": "0x8d7E604460E1133ebB91513a6D1024f3A3ca17F9",
      "interchainSecurityModule": "0x70DBf54Df590434c948d50fCB3FB1CeC8ce7b342",
      "mailbox": "0xF767D698c510FE5E53b46BA6Fd1174F5271e390A",
      "merkleTreeHook": "0xB2b0A80b2fa3fC9aB1564A4FaF013d4D6084B325",
      "pausableHook": "0x1e4dE25C3b07c8DF66D4c193693d8B5f3b431d51",
      "pausableIsm": "0xd386Bb418B61E296e1689C95AfE94A2E321a6eaD",
      "protocolFee": "0xA7d42B7a7603bEb87f84a1f3D5C97a033DFd2Cc9",
      "proxyAdmin": "0x82825C0884558C9c5A94B545e7563c95aBA49197",
      "staticAggregationHookFactory": "0xF5739A4AF21346Aa937bF7fEB5d3B21c2d230138",
      "staticAggregationIsm": "0xf71D81021b751d222622bb77C3417dC24C5F7995",
      "staticAggregationIsmFactory": "0xBC9cd961BF6c224FAc51fb049aB6788e38e4A9C0",
      "staticMerkleRootMultisigIsmFactory": "0xCA41932888D323B3d99f5eA48F86D502055C0322",
      "staticMerkleRootWeightedMultisigIsmFactory": "0xb3d652BA393f83c0Cf7eF5e0Fc30532ebd49d45B",
      "staticMessageIdMultisigIsmFactory": "0x7082e975Fde8D85B0C56B4512b437efFb46F0a09",
      "staticMessageIdWeightedMultisigIsmFactory": "0xD23115B7FC4C606fA27D431ee76ec8e292eBfE10",
      "storageGasOracle": "0xEa2Bcee14eA30bbBe3018E5E7829F963230F71C3",
      "testRecipient": "0xcDD89f19b2d00DCB9510BB3fBd5eCeCa761fe5Ab",
      "timelockController": "0x0000000000000000000000000000000000000000",
      "validatorAnnounce": "0x8D8979F2C29bA49FAb259A826D0271c43F70288c",
      "index": {
        "from": 4821250
      }
    }
  },
  "defaultRpcConsensusType": "fallback"
}<|MERGE_RESOLUTION|>--- conflicted
+++ resolved
@@ -8251,10 +8251,7 @@
       "timelockController": "0x0000000000000000000000000000000000000000",
       "validatorAnnounce": "0xB2b0A80b2fa3fC9aB1564A4FaF013d4D6084B325",
       "index": {
-<<<<<<< HEAD
-=======
         "chunk": 999,
->>>>>>> 55db270e
         "from": 7598788
       }
     },
