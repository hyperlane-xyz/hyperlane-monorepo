{
  "chains": {
    "abstract": {
      "blockExplorers": [
        {
          "apiUrl": "https://api.abscan.org/api",
          "family": "etherscan",
          "name": "Abstract Block Explorer",
          "url": "https://abscan.org"
        }
      ],
      "blocks": {
        "confirmations": 1,
        "estimateBlockTime": 1,
        "reorgPeriod": 0
      },
      "chainId": 2741,
      "deployer": {
        "name": "Abacus Works",
        "url": "https://www.hyperlane.xyz"
      },
      "displayName": "Abstract",
      "domainId": 2741,
      "gasCurrencyCoinGeckoId": "ethereum",
      "gnosisSafeTransactionServiceUrl": "https://transaction.safe.abs.xyz",
      "index": {
        "from": 201749
      },
      "name": "abstract",
      "nativeToken": {
        "decimals": 18,
        "name": "Ethereum",
        "symbol": "ETH"
      },
      "protocol": "ethereum",
      "rpcUrls": [
        {
          "http": "https://api.mainnet.abs.xyz"
        }
      ],
      "technicalStack": "zksync",
      "domainRoutingIsm": "0xd0133980785c4DA716445Dd503804Cad858A5ecB",
      "domainRoutingIsmFactory": "0x0000000000000000000000000000000000000000",
      "fallbackDomainRoutingHook": "0x72f747270ED9C92c7026b222c5767561Be281DaF",
      "fallbackRoutingHook": "0x72f747270ED9C92c7026b222c5767561Be281DaF",
      "interchainGasPaymaster": "0x874AaCa847B365592B2b9dB7235517c5F3a5c689",
      "interchainSecurityModule": "0xA4B4cE629b9959495Acc3923308FdCB92f8B9412",
      "mailbox": "0x9BbDf86b272d224323136E15594fdCe487F40ce7",
      "merkleTreeHook": "0x11b69aB33AD8a550dcF9B4A041AA1121255F08A5",
      "proxyAdmin": "0x038F9F4e93e88Af2C688da265222FdE80e455aA4",
      "staticAggregationHookFactory": "0x0000000000000000000000000000000000000000",
      "staticAggregationIsmFactory": "0x0000000000000000000000000000000000000000",
      "staticMerkleRootMultisigIsmFactory": "0x0000000000000000000000000000000000000000",
      "staticMerkleRootWeightedMultisigIsmFactory": "0x0000000000000000000000000000000000000000",
      "staticMessageIdMultisigIsmFactory": "0x0000000000000000000000000000000000000000",
      "staticMessageIdWeightedMultisigIsmFactory": "0x0000000000000000000000000000000000000000",
      "storageGasOracle": "0x1cE4d0E16570C362feef85Ce2713555fCbd3dBC7",
      "testRecipient": "0xCDfE1782fDC9E74810D3B69E971d752bC4b4D6E6",
      "validatorAnnounce": "0x2235662a9a8ED39AE489aafb2feE13Db26f72044"
    },
    "ancient8": {
<<<<<<< HEAD
=======
      "aggregationHook": "0x73dE4D6460E56BCa78BA472c3740Be3F3510e137",
      "batchContractAddress": "0x4C97D35c668EE5194a13c8DE8Afc18cce40C9F28",
>>>>>>> 4a3ac4cf
      "blockExplorers": [
        {
          "apiUrl": "https://scan.ancient8.gg/api",
          "family": "blockscout",
          "name": "Ancient8 Explorer",
          "url": "https://scan.ancient8.gg"
        }
      ],
      "blocks": {
        "confirmations": 1,
        "estimateBlockTime": 2,
        "reorgPeriod": 5
      },
      "chainId": 888888888,
      "deployer": {
        "name": "Abacus Works",
        "url": "https://www.hyperlane.xyz"
      },
      "displayName": "Ancient8",
      "domainId": 888888888,
      "gasCurrencyCoinGeckoId": "ethereum",
      "gnosisSafeTransactionServiceUrl": "https://safe.ancient8.gg/txs/",
      "isTestnet": false,
      "name": "ancient8",
      "nativeToken": {
        "decimals": 18,
        "name": "Ether",
        "symbol": "ETH"
      },
      "protocol": "ethereum",
      "rpcUrls": [
        {
          "http": "https://rpc.ancient8.gg"
        }
      ],
<<<<<<< HEAD
      "technicalStack": "opstack",
      "aggregationHook": "0x1EF4ED658d542524d1D547ba2F94d3B038a55b8f",
      "domainRoutingIsm": "0x477145b11E1a71fEb658d96A0E27F19495121504",
      "domainRoutingIsmFactory": "0x1052eF3419f26Bec74Ed7CEf4a4FA6812Bc09908",
      "fallbackRoutingHook": "0x5E01d8F34b629E3f92d69546bbc4142A7Adee7e9",
      "interchainAccountRouter": "0x23C6D8145DDb71a24965AAAdf4CA4B095b4eC85F",
      "interchainGasPaymaster": "0x8F1E22d309baa69D398a03cc88E9b46037e988AA",
      "interchainSecurityModule": "0xA889d9525fE81c179a5050b2976c972a225E1822",
      "mailbox": "0x2f2aFaE1139Ce54feFC03593FeE8AB2aDF4a85A7",
      "merkleTreeHook": "0x811808Dd29ba8B0FC6C0ec0b5537035E59745162",
      "pausableHook": "0x66DC49405Ae2956f7E87FEAa9fE8f506C8987462",
      "pausableIsm": "0xF8DbA46fF9D8ef650052c89CA2Df793FaBc375F9",
      "protocolFee": "0xE0C452DDA7506f0F4dE5C8C1d383F7aD866eA4F0",
      "proxyAdmin": "0x0761b0827849abbf7b0cC09CE14e1C93D87f5004",
      "staticAggregationHookFactory": "0xEb9FcFDC9EfDC17c1EC5E1dc085B98485da213D6",
=======
      "staticAggregationHookFactory": "0xfA21D9628ADce86531854C2B7ef00F07394B0B69",
>>>>>>> 4a3ac4cf
      "staticAggregationIsm": "0xc6ec1364d1ce3E963Fa65A0bDF57eC722478e1FB",
      "staticAggregationIsmFactory": "0x8F7454AC98228f3504Bb91eA3D8Adafe6406110A",
      "staticMerkleRootMultisigIsmFactory": "0x2C1FAbEcd7bFBdEBF27CcdB67baADB38b6Df90fC",
      "staticMerkleRootWeightedMultisigIsmFactory": "0x25d668D37f20E6f396cB5DF1DFf5A3f2F568e707",
      "staticMessageIdMultisigIsmFactory": "0x8b83fefd896fAa52057798f6426E9f0B080FCCcE",
      "staticMessageIdWeightedMultisigIsmFactory": "0x549F241472FccdA169E3202048aE2241231A7772",
      "storageGasOracle": "0x59Bf7c7b458375b1A7c453aE70EaCb376E65CDAF",
      "testRecipient": "0x2Fa570E83009eaEef3a1cbd496a9a30F05266634",
      "timelockController": "0x0000000000000000000000000000000000000000",
      "validatorAnnounce": "0x931dFCc8c1141D6F532FD023bd87DAe0080c835d",
      "index": {
        "from": 2507127
      }
    },
    "apechain": {
      "blockExplorers": [
        {
          "apiUrl": "https://apechain.calderaexplorer.xyz/api",
          "family": "blockscout",
          "name": "ApeChain Explorer",
          "url": "https://apechain.calderaexplorer.xyz"
        }
      ],
      "blocks": {
        "confirmations": 1,
        "estimateBlockTime": 0.2,
        "reorgPeriod": 5
      },
      "chainId": 33139,
      "deployer": {
        "name": "Abacus Works",
        "url": "https://www.hyperlane.xyz"
      },
      "displayName": "ApeChain",
      "domainId": 33139,
      "gasCurrencyCoinGeckoId": "apecoin",
      "index": {
        "from": 1759561
      },
      "name": "apechain",
      "nativeToken": {
        "decimals": 18,
        "name": "ApeCoin",
        "symbol": "APE"
      },
      "protocol": "ethereum",
      "rpcUrls": [
        {
          "http": "https://rpc.apechain.com/http"
        }
      ],
      "technicalStack": "arbitrumnitro",
      "aggregationHook": "0x9C16FBa8b0c8a356E0f4398f524ae73Fd5a677B6",
      "domainRoutingIsm": "0xDEed16fe4b1c9b2a93483EDFf34C77A9b57D31Ff",
      "domainRoutingIsmFactory": "0x4Ed7d626f1E96cD1C0401607Bf70D95243E3dEd1",
      "fallbackRoutingHook": "0xD0dca420feFda68537695A8D887080eeF4030AF7",
      "interchainAccountRouter": "0xb347c2cbfc32e0bdf365183635352e0C38c97147",
      "interchainGasPaymaster": "0x18B0688990720103dB63559a3563f7E8d0f63EDb",
      "interchainSecurityModule": "0x701aE4d7C1A59127c44FFc50b2f0609042574D1C",
      "mailbox": "0x7f50C5776722630a0024fAE05fDe8b47571D7B39",
      "merkleTreeHook": "0x886BB0f329781b98f98FDeb1ce7a8957F2d43B9F",
      "pausableHook": "0x2F619Ac5122689180AeBB930ADccdae215d538a9",
      "pausableIsm": "0x5090dF2FBDa7127c7aDa41f60B79F5c55D380Dd8",
      "protocolFee": "0x61374178e45F65fF9D6252d017Cd580FC60B7654",
      "proxyAdmin": "0x3a464f746D23Ab22155710f44dB16dcA53e0775E",
      "staticAggregationHookFactory": "0x0761b0827849abbf7b0cC09CE14e1C93D87f5004",
      "staticAggregationIsm": "0x9FF3f38DED52D74EF4b666A7A09BcB5F38d6D272",
      "staticAggregationIsmFactory": "0x1052eF3419f26Bec74Ed7CEf4a4FA6812Bc09908",
      "staticMerkleRootMultisigIsmFactory": "0x8F7454AC98228f3504Bb91eA3D8Adafe6406110A",
      "staticMerkleRootWeightedMultisigIsmFactory": "0x2f2aFaE1139Ce54feFC03593FeE8AB2aDF4a85A7",
      "staticMessageIdMultisigIsmFactory": "0xEb9FcFDC9EfDC17c1EC5E1dc085B98485da213D6",
      "staticMessageIdWeightedMultisigIsmFactory": "0xeA87ae93Fa0019a82A727bfd3eBd1cFCa8f64f1D",
      "storageGasOracle": "0xF1854214392864c628A16930E73B699f7a51b3EE",
      "testRecipient": "0x783EC5e105234a570eB90f314284E5dBe53bdd90",
      "timelockController": "0x0000000000000000000000000000000000000000",
      "validatorAnnounce": "0xcDA455DfD9C938451BfaFC6FF0D497c8C0469C96"
    },
    "appchain": {
      "blockExplorers": [
        {
          "apiUrl": "https://explorer.appchain.xyz/api",
          "family": "blockscout",
          "name": "AppChain Explorer",
          "url": "https://explorer.appchain.xyz"
        }
      ],
      "blocks": {
        "confirmations": 1,
        "estimateBlockTime": 2,
        "reorgPeriod": 0
      },
      "chainId": 466,
      "deployer": {
        "name": "Abacus Works",
        "url": "https://www.hyperlane.xyz"
      },
      "displayName": "AppChain",
      "domainId": 466,
      "gasCurrencyCoinGeckoId": "ethereum",
      "index": {
        "from": 190
      },
      "name": "appchain",
      "nativeToken": {
        "decimals": 18,
        "name": "Ether",
        "symbol": "ETH"
      },
      "protocol": "ethereum",
      "rpcUrls": [
        {
          "http": "https://appchain.calderachain.xyz/http"
        }
      ],
      "technicalStack": "arbitrumnitro",
      "aggregationHook": "0xD67829Ba73A4287a870f67280DFb86DB6cA1cC46",
      "domainRoutingIsm": "0xBD70Ea9D599a0FC8158B026797177773C3445730",
      "domainRoutingIsmFactory": "0x1052eF3419f26Bec74Ed7CEf4a4FA6812Bc09908",
      "fallbackRoutingHook": "0xfF26696DcDb6BbFD27e959b847D4f1399D5BcF64",
      "interchainAccountRouter": "0x24f89395e932961C27167F42DB928Ec92047B695",
      "interchainGasPaymaster": "0x28291a7062afA569104bEd52F7AcCA3dD2FafD11",
      "interchainSecurityModule": "0x06F980280af3372AA29A77587141E043D18e6b19",
      "mailbox": "0x3a464f746D23Ab22155710f44dB16dcA53e0775E",
      "merkleTreeHook": "0xcd90D49b046772F710250b9119117169CB2e4D8b",
      "pausableHook": "0x7CE76f5f0C469bBB4cd7Ea6EbabB54437A093127",
      "pausableIsm": "0x25EAC2007b0D40E3f0AF112FD346412321038719",
      "protocolFee": "0xD35Aa652C1F808d3f87DA3DC7974fea888D7d625",
      "proxyAdmin": "0x2f2aFaE1139Ce54feFC03593FeE8AB2aDF4a85A7",
      "staticAggregationHookFactory": "0xEb9FcFDC9EfDC17c1EC5E1dc085B98485da213D6",
      "staticAggregationIsm": "0xAf8AA677016ee577268Ab6ad19483075605a5671",
      "staticAggregationIsmFactory": "0x8F7454AC98228f3504Bb91eA3D8Adafe6406110A",
      "staticMerkleRootMultisigIsmFactory": "0x2C1FAbEcd7bFBdEBF27CcdB67baADB38b6Df90fC",
      "staticMerkleRootWeightedMultisigIsmFactory": "0x0761b0827849abbf7b0cC09CE14e1C93D87f5004",
      "staticMessageIdMultisigIsmFactory": "0x8b83fefd896fAa52057798f6426E9f0B080FCCcE",
      "staticMessageIdWeightedMultisigIsmFactory": "0x4Ed7d626f1E96cD1C0401607Bf70D95243E3dEd1",
      "storageGasOracle": "0xA376b27212D608324808923Add679A2c9FAFe9Da",
      "testRecipient": "0xeF7F4367703cdf4863AD6Be34C1627d8b1C2D67a",
      "timelockController": "0x0000000000000000000000000000000000000000",
      "validatorAnnounce": "0x1196055C61af3e3DA6f8458B07b255a72b64Bcf7"
    },
    "arbitrum": {
<<<<<<< HEAD
=======
      "aggregationHook": "0x5A477c362106FC6E25785C4C611fB8c27CA3140f",
>>>>>>> 4a3ac4cf
      "blockExplorers": [
        {
          "apiKey": "GP69JEAP2W7YFJT9ZJTEPGQT6Y6KMW44ZN",
          "apiUrl": "https://api.etherscan.io/v2/api?chainid=42161",
          "family": "etherscan",
          "name": "Arbiscan",
          "url": "https://arbiscan.io"
        }
      ],
      "blocks": {
        "confirmations": 1,
        "estimateBlockTime": 0.25,
        "reorgPeriod": 5
      },
      "chainId": 42161,
      "deployer": {
        "name": "Abacus Works",
        "url": "https://www.hyperlane.xyz"
      },
      "displayName": "Arbitrum",
      "domainId": 42161,
      "gasCurrencyCoinGeckoId": "ethereum",
      "gnosisSafeTransactionServiceUrl": "https://safe-transaction-arbitrum.safe.global/",
      "index": {
        "from": 143649797
      },
      "name": "arbitrum",
      "nativeToken": {
        "decimals": 18,
        "name": "Ether",
        "symbol": "ETH"
      },
      "protocol": "ethereum",
      "rpcUrls": [
        {
          "http": "https://arb1.arbitrum.io/rpc"
        },
        {
          "http": "https://arbitrum.rpc.subquery.network/public"
        },
        {
          "http": "https://arbitrum.drpc.org"
        }
      ],
<<<<<<< HEAD
      "technicalStack": "arbitrumnitro",
      "aggregationHook": "0xe0cb37cFc47296f1c4eD77EFf92Aed478644d10c",
      "domainRoutingIsm": "0x5d759B5CeEb1C3b0181bEc0F80fb04f820cc35D1",
      "domainRoutingIsmFactory": "0xa2931C37957f3079d3B21b877d56E1db930e02a5",
      "fallbackRoutingHook": "0x9e8fFb1c26099e75Dd5D794030e2E9AA51471c25",
      "interchainAccountRouter": "0xF90A3d406C6F8321fe118861A357F4D7107760D7",
      "interchainGasPaymaster": "0x3b6044acd6767f017e99318AA6Ef93b7B06A5a22",
      "interchainSecurityModule": "0x7686D350bF02bE02Ea848123B1f6eBf745E8B799",
      "mailbox": "0x979Ca5202784112f4738403dBec5D0F3B9daabB9",
      "merkleTreeHook": "0x748040afB89B8FdBb992799808215419d36A0930",
      "pausableHook": "0xEf30f29Dcd3FCB1DCcDA9C7Cbf2A5957E8Ee9Cc3",
      "pausableIsm": "0x1E38556b4fE553e6249448960875883990efcf34",
      "protocolFee": "0xD0199067DACb8526e7dc524a9a7DCBb57Cd25421",
      "proxyAdmin": "0x80Cebd56A65e46c474a1A101e89E76C4c51D179c",
      "staticAggregationHookFactory": "0x9B5f440bBb64Fee337F37e03362b628711Ea09C7",
=======
      "staticAggregationHookFactory": "0x47113936706B3FfF21a14807A93cc3ab8C76bff8",
>>>>>>> 4a3ac4cf
      "staticAggregationIsm": "0x96845a0469363f90779f6D5cd49D79bDDAc69429",
      "staticAggregationIsmFactory": "0xD4883084389fC1Eeb4dAfB2ADcFc36B711c310EB",
      "staticMerkleRootMultisigIsmFactory": "0x3C330D4A2e2b8443AFaB8E326E64ab4251B7Eae0",
      "staticMerkleRootWeightedMultisigIsmFactory": "0xb5163440d5EBbdC23bC7A091466EB5a621093BFe",
      "staticMessageIdMultisigIsmFactory": "0x12Df53079d399a47e9E730df095b712B0FDFA791",
      "staticMessageIdWeightedMultisigIsmFactory": "0x01c0752455282BC139A325e479c6121E060a7bBd",
      "storageGasOracle": "0xD3805207b65d99C075ceA938Fa7c0587026a5DF5",
      "testRecipient": "0x36FdA966CfffF8a9Cdc814f546db0e6378bFef35",
      "testTokenRecipient": "0x85ac1164878e017b67660a74ff1f41f3D05C02Bb",
      "timelockController": "0x0000000000000000000000000000000000000000",
      "validatorAnnounce": "0x1df063280C4166AF9a725e3828b4dAC6c7113B08"
    },
<<<<<<< HEAD
    "arbitrumnova": {
=======
    "avalanche": {
      "aggregationHook": "0x9d801C447cDE0fb79F4EFa15aA2eE123021347DF",
>>>>>>> 4a3ac4cf
      "blockExplorers": [
        {
          "apiUrl": "https://api-nova.arbiscan.io/api",
          "family": "etherscan",
          "name": "Arbiscan Nova",
          "url": "https://nova.arbiscan.io/"
        }
      ],
      "blocks": {
        "confirmations": 1,
        "estimateBlockTime": 2,
        "reorgPeriod": 5
      },
      "chainId": 42170,
      "deployer": {
        "name": "Abacus Works",
        "url": "https://www.hyperlane.xyz"
      },
      "displayName": "Arbitrum Nova",
      "domainId": 42170,
      "gasCurrencyCoinGeckoId": "ethereum",
      "index": {
        "from": 78794208
      },
      "name": "arbitrumnova",
      "nativeToken": {
        "decimals": 18,
        "name": "Ethereum",
        "symbol": "ETH"
      },
      "protocol": "ethereum",
      "rpcUrls": [
        {
          "http": "https://nova.arbitrum.io/rpc"
        }
      ],
<<<<<<< HEAD
      "technicalStack": "arbitrumnitro",
      "aggregationHook": "0xcFD1c5b1357539566edC273aDaae19CA5e359c42",
      "domainRoutingIsm": "0x494415e823236A05c608D6b777bC80082cED6A2E",
      "domainRoutingIsmFactory": "0x0761b0827849abbf7b0cC09CE14e1C93D87f5004",
      "fallbackRoutingHook": "0x886BB0f329781b98f98FDeb1ce7a8957F2d43B9F",
      "interchainAccountRouter": "0xf2F83b26d56f0e9B9Bd81efAb9e0ECB9ba5708be",
      "interchainGasPaymaster": "0x145566181A18E23bB6a8A3eC6D87765542A7F754",
      "interchainSecurityModule": "0x3a23538E3543AF6Bd5D1ecDa26d20F2F1DBAaEA6",
      "mailbox": "0x3a867fCfFeC2B790970eeBDC9023E75B0a172aa7",
      "merkleTreeHook": "0x6963480b05EB58f4d624B014ab92e9aD4d21df6D",
      "pausableHook": "0xD0dca420feFda68537695A8D887080eeF4030AF7",
      "pausableIsm": "0x696df5e79C4f1bd5F8D587Ba8946361d9B029d4B",
      "protocolFee": "0x13E83ac41e696856B6996263501fB3225AD5E6F5",
      "proxyAdmin": "0xeA87ae93Fa0019a82A727bfd3eBd1cFCa8f64f1D",
      "staticAggregationHookFactory": "0x1052eF3419f26Bec74Ed7CEf4a4FA6812Bc09908",
      "staticAggregationIsm": "0x92772a801db50044a9D5078CC35CD63CEcD7B424",
      "staticAggregationIsmFactory": "0xEb9FcFDC9EfDC17c1EC5E1dc085B98485da213D6",
      "staticMerkleRootMultisigIsmFactory": "0x8b83fefd896fAa52057798f6426E9f0B080FCCcE",
      "staticMerkleRootWeightedMultisigIsmFactory": "0x4Ed7d626f1E96cD1C0401607Bf70D95243E3dEd1",
      "staticMessageIdMultisigIsmFactory": "0x8F7454AC98228f3504Bb91eA3D8Adafe6406110A",
      "staticMessageIdWeightedMultisigIsmFactory": "0x2f2aFaE1139Ce54feFC03593FeE8AB2aDF4a85A7",
      "storageGasOracle": "0x2F619Ac5122689180AeBB930ADccdae215d538a9",
      "testRecipient": "0xcDA455DfD9C938451BfaFC6FF0D497c8C0469C96",
=======
      "staticAggregationHookFactory": "0xcae1ed52e7914B4b89c4E49a9d5bdF7425E69252",
      "staticAggregationIsm": "0xe7a61510EA7197281b49e5bdf1798608d5132595",
      "staticAggregationIsmFactory": "0xa5E13796eB7d2EDCc88012c8cfF90D69B51FcF9f",
      "staticMerkleRootMultisigIsmFactory": "0x896cF1D1B66cD211633eDd589fF158E8Cfaf9B54",
      "staticMessageIdMultisigIsmFactory": "0x8819D653DF5b1FC0DdB32189a2704E471AF8483c",
      "storageGasOracle": "0x175821F30AdCAA4bbB72Ce98eF76C2E0De2C3f21",
      "testRecipient": "0x36FdA966CfffF8a9Cdc814f546db0e6378bFef35",
      "testTokenRecipient": "0x85ac1164878e017b67660a74ff1f41f3D05C02Bb",
>>>>>>> 4a3ac4cf
      "timelockController": "0x0000000000000000000000000000000000000000",
      "validatorAnnounce": "0x60B8d195f1b2EcaC26d54b95C69E6399cFD64b53"
    },
<<<<<<< HEAD
    "arcadia": {
=======
    "base": {
      "aggregationHook": "0x08Aa6263078ddC6139F8EAB59D838C17bf555e93",
>>>>>>> 4a3ac4cf
      "blockExplorers": [
        {
          "apiUrl": "https://explorer.arcadia.khalani.network/api",
          "family": "blockscout",
          "name": "Arcadia Explorer",
          "url": "https://explorer.arcadia.khalani.network"
        }
      ],
      "blocks": {
        "confirmations": 1,
        "estimateBlockTime": 2,
        "reorgPeriod": 5
      },
      "chainId": 4278608,
      "deployer": {
        "name": "Abacus Works",
        "url": "https://www.hyperlane.xyz"
      },
      "displayName": "Arcadia",
      "domainId": 4278608,
      "gasCurrencyCoinGeckoId": "ethereum",
      "name": "arcadia",
      "nativeToken": {
        "decimals": 18,
        "name": "AIP",
        "symbol": "AIP"
      },
      "protocol": "ethereum",
      "rpcUrls": [
        {
          "http": "https://arcadia.khalani.network"
        }
      ],
<<<<<<< HEAD
      "technicalStack": "other",
      "aggregationHook": "0xb70b6a58474bD05558F4AABe84BB83dDe47389dA",
      "domainRoutingIsm": "0xBD70Ea9D599a0FC8158B026797177773C3445730",
      "domainRoutingIsmFactory": "0x1052eF3419f26Bec74Ed7CEf4a4FA6812Bc09908",
      "fallbackRoutingHook": "0x7927B6fE8FA061c32CE3771d11076E6161DE5f52",
      "interchainAccountRouter": "0x87ED6926abc9E38b9C7C19f835B41943b622663c",
      "interchainGasPaymaster": "0x30a539E2E2d09FB4e68661B1EDD70D266211602a",
      "interchainSecurityModule": "0x2cC6e45de3c4C824A80F367507EAe885e125d765",
      "mailbox": "0x3a464f746D23Ab22155710f44dB16dcA53e0775E",
      "merkleTreeHook": "0x6e1B9f776bd415d7cC3C7458A5f0d801016918f8",
      "pausableHook": "0x63012EE26bda8E5D1b96218778Eaf2492E553469",
      "pausableIsm": "0x82540c4C1C6956FC4815E583DDc6d88A782E0F3e",
      "protocolFee": "0x51545389E04c2Ac07d98A40b85d29B480a2AF6ce",
      "proxyAdmin": "0x2f2aFaE1139Ce54feFC03593FeE8AB2aDF4a85A7",
      "staticAggregationHookFactory": "0xEb9FcFDC9EfDC17c1EC5E1dc085B98485da213D6",
      "staticAggregationIsm": "0x88eE21bfDd41b5b3100f4F435C4CBb56EAAc5c3d",
      "staticAggregationIsmFactory": "0x8F7454AC98228f3504Bb91eA3D8Adafe6406110A",
      "staticMerkleRootMultisigIsmFactory": "0x2C1FAbEcd7bFBdEBF27CcdB67baADB38b6Df90fC",
      "staticMerkleRootWeightedMultisigIsmFactory": "0x0761b0827849abbf7b0cC09CE14e1C93D87f5004",
      "staticMessageIdMultisigIsmFactory": "0x8b83fefd896fAa52057798f6426E9f0B080FCCcE",
      "staticMessageIdWeightedMultisigIsmFactory": "0x4Ed7d626f1E96cD1C0401607Bf70D95243E3dEd1",
      "storageGasOracle": "0x3862A9B1aCd89245a59002C2a08658EC1d5690E3",
      "testRecipient": "0x2D374F85AE2B80147CffEb34d294ce02d1afd4D8",
=======
      "staticAggregationHookFactory": "0x4f0547800Db0a2427F7367960dc331f8Cbe2e270",
      "staticAggregationIsm": "0x77bE0b5aE400675063Ce2B2B0d692D9341f4b193",
      "staticAggregationIsmFactory": "0xEb9FcFDC9EfDC17c1EC5E1dc085B98485da213D6",
      "staticMerkleRootMultisigIsmFactory": "0x8b83fefd896fAa52057798f6426E9f0B080FCCcE",
      "staticMessageIdMultisigIsmFactory": "0x8F7454AC98228f3504Bb91eA3D8Adafe6406110A",
      "storageGasOracle": "0xBF12ef4B9f307463D3FB59c3604F294dDCe287E2",
      "testRecipient": "0xb7C9307fE90B9AB093c6D3EdeE3259f5378D5f03",
>>>>>>> 4a3ac4cf
      "timelockController": "0x0000000000000000000000000000000000000000",
      "validatorAnnounce": "0xEa2Bcee14eA30bbBe3018E5E7829F963230F71C3",
      "index": {
        "from": 773
      }
    },
<<<<<<< HEAD
    "artela": {
=======
    "blast": {
      "aggregationHook": "0x48344fADD6fd2403729F073e570BE0f47605aDAf",
>>>>>>> 4a3ac4cf
      "blockExplorers": [
        {
          "apiUrl": "https://artscan.artela.network/api",
          "family": "blockscout",
          "name": "Artela Explorer",
          "url": "https://artscan.artela.network"
        }
      ],
      "blocks": {
        "confirmations": 1,
        "estimateBlockTime": 2,
        "reorgPeriod": 5
      },
      "chainId": 11820,
      "deployer": {
        "name": "Abacus Works",
        "url": "https://www.hyperlane.xyz"
      },
      "displayName": "Artela",
      "domainId": 11820,
      "gasCurrencyCoinGeckoId": "artela-network",
      "name": "artela",
      "nativeToken": {
        "decimals": 18,
        "name": "Artela",
        "symbol": "ART"
      },
      "protocol": "ethereum",
      "rpcUrls": [
        {
          "http": "https://node-euro.artela.network/rpc"
        },
        {
          "http": "https://node-hongkong.artela.network/rpc"
        }
      ],
<<<<<<< HEAD
      "technicalStack": "other",
      "aggregationHook": "0x79B1c9E49396A62AFf9B072A0DebD010D4b80455",
      "domainRoutingIsm": "0xBD70Ea9D599a0FC8158B026797177773C3445730",
      "domainRoutingIsmFactory": "0x1052eF3419f26Bec74Ed7CEf4a4FA6812Bc09908",
      "fallbackRoutingHook": "0x11b76D93a9D39Eb51F54eBf5566308640cDe882b",
      "interchainAccountRouter": "0x3A220676CFD4e21726cbF20E8F5df4F138364f69",
      "interchainGasPaymaster": "0xc2466492C451E1AE49d8C874bB9f89293Aaad59b",
      "interchainSecurityModule": "0x924dc54109E23782bD0aEB381eb2dc6d3D8937C6",
      "mailbox": "0x3a464f746D23Ab22155710f44dB16dcA53e0775E",
      "merkleTreeHook": "0x7B032cBB00AD7438E802A66D8b64761A06E5df22",
      "pausableHook": "0x3881c3e945CBB89ae67c43E82f570baDF1c6EA94",
      "pausableIsm": "0xb2674E213019972f937CCFc5e23BF963D915809e",
      "protocolFee": "0x46008F5971eFb16e6c354Ef993EA021B489bc055",
      "proxyAdmin": "0x2f2aFaE1139Ce54feFC03593FeE8AB2aDF4a85A7",
      "staticAggregationHookFactory": "0xEb9FcFDC9EfDC17c1EC5E1dc085B98485da213D6",
      "staticAggregationIsm": "0x9eAc9956855640c6a58AF8f91537A3E9ccd757a9",
      "staticAggregationIsmFactory": "0x8F7454AC98228f3504Bb91eA3D8Adafe6406110A",
      "staticMerkleRootMultisigIsmFactory": "0x2C1FAbEcd7bFBdEBF27CcdB67baADB38b6Df90fC",
      "staticMerkleRootWeightedMultisigIsmFactory": "0x0761b0827849abbf7b0cC09CE14e1C93D87f5004",
      "staticMessageIdMultisigIsmFactory": "0x8b83fefd896fAa52057798f6426E9f0B080FCCcE",
      "staticMessageIdWeightedMultisigIsmFactory": "0x4Ed7d626f1E96cD1C0401607Bf70D95243E3dEd1",
      "storageGasOracle": "0x60515f328B2c55Df63f456D9D839a0082892dEf8",
      "testRecipient": "0xa2401b57A8CCBF6AbD9b7e62e28811b2b523AB2B",
=======
      "staticAggregationHookFactory": "0x2214711817f49665240f68efED0De888838BB375",
      "staticAggregationIsm": "0x208263bB303B2a737642fB13C765F106a2591be8",
      "staticAggregationIsmFactory": "0x0761b0827849abbf7b0cC09CE14e1C93D87f5004",
      "staticMerkleRootMultisigIsmFactory": "0xEb9FcFDC9EfDC17c1EC5E1dc085B98485da213D6",
      "staticMessageIdMultisigIsmFactory": "0x1052eF3419f26Bec74Ed7CEf4a4FA6812Bc09908",
      "storageGasOracle": "0xBDa330Ea8F3005C421C8088e638fBB64fA71b9e0",
      "technicalStack": "opstack",
      "testRecipient": "0x17E216fBb22dF4ef8A6640ae9Cb147C92710ac84",
>>>>>>> 4a3ac4cf
      "timelockController": "0x0000000000000000000000000000000000000000",
      "validatorAnnounce": "0xb89c6ED617f5F46175E41551350725A09110bbCE",
      "index": {
        "from": 75891
      }
    },
<<<<<<< HEAD
    "astar": {
=======
    "bob": {
      "aggregationHook": "0xC3FfF5036FcFf823F329dFDcE4AfaacDB83C932E",
>>>>>>> 4a3ac4cf
      "blockExplorers": [
        {
          "apiUrl": "https://astar.blockscout.com/api",
          "family": "blockscout",
          "name": "Astar Explorer",
          "url": "https://astar.blockscout.com"
        }
      ],
      "blocks": {
        "confirmations": 1,
        "estimateBlockTime": 13,
        "reorgPeriod": "finalized"
      },
      "chainId": 592,
      "deployer": {
        "name": "Abacus Works",
        "url": "https://www.hyperlane.xyz"
      },
      "displayName": "Astar",
      "domainId": 592,
      "gasCurrencyCoinGeckoId": "astar",
      "name": "astar",
      "nativeToken": {
        "decimals": 18,
        "name": "Astar",
        "symbol": "ASTR"
      },
      "protocol": "ethereum",
      "rpcUrls": [
        {
          "http": "https://evm.astar.network"
        }
      ],
<<<<<<< HEAD
      "technicalStack": "polkadotsubstrate",
      "aggregationHook": "0x9aA6A7525Aa42f861AB07F8556654971dd4525ED",
      "domainRoutingIsm": "0xBD70Ea9D599a0FC8158B026797177773C3445730",
      "domainRoutingIsmFactory": "0x1052eF3419f26Bec74Ed7CEf4a4FA6812Bc09908",
      "fallbackRoutingHook": "0xc401e251CCa7A364114504A994D6fC7cb1c243AB",
      "interchainAccountRouter": "0xC3d9e724c6Bf3c4456EB8572Be05AA52f8acC9Ae",
      "interchainGasPaymaster": "0x4E55aDA3ef1942049EA43E904EB01F4A0a9c39bd",
      "interchainSecurityModule": "0x10957D47D20D7eAF03B72629c4D0804eea9B0fcA",
      "mailbox": "0x3a464f746D23Ab22155710f44dB16dcA53e0775E",
      "merkleTreeHook": "0x441a01Fca2eD731C0Fc4633998332f9FEDB17575",
      "pausableHook": "0x5Ed813B8b41f25c8002B01A72bbDBe6A0232Fe27",
      "pausableIsm": "0x61594D2cA900C44ab51d07776465397FefC643C6",
      "protocolFee": "0x8AB7A6FaC052518A39628497735C855a2Beb515B",
      "proxyAdmin": "0x2f2aFaE1139Ce54feFC03593FeE8AB2aDF4a85A7",
      "staticAggregationHookFactory": "0xEb9FcFDC9EfDC17c1EC5E1dc085B98485da213D6",
      "staticAggregationIsm": "0x78A31fF00D79158c22C09DC6D7Fa7188e21925E4",
=======
      "staticAggregationHookFactory": "0xC6dD93193520dFD0894d482b4B1fcf4567C23c2e",
      "staticAggregationIsm": "0x132280A4110A22Cf2D7279AD33d875b445793948",
>>>>>>> 4a3ac4cf
      "staticAggregationIsmFactory": "0x8F7454AC98228f3504Bb91eA3D8Adafe6406110A",
      "staticMerkleRootMultisigIsmFactory": "0x2C1FAbEcd7bFBdEBF27CcdB67baADB38b6Df90fC",
      "staticMerkleRootWeightedMultisigIsmFactory": "0x0761b0827849abbf7b0cC09CE14e1C93D87f5004",
      "staticMessageIdMultisigIsmFactory": "0x8b83fefd896fAa52057798f6426E9f0B080FCCcE",
      "staticMessageIdWeightedMultisigIsmFactory": "0x4Ed7d626f1E96cD1C0401607Bf70D95243E3dEd1",
      "storageGasOracle": "0xA38D1D7F217A52A27b0e6BF50E0a9ddAD05798C0",
      "testRecipient": "0xbB22547D1dc681fe925f568f637Ff67aC06c20fc",
      "timelockController": "0x0000000000000000000000000000000000000000",
      "validatorAnnounce": "0xb4fc9B5fD57499Ef6FfF3995728a55F7A618ef86",
      "index": {
        "from": 6898609
      }
    },
<<<<<<< HEAD
    "aurora": {
=======
    "bsc": {
      "aggregationHook": "0x21eAB98931d66078fEdb538071e96a7a1c41C041",
>>>>>>> 4a3ac4cf
      "blockExplorers": [
        {
          "apiUrl": "https://explorer.mainnet.aurora.dev/api",
          "family": "blockscout",
          "name": "Aurora Explorer",
          "url": "https://explorer.mainnet.aurora.dev"
        }
      ],
      "blocks": {
        "confirmations": 3,
        "estimateBlockTime": 1,
        "reorgPeriod": 5
      },
      "chainId": 1313161554,
      "deployer": {
        "name": "Abacus Works",
        "url": "https://www.hyperlane.xyz"
      },
      "displayName": "Aurora",
      "domainId": 1313161554,
      "gasCurrencyCoinGeckoId": "ethereum",
      "name": "aurora",
      "nativeToken": {
        "decimals": 18,
        "name": "Ether",
        "symbol": "ETH"
      },
      "protocol": "ethereum",
      "rpcUrls": [
        {
          "http": "https://mainnet.aurora.dev"
        },
        {
          "http": "https://aurora.drpc.org"
        }
      ],
<<<<<<< HEAD
=======
      "staticAggregationHookFactory": "0x73AC2db1efB07A3432a2A1128e40a63DA149351f",
      "staticAggregationIsm": "0xfA360ff588623A026BF19A1801F2A8F1f045fa33",
      "staticAggregationIsmFactory": "0x38B3878c4fb44d201DA924c4a04bae3EE728c065",
      "staticMerkleRootMultisigIsmFactory": "0xfADBc81Ca8A957F1Bf7c78bCc575b28DBDE042b6",
      "staticMessageIdMultisigIsmFactory": "0x4B1d8352E35e3BDE36dF5ED2e73C24E35c4a96b7",
      "storageGasOracle": "0x91d23D603d60445411C06e6443d81395593B7940",
      "testRecipient": "0x36FdA966CfffF8a9Cdc814f546db0e6378bFef35",
      "testTokenRecipient": "0x85ac1164878e017b67660a74ff1f41f3D05C02Bb",
      "timelockController": "0x0000000000000000000000000000000000000000",
      "validatorAnnounce": "0x7024078130D9c2100fEA474DAD009C2d1703aCcd",
      "staticMerkleRootWeightedMultisigIsmFactory": "0x6f72BF0018a93689D9CD6BF59C7AAeA66F578Fc1",
      "staticMessageIdWeightedMultisigIsmFactory": "0x058C7458193f1b28e2bF7547E3f7a6A719Fc0f59",
>>>>>>> 4a3ac4cf
      "technicalStack": "other",
      "aggregationHook": "0xCB571B99DD7e5f13bEb043893706D76024A30886",
      "domainRoutingIsm": "0xBD70Ea9D599a0FC8158B026797177773C3445730",
      "domainRoutingIsmFactory": "0x1052eF3419f26Bec74Ed7CEf4a4FA6812Bc09908",
      "fallbackRoutingHook": "0x1c6f404800bA49Ed581af734eA0d25c0c7d017B2",
      "interchainAccountRouter": "0x0FdAa7296D06bB5E2365c25b2bF3BB8f188Ecf4F",
      "interchainGasPaymaster": "0xc0C2dB448fC2c84213394Fcb93a3C467e50ECa9E",
      "interchainSecurityModule": "0xF566F50263de1D7eB147950a2674C414A74052d4",
      "mailbox": "0x7f50C5776722630a0024fAE05fDe8b47571D7B39",
      "merkleTreeHook": "0xA8A311B69f688c1D9928259D872C31ca0d473642",
      "pausableHook": "0x48C427782Bc1e9ecE406b3e277481b28ABcBdf03",
      "pausableIsm": "0xDc1508844B99C606E16C2Ae87f33c373edD4B0F6",
      "protocolFee": "0x84444cE490233CFa76E3F1029bc166aa8c266907",
      "proxyAdmin": "0x3a464f746D23Ab22155710f44dB16dcA53e0775E",
      "staticAggregationHookFactory": "0xEb9FcFDC9EfDC17c1EC5E1dc085B98485da213D6",
      "staticAggregationIsm": "0xAD067B2DF9Cab270d1F4fe546B15f1AA7e0977DD",
      "staticAggregationIsmFactory": "0x8F7454AC98228f3504Bb91eA3D8Adafe6406110A",
      "staticMerkleRootMultisigIsmFactory": "0x2C1FAbEcd7bFBdEBF27CcdB67baADB38b6Df90fC",
      "staticMerkleRootWeightedMultisigIsmFactory": "0x0761b0827849abbf7b0cC09CE14e1C93D87f5004",
      "staticMessageIdMultisigIsmFactory": "0x8b83fefd896fAa52057798f6426E9f0B080FCCcE",
      "staticMessageIdWeightedMultisigIsmFactory": "0x4Ed7d626f1E96cD1C0401607Bf70D95243E3dEd1",
      "storageGasOracle": "0x9e8b689e83d929cb8c2d9166E55319a4e6aA83B7",
      "testRecipient": "0x65dCf8F6b3f6a0ECEdf3d0bdCB036AEa47A1d615",
      "timelockController": "0x0000000000000000000000000000000000000000",
      "validatorAnnounce": "0x426a3CE72C1586b1867F9339550371E86DB3e396",
      "index": {
        "from": 135117550
      }
    },
<<<<<<< HEAD
    "avalanche": {
=======
    "celo": {
      "aggregationHook": "0x882d716DEcbBE605bb3702020B099c93572de5FB",
>>>>>>> 4a3ac4cf
      "blockExplorers": [
        {
          "apiKey": "NIF3616T2AP6EHYWIHJEKR1HCMA2K7D96X",
          "apiUrl": "https://api.routescan.io/v2/network/mainnet/evm/43114/etherscan/api",
          "family": "routescan",
          "name": "SnowTrace",
          "url": "https://snowtrace.io"
        }
      ],
      "blocks": {
        "confirmations": 3,
        "estimateBlockTime": 2,
        "reorgPeriod": 3
      },
      "chainId": 43114,
      "deployer": {
        "name": "Abacus Works",
        "url": "https://www.hyperlane.xyz"
      },
      "displayName": "Avalanche",
      "domainId": 43114,
      "gasCurrencyCoinGeckoId": "avalanche-2",
      "gnosisSafeTransactionServiceUrl": "https://safe-transaction-avalanche.safe.global/",
      "name": "avalanche",
      "nativeToken": {
        "decimals": 18,
        "name": "Avalanche",
        "symbol": "AVAX"
      },
      "protocol": "ethereum",
      "rpcUrls": [
        {
          "http": "https://avalanche.drpc.org"
        },
        {
          "http": "https://1rpc.io/avax/c"
        },
        {
          "http": "https://avalanche-c-chain-rpc.publicnode.com"
        },
        {
          "http": "https://api.avax.network/ext/bc/C/rpc",
          "pagination": {
            "maxBlockRange": 100000,
            "minBlockNumber": 6765067
          }
        }
      ],
<<<<<<< HEAD
      "technicalStack": "other",
      "aggregationHook": "0x0165a22BA489F7DA37DAf6397781777D9FCB5708",
      "domainRoutingIsm": "0x9f68F961ba2dF53b1cB3EbCC0b08e89790C6E2f6",
      "domainRoutingIsmFactory": "0x28F7907911C7E321c596686AE6D1F20516450037",
      "fallbackRoutingHook": "0x61D15D571D5f7A9eF0D1938f072f430bBF024747",
      "interchainAccountRouter": "0x2c58687fFfCD5b7043a5bF256B196216a98a6587",
      "interchainGasPaymaster": "0x95519ba800BBd0d34eeAE026fEc620AD978176C0",
      "interchainSecurityModule": "0xD88D5B8b0bCCF26A0347c592968f7563faaC0F0B",
      "mailbox": "0xFf06aFcaABaDDd1fb08371f9ccA15D73D51FeBD6",
      "merkleTreeHook": "0x84eea61D679F42D92145fA052C89900CBAccE95A",
      "pausableHook": "0x239eB860770F1C48ABAC9bE9825d20e3E7c018df",
      "pausableIsm": "0xd76080269C641e1adb786b72ae60Ddac3b6b8ed0",
      "protocolFee": "0xEc4AdA26E51f2685279F37C8aE62BeAd8212D597",
      "proxyAdmin": "0xd7CF8c05fd81b8cA7CfF8E6C49B08a9D63265c9B",
      "staticAggregationHookFactory": "0x3bF6Ac986C7Af9A9Ac356C0e99C0041EFd8D96e7",
      "staticAggregationIsm": "0xe7a61510EA7197281b49e5bdf1798608d5132595",
      "staticAggregationIsmFactory": "0xa5E13796eB7d2EDCc88012c8cfF90D69B51FcF9f",
      "staticMerkleRootMultisigIsmFactory": "0x896cF1D1B66cD211633eDd589fF158E8Cfaf9B54",
      "staticMerkleRootWeightedMultisigIsmFactory": "0xEdF170Da58598955e9a63DA43885842108969129",
      "staticMessageIdMultisigIsmFactory": "0x8819D653DF5b1FC0DdB32189a2704E471AF8483c",
      "staticMessageIdWeightedMultisigIsmFactory": "0xf44bae1e60bD5B895B2c5bAfF26C49B7e324E36C",
      "storageGasOracle": "0x175821F30AdCAA4bbB72Ce98eF76C2E0De2C3f21",
=======
      "staticAggregationHookFactory": "0x74d8B39DBc170da3e86e5709b82EAFfa16098715",
      "staticAggregationIsm": "0x99e8E56Dce3402D6E09A82718937fc1cA2A9491E",
      "staticAggregationIsmFactory": "0x1722dd970a1F56040712129f5Eeb76B003fd7500",
      "staticMerkleRootMultisigIsmFactory": "0x4C96a1abc44dc846775CE702C9E9BE821D3b487c",
      "staticMessageIdMultisigIsmFactory": "0xaB402f227e892Ef37C105bf06619c0fa106a1fB2",
      "storageGasOracle": "0xD9A9966E7dA9a7f0032bF449FB12696a638E673C",
>>>>>>> 4a3ac4cf
      "testRecipient": "0x36FdA966CfffF8a9Cdc814f546db0e6378bFef35",
      "testTokenRecipient": "0x85ac1164878e017b67660a74ff1f41f3D05C02Bb",
      "timelockController": "0x0000000000000000000000000000000000000000",
      "validatorAnnounce": "0x9Cad0eC82328CEE2386Ec14a12E81d070a27712f",
      "index": {
        "from": 36874693
      }
    },
<<<<<<< HEAD
    "b3": {
=======
    "cheesechain": {
      "aggregationHook": "0x424D339cB52046Ab69D7C1579faC3D3c23FCF3a0",
>>>>>>> 4a3ac4cf
      "blockExplorers": [
        {
          "apiUrl": "https://explorer.b3.fun/api",
          "family": "blockscout",
          "name": "B3 Explorer",
          "url": "https://explorer.b3.fun"
        }
      ],
      "blocks": {
        "confirmations": 1,
        "estimateBlockTime": 1,
        "reorgPeriod": 5
      },
      "chainId": 8333,
      "deployer": {
        "name": "Abacus Works",
        "url": "https://www.hyperlane.xyz"
      },
      "displayName": "B3",
      "domainId": 8333,
      "gasCurrencyCoinGeckoId": "ethereum",
      "name": "b3",
      "nativeToken": {
        "decimals": 18,
        "name": "Ethereum",
        "symbol": "ETH"
      },
      "protocol": "ethereum",
      "rpcUrls": [
        {
          "http": "https://mainnet-rpc.b3.fun"
        }
      ],
<<<<<<< HEAD
      "technicalStack": "opstack",
      "aggregationHook": "0xcFD1c5b1357539566edC273aDaae19CA5e359c42",
      "domainRoutingIsm": "0x494415e823236A05c608D6b777bC80082cED6A2E",
      "domainRoutingIsmFactory": "0x0761b0827849abbf7b0cC09CE14e1C93D87f5004",
      "fallbackRoutingHook": "0x886BB0f329781b98f98FDeb1ce7a8957F2d43B9F",
      "interchainAccountRouter": "0x0fC7b3518C03BfA5e01995285b1eF3c4B55c8922",
      "interchainGasPaymaster": "0x145566181A18E23bB6a8A3eC6D87765542A7F754",
      "interchainSecurityModule": "0xaC81A3C6947bA06388f914Cc4B76fEb1BC42fa6f",
      "mailbox": "0x3a867fCfFeC2B790970eeBDC9023E75B0a172aa7",
      "merkleTreeHook": "0x6963480b05EB58f4d624B014ab92e9aD4d21df6D",
      "pausableHook": "0xD0dca420feFda68537695A8D887080eeF4030AF7",
      "pausableIsm": "0x696df5e79C4f1bd5F8D587Ba8946361d9B029d4B",
      "protocolFee": "0x13E83ac41e696856B6996263501fB3225AD5E6F5",
      "proxyAdmin": "0xeA87ae93Fa0019a82A727bfd3eBd1cFCa8f64f1D",
      "staticAggregationHookFactory": "0x1052eF3419f26Bec74Ed7CEf4a4FA6812Bc09908",
      "staticAggregationIsm": "0x92772a801db50044a9D5078CC35CD63CEcD7B424",
      "staticAggregationIsmFactory": "0xEb9FcFDC9EfDC17c1EC5E1dc085B98485da213D6",
      "staticMerkleRootMultisigIsmFactory": "0x8b83fefd896fAa52057798f6426E9f0B080FCCcE",
      "staticMerkleRootWeightedMultisigIsmFactory": "0x4Ed7d626f1E96cD1C0401607Bf70D95243E3dEd1",
      "staticMessageIdMultisigIsmFactory": "0x8F7454AC98228f3504Bb91eA3D8Adafe6406110A",
      "staticMessageIdWeightedMultisigIsmFactory": "0x2f2aFaE1139Ce54feFC03593FeE8AB2aDF4a85A7",
      "storageGasOracle": "0x2F619Ac5122689180AeBB930ADccdae215d538a9",
      "testRecipient": "0xcDA455DfD9C938451BfaFC6FF0D497c8C0469C96",
=======
      "staticAggregationHookFactory": "0x89cfF15fC96c62427A8B06CA7D031674B338b781",
      "staticAggregationIsm": "0xD3bd8f20e169364d14c7dBFE698258D780FC71e3",
      "staticAggregationIsmFactory": "0x8F7454AC98228f3504Bb91eA3D8Adafe6406110A",
      "staticMerkleRootMultisigIsmFactory": "0x2C1FAbEcd7bFBdEBF27CcdB67baADB38b6Df90fC",
      "staticMessageIdMultisigIsmFactory": "0x8b83fefd896fAa52057798f6426E9f0B080FCCcE",
      "storageGasOracle": "0xe4057c5B0c43Dc18E36b08C39B419F190D29Ac2d",
      "technicalStack": "arbitrumnitro",
      "testRecipient": "0x4848d54987ffc732aD313827cdC25DF2eedD79d8",
>>>>>>> 4a3ac4cf
      "timelockController": "0x0000000000000000000000000000000000000000",
      "validatorAnnounce": "0x60B8d195f1b2EcaC26d54b95C69E6399cFD64b53",
      "index": {
        "from": 7504261
      }
    },
<<<<<<< HEAD
    "base": {
=======
    "cyber": {
      "aggregationHook": "0xEbC5f50e7d655f60DBDc072BEaDcd4c9e4DBF477",
>>>>>>> 4a3ac4cf
      "blockExplorers": [
        {
          "apiKey": "GP69JEAP2W7YFJT9ZJTEPGQT6Y6KMW44ZN",
          "apiUrl": "https://api.etherscan.io/v2/api?chainid=8453",
          "family": "etherscan",
          "name": "BaseScan",
          "url": "https://basescan.org"
        },
        {
          "apiUrl": "https://api.routescan.io/v2/network/mainnet/evm/8453/etherscan/api",
          "family": "routescan",
          "name": "Base Explorer",
          "url": "https://base.thesuperscan.io"
        },
        {
          "apiUrl": "https://base.blockscout.com/api",
          "family": "blockscout",
          "name": "Base Mainnet explorer",
          "url": "https://base.blockscout.com"
        }
      ],
      "blocks": {
        "confirmations": 3,
        "estimateBlockTime": 2,
        "reorgPeriod": 10
      },
      "chainId": 8453,
      "deployer": {
        "name": "Abacus Works",
        "url": "https://www.hyperlane.xyz"
      },
      "displayName": "Base",
      "domainId": 8453,
      "gasCurrencyCoinGeckoId": "ethereum",
      "gnosisSafeTransactionServiceUrl": "https://safe-transaction-base.safe.global/",
      "name": "base",
      "nativeToken": {
        "decimals": 18,
        "name": "Ether",
        "symbol": "ETH"
      },
      "protocol": "ethereum",
      "rpcUrls": [
        {
          "http": "https://base.publicnode.com"
        },
        {
          "http": "https://mainnet.base.org"
        },
        {
          "http": "https://base.blockpi.network/v1/rpc/public"
        },
        {
          "http": "https://base.drpc.org"
        },
        {
          "http": "https://base.llamarpc.com"
        },
        {
          "http": "https://1rpc.io/base"
        },
        {
          "http": "https://base-pokt.nodies.app"
        }
      ],
<<<<<<< HEAD
      "technicalStack": "opstack",
      "aggregationHook": "0x13f3d4B0Ee0a713430fded9E18f7fb6c91A6E41F",
      "ccipHook_mode": "0xAD5b1B341048Fb5fCAa139b7025b97d1372E0cCe",
      "ccipHook_optimism": "0xb2C9034279a8928fe75A0300F61d52fB87CAf106",
      "ccipIsm_mode": "0x2d0092538AB16c996D8E60b10B015Cd83616334D",
      "ccipIsm_optimism": "0xe588450a425FC74D464A710306DFaB9Fc2B8De0a",
      "domainRoutingIsm": "0x80C8F6394c0FcF7bAB16ac08b85484361eCe5888",
      "domainRoutingIsmFactory": "0x7E27456a839BFF31CA642c060a2b68414Cb6e503",
      "fallbackRoutingHook": "0x4Eb82Ee35b0a1c1d776E3a3B547f9A9bA6FCC9f2",
      "interchainAccountRouter": "0x44647Cd983E80558793780f9a0c7C2aa9F384D07",
      "interchainGasPaymaster": "0xc3F23848Ed2e04C0c6d41bd7804fa8f89F940B94",
      "interchainSecurityModule": "0x7C74Dd1674450406b6AB3fa37184Bc73E8675242",
      "mailbox": "0xeA87ae93Fa0019a82A727bfd3eBd1cFCa8f64f1D",
      "merkleTreeHook": "0x19dc38aeae620380430C200a6E990D5Af5480117",
      "pausableHook": "0x46fa3A5780e5B90Eaf34BDED554d5353B5ABE9E7",
      "pausableIsm": "0x2AF32cF8e3Cf42d221eDa0c843818fA5ee129E27",
      "protocolFee": "0x99ca8c74cE7Cfa9d72A51fbb05F9821f5f826b3a",
      "proxyAdmin": "0x4Ed7d626f1E96cD1C0401607Bf70D95243E3dEd1",
      "staticAggregationHookFactory": "0x1052eF3419f26Bec74Ed7CEf4a4FA6812Bc09908",
      "staticAggregationIsm": "0x77bE0b5aE400675063Ce2B2B0d692D9341f4b193",
      "staticAggregationIsmFactory": "0xEb9FcFDC9EfDC17c1EC5E1dc085B98485da213D6",
      "staticMerkleRootMultisigIsmFactory": "0x8b83fefd896fAa52057798f6426E9f0B080FCCcE",
      "staticMerkleRootWeightedMultisigIsmFactory": "0x414B67F62b143d6db6E9b633168Dd6fd4DA20642",
      "staticMessageIdMultisigIsmFactory": "0x8F7454AC98228f3504Bb91eA3D8Adafe6406110A",
      "staticMessageIdWeightedMultisigIsmFactory": "0xcfacC141f090E5441D8F274659D43ec20F748b19",
      "storageGasOracle": "0xBF12ef4B9f307463D3FB59c3604F294dDCe287E2",
      "testRecipient": "0xb7C9307fE90B9AB093c6D3EdeE3259f5378D5f03",
=======
      "staticAggregationHookFactory": "0x1d9fB4EA1712d0aaF713F7e02Aee0766Bb42bdB0",
      "staticAggregationIsm": "0x5F3C25e6AfDC6953fF1c7a661963D5a54E239A8D",
      "staticAggregationIsmFactory": "0x8F7454AC98228f3504Bb91eA3D8Adafe6406110A",
      "staticMerkleRootMultisigIsmFactory": "0x2C1FAbEcd7bFBdEBF27CcdB67baADB38b6Df90fC",
      "staticMessageIdMultisigIsmFactory": "0x8b83fefd896fAa52057798f6426E9f0B080FCCcE",
      "storageGasOracle": "0x7b2e996742fA42d223652A344252B725D1bC428C",
      "testRecipient": "0x2c61Cda929e4e2174cb10cd8e2724A9ceaD62E67",
      "validatorAnnounce": "0x062200d92df6bb7ba89ce4d6800110450f94784e",
      "staticMerkleRootWeightedMultisigIsmFactory": "0x989B7307d266151BE763935C856493D968b2affF",
      "staticMessageIdWeightedMultisigIsmFactory": "0x71388C9E25BE7b229B5d17Df7D4DB3F7DA7C962d",
      "interchainAccountRouter": "0x1B947F6246ACe28abAf073FF11c098F31ce4f899",
>>>>>>> 4a3ac4cf
      "timelockController": "0x0000000000000000000000000000000000000000",
      "validatorAnnounce": "0x182E8d7c5F1B06201b102123FC7dF0EaeB445a7B",
      "index": {
        "from": 5695475
      }
    },
<<<<<<< HEAD
    "berachain": {
=======
    "degenchain": {
      "aggregationHook": "0x4A78ffFD1b005b4b0D628F7a1cda45A4977Eaa82",
>>>>>>> 4a3ac4cf
      "blockExplorers": [
        {
          "apiUrl": "https://api.routescan.io/v2/network/mainnet/evm/80094/etherscan/api/",
          "family": "routescan",
          "name": "Berachain Explorer",
          "url": "https://beratrail.io"
        }
      ],
      "blocks": {
        "confirmations": 1,
        "estimateBlockTime": 2,
        "reorgPeriod": 5
      },
      "chainId": 80094,
      "deployer": {
        "name": "Abacus Works",
        "url": "https://www.hyperlane.xyz"
      },
      "displayName": "Berachain",
      "domainId": 80094,
      "gasCurrencyCoinGeckoId": "berachain-bera",
      "gnosisSafeTransactionServiceUrl": "https://transaction.safe.berachain.com",
      "name": "berachain",
      "nativeToken": {
        "decimals": 18,
        "name": "BERA",
        "symbol": "BERA"
      },
      "protocol": "ethereum",
      "rpcUrls": [
        {
<<<<<<< HEAD
          "http": "https://rpc.berachain.com"
=======
          "http": "https://rpc.degen.tips"
        }
      ],
      "staticAggregationHookFactory": "0x84DeB1E77759Ad5B8440900e92e8eaEC5D9c04Cf",
      "staticAggregationIsm": "0xE89fF24e1979F6AbD6b71b733cc62d1289d193c4",
      "staticAggregationIsmFactory": "0x8F7454AC98228f3504Bb91eA3D8Adafe6406110A",
      "staticMerkleRootMultisigIsmFactory": "0x2C1FAbEcd7bFBdEBF27CcdB67baADB38b6Df90fC",
      "staticMessageIdMultisigIsmFactory": "0x8b83fefd896fAa52057798f6426E9f0B080FCCcE",
      "storageGasOracle": "0x7b2e996742fA42d223652A344252B725D1bC428C",
      "technicalStack": "arbitrumnitro",
      "testRecipient": "0x2c61Cda929e4e2174cb10cd8e2724A9ceaD62E67",
      "validatorAnnounce": "0x062200d92dF6bB7bA89Ce4D6800110450f94784e",
      "staticMerkleRootWeightedMultisigIsmFactory": "0x71388C9E25BE7b229B5d17Df7D4DB3F7DA7C962d",
      "staticMessageIdWeightedMultisigIsmFactory": "0x3E969bA938E6A993eeCD6F65b0dd8712B07dFe59",
      "interchainAccountRouter": "0xAb65C41a1BC580a52f0b166879122EFdce0cB868",
      "timelockController": "0x0000000000000000000000000000000000000000"
    },
    "eclipsemainnet": {
      "blockExplorers": [
        {
          "apiUrl": "https://api.eclipsescan.xyz/",
          "family": "other",
          "name": "Eclipse Explorer",
          "url": "https://eclipsescan.xyz/"
>>>>>>> 4a3ac4cf
        }
      ],
      "technicalStack": "other",
      "aggregationHook": "0x55901b6f03D493C12eeC2C66958b2396b08fA987",
      "domainRoutingIsm": "0xDEed16fe4b1c9b2a93483EDFf34C77A9b57D31Ff",
      "domainRoutingIsmFactory": "0x4Ed7d626f1E96cD1C0401607Bf70D95243E3dEd1",
      "fallbackRoutingHook": "0x7937CB2886f01F38210506491A69B0D107Ea0ad9",
      "interchainAccountRouter": "0x84Fcd67D2B723416e2aFDd61484BD19bd9C32f27",
      "interchainGasPaymaster": "0x7Ce3a48cd9FD80004d95b088760bD05bA86C1f7b",
      "interchainSecurityModule": "0xD546563262eA44C7924816DDF5f5eAf9aea8236E",
      "mailbox": "0x7f50C5776722630a0024fAE05fDe8b47571D7B39",
      "merkleTreeHook": "0x8F23872dAb3B166cef411EeB6C391Ff6Ce419532",
      "pausableHook": "0x2351FBe24C1212F253b7a300ff0cBCFd97952a19",
      "pausableIsm": "0xE885941aF52eab9E7f4c67392eACd96ea2A65d9B",
      "protocolFee": "0xF16E63B42Df7f2676B373979120BBf7e6298F473",
      "proxyAdmin": "0x3a464f746D23Ab22155710f44dB16dcA53e0775E",
      "staticAggregationHookFactory": "0x0761b0827849abbf7b0cC09CE14e1C93D87f5004",
      "staticAggregationIsm": "0x11f4E62575EE171D4df15b2D5426abd5d4196284",
      "staticAggregationIsmFactory": "0x1052eF3419f26Bec74Ed7CEf4a4FA6812Bc09908",
      "staticMerkleRootMultisigIsmFactory": "0x8F7454AC98228f3504Bb91eA3D8Adafe6406110A",
      "staticMerkleRootWeightedMultisigIsmFactory": "0x2f2aFaE1139Ce54feFC03593FeE8AB2aDF4a85A7",
      "staticMessageIdMultisigIsmFactory": "0xEb9FcFDC9EfDC17c1EC5E1dc085B98485da213D6",
      "staticMessageIdWeightedMultisigIsmFactory": "0xeA87ae93Fa0019a82A727bfd3eBd1cFCa8f64f1D",
      "storageGasOracle": "0xb201817dFdd822B75Fa9b595457E6Ee466a7C187",
      "testRecipient": "0x82540c4C1C6956FC4815E583DDc6d88A782E0F3e",
      "timelockController": "0x0000000000000000000000000000000000000000",
      "validatorAnnounce": "0xa377b8269e0A47cdd2fD5AAeAe860b45623c6d82",
      "index": {
        "from": 707812
      }
    },
<<<<<<< HEAD
    "bitlayer": {
=======
    "endurance": {
      "aggregationHook": "0xbeD8f121fAd38801854C4314C6047888956b2159",
>>>>>>> 4a3ac4cf
      "blockExplorers": [
        {
          "apiUrl": "https://api.btrscan.com/scan/api",
          "family": "other",
          "name": "Bitlayer Explorer",
          "url": "https://www.btrscan.com"
        }
      ],
      "blocks": {
        "confirmations": 1,
        "estimateBlockTime": 3,
        "reorgPeriod": 20
      },
      "chainId": 200901,
      "deployer": {
        "name": "Abacus Works",
        "url": "https://www.hyperlane.xyz"
      },
      "displayName": "Bitlayer",
      "domainId": 200901,
      "gasCurrencyCoinGeckoId": "bitcoin",
      "gnosisSafeTransactionServiceUrl": "https://multisign.bitlayer.org/txs/",
      "name": "bitlayer",
      "nativeToken": {
        "decimals": 18,
        "name": "Bitcoin",
        "symbol": "BTC"
      },
      "protocol": "ethereum",
      "rpcUrls": [
        {
          "http": "https://rpc.bitlayer.org"
        },
        {
          "http": "https://rpc.bitlayer-rpc.com"
        },
        {
          "http": "https://rpc.ankr.com/bitlayer"
        }
      ],
<<<<<<< HEAD
      "technicalStack": "other",
      "aggregationHook": "0x9aA6A7525Aa42f861AB07F8556654971dd4525ED",
      "domainRoutingIsm": "0xBD70Ea9D599a0FC8158B026797177773C3445730",
      "domainRoutingIsmFactory": "0x1052eF3419f26Bec74Ed7CEf4a4FA6812Bc09908",
      "fallbackRoutingHook": "0xc401e251CCa7A364114504A994D6fC7cb1c243AB",
      "interchainAccountRouter": "0xE0208ddBe76c703eb3Cd758a76e2c8c1Ff9472fD",
      "interchainGasPaymaster": "0x4E55aDA3ef1942049EA43E904EB01F4A0a9c39bd",
      "interchainSecurityModule": "0xA5B48b8B190feb4FB9b1dd8F21d923E8424435c9",
      "mailbox": "0x3a464f746D23Ab22155710f44dB16dcA53e0775E",
      "merkleTreeHook": "0x441a01Fca2eD731C0Fc4633998332f9FEDB17575",
      "pausableHook": "0x5Ed813B8b41f25c8002B01A72bbDBe6A0232Fe27",
      "pausableIsm": "0x61594D2cA900C44ab51d07776465397FefC643C6",
      "protocolFee": "0x8AB7A6FaC052518A39628497735C855a2Beb515B",
      "proxyAdmin": "0x2f2aFaE1139Ce54feFC03593FeE8AB2aDF4a85A7",
      "staticAggregationHookFactory": "0xEb9FcFDC9EfDC17c1EC5E1dc085B98485da213D6",
      "staticAggregationIsm": "0x78A31fF00D79158c22C09DC6D7Fa7188e21925E4",
=======
      "staticAggregationHookFactory": "0xb44a2B834FFdf762051Ee26Eb41531a4A02fA8d0",
      "staticAggregationIsm": "0x20eB7a6367F962A6bB3B6eB54111A1fD073Bf0DA",
>>>>>>> 4a3ac4cf
      "staticAggregationIsmFactory": "0x8F7454AC98228f3504Bb91eA3D8Adafe6406110A",
      "staticMerkleRootMultisigIsmFactory": "0x2C1FAbEcd7bFBdEBF27CcdB67baADB38b6Df90fC",
      "staticMerkleRootWeightedMultisigIsmFactory": "0x0761b0827849abbf7b0cC09CE14e1C93D87f5004",
      "staticMessageIdMultisigIsmFactory": "0x8b83fefd896fAa52057798f6426E9f0B080FCCcE",
      "staticMessageIdWeightedMultisigIsmFactory": "0x4Ed7d626f1E96cD1C0401607Bf70D95243E3dEd1",
      "storageGasOracle": "0xA38D1D7F217A52A27b0e6BF50E0a9ddAD05798C0",
      "testRecipient": "0xbB22547D1dc681fe925f568f637Ff67aC06c20fc",
      "timelockController": "0x0000000000000000000000000000000000000000",
      "validatorAnnounce": "0xb4fc9B5fD57499Ef6FfF3995728a55F7A618ef86",
      "index": {
        "from": 4162791
      }
    },
<<<<<<< HEAD
    "blast": {
=======
    "ethereum": {
      "aggregationHook": "0x3d166d2424e47747D81bd71A305A8aee23d33397",
>>>>>>> 4a3ac4cf
      "blockExplorers": [
        {
          "apiKey": "GP69JEAP2W7YFJT9ZJTEPGQT6Y6KMW44ZN",
          "apiUrl": "https://api.etherscan.io/v2/api?chainid=81457",
          "family": "etherscan",
          "name": "BlastScan",
          "url": "https://blastscan.io/"
        },
        {
          "apiUrl": "https://api.routescan.io/v2/network/mainnet/evm/81457/etherscan/api",
          "family": "routescan",
          "name": "Blast Explorer",
          "url": "https://blastexplorer.io"
        }
      ],
      "blocks": {
        "confirmations": 1,
        "estimateBlockTime": 2,
        "reorgPeriod": 5
      },
      "chainId": 81457,
      "deployer": {
        "name": "Abacus Works",
        "url": "https://www.hyperlane.xyz"
      },
      "displayName": "Blast",
      "domainId": 81457,
      "gasCurrencyCoinGeckoId": "ethereum",
      "gnosisSafeTransactionServiceUrl": "https://safe-transaction-blast.safe.global",
      "name": "blast",
      "nativeToken": {
        "decimals": 18,
        "name": "Ether",
        "symbol": "ETH"
      },
      "protocol": "ethereum",
      "rpcUrls": [
        {
          "http": "https://rpc.blast.io"
        },
        {
          "http": "https://rpc.ankr.com/blast"
        }
      ],
<<<<<<< HEAD
      "technicalStack": "opstack",
      "aggregationHook": "0x012278333Ce0A845AE9bD7302867a59Bd5D3635d",
      "domainRoutingIsm": "0x0296D16d371a49F631143612020138896b3eA421",
      "domainRoutingIsmFactory": "0x2f2aFaE1139Ce54feFC03593FeE8AB2aDF4a85A7",
      "fallbackRoutingHook": "0x6Fae4D9935E2fcb11fC79a64e917fb2BF14DaFaa",
      "interchainAccountRouter": "0x7d58D7F052792e54eeEe91B2467c2A17a163227e",
      "interchainGasPaymaster": "0xB3fCcD379ad66CED0c91028520C64226611A48c9",
      "interchainSecurityModule": "0xd712152b97e33d299001d1e2D8be227F9CA01397",
      "mailbox": "0x3a867fCfFeC2B790970eeBDC9023E75B0a172aa7",
      "merkleTreeHook": "0xC9B8ea6230d6687a4b13fD3C0b8f0Ec607B26465",
      "pausableHook": "0xE0C452DDA7506f0F4dE5C8C1d383F7aD866eA4F0",
      "pausableIsm": "0x4C97D35c668EE5194a13c8DE8Afc18cce40C9F28",
      "protocolFee": "0x12582c7B0f43c6A667CBaA7fA8b112F7fb1E69F0",
      "proxyAdmin": "0xeA87ae93Fa0019a82A727bfd3eBd1cFCa8f64f1D",
      "staticAggregationHookFactory": "0x4Ed7d626f1E96cD1C0401607Bf70D95243E3dEd1",
      "staticAggregationIsm": "0x208263bB303B2a737642fB13C765F106a2591be8",
      "staticAggregationIsmFactory": "0x0761b0827849abbf7b0cC09CE14e1C93D87f5004",
      "staticMerkleRootMultisigIsmFactory": "0xEb9FcFDC9EfDC17c1EC5E1dc085B98485da213D6",
      "staticMerkleRootWeightedMultisigIsmFactory": "0x8Ea50255C282F89d1A14ad3F159437EE5EF0507f",
      "staticMessageIdMultisigIsmFactory": "0x1052eF3419f26Bec74Ed7CEf4a4FA6812Bc09908",
      "staticMessageIdWeightedMultisigIsmFactory": "0x06De94EfBE80A2804c5FDE2e7C4278a10575A272",
      "storageGasOracle": "0xBDa330Ea8F3005C421C8088e638fBB64fA71b9e0",
      "testRecipient": "0x17E216fBb22dF4ef8A6640ae9Cb147C92710ac84",
=======
      "staticAggregationHookFactory": "0x8E0c6231F36cb081ccBcae5810C1793268D6CA7C",
      "staticAggregationIsm": "0x5447cdC0f4B1Afd827BF9d2F6b6cE7668d5dc284",
      "staticAggregationIsmFactory": "0x46FA191Ad972D9674Ed752B69f9659A0d7b22846",
      "staticMerkleRootMultisigIsmFactory": "0x47e8aF9e30C32Ab91060ED587894288786761B45",
      "staticMessageIdMultisigIsmFactory": "0xfA21D9628ADce86531854C2B7ef00F07394B0B69",
      "storageGasOracle": "0xc9a103990A8dB11b4f627bc5CD1D0c2685484Ec5",
      "testRecipient": "0x36FdA966CfffF8a9Cdc814f546db0e6378bFef35",
      "testTokenRecipient": "0x85ac1164878e017b67660a74ff1f41f3D05C02Bb",
>>>>>>> 4a3ac4cf
      "timelockController": "0x0000000000000000000000000000000000000000",
      "validatorAnnounce": "0xFC62DeF1f08793aBf0E67f69257c6be258194F72",
      "index": {
        "from": 2496427
      }
    },
<<<<<<< HEAD
    "bob": {
=======
    "fraxtal": {
      "aggregationHook": "0x96F30f1c79bC2905e5dFac6e8A3E5CD82A301a10",
>>>>>>> 4a3ac4cf
      "blockExplorers": [
        {
          "apiUrl": "https://explorer.gobob.xyz/api",
          "family": "blockscout",
          "name": "BOB Explorer",
          "url": "https://explorer.gobob.xyz"
        }
      ],
      "blocks": {
        "confirmations": 1,
        "estimateBlockTime": 2,
        "reorgPeriod": 5
      },
      "chainId": 60808,
      "deployer": {
        "name": "Abacus Works",
        "url": "https://www.hyperlane.xyz"
      },
      "displayName": "BOB",
      "domainId": 60808,
      "gasCurrencyCoinGeckoId": "ethereum",
      "gnosisSafeTransactionServiceUrl": "https://transaction.safe.gobob.xyz",
      "name": "bob",
      "nativeToken": {
        "decimals": 18,
        "name": "Ether",
        "symbol": "ETH"
      },
      "protocol": "ethereum",
      "rpcUrls": [
        {
          "http": "https://rpc.gobob.xyz"
        }
      ],
<<<<<<< HEAD
      "technicalStack": "opstack",
      "aggregationHook": "0x87893ae9DF41fF6e41a7c982AA884edDd8770840",
      "domainRoutingIsm": "0x93e62F2c9a89f8b1e62A3c726Bbf6BD1A7b7FA3e",
      "domainRoutingIsmFactory": "0x1052eF3419f26Bec74Ed7CEf4a4FA6812Bc09908",
      "fallbackRoutingHook": "0xF5165f115ba4E1Adc09f0EB392232D65F219806a",
      "interchainAccountRouter": "0xA6f0A37DFDe9C2c8F46F010989C47d9edB3a9FA8",
      "interchainGasPaymaster": "0x62B7592C1B6D1E43f4630B8e37f4377097840C05",
      "interchainSecurityModule": "0xd2117633d5f3cAc1C0658Fa06ea736087B134daa",
      "mailbox": "0x8358D8291e3bEDb04804975eEa0fe9fe0fAfB147",
      "merkleTreeHook": "0x781bE492F1232E66990d83a9D3AC3Ec26f56DAfB",
      "pausableHook": "0xc22B646edf6c9A43d83fDBc8D5E1B3c6DAfACb83",
      "pausableIsm": "0x4E1c88DD261BEe2941e6c1814597e30F53330428",
      "protocolFee": "0x2E4B42D3d0FC105E7A729e0Ca757761A61258d14",
      "proxyAdmin": "0x95878Fd41bC26f7045C0b98e381c22f010745A75",
      "staticAggregationHookFactory": "0xEb9FcFDC9EfDC17c1EC5E1dc085B98485da213D6",
      "staticAggregationIsm": "0x132280A4110A22Cf2D7279AD33d875b445793948",
      "staticAggregationIsmFactory": "0x8F7454AC98228f3504Bb91eA3D8Adafe6406110A",
      "staticMerkleRootMultisigIsmFactory": "0x2C1FAbEcd7bFBdEBF27CcdB67baADB38b6Df90fC",
      "staticMerkleRootWeightedMultisigIsmFactory": "0xb89c6ED617f5F46175E41551350725A09110bbCE",
      "staticMessageIdMultisigIsmFactory": "0x8b83fefd896fAa52057798f6426E9f0B080FCCcE",
      "staticMessageIdWeightedMultisigIsmFactory": "0xa2401b57A8CCBF6AbD9b7e62e28811b2b523AB2B",
      "storageGasOracle": "0x2Fca7f6eC3d4A0408900f2BB30004d4616eE985E",
      "testRecipient": "0xe03dad16074BC5EEA9A9311257BF02Eb0B6AAA2b",
=======
      "staticAggregationHookFactory": "0xcd2c99548e2ee3E68D886f9d15E45CDAAfe8479b",
      "staticAggregationIsm": "0xcA26D50602efA9d835b01A142Ae218f59aa60433",
      "staticAggregationIsmFactory": "0x2f2aFaE1139Ce54feFC03593FeE8AB2aDF4a85A7",
      "staticMerkleRootMultisigIsmFactory": "0x0761b0827849abbf7b0cC09CE14e1C93D87f5004",
      "staticMessageIdMultisigIsmFactory": "0x4Ed7d626f1E96cD1C0401607Bf70D95243E3dEd1",
      "storageGasOracle": "0x5060eCD5dFAD300A90592C04e504600A7cdcF70b",
      "testRecipient": "0x62B7592C1B6D1E43f4630B8e37f4377097840C05",
>>>>>>> 4a3ac4cf
      "timelockController": "0x0000000000000000000000000000000000000000",
      "validatorAnnounce": "0x7E27456a839BFF31CA642c060a2b68414Cb6e503",
      "index": {
        "from": 3225119
      }
    },
<<<<<<< HEAD
    "boba": {
=======
    "fusemainnet": {
      "aggregationHook": "0x31e776bA1edaa65d94206a1bb0350d286DEf3334",
>>>>>>> 4a3ac4cf
      "blockExplorers": [
        {
          "apiUrl": "https://api.routescan.io/v2/network/mainnet/evm/288/etherscan/api",
          "family": "routescan",
          "name": "bobascan",
          "url": "https://bobascan.com"
        }
      ],
      "blocks": {
        "confirmations": 1,
        "estimateBlockTime": 2,
        "reorgPeriod": 5
      },
      "chainId": 288,
      "deployer": {
        "name": "Abacus Works",
        "url": "https://www.hyperlane.xyz"
      },
      "displayName": "Boba Mainnet",
      "domainId": 288,
      "gasCurrencyCoinGeckoId": "ethereum",
      "gnosisSafeTransactionServiceUrl": "https://transaction.safe.boba.network",
      "name": "boba",
      "nativeToken": {
        "decimals": 18,
        "name": "Ether",
        "symbol": "ETH"
      },
      "protocol": "ethereum",
      "rpcUrls": [
        {
          "http": "https://mainnet.boba.network"
        }
      ],
<<<<<<< HEAD
      "technicalStack": "opstack",
      "aggregationHook": "0x4533B9ff84bE4f4009409414aF8b8e9c3f4F52a8",
      "domainRoutingIsm": "0xBD70Ea9D599a0FC8158B026797177773C3445730",
      "domainRoutingIsmFactory": "0x1052eF3419f26Bec74Ed7CEf4a4FA6812Bc09908",
      "fallbackRoutingHook": "0x0D3bD9F1bcDA82bD1682b2C895a907d7aaE45849",
      "interchainAccountRouter": "0x625324ebE9Fe13fEDD8ac3761F153b90aa35B404",
      "interchainGasPaymaster": "0x9534122Aae7978dB8f5f10dF4432233c53e820A1",
      "interchainSecurityModule": "0x5B67B7a09C7D7fD3E8D3aC4BAD24162ab48De1C4",
      "mailbox": "0x3a464f746D23Ab22155710f44dB16dcA53e0775E",
      "merkleTreeHook": "0x9eaaC366BFD70430cFee6E70265fefFf1CfC9E47",
      "pausableHook": "0x9eb56085DdbDA60aDf7d2B533AFeD90e38fC9666",
      "pausableIsm": "0xc5D6aCaafBCcEC6D7fD7d92F4509befce641c563",
      "protocolFee": "0x99fEFc1119E86Ee0153eb887cF8E8ab2d92A16e8",
      "proxyAdmin": "0x2f2aFaE1139Ce54feFC03593FeE8AB2aDF4a85A7",
      "staticAggregationHookFactory": "0xEb9FcFDC9EfDC17c1EC5E1dc085B98485da213D6",
      "staticAggregationIsm": "0x46De8b87577624b9ce63201238982b95ad0d7Ea4",
      "staticAggregationIsmFactory": "0x8F7454AC98228f3504Bb91eA3D8Adafe6406110A",
      "staticMerkleRootMultisigIsmFactory": "0x2C1FAbEcd7bFBdEBF27CcdB67baADB38b6Df90fC",
      "staticMerkleRootWeightedMultisigIsmFactory": "0x0761b0827849abbf7b0cC09CE14e1C93D87f5004",
      "staticMessageIdMultisigIsmFactory": "0x8b83fefd896fAa52057798f6426E9f0B080FCCcE",
      "staticMessageIdWeightedMultisigIsmFactory": "0x4Ed7d626f1E96cD1C0401607Bf70D95243E3dEd1",
      "storageGasOracle": "0xbb0AE51BCa526cF313b6a95BfaB020794af6C394",
      "testRecipient": "0xbB88a31E4b709b645c06825c0E0b5CAC906d97DE",
=======
      "staticAggregationHookFactory": "0xB46780C4967881e8De329BDca8c8DEe146E23A89",
      "staticAggregationIsm": "0xdE9DF68d672a5965Fca2bF17B24a673983c642c5",
      "staticAggregationIsmFactory": "0xc965292958794f59ec3e9538738dD252873F07CC",
      "staticMerkleRootMultisigIsmFactory": "0x55E4F0bc6b7Bb493D50839A8592e7ad8d5e93cf7",
      "staticMessageIdMultisigIsmFactory": "0xDd1CddEd982e4d271d4D6Bc4cdE8d4F3338733B5",
      "storageGasOracle": "0x61374178e45F65fF9D6252d017Cd580FC60B7654",
      "testRecipient": "0x83475ca5bEB2Eaa59A2FF48a0544ebaa4a32c2de",
>>>>>>> 4a3ac4cf
      "timelockController": "0x0000000000000000000000000000000000000000",
      "validatorAnnounce": "0xD743801ABB6c7664B623D8534C0f5AF8cD2F1C5e",
      "index": {
        "from": 10598389
      }
    },
<<<<<<< HEAD
    "botanix": {
=======
    "gnosis": {
      "aggregationHook": "0xE32bc0f3FaDd23620B3945101f3BC3aFD41B30D5",
>>>>>>> 4a3ac4cf
      "blockExplorers": [
        {
          "apiUrl": "https://api.routescan.io/v2/network/mainnet/evm/3637/etherscan/api",
          "family": "routescan",
          "name": "Botanix Explorer",
          "url": "https://botanixscan.io"
        }
      ],
      "blocks": {
        "confirmations": 1,
        "estimateBlockTime": 6,
        "reorgPeriod": 5
      },
      "chainId": 3637,
      "deployer": {
        "name": "Abacus Works",
        "url": "https://www.hyperlane.xyz"
      },
      "displayName": "Botanix",
      "domainId": 3637,
      "gasCurrencyCoinGeckoId": "bitcoin",
      "name": "botanix",
      "nativeToken": {
        "decimals": 18,
        "name": "Bitcoin",
        "symbol": "BTC"
      },
      "protocol": "ethereum",
      "rpcUrls": [
        {
          "http": "https://rpc.botanixlabs.com"
        }
      ],
<<<<<<< HEAD
      "technicalStack": "other",
      "aggregationHook": "0xce434fea9C3a954FDdf809e594B3F5715BEF4589",
      "domainRoutingIsm": "0xBD70Ea9D599a0FC8158B026797177773C3445730",
      "domainRoutingIsmFactory": "0x1052eF3419f26Bec74Ed7CEf4a4FA6812Bc09908",
      "fallbackRoutingHook": "0x5CBD4c5f9CD55747285652f815Cc7b9A2Ef6c586",
      "interchainAccountRouter": "0x21b5a2fA1f53e94cF4871201aeD30C6ad5E405f2",
      "interchainGasPaymaster": "0x23cc88CF424d48fDB05b4f0A8Ff6099aa4D56D8e",
      "interchainSecurityModule": "0x375aA2d504c9943De058DF908C47948712BB1b6C",
      "mailbox": "0x3a464f746D23Ab22155710f44dB16dcA53e0775E",
      "merkleTreeHook": "0x2ed6030D204745aC0Cd6be8301C3a63bf14D97Cc",
      "pausableHook": "0x946E9f4540E032a9fAc038AE58187eFcad9DE952",
      "pausableIsm": "0xD233433AeC23F8382DAd87D808F60557Ea35399f",
      "protocolFee": "0xf50e2f7ff2D367fac0B90Be2564A096168801b2d",
      "proxyAdmin": "0x2f2aFaE1139Ce54feFC03593FeE8AB2aDF4a85A7",
      "staticAggregationHookFactory": "0xEb9FcFDC9EfDC17c1EC5E1dc085B98485da213D6",
      "staticAggregationIsm": "0x2bC70c865b5d59aA9EAD885930B4A36c4493A5da",
      "staticAggregationIsmFactory": "0x8F7454AC98228f3504Bb91eA3D8Adafe6406110A",
      "staticMerkleRootMultisigIsmFactory": "0x2C1FAbEcd7bFBdEBF27CcdB67baADB38b6Df90fC",
      "staticMerkleRootWeightedMultisigIsmFactory": "0x0761b0827849abbf7b0cC09CE14e1C93D87f5004",
      "staticMessageIdMultisigIsmFactory": "0x8b83fefd896fAa52057798f6426E9f0B080FCCcE",
      "staticMessageIdWeightedMultisigIsmFactory": "0x4Ed7d626f1E96cD1C0401607Bf70D95243E3dEd1",
      "storageGasOracle": "0xA9Adb480F10547f10202173a49b7F52116304476",
      "testRecipient": "0x779B6a921a41ceaFbAE2e2A59B5dFfB951f8C9c8",
=======
      "staticAggregationHookFactory": "0xa1eb15C59a493Ae00C90d42CD6fFfEEE686FF9f8",
      "staticAggregationIsm": "0xe640167B9a283C8b4039fA33f3ac7be6e7E788c5",
      "staticAggregationIsmFactory": "0x11EF91d17c5ad3330DbCa709a8841743d3Af6819",
      "staticMerkleRootMultisigIsmFactory": "0x8E273260EAd8B72A085B19346A676d355740e875",
      "staticMessageIdMultisigIsmFactory": "0x603f46cc520d2fc22957b81e206408590808F02F",
      "storageGasOracle": "0x5E01d8F34b629E3f92d69546bbc4142A7Adee7e9",
      "testRecipient": "0x36FdA966CfffF8a9Cdc814f546db0e6378bFef35",
      "testTokenRecipient": "0x85ac1164878e017b67660a74ff1f41f3D05C02Bb",
>>>>>>> 4a3ac4cf
      "timelockController": "0x0000000000000000000000000000000000000000",
      "validatorAnnounce": "0x466b330C2e360c0214A9Da2428415298f720883E",
      "index": {
        "from": 200948
      }
    },
<<<<<<< HEAD
    "bsc": {
=======
    "inevm": {
      "aggregationHook": "0x34F80F085b8BC1EE2f272C47d0cF3FdD2aB8F84c",
>>>>>>> 4a3ac4cf
      "blockExplorers": [
        {
          "apiKey": "GP69JEAP2W7YFJT9ZJTEPGQT6Y6KMW44ZN",
          "apiUrl": "https://api.etherscan.io/v2/api?chainid=56",
          "family": "etherscan",
          "name": "BscScan",
          "url": "https://bscscan.com"
        }
      ],
      "blocks": {
        "confirmations": 1,
        "estimateBlockTime": 3,
        "reorgPeriod": "finalized"
      },
      "chainId": 56,
      "deployer": {
        "name": "Abacus Works",
        "url": "https://www.hyperlane.xyz"
      },
      "displayName": "Binance Smart Chain",
      "displayNameShort": "Binance",
      "domainId": 56,
      "gasCurrencyCoinGeckoId": "binancecoin",
      "gnosisSafeTransactionServiceUrl": "https://safe-transaction-bsc.safe.global/",
      "name": "bsc",
      "nativeToken": {
        "decimals": 18,
        "name": "BNB",
        "symbol": "BNB"
      },
      "protocol": "ethereum",
      "rpcUrls": [
        {
          "http": "https://bsc.drpc.org"
        },
        {
          "http": "https://bnb.rpc.subquery.network/public"
        },
        {
          "http": "https://binance.llamarpc.com"
        },
        {
          "http": "https://bsc.blockrazor.xyz"
        },
        {
          "http": "https://bsc-pokt.nodies.app"
        }
      ],
<<<<<<< HEAD
      "technicalStack": "other",
      "aggregationHook": "0x402Fc106576462a892355d69ACF03D46A888ae88",
      "domainRoutingIsm": "0xBc3Af0D4930502Ff0f6a8416a7a184c7BFFe19E7",
      "domainRoutingIsmFactory": "0xe6Af5720d34213C805C08e2470aea979e3F72F75",
      "fallbackRoutingHook": "0x237E81f87F57Badad9e09f13CC676D986cA852e7",
      "interchainAccountRouter": "0xf453B589F0166b90e050691EAc281C01a8959897",
      "interchainGasPaymaster": "0x78E25e7f84416e69b9339B0A6336EB6EFfF6b451",
      "interchainSecurityModule": "0x7764C1E0f91d35Ac0813fc5ca0C0987984E692B4",
      "mailbox": "0x2971b9Aec44bE4eb673DF1B88cDB57b96eefe8a4",
      "merkleTreeHook": "0xFDb9Cd5f9daAA2E4474019405A328a88E7484f26",
      "pausableHook": "0x7DBdAd1b4A922B65d37d7258a4227b6658344b7f",
      "pausableIsm": "0x25dB01caDf91CfD2f7e6dD829Ce81698217F9151",
      "protocolFee": "0xA8Aa5f14a5463a78E45CC068F11c867949F3E367",
      "proxyAdmin": "0x65993Af9D0D3a64ec77590db7ba362D6eB78eF70",
      "staticAggregationHookFactory": "0xe70E86a7D1e001D419D71F960Cb6CaD59b6A3dB6",
      "staticAggregationIsm": "0xfA360ff588623A026BF19A1801F2A8F1f045fa33",
      "staticAggregationIsmFactory": "0x38B3878c4fb44d201DA924c4a04bae3EE728c065",
      "staticMerkleRootMultisigIsmFactory": "0xfADBc81Ca8A957F1Bf7c78bCc575b28DBDE042b6",
      "staticMerkleRootWeightedMultisigIsmFactory": "0x6f72BF0018a93689D9CD6BF59C7AAeA66F578Fc1",
      "staticMessageIdMultisigIsmFactory": "0x4B1d8352E35e3BDE36dF5ED2e73C24E35c4a96b7",
      "staticMessageIdWeightedMultisigIsmFactory": "0x058C7458193f1b28e2bF7547E3f7a6A719Fc0f59",
      "storageGasOracle": "0x91d23D603d60445411C06e6443d81395593B7940",
      "testRecipient": "0x36FdA966CfffF8a9Cdc814f546db0e6378bFef35",
      "testTokenRecipient": "0x85ac1164878e017b67660a74ff1f41f3D05C02Bb",
=======
      "staticAggregationHookFactory": "0x222Dd83DAF4EE5f8e34bd5035667121c53F51Be0",
      "staticAggregationIsm": "0x3052aD50De54aAAc5D364d80bBE681d29e924597",
      "staticAggregationIsmFactory": "0x8F7454AC98228f3504Bb91eA3D8Adafe6406110A",
      "staticMerkleRootMultisigIsmFactory": "0x2C1FAbEcd7bFBdEBF27CcdB67baADB38b6Df90fC",
      "staticMessageIdMultisigIsmFactory": "0x8b83fefd896fAa52057798f6426E9f0B080FCCcE",
      "storageGasOracle": "0x6119E37Bd66406A1Db74920aC79C15fB8411Ba76",
      "technicalStack": "arbitrumnitro",
      "testRecipient": "0x28291a7062afA569104bEd52F7AcCA3dD2FafD11",
>>>>>>> 4a3ac4cf
      "timelockController": "0x0000000000000000000000000000000000000000",
      "validatorAnnounce": "0x7024078130D9c2100fEA474DAD009C2d1703aCcd",
      "index": {
        "from": 32893043
      },
      "transactionOverrides": {
        "gasPrice": 3000000000
      }
    },
    "bsquared": {
      "blockExplorers": [
        {
          "apiUrl": "https://explorer.bsquared.network/api",
          "family": "etherscan",
          "name": "B² Network Explorer",
          "url": "https://explorer.bsquared.network"
        }
      ],
      "blocks": {
        "confirmations": 1,
        "estimateBlockTime": 3,
        "reorgPeriod": 5
      },
      "chainId": 223,
      "deployer": {
        "name": "Abacus Works",
        "url": "https://www.hyperlane.xyz"
      },
      "displayName": "B² Network",
      "domainId": 223,
      "gasCurrencyCoinGeckoId": "bitcoin",
      "gnosisSafeTransactionServiceUrl": "https://safe-gateway.bsquared.network/txs/",
      "name": "bsquared",
      "nativeToken": {
        "decimals": 18,
        "name": "Bitcoin",
        "symbol": "BTC"
      },
      "protocol": "ethereum",
      "rpcUrls": [
        {
          "http": "https://rpc.bsquared.network"
        },
        {
<<<<<<< HEAD
          "http": "https://rpc.ankr.com/b2"
        },
=======
          "http": "https://sentry.tm.injective.network:443"
        }
      ],
      "slip44": 118,
      "validatorAnnounce": "0x1fb225b2fcfbe75e614a1d627de97ff372242eed",
      "technicalStack": "other"
    },
    "linea": {
      "aggregationHook": "0x55A457c36Eea28Fa12690B41B1B9aefF6470062A",
      "blockExplorers": [
>>>>>>> 4a3ac4cf
        {
          "http": "https://mainnet.b2-rpc.com"
        },
        {
          "http": "https://b2-mainnet.alt.technology"
        }
      ],
<<<<<<< HEAD
      "technicalStack": "other",
      "aggregationHook": "0x03D610d916D5D274e4A31c026fd6884281A35d9C",
      "domainRoutingIsm": "0xBD70Ea9D599a0FC8158B026797177773C3445730",
      "domainRoutingIsmFactory": "0x1052eF3419f26Bec74Ed7CEf4a4FA6812Bc09908",
      "fallbackRoutingHook": "0x60bB6D060393D3C206719A7bD61844cC82891cfB",
      "interchainAccountRouter": "0x9f4012ba9368FBb95F56c2Fc2D956df803D8779e",
      "interchainGasPaymaster": "0x70EbA87Cd15616f32C736B3f3BdCfaeD0713a82B",
      "interchainSecurityModule": "0x76426C3709A0D0044af246a431311bE7F535764a",
      "mailbox": "0x3a464f746D23Ab22155710f44dB16dcA53e0775E",
      "merkleTreeHook": "0xbb0AE51BCa526cF313b6a95BfaB020794af6C394",
      "pausableHook": "0x83475ca5bEB2Eaa59A2FF48a0544ebaa4a32c2de",
      "pausableIsm": "0x0D3bD9F1bcDA82bD1682b2C895a907d7aaE45849",
      "protocolFee": "0xbB88a31E4b709b645c06825c0E0b5CAC906d97DE",
      "proxyAdmin": "0x2f2aFaE1139Ce54feFC03593FeE8AB2aDF4a85A7",
      "staticAggregationHookFactory": "0xEb9FcFDC9EfDC17c1EC5E1dc085B98485da213D6",
      "staticAggregationIsm": "0x7dBb82188F553161d4B4ac3a2362Bff3a57e21D2",
=======
      "blocks": {
        "confirmations": 1,
        "estimateBlockTime": 3,
        "reorgPeriod": 5
      },
      "chainId": 59144,
      "deployer": {
        "name": "Abacus Works",
        "url": "https://www.hyperlane.xyz"
      },
      "displayName": "Linea",
      "domainId": 59144,
      "domainRoutingIsm": "0x6faCF71D804964Ca62f16e56DE74d7dF38FdC3F0",
      "domainRoutingIsmFactory": "0x3a464f746D23Ab22155710f44dB16dcA53e0775E",
      "fallbackRoutingHook": "0x4E1c88DD261BEe2941e6c1814597e30F53330428",
      "gasCurrencyCoinGeckoId": "ethereum",
      "gnosisSafeTransactionServiceUrl": "https://safe-transaction-linea.safe.global",
      "index": {
        "from": 5154574
      },
      "interchainAccountRouter": "0xBfC8DCEf3eFabC064f5afff4Ac875a82D2Dc9E55",
      "interchainGasPaymaster": "0x8105a095368f1a184CceA86cCe21318B5Ee5BE28",
      "interchainSecurityModule": "0x953CcC67Fd6e37d7e1723E927762389a4e7Ea602",
      "mailbox": "0x02d16BC51af6BfD153d67CA61754cF912E82C4d9",
      "merkleTreeHook": "0xC077A0Cc408173349b1c9870C667B40FE3C01dd7",
      "name": "linea",
      "nativeToken": {
        "decimals": 18,
        "name": "Ether",
        "symbol": "ETH"
      },
      "pausableHook": "0x5060eCD5dFAD300A90592C04e504600A7cdcF70b",
      "pausableIsm": "0x01aA8200936B475762Ee28D38B43a6cFe9076E52",
      "protocol": "ethereum",
      "protocolFee": "0x7556a0E61d577D921Cba8Fca0d7D6299d36E607E",
      "proxyAdmin": "0x7f50C5776722630a0024fAE05fDe8b47571D7B39",
      "rpcUrls": [
        {
          "http": "https://rpc.linea.build"
        },
        {
          "http": "https://1rpc.io/linea"
        },
        {
          "http": "https://linea.drpc.org"
        }
      ],
      "staticAggregationHookFactory": "0x67eB139588813Eb311C539Ac51C2638f3A318Ba7",
      "staticAggregationIsm": "0xF8aD4EB8aBA13ae546B8D01501c63e4543Ff0660",
      "staticAggregationIsmFactory": "0x2f2aFaE1139Ce54feFC03593FeE8AB2aDF4a85A7",
      "staticMerkleRootMultisigIsmFactory": "0x0761b0827849abbf7b0cC09CE14e1C93D87f5004",
      "staticMessageIdMultisigIsmFactory": "0x4Ed7d626f1E96cD1C0401607Bf70D95243E3dEd1",
      "storageGasOracle": "0x781bE492F1232E66990d83a9D3AC3Ec26f56DAfB",
      "testRecipient": "0x273Bc6b01D9E88c064b6E5e409BdF998246AEF42",
      "timelockController": "0x0000000000000000000000000000000000000000",
      "validatorAnnounce": "0x62B7592C1B6D1E43f4630B8e37f4377097840C05",
      "staticMerkleRootWeightedMultisigIsmFactory": "0x11df2f96bC60DfE5A2ab193AD0FCC0a0336F22d0",
      "staticMessageIdWeightedMultisigIsmFactory": "0xb0772086edF20278501bb2aF8D8efDe4B71C73Ce",
      "technicalStack": "other"
    },
    "lisk": {
      "aggregationHook": "0xE0246dCE9AED31111147e58281Ff68e93234C270",
      "blockExplorers": [
        {
          "apiUrl": "https://blockscout.lisk.com/api/eth-rpc",
          "family": "blockscout",
          "name": "Lisk Explorer",
          "url": "https://blockscout.lisk.com"
        },
        {
          "apiUrl": "https://api.routescan.io/v2/network/mainnet/evm/1135/etherscan/api",
          "family": "routescan",
          "name": "Lisk Explorer",
          "url": "https://1135.thesuperscan.io"
        }
      ],
      "blocks": {
        "confirmations": 3,
        "estimateBlockTime": 2,
        "reorgPeriod": 5
      },
      "chainId": 1135,
      "deployer": {
        "name": "Abacus Works",
        "url": "https://www.hyperlane.xyz"
      },
      "displayName": "Lisk",
      "domainId": 1135,
      "domainRoutingIsm": "0x55d6f15ce95B7570d215bE0306706d39877a64d0",
      "domainRoutingIsmFactory": "0x1052eF3419f26Bec74Ed7CEf4a4FA6812Bc09908",
      "fallbackRoutingHook": "0xd21192429df453021e896f2897Dc8B1167DD61E5",
      "gasCurrencyCoinGeckoId": "ethereum",
      "index": {
        "from": 4195553
      },
      "interchainGasPaymaster": "0x9844aFFaBE17c37F791ff99ABa58B0FbB75e22AF",
      "interchainSecurityModule": "0x7702bfF160fD8DB870B7Dbb2a9666831fDa13728",
      "mailbox": "0x2f2aFaE1139Ce54feFC03593FeE8AB2aDF4a85A7",
      "merkleTreeHook": "0xF5da68b2577EF5C0A0D98aA2a58483a68C2f232a",
      "name": "lisk",
      "nativeToken": {
        "decimals": 18,
        "name": "Ether",
        "symbol": "ETH"
      },
      "pausableHook": "0x61594D2cA900C44ab51d07776465397FefC643C6",
      "pausableIsm": "0x53e912b41125d6094590a7DBEf1360d3d56EEa19",
      "protocol": "ethereum",
      "protocolFee": "0x4E55aDA3ef1942049EA43E904EB01F4A0a9c39bd",
      "proxyAdmin": "0x0761b0827849abbf7b0cC09CE14e1C93D87f5004",
      "rpcUrls": [
        {
          "http": "https://rpc.api.lisk.com"
        }
      ],
      "staticAggregationHookFactory": "0xE936A7cBd736B47A0D688354580147Cd40043fc2",
      "staticAggregationIsm": "0x36d5F5b369639489c75D6B522eA2465041d2f79B",
>>>>>>> 4a3ac4cf
      "staticAggregationIsmFactory": "0x8F7454AC98228f3504Bb91eA3D8Adafe6406110A",
      "staticMerkleRootMultisigIsmFactory": "0x2C1FAbEcd7bFBdEBF27CcdB67baADB38b6Df90fC",
      "staticMerkleRootWeightedMultisigIsmFactory": "0x0761b0827849abbf7b0cC09CE14e1C93D87f5004",
      "staticMessageIdMultisigIsmFactory": "0x8b83fefd896fAa52057798f6426E9f0B080FCCcE",
      "staticMessageIdWeightedMultisigIsmFactory": "0x4Ed7d626f1E96cD1C0401607Bf70D95243E3dEd1",
      "storageGasOracle": "0x451dF8AB0936D85526D816f0b4dCaDD934A034A4",
      "testRecipient": "0x0F9d4704E1Fb25e416042524e594F1cEac6fF597",
      "timelockController": "0x0000000000000000000000000000000000000000",
      "validatorAnnounce": "0x25EAC2007b0D40E3f0AF112FD346412321038719",
      "index": {
        "from": 9687363
      }
    },
<<<<<<< HEAD
    "carrchain": {
=======
    "lukso": {
      "aggregationHook": "0x704531b3E0029166F711BBf9d65269c8615a6e91",
>>>>>>> 4a3ac4cf
      "blockExplorers": [
        {
          "apiUrl": "https://carrscan.io/api/v1",
          "family": "other",
          "name": "CarrScan",
          "url": "https://carrscan.io"
        }
      ],
      "blocks": {
        "confirmations": 1,
        "estimateBlockTime": 1,
        "reorgPeriod": 0
      },
      "chainId": 7667,
      "deployer": {
        "name": "Abacus Works",
        "url": "https://www.hyperlane.xyz"
      },
      "displayName": "CarrChain",
      "domainId": 7667,
      "gasCurrencyCoinGeckoId": "carnomaly",
      "index": {
        "from": 40
      },
      "name": "carrchain",
      "nativeToken": {
        "decimals": 18,
        "name": "CARR",
        "symbol": "CARR"
      },
      "protocol": "ethereum",
      "rpcUrls": [
        {
          "http": "https://rpc.carrchain.io"
        }
      ],
<<<<<<< HEAD
      "technicalStack": "arbitrumnitro",
      "aggregationHook": "0x461EABb3719b8901810b3Ab91144Fe3245ad11b1",
      "domainRoutingIsm": "0xBD70Ea9D599a0FC8158B026797177773C3445730",
      "domainRoutingIsmFactory": "0x1052eF3419f26Bec74Ed7CEf4a4FA6812Bc09908",
      "fallbackRoutingHook": "0x1A41a365A693b6A7aED1a46316097d290f569F22",
      "interchainAccountRouter": "0xBCD18636e5876DFd7AAb5F2B2a5Eb5ca168BA1d8",
      "interchainGasPaymaster": "0x75719C858e0c73e07128F95B2C466d142490e933",
      "interchainSecurityModule": "0x78bfcf2c8318B391429b3400a2a1FA6A37038D25",
      "mailbox": "0x3a464f746D23Ab22155710f44dB16dcA53e0775E",
      "merkleTreeHook": "0x7947b7Fe737B4bd1D3387153f32148974066E591",
      "pausableHook": "0xf303B04d9ad21dAe2658Cf302478A424e0B45368",
      "pausableIsm": "0xdf4aA3905e0391C7763e33CB6A08fFa97221D49B",
      "protocolFee": "0x76F2cC245882ceFf209A61d75b9F0f1A3b7285fB",
      "proxyAdmin": "0x2f2aFaE1139Ce54feFC03593FeE8AB2aDF4a85A7",
      "staticAggregationHookFactory": "0xEb9FcFDC9EfDC17c1EC5E1dc085B98485da213D6",
      "staticAggregationIsm": "0x1a81bEA3FecDaCa6a0eE119840Fb7Eb215CE54de",
=======
      "staticAggregationHookFactory": "0x71774316DB85BCb9bc064948Df27E9F3A4F58500",
      "staticAggregationIsm": "0x51C6A5106EF680d11e8fD9EE1d090c07fdaD2e3D",
>>>>>>> 4a3ac4cf
      "staticAggregationIsmFactory": "0x8F7454AC98228f3504Bb91eA3D8Adafe6406110A",
      "staticMerkleRootMultisigIsmFactory": "0x2C1FAbEcd7bFBdEBF27CcdB67baADB38b6Df90fC",
      "staticMerkleRootWeightedMultisigIsmFactory": "0x0761b0827849abbf7b0cC09CE14e1C93D87f5004",
      "staticMessageIdMultisigIsmFactory": "0x8b83fefd896fAa52057798f6426E9f0B080FCCcE",
      "staticMessageIdWeightedMultisigIsmFactory": "0x4Ed7d626f1E96cD1C0401607Bf70D95243E3dEd1",
      "storageGasOracle": "0xC4F464C89184c7870858A8B12ca822daB6ed04F3",
      "testRecipient": "0x5244d3359065C883BDfeEEff5329DE38c0Bd227e",
      "validatorAnnounce": "0x5B7a808CaA2C3F1378B07cDd46eB8ccA52F67e3B"
    },
<<<<<<< HEAD
    "celestia": {
      "bech32Prefix": "celestia",
=======
    "mantapacific": {
      "aggregationHook": "0x2497d04b517f8329A310e42D5D48d5206b4ffDF8",
>>>>>>> 4a3ac4cf
      "blockExplorers": [
        {
          "apiUrl": "https://celenium.io",
          "family": "other",
          "name": "Celenium",
          "url": "https://celenium.io"
        },
        {
          "apiUrl": "https://www.mintscan.io/celestia",
          "family": "other",
          "name": "Mintscan",
          "url": "https://www.mintscan.io/celestia"
        }
      ],
      "blocks": {
        "confirmations": 1,
        "estimateBlockTime": 6,
        "reorgPeriod": 1
      },
      "canonicalAsset": "utia",
      "chainId": "celestia",
      "contractAddressBytes": 32,
      "deployer": {
        "name": "Abacus Works",
        "url": "https://www.hyperlane.xyz"
      },
      "displayName": "Celestia",
      "domainId": 1128614981,
      "gasCurrencyCoinGeckoId": "celestia",
      "gasPrice": {
        "denom": "utia",
        "amount": "0.02"
      },
<<<<<<< HEAD
      "grpcUrls": [
=======
      "pausableHook": "0x7556a0E61d577D921Cba8Fca0d7D6299d36E607E",
      "pausableIsm": "0x6119B76720CcfeB3D256EC1b91218EEfFD6756E1",
      "protocol": "ethereum",
      "protocolFee": "0xd83A4F747fE80Ed98839e05079B1B7Fe037b1638",
      "proxyAdmin": "0x2f2aFaE1139Ce54feFC03593FeE8AB2aDF4a85A7",
      "rpcUrls": [
        {
          "http": "https://pacific-rpc.manta.network/http"
        },
        {
          "http": "https://manta.nirvanalabs.xyz/mantapublic"
        }
      ],
      "staticAggregationHookFactory": "0x8b4192B9Ad1fCa440A5808641261e5289e6de95D",
      "staticAggregationIsm": "0x845A3feB4BcdC32a457c4051F67d3950FC6Fd1d1",
      "staticAggregationIsmFactory": "0x1052eF3419f26Bec74Ed7CEf4a4FA6812Bc09908",
      "staticMerkleRootMultisigIsmFactory": "0x8F7454AC98228f3504Bb91eA3D8Adafe6406110A",
      "staticMessageIdMultisigIsmFactory": "0xEb9FcFDC9EfDC17c1EC5E1dc085B98485da213D6",
      "storageGasOracle": "0x19dc38aeae620380430C200a6E990D5Af5480117",
      "testRecipient": "0x4E1c88DD261BEe2941e6c1814597e30F53330428",
      "testTokenRecipient": "0x5060eCD5dFAD300A90592C04e504600A7cdcF70b",
      "timelockController": "0x0000000000000000000000000000000000000000",
      "validatorAnnounce": "0x2fa5F5C96419C222cDbCeC797D696e6cE428A7A9",
      "staticMerkleRootWeightedMultisigIsmFactory": "0x0A5d831c09204888B8791BF4E9c49445aD54f2C5",
      "staticMessageIdWeightedMultisigIsmFactory": "0xc11f8Cf2343d3788405582F65B8af6A4F7a6FfC8",
      "technicalStack": "opstack"
    },
    "mantle": {
      "aggregationHook": "0x02eBB3E94a765c908CA113e7ABd5052EDC0207A4",
      "blockExplorers": [
        {
          "apiUrl": "https://explorer.mantle.xyz/api",
          "family": "blockscout",
          "name": "Mantle Mainnet Explorer",
          "url": "https://explorer.mantle.xyz"
        },
>>>>>>> 4a3ac4cf
        {
          "http": "https://celestia-grpc.publicnode.com:443"
        }
      ],
      "index": {
        "chunk": 10,
        "from": 6680339
      },
      "name": "celestia",
      "nativeToken": {
        "decimals": 6,
        "denom": "utia",
        "name": "Celestia",
        "symbol": "TIA"
      },
      "protocol": "cosmosnative",
      "restUrls": [
        {
          "http": "https://celestia-rest.publicnode.com"
        }
      ],
      "rpcUrls": [
        {
          "http": "https://celestia-rpc.publicnode.com:443"
        }
      ],
<<<<<<< HEAD
      "slip44": 118,
      "technicalStack": "other",
      "interchainGasPaymaster": "0x726f757465725f706f73745f6469737061746368000000040000000000000001",
      "interchainSecurityModule": "0x726f757465725f69736d00000000000000000000000000010000000000000000",
      "mailbox": "0x68797065726c616e650000000000000000000000000000000000000000000000",
      "merkleTreeHook": "0x726f757465725f706f73745f6469737061746368000000030000000000000000",
      "validatorAnnounce": "0x68797065726c616e650000000000000000000000000000000000000000000000"
    },
    "celo": {
=======
      "staticAggregationHookFactory": "0xB29A5072baEbA9eC800307bBc51a5EF4A7Da3Fb9",
      "staticAggregationIsm": "0xeacA9Ff0Cc6dBFc541c567deD2Fc46bA2012b4a9",
      "staticAggregationIsmFactory": "0x8F7454AC98228f3504Bb91eA3D8Adafe6406110A",
      "staticMerkleRootMultisigIsmFactory": "0x2C1FAbEcd7bFBdEBF27CcdB67baADB38b6Df90fC",
      "staticMessageIdMultisigIsmFactory": "0x8b83fefd896fAa52057798f6426E9f0B080FCCcE",
      "storageGasOracle": "0xf9DbC8776Bc2812c4DBEc45383A1783Ac758Fb55",
      "technicalStack": "opstack",
      "testRecipient": "0x62B7592C1B6D1E43f4630B8e37f4377097840C05",
      "timelockController": "0x0000000000000000000000000000000000000000",
      "validatorAnnounce": "0x1956848601549de5aa0c887892061fA5aB4f6fC4",
      "staticMerkleRootWeightedMultisigIsmFactory": "0xAAeb91195C025C9D35F8FF70e13049D8cD25703D",
      "staticMessageIdWeightedMultisigIsmFactory": "0x7eFF14440AbE077dBb05C7668079Bc1cD2CD9bd0"
    },
    "merlin": {
      "aggregationHook": "0xb346F26074c89336F27a9CC8aE7b92FddF71Ac2C",
>>>>>>> 4a3ac4cf
      "blockExplorers": [
        {
          "apiKey": "GP69JEAP2W7YFJT9ZJTEPGQT6Y6KMW44ZN",
          "apiUrl": "https://api.etherscan.io/v2/api?chainid=42220",
          "family": "etherscan",
          "name": "CeloScan",
          "url": "https://celoscan.io"
        },
        {
          "apiUrl": "https://explorer.celo.org/mainnet/api",
          "family": "blockscout",
          "name": "Blockscout",
          "url": "https://explorer.celo.org"
        }
      ],
      "blocks": {
        "confirmations": 1,
        "estimateBlockTime": 1,
        "reorgPeriod": 5
      },
      "chainId": 42220,
      "deployer": {
        "name": "Abacus Works",
        "url": "https://www.hyperlane.xyz"
      },
      "displayName": "Celo",
      "domainId": 42220,
      "gasCurrencyCoinGeckoId": "celo",
      "gnosisSafeTransactionServiceUrl": "https://safe-transaction-celo.safe.global/",
      "name": "celo",
      "nativeToken": {
        "decimals": 18,
        "name": "Celo",
        "symbol": "CELO"
      },
      "protocol": "ethereum",
      "rpcUrls": [
        {
          "http": "https://forno.celo.org"
        },
        {
          "http": "https://rpc.ankr.com/celo"
        },
        {
          "http": "https://celo.drpc.org"
        }
      ],
<<<<<<< HEAD
      "technicalStack": "opstack",
      "aggregationHook": "0xc65890329066FB20c339Bc5C22f1756e9D3a4fF5",
      "domainRoutingIsm": "0xf18E32428dad0802C5D6F723cB80A6Da889777c4",
      "domainRoutingIsmFactory": "0x2A2c22B0a8615ad24839fA6Af302E896Af32d1a3",
      "fallbackRoutingHook": "0xDC98a856fb9112894c2fE32267DA8bF35645FAF3",
      "interchainAccountRouter": "0x1eA7aC243c398671194B7e2C51d76d1a1D312953",
      "interchainGasPaymaster": "0x571f1435613381208477ac5d6974310d88AC7cB7",
      "interchainSecurityModule": "0xCa317109BdC56F2168C985B45FF447479F74f852",
      "mailbox": "0x50da3B3907A08a24fe4999F4Dcf337E8dC7954bb",
      "merkleTreeHook": "0x04dB778f05854f26E67e0a66b740BBbE9070D366",
      "pausableHook": "0x80672c5D9Fd26B235654C24adc1CFcDeb8d15115",
      "pausableIsm": "0x6Bc4437ce69696C9461Cbc89582c259AC8847A58",
      "protocolFee": "0x89886d431f9c3eEE64DCD6dAbA3f7D689D98D899",
      "proxyAdmin": "0x90f9a2E9eCe93516d65FdaB726a3c62F5960a1b9",
      "staticAggregationHookFactory": "0xc3745652EFB8555A8b064A0EA78d295133d326D2",
      "staticAggregationIsm": "0x99e8E56Dce3402D6E09A82718937fc1cA2A9491E",
      "staticAggregationIsmFactory": "0x1722dd970a1F56040712129f5Eeb76B003fd7500",
      "staticMerkleRootMultisigIsmFactory": "0x4C96a1abc44dc846775CE702C9E9BE821D3b487c",
      "staticMerkleRootWeightedMultisigIsmFactory": "0x0f05deB9c5931c3F87209674B6d4c6df74F6DCBc",
      "staticMessageIdMultisigIsmFactory": "0xaB402f227e892Ef37C105bf06619c0fa106a1fB2",
      "staticMessageIdWeightedMultisigIsmFactory": "0x58924b11A3B03D533192Dd5a92bc358F5a970E34",
      "storageGasOracle": "0xD9A9966E7dA9a7f0032bF449FB12696a638E673C",
      "testRecipient": "0x36FdA966CfffF8a9Cdc814f546db0e6378bFef35",
      "testTokenRecipient": "0x85ac1164878e017b67660a74ff1f41f3D05C02Bb",
=======
      "staticAggregationHookFactory": "0x1fdfD1486b8339638C6b92f8a96D698D8182D2b1",
      "staticAggregationIsm": "0x768DDd89D239FB3a48A7774aE6d786D72441D0e0",
      "staticAggregationIsmFactory": "0x8F7454AC98228f3504Bb91eA3D8Adafe6406110A",
      "staticMerkleRootMultisigIsmFactory": "0x2C1FAbEcd7bFBdEBF27CcdB67baADB38b6Df90fC",
      "staticMessageIdMultisigIsmFactory": "0x8b83fefd896fAa52057798f6426E9f0B080FCCcE",
      "storageGasOracle": "0xc965292958794f59ec3e9538738dD252873F07CC",
      "testRecipient": "0xc401e251CCa7A364114504A994D6fC7cb1c243AB",
      "validatorAnnounce": "0xd21192429df453021e896f2897Dc8B1167DD61E5",
      "staticMerkleRootWeightedMultisigIsmFactory": "0xF15D70941dE2Bf95A23d6488eBCbedE0a444137f",
      "staticMessageIdWeightedMultisigIsmFactory": "0xD7EcB0396406682a27E87F7946c25Ac531140959",
      "interchainAccountRouter": "0xFCfE7344d7a769C89B3A22c596fE83a1bF8458Da",
>>>>>>> 4a3ac4cf
      "timelockController": "0x0000000000000000000000000000000000000000",
      "validatorAnnounce": "0xCeF677b65FDaA6804d4403083bb12B8dB3991FE1",
      "index": {
        "from": 22102340
      }
    },
<<<<<<< HEAD
    "cheesechain": {
=======
    "metis": {
      "aggregationHook": "0xeA0750A30369403db665844661E1390E0Ce49e15",
>>>>>>> 4a3ac4cf
      "blockExplorers": [
        {
          "apiUrl": "https://fetascan.xyz/api",
          "family": "blockscout",
          "name": "Fetascan",
          "url": "https://fetascan.xyz"
        }
      ],
      "blocks": {
        "confirmations": 1,
        "estimateBlockTime": 30,
        "reorgPeriod": 1
      },
      "chainId": 383353,
      "deployer": {
        "name": "Abacus Works",
        "url": "https://www.hyperlane.xyz"
      },
      "displayName": "CheeseChain",
      "domainId": 383353,
      "gasCurrencyCoinGeckoId": "cheese-2",
      "gnosisSafeTransactionServiceUrl": "https://prod.cheese.transaction.keypersafe.xyz/",
      "index": {
        "from": 50650
      },
      "name": "cheesechain",
      "nativeToken": {
        "decimals": 18,
        "name": "Cheese",
        "symbol": "CHEESE"
      },
      "protocol": "ethereum",
      "rpcUrls": [
        {
          "http": "https://cheesechain.calderachain.xyz/http"
        }
      ],
<<<<<<< HEAD
      "technicalStack": "arbitrumnitro",
      "aggregationHook": "0x8007d1e60991fB9BE1be26f70A7cE284fdE7da97",
      "domainRoutingIsm": "0xBD70Ea9D599a0FC8158B026797177773C3445730",
      "domainRoutingIsmFactory": "0x1052eF3419f26Bec74Ed7CEf4a4FA6812Bc09908",
      "fallbackRoutingHook": "0x03E20381530F2D50A0c9Ef153C19E74695c03433",
      "interchainAccountRouter": "0xBF4f96006d98780120f950b36505bC317aC6b6a4",
      "interchainGasPaymaster": "0x7E27456a839BFF31CA642c060a2b68414Cb6e503",
      "interchainSecurityModule": "0xc53C9586Dac984797c896F68F92a9B11824eEB5F",
      "mailbox": "0x2f2aFaE1139Ce54feFC03593FeE8AB2aDF4a85A7",
      "merkleTreeHook": "0x0054D19613f20dD72721A146ED408971a2CCA9BD",
      "pausableHook": "0x7b75b29caD47e10146e29BBf7BD9025e021a7023",
      "pausableIsm": "0x273Bc6b01D9E88c064b6E5e409BdF998246AEF42",
      "protocolFee": "0x01aE937A7B05d187bBCBE80F44F41879D3D335a4",
      "proxyAdmin": "0x0761b0827849abbf7b0cC09CE14e1C93D87f5004",
      "staticAggregationHookFactory": "0xEb9FcFDC9EfDC17c1EC5E1dc085B98485da213D6",
      "staticAggregationIsm": "0xD3bd8f20e169364d14c7dBFE698258D780FC71e3",
=======
      "staticAggregationHookFactory": "0xB9C5c0664B9d2CCA4139763141763101609D40BA",
      "staticAggregationIsm": "0x64946Bc95d9b12aBd7CF02507D5E2b709670eD48",
>>>>>>> 4a3ac4cf
      "staticAggregationIsmFactory": "0x8F7454AC98228f3504Bb91eA3D8Adafe6406110A",
      "staticMerkleRootMultisigIsmFactory": "0x2C1FAbEcd7bFBdEBF27CcdB67baADB38b6Df90fC",
      "staticMerkleRootWeightedMultisigIsmFactory": "0x148CF67B8A242c1360bb2C93fCe203EC4d4f9B56",
      "staticMessageIdMultisigIsmFactory": "0x8b83fefd896fAa52057798f6426E9f0B080FCCcE",
      "staticMessageIdWeightedMultisigIsmFactory": "0xcd849e612Aaa138f03698C3Edb42a34117BFF631",
      "storageGasOracle": "0xe4057c5B0c43Dc18E36b08C39B419F190D29Ac2d",
      "testRecipient": "0x4848d54987ffc732aD313827cdC25DF2eedD79d8",
      "timelockController": "0x0000000000000000000000000000000000000000",
      "validatorAnnounce": "0x047ba6c9949baB22d13C347B40819b7A20C4C53a"
    },
<<<<<<< HEAD
    "chilizmainnet": {
=======
    "mint": {
      "aggregationHook": "0xc0dD8ACb1626bd3776d52bEBe5d1F1f7e8DcCEF2",
>>>>>>> 4a3ac4cf
      "blockExplorers": [
        {
          "apiUrl": "https://api.routescan.io/v2/network/mainnet/evm/88888/etherscan/api",
          "family": "routescan",
          "name": "Chiliscan",
          "url": "https://chiliscan.com"
        }
      ],
      "blocks": {
        "confirmations": 1,
        "estimateBlockTime": 3,
        "reorgPeriod": 9
      },
      "chainId": 88888,
      "deployer": {
        "name": "Abacus Works",
        "url": "https://www.hyperlane.xyz"
      },
      "displayName": "Chiliz",
      "domainId": 1000088888,
      "gasCurrencyCoinGeckoId": "chiliz",
      "name": "chilizmainnet",
      "nativeToken": {
        "decimals": 18,
        "name": "Chiliz",
        "symbol": "CHZ"
      },
      "protocol": "ethereum",
      "rpcUrls": [
        {
          "http": "https://rpc.ankr.com/chiliz"
        },
        {
          "http": "https://chiliz.publicnode.com"
        }
      ],
<<<<<<< HEAD
      "technicalStack": "other",
      "aggregationHook": "0x219c20baA25f296DC83B0Fa8F0B2aFc951625C20",
      "domainRoutingIsm": "0xdAEe23c103419600F3B96f4DbA3858d4a1c3eaaf",
      "domainRoutingIsmFactory": "0x2f0E57527Bb37E5E064EF243fad56CCE6241906c",
      "fallbackRoutingHook": "0x3CBCa631A797fd4c6332Cd4435C92065AFb57ef8",
      "interchainAccountRouter": "0x246BBe3983C22553362A42aa4B06320E2fB4E880",
      "interchainGasPaymaster": "0x561BcA8D862536CD9C88f332C1A1Da0fC8F96e40",
      "interchainSecurityModule": "0x2C6702A6cC51748abDeB38a9Aa507831b7DA5889",
      "mailbox": "0x248aDe14C0489E20C9a7Fea5F86DBfC3702208eF",
      "merkleTreeHook": "0x9c2214467Daf9e2e1F45b36d08ce0b9C65BFeA88",
      "pausableHook": "0x2f536FB7a37bd817Af644072a904Ddc02Dae429f",
      "pausableIsm": "0x2b79328DA089E89A9E9c08732b56dd31F01011Db",
      "protocolFee": "0x01EBa6D613DC09Cb899aF1e8E8a747416d7250ad",
      "proxyAdmin": "0x48C427782Bc1e9ecE406b3e277481b28ABcBdf03",
      "staticAggregationHookFactory": "0xDc1508844B99C606E16C2Ae87f33c373edD4B0F6",
      "staticAggregationIsm": "0xfE0c963aDF971956BbeD320995d6b34db087C0A4",
      "staticAggregationIsmFactory": "0x5bdADEAD721Eb4C4038fF7c989E3C7BbBA302435",
      "staticMerkleRootMultisigIsmFactory": "0x730f8a4128Fa8c53C777B62Baa1abeF94cAd34a9",
      "staticMerkleRootWeightedMultisigIsmFactory": "0xA8A311B69f688c1D9928259D872C31ca0d473642",
      "staticMessageIdMultisigIsmFactory": "0xbed53B5C5BCE9433f25A2A702e6df13E22d84Ae9",
      "staticMessageIdWeightedMultisigIsmFactory": "0x1c6f404800bA49Ed581af734eA0d25c0c7d017B2",
      "storageGasOracle": "0x87ED6926abc9E38b9C7C19f835B41943b622663c",
      "testRecipient": "0xE67Dc24970B482579923551Ede52BD35a2858989",
=======
      "staticAggregationHookFactory": "0x7fd95Df406dDF612597F1B2C52340d7D96aeD071",
      "staticAggregationIsm": "0x64946Bc95d9b12aBd7CF02507D5E2b709670eD48",
      "staticAggregationIsmFactory": "0x8F7454AC98228f3504Bb91eA3D8Adafe6406110A",
      "staticMerkleRootMultisigIsmFactory": "0x2C1FAbEcd7bFBdEBF27CcdB67baADB38b6Df90fC",
      "staticMessageIdMultisigIsmFactory": "0x8b83fefd896fAa52057798f6426E9f0B080FCCcE",
      "storageGasOracle": "0x7b2e996742fA42d223652A344252B725D1bC428C",
      "testRecipient": "0x2c61Cda929e4e2174cb10cd8e2724A9ceaD62E67",
      "validatorAnnounce": "0x062200d92dF6bB7bA89Ce4D6800110450f94784e",
      "staticMerkleRootWeightedMultisigIsmFactory": "0xcd849e612Aaa138f03698C3Edb42a34117BFF631",
      "staticMessageIdWeightedMultisigIsmFactory": "0xb129828B9EDa48192D0B2db35D0E40dCF51B3594",
      "interchainAccountRouter": "0x511C21cF98AB0D07a6fB9Fb65E9e66DD483375B5",
>>>>>>> 4a3ac4cf
      "timelockController": "0x0000000000000000000000000000000000000000",
      "validatorAnnounce": "0x16625230dD6cFe1B2bec3eCaEc7d43bA3A902CD6",
      "index": {
        "from": 18075501
      },
      "transactionOverrides": {
        "maxPriorityFeePerGas": 1000000000
      }
    },
<<<<<<< HEAD
    "coredao": {
=======
    "mode": {
      "aggregationHook": "0x5abdb28134Ec9FE3fc4943F7fb4CbDeF0141f1b4",
>>>>>>> 4a3ac4cf
      "blockExplorers": [
        {
          "apiUrl": "https://scan.coredao.org/api",
          "family": "other",
          "name": "Core Explorer",
          "url": "https://scan.coredao.org"
        }
      ],
      "blocks": {
        "confirmations": 1,
        "estimateBlockTime": 3,
        "reorgPeriod": 21
      },
      "chainId": 1116,
      "deployer": {
        "name": "Abacus Works",
        "url": "https://www.hyperlane.xyz"
      },
      "displayName": "Core",
      "domainId": 1116,
      "gasCurrencyCoinGeckoId": "coredaoorg",
      "name": "coredao",
      "nativeToken": {
        "decimals": 18,
        "name": "CoreDAO",
        "symbol": "CORE"
      },
      "protocol": "ethereum",
      "rpcUrls": [
        {
          "http": "https://rpc.coredao.org"
        },
        {
          "http": "https://rpc.ankr.com/core"
        },
        {
          "http": "https://rpc-core.icecreamswap.com"
        }
      ],
<<<<<<< HEAD
      "technicalStack": "other",
      "aggregationHook": "0x9aA6A7525Aa42f861AB07F8556654971dd4525ED",
      "domainRoutingIsm": "0xBD70Ea9D599a0FC8158B026797177773C3445730",
      "domainRoutingIsmFactory": "0x1052eF3419f26Bec74Ed7CEf4a4FA6812Bc09908",
      "fallbackRoutingHook": "0xc401e251CCa7A364114504A994D6fC7cb1c243AB",
      "interchainAccountRouter": "0xB8736c87da7DEc750fA0226e3bdE1Ac35B88f43d",
      "interchainGasPaymaster": "0x4E55aDA3ef1942049EA43E904EB01F4A0a9c39bd",
      "interchainSecurityModule": "0x266dcC79B808e8c6Caf1BeAeC7C332663F277DF9",
      "mailbox": "0x3a464f746D23Ab22155710f44dB16dcA53e0775E",
      "merkleTreeHook": "0x441a01Fca2eD731C0Fc4633998332f9FEDB17575",
      "pausableHook": "0x5Ed813B8b41f25c8002B01A72bbDBe6A0232Fe27",
      "pausableIsm": "0x61594D2cA900C44ab51d07776465397FefC643C6",
      "protocolFee": "0x8AB7A6FaC052518A39628497735C855a2Beb515B",
      "proxyAdmin": "0x2f2aFaE1139Ce54feFC03593FeE8AB2aDF4a85A7",
      "staticAggregationHookFactory": "0xEb9FcFDC9EfDC17c1EC5E1dc085B98485da213D6",
      "staticAggregationIsm": "0x78A31fF00D79158c22C09DC6D7Fa7188e21925E4",
=======
      "staticAggregationHookFactory": "0xd82644942C748cdaA323FC9A7D1ef3975AEf1ddA",
      "staticAggregationIsm": "0x6BdA2074b7edCE8c4e4cD3D35517267468Aed93F",
>>>>>>> 4a3ac4cf
      "staticAggregationIsmFactory": "0x8F7454AC98228f3504Bb91eA3D8Adafe6406110A",
      "staticMerkleRootMultisigIsmFactory": "0x2C1FAbEcd7bFBdEBF27CcdB67baADB38b6Df90fC",
      "staticMerkleRootWeightedMultisigIsmFactory": "0x0761b0827849abbf7b0cC09CE14e1C93D87f5004",
      "staticMessageIdMultisigIsmFactory": "0x8b83fefd896fAa52057798f6426E9f0B080FCCcE",
      "staticMessageIdWeightedMultisigIsmFactory": "0x4Ed7d626f1E96cD1C0401607Bf70D95243E3dEd1",
      "storageGasOracle": "0xA38D1D7F217A52A27b0e6BF50E0a9ddAD05798C0",
      "testRecipient": "0xbB22547D1dc681fe925f568f637Ff67aC06c20fc",
      "timelockController": "0x0000000000000000000000000000000000000000",
      "validatorAnnounce": "0xb4fc9B5fD57499Ef6FfF3995728a55F7A618ef86",
      "index": {
        "from": 17154537
      }
    },
<<<<<<< HEAD
    "coti": {
=======
    "moonbeam": {
      "aggregationHook": "0x69c4621174D540A97a3a3Cf4c045a60BBeAd6C10",
>>>>>>> 4a3ac4cf
      "blockExplorers": [
        {
          "apiUrl": "https://mainnet.cotiscan.io/api",
          "family": "blockscout",
          "name": "Cotiscan",
          "url": "https://mainnet.cotiscan.io"
        }
      ],
      "blocks": {
        "confirmations": 1,
        "estimateBlockTime": 5,
        "reorgPeriod": 5
      },
      "chainId": 2632500,
      "deployer": {
        "name": "Abacus Works",
        "url": "https://www.hyperlane.xyz"
      },
      "displayName": "Coti",
      "domainId": 2632500,
      "gasCurrencyCoinGeckoId": "coti",
      "name": "coti",
      "nativeToken": {
        "decimals": 18,
        "name": "COTI",
        "symbol": "COTI"
      },
      "protocol": "ethereum",
      "rpcUrls": [
        {
          "http": "https://mainnet.coti.io/rpc"
        }
      ],
<<<<<<< HEAD
      "technicalStack": "other",
      "aggregationHook": "0x633C58cdA727D65EF37BCb60CBd0c0A40cB53E91",
      "domainRoutingIsm": "0x93B21c39F9C4cFdD8779d01A5fdC7Fe881708Fcb",
      "domainRoutingIsmFactory": "0xeA87ae93Fa0019a82A727bfd3eBd1cFCa8f64f1D",
      "fallbackRoutingHook": "0x9fE454AA2B01fc7A2a777AE561bc58Ce560CD5a9",
      "interchainAccountRouter": "0x7D5a79539d7B1c9aE5e54d18EEE188840f1Fe4CC",
      "interchainGasPaymaster": "0x8452363d5c78bf95538614441Dc8B465e03A89ca",
      "interchainSecurityModule": "0x11e5Cb9a9d93Cf679B3fF13fE80EcA31D5d4D1F5",
      "mailbox": "0x398633D19f4371e1DB5a8EFE90468eB70B1176AA",
      "merkleTreeHook": "0x6D48135b7584E8Bf828B6e23110Bc0Da4252704f",
      "pausableHook": "0x2FF6cf2651fec512D0618E33c9d1374aaCd8b310",
      "pausableIsm": "0x238b3Fc6f3D32102AA655984059A051647DA98e2",
      "protocolFee": "0x7B8AA8f23Ab6B0757eC6FC71894211376D9335b0",
      "proxyAdmin": "0xC343A7054838FE9F249D7E3Ec1Fa6f1D108694b8",
      "staticAggregationHookFactory": "0x4Ed7d626f1E96cD1C0401607Bf70D95243E3dEd1",
      "staticAggregationIsm": "0xeAdfBCDE8BE901e11151B8c84E6f8BE67BA7765a",
      "staticAggregationIsmFactory": "0x1052eF3419f26Bec74Ed7CEf4a4FA6812Bc09908",
      "staticMerkleRootMultisigIsmFactory": "0x2C1FAbEcd7bFBdEBF27CcdB67baADB38b6Df90fC",
      "staticMerkleRootWeightedMultisigIsmFactory": "0x3a867fCfFeC2B790970eeBDC9023E75B0a172aa7",
      "staticMessageIdMultisigIsmFactory": "0x8F7454AC98228f3504Bb91eA3D8Adafe6406110A",
      "staticMessageIdWeightedMultisigIsmFactory": "0x2f9DB5616fa3fAd1aB06cB2C906830BA63d135e3",
      "storageGasOracle": "0x5244d3359065C883BDfeEEff5329DE38c0Bd227e",
      "testRecipient": "0x2ed6030D204745aC0Cd6be8301C3a63bf14D97Cc",
=======
      "staticAggregationHookFactory": "0x4799999864Aa444f5ed75e5D5eED59Cfc935D5F8",
      "staticAggregationIsm": "0xDAAfa04d38d95f5B8418786AE0F7ee5B962ee92B",
      "staticAggregationIsmFactory": "0x40c6Abcb6A2CdC8882d4bEcaC47927005c7Bb8c2",
      "staticMerkleRootMultisigIsmFactory": "0xE2f485bc031Feb5a4C41C1967bf028653d75f0C3",
      "staticMessageIdMultisigIsmFactory": "0x84Df48F8f241f11d0fA302d09d73030429Bd9C73",
      "storageGasOracle": "0x448b7ADB0dA36d41AA2AfDc9d63b97541A7b3819",
      "testRecipient": "0x36FdA966CfffF8a9Cdc814f546db0e6378bFef35",
      "testTokenRecipient": "0x85ac1164878e017b67660a74ff1f41f3D05C02Bb",
>>>>>>> 4a3ac4cf
      "timelockController": "0x0000000000000000000000000000000000000000",
      "validatorAnnounce": "0xD233433AeC23F8382DAd87D808F60557Ea35399f",
      "index": {
        "from": 66586
      }
    },
    "cyber": {
      "blockExplorers": [
        {
          "apiUrl": "https://api.socialscan.io/cyber",
          "family": "other",
          "name": "Cyber Mainnet Explorer",
          "url": "https://cyberscan.co"
        }
      ],
      "blocks": {
        "confirmations": 1,
        "estimateBlockTime": 2,
        "reorgPeriod": 5
      },
      "chainId": 7560,
      "deployer": {
        "name": "Abacus Works",
        "url": "https://www.hyperlane.xyz"
      },
      "displayName": "Cyber",
      "domainId": 7560,
      "gasCurrencyCoinGeckoId": "ethereum",
      "name": "cyber",
      "nativeToken": {
        "decimals": 18,
        "name": "Ether",
        "symbol": "ETH"
      },
      "protocol": "ethereum",
      "rpcUrls": [
        {
          "http": "https://rpc.cyber.co"
        },
        {
          "http": "https://cyber.alt.technology"
        }
      ],
      "technicalStack": "opstack",
      "aggregationHook": "0xF6C1769d5390Be0f77080eF7791fBbA7eF4D5659",
      "domainRoutingIsm": "0x93e62F2c9a89f8b1e62A3c726Bbf6BD1A7b7FA3e",
      "domainRoutingIsmFactory": "0x1052eF3419f26Bec74Ed7CEf4a4FA6812Bc09908",
      "fallbackRoutingHook": "0xd21192429df453021e896f2897Dc8B1167DD61E5",
      "interchainAccountRouter": "0x1B947F6246ACe28abAf073FF11c098F31ce4f899",
      "interchainGasPaymaster": "0x9844aFFaBE17c37F791ff99ABa58B0FbB75e22AF",
      "interchainSecurityModule": "0x556C19E691E7E49FCC709EA0D5E392d30F37886C",
      "mailbox": "0x2f2aFaE1139Ce54feFC03593FeE8AB2aDF4a85A7",
      "merkleTreeHook": "0xF5da68b2577EF5C0A0D98aA2a58483a68C2f232a",
      "pausableHook": "0x61594D2cA900C44ab51d07776465397FefC643C6",
      "pausableIsm": "0xbB22547D1dc681fe925f568f637Ff67aC06c20fc",
      "protocolFee": "0x089DdA086dCbfA0C2cCa69B45F2eB6DE7Fd71F38",
      "proxyAdmin": "0x0761b0827849abbf7b0cC09CE14e1C93D87f5004",
      "staticAggregationHookFactory": "0xEb9FcFDC9EfDC17c1EC5E1dc085B98485da213D6",
      "staticAggregationIsm": "0x5F3C25e6AfDC6953fF1c7a661963D5a54E239A8D",
      "staticAggregationIsmFactory": "0x8F7454AC98228f3504Bb91eA3D8Adafe6406110A",
      "staticMerkleRootMultisigIsmFactory": "0x2C1FAbEcd7bFBdEBF27CcdB67baADB38b6Df90fC",
      "staticMerkleRootWeightedMultisigIsmFactory": "0x989B7307d266151BE763935C856493D968b2affF",
      "staticMessageIdMultisigIsmFactory": "0x8b83fefd896fAa52057798f6426E9f0B080FCCcE",
      "staticMessageIdWeightedMultisigIsmFactory": "0x71388C9E25BE7b229B5d17Df7D4DB3F7DA7C962d",
      "storageGasOracle": "0x7b2e996742fA42d223652A344252B725D1bC428C",
      "testRecipient": "0x2c61Cda929e4e2174cb10cd8e2724A9ceaD62E67",
      "timelockController": "0x0000000000000000000000000000000000000000",
      "validatorAnnounce": "0x062200d92df6bb7ba89ce4d6800110450f94784e",
      "index": {
        "from": 4842212
      }
    },
<<<<<<< HEAD
    "degenchain": {
=======
    "optimism": {
      "aggregationHook": "0xb959001ec9706d56fC7787e126caC2Ad3a7158a7",
>>>>>>> 4a3ac4cf
      "blockExplorers": [
        {
          "apiUrl": "https://explorer.degen.tips/api/eth-rpc",
          "family": "blockscout",
          "name": "Degen Chain Explorer",
          "url": "https://explorer.degen.tips"
        }
      ],
      "blocks": {
        "confirmations": 1,
        "estimateBlockTime": 10,
        "reorgPeriod": 5
      },
      "chainId": 666666666,
      "deployer": {
        "name": "Abacus Works",
        "url": "https://www.hyperlane.xyz"
      },
      "displayName": "Degen",
      "domainId": 666666666,
      "gasCurrencyCoinGeckoId": "degen-base",
      "index": {
        "from": 23783929
      },
      "name": "degenchain",
      "nativeToken": {
        "decimals": 18,
        "name": "Degen",
        "symbol": "DEGEN"
      },
      "protocol": "ethereum",
      "rpcUrls": [
        {
          "http": "https://rpc.degen.tips"
        }
      ],
<<<<<<< HEAD
      "technicalStack": "arbitrumnitro",
      "aggregationHook": "0xDC995884ec53b6Bc809ed614f5E92084600002ed",
      "domainRoutingIsm": "0xaDc0cB48E8DB81855A930C0C1165ea3dCe4Ba5C7",
      "domainRoutingIsmFactory": "0x1052eF3419f26Bec74Ed7CEf4a4FA6812Bc09908",
      "fallbackRoutingHook": "0xd21192429df453021e896f2897Dc8B1167DD61E5",
      "interchainAccountRouter": "0xAb65C41a1BC580a52f0b166879122EFdce0cB868",
      "interchainGasPaymaster": "0x9844aFFaBE17c37F791ff99ABa58B0FbB75e22AF",
      "interchainSecurityModule": "0x6141b0EeD5aa36A690f631F10cF4a3af94aEaDeb",
      "mailbox": "0x2f2aFaE1139Ce54feFC03593FeE8AB2aDF4a85A7",
      "merkleTreeHook": "0xF5da68b2577EF5C0A0D98aA2a58483a68C2f232a",
      "pausableHook": "0x61594D2cA900C44ab51d07776465397FefC643C6",
      "pausableIsm": "0x089DdA086dCbfA0C2cCa69B45F2eB6DE7Fd71F38",
      "protocolFee": "0x4E55aDA3ef1942049EA43E904EB01F4A0a9c39bd",
      "proxyAdmin": "0x0761b0827849abbf7b0cC09CE14e1C93D87f5004",
      "staticAggregationHookFactory": "0xEb9FcFDC9EfDC17c1EC5E1dc085B98485da213D6",
      "staticAggregationIsm": "0xE89fF24e1979F6AbD6b71b733cc62d1289d193c4",
      "staticAggregationIsmFactory": "0x8F7454AC98228f3504Bb91eA3D8Adafe6406110A",
      "staticMerkleRootMultisigIsmFactory": "0x2C1FAbEcd7bFBdEBF27CcdB67baADB38b6Df90fC",
      "staticMerkleRootWeightedMultisigIsmFactory": "0x71388C9E25BE7b229B5d17Df7D4DB3F7DA7C962d",
      "staticMessageIdMultisigIsmFactory": "0x8b83fefd896fAa52057798f6426E9f0B080FCCcE",
      "staticMessageIdWeightedMultisigIsmFactory": "0x3E969bA938E6A993eeCD6F65b0dd8712B07dFe59",
      "storageGasOracle": "0x7b2e996742fA42d223652A344252B725D1bC428C",
      "testRecipient": "0x2c61Cda929e4e2174cb10cd8e2724A9ceaD62E67",
=======
      "staticAggregationHookFactory": "0xb0464AE267dbD8b0c611D7768Cd658d4c39b54d6",
      "staticAggregationIsm": "0xdF6316DF574974110DCC94BB4E520B09Fe3CbEf9",
      "staticAggregationIsmFactory": "0x7491843F3A5Ba24E0f17a22645bDa04A1Ae2c584",
      "staticMerkleRootMultisigIsmFactory": "0xCA6Cb9Bc3cfF9E11003A06617cF934B684Bc78BC",
      "staticMessageIdMultisigIsmFactory": "0xAa4Be20E9957fE21602c74d7C3cF5CB1112EA9Ef",
      "storageGasOracle": "0x27e88AeB8EA4B159d81df06355Ea3d20bEB1de38",
      "testRecipient": "0x36FdA966CfffF8a9Cdc814f546db0e6378bFef35",
      "testTokenRecipient": "0x85ac1164878e017b67660a74ff1f41f3D05C02Bb",
>>>>>>> 4a3ac4cf
      "timelockController": "0x0000000000000000000000000000000000000000",
      "validatorAnnounce": "0x062200d92dF6bB7bA89Ce4D6800110450f94784e"
    },
    "dogechain": {
      "blockExplorers": [
        {
          "apiUrl": "https://explorer.dogechain.dog/api",
          "family": "blockscout",
          "name": "Dogechain Explorer",
          "url": "https://explorer.dogechain.dog"
        }
      ],
      "blocks": {
        "confirmations": 1,
        "estimateBlockTime": 2,
        "reorgPeriod": 5
      },
      "chainId": 2000,
      "deployer": {
        "name": "Abacus Works",
        "url": "https://www.hyperlane.xyz"
      },
      "displayName": "Dogechain",
      "domainId": 2000,
      "gasCurrencyCoinGeckoId": "dogecoin",
      "name": "dogechain",
      "nativeToken": {
        "decimals": 18,
        "name": "Dogecoin",
        "symbol": "DOGE"
      },
      "protocol": "ethereum",
      "rpcUrls": [
        {
          "http": "https://rpc.dogechain.dog"
        }
      ],
      "technicalStack": "polygoncdk",
      "aggregationHook": "0x9aA6A7525Aa42f861AB07F8556654971dd4525ED",
      "domainRoutingIsm": "0xBD70Ea9D599a0FC8158B026797177773C3445730",
      "domainRoutingIsmFactory": "0x1052eF3419f26Bec74Ed7CEf4a4FA6812Bc09908",
      "fallbackRoutingHook": "0xc401e251CCa7A364114504A994D6fC7cb1c243AB",
      "interchainAccountRouter": "0xe05f59ec3AE5B475050a735522Def832F602152f",
      "interchainGasPaymaster": "0x4E55aDA3ef1942049EA43E904EB01F4A0a9c39bd",
      "interchainSecurityModule": "0xCF6b025C69193030fa48217e9bc6c8a864419EF0",
      "mailbox": "0x3a464f746D23Ab22155710f44dB16dcA53e0775E",
      "merkleTreeHook": "0x441a01Fca2eD731C0Fc4633998332f9FEDB17575",
      "pausableHook": "0x5Ed813B8b41f25c8002B01A72bbDBe6A0232Fe27",
      "pausableIsm": "0x61594D2cA900C44ab51d07776465397FefC643C6",
      "protocolFee": "0x8AB7A6FaC052518A39628497735C855a2Beb515B",
      "proxyAdmin": "0x2f2aFaE1139Ce54feFC03593FeE8AB2aDF4a85A7",
      "staticAggregationHookFactory": "0xEb9FcFDC9EfDC17c1EC5E1dc085B98485da213D6",
      "staticAggregationIsm": "0x78A31fF00D79158c22C09DC6D7Fa7188e21925E4",
      "staticAggregationIsmFactory": "0x8F7454AC98228f3504Bb91eA3D8Adafe6406110A",
      "staticMerkleRootMultisigIsmFactory": "0x2C1FAbEcd7bFBdEBF27CcdB67baADB38b6Df90fC",
      "staticMerkleRootWeightedMultisigIsmFactory": "0x0761b0827849abbf7b0cC09CE14e1C93D87f5004",
      "staticMessageIdMultisigIsmFactory": "0x8b83fefd896fAa52057798f6426E9f0B080FCCcE",
      "staticMessageIdWeightedMultisigIsmFactory": "0x4Ed7d626f1E96cD1C0401607Bf70D95243E3dEd1",
      "storageGasOracle": "0xA38D1D7F217A52A27b0e6BF50E0a9ddAD05798C0",
      "testRecipient": "0xbB22547D1dc681fe925f568f637Ff67aC06c20fc",
      "timelockController": "0x0000000000000000000000000000000000000000",
      "validatorAnnounce": "0xb4fc9B5fD57499Ef6FfF3995728a55F7A618ef86",
      "index": {
        "from": 31903424
      }
    },
<<<<<<< HEAD
    "eclipsemainnet": {
=======
    "polygon": {
      "aggregationHook": "0xC120b70D088b1F27F4bE61f0d84354B9C4f3794A",
>>>>>>> 4a3ac4cf
      "blockExplorers": [
        {
          "apiUrl": "https://api.eclipsescan.xyz/",
          "family": "other",
          "name": "Eclipse Explorer",
          "url": "https://eclipsescan.xyz/"
        }
      ],
      "blocks": {
        "confirmations": 1,
        "estimateBlockTime": 0.4,
        "reorgPeriod": 0
      },
      "chainId": 1408864445,
      "deployer": {
        "name": "Abacus Works",
        "url": "https://www.hyperlane.xyz"
      },
      "displayName": "Eclipse",
      "domainId": 1408864445,
      "gasCurrencyCoinGeckoId": "ethereum",
      "name": "eclipsemainnet",
      "nativeToken": {
        "decimals": 9,
        "name": "Ether",
        "symbol": "ETH"
      },
      "protocol": "sealevel",
      "rpcUrls": [
        {
          "http": "https://mainnetbeta-rpc.eclipse.xyz"
        }
      ],
<<<<<<< HEAD
      "technicalStack": "other",
      "interchainGasPaymaster": "ABb3i11z7wKoGCfeRQNQbVYWjAm7jG7HzZnDLV4RKRbK",
      "interchainSecurityModule": "CMtST8GBWTTzBgYCdAm7Kfh4aVhM2KAeVvTo2gNoDgNU",
      "mailbox": "EitxJuv2iBjsg2d7jVy2LDC1e2zBrx4GB5Y9h2Ko3A9Y",
      "merkleTreeHook": "EitxJuv2iBjsg2d7jVy2LDC1e2zBrx4GB5Y9h2Ko3A9Y",
      "validatorAnnounce": "Hqnn593pqDZWLy6bKZ4NbY767wFhUNBShDrLktuQa3Q2"
    },
    "edgenchain": {
=======
      "staticAggregationHookFactory": "0xF30E3d79F8B9520Fc53454cf43bB2D90Cd65e066",
      "staticAggregationIsm": "0xe289bD204Dbb4F3aaFA27Dbe5751C71e101CFD80",
      "staticAggregationIsmFactory": "0x81AdDD9Ca89105063DaDEBd5B4408551Ce850E22",
      "staticMerkleRootMultisigIsmFactory": "0xa9E0E18E78b098c2DE36c42E4DDEA13ce214c592",
      "staticMessageIdMultisigIsmFactory": "0xEa5Be2AD66BB1BA321B7aCf0A079fBE304B09Ca0",
      "storageGasOracle": "0xA3a24EC5670F1F416AB9fD554FcE2f226AE9D7eB",
      "testRecipient": "0x36FdA966CfffF8a9Cdc814f546db0e6378bFef35",
      "testTokenRecipient": "0x85ac1164878e017b67660a74ff1f41f3D05C02Bb",
      "timelockController": "0x0000000000000000000000000000000000000000",
      "validatorAnnounce": "0x454E1a1E1CA8B51506090f1b5399083658eA4Fc5",
      "staticMerkleRootWeightedMultisigIsmFactory": "0x07CE1B0cFfa436AE2fb7Fbd7318648774FdA53f9",
      "staticMessageIdWeightedMultisigIsmFactory": "0x9e22945bE593946618383B108CC5bce09eBA4C26",
      "technicalStack": "other"
    },
    "polygonzkevm": {
      "aggregationHook": "0xf1debB1935e50414F9F02b3A1b501F1b8de05ddd",
>>>>>>> 4a3ac4cf
      "blockExplorers": [
        {
          "apiUrl": "https://edgenscan.io/api",
          "family": "blockscout",
          "name": "Edgenscan",
          "url": "https://edgenscan.io"
        }
      ],
      "blocks": {
        "confirmations": 1,
        "estimateBlockTime": 3,
        "reorgPeriod": 5
      },
      "chainId": 4207,
      "deployer": {
        "name": "LayerEdge",
        "url": "https://www.layeredge.io"
      },
      "displayName": "Edgen Chain",
      "domainId": 4207,
      "isTestnet": false,
      "name": "edgenchain",
      "nativeToken": {
        "decimals": 18,
        "name": "EDGEN",
        "symbol": "EDGEN"
      },
      "protocol": "ethereum",
      "rpcUrls": [
        {
          "http": "https://rpc.layeredge.io"
        }
      ],
<<<<<<< HEAD
      "technicalStack": "other",
      "domainRoutingIsmFactory": "0x8F3F34DE0ffd1C3135a60005C4aEACdAc1917e30",
      "interchainGasPaymaster": "0x0000000000000000000000000000000000000000",
      "mailbox": "0xef07FAE1a6912C8d333F72E01A03CE3bb18E12a1",
      "merkleTreeHook": "0x8d097Ec0d44E11CC0F40CaC728150dC1Fac58AED",
      "proxyAdmin": "0xBeeb782C8B6E855fBd794F0CffBff9fc017CbF59",
      "staticAggregationHookFactory": "0x5E3B376650ad34DdaE5eB0854C0b6E0BCF5e61DC",
      "staticAggregationIsmFactory": "0x38A3bdd45081bB257371937C8361ceBA1AF27809",
      "staticMerkleRootMultisigIsmFactory": "0xF4620Dc2Cd30A4C6AeC9020Fa8c246bF52325D43",
      "staticMerkleRootWeightedMultisigIsmFactory": "0x7b19FD94507a163C26A18cbD2c624e57b1F6448D",
      "staticMessageIdMultisigIsmFactory": "0x9c572EE27c08f62f82af5e970a2548656d3377c7",
      "staticMessageIdWeightedMultisigIsmFactory": "0x443bd0eFae99B037CC5580eB6A90c5E9ba642C98",
      "testRecipient": "0xfc659F22d42cA337e06b6Bd94adE52424f5825C8",
      "validatorAnnounce": "0x8142291D4E25268dDeDB3920a366e25CAF1CD8D6",
      "index": {
        "from": 6190
      }
    },
    "electroneum": {
=======
      "staticAggregationHookFactory": "0x7cd570c6544a5b8c90D3e5031702406a769281eA",
      "staticAggregationIsm": "0xAe7d2FA2aFc57Ce9F05930d403673A267b3efE50",
      "staticAggregationIsmFactory": "0x1052eF3419f26Bec74Ed7CEf4a4FA6812Bc09908",
      "staticMerkleRootMultisigIsmFactory": "0x8F7454AC98228f3504Bb91eA3D8Adafe6406110A",
      "staticMessageIdMultisigIsmFactory": "0xEb9FcFDC9EfDC17c1EC5E1dc085B98485da213D6",
      "storageGasOracle": "0x19dc38aeae620380430C200a6E990D5Af5480117",
      "testRecipient": "0xD127D4549cb4A5B2781303a4fE99a10EAd13263A",
      "timelockController": "0x0000000000000000000000000000000000000000",
      "validatorAnnounce": "0x2fa5F5C96419C222cDbCeC797D696e6cE428A7A9",
      "staticMerkleRootWeightedMultisigIsmFactory": "0xc24f3ba8619Fe9db9b95fB616D6945779669e591",
      "staticMessageIdWeightedMultisigIsmFactory": "0x882Ad0CcB25CDf928e2a9C899F23eC033C4113f7",
      "technicalStack": "polygoncdk",
      "transactionOverrides": {
        "gasPrice": 1000000000
      }
    },
    "redstone": {
      "aggregationHook": "0x1Ab54271d635660d5Ce805E24d4f72179d3552DD",
>>>>>>> 4a3ac4cf
      "blockExplorers": [
        {
          "apiUrl": "https://blockexplorer.electroneum.com/api",
          "family": "blockscout",
          "name": "Electroneum Explorer",
          "url": "https://blockexplorer.electroneum.com"
        }
      ],
      "blocks": {
        "confirmations": 1,
        "estimateBlockTime": 5,
        "reorgPeriod": 10
      },
      "chainId": 52014,
      "deployer": {
        "name": "Abacus Works",
        "url": "https://www.hyperlane.xyz"
      },
      "displayName": "Electroneum",
      "domainId": 52014,
      "gasCurrencyCoinGeckoId": "electroneum",
      "name": "electroneum",
      "nativeToken": {
        "decimals": 18,
        "name": "ETN",
        "symbol": "ETN"
      },
      "protocol": "ethereum",
      "rpcUrls": [
        {
          "http": "https://rpc.ankr.com/electroneum"
        }
      ],
<<<<<<< HEAD
      "technicalStack": "other",
      "aggregationHook": "0xC1F1EC06556512CCBCA8493F25dE4D438C825f7A",
      "domainRoutingIsm": "0xBD70Ea9D599a0FC8158B026797177773C3445730",
      "domainRoutingIsmFactory": "0x1052eF3419f26Bec74Ed7CEf4a4FA6812Bc09908",
      "fallbackRoutingHook": "0xbE58F200ffca4e1cE4D2F4541E94Ae18370fC405",
      "interchainAccountRouter": "0x9fE454AA2B01fc7A2a777AE561bc58Ce560CD5a9",
      "interchainGasPaymaster": "0x1A41a365A693b6A7aED1a46316097d290f569F22",
      "interchainSecurityModule": "0xD04cB6BE95fA37975Bc2Ac145f610948E1502181",
      "mailbox": "0x3a464f746D23Ab22155710f44dB16dcA53e0775E",
      "merkleTreeHook": "0xA7d42B7a7603bEb87f84a1f3D5C97a033DFd2Cc9",
      "pausableHook": "0x8D8979F2C29bA49FAb259A826D0271c43F70288c",
      "pausableIsm": "0xf4035357EB3e3B48E498FA6e1207892f615A2c2f",
      "protocolFee": "0x238b3Fc6f3D32102AA655984059A051647DA98e2",
      "proxyAdmin": "0x2f2aFaE1139Ce54feFC03593FeE8AB2aDF4a85A7",
      "staticAggregationHookFactory": "0xEb9FcFDC9EfDC17c1EC5E1dc085B98485da213D6",
      "staticAggregationIsm": "0x3505b58BD49C5261aC33a8Dec01756FEb66B9ee1",
      "staticAggregationIsmFactory": "0x8F7454AC98228f3504Bb91eA3D8Adafe6406110A",
      "staticMerkleRootMultisigIsmFactory": "0x2C1FAbEcd7bFBdEBF27CcdB67baADB38b6Df90fC",
      "staticMerkleRootWeightedMultisigIsmFactory": "0x0761b0827849abbf7b0cC09CE14e1C93D87f5004",
      "staticMessageIdMultisigIsmFactory": "0x8b83fefd896fAa52057798f6426E9f0B080FCCcE",
      "staticMessageIdWeightedMultisigIsmFactory": "0x4Ed7d626f1E96cD1C0401607Bf70D95243E3dEd1",
      "storageGasOracle": "0xcDD89f19b2d00DCB9510BB3fBd5eCeCa761fe5Ab",
      "testRecipient": "0x6D48135b7584E8Bf828B6e23110Bc0Da4252704f",
      "validatorAnnounce": "0x75719C858e0c73e07128F95B2C466d142490e933",
      "index": {
        "from": 9403258
      }
    },
    "endurance": {
=======
      "staticAggregationHookFactory": "0xA3a24EC5670F1F416AB9fD554FcE2f226AE9D7eB",
      "staticAggregationIsm": "0x3Bb9244a2aBBb710c933e8D82Ff8F0C200F3c036",
      "staticAggregationIsmFactory": "0xEb9FcFDC9EfDC17c1EC5E1dc085B98485da213D6",
      "staticMerkleRootMultisigIsmFactory": "0x8b83fefd896fAa52057798f6426E9f0B080FCCcE",
      "staticMessageIdMultisigIsmFactory": "0x8F7454AC98228f3504Bb91eA3D8Adafe6406110A",
      "storageGasOracle": "0x6Fae4D9935E2fcb11fC79a64e917fb2BF14DaFaa",
      "testRecipient": "0x1Ab68dC4f7b6cfcd00218D4b761b7F3b5a724555",
      "timelockController": "0x0000000000000000000000000000000000000000",
      "validatorAnnounce": "0x12582c7B0f43c6A667CBaA7fA8b112F7fb1E69F0",
      "staticMerkleRootWeightedMultisigIsmFactory": "0x794Fe7970EE45945b0ad2667f99A5bBc9ddfB5d7",
      "staticMessageIdWeightedMultisigIsmFactory": "0x7B8AA8f23Ab6B0757eC6FC71894211376D9335b0",
      "technicalStack": "opstack"
    },
    "scroll": {
      "aggregationHook": "0x3d96e1efA9F232F7743b2C31D4ba3FE0B35008AC",
>>>>>>> 4a3ac4cf
      "blockExplorers": [
        {
          "apiUrl": "https://explorer-endurance.fusionist.io/api",
          "family": "blockscout",
          "name": "Endurance Explorer",
          "url": "https://explorer-endurance.fusionist.io"
        }
      ],
      "blocks": {
        "confirmations": 1,
        "estimateBlockTime": 12,
        "reorgPeriod": 15
      },
      "chainId": 648,
      "deployer": {
        "name": "Abacus Works",
        "url": "https://www.hyperlane.xyz"
      },
      "displayName": "Endurance",
      "domainId": 648,
      "gasCurrencyCoinGeckoId": "endurance",
      "gnosisSafeTransactionServiceUrl": "https://safewallet.fusionist.io/cgw/api",
      "name": "endurance",
      "nativeToken": {
        "decimals": 18,
        "name": "Fusionist",
        "symbol": "ACE"
      },
      "protocol": "ethereum",
      "rpcUrls": [
        {
          "http": "https://rpc-endurance.fusionist.io"
        }
      ],
<<<<<<< HEAD
      "technicalStack": "other",
      "aggregationHook": "0x62c39B0500760c46Ae9Ae312A30f63445dc24C3a",
      "domainRoutingIsm": "0x93e62F2c9a89f8b1e62A3c726Bbf6BD1A7b7FA3e",
      "domainRoutingIsmFactory": "0x1052eF3419f26Bec74Ed7CEf4a4FA6812Bc09908",
      "fallbackRoutingHook": "0x473884010F0C1742DA8Ad01E7E295624B931076b",
      "interchainAccountRouter": "0xB5CA647Fd7b28cb8Ec80144f2C6BAEE2Dfc12E03",
      "interchainGasPaymaster": "0xB30EAB08aa87138D57168D0e236850A530f49921",
      "interchainSecurityModule": "0xE0Aa81E73578A9e0Fb671ab4Ad0CfBC79B72adaA",
      "mailbox": "0x2f2aFaE1139Ce54feFC03593FeE8AB2aDF4a85A7",
      "merkleTreeHook": "0xC831271c1fB212012811a91Dd43e5926C1020563",
      "pausableHook": "0xaE7BCf37D4541d3CFc46c1459829c1246E11aE08",
      "pausableIsm": "0x5Ed813B8b41f25c8002B01A72bbDBe6A0232Fe27",
      "protocolFee": "0xcf678903c003651DB0bb933820259A16ea9d95e4",
      "proxyAdmin": "0x0761b0827849abbf7b0cC09CE14e1C93D87f5004",
      "staticAggregationHookFactory": "0xEb9FcFDC9EfDC17c1EC5E1dc085B98485da213D6",
      "staticAggregationIsm": "0x20eB7a6367F962A6bB3B6eB54111A1fD073Bf0DA",
=======
      "staticAggregationHookFactory": "0x2F3D24f1FA44c92c786F32255e0154e2947F594d",
      "staticAggregationIsm": "0xAC0F1820F1F3fEd26293B8714464ca431824f823",
>>>>>>> 4a3ac4cf
      "staticAggregationIsmFactory": "0x8F7454AC98228f3504Bb91eA3D8Adafe6406110A",
      "staticMerkleRootMultisigIsmFactory": "0x2C1FAbEcd7bFBdEBF27CcdB67baADB38b6Df90fC",
      "staticMerkleRootWeightedMultisigIsmFactory": "0xc441521bA37EaCd9af4f319CcdA27E9D48f74281",
      "staticMessageIdMultisigIsmFactory": "0x8b83fefd896fAa52057798f6426E9f0B080FCCcE",
      "staticMessageIdWeightedMultisigIsmFactory": "0x730f8a4128Fa8c53C777B62Baa1abeF94cAd34a9",
      "storageGasOracle": "0xe243Fb51d91c5DE62afAbE44F7Ed2D4DC51668C6",
      "testRecipient": "0xD670c00C0Cad3D32436d7cF270e739772314A8CE",
      "timelockController": "0x0000000000000000000000000000000000000000",
      "validatorAnnounce": "0x3c7653dD0Ec21A833f99293CDC17495CE249532c",
      "index": {
        "from": 952917
      }
    },
<<<<<<< HEAD
    "ethereum": {
=======
    "sei": {
      "aggregationHook": "0xfA2445D13CDa96c3ef3b51C78c39b1F6640924fA",
>>>>>>> 4a3ac4cf
      "blockExplorers": [
        {
          "apiKey": "GP69JEAP2W7YFJT9ZJTEPGQT6Y6KMW44ZN",
          "apiUrl": "https://api.etherscan.io/v2/api?chainid=1",
          "family": "etherscan",
          "name": "Etherscan",
          "url": "https://etherscan.io"
        },
        {
          "apiUrl": "https://eth.blockscout.com/api",
          "family": "blockscout",
          "name": "Blockscout",
          "url": "https://blockscout.com/eth/mainnet"
        },
        {
          "apiUrl": "https://api.routescan.io/v2/network/mainnet/evm/1/etherscan/api",
          "family": "routescan",
          "name": "Ethereum Explorer",
          "url": "https://1.routescan.io"
        }
      ],
      "blocks": {
        "confirmations": 2,
        "estimateBlockTime": 13,
        "reorgPeriod": 15
      },
      "chainId": 1,
      "deployer": {
        "name": "Abacus Works",
        "url": "https://www.hyperlane.xyz"
      },
      "displayName": "Ethereum",
      "domainId": 1,
      "gasCurrencyCoinGeckoId": "ethereum",
      "gnosisSafeTransactionServiceUrl": "https://safe-transaction-mainnet.safe.global/",
      "name": "ethereum",
      "nativeToken": {
        "decimals": 18,
        "name": "Ether",
        "symbol": "ETH"
      },
      "protocol": "ethereum",
      "rpcUrls": [
        {
<<<<<<< HEAD
          "http": "https://eth.llamarpc.com"
        },
        {
          "http": "https://ethereum.publicnode.com"
        },
        {
          "http": "https://eth.drpc.org"
        },
        {
          "http": "https://rpc.flashbots.net"
        },
        {
          "http": "https://eth.blockrazor.xyz"
        },
        {
          "http": "https://eth-pokt.nodies.app"
        }
      ],
=======
          "http": "https://evm-rpc.sei-apis.com"
        }
      ],
      "staticAggregationHookFactory": "0x7442A72e41F09e35945BE4984785Ab92D921e6d5",
      "staticAggregationIsm": "0x596eCC936068AeBD836e79D530043b868569a61B",
      "staticAggregationIsmFactory": "0x8F7454AC98228f3504Bb91eA3D8Adafe6406110A",
      "staticMerkleRootMultisigIsmFactory": "0x2C1FAbEcd7bFBdEBF27CcdB67baADB38b6Df90fC",
      "staticMessageIdMultisigIsmFactory": "0x8b83fefd896fAa52057798f6426E9f0B080FCCcE",
      "storageGasOracle": "0x26f32245fCF5Ad53159E875d5Cae62aEcf19c2d4",
      "testRecipient": "0xdB670e1a1e312BF17425b08cE55Bdf2cD8F8eD54",
      "timelockController": "0x0000000000000000000000000000000000000000",
      "validatorAnnounce": "0x5332D1AC0A626D265298c14ff681c0A8D28dB86d",
      "staticMerkleRootWeightedMultisigIsmFactory": "0xDf347f7602fFF536337c0B90cEC19CD6998427C4",
      "staticMessageIdWeightedMultisigIsmFactory": "0x816CF11aDFF6De498823F739eAfe350E82ee845D",
>>>>>>> 4a3ac4cf
      "technicalStack": "other",
      "aggregationHook": "0xb87AC8EA4533AE017604E44470F7c1E550AC6F10",
      "domainRoutingIsm": "0xBA328338044e0C0AFd0591FB6E5e2F83C4e8F742",
      "domainRoutingIsmFactory": "0x28fA9552F19039b450498B0d8e5DEAe0d0aAc559",
      "fallbackRoutingHook": "0x571f1435613381208477ac5d6974310d88AC7cB7",
      "interchainAccountRouter": "0xC00b94c115742f711a6F9EA90373c33e9B72A4A9",
      "interchainGasPaymaster": "0x9e6B1022bE9BBF5aFd152483DAD9b88911bC8611",
      "interchainSecurityModule": "0xf5b0e5Dbc75982a44025253612F98fbab146D161",
      "mailbox": "0xc005dc82818d67AF737725bD4bf75435d065D239",
      "merkleTreeHook": "0x48e6c30B97748d1e2e03bf3e9FbE3890ca5f8CCA",
      "pausableHook": "0x3A66Dc852e56d3748838b3C27CF381105b83705b",
      "pausableIsm": "0xDC98a856fb9112894c2fE32267DA8bF35645FAF3",
      "protocolFee": "0x8B05BF30F6247a90006c5837eA63C7905D79e6d8",
      "proxyAdmin": "0x75EE15Ee1B4A75Fa3e2fDF5DF3253c25599cc659",
      "staticAggregationHookFactory": "0x6D2555A8ba483CcF4409C39013F5e9a3285D3C9E",
      "staticAggregationIsm": "0x5447cdC0f4B1Afd827BF9d2F6b6cE7668d5dc284",
      "staticAggregationIsmFactory": "0x46FA191Ad972D9674Ed752B69f9659A0d7b22846",
      "staticMerkleRootMultisigIsmFactory": "0x47e8aF9e30C32Ab91060ED587894288786761B45",
      "staticMerkleRootWeightedMultisigIsmFactory": "0xA2502bF73e5313c1bf48E47C887cdcbf2640FA41",
      "staticMessageIdMultisigIsmFactory": "0xfA21D9628ADce86531854C2B7ef00F07394B0B69",
      "staticMessageIdWeightedMultisigIsmFactory": "0x4272124Fba59CbA076D85375895f94B6a3485c3E",
      "storageGasOracle": "0xc9a103990A8dB11b4f627bc5CD1D0c2685484Ec5",
      "testRecipient": "0x36FdA966CfffF8a9Cdc814f546db0e6378bFef35",
      "testTokenRecipient": "0x85ac1164878e017b67660a74ff1f41f3D05C02Bb",
      "timelockController": "0x0000000000000000000000000000000000000000",
      "validatorAnnounce": "0xCe74905e51497b4adD3639366708b821dcBcff96",
      "index": {
        "from": 18422581
      }
    },
    "everclear": {
      "blockExplorers": [
        {
          "apiUrl": "https://scan.everclear.org/api",
          "family": "blockscout",
          "name": "Everclear Explorer",
          "url": "https://scan.everclear.org"
        }
      ],
      "blocks": {
        "confirmations": 1,
        "estimateBlockTime": 2,
        "reorgPeriod": 2
      },
      "chainId": 25327,
      "deployer": {
        "name": "Abacus Works",
        "url": "https://www.hyperlane.xyz"
      },
      "displayName": "Everclear",
      "domainId": 25327,
      "gasCurrencyCoinGeckoId": "ethereum",
      "index": {
        "from": 37
      },
      "name": "everclear",
      "nativeToken": {
        "decimals": 18,
        "name": "Ethereum",
        "symbol": "ETH"
      },
      "protocol": "ethereum",
      "rpcUrls": [
        {
          "http": "https://rpc.everclear.raas.gelato.cloud"
        }
      ],
      "technicalStack": "arbitrumnitro",
      "aggregationHook": "0x14F6CA3B04f077AF26922B7957B89b32F8C842a9",
      "domainRoutingIsm": "0xDEed16fe4b1c9b2a93483EDFf34C77A9b57D31Ff",
      "domainRoutingIsmFactory": "0x4Ed7d626f1E96cD1C0401607Bf70D95243E3dEd1",
      "fallbackRoutingHook": "0x3C2b535a49c6827DF0b8e94467e6922c99E3c092",
      "interchainAccountRouter": "0x6FD739221F53F8dc1565F3aF830Cb687cfe5932D",
      "interchainGasPaymaster": "0xb58257cc81E47EC72fD38aE16297048de23163b4",
      "interchainSecurityModule": "0xa3C641dF20C64E0D2a8a60147A4043DAab8ad896",
      "mailbox": "0x7f50C5776722630a0024fAE05fDe8b47571D7B39",
      "merkleTreeHook": "0xCC3D1659D50461d27a2F025dDb2c9B06B584B7e1",
      "pausableHook": "0x4E55aDA3ef1942049EA43E904EB01F4A0a9c39bd",
      "pausableIsm": "0xA38D1D7F217A52A27b0e6BF50E0a9ddAD05798C0",
      "protocolFee": "0xC49aF4965264FA7BB6424CE37aA06773ad177224",
      "proxyAdmin": "0x3a464f746D23Ab22155710f44dB16dcA53e0775E",
      "staticAggregationHookFactory": "0x0761b0827849abbf7b0cC09CE14e1C93D87f5004",
      "staticAggregationIsm": "0x47F57D08d01544Ed082152B73807A9D39305Fac6",
      "staticAggregationIsmFactory": "0x1052eF3419f26Bec74Ed7CEf4a4FA6812Bc09908",
      "staticMerkleRootMultisigIsmFactory": "0x8F7454AC98228f3504Bb91eA3D8Adafe6406110A",
      "staticMerkleRootWeightedMultisigIsmFactory": "0x2f2aFaE1139Ce54feFC03593FeE8AB2aDF4a85A7",
      "staticMessageIdMultisigIsmFactory": "0xEb9FcFDC9EfDC17c1EC5E1dc085B98485da213D6",
      "staticMessageIdWeightedMultisigIsmFactory": "0xeA87ae93Fa0019a82A727bfd3eBd1cFCa8f64f1D",
      "storageGasOracle": "0xf8344D85a1429708e0BE6724218E938087e596DF",
      "testRecipient": "0xF15D70941dE2Bf95A23d6488eBCbedE0a444137f",
      "timelockController": "0x0000000000000000000000000000000000000000",
      "validatorAnnounce": "0xC88bAD76EC7acD9fd3b9Bb264f7f5C18097c5710"
    },
<<<<<<< HEAD
    "fantom": {
=======
    "taiko": {
      "aggregationHook": "0xeD3990D594ceA77b3b9b23378d8527534b6B3779",
>>>>>>> 4a3ac4cf
      "blockExplorers": [
        {
          "apiUrl": "https://api.ftmscan.com/api",
          "family": "etherscan",
          "name": "FTMScan",
          "url": "https://ftmscan.com"
        }
      ],
      "blocks": {
        "confirmations": 1,
        "estimateBlockTime": 2,
        "reorgPeriod": 5
      },
      "chainId": 250,
      "deployer": {
        "name": "Abacus Works",
        "url": "https://www.hyperlane.xyz"
      },
      "displayName": "Fantom Opera",
      "domainId": 250,
      "gasCurrencyCoinGeckoId": "fantom",
      "name": "fantom",
      "nativeToken": {
        "decimals": 18,
        "name": "Fantom",
        "symbol": "FTM"
      },
      "protocol": "ethereum",
      "rpcUrls": [
        {
          "http": "https://rpcapi.fantom.network"
        },
        {
          "http": "https://fantom-rpc.publicnode.com"
        },
        {
          "http": "https://fantom-pokt.nodies.app"
        },
        {
          "http": "https://rpc.fantom.network"
        },
        {
          "http": "https://rpc2.fantom.network"
        },
        {
          "http": "https://rpc3.fantom.network"
        }
      ],
<<<<<<< HEAD
      "technicalStack": "other",
      "aggregationHook": "0xcFD1c5b1357539566edC273aDaae19CA5e359c42",
      "domainRoutingIsm": "0x494415e823236A05c608D6b777bC80082cED6A2E",
      "domainRoutingIsmFactory": "0x0761b0827849abbf7b0cC09CE14e1C93D87f5004",
      "fallbackRoutingHook": "0x886BB0f329781b98f98FDeb1ce7a8957F2d43B9F",
      "interchainAccountRouter": "0x01016c0A5118dBD87E34a50fF1a5D8D9306aAa2e",
      "interchainGasPaymaster": "0x145566181A18E23bB6a8A3eC6D87765542A7F754",
      "interchainSecurityModule": "0x5414bEA11F0A16367F31e2E4b45C33d94209BD6E",
      "mailbox": "0x3a867fCfFeC2B790970eeBDC9023E75B0a172aa7",
      "merkleTreeHook": "0x6963480b05EB58f4d624B014ab92e9aD4d21df6D",
      "pausableHook": "0xD0dca420feFda68537695A8D887080eeF4030AF7",
      "pausableIsm": "0x696df5e79C4f1bd5F8D587Ba8946361d9B029d4B",
      "protocolFee": "0x13E83ac41e696856B6996263501fB3225AD5E6F5",
      "proxyAdmin": "0xeA87ae93Fa0019a82A727bfd3eBd1cFCa8f64f1D",
      "staticAggregationHookFactory": "0x1052eF3419f26Bec74Ed7CEf4a4FA6812Bc09908",
      "staticAggregationIsm": "0x92772a801db50044a9D5078CC35CD63CEcD7B424",
=======
      "staticAggregationHookFactory": "0x51845141816656a0cDC1c0755DD18Ff99d484E33",
      "staticAggregationIsm": "0xBa2C27984b3Bd991b1CA8C26ce91E07A7208b472",
>>>>>>> 4a3ac4cf
      "staticAggregationIsmFactory": "0xEb9FcFDC9EfDC17c1EC5E1dc085B98485da213D6",
      "staticMerkleRootMultisigIsmFactory": "0x8b83fefd896fAa52057798f6426E9f0B080FCCcE",
      "staticMerkleRootWeightedMultisigIsmFactory": "0x4Ed7d626f1E96cD1C0401607Bf70D95243E3dEd1",
      "staticMessageIdMultisigIsmFactory": "0x8F7454AC98228f3504Bb91eA3D8Adafe6406110A",
      "staticMessageIdWeightedMultisigIsmFactory": "0x2f2aFaE1139Ce54feFC03593FeE8AB2aDF4a85A7",
      "storageGasOracle": "0x2F619Ac5122689180AeBB930ADccdae215d538a9",
      "testRecipient": "0xcDA455DfD9C938451BfaFC6FF0D497c8C0469C96",
      "timelockController": "0x0000000000000000000000000000000000000000",
      "validatorAnnounce": "0x60B8d195f1b2EcaC26d54b95C69E6399cFD64b53",
      "index": {
        "from": 95635171
      }
    },
<<<<<<< HEAD
    "flare": {
=======
    "tangle": {
      "aggregationHook": "0x600E6824f7cDc614210616b4A2b283D484093bDA",
>>>>>>> 4a3ac4cf
      "blockExplorers": [
        {
          "apiUrl": "https://flare-explorer.flare.network/api",
          "family": "blockscout",
          "name": "Flare Explorer",
          "url": "https://flare-explorer.flare.network"
        }
      ],
      "blocks": {
        "confirmations": 1,
        "estimateBlockTime": 2,
        "reorgPeriod": 3
      },
      "chainId": 14,
      "deployer": {
        "name": "Abacus Works",
        "url": "https://www.hyperlane.xyz"
      },
      "displayName": "Flare",
      "domainId": 14,
      "gasCurrencyCoinGeckoId": "flare-networks",
      "name": "flare",
      "nativeToken": {
        "decimals": 18,
        "name": "Flare",
        "symbol": "FLR"
      },
      "protocol": "ethereum",
      "rpcUrls": [
        {
          "http": "https://flare-api.flare.network/ext/C/rpc",
          "pagination": {
            "maxBlockRange": 30
          }
        },
        {
          "http": "https://flare.solidifi.app/ext/C/rpc"
        },
        {
          "http": "https://flare.rpc.thirdweb.com"
        },
        {
          "http": "https://rpc.ankr.com/flare"
        }
      ],
<<<<<<< HEAD
      "technicalStack": "other",
      "aggregationHook": "0x9aA6A7525Aa42f861AB07F8556654971dd4525ED",
      "domainRoutingIsm": "0xBD70Ea9D599a0FC8158B026797177773C3445730",
      "domainRoutingIsmFactory": "0x1052eF3419f26Bec74Ed7CEf4a4FA6812Bc09908",
      "fallbackRoutingHook": "0xc401e251CCa7A364114504A994D6fC7cb1c243AB",
      "interchainAccountRouter": "0xC1272CCea251c85b7D11eDeD1204a88DEde90f46",
      "interchainGasPaymaster": "0x4E55aDA3ef1942049EA43E904EB01F4A0a9c39bd",
      "interchainSecurityModule": "0x8020b0eAeFe43ADf310CAb365B590cB78F8fFd3b",
      "mailbox": "0x3a464f746D23Ab22155710f44dB16dcA53e0775E",
      "merkleTreeHook": "0x441a01Fca2eD731C0Fc4633998332f9FEDB17575",
      "pausableHook": "0x5Ed813B8b41f25c8002B01A72bbDBe6A0232Fe27",
      "pausableIsm": "0x61594D2cA900C44ab51d07776465397FefC643C6",
      "protocolFee": "0x8AB7A6FaC052518A39628497735C855a2Beb515B",
      "proxyAdmin": "0x2f2aFaE1139Ce54feFC03593FeE8AB2aDF4a85A7",
      "staticAggregationHookFactory": "0xEb9FcFDC9EfDC17c1EC5E1dc085B98485da213D6",
      "staticAggregationIsm": "0x78A31fF00D79158c22C09DC6D7Fa7188e21925E4",
=======
      "staticAggregationHookFactory": "0x5b4A2b7e083aa7eF6Bf7382D51f714Ef7C2D735a",
      "staticAggregationIsm": "0xB0525d808721426c56377469B92db16857384deF",
>>>>>>> 4a3ac4cf
      "staticAggregationIsmFactory": "0x8F7454AC98228f3504Bb91eA3D8Adafe6406110A",
      "staticMerkleRootMultisigIsmFactory": "0x2C1FAbEcd7bFBdEBF27CcdB67baADB38b6Df90fC",
      "staticMerkleRootWeightedMultisigIsmFactory": "0x0761b0827849abbf7b0cC09CE14e1C93D87f5004",
      "staticMessageIdMultisigIsmFactory": "0x8b83fefd896fAa52057798f6426E9f0B080FCCcE",
      "staticMessageIdWeightedMultisigIsmFactory": "0x4Ed7d626f1E96cD1C0401607Bf70D95243E3dEd1",
      "storageGasOracle": "0xA38D1D7F217A52A27b0e6BF50E0a9ddAD05798C0",
      "testRecipient": "0xbB22547D1dc681fe925f568f637Ff67aC06c20fc",
      "timelockController": "0x0000000000000000000000000000000000000000",
      "validatorAnnounce": "0xb4fc9B5fD57499Ef6FfF3995728a55F7A618ef86",
      "index": {
        "from": 28949565
      }
    },
    "flowmainnet": {
      "blockExplorers": [
        {
          "apiUrl": "https://evm.flowscan.io/api",
          "family": "blockscout",
          "name": "EVM on Flow Explorer",
          "url": "https://evm.flowscan.io"
        }
      ],
      "blocks": {
        "confirmations": 1,
        "estimateBlockTime": 1,
        "reorgPeriod": 25
      },
      "chainId": 747,
      "deployer": {
        "name": "Abacus Works",
        "url": "https://www.hyperlane.xyz"
      },
      "displayName": "EVM on Flow",
      "domainId": 1000000747,
      "gasCurrencyCoinGeckoId": "flow",
      "isTestnet": false,
      "name": "flowmainnet",
      "nativeToken": {
        "decimals": 18,
        "name": "Flow",
        "symbol": "FLOW"
      },
      "protocol": "ethereum",
      "rpcUrls": [
        {
          "http": "https://mainnet.evm.nodes.onflow.org"
        }
      ],
      "technicalStack": "other",
      "aggregationHook": "0xB66fd84619eDd59822c5748DCB4F1F78B7D8093D",
      "domainRoutingIsm": "0xa2d4E4dF4972d5196c45bD7f9287827a712Dd27a",
      "domainRoutingIsmFactory": "0x693A4cE39d99e46B04cb562329e3F0141cA17331",
      "fallbackRoutingHook": "0x5CF4ce6Be17CaB6d86d724804e2f1f5040205594",
      "interchainAccountRouter": "0x1D43Eb638ABF43B4147B7985402a4FfbDd89D4ac",
      "interchainGasPaymaster": "0x6AA10748a036a49Cb290C0e12B77319b76792D5E",
      "interchainSecurityModule": "0x938F0F76Fc2b2ddC68e6A9FddEdE35d543870f41",
      "mailbox": "0xd9Cc2e652A162bb93173d1c44d46cd2c0bbDA59D",
      "merkleTreeHook": "0x2783D98CC073dbcDa90241C804d16982D3d75821",
      "pausableHook": "0x3bb2D0a828f7dD91bA786091F421f6d7cF376445",
      "pausableIsm": "0x96c418BaB57953765B97532c494125F9b2e2B38D",
      "protocolFee": "0xBF06C01ded09132B3e08467430bACdD0f9DaDe19",
      "proxyAdmin": "0x5dfcCe8da81B542426211C99fCCfeD647e9AA496",
      "staticAggregationHookFactory": "0x20a0A32a110362920597F72974E1E0d7e25cA20a",
      "staticAggregationIsm": "0x806342559EBD943f259cFCf606aad7c50DE81f42",
      "staticAggregationIsmFactory": "0x06De94EfBE80A2804c5FDE2e7C4278a10575A272",
      "staticMerkleRootMultisigIsmFactory": "0xc1198e241DAe48BF5AEDE5DCE49Fe4A6064cF7a7",
      "staticMerkleRootWeightedMultisigIsmFactory": "0x006e07370A328A6F23FcE297FA800c8854f6a17e",
      "staticMessageIdMultisigIsmFactory": "0x8Ea50255C282F89d1A14ad3F159437EE5EF0507f",
      "staticMessageIdWeightedMultisigIsmFactory": "0x68714834d97e398BE899016D140ACF0743d9Dc6A",
      "storageGasOracle": "0xa2554A53890c0E769e3fa8b9A0b7e72F6A617367",
      "testRecipient": "0xa7028308Ff277DB5851a95d82ED5C5256bB721F2",
      "timelockController": "0x0000000000000000000000000000000000000000",
      "validatorAnnounce": "0x5C6699c133A583d389Ba7e0bDD4993e2e63fA804",
      "index": {
        "from": 6777659
      },
      "transactionOverrides": {
        "gasPrice": 100000000
      }
    },
<<<<<<< HEAD
    "fluence": {
=======
    "worldchain": {
      "aggregationHook": "0x8c84184a153375d1f545E81C463FD4DBdeB8B24B",
>>>>>>> 4a3ac4cf
      "blockExplorers": [
        {
          "apiUrl": "https://blockscout.mainnet.fluence.dev/api",
          "family": "blockscout",
          "name": "Fluence explorer",
          "url": "https://blockscout.mainnet.fluence.dev"
        }
      ],
      "blocks": {
        "confirmations": 1,
        "estimateBlockTime": 1,
        "reorgPeriod": 5
      },
      "chainId": 9999999,
      "deployer": {
        "name": "Abacus Works",
        "url": "https://www.hyperlane.xyz"
      },
      "displayName": "Fluence",
      "domainId": 9999999,
      "gasCurrencyCoinGeckoId": "fluence-2",
      "index": {
        "from": 10997212
      },
      "name": "fluence",
      "nativeToken": {
        "decimals": 18,
        "name": "fluence",
        "symbol": "FLT"
      },
      "protocol": "ethereum",
      "rpcUrls": [
        {
          "http": "https://rpc.mainnet.fluence.dev"
        }
      ],
<<<<<<< HEAD
      "technicalStack": "arbitrumnitro",
      "aggregationHook": "0xc9f884BE8748eEbB7Fe8b54EbA3866fF831CF0D4",
      "domainRoutingIsm": "0xBD70Ea9D599a0FC8158B026797177773C3445730",
      "domainRoutingIsmFactory": "0x1052eF3419f26Bec74Ed7CEf4a4FA6812Bc09908",
      "fallbackRoutingHook": "0x5B7a808CaA2C3F1378B07cDd46eB8ccA52F67e3B",
      "interchainAccountRouter": "0x1504Dff2ab3196a41FC0565E41B64247dc405022",
      "interchainGasPaymaster": "0x0DbB60c348DF645c295Fd0ce26F87bB850710185",
      "interchainSecurityModule": "0x95bC5412219416172fe8C39154fD6076EB81df1C",
      "mailbox": "0x3a464f746D23Ab22155710f44dB16dcA53e0775E",
      "merkleTreeHook": "0x2FF6cf2651fec512D0618E33c9d1374aaCd8b310",
      "pausableHook": "0x5244d3359065C883BDfeEEff5329DE38c0Bd227e",
      "pausableIsm": "0x9fE454AA2B01fc7A2a777AE561bc58Ce560CD5a9",
      "protocolFee": "0xF6CC9B10c607afB777380bF71F272E4D7037C3A9",
      "proxyAdmin": "0x2f2aFaE1139Ce54feFC03593FeE8AB2aDF4a85A7",
      "staticAggregationHookFactory": "0xEb9FcFDC9EfDC17c1EC5E1dc085B98485da213D6",
      "staticAggregationIsm": "0xEEca5C23f957aD0E4c4134D0c466e45A88437d31",
=======
      "staticAggregationHookFactory": "0x0643a968Fb44EDfEbB1BdA2Dcf0DD44E876c25B4",
      "staticAggregationIsm": "0xD3bd8f20e169364d14c7dBFE698258D780FC71e3",
>>>>>>> 4a3ac4cf
      "staticAggregationIsmFactory": "0x8F7454AC98228f3504Bb91eA3D8Adafe6406110A",
      "staticMerkleRootMultisigIsmFactory": "0x2C1FAbEcd7bFBdEBF27CcdB67baADB38b6Df90fC",
      "staticMerkleRootWeightedMultisigIsmFactory": "0x0761b0827849abbf7b0cC09CE14e1C93D87f5004",
      "staticMessageIdMultisigIsmFactory": "0x8b83fefd896fAa52057798f6426E9f0B080FCCcE",
      "staticMessageIdWeightedMultisigIsmFactory": "0x4Ed7d626f1E96cD1C0401607Bf70D95243E3dEd1",
      "storageGasOracle": "0x4A91738390a3D55CB27c2863e8950c9cD1b89d0e",
      "testRecipient": "0xF9aE87E9ACE51aa16AED25Ca38F17D258aECb73f",
      "timelockController": "0x0000000000000000000000000000000000000000",
      "validatorAnnounce": "0x7B8AA8f23Ab6B0757eC6FC71894211376D9335b0"
    },
<<<<<<< HEAD
    "form": {
=======
    "xai": {
      "aggregationHook": "0x31A88B8d1AeeC75Ac8Ee647EeC1d81fC755F9432",
>>>>>>> 4a3ac4cf
      "blockExplorers": [
        {
          "apiUrl": "https://explorer.form.network/api",
          "family": "blockscout",
          "name": "Form Explorer",
          "url": "https://explorer.form.network"
        }
      ],
      "blocks": {
        "confirmations": 1,
        "estimateBlockTime": 2,
        "reorgPeriod": 5
      },
      "chainId": 478,
      "deployer": {
        "name": "Abacus Works",
        "url": "https://www.hyperlane.xyz"
      },
      "displayName": "Form",
      "domainId": 478,
      "gasCurrencyCoinGeckoId": "ethereum",
      "gnosisSafeTransactionServiceUrl": "https://prod.form.keypersafe.xyz/",
      "name": "form",
      "nativeToken": {
        "decimals": 18,
        "name": "Ether",
        "symbol": "ETH"
      },
      "protocol": "ethereum",
      "rpcUrls": [
        {
          "http": "https://rpc.form.network/http"
        }
      ],
<<<<<<< HEAD
      "technicalStack": "opstack",
      "aggregationHook": "0x2A3E42635E7acAc8Bb7851963Bc9d29B1dAAd409",
      "domainRoutingIsm": "0xBD70Ea9D599a0FC8158B026797177773C3445730",
      "domainRoutingIsmFactory": "0x1052eF3419f26Bec74Ed7CEf4a4FA6812Bc09908",
      "fallbackRoutingHook": "0x2f0E57527Bb37E5E064EF243fad56CCE6241906c",
      "interchainAccountRouter": "0xab6Ce17c7E323A8962E1BD445097D07C5693fF98",
      "interchainGasPaymaster": "0xDf178647caB5e0222F4B53C57274FD2A03BEaed6",
      "interchainSecurityModule": "0x0222cCc1a23fBC0a0856B470c441FA46399a8828",
      "mailbox": "0x3a464f746D23Ab22155710f44dB16dcA53e0775E",
      "merkleTreeHook": "0xDc1508844B99C606E16C2Ae87f33c373edD4B0F6",
      "pausableHook": "0xA8A311B69f688c1D9928259D872C31ca0d473642",
      "pausableIsm": "0xbed53B5C5BCE9433f25A2A702e6df13E22d84Ae9",
      "protocolFee": "0x5DdFCA27f9a308c1429A010C4daB291b5534a297",
      "proxyAdmin": "0x2f2aFaE1139Ce54feFC03593FeE8AB2aDF4a85A7",
      "staticAggregationHookFactory": "0xEb9FcFDC9EfDC17c1EC5E1dc085B98485da213D6",
      "staticAggregationIsm": "0x95cE3183137f906753463933C5dfDe777D2E7fE2",
      "staticAggregationIsmFactory": "0x8F7454AC98228f3504Bb91eA3D8Adafe6406110A",
      "staticMerkleRootMultisigIsmFactory": "0x2C1FAbEcd7bFBdEBF27CcdB67baADB38b6Df90fC",
      "staticMerkleRootWeightedMultisigIsmFactory": "0x0761b0827849abbf7b0cC09CE14e1C93D87f5004",
      "staticMessageIdMultisigIsmFactory": "0x8b83fefd896fAa52057798f6426E9f0B080FCCcE",
      "staticMessageIdWeightedMultisigIsmFactory": "0x4Ed7d626f1E96cD1C0401607Bf70D95243E3dEd1",
      "storageGasOracle": "0x1c6f404800bA49Ed581af734eA0d25c0c7d017B2",
      "testRecipient": "0x4Ee9dEBB3046139661b51E17bdfD54Fd63211de7",
      "timelockController": "0x0000000000000000000000000000000000000000",
      "validatorAnnounce": "0x84444cE490233CFa76E3F1029bc166aa8c266907",
      "index": {
        "from": 469384
      }
    },
    "forma": {
=======
      "staticAggregationHookFactory": "0xc3936Ec39Fc4fdbaE4bED93969cf4A87a8e85A0D",
      "staticAggregationIsm": "0x5F3C25e6AfDC6953fF1c7a661963D5a54E239A8D",
      "staticAggregationIsmFactory": "0x8F7454AC98228f3504Bb91eA3D8Adafe6406110A",
      "staticMerkleRootMultisigIsmFactory": "0x2C1FAbEcd7bFBdEBF27CcdB67baADB38b6Df90fC",
      "staticMessageIdMultisigIsmFactory": "0x8b83fefd896fAa52057798f6426E9f0B080FCCcE",
      "storageGasOracle": "0x7b2e996742fA42d223652A344252B725D1bC428C",
      "technicalStack": "arbitrumnitro",
      "testRecipient": "0x2c61Cda929e4e2174cb10cd8e2724A9ceaD62E67",
      "validatorAnnounce": "0x062200d92dF6bB7bA89Ce4D6800110450f94784e",
      "staticMerkleRootWeightedMultisigIsmFactory": "0x71388C9E25BE7b229B5d17Df7D4DB3F7DA7C962d",
      "staticMessageIdWeightedMultisigIsmFactory": "0x3E969bA938E6A993eeCD6F65b0dd8712B07dFe59",
      "interchainAccountRouter": "0xA8aB763aB8ab133236afc7b31aFC606F268048f5",
      "timelockController": "0x0000000000000000000000000000000000000000"
    },
    "xlayer": {
      "aggregationHook": "0xFA33A7786c67c5FDB6DC71E9D4e65293C62a047A",
>>>>>>> 4a3ac4cf
      "blockExplorers": [
        {
          "apiUrl": "https://explorer.forma.art/api",
          "family": "blockscout",
          "name": "Forma Explorer",
          "url": "https://explorer.forma.art"
        }
      ],
      "blocks": {
        "confirmations": 1,
        "estimateBlockTime": 3,
        "reorgPeriod": 0
      },
      "chainId": 984122,
      "deployer": {
        "name": "Codecrafting Labs",
        "url": "https://cclabs.tech"
      },
      "displayName": "Forma",
      "displayNameShort": "Forma",
      "domainId": 984122,
      "gasCurrencyCoinGeckoId": "celestia",
      "name": "forma",
      "nativeToken": {
        "decimals": 18,
        "name": "TIA",
        "symbol": "TIA"
      },
      "protocol": "ethereum",
      "rpcUrls": [
        {
          "http": "https://rpc.forma.art"
        }
      ],
<<<<<<< HEAD
      "domainRoutingIsm": "0xF77a8d7a8Cb0c07949A5417CfCb63F29b0fC8f04",
      "domainRoutingIsmFactory": "0x6d2667249C24127A11009f8Af7A2b198a581B6C6",
      "interchainGasPaymaster": "0x0000000000000000000000000000000000000000",
      "interchainSecurityModule": "0xF77a8d7a8Cb0c07949A5417CfCb63F29b0fC8f04",
      "mailbox": "0xcb912D357c3f9aB7bdAD50B7D6Cb668896f17FE3",
      "merkleTreeHook": "0xB37bE3baC3Af0887c75EEa6F6D9394EBD1b1E2C9",
      "protocolFee": "0xc7258228aD1391A68b1847d12AfdD02a29304437",
      "proxyAdmin": "0xeD9A6DBa959Ab0E6c896E669840CBbda6ac17b52",
      "staticAggregationHookFactory": "0x4dd58237609F5C5cDA85e62f9912BEfa2d30f356",
      "staticAggregationIsmFactory": "0x51b65b42C14a729fd587F011345FBE794aA3A651",
      "staticMerkleRootMultisigIsmFactory": "0xD84b0e22B51c28b98d82d44f4047f597a5C3150e",
      "staticMessageIdMultisigIsmFactory": "0x10F6D2B39D33822f868fC6149ebb57543Fd66D13",
      "testRecipient": "0x4cA56fbEcFE8431996c6B4EC8Da140D4201338e8",
      "validatorAnnounce": "0x3434ecD3a6D3411A699A3e60AC8B3e6aFEBD40c3",
      "index": {
        "from": 29
      }
    },
    "fraxtal": {
=======
      "staticAggregationHookFactory": "0x33Ef006E7083BB38E0AFe3C3979F4e9b84415bf1",
      "staticAggregationIsm": "0xD3bd8f20e169364d14c7dBFE698258D780FC71e3",
      "staticAggregationIsmFactory": "0x8F7454AC98228f3504Bb91eA3D8Adafe6406110A",
      "staticMerkleRootMultisigIsmFactory": "0x2C1FAbEcd7bFBdEBF27CcdB67baADB38b6Df90fC",
      "staticMessageIdMultisigIsmFactory": "0x8b83fefd896fAa52057798f6426E9f0B080FCCcE",
      "storageGasOracle": "0xe4057c5B0c43Dc18E36b08C39B419F190D29Ac2d",
      "testRecipient": "0x4848d54987ffc732aD313827cdC25DF2eedD79d8",
      "timelockController": "0x0000000000000000000000000000000000000000",
      "validatorAnnounce": "0x047ba6c9949baB22d13C347B40819b7A20C4C53a",
      "staticMerkleRootWeightedMultisigIsmFactory": "0x168DFF0Ad2b180F3801883Fe5Ae56d7E7d91D5f4",
      "staticMessageIdWeightedMultisigIsmFactory": "0x6Fb36672365C7c797028C400A61c58c0ECc53cD2",
      "technicalStack": "polygoncdk"
    },
    "zetachain": {
      "aggregationHook": "0x3267774E526E7AE59b525aDa30C826840BA7FC5F",
>>>>>>> 4a3ac4cf
      "blockExplorers": [
        {
          "apiKey": "GP69JEAP2W7YFJT9ZJTEPGQT6Y6KMW44ZN",
          "apiUrl": "https://api.etherscan.io/v2/api?chainid=252",
          "family": "etherscan",
          "name": "Fraxscan",
          "url": "https://fraxscan.com"
        },
        {
          "apiUrl": "https://api.routescan.io/v2/network/mainnet/evm/252/etherscan/api",
          "family": "routescan",
          "name": "Fraxtal Explorer",
          "url": "https://252.thesuperscan.io"
        }
      ],
      "blocks": {
        "confirmations": 1,
        "estimateBlockTime": 2,
        "reorgPeriod": 5
      },
      "chainId": 252,
      "deployer": {
        "name": "Abacus Works",
        "url": "https://www.hyperlane.xyz"
      },
      "displayName": "Fraxtal",
      "domainId": 252,
      "gasCurrencyCoinGeckoId": "frax-share",
      "gnosisSafeTransactionServiceUrl": "https://safe.mainnet.frax.com/txs",
      "name": "fraxtal",
      "nativeToken": {
        "decimals": 18,
        "name": "FRAX",
        "symbol": "FRAX"
      },
      "protocol": "ethereum",
      "rpcUrls": [
        {
          "http": "https://rpc.frax.com"
        },
        {
          "http": "https://fraxtal.drpc.org"
        }
      ],
<<<<<<< HEAD
      "technicalStack": "opstack",
      "aggregationHook": "0xD7ff06cDd83642D648baF0d36f77e79349120dA4",
      "domainRoutingIsm": "0x0CA20946c1b7367Bd47C0a35E8feD23a4Ff59B9a",
      "domainRoutingIsmFactory": "0x3a464f746D23Ab22155710f44dB16dcA53e0775E",
      "fallbackRoutingHook": "0xC077A0Cc408173349b1c9870C667B40FE3C01dd7",
      "interchainAccountRouter": "0xD59a200cCEc5b3b1bF544dD7439De452D718f594",
      "interchainGasPaymaster": "0x2Fca7f6eC3d4A0408900f2BB30004d4616eE985E",
      "interchainSecurityModule": "0xDbA38857413E39bF64348885D836E093f91E533F",
      "mailbox": "0x2f9DB5616fa3fAd1aB06cB2C906830BA63d135e3",
      "merkleTreeHook": "0x8358D8291e3bEDb04804975eEa0fe9fe0fAfB147",
      "pausableHook": "0x4E1c88DD261BEe2941e6c1814597e30F53330428",
      "pausableIsm": "0x26f32245fCF5Ad53159E875d5Cae62aEcf19c2d4",
      "protocolFee": "0xD1E267d2d7876e97E217BfE61c34AB50FEF52807",
      "proxyAdmin": "0x3a867fCfFeC2B790970eeBDC9023E75B0a172aa7",
      "staticAggregationHookFactory": "0xeA87ae93Fa0019a82A727bfd3eBd1cFCa8f64f1D",
      "staticAggregationIsm": "0xcA26D50602efA9d835b01A142Ae218f59aa60433",
      "staticAggregationIsmFactory": "0x2f2aFaE1139Ce54feFC03593FeE8AB2aDF4a85A7",
      "staticMerkleRootMultisigIsmFactory": "0x0761b0827849abbf7b0cC09CE14e1C93D87f5004",
      "staticMerkleRootWeightedMultisigIsmFactory": "0x7947b7Fe737B4bd1D3387153f32148974066E591",
      "staticMessageIdMultisigIsmFactory": "0x4Ed7d626f1E96cD1C0401607Bf70D95243E3dEd1",
      "staticMessageIdWeightedMultisigIsmFactory": "0x1A41a365A693b6A7aED1a46316097d290f569F22",
      "storageGasOracle": "0x5060eCD5dFAD300A90592C04e504600A7cdcF70b",
      "testRecipient": "0x62B7592C1B6D1E43f4630B8e37f4377097840C05",
=======
      "staticAggregationHookFactory": "0x2906a1e20997184a7Bbae771B175239e9D32d4fC",
      "staticAggregationIsm": "0x7CB2dbE36aF0C0893B1B3502358Bc3697343559c",
      "staticAggregationIsmFactory": "0x8F7454AC98228f3504Bb91eA3D8Adafe6406110A",
      "staticMerkleRootMultisigIsmFactory": "0x2C1FAbEcd7bFBdEBF27CcdB67baADB38b6Df90fC",
      "staticMessageIdMultisigIsmFactory": "0x8b83fefd896fAa52057798f6426E9f0B080FCCcE",
      "storageGasOracle": "0xC9B8ea6230d6687a4b13fD3C0b8f0Ec607B26465",
      "testRecipient": "0x12582c7B0f43c6A667CBaA7fA8b112F7fb1E69F0",
>>>>>>> 4a3ac4cf
      "timelockController": "0x0000000000000000000000000000000000000000",
      "validatorAnnounce": "0x1956848601549de5aa0c887892061fA5aB4f6fC4",
      "index": {
        "from": 5350807
      }
    },
<<<<<<< HEAD
    "fusemainnet": {
=======
    "zircuit": {
      "aggregationHook": "0x5c731fC712F351Eae3a0c47f4bd1f49041e0De7b",
>>>>>>> 4a3ac4cf
      "blockExplorers": [
        {
          "apiUrl": "https://explorer.fuse.io/api",
          "family": "etherscan",
          "name": "FuseExplorer",
          "url": "https://explorer.fuse.io"
        }
      ],
      "blocks": {
        "confirmations": 1,
        "estimateBlockTime": 5,
        "reorgPeriod": 19
      },
      "chainId": 122,
      "deployer": {
        "name": "Abacus Works",
        "url": "https://www.hyperlane.xyz"
      },
      "displayName": "Fuse",
      "domainId": 122,
      "gasCurrencyCoinGeckoId": "fuse-network-token",
      "gnosisSafeTransactionServiceUrl": "https://transaction-fuse.safe.fuse.io",
      "name": "fusemainnet",
      "nativeToken": {
        "decimals": 18,
        "name": "FUSE",
        "symbol": "FUSE"
      },
      "protocol": "ethereum",
      "rpcUrls": [
        {
          "http": "https://rpc.fuse.io"
        },
        {
          "http": "https://fuse.drpc.org"
        },
        {
<<<<<<< HEAD
          "http": "https://fuse.liquify.com"
        },
        {
          "http": "https://fuse-pokt.nodies.app"
        }
      ],
      "technicalStack": "other",
      "aggregationHook": "0xF4135554ED2c60dB9c1166933797164C43ABb6E2",
      "domainRoutingIsm": "0x9c6d97AF7b4541f65C0EADf639202285Bb67b2bF",
      "domainRoutingIsmFactory": "0x67A445C9320DCb6F600dc4505851FD1354961A3D",
      "fallbackRoutingHook": "0x8C3e1794018a589c9E9226b8543105fCb6cC88C4",
      "interchainAccountRouter": "0xc57fe3d144434d0aBaF8D3698E3103a4ddFD777A",
      "interchainGasPaymaster": "0xFB9e40D811Cea562cc8a322b029eF2BDcC3ef6ed",
      "interchainSecurityModule": "0x1c2526496A6c8EF21008D7650Ba2Fb0C69904298",
      "mailbox": "0x3071D4DA6020C956Fe15Bfd0a9Ca8D4574f16696",
      "merkleTreeHook": "0xfBc08389224d23b79cb21cDc16c5d42F0ad0F57f",
      "pausableHook": "0x13E83ac41e696856B6996263501fB3225AD5E6F5",
      "pausableIsm": "0x145566181A18E23bB6a8A3eC6D87765542A7F754",
      "protocolFee": "0x9eb56085DdbDA60aDf7d2B533AFeD90e38fC9666",
      "proxyAdmin": "0x6A7398A6a0fB842725afa0A5F1641FC6C9FF89cf",
      "staticAggregationHookFactory": "0x40Ca055683d9aA603f73EDcb62874a1BaAa1d6dA",
      "staticAggregationIsm": "0xdE9DF68d672a5965Fca2bF17B24a673983c642c5",
      "staticAggregationIsmFactory": "0xc965292958794f59ec3e9538738dD252873F07CC",
      "staticMerkleRootMultisigIsmFactory": "0x55E4F0bc6b7Bb493D50839A8592e7ad8d5e93cf7",
      "staticMerkleRootWeightedMultisigIsmFactory": "0xe522A5DcA58e3ab7fEd2bf25DA3E8d90c14083a8",
      "staticMessageIdMultisigIsmFactory": "0xDd1CddEd982e4d271d4D6Bc4cdE8d4F3338733B5",
      "staticMessageIdWeightedMultisigIsmFactory": "0x53642476e24E28c3218E8Da44eDEBB4adB9DE13e",
      "storageGasOracle": "0x61374178e45F65fF9D6252d017Cd580FC60B7654",
      "testRecipient": "0x83475ca5bEB2Eaa59A2FF48a0544ebaa4a32c2de",
=======
          "http": "https://zircuit-mainnet.drpc.org"
        }
      ],
      "staticAggregationHookFactory": "0x4426f30eE9d5373285958F2EA510f5CAd75A416D",
      "staticAggregationIsm": "0x0f58B192d64DAe7389502b1c3F4a8A0ddBeEC488",
      "staticAggregationIsmFactory": "0x8F7454AC98228f3504Bb91eA3D8Adafe6406110A",
      "staticMerkleRootMultisigIsmFactory": "0x2C1FAbEcd7bFBdEBF27CcdB67baADB38b6Df90fC",
      "staticMessageIdMultisigIsmFactory": "0x8b83fefd896fAa52057798f6426E9f0B080FCCcE",
      "storageGasOracle": "0x46fa3A5780e5B90Eaf34BDED554d5353B5ABE9E7",
      "testRecipient": "0xA34ceDf9068C5deE726C67A4e1DCfCc2D6E2A7fD",
      "validatorAnnounce": "0x5366362c41e34869BDa231061603E4356D66079D",
      "staticMerkleRootWeightedMultisigIsmFactory": "0x13E83ac41e696856B6996263501fB3225AD5E6F5",
      "staticMessageIdWeightedMultisigIsmFactory": "0x61374178e45F65fF9D6252d017Cd580FC60B7654",
      "interchainAccountRouter": "0xf20414268e76d0e943533aFa1F2b99DBfb4e0F71",
>>>>>>> 4a3ac4cf
      "timelockController": "0x0000000000000000000000000000000000000000",
      "validatorAnnounce": "0x60bB6D060393D3C206719A7bD61844cC82891cfB",
      "index": {
        "from": 30585739
      }
    },
<<<<<<< HEAD
    "galactica": {
=======
    "zoramainnet": {
      "aggregationHook": "0x1bF0c9dAd6DF11Ed61f80800b471F811576dd236",
>>>>>>> 4a3ac4cf
      "blockExplorers": [
        {
          "apiUrl": "https://explorer.galactica.com/api",
          "family": "blockscout",
          "name": "Galactica Explorer",
          "url": "https://explorer.galactica.com"
        }
      ],
      "blocks": {
        "confirmations": 1,
        "estimateBlockTime": 1,
        "reorgPeriod": 0
      },
      "chainId": 613419,
      "deployer": {
        "name": "Abacus Works",
        "url": "https://www.hyperlane.xyz"
      },
      "displayName": "Galactica",
      "domainId": 613419,
      "gasCurrencyCoinGeckoId": "galactica-com",
      "index": {
        "from": 851
      },
      "isTestnet": false,
      "name": "galactica",
      "nativeToken": {
        "decimals": 18,
        "name": "GNET",
        "symbol": "GNET"
      },
      "protocol": "ethereum",
      "rpcUrls": [
        {
          "http": "https://galactica-mainnet.g.alchemy.com/public"
        }
      ],
<<<<<<< HEAD
      "technicalStack": "arbitrumnitro",
      "aggregationHook": "0xA256e1A0Bd9fFa340DFe9a0F3C68FE57720463Ed",
      "domainRoutingIsm": "0xBD70Ea9D599a0FC8158B026797177773C3445730",
      "domainRoutingIsmFactory": "0x1052eF3419f26Bec74Ed7CEf4a4FA6812Bc09908",
      "fallbackRoutingHook": "0x0dc95Af5156fb0cC34a8c9BD646B748B9989A956",
      "interchainAccountRouter": "0x1fbcCdc677c10671eE50b46C61F0f7d135112450",
      "interchainGasPaymaster": "0xD233433AeC23F8382DAd87D808F60557Ea35399f",
      "interchainSecurityModule": "0xcC10348A1Df9baCd56ba22d594Ab1e8820AbD323",
      "mailbox": "0x3a464f746D23Ab22155710f44dB16dcA53e0775E",
      "merkleTreeHook": "0x64F077915B41479901a23Aa798B30701589C5063",
      "pausableHook": "0xF6CC9B10c607afB777380bF71F272E4D7037C3A9",
      "pausableIsm": "0x0DbB60c348DF645c295Fd0ce26F87bB850710185",
      "protocolFee": "0x946E9f4540E032a9fAc038AE58187eFcad9DE952",
      "proxyAdmin": "0x2f2aFaE1139Ce54feFC03593FeE8AB2aDF4a85A7",
      "staticAggregationHookFactory": "0xEb9FcFDC9EfDC17c1EC5E1dc085B98485da213D6",
      "staticAggregationIsm": "0x44AE7f69Ca8c6EE978015f8b2C9008ee265bD12a",
      "staticAggregationIsmFactory": "0x8F7454AC98228f3504Bb91eA3D8Adafe6406110A",
      "staticMerkleRootMultisigIsmFactory": "0x2C1FAbEcd7bFBdEBF27CcdB67baADB38b6Df90fC",
      "staticMerkleRootWeightedMultisigIsmFactory": "0x0761b0827849abbf7b0cC09CE14e1C93D87f5004",
      "staticMessageIdMultisigIsmFactory": "0x8b83fefd896fAa52057798f6426E9f0B080FCCcE",
      "staticMessageIdWeightedMultisigIsmFactory": "0x4Ed7d626f1E96cD1C0401607Bf70D95243E3dEd1",
      "storageGasOracle": "0x794Fe7970EE45945b0ad2667f99A5bBc9ddfB5d7",
      "testRecipient": "0xc8826EA18D9884A1A335b2Cd7d5f44B159084301",
      "validatorAnnounce": "0x5b1A451c85e5bcCd79A56eb638aBd9998fA215f9"
=======
      "staticAggregationHookFactory": "0x20C58B0644338213d66F0c4c9F4cc60Cfd298bE9",
      "staticAggregationIsm": "0x2C60156861f4C4358A4AF1c9a53Fa4207cf6A37E",
      "staticAggregationIsmFactory": "0x721a6221493a9247c84Cb8b2Af8d5E078Cd4E364",
      "staticMerkleRootMultisigIsmFactory": "0x2E7A93286E723F4D115B81f787b55Fe6c4f9231e",
      "staticMessageIdMultisigIsmFactory": "0xC9c5A345b45Cf634CE71401Ec194b6688EA12c1e",
      "storageGasOracle": "0xF1854214392864c628A16930E73B699f7a51b3EE",
      "testRecipient": "0x6119B76720CcfeB3D256EC1b91218EEfFD6756E1",
      "timelockController": "0x0000000000000000000000000000000000000000",
      "validatorAnnounce": "0xFB9e40D811Cea562cc8a322b029eF2BDcC3ef6ed",
      "staticMerkleRootWeightedMultisigIsmFactory": "0x33AA12b4e8E79cA551Ca9D1F2eC7d2cE02129dd4",
      "staticMessageIdWeightedMultisigIsmFactory": "0xB31553F20D7b06Eb8Eaefe29376146e1d276d091",
      "technicalStack": "opstack"
>>>>>>> 4a3ac4cf
    },
    "gnosis": {
      "blockExplorers": [
        {
          "apiKey": "GP69JEAP2W7YFJT9ZJTEPGQT6Y6KMW44ZN",
          "apiUrl": "https://api.etherscan.io/v2/api?chainid=100",
          "family": "etherscan",
          "name": "GnosisScan",
          "url": "https://gnosisscan.io"
        }
      ],
      "blocks": {
        "confirmations": 1,
        "estimateBlockTime": 5,
        "reorgPeriod": 5
      },
      "chainId": 100,
      "deployer": {
        "name": "Abacus Works",
        "url": "https://www.hyperlane.xyz"
      },
      "displayName": "Gnosis",
      "domainId": 100,
      "gasCurrencyCoinGeckoId": "xdai",
      "gnosisSafeTransactionServiceUrl": "https://safe-transaction-gnosis-chain.safe.global/",
      "name": "gnosis",
      "nativeToken": {
        "decimals": 18,
        "name": "xDai",
        "symbol": "xDai"
      },
      "protocol": "ethereum",
      "rpcUrls": [
        {
          "http": "https://rpc.gnosischain.com",
          "pagination": {
            "maxBlockRange": 10000,
            "minBlockNumber": 25997478
          }
        }
      ],
<<<<<<< HEAD
      "technicalStack": "other",
      "aggregationHook": "0xdD1FA1C12496474c1dDC67a658Ba81437F818861",
      "domainRoutingIsm": "0x83873DB8B4982091D0781B4eDF108DCb98075C39",
      "domainRoutingIsmFactory": "0xbB5Df000113e767dE11343A16f83De733e5bCC0F",
      "fallbackRoutingHook": "0x24f5E353dD03E103Ba2372F7D6FC0cf3A66f849c",
      "interchainAccountRouter": "0xef0Adeb4103A7A1AcE86371867202f2171126362",
      "interchainGasPaymaster": "0xDd260B99d302f0A3fF885728c086f729c06f227f",
      "interchainSecurityModule": "0xC1EA94AF4F08313Ca5f67F8252Bc6d85ED44d767",
      "mailbox": "0xaD09d78f4c6b9dA2Ae82b1D34107802d380Bb74f",
      "merkleTreeHook": "0x2684C6F89E901987E1FdB7649dC5Be0c57C61645",
      "pausableHook": "0xf728C884De5275a608dEC222dACd0f2BF2E23AB6",
      "pausableIsm": "0x223F7D3f27E6272266AE4B5B91Fd5C7A2d798cD8",
      "protocolFee": "0x9c2214467Daf9e2e1F45b36d08ce0b9C65BFeA88",
      "proxyAdmin": "0x81a92A1a272cb09d7b4970b07548463dC7aE0cB7",
      "staticAggregationHookFactory": "0xbC8AA096dabDf4A0200BB9f8D4Cbb644C3D86d7B",
      "staticAggregationIsm": "0xe640167B9a283C8b4039fA33f3ac7be6e7E788c5",
      "staticAggregationIsmFactory": "0x11EF91d17c5ad3330DbCa709a8841743d3Af6819",
      "staticMerkleRootMultisigIsmFactory": "0x8E273260EAd8B72A085B19346A676d355740e875",
      "staticMerkleRootWeightedMultisigIsmFactory": "0xA37ce588515668632D9025272859D2E5bD3210BB",
      "staticMessageIdMultisigIsmFactory": "0x603f46cc520d2fc22957b81e206408590808F02F",
      "staticMessageIdWeightedMultisigIsmFactory": "0x5B7365640c82F402C43A3961F3fD34Ae31f52931",
      "storageGasOracle": "0x5E01d8F34b629E3f92d69546bbc4142A7Adee7e9",
      "testRecipient": "0x36FdA966CfffF8a9Cdc814f546db0e6378bFef35",
      "testTokenRecipient": "0x85ac1164878e017b67660a74ff1f41f3D05C02Bb",
=======
      "aggregationHook": "0x8f8AC4DAb3b7b77283bc328c810e54F89ecA6f57",
      "domainRoutingIsm": "0xBD70Ea9D599a0FC8158B026797177773C3445730",
      "domainRoutingIsmFactory": "0x1052eF3419f26Bec74Ed7CEf4a4FA6812Bc09908",
      "fallbackRoutingHook": "0xc401e251CCa7A364114504A994D6fC7cb1c243AB",
      "interchainGasPaymaster": "0x4E55aDA3ef1942049EA43E904EB01F4A0a9c39bd",
      "interchainSecurityModule": "0x10957D47D20D7eAF03B72629c4D0804eea9B0fcA",
      "mailbox": "0x3a464f746D23Ab22155710f44dB16dcA53e0775E",
      "merkleTreeHook": "0x441a01Fca2eD731C0Fc4633998332f9FEDB17575",
      "pausableHook": "0x5Ed813B8b41f25c8002B01A72bbDBe6A0232Fe27",
      "pausableIsm": "0x61594D2cA900C44ab51d07776465397FefC643C6",
      "protocolFee": "0x8AB7A6FaC052518A39628497735C855a2Beb515B",
      "proxyAdmin": "0x2f2aFaE1139Ce54feFC03593FeE8AB2aDF4a85A7",
      "staticAggregationHookFactory": "0x71774316DB85BCb9bc064948Df27E9F3A4F58500",
      "staticAggregationIsm": "0x78A31fF00D79158c22C09DC6D7Fa7188e21925E4",
      "staticAggregationIsmFactory": "0x8F7454AC98228f3504Bb91eA3D8Adafe6406110A",
      "staticMerkleRootMultisigIsmFactory": "0x2C1FAbEcd7bFBdEBF27CcdB67baADB38b6Df90fC",
      "staticMerkleRootWeightedMultisigIsmFactory": "0x0761b0827849abbf7b0cC09CE14e1C93D87f5004",
      "staticMessageIdMultisigIsmFactory": "0x8b83fefd896fAa52057798f6426E9f0B080FCCcE",
      "staticMessageIdWeightedMultisigIsmFactory": "0x4Ed7d626f1E96cD1C0401607Bf70D95243E3dEd1",
      "storageGasOracle": "0xA38D1D7F217A52A27b0e6BF50E0a9ddAD05798C0",
      "testRecipient": "0xbB22547D1dc681fe925f568f637Ff67aC06c20fc",
      "validatorAnnounce": "0xb4fc9B5fD57499Ef6FfF3995728a55F7A618ef86",
      "index": {
        "from": 6898609
      },
      "interchainAccountRouter": "0xC3d9e724c6Bf3c4456EB8572Be05AA52f8acC9Ae",
>>>>>>> 4a3ac4cf
      "timelockController": "0x0000000000000000000000000000000000000000",
      "validatorAnnounce": "0x87ED6926abc9E38b9C7C19f835B41943b622663c",
      "index": {
        "from": 30620793
      }
    },
    "gravity": {
      "blockExplorers": [
        {
          "apiUrl": "https://explorer.gravity.xyz/api",
          "family": "blockscout",
          "name": "Gravity Alpha Explorer",
          "url": "https://explorer.gravity.xyz"
        }
      ],
      "blocks": {
        "confirmations": 1,
        "estimateBlockTime": 1,
        "reorgPeriod": 5
      },
      "chainId": 1625,
      "deployer": {
        "name": "Abacus Works",
        "url": "https://www.hyperlane.xyz"
      },
      "displayName": "Gravity Alpha Mainnet",
      "displayNameShort": "Gravity",
      "domainId": 1625,
      "gasCurrencyCoinGeckoId": "g-token",
      "index": {
        "from": 13374779
      },
      "name": "gravity",
      "nativeToken": {
        "decimals": 18,
        "name": "Gravity",
        "symbol": "G"
      },
      "protocol": "ethereum",
      "rpcUrls": [
        {
          "http": "https://rpc.gravity.xyz"
        }
      ],
<<<<<<< HEAD
      "technicalStack": "arbitrumnitro",
      "aggregationHook": "0x836E1b748cac2FAc6264Baf2bF83cd9a79b723C6",
=======
      "aggregationHook": "0x576b6a7cF370b9497db580d5717779ce43797EBd",
>>>>>>> 4a3ac4cf
      "domainRoutingIsm": "0xBD70Ea9D599a0FC8158B026797177773C3445730",
      "domainRoutingIsmFactory": "0x1052eF3419f26Bec74Ed7CEf4a4FA6812Bc09908",
      "fallbackRoutingHook": "0x6963480b05EB58f4d624B014ab92e9aD4d21df6D",
      "interchainAccountRouter": "0x335593971F655220a760837b64fbeABd09dE6dD9",
      "interchainGasPaymaster": "0xf3dFf6747E7FC74B431C943961054B7BF6309d8a",
      "interchainSecurityModule": "0xAD36f38a979fc74f63112EbF0c33999aaFD89Ab3",
      "mailbox": "0x3a464f746D23Ab22155710f44dB16dcA53e0775E",
      "merkleTreeHook": "0x5090dF2FBDa7127c7aDa41f60B79F5c55D380Dd8",
      "pausableHook": "0x886BB0f329781b98f98FDeb1ce7a8957F2d43B9F",
      "pausableIsm": "0x7621e04860F0bDe63311db9D5D8b589AD3458A1f",
      "protocolFee": "0x8C3e1794018a589c9E9226b8543105fCb6cC88C4",
      "proxyAdmin": "0x2f2aFaE1139Ce54feFC03593FeE8AB2aDF4a85A7",
<<<<<<< HEAD
      "staticAggregationHookFactory": "0xEb9FcFDC9EfDC17c1EC5E1dc085B98485da213D6",
      "staticAggregationIsm": "0xfa19BfEcB4fed2e0268ee5008a11cD946DcC13c3",
=======
      "staticAggregationHookFactory": "0x81591Fe51Ebf220Df55E633d9F5a3C3956b5E304",
      "staticAggregationIsm": "0x78A31fF00D79158c22C09DC6D7Fa7188e21925E4",
>>>>>>> 4a3ac4cf
      "staticAggregationIsmFactory": "0x8F7454AC98228f3504Bb91eA3D8Adafe6406110A",
      "staticMerkleRootMultisigIsmFactory": "0x2C1FAbEcd7bFBdEBF27CcdB67baADB38b6Df90fC",
      "staticMerkleRootWeightedMultisigIsmFactory": "0x0761b0827849abbf7b0cC09CE14e1C93D87f5004",
      "staticMessageIdMultisigIsmFactory": "0x8b83fefd896fAa52057798f6426E9f0B080FCCcE",
      "staticMessageIdWeightedMultisigIsmFactory": "0x4Ed7d626f1E96cD1C0401607Bf70D95243E3dEd1",
      "storageGasOracle": "0xD0dca420feFda68537695A8D887080eeF4030AF7",
      "testRecipient": "0x60B8d195f1b2EcaC26d54b95C69E6399cFD64b53",
      "timelockController": "0x0000000000000000000000000000000000000000",
      "validatorAnnounce": "0x61374178e45F65fF9D6252d017Cd580FC60B7654"
    },
    "harmony": {
      "blockExplorers": [
        {
          "apiUrl": "https://explorer.harmony.one/api",
          "family": "blockscout",
          "name": "Harmony Explorer",
          "url": "https://explorer.harmony.one"
        }
      ],
      "blocks": {
        "confirmations": 1,
        "estimateBlockTime": 2,
        "reorgPeriod": 5
      },
      "chainId": 1666600000,
      "deployer": {
        "name": "Abacus Works",
        "url": "https://www.hyperlane.xyz"
      },
      "displayName": "Harmony One",
      "domainId": 1666600000,
      "gasCurrencyCoinGeckoId": "harmony",
      "name": "harmony",
      "nativeToken": {
        "decimals": 18,
        "name": "ONE",
        "symbol": "ONE"
      },
      "protocol": "ethereum",
      "rpcUrls": [
        {
          "http": "https://api.harmony.one"
        },
        {
          "http": "https://api.s0.t.hmny.io"
        },
        {
          "http": "https://1rpc.io/one"
        }
      ],
<<<<<<< HEAD
      "technicalStack": "other",
      "aggregationHook": "0xcFD1c5b1357539566edC273aDaae19CA5e359c42",
      "domainRoutingIsm": "0x494415e823236A05c608D6b777bC80082cED6A2E",
      "domainRoutingIsmFactory": "0x0761b0827849abbf7b0cC09CE14e1C93D87f5004",
      "fallbackRoutingHook": "0x886BB0f329781b98f98FDeb1ce7a8957F2d43B9F",
      "interchainAccountRouter": "0xFCfE7344d7a769C89B3A22c596fE83a1bF8458Da",
      "interchainGasPaymaster": "0x145566181A18E23bB6a8A3eC6D87765542A7F754",
      "interchainSecurityModule": "0xd188d3633f67e0B2bCA2DE42b186032A0C4B015a",
      "mailbox": "0x3a867fCfFeC2B790970eeBDC9023E75B0a172aa7",
      "merkleTreeHook": "0x6963480b05EB58f4d624B014ab92e9aD4d21df6D",
      "pausableHook": "0xD0dca420feFda68537695A8D887080eeF4030AF7",
      "pausableIsm": "0x696df5e79C4f1bd5F8D587Ba8946361d9B029d4B",
      "protocolFee": "0x13E83ac41e696856B6996263501fB3225AD5E6F5",
      "proxyAdmin": "0xeA87ae93Fa0019a82A727bfd3eBd1cFCa8f64f1D",
      "staticAggregationHookFactory": "0x1052eF3419f26Bec74Ed7CEf4a4FA6812Bc09908",
      "staticAggregationIsm": "0x92772a801db50044a9D5078CC35CD63CEcD7B424",
      "staticAggregationIsmFactory": "0xEb9FcFDC9EfDC17c1EC5E1dc085B98485da213D6",
      "staticMerkleRootMultisigIsmFactory": "0x8b83fefd896fAa52057798f6426E9f0B080FCCcE",
      "staticMerkleRootWeightedMultisigIsmFactory": "0x4Ed7d626f1E96cD1C0401607Bf70D95243E3dEd1",
      "staticMessageIdMultisigIsmFactory": "0x8F7454AC98228f3504Bb91eA3D8Adafe6406110A",
      "staticMessageIdWeightedMultisigIsmFactory": "0x2f2aFaE1139Ce54feFC03593FeE8AB2aDF4a85A7",
      "storageGasOracle": "0x2F619Ac5122689180AeBB930ADccdae215d538a9",
      "testRecipient": "0xcDA455DfD9C938451BfaFC6FF0D497c8C0469C96",
=======
      "aggregationHook": "0xd12Aec75cF300407B2711cc16aDBD42D32582563",
      "domainRoutingIsm": "0xBD70Ea9D599a0FC8158B026797177773C3445730",
      "domainRoutingIsmFactory": "0x1052eF3419f26Bec74Ed7CEf4a4FA6812Bc09908",
      "fallbackRoutingHook": "0xc401e251CCa7A364114504A994D6fC7cb1c243AB",
      "interchainGasPaymaster": "0x4E55aDA3ef1942049EA43E904EB01F4A0a9c39bd",
      "interchainSecurityModule": "0x266dcC79B808e8c6Caf1BeAeC7C332663F277DF9",
      "mailbox": "0x3a464f746D23Ab22155710f44dB16dcA53e0775E",
      "merkleTreeHook": "0x441a01Fca2eD731C0Fc4633998332f9FEDB17575",
      "pausableHook": "0x5Ed813B8b41f25c8002B01A72bbDBe6A0232Fe27",
      "pausableIsm": "0x61594D2cA900C44ab51d07776465397FefC643C6",
      "protocolFee": "0x8AB7A6FaC052518A39628497735C855a2Beb515B",
      "proxyAdmin": "0x2f2aFaE1139Ce54feFC03593FeE8AB2aDF4a85A7",
      "staticAggregationHookFactory": "0x84e0Ad6109F07b9CCaa8BEf6C53999Eb015c3FbF",
      "staticAggregationIsm": "0x78A31fF00D79158c22C09DC6D7Fa7188e21925E4",
      "staticAggregationIsmFactory": "0x8F7454AC98228f3504Bb91eA3D8Adafe6406110A",
      "staticMerkleRootMultisigIsmFactory": "0x2C1FAbEcd7bFBdEBF27CcdB67baADB38b6Df90fC",
      "staticMerkleRootWeightedMultisigIsmFactory": "0x0761b0827849abbf7b0cC09CE14e1C93D87f5004",
      "staticMessageIdMultisigIsmFactory": "0x8b83fefd896fAa52057798f6426E9f0B080FCCcE",
      "staticMessageIdWeightedMultisigIsmFactory": "0x4Ed7d626f1E96cD1C0401607Bf70D95243E3dEd1",
      "storageGasOracle": "0xA38D1D7F217A52A27b0e6BF50E0a9ddAD05798C0",
      "testRecipient": "0xbB22547D1dc681fe925f568f637Ff67aC06c20fc",
      "validatorAnnounce": "0xb4fc9B5fD57499Ef6FfF3995728a55F7A618ef86",
      "index": {
        "from": 17154537
      },
      "interchainAccountRouter": "0xB8736c87da7DEc750fA0226e3bdE1Ac35B88f43d",
>>>>>>> 4a3ac4cf
      "timelockController": "0x0000000000000000000000000000000000000000",
      "validatorAnnounce": "0x60B8d195f1b2EcaC26d54b95C69E6399cFD64b53",
      "index": {
        "from": 64597391
      }
    },
    "hashkey": {
      "blockExplorers": [
        {
          "apiUrl": "https://explorer.hsk.xyz/api",
          "family": "blockscout",
          "name": "Hashkey Explorer",
          "url": "https://explorer.hsk.xyz"
        }
      ],
      "blocks": {
        "confirmations": 1,
        "estimateBlockTime": 2,
        "reorgPeriod": 5
      },
      "chainId": 177,
      "deployer": {
        "name": "Abacus Works",
        "url": "https://www.hyperlane.xyz"
      },
      "displayName": "Hashkey",
      "domainId": 177,
      "gasCurrencyCoinGeckoId": "hashkey-ecopoints",
      "isTestnet": false,
      "name": "hashkey",
      "nativeToken": {
        "decimals": 18,
        "name": "HashKey Platform Token",
        "symbol": "HSK"
      },
      "protocol": "ethereum",
      "rpcUrls": [
        {
          "http": "https://mainnet.hsk.xyz"
        }
      ],
<<<<<<< HEAD
      "technicalStack": "other",
      "aggregationHook": "0x3e5C6056103BFf39D108d5251E47c818354D4325",
      "domainRoutingIsm": "0x494415e823236A05c608D6b777bC80082cED6A2E",
      "domainRoutingIsmFactory": "0x0761b0827849abbf7b0cC09CE14e1C93D87f5004",
      "fallbackRoutingHook": "0x5244d3359065C883BDfeEEff5329DE38c0Bd227e",
      "interchainAccountRouter": "0xD79A14EA21db52F130A57Ea6e2af55949B00086E",
      "interchainGasPaymaster": "0x8452363d5c78bf95538614441Dc8B465e03A89ca",
      "interchainSecurityModule": "0x41D03D618073D50B63E6e2eA53D68a91a3Fc7CfA",
      "mailbox": "0x3a867fCfFeC2B790970eeBDC9023E75B0a172aa7",
      "merkleTreeHook": "0x5B7a808CaA2C3F1378B07cDd46eB8ccA52F67e3B",
      "pausableHook": "0x4A91738390a3D55CB27c2863e8950c9cD1b89d0e",
      "pausableIsm": "0x76F2cC245882ceFf209A61d75b9F0f1A3b7285fB",
      "protocolFee": "0x794Fe7970EE45945b0ad2667f99A5bBc9ddfB5d7",
      "proxyAdmin": "0xeA87ae93Fa0019a82A727bfd3eBd1cFCa8f64f1D",
      "staticAggregationHookFactory": "0x1052eF3419f26Bec74Ed7CEf4a4FA6812Bc09908",
      "staticAggregationIsm": "0x97CA6497B3C49595EED20C838B0a32c206663Fa0",
      "staticAggregationIsmFactory": "0xEb9FcFDC9EfDC17c1EC5E1dc085B98485da213D6",
      "staticMerkleRootMultisigIsmFactory": "0x8b83fefd896fAa52057798f6426E9f0B080FCCcE",
      "staticMerkleRootWeightedMultisigIsmFactory": "0x4Ed7d626f1E96cD1C0401607Bf70D95243E3dEd1",
      "staticMessageIdMultisigIsmFactory": "0x8F7454AC98228f3504Bb91eA3D8Adafe6406110A",
      "staticMessageIdWeightedMultisigIsmFactory": "0x2f2aFaE1139Ce54feFC03593FeE8AB2aDF4a85A7",
      "storageGasOracle": "0xBCD18636e5876DFd7AAb5F2B2a5Eb5ca168BA1d8",
      "testRecipient": "0xD233433AeC23F8382DAd87D808F60557Ea35399f",
=======
      "aggregationHook": "0x95fCF1b630Dcf3cB233140D0526334f794C9FD26",
      "domainRoutingIsm": "0xBD70Ea9D599a0FC8158B026797177773C3445730",
      "domainRoutingIsmFactory": "0x1052eF3419f26Bec74Ed7CEf4a4FA6812Bc09908",
      "fallbackRoutingHook": "0xc401e251CCa7A364114504A994D6fC7cb1c243AB",
      "interchainGasPaymaster": "0x4E55aDA3ef1942049EA43E904EB01F4A0a9c39bd",
      "interchainSecurityModule": "0xCF6b025C69193030fa48217e9bc6c8a864419EF0",
      "mailbox": "0x3a464f746D23Ab22155710f44dB16dcA53e0775E",
      "merkleTreeHook": "0x441a01Fca2eD731C0Fc4633998332f9FEDB17575",
      "pausableHook": "0x5Ed813B8b41f25c8002B01A72bbDBe6A0232Fe27",
      "pausableIsm": "0x61594D2cA900C44ab51d07776465397FefC643C6",
      "protocolFee": "0x8AB7A6FaC052518A39628497735C855a2Beb515B",
      "proxyAdmin": "0x2f2aFaE1139Ce54feFC03593FeE8AB2aDF4a85A7",
      "staticAggregationHookFactory": "0xe5F7E241F9bb6A644e88f2ca38fC373196b5392b",
      "staticAggregationIsm": "0x78A31fF00D79158c22C09DC6D7Fa7188e21925E4",
      "staticAggregationIsmFactory": "0x8F7454AC98228f3504Bb91eA3D8Adafe6406110A",
      "staticMerkleRootMultisigIsmFactory": "0x2C1FAbEcd7bFBdEBF27CcdB67baADB38b6Df90fC",
      "staticMerkleRootWeightedMultisigIsmFactory": "0x0761b0827849abbf7b0cC09CE14e1C93D87f5004",
      "staticMessageIdMultisigIsmFactory": "0x8b83fefd896fAa52057798f6426E9f0B080FCCcE",
      "staticMessageIdWeightedMultisigIsmFactory": "0x4Ed7d626f1E96cD1C0401607Bf70D95243E3dEd1",
      "storageGasOracle": "0xA38D1D7F217A52A27b0e6BF50E0a9ddAD05798C0",
      "testRecipient": "0xbB22547D1dc681fe925f568f637Ff67aC06c20fc",
      "validatorAnnounce": "0xb4fc9B5fD57499Ef6FfF3995728a55F7A618ef86",
      "index": {
        "from": 31903424
      },
      "interchainAccountRouter": "0xe05f59ec3AE5B475050a735522Def832F602152f",
>>>>>>> 4a3ac4cf
      "timelockController": "0x0000000000000000000000000000000000000000",
      "validatorAnnounce": "0x6c5012B7eDfE317Be53D13Fc730a460f4810e234",
      "index": {
        "from": 5883572
      }
    },
    "hemi": {
      "blockExplorers": [
        {
          "apiUrl": "https://explorer.hemi.xyz/api",
          "family": "blockscout",
          "name": "Hemi Explorer",
          "url": "https://explorer.hemi.xyz"
        }
      ],
      "blocks": {
        "confirmations": 1,
        "estimateBlockTime": 12,
        "reorgPeriod": 5
      },
      "chainId": 43111,
      "deployer": {
        "name": "Abacus Works",
        "url": "https://www.hyperlane.xyz"
      },
      "displayName": "Hemi Network",
      "domainId": 43111,
      "gasCurrencyCoinGeckoId": "ethereum",
      "name": "hemi",
      "nativeToken": {
        "decimals": 18,
        "name": "Ether",
        "symbol": "ETH"
      },
      "protocol": "ethereum",
      "rpcUrls": [
        {
          "http": "https://rpc.hemi.network/rpc"
        }
      ],
<<<<<<< HEAD
      "technicalStack": "other",
      "aggregationHook": "0x79B1c9E49396A62AFf9B072A0DebD010D4b80455",
=======
      "aggregationHook": "0xaC12fC09Af4E8a9cb1629b46cCC6885B40d68Cd4",
>>>>>>> 4a3ac4cf
      "domainRoutingIsm": "0xBD70Ea9D599a0FC8158B026797177773C3445730",
      "domainRoutingIsmFactory": "0x1052eF3419f26Bec74Ed7CEf4a4FA6812Bc09908",
      "fallbackRoutingHook": "0x11b76D93a9D39Eb51F54eBf5566308640cDe882b",
      "interchainAccountRouter": "0x1604d2D3DaFba7D302F86BD7e79B3931414E4625",
      "interchainGasPaymaster": "0xc2466492C451E1AE49d8C874bB9f89293Aaad59b",
      "interchainSecurityModule": "0x542a4EC9F1d32b21126287cEb39B9EE7f33f580a",
      "mailbox": "0x3a464f746D23Ab22155710f44dB16dcA53e0775E",
      "merkleTreeHook": "0x7B032cBB00AD7438E802A66D8b64761A06E5df22",
      "pausableHook": "0x3881c3e945CBB89ae67c43E82f570baDF1c6EA94",
      "pausableIsm": "0xb2674E213019972f937CCFc5e23BF963D915809e",
      "protocolFee": "0x46008F5971eFb16e6c354Ef993EA021B489bc055",
      "proxyAdmin": "0x2f2aFaE1139Ce54feFC03593FeE8AB2aDF4a85A7",
<<<<<<< HEAD
      "staticAggregationHookFactory": "0xEb9FcFDC9EfDC17c1EC5E1dc085B98485da213D6",
      "staticAggregationIsm": "0x9eAc9956855640c6a58AF8f91537A3E9ccd757a9",
=======
      "staticAggregationHookFactory": "0xb78F6fC0b847b0631600532B34431f891eCb46C8",
      "staticAggregationIsm": "0x78A31fF00D79158c22C09DC6D7Fa7188e21925E4",
>>>>>>> 4a3ac4cf
      "staticAggregationIsmFactory": "0x8F7454AC98228f3504Bb91eA3D8Adafe6406110A",
      "staticMerkleRootMultisigIsmFactory": "0x2C1FAbEcd7bFBdEBF27CcdB67baADB38b6Df90fC",
      "staticMerkleRootWeightedMultisigIsmFactory": "0x0761b0827849abbf7b0cC09CE14e1C93D87f5004",
      "staticMessageIdMultisigIsmFactory": "0x8b83fefd896fAa52057798f6426E9f0B080FCCcE",
      "staticMessageIdWeightedMultisigIsmFactory": "0x4Ed7d626f1E96cD1C0401607Bf70D95243E3dEd1",
      "storageGasOracle": "0x60515f328B2c55Df63f456D9D839a0082892dEf8",
      "testRecipient": "0xa2401b57A8CCBF6AbD9b7e62e28811b2b523AB2B",
      "timelockController": "0x0000000000000000000000000000000000000000",
      "validatorAnnounce": "0xb89c6ED617f5F46175E41551350725A09110bbCE",
      "index": {
        "from": 881513
      }
    },
    "hyperevm": {
      "blockExplorers": [
        {
          "apiUrl": "https://hyperliquid.cloud.blockscout.com/api",
          "family": "blockscout",
          "name": "HyperEVM Explorer",
          "url": "https://hyperliquid.cloud.blockscout.com"
        }
      ],
      "blocks": {
        "confirmations": 1,
        "estimateBlockTime": 2,
        "reorgPeriod": 5
      },
      "chainId": 999,
      "deployer": {
        "name": "Abacus Works",
        "url": "https://www.hyperlane.xyz"
      },
      "displayName": "HyperEVM",
      "domainId": 999,
      "gasCurrencyCoinGeckoId": "hyperliquid",
      "gnosisSafeTransactionServiceUrl": "https://prod.hyperliquid.keypersafe.xyz",
      "name": "hyperevm",
      "nativeToken": {
        "decimals": 18,
        "name": "Hyperliquid",
        "symbol": "HYPE"
      },
      "protocol": "ethereum",
      "rpcUrls": [
        {
          "http": "https://rpc.hyperliquid.xyz/evm"
        }
      ],
<<<<<<< HEAD
      "technicalStack": "other",
      "aggregationHook": "0xa1ff44B5f7e8e8F7E8b665787e01f70C09e17283",
=======
      "technicalStack": "arbitrumnitro",
      "aggregationHook": "0x960a81e97e36A7734583905103e1FFb5cd67d5c9",
>>>>>>> 4a3ac4cf
      "domainRoutingIsm": "0xBD70Ea9D599a0FC8158B026797177773C3445730",
      "domainRoutingIsmFactory": "0x1052eF3419f26Bec74Ed7CEf4a4FA6812Bc09908",
      "fallbackRoutingHook": "0x5cD695ADCB156589cde501822C314bFD74398cA1",
      "interchainAccountRouter": "0x1CF975C9bF2DF76c43a14405066007f8393142E9",
      "interchainGasPaymaster": "0xEa2Bcee14eA30bbBe3018E5E7829F963230F71C3",
      "interchainSecurityModule": "0xdc9BcD31e13D4754359ec8F952A71194606EFde4",
      "mailbox": "0x3a464f746D23Ab22155710f44dB16dcA53e0775E",
      "merkleTreeHook": "0x3862A9B1aCd89245a59002C2a08658EC1d5690E3",
      "pausableHook": "0x8da1aE5A1fA3883c1c12b46270989EAC0EE7BA78",
      "pausableIsm": "0x7927B6fE8FA061c32CE3771d11076E6161DE5f52",
      "protocolFee": "0x8d7E604460E1133ebB91513a6D1024f3A3ca17F9",
      "proxyAdmin": "0x2f2aFaE1139Ce54feFC03593FeE8AB2aDF4a85A7",
<<<<<<< HEAD
      "staticAggregationHookFactory": "0xEb9FcFDC9EfDC17c1EC5E1dc085B98485da213D6",
      "staticAggregationIsm": "0x2963702D4539660Bb9Af77EC9c06ca46113825F0",
=======
      "staticAggregationHookFactory": "0xB526Eb52fbDa43174CcD22ba3342DfC024094D86",
      "staticAggregationIsm": "0x78A31fF00D79158c22C09DC6D7Fa7188e21925E4",
>>>>>>> 4a3ac4cf
      "staticAggregationIsmFactory": "0x8F7454AC98228f3504Bb91eA3D8Adafe6406110A",
      "staticMerkleRootMultisigIsmFactory": "0x2C1FAbEcd7bFBdEBF27CcdB67baADB38b6Df90fC",
      "staticMerkleRootWeightedMultisigIsmFactory": "0x0761b0827849abbf7b0cC09CE14e1C93D87f5004",
      "staticMessageIdMultisigIsmFactory": "0x8b83fefd896fAa52057798f6426E9f0B080FCCcE",
      "staticMessageIdWeightedMultisigIsmFactory": "0x4Ed7d626f1E96cD1C0401607Bf70D95243E3dEd1",
      "storageGasOracle": "0xd766e7C7517f2d0D92754b2fe4aE7AdEf7bDEC3e",
      "testRecipient": "0x4eB0d97B48711950ecB01871125c4523939c6Fce",
      "timelockController": "0x0000000000000000000000000000000000000000",
      "validatorAnnounce": "0xf4035357EB3e3B48E498FA6e1207892f615A2c2f",
      "index": {
        "from": 21196
      }
    },
    "immutablezkevmmainnet": {
      "blockExplorers": [
        {
          "apiUrl": "https://explorer.immutable.com/api",
          "family": "blockscout",
          "name": "Immutable Explorer",
          "url": "https://explorer.immutable.com"
        }
      ],
      "blocks": {
        "confirmations": 1,
        "estimateBlockTime": 2,
        "reorgPeriod": 20
      },
      "chainId": 13371,
      "deployer": {
        "name": "Abacus Works",
        "url": "https://www.hyperlane.xyz"
      },
      "displayName": "Immutable zkEVM",
      "domainId": 1000013371,
      "gasCurrencyCoinGeckoId": "immutable-x",
      "name": "immutablezkevmmainnet",
      "nativeToken": {
        "decimals": 18,
        "name": "Immutable",
        "symbol": "IMX"
      },
      "protocol": "ethereum",
      "rpcUrls": [
        {
          "http": "https://rpc.immutable.com"
        },
        {
          "http": "https://immutable.gateway.tenderly.co"
        }
      ],
<<<<<<< HEAD
      "technicalStack": "other",
      "aggregationHook": "0x10b1F811a649A82250a98fDae5494E440B0A9F89",
      "domainRoutingIsm": "0x34397CaA9e6c1A5EF6440E82C46a83D1ef779dcF",
      "domainRoutingIsmFactory": "0xbed53B5C5BCE9433f25A2A702e6df13E22d84Ae9",
      "fallbackRoutingHook": "0x2b79328DA089E89A9E9c08732b56dd31F01011Db",
      "interchainAccountRouter": "0xE2cBbc708411eAf2DfbaA31DaA531d4FF089d7b0",
      "interchainGasPaymaster": "0xc6835e52C1b976F1ebC71Bc8919738E02849FdA9",
      "interchainSecurityModule": "0x8146754A170086808981cb441c57B3c0038A74C3",
      "mailbox": "0x1c6f404800bA49Ed581af734eA0d25c0c7d017B2",
      "merkleTreeHook": "0xdAa1B65547fB969c9ff5678956AB2FF9771B883D",
      "pausableHook": "0xA0e0829DA397CcF55d5B779C31728f21Cb8219DF",
      "pausableIsm": "0xC8E323036AAFB4B4201e7B640E79C4Db285A3FC8",
      "protocolFee": "0xA166219dF110BDA97b91e65D4BB4Aae4159978b9",
      "proxyAdmin": "0x2f0E57527Bb37E5E064EF243fad56CCE6241906c",
      "staticAggregationHookFactory": "0x730f8a4128Fa8c53C777B62Baa1abeF94cAd34a9",
      "staticAggregationIsm": "0x1941d3fA81a868e401a0C8E0a1443d59D3Ec04Fe",
      "staticAggregationIsmFactory": "0xc441521bA37EaCd9af4f319CcdA27E9D48f74281",
      "staticMerkleRootMultisigIsmFactory": "0xD127D4549cb4A5B2781303a4fE99a10EAd13263A",
      "staticMerkleRootWeightedMultisigIsmFactory": "0x5bdADEAD721Eb4C4038fF7c989E3C7BbBA302435",
      "staticMessageIdMultisigIsmFactory": "0x7C012DCA02C42cfA3Fd7Da3B0ED7234B52AE68eF",
      "staticMessageIdWeightedMultisigIsmFactory": "0xDc1508844B99C606E16C2Ae87f33c373edD4B0F6",
      "storageGasOracle": "0x9c2214467Daf9e2e1F45b36d08ce0b9C65BFeA88",
      "testRecipient": "0x01EBa6D613DC09Cb899aF1e8E8a747416d7250ad",
      "timelockController": "0x0000000000000000000000000000000000000000",
      "validatorAnnounce": "0x8c794a781327b819416E7b67908f1D22397f1E67",
=======
      "aggregationHook": "0x5720ab300520287b4f369218F025bD3372a9Fb78",
      "domainRoutingIsm": "0xBD70Ea9D599a0FC8158B026797177773C3445730",
      "domainRoutingIsmFactory": "0x1052eF3419f26Bec74Ed7CEf4a4FA6812Bc09908",
      "fallbackRoutingHook": "0xc401e251CCa7A364114504A994D6fC7cb1c243AB",
      "interchainGasPaymaster": "0x4E55aDA3ef1942049EA43E904EB01F4A0a9c39bd",
      "interchainSecurityModule": "0xf546d2555cd4e2fC23221E1cC160433B7F578A85",
      "mailbox": "0x3a464f746D23Ab22155710f44dB16dcA53e0775E",
      "merkleTreeHook": "0x441a01Fca2eD731C0Fc4633998332f9FEDB17575",
      "pausableHook": "0x5Ed813B8b41f25c8002B01A72bbDBe6A0232Fe27",
      "pausableIsm": "0x61594D2cA900C44ab51d07776465397FefC643C6",
      "protocolFee": "0x8AB7A6FaC052518A39628497735C855a2Beb515B",
      "proxyAdmin": "0x2f2aFaE1139Ce54feFC03593FeE8AB2aDF4a85A7",
      "staticAggregationHookFactory": "0x56176C7Fb66FdD70ef962Ae53a46A226c7F6a2Cc",
      "staticAggregationIsm": "0x78A31fF00D79158c22C09DC6D7Fa7188e21925E4",
      "staticAggregationIsmFactory": "0x8F7454AC98228f3504Bb91eA3D8Adafe6406110A",
      "staticMerkleRootMultisigIsmFactory": "0x2C1FAbEcd7bFBdEBF27CcdB67baADB38b6Df90fC",
      "staticMerkleRootWeightedMultisigIsmFactory": "0x0761b0827849abbf7b0cC09CE14e1C93D87f5004",
      "staticMessageIdMultisigIsmFactory": "0x8b83fefd896fAa52057798f6426E9f0B080FCCcE",
      "staticMessageIdWeightedMultisigIsmFactory": "0x4Ed7d626f1E96cD1C0401607Bf70D95243E3dEd1",
      "storageGasOracle": "0xA38D1D7F217A52A27b0e6BF50E0a9ddAD05798C0",
      "testRecipient": "0xbB22547D1dc681fe925f568f637Ff67aC06c20fc",
      "validatorAnnounce": "0xb4fc9B5fD57499Ef6FfF3995728a55F7A618ef86",
>>>>>>> 4a3ac4cf
      "index": {
        "from": 14336020
      },
      "transactionOverrides": {
        "maxFeePerGas": 100000000000,
        "maxPriorityFeePerGas": 100000000000
      }
    },
    "incentiv": {
      "blockExplorers": [
        {
          "apiUrl": "http://explorer.incentiv.io/api",
          "family": "blockscout",
          "name": "Incentiv Explorer",
          "url": "http://explorer.incentiv.io"
        }
      ],
      "blocks": {
        "confirmations": 1,
        "estimateBlockTime": 5,
        "reorgPeriod": 10
      },
      "chainId": 24101,
      "deployer": {
        "name": "Abacus Works",
        "url": "https://www.hyperlane.xyz"
      },
      "displayName": "Incentiv",
      "domainId": 24101,
      "gasCurrencyCoinGeckoId": "incentiv",
      "name": "incentiv",
      "nativeToken": {
        "decimals": 18,
        "name": "CENT",
        "symbol": "CENT"
      },
      "protocol": "ethereum",
      "rpcUrls": [
        {
          "http": "https://rpc1-archive.incentiv.io"
        }
      ],
<<<<<<< HEAD
      "technicalStack": "other",
      "aggregationHook": "0x461EABb3719b8901810b3Ab91144Fe3245ad11b1",
      "domainRoutingIsm": "0xBD70Ea9D599a0FC8158B026797177773C3445730",
      "domainRoutingIsmFactory": "0x1052eF3419f26Bec74Ed7CEf4a4FA6812Bc09908",
      "fallbackRoutingHook": "0x1A41a365A693b6A7aED1a46316097d290f569F22",
      "interchainAccountRouter": "0xBCD18636e5876DFd7AAb5F2B2a5Eb5ca168BA1d8",
      "interchainGasPaymaster": "0x75719C858e0c73e07128F95B2C466d142490e933",
      "interchainSecurityModule": "0xeb1b7D4EaD12D3640E72883c4b12FBb6577479eC",
      "mailbox": "0x3a464f746D23Ab22155710f44dB16dcA53e0775E",
      "merkleTreeHook": "0x7947b7Fe737B4bd1D3387153f32148974066E591",
      "pausableHook": "0xf303B04d9ad21dAe2658Cf302478A424e0B45368",
      "pausableIsm": "0xdf4aA3905e0391C7763e33CB6A08fFa97221D49B",
      "protocolFee": "0x76F2cC245882ceFf209A61d75b9F0f1A3b7285fB",
      "proxyAdmin": "0x2f2aFaE1139Ce54feFC03593FeE8AB2aDF4a85A7",
      "staticAggregationHookFactory": "0xEb9FcFDC9EfDC17c1EC5E1dc085B98485da213D6",
      "staticAggregationIsm": "0x1a81bEA3FecDaCa6a0eE119840Fb7Eb215CE54de",
      "staticAggregationIsmFactory": "0x8F7454AC98228f3504Bb91eA3D8Adafe6406110A",
      "staticMerkleRootMultisigIsmFactory": "0x2C1FAbEcd7bFBdEBF27CcdB67baADB38b6Df90fC",
      "staticMerkleRootWeightedMultisigIsmFactory": "0x0761b0827849abbf7b0cC09CE14e1C93D87f5004",
      "staticMessageIdMultisigIsmFactory": "0x8b83fefd896fAa52057798f6426E9f0B080FCCcE",
      "staticMessageIdWeightedMultisigIsmFactory": "0x4Ed7d626f1E96cD1C0401607Bf70D95243E3dEd1",
      "storageGasOracle": "0xC4F464C89184c7870858A8B12ca822daB6ed04F3",
      "testRecipient": "0x5244d3359065C883BDfeEEff5329DE38c0Bd227e",
      "validatorAnnounce": "0x5B7a808CaA2C3F1378B07cDd46eB8ccA52F67e3B",
      "index": {
        "from": 82206
      }
=======
      "technicalStack": "arbitrumnitro",
      "aggregationHook": "0x8657c385F4bDC35678fC2Aed740351db9077ebf0",
      "domainRoutingIsm": "0xDEed16fe4b1c9b2a93483EDFf34C77A9b57D31Ff",
      "domainRoutingIsmFactory": "0x4Ed7d626f1E96cD1C0401607Bf70D95243E3dEd1",
      "fallbackRoutingHook": "0x3C2b535a49c6827DF0b8e94467e6922c99E3c092",
      "interchainAccountRouter": "0x6FD739221F53F8dc1565F3aF830Cb687cfe5932D",
      "interchainGasPaymaster": "0xb58257cc81E47EC72fD38aE16297048de23163b4",
      "interchainSecurityModule": "0xa3C641dF20C64E0D2a8a60147A4043DAab8ad896",
      "mailbox": "0x7f50C5776722630a0024fAE05fDe8b47571D7B39",
      "merkleTreeHook": "0xCC3D1659D50461d27a2F025dDb2c9B06B584B7e1",
      "pausableHook": "0x4E55aDA3ef1942049EA43E904EB01F4A0a9c39bd",
      "pausableIsm": "0xA38D1D7F217A52A27b0e6BF50E0a9ddAD05798C0",
      "protocolFee": "0xC49aF4965264FA7BB6424CE37aA06773ad177224",
      "proxyAdmin": "0x3a464f746D23Ab22155710f44dB16dcA53e0775E",
      "staticAggregationHookFactory": "0x72C0590808B8eDbBa2975E6c533a9deE0dF0c0C9",
      "staticAggregationIsm": "0x47F57D08d01544Ed082152B73807A9D39305Fac6",
      "staticAggregationIsmFactory": "0x1052eF3419f26Bec74Ed7CEf4a4FA6812Bc09908",
      "staticMerkleRootMultisigIsmFactory": "0x8F7454AC98228f3504Bb91eA3D8Adafe6406110A",
      "staticMerkleRootWeightedMultisigIsmFactory": "0x2f2aFaE1139Ce54feFC03593FeE8AB2aDF4a85A7",
      "staticMessageIdMultisigIsmFactory": "0xEb9FcFDC9EfDC17c1EC5E1dc085B98485da213D6",
      "staticMessageIdWeightedMultisigIsmFactory": "0xeA87ae93Fa0019a82A727bfd3eBd1cFCa8f64f1D",
      "storageGasOracle": "0xf8344D85a1429708e0BE6724218E938087e596DF",
      "testRecipient": "0xF15D70941dE2Bf95A23d6488eBCbedE0a444137f",
      "timelockController": "0x0000000000000000000000000000000000000000",
      "validatorAnnounce": "0xC88bAD76EC7acD9fd3b9Bb264f7f5C18097c5710"
>>>>>>> 4a3ac4cf
    },
    "inevm": {
      "blockExplorers": [
        {
          "apiUrl": "https://inevm.calderaexplorer.xyz/api",
          "family": "blockscout",
          "name": "Caldera inEVM Explorer",
          "url": "https://inevm.calderaexplorer.xyz"
        }
      ],
      "blocks": {
        "confirmations": 1,
        "estimateBlockTime": 3,
        "reorgPeriod": 3
      },
      "chainId": 2525,
      "deployer": {
        "name": "Abacus Works",
        "url": "https://www.hyperlane.xyz"
      },
      "displayName": "Injective EVM",
      "displayNameShort": "inEVM",
      "domainId": 2525,
      "gasCurrencyCoinGeckoId": "injective-protocol",
      "index": {
        "from": 37
      },
      "name": "inevm",
      "nativeToken": {
        "decimals": 18,
        "name": "Injective",
        "symbol": "INJ"
      },
      "protocol": "ethereum",
      "rpcUrls": [
        {
          "http": "https://inevm.calderachain.xyz/http"
        },
        {
          "http": "https://mainnet.rpc.inevm.com/http"
        }
      ],
<<<<<<< HEAD
      "technicalStack": "arbitrumnitro",
      "aggregationHook": "0xe0dDb5dE7D52918237cC1Ae131F29dcAbcb0F62B",
      "customHook": "0xA376b27212D608324808923Add679A2c9FAFe9Da",
      "domainRoutingIsm": "0xBD70Ea9D599a0FC8158B026797177773C3445730",
      "domainRoutingIsmFactory": "0x1052eF3419f26Bec74Ed7CEf4a4FA6812Bc09908",
      "fallbackRoutingHook": "0xf8dba46ff9d8ef650052c89ca2df793fabc375f9",
      "interchainAccountRouter": "0xd2884F7042d0a819F5276A69770F70d9C89Bf823",
      "interchainGasPaymaster": "0x19dc38aeae620380430C200a6E990D5Af5480117",
      "interchainSecurityModule": "0xCc1A757c2d837Ca079E78708b81EAA83e5eEad7C",
      "mailbox": "0x2f2aFaE1139Ce54feFC03593FeE8AB2aDF4a85A7",
      "merkleTreeHook": "0x0972954923a1e2b2aAb04Fa0c4a0797e5989Cd65",
      "pausableHook": "0xBDa330Ea8F3005C421C8088e638fBB64fA71b9e0",
      "pausableIsm": "0x6Fae4D9935E2fcb11fC79a64e917fb2BF14DaFaa",
      "protocolFee": "0x0D63128D887159d63De29497dfa45AFc7C699AE4",
      "proxyAdmin": "0x0761b0827849abbf7b0cC09CE14e1C93D87f5004",
      "staticAggregationHookFactory": "0xEb9FcFDC9EfDC17c1EC5E1dc085B98485da213D6",
      "staticAggregationIsm": "0x3052aD50De54aAAc5D364d80bBE681d29e924597",
      "staticAggregationIsmFactory": "0x8F7454AC98228f3504Bb91eA3D8Adafe6406110A",
      "staticMerkleRootMultisigIsmFactory": "0x2C1FAbEcd7bFBdEBF27CcdB67baADB38b6Df90fC",
      "staticMerkleRootWeightedMultisigIsmFactory": "0x8cFBC2F871477126597716FF92773B557014B20e",
      "staticMessageIdMultisigIsmFactory": "0x8b83fefd896fAa52057798f6426E9f0B080FCCcE",
      "staticMessageIdWeightedMultisigIsmFactory": "0x45192cd669Fa8BeE012d7ea1300EF3b305277FF6",
      "storageGasOracle": "0x6119E37Bd66406A1Db74920aC79C15fB8411Ba76",
      "testRecipient": "0x28291a7062afA569104bEd52F7AcCA3dD2FafD11",
=======
      "aggregationHook": "0x0396464498515b946Cd63ECD9041EF3f1B565EF9",
      "domainRoutingIsm": "0x4101B9B755FC58FcEA156e70B42a38CFF8A46F77",
      "domainRoutingIsmFactory": "0x2f2aFaE1139Ce54feFC03593FeE8AB2aDF4a85A7",
      "fallbackRoutingHook": "0x168DFF0Ad2b180F3801883Fe5Ae56d7E7d91D5f4",
      "interchainAccountRouter": "0x6c3b61e60Ff510E35Ba51D25bb2E0F90B0307E7D",
      "interchainGasPaymaster": "0xb4fc9B5fD57499Ef6FfF3995728a55F7A618ef86",
      "interchainSecurityModule": "0x57fa860E56945eE4248A5dcb88aed090075D23ca",
      "mailbox": "0xb129828B9EDa48192D0B2db35D0E40dCF51B3594",
      "merkleTreeHook": "0x3E969bA938E6A993eeCD6F65b0dd8712B07dFe59",
      "pausableHook": "0x6Fb36672365C7c797028C400A61c58c0ECc53cD2",
      "pausableIsm": "0x989B7307d266151BE763935C856493D968b2affF",
      "protocolFee": "0xfdefdDc8E153d5E0463d7E193F79A3714be16021",
      "proxyAdmin": "0x148CF67B8A242c1360bb2C93fCe203EC4d4f9B56",
      "staticAggregationHookFactory": "0xd001c1a418EB5174692Ab01eBd29B30Fe4432533",
      "staticAggregationIsm": "0xdc2da0D5d7A69fa86366235E426ff4a0E214cC60",
      "staticAggregationIsmFactory": "0x0761b0827849abbf7b0cC09CE14e1C93D87f5004",
      "staticMerkleRootMultisigIsmFactory": "0xEb9FcFDC9EfDC17c1EC5E1dc085B98485da213D6",
      "staticMerkleRootWeightedMultisigIsmFactory": "0xeA87ae93Fa0019a82A727bfd3eBd1cFCa8f64f1D",
      "staticMessageIdMultisigIsmFactory": "0x1052eF3419f26Bec74Ed7CEf4a4FA6812Bc09908",
      "staticMessageIdWeightedMultisigIsmFactory": "0x3a464f746D23Ab22155710f44dB16dcA53e0775E",
      "storageGasOracle": "0x2c61Cda929e4e2174cb10cd8e2724A9ceaD62E67",
      "testRecipient": "0x58556AaeB2e3829d52EE5E711D44735412efA43B",
>>>>>>> 4a3ac4cf
      "timelockController": "0x0000000000000000000000000000000000000000",
      "validatorAnnounce": "0x15ab173bDB6832f9b64276bA128659b0eD77730B"
    },
    "injective": {
      "bech32Prefix": "inj",
      "blockExplorers": [
        {
          "apiUrl": "https://apis.mintscan.io/v1/injective",
          "family": "other",
          "name": "Mintscan",
          "url": "https://www.mintscan.io/injective"
        }
      ],
      "blocks": {
        "confirmations": 1,
        "estimateBlockTime": 1,
        "reorgPeriod": 10
      },
      "canonicalAsset": "inj",
      "chainId": "injective-1",
      "contractAddressBytes": 20,
      "deployer": {
        "name": "Abacus Works",
        "url": "https://www.hyperlane.xyz"
      },
      "displayName": "Injective",
      "domainId": 6909546,
      "gasCurrencyCoinGeckoId": "injective-protocol",
      "gasPrice": {
        "denom": "inj",
        "amount": "160000000"
      },
      "index": {
        "chunk": 25,
        "from": 58419500
      },
      "name": "injective",
      "nativeToken": {
        "decimals": 18,
        "denom": "inj",
        "name": "Injective",
        "symbol": "INJ"
      },
      "protocol": "cosmos",
      "restUrls": [
        {
          "http": "https://sentry.lcd.injective.network:443"
        }
      ],
      "rpcUrls": [
        {
          "http": "https://injective-rpc.publicnode.com:443"
        },
        {
          "http": "https://sentry.tm.injective.network:443"
        }
      ],
      "slip44": 118,
      "technicalStack": "other",
      "interchainGasPaymaster": "0x27ae52298e5b53b34b7ae0ca63e05845c31e1f59",
      "mailbox": "0x0f7fb53961d70687e352aa55cb329ca76edc0c19",
      "merkleTreeHook": "0x568ad3638447f07def384969f4ea39fae3802962",
      "validatorAnnounce": "0x1fb225b2fcfbe75e614a1d627de97ff372242eed"
    },
    "ink": {
      "blockExplorers": [
        {
          "apiUrl": "https://explorer.inkonchain.com/api",
          "family": "blockscout",
          "name": "Ink Explorer",
          "url": "https://explorer.inkonchain.com"
        },
        {
          "apiUrl": "https://api.routescan.io/v2/network/mainnet/evm/57073/etherscan/api",
          "family": "routescan",
          "name": "Ink Explorer",
          "url": "https://57073.routescan.io"
        }
      ],
      "blocks": {
        "confirmations": 1,
        "estimateBlockTime": 1,
        "reorgPeriod": 5
      },
      "chainId": 57073,
      "deployer": {
        "name": "Abacus Works",
        "url": "https://www.hyperlane.xyz"
      },
      "displayName": "Ink",
      "domainId": 57073,
      "gasCurrencyCoinGeckoId": "ethereum",
      "gnosisSafeTransactionServiceUrl": "https://safe-transaction-ink.safe.global/",
      "name": "ink",
      "nativeToken": {
        "decimals": 18,
        "name": "Ether",
        "symbol": "ETH"
      },
      "protocol": "ethereum",
      "rpcUrls": [
        {
          "http": "https://rpc-qnd.inkonchain.com"
        }
      ],
<<<<<<< HEAD
      "technicalStack": "opstack",
      "aggregationHook": "0x4D5DDc9D93F9b60c101B6ba75fcD9f3a10F7F8da",
=======
      "technicalStack": "arbitrumnitro",
      "aggregationHook": "0xCd232d3c5aDD5E7CF896B242ca61D1e8f2069dCA",
>>>>>>> 4a3ac4cf
      "domainRoutingIsm": "0xDEed16fe4b1c9b2a93483EDFf34C77A9b57D31Ff",
      "domainRoutingIsmFactory": "0x4Ed7d626f1E96cD1C0401607Bf70D95243E3dEd1",
      "fallbackRoutingHook": "0x1c6f404800bA49Ed581af734eA0d25c0c7d017B2",
      "interchainAccountRouter": "0x55Ba00F1Bac2a47e0A73584d7c900087642F9aE3",
      "interchainGasPaymaster": "0xc0C2dB448fC2c84213394Fcb93a3C467e50ECa9E",
      "interchainSecurityModule": "0x6b802A41F2b1C460161ebA017909a961D298cA3a",
      "mailbox": "0x7f50C5776722630a0024fAE05fDe8b47571D7B39",
      "merkleTreeHook": "0xA8A311B69f688c1D9928259D872C31ca0d473642",
      "pausableHook": "0x48C427782Bc1e9ecE406b3e277481b28ABcBdf03",
      "pausableIsm": "0xDc1508844B99C606E16C2Ae87f33c373edD4B0F6",
      "protocolFee": "0x84444cE490233CFa76E3F1029bc166aa8c266907",
      "proxyAdmin": "0x3a464f746D23Ab22155710f44dB16dcA53e0775E",
<<<<<<< HEAD
      "staticAggregationHookFactory": "0x0761b0827849abbf7b0cC09CE14e1C93D87f5004",
      "staticAggregationIsm": "0x9D68537eE6b1351fE22a0837e6aD522c526CA72e",
=======
      "staticAggregationHookFactory": "0xFb14C0EcA994334fF16b2cd58Aade07E08B092f7",
      "staticAggregationIsm": "0x9FF3f38DED52D74EF4b666A7A09BcB5F38d6D272",
>>>>>>> 4a3ac4cf
      "staticAggregationIsmFactory": "0x1052eF3419f26Bec74Ed7CEf4a4FA6812Bc09908",
      "staticMerkleRootMultisigIsmFactory": "0x2C1FAbEcd7bFBdEBF27CcdB67baADB38b6Df90fC",
      "staticMerkleRootWeightedMultisigIsmFactory": "0x2f2aFaE1139Ce54feFC03593FeE8AB2aDF4a85A7",
      "staticMessageIdMultisigIsmFactory": "0x8b83fefd896fAa52057798f6426E9f0B080FCCcE",
      "staticMessageIdWeightedMultisigIsmFactory": "0xeA87ae93Fa0019a82A727bfd3eBd1cFCa8f64f1D",
      "storageGasOracle": "0x9e8b689e83d929cb8c2d9166E55319a4e6aA83B7",
      "testRecipient": "0x65dCf8F6b3f6a0ECEdf3d0bdCB036AEa47A1d615",
      "timelockController": "0x0000000000000000000000000000000000000000",
      "validatorAnnounce": "0x426a3CE72C1586b1867F9339550371E86DB3e396",
      "index": {
<<<<<<< HEAD
        "from": 860343
      }
=======
        "from": 78794208
      },
      "name": "arbitrumnova",
      "nativeToken": {
        "decimals": 18,
        "name": "Ethereum",
        "symbol": "ETH"
      },
      "protocol": "ethereum",
      "rpcUrls": [
        {
          "http": "https://nova.arbitrum.io/rpc"
        }
      ],
      "technicalStack": "arbitrumnitro",
      "aggregationHook": "0x4337c5D1F054bffd5ea99D00fdAA62ECEBA490e6",
      "domainRoutingIsm": "0x494415e823236A05c608D6b777bC80082cED6A2E",
      "domainRoutingIsmFactory": "0x0761b0827849abbf7b0cC09CE14e1C93D87f5004",
      "fallbackRoutingHook": "0x886BB0f329781b98f98FDeb1ce7a8957F2d43B9F",
      "interchainAccountRouter": "0xf2F83b26d56f0e9B9Bd81efAb9e0ECB9ba5708be",
      "interchainGasPaymaster": "0x145566181A18E23bB6a8A3eC6D87765542A7F754",
      "interchainSecurityModule": "0x3a23538E3543AF6Bd5D1ecDa26d20F2F1DBAaEA6",
      "mailbox": "0x3a867fCfFeC2B790970eeBDC9023E75B0a172aa7",
      "merkleTreeHook": "0x6963480b05EB58f4d624B014ab92e9aD4d21df6D",
      "pausableHook": "0xD0dca420feFda68537695A8D887080eeF4030AF7",
      "pausableIsm": "0x696df5e79C4f1bd5F8D587Ba8946361d9B029d4B",
      "protocolFee": "0x13E83ac41e696856B6996263501fB3225AD5E6F5",
      "proxyAdmin": "0xeA87ae93Fa0019a82A727bfd3eBd1cFCa8f64f1D",
      "staticAggregationHookFactory": "0xEbD54F97594471da440339d42728733048bf93AF",
      "staticAggregationIsm": "0x92772a801db50044a9D5078CC35CD63CEcD7B424",
      "staticAggregationIsmFactory": "0xEb9FcFDC9EfDC17c1EC5E1dc085B98485da213D6",
      "staticMerkleRootMultisigIsmFactory": "0x8b83fefd896fAa52057798f6426E9f0B080FCCcE",
      "staticMerkleRootWeightedMultisigIsmFactory": "0x4Ed7d626f1E96cD1C0401607Bf70D95243E3dEd1",
      "staticMessageIdMultisigIsmFactory": "0x8F7454AC98228f3504Bb91eA3D8Adafe6406110A",
      "staticMessageIdWeightedMultisigIsmFactory": "0x2f2aFaE1139Ce54feFC03593FeE8AB2aDF4a85A7",
      "storageGasOracle": "0x2F619Ac5122689180AeBB930ADccdae215d538a9",
      "testRecipient": "0xcDA455DfD9C938451BfaFC6FF0D497c8C0469C96",
      "timelockController": "0x0000000000000000000000000000000000000000",
      "validatorAnnounce": "0x60B8d195f1b2EcaC26d54b95C69E6399cFD64b53"
>>>>>>> 4a3ac4cf
    },
    "kaia": {
      "blockExplorers": [
        {
          "apiUrl": "https://api-cypress.klaytnscope.com/api",
          "family": "etherscan",
          "name": "Kaiascope",
          "url": "https://kaiascope.com"
        }
      ],
      "blocks": {
        "confirmations": 1,
        "estimateBlockTime": 1,
        "reorgPeriod": 5
      },
      "chainId": 8217,
      "deployer": {
        "name": "Abacus Works",
        "url": "https://www.hyperlane.xyz"
      },
      "displayName": "Kaia",
      "domainId": 8217,
      "gasCurrencyCoinGeckoId": "kaia",
      "name": "kaia",
      "nativeToken": {
        "decimals": 18,
        "name": "Kaia",
        "symbol": "KLAY"
      },
      "protocol": "ethereum",
      "rpcUrls": [
        {
          "http": "https://public-en.node.kaia.io"
        }
      ],
<<<<<<< HEAD
      "technicalStack": "other",
      "aggregationHook": "0xcFD1c5b1357539566edC273aDaae19CA5e359c42",
=======
      "technicalStack": "opstack",
      "aggregationHook": "0xE17caeDbe9880d0EB853Dcd05D96d60456b7ce4d",
>>>>>>> 4a3ac4cf
      "domainRoutingIsm": "0x494415e823236A05c608D6b777bC80082cED6A2E",
      "domainRoutingIsmFactory": "0x0761b0827849abbf7b0cC09CE14e1C93D87f5004",
      "fallbackRoutingHook": "0x886BB0f329781b98f98FDeb1ce7a8957F2d43B9F",
      "interchainAccountRouter": "0xcfe6dBaD47c3B8cf4fecbb28B53Df4617F8538A7",
      "interchainGasPaymaster": "0x145566181A18E23bB6a8A3eC6D87765542A7F754",
      "interchainSecurityModule": "0x99447B1109f656822b02Ee242DBde226101F66ff",
      "mailbox": "0x3a867fCfFeC2B790970eeBDC9023E75B0a172aa7",
      "merkleTreeHook": "0x6963480b05EB58f4d624B014ab92e9aD4d21df6D",
      "pausableHook": "0xD0dca420feFda68537695A8D887080eeF4030AF7",
      "pausableIsm": "0x696df5e79C4f1bd5F8D587Ba8946361d9B029d4B",
      "protocolFee": "0x13E83ac41e696856B6996263501fB3225AD5E6F5",
      "proxyAdmin": "0xeA87ae93Fa0019a82A727bfd3eBd1cFCa8f64f1D",
      "staticAggregationHookFactory": "0x648A5D1DE130b5a70ab347dc1C94F90E663a29DC",
      "staticAggregationIsm": "0x92772a801db50044a9D5078CC35CD63CEcD7B424",
      "staticAggregationIsmFactory": "0xEb9FcFDC9EfDC17c1EC5E1dc085B98485da213D6",
      "staticMerkleRootMultisigIsmFactory": "0x8b83fefd896fAa52057798f6426E9f0B080FCCcE",
      "staticMerkleRootWeightedMultisigIsmFactory": "0x4Ed7d626f1E96cD1C0401607Bf70D95243E3dEd1",
      "staticMessageIdMultisigIsmFactory": "0x8F7454AC98228f3504Bb91eA3D8Adafe6406110A",
      "staticMessageIdWeightedMultisigIsmFactory": "0x2f2aFaE1139Ce54feFC03593FeE8AB2aDF4a85A7",
      "storageGasOracle": "0x2F619Ac5122689180AeBB930ADccdae215d538a9",
      "testRecipient": "0xcDA455DfD9C938451BfaFC6FF0D497c8C0469C96",
      "timelockController": "0x0000000000000000000000000000000000000000",
      "validatorAnnounce": "0x60B8d195f1b2EcaC26d54b95C69E6399cFD64b53",
      "index": {
        "from": 167871545
      }
    },
    "katana": {
      "blockExplorers": [
        {
          "apiUrl": "https://explorer.katanarpc.com/api",
          "family": "blockscout",
          "name": "Katana Explorer",
          "url": "https://explorer.katanarpc.com"
        }
      ],
      "blocks": {
        "confirmations": 1,
        "estimateBlockTime": 1,
        "reorgPeriod": 5
      },
      "chainId": 747474,
      "deployer": {
        "name": "Abacus Works",
        "url": "https://www.hyperlane.xyz"
      },
      "displayName": "Katana",
      "domainId": 747474,
      "gasCurrencyCoinGeckoId": "ethereum",
      "name": "katana",
      "nativeToken": {
        "decimals": 18,
        "name": "Ether",
        "symbol": "ETH"
      },
      "protocol": "ethereum",
      "rpcUrls": [
        {
          "http": "https://rpc.katana.network"
        }
      ],
      "technicalStack": "polygoncdk",
      "aggregationHook": "0xce434fea9C3a954FDdf809e594B3F5715BEF4589",
      "domainRoutingIsm": "0xBD70Ea9D599a0FC8158B026797177773C3445730",
      "domainRoutingIsmFactory": "0x1052eF3419f26Bec74Ed7CEf4a4FA6812Bc09908",
      "fallbackRoutingHook": "0x5CBD4c5f9CD55747285652f815Cc7b9A2Ef6c586",
      "interchainAccountRouter": "0xbF2D3b1a37D54ce86d0e1455884dA875a97C87a8",
      "interchainGasPaymaster": "0x23cc88CF424d48fDB05b4f0A8Ff6099aa4D56D8e",
      "interchainSecurityModule": "0xeF2A299c8f8Afc864e607079835B2859d34F07F6",
      "mailbox": "0x3a464f746D23Ab22155710f44dB16dcA53e0775E",
      "merkleTreeHook": "0x2ed6030D204745aC0Cd6be8301C3a63bf14D97Cc",
      "pausableHook": "0x946E9f4540E032a9fAc038AE58187eFcad9DE952",
      "pausableIsm": "0xD233433AeC23F8382DAd87D808F60557Ea35399f",
      "protocolFee": "0xf50e2f7ff2D367fac0B90Be2564A096168801b2d",
      "proxyAdmin": "0x2f2aFaE1139Ce54feFC03593FeE8AB2aDF4a85A7",
      "staticAggregationHookFactory": "0xEb9FcFDC9EfDC17c1EC5E1dc085B98485da213D6",
      "staticAggregationIsm": "0x2bC70c865b5d59aA9EAD885930B4A36c4493A5da",
      "staticAggregationIsmFactory": "0x8F7454AC98228f3504Bb91eA3D8Adafe6406110A",
      "staticMerkleRootMultisigIsmFactory": "0x2C1FAbEcd7bFBdEBF27CcdB67baADB38b6Df90fC",
      "staticMerkleRootWeightedMultisigIsmFactory": "0x0761b0827849abbf7b0cC09CE14e1C93D87f5004",
      "staticMessageIdMultisigIsmFactory": "0x8b83fefd896fAa52057798f6426E9f0B080FCCcE",
      "staticMessageIdWeightedMultisigIsmFactory": "0x4Ed7d626f1E96cD1C0401607Bf70D95243E3dEd1",
      "storageGasOracle": "0xA9Adb480F10547f10202173a49b7F52116304476",
      "testRecipient": "0x779B6a921a41ceaFbAE2e2A59B5dFfB951f8C9c8",
      "timelockController": "0x0000000000000000000000000000000000000000",
      "validatorAnnounce": "0x466b330C2e360c0214A9Da2428415298f720883E",
      "index": {
        "from": 2289443
      }
    },
    "kyve": {
      "bech32Prefix": "kyve",
      "blockExplorers": [
        {
          "apiUrl": "https://explorer.kyve.network/kyve",
          "family": "other",
          "name": "Ping.Pub",
          "url": "https://explorer.kyve.network/kyve"
        }
      ],
      "blocks": {
        "confirmations": 1,
        "estimateBlockTime": 6,
        "reorgPeriod": 1
      },
      "canonicalAsset": "ukyve",
      "chainId": "kyve-1",
      "contractAddressBytes": 32,
      "deployer": {
        "name": "KYVE",
        "url": "https://kyve.network"
      },
      "displayName": "KYVE",
      "domainId": 1264145989,
      "gasCurrencyCoinGeckoId": "kyve-network",
      "gasPrice": {
        "denom": "ukyve",
        "amount": "3"
      },
      "grpcUrls": [
        {
          "http": "https://grpc-raw.kyve.network"
        }
      ],
      "index": {
        "chunk": 10,
        "from": 11592376
      },
      "name": "kyve",
      "nativeToken": {
        "decimals": 6,
        "denom": "ukyve",
        "name": "KYVE",
        "symbol": "KYVE"
      },
      "protocol": "cosmosnative",
      "restUrls": [
        {
          "http": "https://api.kyve.network"
        }
      ],
      "rpcUrls": [
        {
          "http": "https://rpc.kyve.network"
        }
      ],
      "slip44": 118,
      "technicalStack": "other",
<<<<<<< HEAD
      "interchainGasPaymaster": "0x726f757465725f706f73745f6469737061746368000000040000000000000002",
      "interchainSecurityModule": "0x726f757465725f69736d00000000000000000000000000010000000000000002",
      "mailbox": "0x68797065726c616e650000000000000000000000000000000000000000000000",
      "merkleTreeHook": "0x726f757465725f706f73745f6469737061746368000000030000000000000000",
      "validatorAnnounce": "0x68797065726c616e650000000000000000000000000000000000000000000000"
=======
      "aggregationHook": "0xA8Ec7B0D2dF5c974E94d3E1c0872A6dD10fbb549",
      "domainRoutingIsm": "0x494415e823236A05c608D6b777bC80082cED6A2E",
      "domainRoutingIsmFactory": "0x0761b0827849abbf7b0cC09CE14e1C93D87f5004",
      "fallbackRoutingHook": "0x886BB0f329781b98f98FDeb1ce7a8957F2d43B9F",
      "interchainAccountRouter": "0x01016c0A5118dBD87E34a50fF1a5D8D9306aAa2e",
      "interchainGasPaymaster": "0x145566181A18E23bB6a8A3eC6D87765542A7F754",
      "interchainSecurityModule": "0x5414bEA11F0A16367F31e2E4b45C33d94209BD6E",
      "mailbox": "0x3a867fCfFeC2B790970eeBDC9023E75B0a172aa7",
      "merkleTreeHook": "0x6963480b05EB58f4d624B014ab92e9aD4d21df6D",
      "pausableHook": "0xD0dca420feFda68537695A8D887080eeF4030AF7",
      "pausableIsm": "0x696df5e79C4f1bd5F8D587Ba8946361d9B029d4B",
      "protocolFee": "0x13E83ac41e696856B6996263501fB3225AD5E6F5",
      "proxyAdmin": "0xeA87ae93Fa0019a82A727bfd3eBd1cFCa8f64f1D",
      "staticAggregationHookFactory": "0x0fe2FEa014b100C24e24f6fA39D7380db6bD8E90",
      "staticAggregationIsm": "0x92772a801db50044a9D5078CC35CD63CEcD7B424",
      "staticAggregationIsmFactory": "0xEb9FcFDC9EfDC17c1EC5E1dc085B98485da213D6",
      "staticMerkleRootMultisigIsmFactory": "0x8b83fefd896fAa52057798f6426E9f0B080FCCcE",
      "staticMerkleRootWeightedMultisigIsmFactory": "0x4Ed7d626f1E96cD1C0401607Bf70D95243E3dEd1",
      "staticMessageIdMultisigIsmFactory": "0x8F7454AC98228f3504Bb91eA3D8Adafe6406110A",
      "staticMessageIdWeightedMultisigIsmFactory": "0x2f2aFaE1139Ce54feFC03593FeE8AB2aDF4a85A7",
      "storageGasOracle": "0x2F619Ac5122689180AeBB930ADccdae215d538a9",
      "testRecipient": "0xcDA455DfD9C938451BfaFC6FF0D497c8C0469C96",
      "timelockController": "0x0000000000000000000000000000000000000000",
      "validatorAnnounce": "0x60B8d195f1b2EcaC26d54b95C69E6399cFD64b53",
      "index": {
        "from": 95635171
      }
>>>>>>> 4a3ac4cf
    },
    "linea": {
      "blockExplorers": [
        {
          "apiKey": "GP69JEAP2W7YFJT9ZJTEPGQT6Y6KMW44ZN",
          "apiUrl": "https://api.etherscan.io/v2/api?chainid=59144",
          "family": "etherscan",
          "name": "LineaScan",
          "url": "https://lineascan.build"
        },
        {
          "apiUrl": "https://api-explorer.linea.build/api",
          "family": "blockscout",
          "name": "Linea Explorer",
          "url": "https://explorer.linea.build"
        }
      ],
      "blocks": {
        "confirmations": 1,
        "estimateBlockTime": 3,
        "reorgPeriod": 5
      },
      "chainId": 59144,
      "deployer": {
        "name": "Abacus Works",
        "url": "https://www.hyperlane.xyz"
      },
      "displayName": "Linea",
      "domainId": 59144,
      "gasCurrencyCoinGeckoId": "ethereum",
      "gnosisSafeTransactionServiceUrl": "https://safe-transaction-linea.safe.global",
      "name": "linea",
      "nativeToken": {
        "decimals": 18,
        "name": "Ether",
        "symbol": "ETH"
      },
      "protocol": "ethereum",
      "rpcUrls": [
        {
<<<<<<< HEAD
          "http": "https://rpc.linea.build"
        },
        {
          "http": "https://1rpc.io/linea"
        },
        {
          "http": "https://linea.drpc.org"
        }
      ],
      "technicalStack": "other",
      "aggregationHook": "0x43fF73dF1E170D076D9Ed30d4C6922A9D34322dE",
      "domainRoutingIsm": "0x6faCF71D804964Ca62f16e56DE74d7dF38FdC3F0",
      "domainRoutingIsmFactory": "0x3a464f746D23Ab22155710f44dB16dcA53e0775E",
      "fallbackRoutingHook": "0x4E1c88DD261BEe2941e6c1814597e30F53330428",
      "interchainAccountRouter": "0xBfC8DCEf3eFabC064f5afff4Ac875a82D2Dc9E55",
      "interchainGasPaymaster": "0x8105a095368f1a184CceA86cCe21318B5Ee5BE28",
      "interchainSecurityModule": "0x953CcC67Fd6e37d7e1723E927762389a4e7Ea602",
      "mailbox": "0x02d16BC51af6BfD153d67CA61754cF912E82C4d9",
      "merkleTreeHook": "0xC077A0Cc408173349b1c9870C667B40FE3C01dd7",
      "pausableHook": "0x5060eCD5dFAD300A90592C04e504600A7cdcF70b",
      "pausableIsm": "0x01aA8200936B475762Ee28D38B43a6cFe9076E52",
      "protocolFee": "0x7556a0E61d577D921Cba8Fca0d7D6299d36E607E",
      "proxyAdmin": "0x7f50C5776722630a0024fAE05fDe8b47571D7B39",
      "staticAggregationHookFactory": "0xeA87ae93Fa0019a82A727bfd3eBd1cFCa8f64f1D",
      "staticAggregationIsm": "0xF8aD4EB8aBA13ae546B8D01501c63e4543Ff0660",
      "staticAggregationIsmFactory": "0x2f2aFaE1139Ce54feFC03593FeE8AB2aDF4a85A7",
      "staticMerkleRootMultisigIsmFactory": "0x0761b0827849abbf7b0cC09CE14e1C93D87f5004",
      "staticMerkleRootWeightedMultisigIsmFactory": "0x11df2f96bC60DfE5A2ab193AD0FCC0a0336F22d0",
      "staticMessageIdMultisigIsmFactory": "0x4Ed7d626f1E96cD1C0401607Bf70D95243E3dEd1",
      "staticMessageIdWeightedMultisigIsmFactory": "0xb0772086edF20278501bb2aF8D8efDe4B71C73Ce",
      "storageGasOracle": "0x781bE492F1232E66990d83a9D3AC3Ec26f56DAfB",
      "testRecipient": "0x273Bc6b01D9E88c064b6E5e409BdF998246AEF42",
=======
          "http": "https://rpc.gravity.xyz"
        }
      ],
      "technicalStack": "arbitrumnitro",
      "aggregationHook": "0x740054E775d4f7cFFe11d2F457b79979b22B7131",
      "domainRoutingIsm": "0xBD70Ea9D599a0FC8158B026797177773C3445730",
      "domainRoutingIsmFactory": "0x1052eF3419f26Bec74Ed7CEf4a4FA6812Bc09908",
      "fallbackRoutingHook": "0x6963480b05EB58f4d624B014ab92e9aD4d21df6D",
      "interchainAccountRouter": "0x335593971F655220a760837b64fbeABd09dE6dD9",
      "interchainGasPaymaster": "0xf3dFf6747E7FC74B431C943961054B7BF6309d8a",
      "interchainSecurityModule": "0xAD36f38a979fc74f63112EbF0c33999aaFD89Ab3",
      "mailbox": "0x3a464f746D23Ab22155710f44dB16dcA53e0775E",
      "merkleTreeHook": "0x5090dF2FBDa7127c7aDa41f60B79F5c55D380Dd8",
      "pausableHook": "0x886BB0f329781b98f98FDeb1ce7a8957F2d43B9F",
      "pausableIsm": "0x7621e04860F0bDe63311db9D5D8b589AD3458A1f",
      "protocolFee": "0x8C3e1794018a589c9E9226b8543105fCb6cC88C4",
      "proxyAdmin": "0x2f2aFaE1139Ce54feFC03593FeE8AB2aDF4a85A7",
      "staticAggregationHookFactory": "0xc99c6436b22E336E3023C5beF394012b1f4A6E36",
      "staticAggregationIsm": "0xfa19BfEcB4fed2e0268ee5008a11cD946DcC13c3",
      "staticAggregationIsmFactory": "0x8F7454AC98228f3504Bb91eA3D8Adafe6406110A",
      "staticMerkleRootMultisigIsmFactory": "0x2C1FAbEcd7bFBdEBF27CcdB67baADB38b6Df90fC",
      "staticMerkleRootWeightedMultisigIsmFactory": "0x0761b0827849abbf7b0cC09CE14e1C93D87f5004",
      "staticMessageIdMultisigIsmFactory": "0x8b83fefd896fAa52057798f6426E9f0B080FCCcE",
      "staticMessageIdWeightedMultisigIsmFactory": "0x4Ed7d626f1E96cD1C0401607Bf70D95243E3dEd1",
      "storageGasOracle": "0xD0dca420feFda68537695A8D887080eeF4030AF7",
      "testRecipient": "0x60B8d195f1b2EcaC26d54b95C69E6399cFD64b53",
>>>>>>> 4a3ac4cf
      "timelockController": "0x0000000000000000000000000000000000000000",
      "validatorAnnounce": "0x62B7592C1B6D1E43f4630B8e37f4377097840C05",
      "index": {
        "from": 5154574
      }
    },
    "lisk": {
      "blockExplorers": [
        {
          "apiUrl": "https://blockscout.lisk.com/api/eth-rpc",
          "family": "blockscout",
          "name": "Lisk Explorer",
          "url": "https://blockscout.lisk.com"
        },
        {
          "apiUrl": "https://api.routescan.io/v2/network/mainnet/evm/1135/etherscan/api",
          "family": "routescan",
          "name": "Lisk Explorer",
          "url": "https://1135.thesuperscan.io"
        }
      ],
      "blocks": {
        "confirmations": 3,
        "estimateBlockTime": 2,
        "reorgPeriod": 5
      },
      "chainId": 1135,
      "deployer": {
        "name": "Abacus Works",
        "url": "https://www.hyperlane.xyz"
      },
      "displayName": "Lisk",
      "domainId": 1135,
      "gasCurrencyCoinGeckoId": "ethereum",
      "gnosisSafeTransactionServiceUrl": "https://transaction-lisk.safe.optimism.io",
      "name": "lisk",
      "nativeToken": {
        "decimals": 18,
        "name": "Ether",
        "symbol": "ETH"
      },
      "protocol": "ethereum",
      "rpcUrls": [
        {
          "http": "https://rpc.api.lisk.com"
        }
      ],
<<<<<<< HEAD
      "technicalStack": "opstack",
      "aggregationHook": "0xDC995884ec53b6Bc809ed614f5E92084600002ed",
      "domainRoutingIsm": "0x55d6f15ce95B7570d215bE0306706d39877a64d0",
      "domainRoutingIsmFactory": "0x1052eF3419f26Bec74Ed7CEf4a4FA6812Bc09908",
      "fallbackRoutingHook": "0xd21192429df453021e896f2897Dc8B1167DD61E5",
      "interchainAccountRouter": "0xE59592a179c4f436d5d2e4caA6e2750beA4E3166",
      "interchainGasPaymaster": "0x9844aFFaBE17c37F791ff99ABa58B0FbB75e22AF",
      "interchainSecurityModule": "0x7702bfF160fD8DB870B7Dbb2a9666831fDa13728",
      "mailbox": "0x2f2aFaE1139Ce54feFC03593FeE8AB2aDF4a85A7",
      "merkleTreeHook": "0xF5da68b2577EF5C0A0D98aA2a58483a68C2f232a",
      "pausableHook": "0x61594D2cA900C44ab51d07776465397FefC643C6",
      "pausableIsm": "0x53e912b41125d6094590a7DBEf1360d3d56EEa19",
      "protocolFee": "0x4E55aDA3ef1942049EA43E904EB01F4A0a9c39bd",
      "proxyAdmin": "0x0761b0827849abbf7b0cC09CE14e1C93D87f5004",
      "staticAggregationHookFactory": "0xEb9FcFDC9EfDC17c1EC5E1dc085B98485da213D6",
      "staticAggregationIsm": "0x36d5F5b369639489c75D6B522eA2465041d2f79B",
      "staticAggregationIsmFactory": "0x8F7454AC98228f3504Bb91eA3D8Adafe6406110A",
      "staticMerkleRootMultisigIsmFactory": "0x2C1FAbEcd7bFBdEBF27CcdB67baADB38b6Df90fC",
      "staticMerkleRootWeightedMultisigIsmFactory": "0x71388C9E25BE7b229B5d17Df7D4DB3F7DA7C962d",
      "staticMessageIdMultisigIsmFactory": "0x8b83fefd896fAa52057798f6426E9f0B080FCCcE",
      "staticMessageIdWeightedMultisigIsmFactory": "0x3E969bA938E6A993eeCD6F65b0dd8712B07dFe59",
      "storageGasOracle": "0x7b2e996742fA42d223652A344252B725D1bC428C",
      "testRecipient": "0x2c61Cda929e4e2174cb10cd8e2724A9ceaD62E67",
=======
      "technicalStack": "other",
      "aggregationHook": "0x7753e7771015010aAB6EFed596BdB3CC3D5EdaAC",
      "domainRoutingIsm": "0x494415e823236A05c608D6b777bC80082cED6A2E",
      "domainRoutingIsmFactory": "0x0761b0827849abbf7b0cC09CE14e1C93D87f5004",
      "fallbackRoutingHook": "0x886BB0f329781b98f98FDeb1ce7a8957F2d43B9F",
      "interchainAccountRouter": "0xFCfE7344d7a769C89B3A22c596fE83a1bF8458Da",
      "interchainGasPaymaster": "0x145566181A18E23bB6a8A3eC6D87765542A7F754",
      "interchainSecurityModule": "0xd188d3633f67e0B2bCA2DE42b186032A0C4B015a",
      "mailbox": "0x3a867fCfFeC2B790970eeBDC9023E75B0a172aa7",
      "merkleTreeHook": "0x6963480b05EB58f4d624B014ab92e9aD4d21df6D",
      "pausableHook": "0xD0dca420feFda68537695A8D887080eeF4030AF7",
      "pausableIsm": "0x696df5e79C4f1bd5F8D587Ba8946361d9B029d4B",
      "protocolFee": "0x13E83ac41e696856B6996263501fB3225AD5E6F5",
      "proxyAdmin": "0xeA87ae93Fa0019a82A727bfd3eBd1cFCa8f64f1D",
      "staticAggregationHookFactory": "0xd8dFE7c73378352e03A51B99CA6CF162Bb5cbfd0",
      "staticAggregationIsm": "0x92772a801db50044a9D5078CC35CD63CEcD7B424",
      "staticAggregationIsmFactory": "0xEb9FcFDC9EfDC17c1EC5E1dc085B98485da213D6",
      "staticMerkleRootMultisigIsmFactory": "0x8b83fefd896fAa52057798f6426E9f0B080FCCcE",
      "staticMerkleRootWeightedMultisigIsmFactory": "0x4Ed7d626f1E96cD1C0401607Bf70D95243E3dEd1",
      "staticMessageIdMultisigIsmFactory": "0x8F7454AC98228f3504Bb91eA3D8Adafe6406110A",
      "staticMessageIdWeightedMultisigIsmFactory": "0x2f2aFaE1139Ce54feFC03593FeE8AB2aDF4a85A7",
      "storageGasOracle": "0x2F619Ac5122689180AeBB930ADccdae215d538a9",
      "testRecipient": "0xcDA455DfD9C938451BfaFC6FF0D497c8C0469C96",
>>>>>>> 4a3ac4cf
      "timelockController": "0x0000000000000000000000000000000000000000",
      "validatorAnnounce": "0x062200d92dF6bB7bA89Ce4D6800110450f94784e",
      "index": {
        "from": 4195553
      }
    },
    "litchain": {
      "blockExplorers": [
        {
          "apiUrl": "https://lit-chain-explorer.litprotocol.com/api",
          "family": "blockscout",
          "name": "Lit Chain Explorer",
          "url": "https://lit-chain-explorer.litprotocol.com"
        }
      ],
      "blocks": {
        "confirmations": 1,
        "estimateBlockTime": 1,
        "reorgPeriod": 0
      },
      "chainId": 175200,
      "deployer": {
        "name": "Abacus Works",
        "url": "https://www.hyperlane.xyz"
      },
      "displayName": "Lit Chain",
      "domainId": 175200,
      "gasCurrencyCoinGeckoId": "litkey",
      "index": {
        "from": 854
      },
      "name": "litchain",
      "nativeToken": {
        "decimals": 18,
        "name": "LITKEY",
        "symbol": "LITKEY"
      },
      "protocol": "ethereum",
      "rpcUrls": [
        {
          "http": "https://lit-chain-rpc.litprotocol.com"
        }
      ],
<<<<<<< HEAD
      "technicalStack": "arbitrumnitro",
      "aggregationHook": "0x60A7854c34b73Bf8056Ddec3F0B1bA1e9f6508F4",
      "domainRoutingIsm": "0xBD70Ea9D599a0FC8158B026797177773C3445730",
      "domainRoutingIsmFactory": "0x1052eF3419f26Bec74Ed7CEf4a4FA6812Bc09908",
      "fallbackRoutingHook": "0xE911e75CECe0eF01df3ceD96BCd362941AE474D4",
      "interchainAccountRouter": "0x0DbB60c348DF645c295Fd0ce26F87bB850710185",
      "interchainGasPaymaster": "0x9fE454AA2B01fc7A2a777AE561bc58Ce560CD5a9",
      "interchainSecurityModule": "0x854726C3404b6E68084460024D5282F50da11AC4",
      "mailbox": "0x3a464f746D23Ab22155710f44dB16dcA53e0775E",
      "merkleTreeHook": "0xC4F464C89184c7870858A8B12ca822daB6ed04F3",
      "pausableHook": "0x238b3Fc6f3D32102AA655984059A051647DA98e2",
      "pausableIsm": "0x1A41a365A693b6A7aED1a46316097d290f569F22",
      "protocolFee": "0x5244d3359065C883BDfeEEff5329DE38c0Bd227e",
      "proxyAdmin": "0x2f2aFaE1139Ce54feFC03593FeE8AB2aDF4a85A7",
      "staticAggregationHookFactory": "0xEb9FcFDC9EfDC17c1EC5E1dc085B98485da213D6",
      "staticAggregationIsm": "0xd3fA473AC307cED4A454c20626EA39D88d3fDE41",
      "staticAggregationIsmFactory": "0x8F7454AC98228f3504Bb91eA3D8Adafe6406110A",
      "staticMerkleRootMultisigIsmFactory": "0x2C1FAbEcd7bFBdEBF27CcdB67baADB38b6Df90fC",
      "staticMerkleRootWeightedMultisigIsmFactory": "0x0761b0827849abbf7b0cC09CE14e1C93D87f5004",
      "staticMessageIdMultisigIsmFactory": "0x8b83fefd896fAa52057798f6426E9f0B080FCCcE",
      "staticMessageIdWeightedMultisigIsmFactory": "0x4Ed7d626f1E96cD1C0401607Bf70D95243E3dEd1",
      "storageGasOracle": "0x5887BDA66EC9e854b0da6BFFe423511e69d327DC",
      "testRecipient": "0x89Ebf977E83087959aD78e5372F4AF15DcdC8143",
      "validatorAnnounce": "0xBCD18636e5876DFd7AAb5F2B2a5Eb5ca168BA1d8"
=======
      "technicalStack": "other",
      "aggregationHook": "0x797639d8EC636a0cb1a43eea5232FcEaE86867Ac",
      "domainRoutingIsm": "0x494415e823236A05c608D6b777bC80082cED6A2E",
      "domainRoutingIsmFactory": "0x0761b0827849abbf7b0cC09CE14e1C93D87f5004",
      "fallbackRoutingHook": "0x886BB0f329781b98f98FDeb1ce7a8957F2d43B9F",
      "interchainAccountRouter": "0xcfe6dBaD47c3B8cf4fecbb28B53Df4617F8538A7",
      "interchainGasPaymaster": "0x145566181A18E23bB6a8A3eC6D87765542A7F754",
      "interchainSecurityModule": "0x99447B1109f656822b02Ee242DBde226101F66ff",
      "mailbox": "0x3a867fCfFeC2B790970eeBDC9023E75B0a172aa7",
      "merkleTreeHook": "0x6963480b05EB58f4d624B014ab92e9aD4d21df6D",
      "pausableHook": "0xD0dca420feFda68537695A8D887080eeF4030AF7",
      "pausableIsm": "0x696df5e79C4f1bd5F8D587Ba8946361d9B029d4B",
      "protocolFee": "0x13E83ac41e696856B6996263501fB3225AD5E6F5",
      "proxyAdmin": "0xeA87ae93Fa0019a82A727bfd3eBd1cFCa8f64f1D",
      "staticAggregationHookFactory": "0xEd9c6B30482ACe8De6366a1858D0702111852449",
      "staticAggregationIsm": "0x92772a801db50044a9D5078CC35CD63CEcD7B424",
      "staticAggregationIsmFactory": "0xEb9FcFDC9EfDC17c1EC5E1dc085B98485da213D6",
      "staticMerkleRootMultisigIsmFactory": "0x8b83fefd896fAa52057798f6426E9f0B080FCCcE",
      "staticMerkleRootWeightedMultisigIsmFactory": "0x4Ed7d626f1E96cD1C0401607Bf70D95243E3dEd1",
      "staticMessageIdMultisigIsmFactory": "0x8F7454AC98228f3504Bb91eA3D8Adafe6406110A",
      "staticMessageIdWeightedMultisigIsmFactory": "0x2f2aFaE1139Ce54feFC03593FeE8AB2aDF4a85A7",
      "storageGasOracle": "0x2F619Ac5122689180AeBB930ADccdae215d538a9",
      "testRecipient": "0xcDA455DfD9C938451BfaFC6FF0D497c8C0469C96",
      "timelockController": "0x0000000000000000000000000000000000000000",
      "validatorAnnounce": "0x60B8d195f1b2EcaC26d54b95C69E6399cFD64b53",
      "index": {
        "from": 167871545
      }
>>>>>>> 4a3ac4cf
    },
    "lukso": {
      "blockExplorers": [
        {
          "apiUrl": "https://explorer.execution.mainnet.lukso.network/api",
          "family": "blockscout",
          "name": "LUKSO Mainnet Explorer",
          "url": "https://explorer.execution.mainnet.lukso.network"
        }
      ],
      "blocks": {
        "confirmations": 1,
        "estimateBlockTime": 12,
        "reorgPeriod": 15
      },
      "chainId": 42,
      "deployer": {
        "name": "Abacus Works",
        "url": "https://www.hyperlane.xyz"
      },
      "displayName": "LUKSO",
      "domainId": 42,
      "gasCurrencyCoinGeckoId": "lukso-token-2",
      "name": "lukso",
      "nativeToken": {
        "decimals": 18,
        "name": "LUKSO",
        "symbol": "LYX"
      },
      "protocol": "ethereum",
      "rpcUrls": [
        {
          "http": "https://rpc.mainnet.lukso.network"
        },
        {
          "http": "https://rpc.lukso.sigmacore.io"
        },
        {
          "http": "https://42.rpc.thirdweb.com"
        }
      ],
      "technicalStack": "other",
<<<<<<< HEAD
      "aggregationHook": "0xeCBe91B90ab862aa26E5a241D13d1746D24C74A1",
      "domainRoutingIsm": "0x93e62F2c9a89f8b1e62A3c726Bbf6BD1A7b7FA3e",
      "domainRoutingIsmFactory": "0x1052eF3419f26Bec74Ed7CEf4a4FA6812Bc09908",
      "fallbackRoutingHook": "0xeed3478B08d5618ad15fE494093A011832b995be",
      "interchainAccountRouter": "0x7e0956bfEE5C4dEAd8Ced283C934299998100362",
      "interchainGasPaymaster": "0x441a01Fca2eD731C0Fc4633998332f9FEDB17575",
      "interchainSecurityModule": "0x731A1a4712B657a527A42F4Dc6C1e67854C04E1F",
      "mailbox": "0x2f2aFaE1139Ce54feFC03593FeE8AB2aDF4a85A7",
      "merkleTreeHook": "0x062200d92dF6bB7bA89Ce4D6800110450f94784e",
      "pausableHook": "0x232471495586baF1aCc4FD930B18302AEa3B1b35",
      "pausableIsm": "0xF8DbA46fF9D8ef650052c89CA2Df793FaBc375F9",
      "protocolFee": "0x31894E7a734540B343d67E491148EB4FC9f7A45B",
      "proxyAdmin": "0x0761b0827849abbf7b0cC09CE14e1C93D87f5004",
      "staticAggregationHookFactory": "0xEb9FcFDC9EfDC17c1EC5E1dc085B98485da213D6",
      "staticAggregationIsm": "0x51C6A5106EF680d11e8fD9EE1d090c07fdaD2e3D",
      "staticAggregationIsmFactory": "0x8F7454AC98228f3504Bb91eA3D8Adafe6406110A",
      "staticMerkleRootMultisigIsmFactory": "0x2C1FAbEcd7bFBdEBF27CcdB67baADB38b6Df90fC",
      "staticMerkleRootWeightedMultisigIsmFactory": "0x148CF67B8A242c1360bb2C93fCe203EC4d4f9B56",
      "staticMessageIdMultisigIsmFactory": "0x8b83fefd896fAa52057798f6426E9f0B080FCCcE",
      "staticMessageIdWeightedMultisigIsmFactory": "0xcd849e612Aaa138f03698C3Edb42a34117BFF631",
      "storageGasOracle": "0x5F954cA945671e48466680eA815727948Ca340ef",
      "testRecipient": "0x4E55aDA3ef1942049EA43E904EB01F4A0a9c39bd",
=======
      "aggregationHook": "0xBaa7305c24C6723B96327833caD8E64e9d48fD56",
      "domainRoutingIsm": "0x494415e823236A05c608D6b777bC80082cED6A2E",
      "domainRoutingIsmFactory": "0x0761b0827849abbf7b0cC09CE14e1C93D87f5004",
      "fallbackRoutingHook": "0x886BB0f329781b98f98FDeb1ce7a8957F2d43B9F",
      "interchainAccountRouter": "0x36E437699E3658396Bf6229ddDaE54884cf28779",
      "interchainGasPaymaster": "0x145566181A18E23bB6a8A3eC6D87765542A7F754",
      "interchainSecurityModule": "0xC858C31E2b0c617368fC2D73492c9d7B4Ee6CeE8",
      "mailbox": "0x3a867fCfFeC2B790970eeBDC9023E75B0a172aa7",
      "merkleTreeHook": "0x6963480b05EB58f4d624B014ab92e9aD4d21df6D",
      "pausableHook": "0xD0dca420feFda68537695A8D887080eeF4030AF7",
      "pausableIsm": "0x696df5e79C4f1bd5F8D587Ba8946361d9B029d4B",
      "protocolFee": "0x13E83ac41e696856B6996263501fB3225AD5E6F5",
      "proxyAdmin": "0xeA87ae93Fa0019a82A727bfd3eBd1cFCa8f64f1D",
      "staticAggregationHookFactory": "0x4C96a1abc44dc846775CE702C9E9BE821D3b487c",
      "staticAggregationIsm": "0x92772a801db50044a9D5078CC35CD63CEcD7B424",
      "staticAggregationIsmFactory": "0xEb9FcFDC9EfDC17c1EC5E1dc085B98485da213D6",
      "staticMerkleRootMultisigIsmFactory": "0x8b83fefd896fAa52057798f6426E9f0B080FCCcE",
      "staticMerkleRootWeightedMultisigIsmFactory": "0x4Ed7d626f1E96cD1C0401607Bf70D95243E3dEd1",
      "staticMessageIdMultisigIsmFactory": "0x8F7454AC98228f3504Bb91eA3D8Adafe6406110A",
      "staticMessageIdWeightedMultisigIsmFactory": "0x2f2aFaE1139Ce54feFC03593FeE8AB2aDF4a85A7",
      "storageGasOracle": "0x2F619Ac5122689180AeBB930ADccdae215d538a9",
      "testRecipient": "0xcDA455DfD9C938451BfaFC6FF0D497c8C0469C96",
>>>>>>> 4a3ac4cf
      "timelockController": "0x0000000000000000000000000000000000000000",
      "validatorAnnounce": "0x3C2b535a49c6827DF0b8e94467e6922c99E3c092",
      "index": {
        "from": 3088760
      }
    },
    "lumiaprism": {
      "blockExplorers": [
        {
          "apiUrl": "https://explorer.lumia.org/api/eth-rpc",
          "family": "blockscout",
          "name": "Lumia Prism Explorer",
          "url": "https://explorer.lumia.org"
        }
      ],
      "blocks": {
        "confirmations": 3,
        "estimateBlockTime": 4,
        "reorgPeriod": 5
      },
      "chainId": 994873017,
      "deployer": {
        "name": "Abacus Works",
        "url": "https://www.hyperlane.xyz"
      },
      "displayName": "Lumia Prism",
      "domainId": 1000073017,
      "gasCurrencyCoinGeckoId": "lumia",
      "name": "lumiaprism",
      "nativeToken": {
        "decimals": 18,
        "name": "Lumia",
        "symbol": "LUMIA"
      },
      "protocol": "ethereum",
      "rpcUrls": [
        {
          "http": "https://mainnet-rpc.lumia.org"
        }
      ],
<<<<<<< HEAD
      "technicalStack": "polygoncdk",
      "aggregationHook": "0xB090349B613577E10A908D7A3ac822ac0310c8fe",
      "domainRoutingIsm": "0x30f96591A3A57D76ad4c071fD857d4D1022e886b",
      "domainRoutingIsmFactory": "0x8eC5f0239C77295452Ed899FDB851e785cA5FC31",
      "fallbackRoutingHook": "0x850615dF99FEc6edffC77Ff246f604a6f7Df6a78",
      "interchainAccountRouter": "0x3C330D4A2e2b8443AFaB8E326E64ab4251B7Eae0",
      "interchainGasPaymaster": "0xb7C9307fE90B9AB093c6D3EdeE3259f5378D5f03",
      "interchainSecurityModule": "0x19Cc90f3b257EC07Debb3B47a39b37432bda8e99",
      "mailbox": "0x0dF25A2d59F03F039b56E90EdC5B89679Ace28Bc",
      "merkleTreeHook": "0xC88636fFdFAc7cb87b7A76310B7a62AF0A000595",
      "pausableHook": "0x2AF32cF8e3Cf42d221eDa0c843818fA5ee129E27",
      "pausableIsm": "0xd6ba5e6c82E173EC8FB1f6CD8b2b9C111A0982a7",
      "protocolFee": "0x14891ce5AF49fb21182C1dc8B81853f3493B1B5B",
      "proxyAdmin": "0x200183De44bf765ECB73cD62A74010EaaBC43146",
      "staticAggregationHookFactory": "0xf40eE9FF75Fa34910b7C4C8d68d4850B3bD184D3",
      "staticAggregationIsm": "0x3BCCc97eD209a7D8ad4A14e20f3A5C37Ff0eFaD4",
      "staticAggregationIsmFactory": "0xD7777efaC7241E63f0c7708aA912AEd8CFAfee69",
      "staticMerkleRootMultisigIsmFactory": "0xf376247BdE9763808034567E7E87c84970e81E8F",
      "staticMerkleRootWeightedMultisigIsmFactory": "0x408F58D25003001C7e5F30259217F1040b8F5AaD",
      "staticMessageIdMultisigIsmFactory": "0x280626Ea62fBB3C1A38641D5e735c1d0EE3F28cF",
      "staticMessageIdWeightedMultisigIsmFactory": "0xf6fB78dc009C1A4286c0E7d90C10c9E8906a62Ea",
      "storageGasOracle": "0x3c38fC01159E7BE0685653A0C896eA49F2BAa7c1",
      "testRecipient": "0x128Ff1d24665d55f4b77B1FDbb6d8D0Ec4a0c0a1",
=======
      "technicalStack": "opstack",
      "aggregationHook": "0x02B204ee3f32d11Fd683807Ee54C44b80dad8da8",
      "domainRoutingIsm": "0x494415e823236A05c608D6b777bC80082cED6A2E",
      "domainRoutingIsmFactory": "0x0761b0827849abbf7b0cC09CE14e1C93D87f5004",
      "fallbackRoutingHook": "0x886BB0f329781b98f98FDeb1ce7a8957F2d43B9F",
      "interchainAccountRouter": "0x9121E58Cb02890cEEF1a21EF4B80420eC2b8B61C",
      "interchainGasPaymaster": "0x145566181A18E23bB6a8A3eC6D87765542A7F754",
      "interchainSecurityModule": "0xf1A6235845DDd0F17aE630724636cc438Da2ED55",
      "mailbox": "0x3a867fCfFeC2B790970eeBDC9023E75B0a172aa7",
      "merkleTreeHook": "0x6963480b05EB58f4d624B014ab92e9aD4d21df6D",
      "pausableHook": "0xD0dca420feFda68537695A8D887080eeF4030AF7",
      "pausableIsm": "0x696df5e79C4f1bd5F8D587Ba8946361d9B029d4B",
      "protocolFee": "0x13E83ac41e696856B6996263501fB3225AD5E6F5",
      "proxyAdmin": "0xeA87ae93Fa0019a82A727bfd3eBd1cFCa8f64f1D",
      "staticAggregationHookFactory": "0x254449D2EFAc8e053822eb9565Ce904D7e8910Fb",
      "staticAggregationIsm": "0x92772a801db50044a9D5078CC35CD63CEcD7B424",
      "staticAggregationIsmFactory": "0xEb9FcFDC9EfDC17c1EC5E1dc085B98485da213D6",
      "staticMerkleRootMultisigIsmFactory": "0x8b83fefd896fAa52057798f6426E9f0B080FCCcE",
      "staticMerkleRootWeightedMultisigIsmFactory": "0x4Ed7d626f1E96cD1C0401607Bf70D95243E3dEd1",
      "staticMessageIdMultisigIsmFactory": "0x8F7454AC98228f3504Bb91eA3D8Adafe6406110A",
      "staticMessageIdWeightedMultisigIsmFactory": "0x2f2aFaE1139Ce54feFC03593FeE8AB2aDF4a85A7",
      "storageGasOracle": "0x2F619Ac5122689180AeBB930ADccdae215d538a9",
      "testRecipient": "0xcDA455DfD9C938451BfaFC6FF0D497c8C0469C96",
>>>>>>> 4a3ac4cf
      "timelockController": "0x0000000000000000000000000000000000000000",
      "validatorAnnounce": "0x803d2A87429E20d4B52266bF97Ca1c7e4f4F5Dfa",
      "index": {
        "from": 3144538
      }
    },
    "mantapacific": {
      "blockExplorers": [
        {
          "apiUrl": "https://pacific-explorer.manta.network/api",
          "family": "blockscout",
          "name": "Manta Pacific Explorer",
          "url": "https://pacific-explorer.manta.network"
        }
      ],
      "blocks": {
        "confirmations": 1,
        "estimateBlockTime": 3,
        "reorgPeriod": 5
      },
      "chainId": 169,
      "deployer": {
        "name": "Abacus Works",
        "url": "https://www.hyperlane.xyz"
      },
      "displayName": "Manta Pacific",
      "displayNameShort": "Manta",
      "domainId": 169,
      "gasCurrencyCoinGeckoId": "ethereum",
      "gnosisSafeTransactionServiceUrl": "https://transaction.safe.manta.network",
      "isTestnet": false,
      "name": "mantapacific",
      "nativeToken": {
        "decimals": 18,
        "name": "Ether",
        "symbol": "ETH"
      },
      "protocol": "ethereum",
      "rpcUrls": [
        {
          "http": "https://pacific-rpc.manta.network/http"
        },
        {
          "http": "https://manta.nirvanalabs.xyz/mantapublic"
        }
      ],
      "technicalStack": "opstack",
      "aggregationHook": "0x8464aF853363B8d6844070F68b0AB34Cb6523d0F",
      "domainRoutingIsm": "0xDEed16fe4b1c9b2a93483EDFf34C77A9b57D31Ff",
      "domainRoutingIsmFactory": "0x8358D8291e3bEDb04804975eEa0fe9fe0fAfB147",
      "fallbackRoutingHook": "0xD1E267d2d7876e97E217BfE61c34AB50FEF52807",
      "interchainAccountRouter": "0x620ffeEB3359649dbE48278d3Cffd00CC36976EA",
      "interchainGasPaymaster": "0x0D63128D887159d63De29497dfa45AFc7C699AE4",
      "interchainSecurityModule": "0xCD08476aFda1b5937F00A8694FB25F1433d6c060",
      "mailbox": "0x3a464f746D23Ab22155710f44dB16dcA53e0775E",
      "merkleTreeHook": "0x149db7afD694722747035d5AEC7007ccb6F8f112",
      "pausableHook": "0x7556a0E61d577D921Cba8Fca0d7D6299d36E607E",
      "pausableIsm": "0x6119B76720CcfeB3D256EC1b91218EEfFD6756E1",
      "protocolFee": "0xd83A4F747fE80Ed98839e05079B1B7Fe037b1638",
      "proxyAdmin": "0x2f2aFaE1139Ce54feFC03593FeE8AB2aDF4a85A7",
      "staticAggregationHookFactory": "0x0761b0827849abbf7b0cC09CE14e1C93D87f5004",
      "staticAggregationIsm": "0x845A3feB4BcdC32a457c4051F67d3950FC6Fd1d1",
      "staticAggregationIsmFactory": "0x1052eF3419f26Bec74Ed7CEf4a4FA6812Bc09908",
      "staticMerkleRootMultisigIsmFactory": "0x8F7454AC98228f3504Bb91eA3D8Adafe6406110A",
      "staticMerkleRootWeightedMultisigIsmFactory": "0x0A5d831c09204888B8791BF4E9c49445aD54f2C5",
      "staticMessageIdMultisigIsmFactory": "0xEb9FcFDC9EfDC17c1EC5E1dc085B98485da213D6",
      "staticMessageIdWeightedMultisigIsmFactory": "0xc11f8Cf2343d3788405582F65B8af6A4F7a6FfC8",
      "storageGasOracle": "0x19dc38aeae620380430C200a6E990D5Af5480117",
      "testRecipient": "0x4E1c88DD261BEe2941e6c1814597e30F53330428",
      "testTokenRecipient": "0x5060eCD5dFAD300A90592C04e504600A7cdcF70b",
      "timelockController": "0x0000000000000000000000000000000000000000",
      "validatorAnnounce": "0x2fa5F5C96419C222cDbCeC797D696e6cE428A7A9",
      "index": {
        "from": 437300
      }
    },
    "mantle": {
      "blockExplorers": [
        {
          "apiUrl": "https://explorer.mantle.xyz/api",
          "family": "blockscout",
          "name": "Mantle Mainnet Explorer",
          "url": "https://explorer.mantle.xyz"
        },
        {
          "apiUrl": "https://api.routescan.io/v2/network/mainnet/evm/5000/etherscan/api",
          "family": "routescan",
          "name": "Routescan",
          "url": "https://routescan.io"
        }
      ],
      "blocks": {
        "confirmations": 3,
        "estimateBlockTime": 2,
        "reorgPeriod": 2
      },
      "chainId": 5000,
      "deployer": {
        "name": "Abacus Works",
        "url": "https://www.hyperlane.xyz"
      },
      "displayName": "Mantle",
      "domainId": 5000,
      "gasCurrencyCoinGeckoId": "mantle",
      "gnosisSafeTransactionServiceUrl": "https://safe-transaction-mantle.safe.global",
      "name": "mantle",
      "nativeToken": {
        "decimals": 18,
        "name": "Mantle",
        "symbol": "MNT"
      },
      "protocol": "ethereum",
      "rpcUrls": [
        {
          "http": "https://rpc.mantle.xyz"
        }
      ],
      "technicalStack": "opstack",
      "aggregationHook": "0x76b396EaCBF3580B80Ee34C94e780a1Dee76EC72",
      "domainRoutingIsm": "0xBD70Ea9D599a0FC8158B026797177773C3445730",
      "domainRoutingIsmFactory": "0x1052eF3419f26Bec74Ed7CEf4a4FA6812Bc09908",
      "fallbackRoutingHook": "0xdB670e1a1e312BF17425b08cE55Bdf2cD8F8eD54",
      "interchainAccountRouter": "0x31e81982E98F5D321F839E82789b628AedB15751",
      "interchainGasPaymaster": "0x8105a095368f1a184CceA86cCe21318B5Ee5BE28",
      "interchainSecurityModule": "0x39448c217E896f8133fd8B804546B4Eec99C3F47",
      "mailbox": "0x398633D19f4371e1DB5a8EFE90468eB70B1176AA",
      "merkleTreeHook": "0x5332D1AC0A626D265298c14ff681c0A8D28dB86d",
      "pausableHook": "0x9fA986ACB22953c504Fcf5985DFA476d481C3b1B",
      "pausableIsm": "0x83c2DB237e93Ce52565AB110124f78fdf159E3f4",
      "protocolFee": "0x7556a0E61d577D921Cba8Fca0d7D6299d36E607E",
      "proxyAdmin": "0x14c3CEee8F431aE947364f43429a98EA89800238",
      "staticAggregationHookFactory": "0xEb9FcFDC9EfDC17c1EC5E1dc085B98485da213D6",
      "staticAggregationIsm": "0xeacA9Ff0Cc6dBFc541c567deD2Fc46bA2012b4a9",
      "staticAggregationIsmFactory": "0x8F7454AC98228f3504Bb91eA3D8Adafe6406110A",
      "staticMerkleRootMultisigIsmFactory": "0x2C1FAbEcd7bFBdEBF27CcdB67baADB38b6Df90fC",
      "staticMerkleRootWeightedMultisigIsmFactory": "0xAAeb91195C025C9D35F8FF70e13049D8cD25703D",
      "staticMessageIdMultisigIsmFactory": "0x8b83fefd896fAa52057798f6426E9f0B080FCCcE",
      "staticMessageIdWeightedMultisigIsmFactory": "0x7eFF14440AbE077dBb05C7668079Bc1cD2CD9bd0",
      "storageGasOracle": "0xf9DbC8776Bc2812c4DBEc45383A1783Ac758Fb55",
      "testRecipient": "0x62B7592C1B6D1E43f4630B8e37f4377097840C05",
      "timelockController": "0x0000000000000000000000000000000000000000",
      "validatorAnnounce": "0x1956848601549de5aa0c887892061fA5aB4f6fC4",
      "index": {
        "from": 65590958
      }
    },
    "mantra": {
      "blockExplorers": [
        {
          "apiUrl": "https://blockscout.mantrascan.io/api",
          "family": "blockscout",
          "name": "Mantrascan",
          "url": "https://blockscout.mantrascan.io"
        }
      ],
      "blocks": {
        "confirmations": 1,
        "estimateBlockTime": 3,
        "reorgPeriod": 5
      },
      "chainId": 5888,
      "deployer": {
        "name": "Abacus Works",
        "url": "https://www.hyperlane.xyz"
      },
      "displayName": "Mantra",
      "domainId": 5888,
      "gasCurrencyCoinGeckoId": "mantra-dao",
      "name": "mantra",
      "nativeToken": {
        "decimals": 18,
        "name": "OM",
        "symbol": "OM"
      },
      "protocol": "ethereum",
      "rpcUrls": [
        {
          "http": "https://evm.mantrachain.io"
        }
      ],
      "technicalStack": "other",
<<<<<<< HEAD
      "aggregationHook": "0x60A7854c34b73Bf8056Ddec3F0B1bA1e9f6508F4",
      "domainRoutingIsm": "0xBD70Ea9D599a0FC8158B026797177773C3445730",
      "domainRoutingIsmFactory": "0x1052eF3419f26Bec74Ed7CEf4a4FA6812Bc09908",
      "fallbackRoutingHook": "0xE911e75CECe0eF01df3ceD96BCd362941AE474D4",
      "interchainAccountRouter": "0x0DbB60c348DF645c295Fd0ce26F87bB850710185",
      "interchainGasPaymaster": "0x9fE454AA2B01fc7A2a777AE561bc58Ce560CD5a9",
      "interchainSecurityModule": "0x8a8266d822A9d4B3BB74318d73787f8171C7030b",
      "mailbox": "0x3a464f746D23Ab22155710f44dB16dcA53e0775E",
      "merkleTreeHook": "0xC4F464C89184c7870858A8B12ca822daB6ed04F3",
      "pausableHook": "0x238b3Fc6f3D32102AA655984059A051647DA98e2",
      "pausableIsm": "0x1A41a365A693b6A7aED1a46316097d290f569F22",
      "protocolFee": "0x5244d3359065C883BDfeEEff5329DE38c0Bd227e",
      "proxyAdmin": "0x2f2aFaE1139Ce54feFC03593FeE8AB2aDF4a85A7",
      "staticAggregationHookFactory": "0xEb9FcFDC9EfDC17c1EC5E1dc085B98485da213D6",
      "staticAggregationIsm": "0xd3fA473AC307cED4A454c20626EA39D88d3fDE41",
      "staticAggregationIsmFactory": "0x8F7454AC98228f3504Bb91eA3D8Adafe6406110A",
      "staticMerkleRootMultisigIsmFactory": "0x2C1FAbEcd7bFBdEBF27CcdB67baADB38b6Df90fC",
      "staticMerkleRootWeightedMultisigIsmFactory": "0x0761b0827849abbf7b0cC09CE14e1C93D87f5004",
      "staticMessageIdMultisigIsmFactory": "0x8b83fefd896fAa52057798f6426E9f0B080FCCcE",
      "staticMessageIdWeightedMultisigIsmFactory": "0x4Ed7d626f1E96cD1C0401607Bf70D95243E3dEd1",
      "storageGasOracle": "0x5887BDA66EC9e854b0da6BFFe423511e69d327DC",
      "testRecipient": "0x89Ebf977E83087959aD78e5372F4AF15DcdC8143",
      "validatorAnnounce": "0xBCD18636e5876DFd7AAb5F2B2a5Eb5ca168BA1d8",
=======
      "aggregationHook": "0x099292bf4767260AaD1dFfad1F2C3a8A7b902D72",
      "domainRoutingIsm": "0xdAEe23c103419600F3B96f4DbA3858d4a1c3eaaf",
      "domainRoutingIsmFactory": "0x2f0E57527Bb37E5E064EF243fad56CCE6241906c",
      "fallbackRoutingHook": "0x3CBCa631A797fd4c6332Cd4435C92065AFb57ef8",
      "interchainAccountRouter": "0x246BBe3983C22553362A42aa4B06320E2fB4E880",
      "interchainGasPaymaster": "0x561BcA8D862536CD9C88f332C1A1Da0fC8F96e40",
      "interchainSecurityModule": "0x2C6702A6cC51748abDeB38a9Aa507831b7DA5889",
      "mailbox": "0x248aDe14C0489E20C9a7Fea5F86DBfC3702208eF",
      "merkleTreeHook": "0x9c2214467Daf9e2e1F45b36d08ce0b9C65BFeA88",
      "pausableHook": "0x2f536FB7a37bd817Af644072a904Ddc02Dae429f",
      "pausableIsm": "0x2b79328DA089E89A9E9c08732b56dd31F01011Db",
      "protocolFee": "0x01EBa6D613DC09Cb899aF1e8E8a747416d7250ad",
      "proxyAdmin": "0x48C427782Bc1e9ecE406b3e277481b28ABcBdf03",
      "staticAggregationHookFactory": "0x66312E3706965012a8BaB2B9B57e1d80ac174eb2",
      "staticAggregationIsm": "0xfE0c963aDF971956BbeD320995d6b34db087C0A4",
      "staticAggregationIsmFactory": "0x5bdADEAD721Eb4C4038fF7c989E3C7BbBA302435",
      "staticMerkleRootMultisigIsmFactory": "0x730f8a4128Fa8c53C777B62Baa1abeF94cAd34a9",
      "staticMerkleRootWeightedMultisigIsmFactory": "0xA8A311B69f688c1D9928259D872C31ca0d473642",
      "staticMessageIdMultisigIsmFactory": "0xbed53B5C5BCE9433f25A2A702e6df13E22d84Ae9",
      "staticMessageIdWeightedMultisigIsmFactory": "0x1c6f404800bA49Ed581af734eA0d25c0c7d017B2",
      "storageGasOracle": "0x87ED6926abc9E38b9C7C19f835B41943b622663c",
      "testRecipient": "0xE67Dc24970B482579923551Ede52BD35a2858989",
      "timelockController": "0x0000000000000000000000000000000000000000",
      "validatorAnnounce": "0x16625230dD6cFe1B2bec3eCaEc7d43bA3A902CD6",
>>>>>>> 4a3ac4cf
      "index": {
        "from": 8730936
      }
    },
    "matchain": {
      "blockExplorers": [
        {
          "apiUrl": "https://matchscan.io/api",
          "family": "blockscout",
          "name": "Matchain Explorer",
          "url": "https://matchscan.io"
        }
      ],
      "blocks": {
        "confirmations": 1,
        "estimateBlockTime": 1,
        "reorgPeriod": 5
      },
      "chainId": 698,
      "deployer": {
        "name": "Abacus Works",
        "url": "https://www.hyperlane.xyz"
      },
      "displayName": "Matchain",
      "domainId": 698,
      "gasCurrencyCoinGeckoId": "binancecoin",
      "gnosisSafeTransactionServiceUrl": "https://prod.matchain.keypersafe.xyz",
      "name": "matchain",
      "nativeToken": {
        "decimals": 18,
        "name": "BNB",
        "symbol": "BNB"
      },
      "protocol": "ethereum",
      "rpcUrls": [
        {
          "http": "https://rpc.matchain.io"
        }
      ],
<<<<<<< HEAD
      "technicalStack": "opstack",
      "aggregationHook": "0x57f5F4c801912C332fddCEfa22433728EcFD9595",
      "domainRoutingIsm": "0xBD70Ea9D599a0FC8158B026797177773C3445730",
      "domainRoutingIsmFactory": "0x1052eF3419f26Bec74Ed7CEf4a4FA6812Bc09908",
      "fallbackRoutingHook": "0xf0F937943Cd6D2a5D02b7f96C9Dd9e04AB633813",
      "interchainAccountRouter": "0xcb98BD947B58445Fc4815f10285F44De42129918",
      "interchainGasPaymaster": "0x9629c28990F11c31735765A6FD59E1E1bC197DbD",
      "interchainSecurityModule": "0x5A7e70701D8C564AA0b7eEBa652C740a0C5A9290",
      "mailbox": "0x3a464f746D23Ab22155710f44dB16dcA53e0775E",
      "merkleTreeHook": "0x021D2810a758c833080DEc2F1Fa8F571Aae97D45",
      "pausableHook": "0x46008F5971eFb16e6c354Ef993EA021B489bc055",
      "pausableIsm": "0xc2466492C451E1AE49d8C874bB9f89293Aaad59b",
      "protocolFee": "0xb201817dFdd822B75Fa9b595457E6Ee466a7C187",
      "proxyAdmin": "0x2f2aFaE1139Ce54feFC03593FeE8AB2aDF4a85A7",
      "staticAggregationHookFactory": "0xEb9FcFDC9EfDC17c1EC5E1dc085B98485da213D6",
      "staticAggregationIsm": "0x2BAb551CFDFbd6CC45a3B73424aD6228F8A81B61",
      "staticAggregationIsmFactory": "0x8F7454AC98228f3504Bb91eA3D8Adafe6406110A",
      "staticMerkleRootMultisigIsmFactory": "0x2C1FAbEcd7bFBdEBF27CcdB67baADB38b6Df90fC",
      "staticMerkleRootWeightedMultisigIsmFactory": "0x0761b0827849abbf7b0cC09CE14e1C93D87f5004",
      "staticMessageIdMultisigIsmFactory": "0x8b83fefd896fAa52057798f6426E9f0B080FCCcE",
      "staticMessageIdWeightedMultisigIsmFactory": "0x4Ed7d626f1E96cD1C0401607Bf70D95243E3dEd1",
      "storageGasOracle": "0xff72A726Ce261846f2dF6F32113e514b5Ddb0E37",
      "testRecipient": "0xFa6fDABA1d0688675f05cE1B9DE17461247Bce9e",
=======
      "technicalStack": "other",
      "aggregationHook": "0x441Bca9baEC7f59C718B492a58FAF04017c57724",
      "domainRoutingIsm": "0xa2d4E4dF4972d5196c45bD7f9287827a712Dd27a",
      "domainRoutingIsmFactory": "0x693A4cE39d99e46B04cb562329e3F0141cA17331",
      "fallbackRoutingHook": "0x5CF4ce6Be17CaB6d86d724804e2f1f5040205594",
      "interchainAccountRouter": "0x1D43Eb638ABF43B4147B7985402a4FfbDd89D4ac",
      "interchainGasPaymaster": "0x6AA10748a036a49Cb290C0e12B77319b76792D5E",
      "interchainSecurityModule": "0x938F0F76Fc2b2ddC68e6A9FddEdE35d543870f41",
      "mailbox": "0xd9Cc2e652A162bb93173d1c44d46cd2c0bbDA59D",
      "merkleTreeHook": "0x2783D98CC073dbcDa90241C804d16982D3d75821",
      "pausableHook": "0x3bb2D0a828f7dD91bA786091F421f6d7cF376445",
      "pausableIsm": "0x96c418BaB57953765B97532c494125F9b2e2B38D",
      "protocolFee": "0xBF06C01ded09132B3e08467430bACdD0f9DaDe19",
      "proxyAdmin": "0x5dfcCe8da81B542426211C99fCCfeD647e9AA496",
      "staticAggregationHookFactory": "0x6eEa0652B8AF84E54959cAB65952e7cf08c39669",
      "staticAggregationIsm": "0x806342559EBD943f259cFCf606aad7c50DE81f42",
      "staticAggregationIsmFactory": "0x06De94EfBE80A2804c5FDE2e7C4278a10575A272",
      "staticMerkleRootMultisigIsmFactory": "0xc1198e241DAe48BF5AEDE5DCE49Fe4A6064cF7a7",
      "staticMerkleRootWeightedMultisigIsmFactory": "0x006e07370A328A6F23FcE297FA800c8854f6a17e",
      "staticMessageIdMultisigIsmFactory": "0x8Ea50255C282F89d1A14ad3F159437EE5EF0507f",
      "staticMessageIdWeightedMultisigIsmFactory": "0x68714834d97e398BE899016D140ACF0743d9Dc6A",
      "storageGasOracle": "0xa2554A53890c0E769e3fa8b9A0b7e72F6A617367",
      "testRecipient": "0xa7028308Ff277DB5851a95d82ED5C5256bB721F2",
>>>>>>> 4a3ac4cf
      "timelockController": "0x0000000000000000000000000000000000000000",
      "validatorAnnounce": "0xC5f2c60073DCAA9D157C45d5B017D639dF9C5CeB",
      "index": {
        "from": 16333539
      }
    },
    "merlin": {
      "blockExplorers": [
        {
          "apiUrl": "https://scan.merlinchain.io/api",
          "family": "other",
          "name": "Merlin Explorer",
          "url": "https://scan.merlinchain.io"
        }
      ],
      "blocks": {
        "confirmations": 1,
        "estimateBlockTime": 3,
        "reorgPeriod": 5
      },
      "chainId": 4200,
      "deployer": {
        "name": "Abacus Works",
        "url": "https://www.hyperlane.xyz"
      },
      "displayName": "Merlin",
      "domainId": 4200,
      "gasCurrencyCoinGeckoId": "merlin-chain-bridged-wrapped-btc-merlin",
      "name": "merlin",
      "nativeToken": {
        "decimals": 18,
        "name": "Bitcoin",
        "symbol": "BTC"
      },
      "protocol": "ethereum",
      "rpcUrls": [
        {
          "http": "https://rpc.merlinchain.io"
        },
        {
          "http": "https://merlin.blockpi.network/v1/rpc/public"
        }
      ],
<<<<<<< HEAD
      "technicalStack": "polygoncdk",
      "aggregationHook": "0x68c48C397DBADdC05c9dd469CF6f9DC0dBE745D8",
      "domainRoutingIsm": "0xBD70Ea9D599a0FC8158B026797177773C3445730",
      "domainRoutingIsmFactory": "0x1052eF3419f26Bec74Ed7CEf4a4FA6812Bc09908",
      "fallbackRoutingHook": "0x55E4F0bc6b7Bb493D50839A8592e7ad8d5e93cf7",
      "interchainAccountRouter": "0xFCfE7344d7a769C89B3A22c596fE83a1bF8458Da",
      "interchainGasPaymaster": "0x9844aFFaBE17c37F791ff99ABa58B0FbB75e22AF",
      "interchainSecurityModule": "0x3bC5335b41E8488E7966bcAb5E158BE19d7f4245",
      "mailbox": "0x2f2aFaE1139Ce54feFC03593FeE8AB2aDF4a85A7",
      "merkleTreeHook": "0xF5da68b2577EF5C0A0D98aA2a58483a68C2f232a",
      "pausableHook": "0xDd1CddEd982e4d271d4D6Bc4cdE8d4F3338733B5",
      "pausableIsm": "0x632b4F32d65F7b25B37a27C57dD510f8e4a58Bf9",
      "protocolFee": "0xb4fc9B5fD57499Ef6FfF3995728a55F7A618ef86",
      "proxyAdmin": "0x0761b0827849abbf7b0cC09CE14e1C93D87f5004",
      "staticAggregationHookFactory": "0xEb9FcFDC9EfDC17c1EC5E1dc085B98485da213D6",
      "staticAggregationIsm": "0x768DDd89D239FB3a48A7774aE6d786D72441D0e0",
      "staticAggregationIsmFactory": "0x8F7454AC98228f3504Bb91eA3D8Adafe6406110A",
      "staticMerkleRootMultisigIsmFactory": "0x2C1FAbEcd7bFBdEBF27CcdB67baADB38b6Df90fC",
      "staticMerkleRootWeightedMultisigIsmFactory": "0xF15D70941dE2Bf95A23d6488eBCbedE0a444137f",
      "staticMessageIdMultisigIsmFactory": "0x8b83fefd896fAa52057798f6426E9f0B080FCCcE",
      "staticMessageIdWeightedMultisigIsmFactory": "0xD7EcB0396406682a27E87F7946c25Ac531140959",
      "storageGasOracle": "0xc965292958794f59ec3e9538738dD252873F07CC",
      "testRecipient": "0xc401e251CCa7A364114504A994D6fC7cb1c243AB",
=======
      "technicalStack": "other",
      "aggregationHook": "0x67F585BB2c69aDc46275802bE52175f7392A95C8",
      "domainRoutingIsm": "0x34397CaA9e6c1A5EF6440E82C46a83D1ef779dcF",
      "domainRoutingIsmFactory": "0xbed53B5C5BCE9433f25A2A702e6df13E22d84Ae9",
      "fallbackRoutingHook": "0x2b79328DA089E89A9E9c08732b56dd31F01011Db",
      "interchainAccountRouter": "0xE2cBbc708411eAf2DfbaA31DaA531d4FF089d7b0",
      "interchainGasPaymaster": "0xc6835e52C1b976F1ebC71Bc8919738E02849FdA9",
      "interchainSecurityModule": "0x8146754A170086808981cb441c57B3c0038A74C3",
      "mailbox": "0x1c6f404800bA49Ed581af734eA0d25c0c7d017B2",
      "merkleTreeHook": "0xdAa1B65547fB969c9ff5678956AB2FF9771B883D",
      "pausableHook": "0xA0e0829DA397CcF55d5B779C31728f21Cb8219DF",
      "pausableIsm": "0xC8E323036AAFB4B4201e7B640E79C4Db285A3FC8",
      "protocolFee": "0xA166219dF110BDA97b91e65D4BB4Aae4159978b9",
      "proxyAdmin": "0x2f0E57527Bb37E5E064EF243fad56CCE6241906c",
      "staticAggregationHookFactory": "0xfF806E766f9dD784b370c5A2a4BaaF21Ea62D877",
      "staticAggregationIsm": "0x1941d3fA81a868e401a0C8E0a1443d59D3Ec04Fe",
      "staticAggregationIsmFactory": "0xc441521bA37EaCd9af4f319CcdA27E9D48f74281",
      "staticMerkleRootMultisigIsmFactory": "0xD127D4549cb4A5B2781303a4fE99a10EAd13263A",
      "staticMerkleRootWeightedMultisigIsmFactory": "0x5bdADEAD721Eb4C4038fF7c989E3C7BbBA302435",
      "staticMessageIdMultisigIsmFactory": "0x7C012DCA02C42cfA3Fd7Da3B0ED7234B52AE68eF",
      "staticMessageIdWeightedMultisigIsmFactory": "0xDc1508844B99C606E16C2Ae87f33c373edD4B0F6",
      "storageGasOracle": "0x9c2214467Daf9e2e1F45b36d08ce0b9C65BFeA88",
      "testRecipient": "0x01EBa6D613DC09Cb899aF1e8E8a747416d7250ad",
>>>>>>> 4a3ac4cf
      "timelockController": "0x0000000000000000000000000000000000000000",
      "validatorAnnounce": "0xd21192429df453021e896f2897Dc8B1167DD61E5",
      "index": {
        "from": 13523607
      }
    },
    "metal": {
      "blockExplorers": [
        {
          "apiUrl": "https://explorer.metall2.com/api",
          "family": "blockscout",
          "name": "Metal L2 Explorer",
          "url": "https://explorer.metall2.com"
        }
      ],
      "blocks": {
        "confirmations": 1,
        "estimateBlockTime": 2,
        "reorgPeriod": 5
      },
      "chainId": 1750,
      "deployer": {
        "name": "Abacus Works",
        "url": "https://www.hyperlane.xyz"
      },
      "displayName": "Metal L2",
      "domainId": 1000001750,
      "gasCurrencyCoinGeckoId": "ethereum",
      "gnosisSafeTransactionServiceUrl": "https://metall2.superchain.safe.protofire.io",
      "isTestnet": false,
      "name": "metal",
      "nativeToken": {
        "decimals": 18,
        "name": "Ether",
        "symbol": "ETH"
      },
      "protocol": "ethereum",
      "rpcUrls": [
        {
          "http": "https://rpc.metall2.com"
        }
      ],
      "technicalStack": "opstack",
      "aggregationHook": "0x2E08c2f99eC50226779dcf5BF14FB86d9FdB6d6d",
      "domainRoutingIsm": "0x3F525c2bf9e2Ffc54D64B883FD960FD04874D2D1",
      "domainRoutingIsmFactory": "0x34b67302583A8Faa7c490A2D85463838D3045ce6",
      "fallbackRoutingHook": "0x50141343265C6f84315E5B27D64f1229AC86645F",
      "interchainAccountRouter": "0x0b2d429acccAA411b867d57703F88Ed208eC35E4",
      "interchainGasPaymaster": "0x2b79328DA089E89A9E9c08732b56dd31F01011Db",
      "interchainSecurityModule": "0x6d3A5b1163FC933A565896a22Af6670D86958Bba",
      "mailbox": "0x730f8a4128Fa8c53C777B62Baa1abeF94cAd34a9",
      "merkleTreeHook": "0x9c64f327F0140DeBd430aab3E2F1d6cbcA921227",
      "pausableHook": "0x2684C6F89E901987E1FdB7649dC5Be0c57C61645",
      "pausableIsm": "0xb758e4dDE95fd7C323914c5B634D25fCb0316Ba1",
      "protocolFee": "0x2f536FB7a37bd817Af644072a904Ddc02Dae429f",
      "proxyAdmin": "0x7C012DCA02C42cfA3Fd7Da3B0ED7234B52AE68eF",
      "staticAggregationHookFactory": "0x6D2555A8ba483CcF4409C39013F5e9a3285D3C9E",
      "staticAggregationIsm": "0xe05Bac82CeC0Ee8c66a29E37108E319A3B993539",
      "staticAggregationIsmFactory": "0xC4275763D7b621eb732847957012F1fb35C90BB8",
      "staticMerkleRootMultisigIsmFactory": "0x04bfb04fcC1C7A5B605C5fae444aC43ac0DdaC77",
      "staticMerkleRootWeightedMultisigIsmFactory": "0x8a5524a1b898fe848819ff675c577b5c7F224684",
      "staticMessageIdMultisigIsmFactory": "0x784b9D0f4eF9fb8444DfB5d24AB221C9D1A85395",
      "staticMessageIdWeightedMultisigIsmFactory": "0xD127D4549cb4A5B2781303a4fE99a10EAd13263A",
      "storageGasOracle": "0xE7487b4DF583c63D6841997ab56324D0a825e7F4",
      "testRecipient": "0xc4D0b4ef01eD7091792fe3D4c039457719e2DC68",
      "timelockController": "0x0000000000000000000000000000000000000000",
      "validatorAnnounce": "0xc6835e52C1b976F1ebC71Bc8919738E02849FdA9",
      "index": {
        "from": 9688791
      }
    },
    "metis": {
      "blockExplorers": [
        {
          "apiUrl": "https://andromeda-explorer.metis.io/api/eth-rpc",
          "family": "blockscout",
          "name": "Metis Andromeda Explorer",
          "url": "https://andromeda-explorer.metis.io"
        },
        {
          "apiUrl": "https://api.routescan.io/v2/network/mainnet/evm/1088/etherscan/api",
          "family": "routescan",
          "name": "Metis Explorer",
          "url": "https://explorer.metis.io"
        }
      ],
      "blocks": {
        "confirmations": 1,
        "estimateBlockTime": 5,
        "reorgPeriod": 5
      },
      "chainId": 1088,
      "deployer": {
        "name": "Abacus Works",
        "url": "https://www.hyperlane.xyz"
      },
      "displayName": "Metis Andromeda",
      "domainId": 1088,
      "gasCurrencyCoinGeckoId": "metis-token",
      "index": {
        "from": 17966274
      },
      "name": "metis",
      "nativeToken": {
        "decimals": 18,
        "name": "Metis",
        "symbol": "METIS"
      },
      "protocol": "ethereum",
      "rpcUrls": [
        {
          "http": "https://andromeda.metis.io/?owner=1088"
        }
      ],
      "technicalStack": "opstack",
<<<<<<< HEAD
      "aggregationHook": "0xDC995884ec53b6Bc809ed614f5E92084600002ed",
      "domainRoutingIsm": "0xaDc0cB48E8DB81855A930C0C1165ea3dCe4Ba5C7",
      "domainRoutingIsmFactory": "0x1052eF3419f26Bec74Ed7CEf4a4FA6812Bc09908",
      "fallbackRoutingHook": "0xd21192429df453021e896f2897Dc8B1167DD61E5",
      "interchainAccountRouter": "0x04Bd82Ba84a165BE5D555549ebB9890Bb327336E",
      "interchainGasPaymaster": "0x9844aFFaBE17c37F791ff99ABa58B0FbB75e22AF",
      "interchainSecurityModule": "0x468281c948b71bc9F7c472839f86d8F81B4944Fd",
      "mailbox": "0x2f2aFaE1139Ce54feFC03593FeE8AB2aDF4a85A7",
      "merkleTreeHook": "0xF5da68b2577EF5C0A0D98aA2a58483a68C2f232a",
      "pausableHook": "0x61594D2cA900C44ab51d07776465397FefC643C6",
      "pausableIsm": "0xDab56C5A1EffFdd23f6BD1243E457B1575984Bc6",
      "protocolFee": "0x4E55aDA3ef1942049EA43E904EB01F4A0a9c39bd",
      "proxyAdmin": "0x0761b0827849abbf7b0cC09CE14e1C93D87f5004",
      "staticAggregationHookFactory": "0xEb9FcFDC9EfDC17c1EC5E1dc085B98485da213D6",
      "staticAggregationIsm": "0x64946Bc95d9b12aBd7CF02507D5E2b709670eD48",
      "staticAggregationIsmFactory": "0x8F7454AC98228f3504Bb91eA3D8Adafe6406110A",
      "staticMerkleRootMultisigIsmFactory": "0x2C1FAbEcd7bFBdEBF27CcdB67baADB38b6Df90fC",
      "staticMerkleRootWeightedMultisigIsmFactory": "0xcd849e612Aaa138f03698C3Edb42a34117BFF631",
      "staticMessageIdMultisigIsmFactory": "0x8b83fefd896fAa52057798f6426E9f0B080FCCcE",
      "staticMessageIdWeightedMultisigIsmFactory": "0xb129828B9EDa48192D0B2db35D0E40dCF51B3594",
      "storageGasOracle": "0x7b2e996742fA42d223652A344252B725D1bC428C",
      "testRecipient": "0x2c61Cda929e4e2174cb10cd8e2724A9ceaD62E67",
=======
      "aggregationHook": "0x37e299866DF6751AdeF4f329Be2445E1d4f15b87",
      "domainRoutingIsm": "0x8A82DE5b4EC1A4f1FAf86c74031c2D38B07e1E80",
      "domainRoutingIsmFactory": "0xc441521bA37EaCd9af4f319CcdA27E9D48f74281",
      "fallbackRoutingHook": "0xDd260B99d302f0A3fF885728c086f729c06f227f",
      "interchainAccountRouter": "0x1B947F6246ACe28abAf073FF11c098F31ce4f899",
      "interchainGasPaymaster": "0x2f536FB7a37bd817Af644072a904Ddc02Dae429f",
      "interchainSecurityModule": "0xa7D451fD8C1188f8a75a1651e73279F7b764D6a3",
      "mailbox": "0x2f0E57527Bb37E5E064EF243fad56CCE6241906c",
      "merkleTreeHook": "0xC8E323036AAFB4B4201e7B640E79C4Db285A3FC8",
      "pausableHook": "0xdAa1B65547fB969c9ff5678956AB2FF9771B883D",
      "pausableIsm": "0x2684C6F89E901987E1FdB7649dC5Be0c57C61645",
      "protocolFee": "0x2e542a3DF4fde491faa77da05eD48377aca9E44e",
      "proxyAdmin": "0x5bdADEAD721Eb4C4038fF7c989E3C7BbBA302435",
      "staticAggregationHookFactory": "0x2B4552385e9f7b80d18D19a333f370ef7099f473",
      "staticAggregationIsm": "0x848A33eE97898B1Dbd11DaCd0ff9101c71C4fabA",
      "staticAggregationIsmFactory": "0xD127D4549cb4A5B2781303a4fE99a10EAd13263A",
      "staticMerkleRootMultisigIsmFactory": "0x34b67302583A8Faa7c490A2D85463838D3045ce6",
      "staticMerkleRootWeightedMultisigIsmFactory": "0x730f8a4128Fa8c53C777B62Baa1abeF94cAd34a9",
      "staticMessageIdMultisigIsmFactory": "0x8a5524a1b898fe848819ff675c577b5c7F224684",
      "staticMessageIdWeightedMultisigIsmFactory": "0xbed53B5C5BCE9433f25A2A702e6df13E22d84Ae9",
      "storageGasOracle": "0x2b79328DA089E89A9E9c08732b56dd31F01011Db",
      "testRecipient": "0xa1c3884EbE24Cccb120B2E98a55f85140563aa4C",
>>>>>>> 4a3ac4cf
      "timelockController": "0x0000000000000000000000000000000000000000",
      "validatorAnnounce": "0x062200d92dF6bB7bA89Ce4D6800110450f94784e"
    },
    "milkyway": {
      "bech32Prefix": "milk",
      "blocks": {
        "confirmations": 1,
        "estimateBlockTime": 6,
        "reorgPeriod": 1
      },
      "canonicalAsset": "umilk",
      "chainId": "milkyway",
      "contractAddressBytes": 32,
      "deployer": {
        "name": "Abacus Works",
        "url": "https://www.hyperlane.xyz"
      },
      "displayName": "MilkyWay",
      "domainId": 1835625579,
      "gasCurrencyCoinGeckoId": "milkyway-2",
      "gasPrice": {
        "denom": "umilk",
        "amount": "0.03"
      },
      "grpcUrls": [
        {
          "http": "https://grpc.mainnet.milkyway.zone/"
        }
      ],
      "index": {
        "chunk": 10,
        "from": 2249100
      },
      "name": "milkyway",
      "nativeToken": {
        "decimals": 6,
        "denom": "umilk",
        "name": "MILK",
        "symbol": "MILK"
      },
      "protocol": "cosmosnative",
      "restUrls": [
        {
          "http": "https://lcd.mainnet.milkyway.zone/"
        }
      ],
      "rpcUrls": [
        {
          "http": "https://rpc.mainnet.milkyway.zone/"
        }
      ],
<<<<<<< HEAD
      "slip44": 118,
      "technicalStack": "other",
      "interchainGasPaymaster": "0x726f757465725f706f73745f6469737061746368000000040000000000000000",
      "interchainSecurityModule": "0x726f757465725f69736d00000000000000000000000000010000000000000000",
      "mailbox": "0x68797065726c616e650000000000000000000000000000000000000000000000",
      "merkleTreeHook": "0x726f757465725f706f73745f6469737061746368000000030000000000000001",
      "validatorAnnounce": "0x68797065726c616e650000000000000000000000000000000000000000000000"
=======
      "technicalStack": "polygoncdk",
      "aggregationHook": "0x297bDaE97E48a75e8fADe7678Be3c93aB84A15cD",
      "domainRoutingIsm": "0xF6C3854e195467625D3a9e50103751629b767cE5",
      "domainRoutingIsmFactory": "0xbb0AE51BCa526cF313b6a95BfaB020794af6C394",
      "fallbackRoutingHook": "0x5C2D2fB7F948895cf57f4723167DDEe016A462D1",
      "interchainAccountRouter": "0xd5D8c2d9A3F4974E89396928FEb7829d9C5e0788",
      "interchainGasPaymaster": "0x282629Af1A2f9b8e2c5Cbc54C35C7989f21950c6",
      "interchainSecurityModule": "0x775fC98d2571428d132943Aa5d752f89D012CA7B",
      "mailbox": "0x5C02157068a52cEcfc98EDb6115DE6134EcB4764",
      "merkleTreeHook": "0xf147bBD944C610F86DaE6C7668497D22932C1E4A",
      "pausableHook": "0x872Bd98057931c8809927c6dE2ef39738a80Eb0C",
      "pausableIsm": "0xEE2e85Df244e32d95d9f327D7a35Ba3d2d412225",
      "protocolFee": "0x2A532fc8cF9a72142eA8753a0d2AB68098C19585",
      "proxyAdmin": "0x9534122Aae7978dB8f5f10dF4432233c53e820A1",
      "staticAggregationHookFactory": "0x7ff2bF58C38A41AD7C9CbC14e780e8a7EDBbd48D",
      "staticAggregationIsm": "0xa0bBd1258E803be00e6953840806A917E066D56c",
      "staticAggregationIsmFactory": "0x0D3bD9F1bcDA82bD1682b2C895a907d7aaE45849",
      "staticMerkleRootMultisigIsmFactory": "0xeE8C0E1EeBfFCC451a013336386eA53E42a44451",
      "staticMerkleRootWeightedMultisigIsmFactory": "0x83475ca5bEB2Eaa59A2FF48a0544ebaa4a32c2de",
      "staticMessageIdMultisigIsmFactory": "0x9eaaC366BFD70430cFee6E70265fefFf1CfC9E47",
      "staticMessageIdWeightedMultisigIsmFactory": "0x451dF8AB0936D85526D816f0b4dCaDD934A034A4",
      "storageGasOracle": "0x33E0c225A54a0A86E9B267e90A90DE8CBb0fDB8f",
      "testRecipient": "0x83f647970B213675412b76e1cCDB55D0e35365fD",
      "timelockController": "0x0000000000000000000000000000000000000000",
      "validatorAnnounce": "0x5ae1ECA065aC8ee92Ce98E584fc3CE43070020e7",
      "index": {
        "from": 122243
      }
>>>>>>> 4a3ac4cf
    },
    "mint": {
      "blockExplorers": [
        {
          "apiUrl": "https://explorer.mintchain.io/api",
          "family": "blockscout",
          "name": "Mint Explorer",
          "url": "https://explorer.mintchain.io"
        }
      ],
      "blocks": {
        "confirmations": 1,
        "estimateBlockTime": 2,
        "reorgPeriod": 5
      },
      "chainId": 185,
      "deployer": {
        "name": "Abacus Works",
        "url": "https://www.hyperlane.xyz"
      },
      "displayName": "Mint",
      "domainId": 185,
      "gasCurrencyCoinGeckoId": "ethereum",
      "gnosisSafeTransactionServiceUrl": "https://transaction-mint.safe.optimism.io",
      "name": "mint",
      "nativeToken": {
        "decimals": 18,
        "name": "Ether",
        "symbol": "ETH"
      },
      "protocol": "ethereum",
      "rpcUrls": [
        {
          "http": "https://rpc.mintchain.io"
        }
      ],
<<<<<<< HEAD
      "technicalStack": "opstack",
      "aggregationHook": "0xF6C1769d5390Be0f77080eF7791fBbA7eF4D5659",
      "domainRoutingIsm": "0xaDc0cB48E8DB81855A930C0C1165ea3dCe4Ba5C7",
      "domainRoutingIsmFactory": "0x1052eF3419f26Bec74Ed7CEf4a4FA6812Bc09908",
      "fallbackRoutingHook": "0xd21192429df453021e896f2897Dc8B1167DD61E5",
      "interchainAccountRouter": "0x511C21cF98AB0D07a6fB9Fb65E9e66DD483375B5",
      "interchainGasPaymaster": "0x9844aFFaBE17c37F791ff99ABa58B0FbB75e22AF",
      "interchainSecurityModule": "0x579A39E9F471Fe24a8a8989c7e51b11f3a9B9dEe",
      "mailbox": "0x2f2aFaE1139Ce54feFC03593FeE8AB2aDF4a85A7",
      "merkleTreeHook": "0xF5da68b2577EF5C0A0D98aA2a58483a68C2f232a",
      "pausableHook": "0x61594D2cA900C44ab51d07776465397FefC643C6",
      "pausableIsm": "0xDab56C5A1EffFdd23f6BD1243E457B1575984Bc6",
      "protocolFee": "0x53e912b41125d6094590a7DBEf1360d3d56EEa19",
      "proxyAdmin": "0x0761b0827849abbf7b0cC09CE14e1C93D87f5004",
      "staticAggregationHookFactory": "0xEb9FcFDC9EfDC17c1EC5E1dc085B98485da213D6",
      "staticAggregationIsm": "0x64946Bc95d9b12aBd7CF02507D5E2b709670eD48",
      "staticAggregationIsmFactory": "0x8F7454AC98228f3504Bb91eA3D8Adafe6406110A",
      "staticMerkleRootMultisigIsmFactory": "0x2C1FAbEcd7bFBdEBF27CcdB67baADB38b6Df90fC",
      "staticMerkleRootWeightedMultisigIsmFactory": "0xcd849e612Aaa138f03698C3Edb42a34117BFF631",
      "staticMessageIdMultisigIsmFactory": "0x8b83fefd896fAa52057798f6426E9f0B080FCCcE",
      "staticMessageIdWeightedMultisigIsmFactory": "0xb129828B9EDa48192D0B2db35D0E40dCF51B3594",
      "storageGasOracle": "0x7b2e996742fA42d223652A344252B725D1bC428C",
      "testRecipient": "0x2c61Cda929e4e2174cb10cd8e2724A9ceaD62E67",
=======
      "technicalStack": "arbitrumnitro",
      "aggregationHook": "0x2C6657ec3864fe1515cFe84C7d3cc187a34cAf15",
      "domainRoutingIsm": "0x43fEfD9323a9e71Df4cd9f32f1015efa4c906d10",
      "domainRoutingIsmFactory": "0x5DdFCA27f9a308c1429A010C4daB291b5534a297",
      "fallbackRoutingHook": "0x01EBa6D613DC09Cb899aF1e8E8a747416d7250ad",
      "interchainAccountRouter": "0xecA217aB573506eaB6E51CDD1c3a84B626CDf7b4",
      "interchainGasPaymaster": "0xDDE46032Baf4da13fDD79BF9dfbaA2749615C409",
      "interchainSecurityModule": "0xe43e262c5BCBeD261A011bd05CDF7Ec673ab679D",
      "mailbox": "0x65dCf8F6b3f6a0ECEdf3d0bdCB036AEa47A1d615",
      "merkleTreeHook": "0x8c794a781327b819416E7b67908f1D22397f1E67",
      "pausableHook": "0x4d264424905535E97396Db83bd553D0d73A4EF9d",
      "pausableIsm": "0xA166219dF110BDA97b91e65D4BB4Aae4159978b9",
      "protocolFee": "0x8a733038eF4BbC314eE0F7595257D8d3799B6aA9",
      "proxyAdmin": "0x4Ee9dEBB3046139661b51E17bdfD54Fd63211de7",
      "staticAggregationHookFactory": "0x651178ADa5378d82401D2E6543fc00f8CDcf3aaf",
      "staticAggregationIsm": "0x72AafB2129B3cCCc9A89A1EEdCdF50D1Ccb4a3C8",
      "staticAggregationIsmFactory": "0xc0C2dB448fC2c84213394Fcb93a3C467e50ECa9E",
      "staticMerkleRootMultisigIsmFactory": "0xDf178647caB5e0222F4B53C57274FD2A03BEaed6",
      "staticMerkleRootWeightedMultisigIsmFactory": "0xcb35B397B159AAE1fbfAcc86b782B036D0DA6b1D",
      "staticMessageIdMultisigIsmFactory": "0x5e8a0fCc0D1DF583322943e01F02cB243e5300f6",
      "staticMessageIdWeightedMultisigIsmFactory": "0x84444cE490233CFa76E3F1029bc166aa8c266907",
      "storageGasOracle": "0x16625230dD6cFe1B2bec3eCaEc7d43bA3A902CD6",
      "testRecipient": "0xCE8260c1b5cF2fAD15bb4B6542716b050Fdf35c9",
>>>>>>> 4a3ac4cf
      "timelockController": "0x0000000000000000000000000000000000000000",
      "validatorAnnounce": "0x062200d92dF6bB7bA89Ce4D6800110450f94784e",
      "index": {
        "from": 3752032
      }
    },
    "miraclechain": {
      "blockExplorers": [
        {
          "apiUrl": "https://explorer.miracleplay.io/api",
          "family": "blockscout",
          "name": "Miracle Chain explorer",
          "url": "https://explorer.miracleplay.io"
        }
      ],
      "blocks": {
        "confirmations": 1,
        "estimateBlockTime": 3,
        "reorgPeriod": 0
      },
      "chainId": 92278,
      "deployer": {
        "name": "Abacus Works",
        "url": "https://www.hyperlane.xyz"
      },
      "displayName": "Miraclechain",
      "domainId": 92278,
      "gasCurrencyCoinGeckoId": "miracle-play",
      "index": {
        "from": 84964
      },
      "name": "miraclechain",
      "nativeToken": {
        "decimals": 18,
        "name": "MiraclePlay",
        "symbol": "MPT"
      },
      "protocol": "ethereum",
      "rpcUrls": [
        {
          "http": "https://rpc.miracleplay.io"
        }
      ],
      "technicalStack": "arbitrumnitro",
<<<<<<< HEAD
      "aggregationHook": "0xA256e1A0Bd9fFa340DFe9a0F3C68FE57720463Ed",
      "domainRoutingIsm": "0xBD70Ea9D599a0FC8158B026797177773C3445730",
      "domainRoutingIsmFactory": "0x1052eF3419f26Bec74Ed7CEf4a4FA6812Bc09908",
      "fallbackRoutingHook": "0x0dc95Af5156fb0cC34a8c9BD646B748B9989A956",
      "interchainAccountRouter": "0x38D361861d321B8B05de200c61B8F18740Daf4D8",
      "interchainGasPaymaster": "0xD233433AeC23F8382DAd87D808F60557Ea35399f",
      "interchainSecurityModule": "0x1a86f8330758Df74f875387a51a02721fFbC8Be5",
      "mailbox": "0x3a464f746D23Ab22155710f44dB16dcA53e0775E",
      "merkleTreeHook": "0x64F077915B41479901a23Aa798B30701589C5063",
      "pausableHook": "0xF6CC9B10c607afB777380bF71F272E4D7037C3A9",
      "pausableIsm": "0x0DbB60c348DF645c295Fd0ce26F87bB850710185",
      "protocolFee": "0x946E9f4540E032a9fAc038AE58187eFcad9DE952",
      "proxyAdmin": "0x2f2aFaE1139Ce54feFC03593FeE8AB2aDF4a85A7",
      "staticAggregationHookFactory": "0xEb9FcFDC9EfDC17c1EC5E1dc085B98485da213D6",
      "staticAggregationIsm": "0x44AE7f69Ca8c6EE978015f8b2C9008ee265bD12a",
      "staticAggregationIsmFactory": "0x8F7454AC98228f3504Bb91eA3D8Adafe6406110A",
      "staticMerkleRootMultisigIsmFactory": "0x2C1FAbEcd7bFBdEBF27CcdB67baADB38b6Df90fC",
      "staticMerkleRootWeightedMultisigIsmFactory": "0x0761b0827849abbf7b0cC09CE14e1C93D87f5004",
      "staticMessageIdMultisigIsmFactory": "0x8b83fefd896fAa52057798f6426E9f0B080FCCcE",
      "staticMessageIdWeightedMultisigIsmFactory": "0x4Ed7d626f1E96cD1C0401607Bf70D95243E3dEd1",
      "storageGasOracle": "0x794Fe7970EE45945b0ad2667f99A5bBc9ddfB5d7",
      "testRecipient": "0xc8826EA18D9884A1A335b2Cd7d5f44B159084301",
=======
      "aggregationHook": "0x50901d3df38B75E6DE7272CedDec3F72f9AEB3A4",
      "domainRoutingIsm": "0xab8178D8D0502Bef80177909a50F48b7c9269fde",
      "domainRoutingIsmFactory": "0x1c6f404800bA49Ed581af734eA0d25c0c7d017B2",
      "fallbackRoutingHook": "0x87ED6926abc9E38b9C7C19f835B41943b622663c",
      "interchainAccountRouter": "0x02b833b8a0fB7680e2d233176B54538c81505131",
      "interchainGasPaymaster": "0xa1c3884EbE24Cccb120B2E98a55f85140563aa4C",
      "interchainSecurityModule": "0x61F86c2088273bf41cdda321eef11056Fb37123F",
      "mailbox": "0x5e8a0fCc0D1DF583322943e01F02cB243e5300f6",
      "merkleTreeHook": "0x2f536FB7a37bd817Af644072a904Ddc02Dae429f",
      "pausableHook": "0xc6835e52C1b976F1ebC71Bc8919738E02849FdA9",
      "pausableIsm": "0x9c2214467Daf9e2e1F45b36d08ce0b9C65BFeA88",
      "protocolFee": "0x16625230dD6cFe1B2bec3eCaEc7d43bA3A902CD6",
      "proxyAdmin": "0x248aDe14C0489E20C9a7Fea5F86DBfC3702208eF",
      "staticAggregationHookFactory": "0x15DEeAB8dECDe553bb0B1F9C00984cbcae1af3D7",
      "staticAggregationIsm": "0x0CFf4d26bF35E69DcdE55B161952656E40028a18",
      "staticAggregationIsmFactory": "0x2f0E57527Bb37E5E064EF243fad56CCE6241906c",
      "staticMerkleRootMultisigIsmFactory": "0x5bdADEAD721Eb4C4038fF7c989E3C7BbBA302435",
      "staticMerkleRootWeightedMultisigIsmFactory": "0x48C427782Bc1e9ecE406b3e277481b28ABcBdf03",
      "staticMessageIdMultisigIsmFactory": "0xDc1508844B99C606E16C2Ae87f33c373edD4B0F6",
      "staticMessageIdWeightedMultisigIsmFactory": "0x9e8b689e83d929cb8c2d9166E55319a4e6aA83B7",
      "storageGasOracle": "0xc4D0b4ef01eD7091792fe3D4c039457719e2DC68",
      "testRecipient": "0x545E289B88c6d97b74eC0B96e308cae46Bf5f832",
>>>>>>> 4a3ac4cf
      "timelockController": "0x0000000000000000000000000000000000000000",
      "validatorAnnounce": "0x5b1A451c85e5bcCd79A56eb638aBd9998fA215f9"
    },
    "mitosis": {
      "blockExplorers": [
        {
          "apiUrl": "https://api.routescan.io/v2/network/mainnet/evm/124816/etherscan/api",
          "family": "routescan",
          "name": "Mitosis Explorer",
          "url": "https://mitoscan.io/"
        }
      ],
      "blocks": {
        "confirmations": 1,
        "estimateBlockTime": 2,
        "reorgPeriod": 5
      },
      "chainId": 124816,
      "deployer": {
        "name": "Abacus Works",
        "url": "https://www.hyperlane.xyz"
      },
      "displayName": "Mitosis",
      "domainId": 124816,
      "gasCurrencyCoinGeckoId": "mitosis",
      "name": "mitosis",
      "nativeToken": {
        "decimals": 18,
        "name": "MITO",
        "symbol": "MITO"
      },
      "protocol": "ethereum",
      "rpcUrls": [
        {
          "http": "https://rpc.mitosis.org"
        }
      ],
<<<<<<< HEAD
      "technicalStack": "other",
      "aggregationHook": "0x5DF904906e0736b7F56894027AEE0bdF6963629E",
=======
      "technicalStack": "opstack",
      "aggregationHook": "0x2141959a9D7921Bce0Dd0859Bc236CE1021ad2Da",
>>>>>>> 4a3ac4cf
      "domainRoutingIsm": "0xBD70Ea9D599a0FC8158B026797177773C3445730",
      "domainRoutingIsmFactory": "0x1052eF3419f26Bec74Ed7CEf4a4FA6812Bc09908",
      "fallbackRoutingHook": "0xEa2Bcee14eA30bbBe3018E5E7829F963230F71C3",
      "interchainAccountRouter": "0x1A41a365A693b6A7aED1a46316097d290f569F22",
      "interchainGasPaymaster": "0xf4035357EB3e3B48E498FA6e1207892f615A2c2f",
      "interchainSecurityModule": "0x5a9a4F32B932F992aDc7b97D05e7B9576A3E499f",
      "mailbox": "0x3a464f746D23Ab22155710f44dB16dcA53e0775E",
      "merkleTreeHook": "0x1e4dE25C3b07c8DF66D4c193693d8B5f3b431d51",
      "pausableHook": "0x2D374F85AE2B80147CffEb34d294ce02d1afd4D8",
      "pausableIsm": "0xB2b0A80b2fa3fC9aB1564A4FaF013d4D6084B325",
      "protocolFee": "0x8D8979F2C29bA49FAb259A826D0271c43F70288c",
      "proxyAdmin": "0x2f2aFaE1139Ce54feFC03593FeE8AB2aDF4a85A7",
<<<<<<< HEAD
      "staticAggregationHookFactory": "0xEb9FcFDC9EfDC17c1EC5E1dc085B98485da213D6",
      "staticAggregationIsm": "0x56E7a2Ef2f95374C54c70d3Ca74E8A404A59C90c",
=======
      "staticAggregationHookFactory": "0xEFe1997fd377cD8484549F364F6999d54EB297D3",
      "staticAggregationIsm": "0x46De8b87577624b9ce63201238982b95ad0d7Ea4",
>>>>>>> 4a3ac4cf
      "staticAggregationIsmFactory": "0x8F7454AC98228f3504Bb91eA3D8Adafe6406110A",
      "staticMerkleRootMultisigIsmFactory": "0x2C1FAbEcd7bFBdEBF27CcdB67baADB38b6Df90fC",
      "staticMerkleRootWeightedMultisigIsmFactory": "0x0761b0827849abbf7b0cC09CE14e1C93D87f5004",
      "staticMessageIdMultisigIsmFactory": "0x8b83fefd896fAa52057798f6426E9f0B080FCCcE",
      "staticMessageIdWeightedMultisigIsmFactory": "0x4Ed7d626f1E96cD1C0401607Bf70D95243E3dEd1",
      "storageGasOracle": "0xf6092016a7bef22F7aC9C982C9E96D968F709C05",
      "testRecipient": "0x72246331d057741008751AB3976a8297Ce7267Bc",
      "validatorAnnounce": "0xdf4aA3905e0391C7763e33CB6A08fFa97221D49B",
      "index": {
        "from": 127654
      }
    },
    "mode": {
      "blockExplorers": [
        {
          "apiUrl": "https://explorer.mode.network/api",
          "family": "blockscout",
          "name": "Mode Explorer",
          "url": "https://explorer.mode.network"
        },
        {
          "apiUrl": "https://api.routescan.io/v2/network/mainnet/evm/34443/etherscan/api",
          "family": "routescan",
          "name": "Mode Explorer",
          "url": "https://34443.thesuperscan.io"
        }
      ],
      "blocks": {
        "confirmations": 1,
        "estimateBlockTime": 2,
        "reorgPeriod": 5
      },
      "chainId": 34443,
      "deployer": {
        "name": "Abacus Works",
        "url": "https://www.hyperlane.xyz"
      },
      "displayName": "Mode",
      "domainId": 34443,
      "gasCurrencyCoinGeckoId": "ethereum",
      "gnosisSafeTransactionServiceUrl": "https://transaction-mode.safe.optimism.io",
      "name": "mode",
      "nativeToken": {
        "decimals": 18,
        "name": "Ether",
        "symbol": "ETH"
      },
      "protocol": "ethereum",
      "rpcUrls": [
        {
          "http": "https://mainnet.mode.network"
        },
        {
          "http": "https://mode.drpc.org"
        }
      ],
      "technicalStack": "opstack",
<<<<<<< HEAD
      "aggregationHook": "0x80D80cfBa98dD2d456ECd43Dcc1f852D5C4EeD7a",
      "ccipHook_base": "0x31Dca7762930f56D81292f85E65c9D67575804fE",
      "ccipHook_optimism": "0x3dF295A7821019D36C7AfBE50aaAEa77A51C164F",
      "ccipIsm_base": "0x97a2b2A4B3EA08487871CF494B4C5fe6fE0B5f67",
      "ccipIsm_optimism": "0x7103e5805D82912C5D9A081191dfA8d6F91139ae",
      "domainRoutingIsm": "0xB6F0f1267B01C27326F61a4B4fe2c73751802685",
      "domainRoutingIsmFactory": "0x1052eF3419f26Bec74Ed7CEf4a4FA6812Bc09908",
      "fallbackRoutingHook": "0x8F1E22d309baa69D398a03cc88E9b46037e988AA",
      "interchainAccountRouter": "0x860ec58b115930EcbC53EDb8585C1B16AFFF3c50",
      "interchainGasPaymaster": "0x931dFCc8c1141D6F532FD023bd87DAe0080c835d",
      "interchainSecurityModule": "0x2e543c78925db5dEA8cfACb43E0509055548c790",
      "mailbox": "0x2f2aFaE1139Ce54feFC03593FeE8AB2aDF4a85A7",
      "merkleTreeHook": "0xE2ee936bEa8e42671c400aC96dE198E06F2bA2A6",
      "pausableHook": "0xA1ac41d8A663fd317cc3BD94C7de92dC4BA4a882",
      "pausableIsm": "0xe243Fb51d91c5DE62afAbE44F7Ed2D4DC51668C6",
      "protocolFee": "0xea820f9BCFD5E16a0dd42071EB61A29874Ad81A4",
      "proxyAdmin": "0x0761b0827849abbf7b0cC09CE14e1C93D87f5004",
      "staticAggregationHookFactory": "0xEb9FcFDC9EfDC17c1EC5E1dc085B98485da213D6",
      "staticAggregationIsm": "0x6BdA2074b7edCE8c4e4cD3D35517267468Aed93F",
      "staticAggregationIsmFactory": "0x8F7454AC98228f3504Bb91eA3D8Adafe6406110A",
      "staticMerkleRootMultisigIsmFactory": "0x2C1FAbEcd7bFBdEBF27CcdB67baADB38b6Df90fC",
      "staticMerkleRootWeightedMultisigIsmFactory": "0xf4eDb63976d4AB444359f84D4379c8975461120C",
      "staticMessageIdMultisigIsmFactory": "0x8b83fefd896fAa52057798f6426E9f0B080FCCcE",
      "staticMessageIdWeightedMultisigIsmFactory": "0xf9609bB22847e0DB5F6fB8f95b84D25A19b46ac5",
      "storageGasOracle": "0xC9B8ea6230d6687a4b13fD3C0b8f0Ec607B26465",
      "testRecipient": "0x12582c7B0f43c6A667CBaA7fA8b112F7fb1E69F0",
      "timelockController": "0x0000000000000000000000000000000000000000",
      "validatorAnnounce": "0x48083C69f5a42c6B69ABbAd48AE195BD36770ee2",
      "index": {
        "from": 6817759
      }
    },
    "molten": {
      "blockExplorers": [
        {
          "apiUrl": "https://molten.calderaexplorer.xyz/api",
          "family": "blockscout",
          "name": "Caldera Molten Explorer",
          "url": "https://molten.calderaexplorer.xyz"
        }
      ],
      "blocks": {
        "confirmations": 1,
        "estimateBlockTime": 30,
        "reorgPeriod": 0
      },
      "chainId": 360,
      "deployer": {
        "name": "Abacus Works",
        "url": "https://www.hyperlane.xyz"
      },
      "displayName": "Molten",
      "domainId": 360,
      "gasCurrencyCoinGeckoId": "molten-2",
      "index": {
        "from": 4707345
      },
      "name": "molten",
      "nativeToken": {
        "decimals": 18,
        "name": "Molten",
        "symbol": "MOLTEN"
      },
      "protocol": "ethereum",
      "rpcUrls": [
        {
          "http": "https://molten.calderachain.xyz/http"
        }
      ],
      "technicalStack": "arbitrumnitro",
      "aggregationHook": "0x9aA6A7525Aa42f861AB07F8556654971dd4525ED",
=======
      "aggregationHook": "0xeE0b4d5eA4eE02A018a8B179A1012670BBBaC974",
>>>>>>> 4a3ac4cf
      "domainRoutingIsm": "0xBD70Ea9D599a0FC8158B026797177773C3445730",
      "domainRoutingIsmFactory": "0x1052eF3419f26Bec74Ed7CEf4a4FA6812Bc09908",
      "fallbackRoutingHook": "0xc401e251CCa7A364114504A994D6fC7cb1c243AB",
      "interchainAccountRouter": "0xCf42106b85fC72c43Ac4976f20fA2aD7D9592c31",
      "interchainGasPaymaster": "0x4E55aDA3ef1942049EA43E904EB01F4A0a9c39bd",
      "interchainSecurityModule": "0xB8535E623648b69Fa105bEAF39C35AE81668B27f",
      "mailbox": "0x3a464f746D23Ab22155710f44dB16dcA53e0775E",
      "merkleTreeHook": "0x441a01Fca2eD731C0Fc4633998332f9FEDB17575",
      "pausableHook": "0x5Ed813B8b41f25c8002B01A72bbDBe6A0232Fe27",
      "pausableIsm": "0x61594D2cA900C44ab51d07776465397FefC643C6",
      "protocolFee": "0x8AB7A6FaC052518A39628497735C855a2Beb515B",
      "proxyAdmin": "0x2f2aFaE1139Ce54feFC03593FeE8AB2aDF4a85A7",
<<<<<<< HEAD
      "staticAggregationHookFactory": "0xEb9FcFDC9EfDC17c1EC5E1dc085B98485da213D6",
      "staticAggregationIsm": "0x78A31fF00D79158c22C09DC6D7Fa7188e21925E4",
=======
      "staticAggregationHookFactory": "0x0ba86A1d6E54F69781B962Fa9356C8dB9Af9EF72",
      "staticAggregationIsm": "0x46De8b87577624b9ce63201238982b95ad0d7Ea4",
>>>>>>> 4a3ac4cf
      "staticAggregationIsmFactory": "0x8F7454AC98228f3504Bb91eA3D8Adafe6406110A",
      "staticMerkleRootMultisigIsmFactory": "0x2C1FAbEcd7bFBdEBF27CcdB67baADB38b6Df90fC",
      "staticMerkleRootWeightedMultisigIsmFactory": "0x0761b0827849abbf7b0cC09CE14e1C93D87f5004",
      "staticMessageIdMultisigIsmFactory": "0x8b83fefd896fAa52057798f6426E9f0B080FCCcE",
      "staticMessageIdWeightedMultisigIsmFactory": "0x4Ed7d626f1E96cD1C0401607Bf70D95243E3dEd1",
      "storageGasOracle": "0xA38D1D7F217A52A27b0e6BF50E0a9ddAD05798C0",
      "testRecipient": "0xbB22547D1dc681fe925f568f637Ff67aC06c20fc",
      "timelockController": "0x0000000000000000000000000000000000000000",
      "validatorAnnounce": "0xb4fc9B5fD57499Ef6FfF3995728a55F7A618ef86"
    },
    "monad": {
      "blockExplorers": [
        {
          "apiUrl": "https://mainnet-beta.monvision.io/api",
          "family": "other",
          "name": "Monad Explorer",
          "url": "https://mainnet-beta.monvision.io"
        }
      ],
      "blocks": {
        "confirmations": 1,
        "estimateBlockTime": 1,
        "reorgPeriod": 5
      },
      "chainId": 143,
      "deployer": {
        "name": "Abacus Works",
        "url": "https://www.hyperlane.xyz"
      },
      "displayName": "Monad",
      "domainId": 143,
      "gasCurrencyCoinGeckoId": "monad",
      "name": "monad",
      "nativeToken": {
        "decimals": 18,
        "name": "MON",
        "symbol": "MON"
      },
      "protocol": "ethereum",
      "rpcUrls": [
        {
          "http": "https://rpc.monad.xyz"
        }
      ],
<<<<<<< HEAD
      "technicalStack": "other",
      "aggregationHook": "0x461EABb3719b8901810b3Ab91144Fe3245ad11b1",
=======
      "technicalStack": "opstack",
      "aggregationHook": "0x41672Dc6d859F8B67b199169d98B51c035aFcEBf",
>>>>>>> 4a3ac4cf
      "domainRoutingIsm": "0xBD70Ea9D599a0FC8158B026797177773C3445730",
      "domainRoutingIsmFactory": "0x1052eF3419f26Bec74Ed7CEf4a4FA6812Bc09908",
      "fallbackRoutingHook": "0x1A41a365A693b6A7aED1a46316097d290f569F22",
      "interchainAccountRouter": "0x8452363d5c78bf95538614441Dc8B465e03A89ca",
      "interchainGasPaymaster": "0x75719C858e0c73e07128F95B2C466d142490e933",
      "interchainSecurityModule": "0x695bF1CA0Cc8740cC73827753D56b05De9396366",
      "mailbox": "0x3a464f746D23Ab22155710f44dB16dcA53e0775E",
      "merkleTreeHook": "0x7947b7Fe737B4bd1D3387153f32148974066E591",
      "pausableHook": "0xf303B04d9ad21dAe2658Cf302478A424e0B45368",
      "pausableIsm": "0xdf4aA3905e0391C7763e33CB6A08fFa97221D49B",
      "protocolFee": "0x4A91738390a3D55CB27c2863e8950c9cD1b89d0e",
      "proxyAdmin": "0x2f2aFaE1139Ce54feFC03593FeE8AB2aDF4a85A7",
<<<<<<< HEAD
      "staticAggregationHookFactory": "0xEb9FcFDC9EfDC17c1EC5E1dc085B98485da213D6",
      "staticAggregationIsm": "0x1a81bEA3FecDaCa6a0eE119840Fb7Eb215CE54de",
=======
      "staticAggregationHookFactory": "0x4ebFf55508394eCd6A76D4a882cff9302487E631",
      "staticAggregationIsm": "0x46De8b87577624b9ce63201238982b95ad0d7Ea4",
>>>>>>> 4a3ac4cf
      "staticAggregationIsmFactory": "0x8F7454AC98228f3504Bb91eA3D8Adafe6406110A",
      "staticMerkleRootMultisigIsmFactory": "0x2C1FAbEcd7bFBdEBF27CcdB67baADB38b6Df90fC",
      "staticMerkleRootWeightedMultisigIsmFactory": "0x0761b0827849abbf7b0cC09CE14e1C93D87f5004",
      "staticMessageIdMultisigIsmFactory": "0x8b83fefd896fAa52057798f6426E9f0B080FCCcE",
      "staticMessageIdWeightedMultisigIsmFactory": "0x4Ed7d626f1E96cD1C0401607Bf70D95243E3dEd1",
      "storageGasOracle": "0xC4F464C89184c7870858A8B12ca822daB6ed04F3",
      "testRecipient": "0x284226F651eb5cbd696365BC27d333028FCc5D54",
      "validatorAnnounce": "0x89Ebf977E83087959aD78e5372F4AF15DcdC8143",
      "index": {
        "from": 25705279
      }
    },
    "moonbeam": {
      "blockExplorers": [
        {
          "apiKey": "DDAT4TGIUSSV8MR489UJ21R34WGA1MM2GG",
          "apiUrl": "https://api-moonbeam.moonscan.io/api",
          "family": "etherscan",
          "name": "MoonScan",
          "url": "https://moonscan.io"
        }
      ],
      "blocks": {
        "confirmations": 2,
        "estimateBlockTime": 12,
        "reorgPeriod": "finalized"
      },
      "chainId": 1284,
      "deployer": {
        "name": "Abacus Works",
        "url": "https://www.hyperlane.xyz"
      },
      "displayName": "Moonbeam",
      "domainId": 1284,
      "gasCurrencyCoinGeckoId": "moonbeam",
      "gnosisSafeTransactionServiceUrl": "https://transaction.multisig.moonbeam.network",
      "name": "moonbeam",
      "nativeToken": {
        "decimals": 18,
        "name": "Moonbeam",
        "symbol": "GLMR"
      },
      "protocol": "ethereum",
      "rpcUrls": [
        {
          "http": "https://rpc.api.moonbeam.network"
        }
      ],
<<<<<<< HEAD
      "technicalStack": "polkadotsubstrate",
      "aggregationHook": "0x23cca255aE83F57F39EAf9D14fB9FdaDF22D5863",
      "domainRoutingIsm": "0x7Faa23CEdA03364A79e05259e07D5E358E7400F7",
      "domainRoutingIsmFactory": "0x8061Af3A459093540d17823D651BC5E2A92669a7",
      "fallbackRoutingHook": "0x6C2D6eA0969F7Aa0A850CCA88c7BFACa563B2361",
      "interchainAccountRouter": "0x24b900De85479A586aC8568b471AAC1CEeD6370c",
      "interchainGasPaymaster": "0x14760E32C0746094cF14D97124865BC7F0F7368F",
      "interchainSecurityModule": "0x50CB766fF36d82E7f78213d6A068dA5584043aB8",
      "mailbox": "0x094d03E751f49908080EFf000Dd6FD177fd44CC3",
      "merkleTreeHook": "0x87403b85f6f316e7ba91ba1fa6C3Fb7dD4095547",
      "pausableHook": "0xe28f2AEEB42ee83CAd068D9A9a449c8b868C137f",
      "pausableIsm": "0x58062b26193B28000Cd991Df767f3A2674502de8",
      "protocolFee": "0xCd3e29A9D293DcC7341295996a118913F7c582c0",
      "proxyAdmin": "0x6A9cdA3dd1F593983BFd142Eb35e6ce4137bd5ce",
      "staticAggregationHookFactory": "0x59cC3E7A49DdC4893eB8754c7908f96072A7DbE8",
      "staticAggregationIsm": "0xDAAfa04d38d95f5B8418786AE0F7ee5B962ee92B",
      "staticAggregationIsmFactory": "0x40c6Abcb6A2CdC8882d4bEcaC47927005c7Bb8c2",
      "staticMerkleRootMultisigIsmFactory": "0xE2f485bc031Feb5a4C41C1967bf028653d75f0C3",
      "staticMerkleRootWeightedMultisigIsmFactory": "0x13B09a1d80e93E03221e1F393B588C28a5dE9B69",
      "staticMessageIdMultisigIsmFactory": "0x84Df48F8f241f11d0fA302d09d73030429Bd9C73",
      "staticMessageIdWeightedMultisigIsmFactory": "0x1E14479A04786900F32c916c11eE1EEf81B5a6bA",
      "storageGasOracle": "0x448b7ADB0dA36d41AA2AfDc9d63b97541A7b3819",
      "testRecipient": "0x36FdA966CfffF8a9Cdc814f546db0e6378bFef35",
      "testTokenRecipient": "0x85ac1164878e017b67660a74ff1f41f3D05C02Bb",
=======
      "technicalStack": "other",
      "aggregationHook": "0xAE6dAb0E3701aa1d961215bB528AD6059d30b311",
      "domainRoutingIsm": "0xBD70Ea9D599a0FC8158B026797177773C3445730",
      "domainRoutingIsmFactory": "0x1052eF3419f26Bec74Ed7CEf4a4FA6812Bc09908",
      "fallbackRoutingHook": "0x0D3bD9F1bcDA82bD1682b2C895a907d7aaE45849",
      "interchainAccountRouter": "0x3adf8f4219BdCcd4B727B9dD67E277C58799b57C",
      "interchainGasPaymaster": "0x9534122Aae7978dB8f5f10dF4432233c53e820A1",
      "interchainSecurityModule": "0x9Cbc7123CE65Cb10949603e2979372351791551b",
      "mailbox": "0x3a464f746D23Ab22155710f44dB16dcA53e0775E",
      "merkleTreeHook": "0x9eaaC366BFD70430cFee6E70265fefFf1CfC9E47",
      "pausableHook": "0x9eb56085DdbDA60aDf7d2B533AFeD90e38fC9666",
      "pausableIsm": "0xc5D6aCaafBCcEC6D7fD7d92F4509befce641c563",
      "protocolFee": "0x99fEFc1119E86Ee0153eb887cF8E8ab2d92A16e8",
      "proxyAdmin": "0x2f2aFaE1139Ce54feFC03593FeE8AB2aDF4a85A7",
      "staticAggregationHookFactory": "0x8Da736987c3a741Cc2a9201e3CAeFfe406080EC3",
      "staticAggregationIsm": "0x46De8b87577624b9ce63201238982b95ad0d7Ea4",
      "staticAggregationIsmFactory": "0x8F7454AC98228f3504Bb91eA3D8Adafe6406110A",
      "staticMerkleRootMultisigIsmFactory": "0x2C1FAbEcd7bFBdEBF27CcdB67baADB38b6Df90fC",
      "staticMerkleRootWeightedMultisigIsmFactory": "0x0761b0827849abbf7b0cC09CE14e1C93D87f5004",
      "staticMessageIdMultisigIsmFactory": "0x8b83fefd896fAa52057798f6426E9f0B080FCCcE",
      "staticMessageIdWeightedMultisigIsmFactory": "0x4Ed7d626f1E96cD1C0401607Bf70D95243E3dEd1",
      "storageGasOracle": "0xbb0AE51BCa526cF313b6a95BfaB020794af6C394",
      "testRecipient": "0xbB88a31E4b709b645c06825c0E0b5CAC906d97DE",
>>>>>>> 4a3ac4cf
      "timelockController": "0x0000000000000000000000000000000000000000",
      "validatorAnnounce": "0x8c1001eBee6F25b31863A55EadfF149aF88B356F",
      "index": {
        "from": 4719713
      },
      "transactionOverrides": {
        "maxFeePerGas": 350000000000,
        "maxPriorityFeePerGas": 50000000000
      }
    },
    "morph": {
      "blockExplorers": [
        {
          "apiUrl": "https://explorer-api.morphl2.io/api",
          "family": "blockscout",
          "name": "Morph Explorer",
          "url": "https://explorer.morphl2.io"
        }
      ],
      "blocks": {
        "confirmations": 1,
        "estimateBlockTime": 4,
        "reorgPeriod": 5
      },
      "chainId": 2818,
      "deployer": {
        "name": "Abacus Works",
        "url": "https://www.hyperlane.xyz"
      },
      "displayName": "Morph",
      "domainId": 2818,
      "gasCurrencyCoinGeckoId": "ethereum",
      "name": "morph",
      "nativeToken": {
        "decimals": 18,
        "name": "Ether",
        "symbol": "ETH"
      },
      "protocol": "ethereum",
      "rpcUrls": [
        {
          "http": "https://rpc.morphl2.io"
        }
      ],
      "technicalStack": "other",
<<<<<<< HEAD
      "aggregationHook": "0xcFD1c5b1357539566edC273aDaae19CA5e359c42",
      "domainRoutingIsm": "0x494415e823236A05c608D6b777bC80082cED6A2E",
      "domainRoutingIsmFactory": "0x0761b0827849abbf7b0cC09CE14e1C93D87f5004",
      "fallbackRoutingHook": "0x886BB0f329781b98f98FDeb1ce7a8957F2d43B9F",
      "interchainAccountRouter": "0x36E437699E3658396Bf6229ddDaE54884cf28779",
      "interchainGasPaymaster": "0x145566181A18E23bB6a8A3eC6D87765542A7F754",
      "interchainSecurityModule": "0xC858C31E2b0c617368fC2D73492c9d7B4Ee6CeE8",
      "mailbox": "0x3a867fCfFeC2B790970eeBDC9023E75B0a172aa7",
      "merkleTreeHook": "0x6963480b05EB58f4d624B014ab92e9aD4d21df6D",
      "pausableHook": "0xD0dca420feFda68537695A8D887080eeF4030AF7",
      "pausableIsm": "0x696df5e79C4f1bd5F8D587Ba8946361d9B029d4B",
      "protocolFee": "0x13E83ac41e696856B6996263501fB3225AD5E6F5",
      "proxyAdmin": "0xeA87ae93Fa0019a82A727bfd3eBd1cFCa8f64f1D",
      "staticAggregationHookFactory": "0x1052eF3419f26Bec74Ed7CEf4a4FA6812Bc09908",
      "staticAggregationIsm": "0x92772a801db50044a9D5078CC35CD63CEcD7B424",
      "staticAggregationIsmFactory": "0xEb9FcFDC9EfDC17c1EC5E1dc085B98485da213D6",
      "staticMerkleRootMultisigIsmFactory": "0x8b83fefd896fAa52057798f6426E9f0B080FCCcE",
      "staticMerkleRootWeightedMultisigIsmFactory": "0x4Ed7d626f1E96cD1C0401607Bf70D95243E3dEd1",
      "staticMessageIdMultisigIsmFactory": "0x8F7454AC98228f3504Bb91eA3D8Adafe6406110A",
      "staticMessageIdWeightedMultisigIsmFactory": "0x2f2aFaE1139Ce54feFC03593FeE8AB2aDF4a85A7",
      "storageGasOracle": "0x2F619Ac5122689180AeBB930ADccdae215d538a9",
      "testRecipient": "0xcDA455DfD9C938451BfaFC6FF0D497c8C0469C96",
=======
      "aggregationHook": "0xd7983c064Eb12C568c5e135F8f0fDB4fC9F7d524",
      "domainRoutingIsm": "0xBD70Ea9D599a0FC8158B026797177773C3445730",
      "domainRoutingIsmFactory": "0x1052eF3419f26Bec74Ed7CEf4a4FA6812Bc09908",
      "fallbackRoutingHook": "0x60bB6D060393D3C206719A7bD61844cC82891cfB",
      "interchainAccountRouter": "0x9f4012ba9368FBb95F56c2Fc2D956df803D8779e",
      "interchainGasPaymaster": "0x70EbA87Cd15616f32C736B3f3BdCfaeD0713a82B",
      "interchainSecurityModule": "0x76426C3709A0D0044af246a431311bE7F535764a",
      "mailbox": "0x3a464f746D23Ab22155710f44dB16dcA53e0775E",
      "merkleTreeHook": "0xbb0AE51BCa526cF313b6a95BfaB020794af6C394",
      "pausableHook": "0x83475ca5bEB2Eaa59A2FF48a0544ebaa4a32c2de",
      "pausableIsm": "0x0D3bD9F1bcDA82bD1682b2C895a907d7aaE45849",
      "protocolFee": "0xbB88a31E4b709b645c06825c0E0b5CAC906d97DE",
      "proxyAdmin": "0x2f2aFaE1139Ce54feFC03593FeE8AB2aDF4a85A7",
      "staticAggregationHookFactory": "0xE047cb95FB3b7117989e911c6afb34771183fC35",
      "staticAggregationIsm": "0x7dBb82188F553161d4B4ac3a2362Bff3a57e21D2",
      "staticAggregationIsmFactory": "0x8F7454AC98228f3504Bb91eA3D8Adafe6406110A",
      "staticMerkleRootMultisigIsmFactory": "0x2C1FAbEcd7bFBdEBF27CcdB67baADB38b6Df90fC",
      "staticMerkleRootWeightedMultisigIsmFactory": "0x0761b0827849abbf7b0cC09CE14e1C93D87f5004",
      "staticMessageIdMultisigIsmFactory": "0x8b83fefd896fAa52057798f6426E9f0B080FCCcE",
      "staticMessageIdWeightedMultisigIsmFactory": "0x4Ed7d626f1E96cD1C0401607Bf70D95243E3dEd1",
      "storageGasOracle": "0x451dF8AB0936D85526D816f0b4dCaDD934A034A4",
      "testRecipient": "0x0F9d4704E1Fb25e416042524e594F1cEac6fF597",
>>>>>>> 4a3ac4cf
      "timelockController": "0x0000000000000000000000000000000000000000",
      "validatorAnnounce": "0x60B8d195f1b2EcaC26d54b95C69E6399cFD64b53",
      "index": {
        "from": 94151
      },
      "transactionOverrides": {
        "gasPrice": 1000000
      }
    },
    "neutron": {
      "bech32Prefix": "neutron",
      "blockExplorers": [
        {
          "apiUrl": "https://apis.mintscan.io/v1/neutron",
          "family": "other",
          "name": "Mintscan",
          "url": "https://www.mintscan.io/neutron"
        }
      ],
      "blocks": {
        "confirmations": 1,
        "estimateBlockTime": 3,
        "reorgPeriod": 1
      },
      "canonicalAsset": "untrn",
      "chainId": "neutron-1",
      "contractAddressBytes": 32,
      "deployer": {
        "name": "Abacus Works",
        "url": "https://www.hyperlane.xyz"
      },
      "displayName": "Neutron",
      "domainId": 1853125230,
      "gasCurrencyCoinGeckoId": "neutron-3",
      "gasPrice": {
        "denom": "untrn",
        "amount": "0.0053"
      },
      "index": {
        "chunk": 5,
        "from": 4000000
      },
      "name": "neutron",
      "nativeToken": {
        "decimals": 6,
        "denom": "untrn",
        "name": "Neutron",
        "symbol": "NTRN"
      },
      "protocol": "cosmos",
      "restUrls": [
        {
          "http": "https://rest-lb.neutron.org"
        }
      ],
      "rpcUrls": [
        {
          "http": "https://rpc-arch.mainnet.neutron.tm.p2p.org"
        },
        {
          "http": "https://rpc-kralum.neutron-1.neutron.org"
        }
      ],
<<<<<<< HEAD
      "slip44": 118,
      "technicalStack": "other",
      "interchainGasPaymaster": "0x738a4454e066c3bcb48cb0f03dca1c69b3c3d5ffa4f4470096083f0680a169ac",
      "mailbox": "0x848426d50eb2104d5c6381ec63757930b1c14659c40db8b8081e516e7c5238fc",
      "merkleTreeHook": "0xcd30a0001cc1f436c41ef764a712ebabc5a144140e3fd03eafe64a9a24e4e27c",
      "validatorAnnounce": "0xf3aa0d652226e21ae35cd9035c492ae41725edc9036edf0d6a48701b153b90a0"
=======
      "technicalStack": "polygoncdk",
      "aggregationHook": "0xED1C265137438287061ea8ac531428B517ac3624",
      "domainRoutingIsm": "0x30f96591A3A57D76ad4c071fD857d4D1022e886b",
      "domainRoutingIsmFactory": "0x8eC5f0239C77295452Ed899FDB851e785cA5FC31",
      "fallbackRoutingHook": "0x850615dF99FEc6edffC77Ff246f604a6f7Df6a78",
      "interchainAccountRouter": "0x3C330D4A2e2b8443AFaB8E326E64ab4251B7Eae0",
      "interchainGasPaymaster": "0xb7C9307fE90B9AB093c6D3EdeE3259f5378D5f03",
      "interchainSecurityModule": "0x19Cc90f3b257EC07Debb3B47a39b37432bda8e99",
      "mailbox": "0x0dF25A2d59F03F039b56E90EdC5B89679Ace28Bc",
      "merkleTreeHook": "0xC88636fFdFAc7cb87b7A76310B7a62AF0A000595",
      "pausableHook": "0x2AF32cF8e3Cf42d221eDa0c843818fA5ee129E27",
      "pausableIsm": "0xd6ba5e6c82E173EC8FB1f6CD8b2b9C111A0982a7",
      "protocolFee": "0x14891ce5AF49fb21182C1dc8B81853f3493B1B5B",
      "proxyAdmin": "0x200183De44bf765ECB73cD62A74010EaaBC43146",
      "staticAggregationHookFactory": "0x082ef71eb8a842f28d4cCD92529B594Eb4eddC24",
      "staticAggregationIsm": "0x3BCCc97eD209a7D8ad4A14e20f3A5C37Ff0eFaD4",
      "staticAggregationIsmFactory": "0xD7777efaC7241E63f0c7708aA912AEd8CFAfee69",
      "staticMerkleRootMultisigIsmFactory": "0xf376247BdE9763808034567E7E87c84970e81E8F",
      "staticMerkleRootWeightedMultisigIsmFactory": "0x408F58D25003001C7e5F30259217F1040b8F5AaD",
      "staticMessageIdMultisigIsmFactory": "0x280626Ea62fBB3C1A38641D5e735c1d0EE3F28cF",
      "staticMessageIdWeightedMultisigIsmFactory": "0xf6fB78dc009C1A4286c0E7d90C10c9E8906a62Ea",
      "storageGasOracle": "0x3c38fC01159E7BE0685653A0C896eA49F2BAa7c1",
      "testRecipient": "0x128Ff1d24665d55f4b77B1FDbb6d8D0Ec4a0c0a1",
      "timelockController": "0x0000000000000000000000000000000000000000",
      "validatorAnnounce": "0x803d2A87429E20d4B52266bF97Ca1c7e4f4F5Dfa",
      "index": {
        "from": 3144538,
        "chunk": 1000
      }
>>>>>>> 4a3ac4cf
    },
    "nibiru": {
      "blockExplorers": [
        {
          "apiUrl": "https://api.routescan.io/v2/network/mainnet/evm/6900/etherscan/api",
          "family": "routescan",
          "name": "nibiscan",
          "url": "https://nibiscan.io"
        }
      ],
      "blocks": {
        "confirmations": 7,
        "estimateBlockTime": 2,
        "reorgPeriod": 5
      },
      "chainId": 6900,
      "deployer": {
        "name": "Abacus Works",
        "url": "https://www.hyperlane.xyz"
      },
      "displayName": "Nibiru",
      "domainId": 6900,
      "gasCurrencyCoinGeckoId": "nibiru",
      "name": "nibiru",
      "nativeToken": {
        "decimals": 18,
        "name": "NIBI",
        "symbol": "NIBI"
      },
      "protocol": "ethereum",
      "rpcUrls": [
        {
          "http": "https://evm-rpc.nibiru.fi"
        }
      ],
<<<<<<< HEAD
      "technicalStack": "other",
      "aggregationHook": "0x5d0cc0D18Dc58bAe6C4736b8e8bb77e8d24F60d9",
=======
      "technicalStack": "opstack",
      "aggregationHook": "0x7C4a0672797215Bc5d141f356333E5647852209D",
>>>>>>> 4a3ac4cf
      "domainRoutingIsm": "0xBD70Ea9D599a0FC8158B026797177773C3445730",
      "domainRoutingIsmFactory": "0x1052eF3419f26Bec74Ed7CEf4a4FA6812Bc09908",
      "fallbackRoutingHook": "0x7947b7Fe737B4bd1D3387153f32148974066E591",
      "interchainAccountRouter": "0xd5e0859Cf2e9C790bE6ec4499A39d75Cb84836Dc",
      "interchainGasPaymaster": "0x5887BDA66EC9e854b0da6BFFe423511e69d327DC",
      "interchainSecurityModule": "0x98e3DC33104837BDc0f2D842076E5798458975C4",
      "mailbox": "0x3a464f746D23Ab22155710f44dB16dcA53e0775E",
      "merkleTreeHook": "0x72246331d057741008751AB3976a8297Ce7267Bc",
      "pausableHook": "0x1A41a365A693b6A7aED1a46316097d290f569F22",
      "pausableIsm": "0xcDD89f19b2d00DCB9510BB3fBd5eCeCa761fe5Ab",
      "protocolFee": "0x5B7a808CaA2C3F1378B07cDd46eB8ccA52F67e3B",
      "proxyAdmin": "0x2f2aFaE1139Ce54feFC03593FeE8AB2aDF4a85A7",
<<<<<<< HEAD
      "staticAggregationHookFactory": "0xEb9FcFDC9EfDC17c1EC5E1dc085B98485da213D6",
      "staticAggregationIsm": "0x516A7187D693830D00E95dF8a55c810A75B05514",
=======
      "staticAggregationHookFactory": "0x956EE1Bbcde791435914498198D6Fa3509C1469A",
      "staticAggregationIsm": "0xEa325c513Bd54A3d4a04D98843d0523B1477751D",
>>>>>>> 4a3ac4cf
      "staticAggregationIsmFactory": "0x8F7454AC98228f3504Bb91eA3D8Adafe6406110A",
      "staticMerkleRootMultisigIsmFactory": "0x2C1FAbEcd7bFBdEBF27CcdB67baADB38b6Df90fC",
      "staticMerkleRootWeightedMultisigIsmFactory": "0x0761b0827849abbf7b0cC09CE14e1C93D87f5004",
      "staticMessageIdMultisigIsmFactory": "0x8b83fefd896fAa52057798f6426E9f0B080FCCcE",
      "staticMessageIdWeightedMultisigIsmFactory": "0x4Ed7d626f1E96cD1C0401607Bf70D95243E3dEd1",
      "storageGasOracle": "0xf303B04d9ad21dAe2658Cf302478A424e0B45368",
      "testRecipient": "0xBCD18636e5876DFd7AAb5F2B2a5Eb5ca168BA1d8",
      "timelockController": "0x0000000000000000000000000000000000000000",
      "validatorAnnounce": "0x4A91738390a3D55CB27c2863e8950c9cD1b89d0e",
      "index": {
        "from": 20650648
      }
    },
    "noble": {
      "bech32Prefix": "noble",
      "blockExplorers": [
        {
          "apiUrl": "https://www.mintscan.io/noble",
          "family": "other",
          "name": "Mintscan",
          "url": "https://www.mintscan.io/noble"
        }
      ],
      "blocks": {
        "confirmations": 1,
        "estimateBlockTime": 1.5,
        "reorgPeriod": 1
      },
      "canonicalAsset": "uusdn",
      "chainId": "noble-1",
      "contractAddressBytes": 32,
      "deployer": {
        "name": "Noble",
        "url": "https://noble.xyz"
      },
      "displayName": "Noble",
      "domainId": 1313817164,
      "gasCurrencyCoinGeckoId": "noble-dollar-usdn",
      "gasPrice": {
        "denom": "uusdn",
        "amount": "0.1"
      },
      "grpcUrls": [
        {
          "http": "http://noble-grpc.polkachu.com:21590"
        },
        {
          "http": "https://grpc.noble.xyz:443"
        }
      ],
      "index": {
        "chunk": 10,
        "from": 28613000
      },
      "name": "noble",
      "nativeToken": {
        "decimals": 6,
        "denom": "uusdn",
        "name": "Noble Dollar",
        "symbol": "USDN"
      },
      "protocol": "cosmosnative",
      "restUrls": [
        {
          "http": "https://noble-api.polkachu.com:443"
        },
        {
          "http": "https://api.noble.xyz:443"
        }
      ],
      "rpcUrls": [
        {
          "http": "https://noble-rpc.polkachu.com:443"
        },
        {
          "http": "https://rpc.noble.xyz:443"
        }
      ],
<<<<<<< HEAD
      "slip44": 118,
      "technicalStack": "other",
      "interchainGasPaymaster": "0x0000000000000000000000000000000000000000000000000000000000000000",
      "interchainSecurityModule": "0x726f757465725f69736d00000000000000000000000000010000000000000000",
      "mailbox": "0x68797065726c616e650000000000000000000000000000000000000000000000",
      "merkleTreeHook": "0x726f757465725f706f73745f6469737061746368000000030000000000000000",
      "validatorAnnounce": "0x68797065726c616e650000000000000000000000000000000000000000000000"
=======
      "technicalStack": "arbitrumnitro",
      "aggregationHook": "0x63FbD204B10f36fD365C10AF7Df7934850674Be5",
      "domainRoutingIsm": "0xBD70Ea9D599a0FC8158B026797177773C3445730",
      "domainRoutingIsmFactory": "0x1052eF3419f26Bec74Ed7CEf4a4FA6812Bc09908",
      "fallbackRoutingHook": "0xfF26696DcDb6BbFD27e959b847D4f1399D5BcF64",
      "interchainAccountRouter": "0x24f89395e932961C27167F42DB928Ec92047B695",
      "interchainGasPaymaster": "0x28291a7062afA569104bEd52F7AcCA3dD2FafD11",
      "interchainSecurityModule": "0x06F980280af3372AA29A77587141E043D18e6b19",
      "mailbox": "0x3a464f746D23Ab22155710f44dB16dcA53e0775E",
      "merkleTreeHook": "0xcd90D49b046772F710250b9119117169CB2e4D8b",
      "pausableHook": "0x7CE76f5f0C469bBB4cd7Ea6EbabB54437A093127",
      "pausableIsm": "0x25EAC2007b0D40E3f0AF112FD346412321038719",
      "protocolFee": "0xD35Aa652C1F808d3f87DA3DC7974fea888D7d625",
      "proxyAdmin": "0x2f2aFaE1139Ce54feFC03593FeE8AB2aDF4a85A7",
      "staticAggregationHookFactory": "0x7759513f71a1EDF48385f7EE5948Bf80786D59a2",
      "staticAggregationIsm": "0xAf8AA677016ee577268Ab6ad19483075605a5671",
      "staticAggregationIsmFactory": "0x8F7454AC98228f3504Bb91eA3D8Adafe6406110A",
      "staticMerkleRootMultisigIsmFactory": "0x2C1FAbEcd7bFBdEBF27CcdB67baADB38b6Df90fC",
      "staticMerkleRootWeightedMultisigIsmFactory": "0x0761b0827849abbf7b0cC09CE14e1C93D87f5004",
      "staticMessageIdMultisigIsmFactory": "0x8b83fefd896fAa52057798f6426E9f0B080FCCcE",
      "staticMessageIdWeightedMultisigIsmFactory": "0x4Ed7d626f1E96cD1C0401607Bf70D95243E3dEd1",
      "storageGasOracle": "0xA376b27212D608324808923Add679A2c9FAFe9Da",
      "testRecipient": "0xeF7F4367703cdf4863AD6Be34C1627d8b1C2D67a",
      "timelockController": "0x0000000000000000000000000000000000000000",
      "validatorAnnounce": "0x1196055C61af3e3DA6f8458B07b255a72b64Bcf7"
>>>>>>> 4a3ac4cf
    },
    "ontology": {
      "blockExplorers": [
        {
          "apiUrl": "https://explorer.ont.io/api",
          "family": "other",
          "name": "Ontology Explorer",
          "url": "https://explorer.ont.io/"
        }
      ],
      "blocks": {
        "confirmations": 1,
        "estimateBlockTime": 1,
        "reorgPeriod": 5
      },
      "chainId": 58,
      "deployer": {
        "name": "Abacus Works",
        "url": "https://www.hyperlane.xyz"
      },
      "displayName": "Ontology",
      "domainId": 58,
      "gasCurrencyCoinGeckoId": "ong",
      "name": "ontology",
      "nativeToken": {
        "decimals": 18,
        "name": "Ontology Gas",
        "symbol": "ONG"
      },
      "protocol": "ethereum",
      "rpcUrls": [
        {
          "http": "https://dappnode4.ont.io:10339"
        }
      ],
      "technicalStack": "other",
<<<<<<< HEAD
      "aggregationHook": "0xA220a0096E362c2D6BCb10744F5BCADB1B1d023f",
      "domainRoutingIsm": "0xBD70Ea9D599a0FC8158B026797177773C3445730",
      "domainRoutingIsmFactory": "0x1052eF3419f26Bec74Ed7CEf4a4FA6812Bc09908",
      "fallbackRoutingHook": "0x3E12271EbD523d0886D0D51A4FF8D8e046CF2E1D",
      "interchainGasPaymaster": "0x11EF91d17c5ad3330DbCa709a8841743d3Af6819",
      "interchainSecurityModule": "0x7cF1Dc23162280dfc01c324589d0DB3018527C20",
      "mailbox": "0x3a464f746D23Ab22155710f44dB16dcA53e0775E",
      "merkleTreeHook": "0xb5668713E9BA8bC96f97D691663E70b54CE90b0A",
      "pausableHook": "0xC34aD1fB13a9eE1A0C0AB75aD9B9ceeA0690Cc74",
      "pausableIsm": "0xD59dA396F162Ed93a41252Cebb8d5DD4F093238C",
      "protocolFee": "0xaD09d78f4c6b9dA2Ae82b1D34107802d380Bb74f",
      "proxyAdmin": "0x2f2aFaE1139Ce54feFC03593FeE8AB2aDF4a85A7",
      "staticAggregationHookFactory": "0xEb9FcFDC9EfDC17c1EC5E1dc085B98485da213D6",
      "staticAggregationIsm": "0xAC25979425F296A9B20b37128FC5d997CEC9Fc5a",
=======
      "aggregationHook": "0x41Cc35807a6a61e9fB91187539dc3664CEaaD8ad",
      "domainRoutingIsm": "0xBD70Ea9D599a0FC8158B026797177773C3445730",
      "domainRoutingIsmFactory": "0x1052eF3419f26Bec74Ed7CEf4a4FA6812Bc09908",
      "fallbackRoutingHook": "0x1c6f404800bA49Ed581af734eA0d25c0c7d017B2",
      "interchainAccountRouter": "0x0FdAa7296D06bB5E2365c25b2bF3BB8f188Ecf4F",
      "interchainGasPaymaster": "0xc0C2dB448fC2c84213394Fcb93a3C467e50ECa9E",
      "interchainSecurityModule": "0xF566F50263de1D7eB147950a2674C414A74052d4",
      "mailbox": "0x7f50C5776722630a0024fAE05fDe8b47571D7B39",
      "merkleTreeHook": "0xA8A311B69f688c1D9928259D872C31ca0d473642",
      "pausableHook": "0x48C427782Bc1e9ecE406b3e277481b28ABcBdf03",
      "pausableIsm": "0xDc1508844B99C606E16C2Ae87f33c373edD4B0F6",
      "protocolFee": "0x84444cE490233CFa76E3F1029bc166aa8c266907",
      "proxyAdmin": "0x3a464f746D23Ab22155710f44dB16dcA53e0775E",
      "staticAggregationHookFactory": "0xdbed7116ED7bC465AdB0d53ACb75aFC45BcC54B9",
      "staticAggregationIsm": "0xAD067B2DF9Cab270d1F4fe546B15f1AA7e0977DD",
>>>>>>> 4a3ac4cf
      "staticAggregationIsmFactory": "0x8F7454AC98228f3504Bb91eA3D8Adafe6406110A",
      "staticMerkleRootMultisigIsmFactory": "0x2C1FAbEcd7bFBdEBF27CcdB67baADB38b6Df90fC",
      "staticMerkleRootWeightedMultisigIsmFactory": "0x0761b0827849abbf7b0cC09CE14e1C93D87f5004",
      "staticMessageIdMultisigIsmFactory": "0x8b83fefd896fAa52057798f6426E9f0B080FCCcE",
      "staticMessageIdWeightedMultisigIsmFactory": "0x4Ed7d626f1E96cD1C0401607Bf70D95243E3dEd1",
      "storageGasOracle": "0xc5068BB6803ADbe5600DE5189fe27A4dAcE31170",
      "testRecipient": "0xdBa3b98DC83fec149c8C8F6617700b9e45937a2b",
      "timelockController": "0x0000000000000000000000000000000000000000",
      "validatorAnnounce": "0x4e128A1b613A9C9Ecf650FeE461c353612559fcf",
      "index": {
        "from": 18791289
      }
    },
    "oortmainnet": {
      "blockExplorers": [
        {
          "apiUrl": "https://mainnet-scan.oortech.com/api",
          "family": "other",
          "name": "Oort Olympus Explorer",
          "url": "https://mainnet-scan.oortech.com"
        }
      ],
      "blocks": {
        "confirmations": 1,
        "estimateBlockTime": 2,
        "reorgPeriod": 0
      },
      "chainId": 970,
      "deployer": {
        "name": "Abacus Works",
        "url": "https://www.hyperlane.xyz"
      },
      "displayName": "Oort",
      "domainId": 970,
      "gasCurrencyCoinGeckoId": "oort",
      "name": "oortmainnet",
      "nativeToken": {
        "decimals": 18,
        "name": "Oort",
        "symbol": "OORT"
      },
      "protocol": "ethereum",
      "rpcUrls": [
        {
          "http": "https://mainnet-rpc.oortech.com"
        }
      ],
      "technicalStack": "other",
      "aggregationHook": "0x90F9ac2201bCC0fA177955175708eCB5963f0eCA",
      "domainRoutingIsm": "0x4101B9B755FC58FcEA156e70B42a38CFF8A46F77",
      "domainRoutingIsmFactory": "0x2f2aFaE1139Ce54feFC03593FeE8AB2aDF4a85A7",
      "fallbackRoutingHook": "0x168DFF0Ad2b180F3801883Fe5Ae56d7E7d91D5f4",
      "interchainAccountRouter": "0x6c3b61e60Ff510E35Ba51D25bb2E0F90B0307E7D",
      "interchainGasPaymaster": "0xb4fc9B5fD57499Ef6FfF3995728a55F7A618ef86",
      "interchainSecurityModule": "0x57fa860E56945eE4248A5dcb88aed090075D23ca",
      "mailbox": "0xb129828B9EDa48192D0B2db35D0E40dCF51B3594",
      "merkleTreeHook": "0x3E969bA938E6A993eeCD6F65b0dd8712B07dFe59",
      "pausableHook": "0x6Fb36672365C7c797028C400A61c58c0ECc53cD2",
      "pausableIsm": "0x989B7307d266151BE763935C856493D968b2affF",
      "protocolFee": "0xfdefdDc8E153d5E0463d7E193F79A3714be16021",
      "proxyAdmin": "0x148CF67B8A242c1360bb2C93fCe203EC4d4f9B56",
      "staticAggregationHookFactory": "0x4Ed7d626f1E96cD1C0401607Bf70D95243E3dEd1",
      "staticAggregationIsm": "0xdc2da0D5d7A69fa86366235E426ff4a0E214cC60",
      "staticAggregationIsmFactory": "0x0761b0827849abbf7b0cC09CE14e1C93D87f5004",
      "staticMerkleRootMultisigIsmFactory": "0xEb9FcFDC9EfDC17c1EC5E1dc085B98485da213D6",
      "staticMerkleRootWeightedMultisigIsmFactory": "0xeA87ae93Fa0019a82A727bfd3eBd1cFCa8f64f1D",
      "staticMessageIdMultisigIsmFactory": "0x1052eF3419f26Bec74Ed7CEf4a4FA6812Bc09908",
      "staticMessageIdWeightedMultisigIsmFactory": "0x3a464f746D23Ab22155710f44dB16dcA53e0775E",
      "storageGasOracle": "0x2c61Cda929e4e2174cb10cd8e2724A9ceaD62E67",
      "testRecipient": "0x58556AaeB2e3829d52EE5E711D44735412efA43B",
      "timelockController": "0x0000000000000000000000000000000000000000",
      "validatorAnnounce": "0x6f77d5Ef273C38CC19d1d02352785F52565A1A6c",
      "index": {
        "from": 26847587
      }
    },
    "opbnb": {
      "blockExplorers": [
        {
          "apiKey": "GP69JEAP2W7YFJT9ZJTEPGQT6Y6KMW44ZN",
          "apiUrl": "https://api.etherscan.io/v2/api?chainid=204",
          "family": "etherscan",
          "name": "opBNB Scan",
          "url": "https://opbnb.bscscan.com"
        }
      ],
      "blocks": {
        "confirmations": 1,
        "estimateBlockTime": 1,
        "reorgPeriod": 5
      },
      "chainId": 204,
      "deployer": {
        "name": "Abacus Works",
        "url": "https://www.hyperlane.xyz"
      },
      "displayName": "opBNB",
      "domainId": 204,
      "gasCurrencyCoinGeckoId": "binancecoin",
      "name": "opbnb",
      "nativeToken": {
        "decimals": 18,
        "name": "BNB",
        "symbol": "BNB"
      },
      "protocol": "ethereum",
      "rpcUrls": [
        {
          "http": "https://opbnb-mainnet-rpc.bnbchain.org"
        },
        {
          "http": "https://opbnb-mainnet.nodereal.io/v1/64a9df0874fb4a93b9d0a3849de012d3"
        },
        {
          "http": "https://opbnb-mainnet.nodereal.io/v1/e9a36765eb8a40b9bd12e680a1fd2bc5"
        },
        {
          "http": "https://opbnb.publicnode.com"
        }
      ],
      "technicalStack": "opstack",
<<<<<<< HEAD
      "aggregationHook": "0x5f65691fCF01CF258Aa5A5f416902C0524402395",
=======
      "aggregationHook": "0x76db58FF86FDda887D3AE1596E981B721C8730e6",
>>>>>>> 4a3ac4cf
      "domainRoutingIsm": "0xBD70Ea9D599a0FC8158B026797177773C3445730",
      "domainRoutingIsmFactory": "0x1052eF3419f26Bec74Ed7CEf4a4FA6812Bc09908",
      "fallbackRoutingHook": "0xdf4aA3905e0391C7763e33CB6A08fFa97221D49B",
      "interchainAccountRouter": "0x8847A94861C299e6AD408923A604dEe057baB5dC",
      "interchainGasPaymaster": "0xE911e75CECe0eF01df3ceD96BCd362941AE474D4",
      "interchainSecurityModule": "0x3d3ac5683B8a70B7bdc0B4B2a939737AD4FF9151",
      "mailbox": "0x3a464f746D23Ab22155710f44dB16dcA53e0775E",
      "merkleTreeHook": "0xcDD89f19b2d00DCB9510BB3fBd5eCeCa761fe5Ab",
      "pausableHook": "0x72246331d057741008751AB3976a8297Ce7267Bc",
      "pausableIsm": "0xbE58F200ffca4e1cE4D2F4541E94Ae18370fC405",
      "protocolFee": "0x6D48135b7584E8Bf828B6e23110Bc0Da4252704f",
      "proxyAdmin": "0x2f2aFaE1139Ce54feFC03593FeE8AB2aDF4a85A7",
<<<<<<< HEAD
      "staticAggregationHookFactory": "0xEb9FcFDC9EfDC17c1EC5E1dc085B98485da213D6",
      "staticAggregationIsm": "0x0Cb57b789C6CF954F422F043E351cc6Ba8447aE1",
=======
      "staticAggregationHookFactory": "0x9562b536713aF52627679c2c559ebE54fB7c3cc9",
      "staticAggregationIsm": "0x95cE3183137f906753463933C5dfDe777D2E7fE2",
>>>>>>> 4a3ac4cf
      "staticAggregationIsmFactory": "0x8F7454AC98228f3504Bb91eA3D8Adafe6406110A",
      "staticMerkleRootMultisigIsmFactory": "0x2C1FAbEcd7bFBdEBF27CcdB67baADB38b6Df90fC",
      "staticMerkleRootWeightedMultisigIsmFactory": "0x0761b0827849abbf7b0cC09CE14e1C93D87f5004",
      "staticMessageIdMultisigIsmFactory": "0x8b83fefd896fAa52057798f6426E9f0B080FCCcE",
      "staticMessageIdWeightedMultisigIsmFactory": "0x4Ed7d626f1E96cD1C0401607Bf70D95243E3dEd1",
      "storageGasOracle": "0x7947b7Fe737B4bd1D3387153f32148974066E591",
      "testRecipient": "0x76F2cC245882ceFf209A61d75b9F0f1A3b7285fB",
      "timelockController": "0x0000000000000000000000000000000000000000",
      "validatorAnnounce": "0x9fE454AA2B01fc7A2a777AE561bc58Ce560CD5a9",
      "index": {
        "from": 51245832
      }
    },
    "optimism": {
      "blockExplorers": [
        {
          "apiKey": "GP69JEAP2W7YFJT9ZJTEPGQT6Y6KMW44ZN",
          "apiUrl": "https://api.etherscan.io/v2/api?chainid=10",
          "family": "etherscan",
          "name": "Etherscan",
          "url": "https://optimistic.etherscan.io"
        },
        {
          "apiUrl": "https://api.routescan.io/v2/network/mainnet/evm/10/etherscan/api",
          "family": "routescan",
          "name": "Optimism Explorer",
          "url": "https://mainnet.thesuperscan.io"
        },
        {
          "apiUrl": "https://optimism.blockscout.com/api",
          "family": "blockscout",
          "name": "OP Mainnet explorer",
          "url": "https://optimism.blockscout.com"
        }
      ],
      "blocks": {
        "confirmations": 1,
        "estimateBlockTime": 2,
        "reorgPeriod": 10
      },
      "chainId": 10,
      "deployer": {
        "name": "Abacus Works",
        "url": "https://www.hyperlane.xyz"
      },
      "displayName": "Optimism",
      "domainId": 10,
      "gasCurrencyCoinGeckoId": "ethereum",
      "gnosisSafeTransactionServiceUrl": "https://safe-transaction-optimism.safe.global/",
      "name": "optimism",
      "nativeToken": {
        "decimals": 18,
        "name": "Ether",
        "symbol": "ETH"
      },
      "protocol": "ethereum",
      "rpcUrls": [
        {
<<<<<<< HEAD
          "http": "https://mainnet.optimism.io"
        },
        {
          "http": "https://optimism.drpc.org"
        },
        {
          "http": "https://optimism-rpc.publicnode.com"
        },
        {
          "http": "https://op-pokt.nodies.app"
        }
      ],
      "technicalStack": "opstack",
      "aggregationHook": "0x4ccC6d8eB79f2a1EC9bcb0f211fef7907631F91f",
      "ccipHook_base": "0xadC2aaE7affb4a7D4E362715D1b99E65DcEcDa0c",
      "ccipHook_mode": "0x039E1AdD839f78A1B8567DCDeE7F058187d426bd",
      "ccipIsm_base": "0x9E14846655d56fd8Bd08ac977e489AbDe2297aAB",
      "ccipIsm_mode": "0x859295c13ED98785715a177539db2B040866E909",
      "domainRoutingIsm": "0xDFfFCA9320E2c7530c61c4946B4c2376A1901dF2",
      "domainRoutingIsmFactory": "0xD2e905108c5e44dADA680274740f896Ea96Cf2Fb",
      "fallbackRoutingHook": "0xD4b132C6d4AA93A4247F1A91e1ED929c0572a43d",
      "interchainAccountRouter": "0x3E343D07D024E657ECF1f8Ae8bb7a12f08652E75",
      "interchainGasPaymaster": "0xD8A76C4D91fCbB7Cc8eA795DFDF870E48368995C",
      "interchainSecurityModule": "0x51F894d26182Df6cF18E034BF6f1f151dCdbAE29",
      "mailbox": "0xd4C1905BB1D26BC93DAC913e13CaCC278CdCC80D",
      "merkleTreeHook": "0x68eE9bec9B4dbB61f69D9D293Ae26a5AACb2e28f",
      "pausableHook": "0xf753CA2269c8A7693ce1808b5709Fbf36a65D47A",
      "pausableIsm": "0xD84D8114cCfa5c2403E56aBf754da529430704F0",
      "protocolFee": "0xD71Ff941120e8f935b8b1E2C1eD72F5d140FF458",
      "proxyAdmin": "0xE047cb95FB3b7117989e911c6afb34771183fC35",
      "staticAggregationHookFactory": "0x15DEeAB8dECDe553bb0B1F9C00984cbcae1af3D7",
      "staticAggregationIsm": "0xdF6316DF574974110DCC94BB4E520B09Fe3CbEf9",
      "staticAggregationIsmFactory": "0x7491843F3A5Ba24E0f17a22645bDa04A1Ae2c584",
      "staticMerkleRootMultisigIsmFactory": "0xCA6Cb9Bc3cfF9E11003A06617cF934B684Bc78BC",
      "staticMerkleRootWeightedMultisigIsmFactory": "0x313b18228236bf89fc67cca152c62f1896eEa362",
      "staticMessageIdMultisigIsmFactory": "0xAa4Be20E9957fE21602c74d7C3cF5CB1112EA9Ef",
      "staticMessageIdWeightedMultisigIsmFactory": "0x3A2e96403d076e9f953166A9E4c61bcD9D164CFe",
      "storageGasOracle": "0x27e88AeB8EA4B159d81df06355Ea3d20bEB1de38",
      "testRecipient": "0x36FdA966CfffF8a9Cdc814f546db0e6378bFef35",
      "testTokenRecipient": "0x85ac1164878e017b67660a74ff1f41f3D05C02Bb",
=======
          "http": "https://rpc-qnd.inkonchain.com"
        }
      ],
      "technicalStack": "opstack",
      "aggregationHook": "0xF23d560487C810b8F72f512d3429308a78E0DFA9",
      "domainRoutingIsm": "0xDEed16fe4b1c9b2a93483EDFf34C77A9b57D31Ff",
      "domainRoutingIsmFactory": "0x4Ed7d626f1E96cD1C0401607Bf70D95243E3dEd1",
      "fallbackRoutingHook": "0x1c6f404800bA49Ed581af734eA0d25c0c7d017B2",
      "interchainAccountRouter": "0x55Ba00F1Bac2a47e0A73584d7c900087642F9aE3",
      "interchainGasPaymaster": "0xc0C2dB448fC2c84213394Fcb93a3C467e50ECa9E",
      "interchainSecurityModule": "0x6b802A41F2b1C460161ebA017909a961D298cA3a",
      "mailbox": "0x7f50C5776722630a0024fAE05fDe8b47571D7B39",
      "merkleTreeHook": "0xA8A311B69f688c1D9928259D872C31ca0d473642",
      "pausableHook": "0x48C427782Bc1e9ecE406b3e277481b28ABcBdf03",
      "pausableIsm": "0xDc1508844B99C606E16C2Ae87f33c373edD4B0F6",
      "protocolFee": "0x84444cE490233CFa76E3F1029bc166aa8c266907",
      "proxyAdmin": "0x3a464f746D23Ab22155710f44dB16dcA53e0775E",
      "staticAggregationHookFactory": "0xc67ABC50E7557609077E03e6aeA6834f3E4cf4cE",
      "staticAggregationIsm": "0x9D68537eE6b1351fE22a0837e6aD522c526CA72e",
      "staticAggregationIsmFactory": "0x1052eF3419f26Bec74Ed7CEf4a4FA6812Bc09908",
      "staticMerkleRootMultisigIsmFactory": "0x2C1FAbEcd7bFBdEBF27CcdB67baADB38b6Df90fC",
      "staticMerkleRootWeightedMultisigIsmFactory": "0x2f2aFaE1139Ce54feFC03593FeE8AB2aDF4a85A7",
      "staticMessageIdMultisigIsmFactory": "0x8b83fefd896fAa52057798f6426E9f0B080FCCcE",
      "staticMessageIdWeightedMultisigIsmFactory": "0xeA87ae93Fa0019a82A727bfd3eBd1cFCa8f64f1D",
      "storageGasOracle": "0x9e8b689e83d929cb8c2d9166E55319a4e6aA83B7",
      "testRecipient": "0x65dCf8F6b3f6a0ECEdf3d0bdCB036AEa47A1d615",
>>>>>>> 4a3ac4cf
      "timelockController": "0x0000000000000000000000000000000000000000",
      "validatorAnnounce": "0x30f5b08e01808643221528BB2f7953bf2830Ef38",
      "index": {
        "from": 111290758
      }
    },
    "orderly": {
      "blockExplorers": [
        {
          "apiUrl": "https://explorer.orderly.network/api",
          "family": "blockscout",
          "name": "Orderly L2 Explorer",
          "url": "https://explorer.orderly.network"
        }
      ],
      "blocks": {
        "confirmations": 1,
        "estimateBlockTime": 2,
        "reorgPeriod": 5
      },
      "chainId": 291,
      "deployer": {
        "name": "Abacus Works",
        "url": "https://www.hyperlane.xyz"
      },
      "displayName": "Orderly L2",
      "domainId": 291,
      "gasCurrencyCoinGeckoId": "ethereum",
      "name": "orderly",
      "nativeToken": {
        "decimals": 18,
        "name": "Ethereum",
        "symbol": "ETH"
      },
      "protocol": "ethereum",
      "rpcUrls": [
        {
          "http": "https://rpc.orderly.network"
        }
      ],
      "technicalStack": "opstack",
<<<<<<< HEAD
      "aggregationHook": "0xcFD1c5b1357539566edC273aDaae19CA5e359c42",
      "domainRoutingIsm": "0x494415e823236A05c608D6b777bC80082cED6A2E",
      "domainRoutingIsmFactory": "0x0761b0827849abbf7b0cC09CE14e1C93D87f5004",
      "fallbackRoutingHook": "0x886BB0f329781b98f98FDeb1ce7a8957F2d43B9F",
      "interchainAccountRouter": "0x9121E58Cb02890cEEF1a21EF4B80420eC2b8B61C",
      "interchainGasPaymaster": "0x145566181A18E23bB6a8A3eC6D87765542A7F754",
      "interchainSecurityModule": "0xf1A6235845DDd0F17aE630724636cc438Da2ED55",
      "mailbox": "0x3a867fCfFeC2B790970eeBDC9023E75B0a172aa7",
      "merkleTreeHook": "0x6963480b05EB58f4d624B014ab92e9aD4d21df6D",
      "pausableHook": "0xD0dca420feFda68537695A8D887080eeF4030AF7",
      "pausableIsm": "0x696df5e79C4f1bd5F8D587Ba8946361d9B029d4B",
      "protocolFee": "0x13E83ac41e696856B6996263501fB3225AD5E6F5",
      "proxyAdmin": "0xeA87ae93Fa0019a82A727bfd3eBd1cFCa8f64f1D",
      "staticAggregationHookFactory": "0x1052eF3419f26Bec74Ed7CEf4a4FA6812Bc09908",
      "staticAggregationIsm": "0x92772a801db50044a9D5078CC35CD63CEcD7B424",
      "staticAggregationIsmFactory": "0xEb9FcFDC9EfDC17c1EC5E1dc085B98485da213D6",
      "staticMerkleRootMultisigIsmFactory": "0x8b83fefd896fAa52057798f6426E9f0B080FCCcE",
      "staticMerkleRootWeightedMultisigIsmFactory": "0x4Ed7d626f1E96cD1C0401607Bf70D95243E3dEd1",
      "staticMessageIdMultisigIsmFactory": "0x8F7454AC98228f3504Bb91eA3D8Adafe6406110A",
      "staticMessageIdWeightedMultisigIsmFactory": "0x2f2aFaE1139Ce54feFC03593FeE8AB2aDF4a85A7",
      "storageGasOracle": "0x2F619Ac5122689180AeBB930ADccdae215d538a9",
      "testRecipient": "0xcDA455DfD9C938451BfaFC6FF0D497c8C0469C96",
=======
      "aggregationHook": "0x452d6D3D3b8C5E499cF33A13D2E301C6830b2353",
      "domainRoutingIsm": "0xBD70Ea9D599a0FC8158B026797177773C3445730",
      "domainRoutingIsmFactory": "0x1052eF3419f26Bec74Ed7CEf4a4FA6812Bc09908",
      "fallbackRoutingHook": "0x2f0E57527Bb37E5E064EF243fad56CCE6241906c",
      "interchainAccountRouter": "0xc08C1451979e9958458dA3387E92c9Feb1571f9C",
      "interchainGasPaymaster": "0xDf178647caB5e0222F4B53C57274FD2A03BEaed6",
      "interchainSecurityModule": "0x0978d812010274F5d553088000c94361e10a242E",
      "mailbox": "0x3a464f746D23Ab22155710f44dB16dcA53e0775E",
      "merkleTreeHook": "0xDc1508844B99C606E16C2Ae87f33c373edD4B0F6",
      "pausableHook": "0xA8A311B69f688c1D9928259D872C31ca0d473642",
      "pausableIsm": "0xbed53B5C5BCE9433f25A2A702e6df13E22d84Ae9",
      "protocolFee": "0x5DdFCA27f9a308c1429A010C4daB291b5534a297",
      "proxyAdmin": "0x2f2aFaE1139Ce54feFC03593FeE8AB2aDF4a85A7",
      "staticAggregationHookFactory": "0xda143F3f2Aa792331F694CC4e316d72D0e560eCF",
      "staticAggregationIsm": "0x95cE3183137f906753463933C5dfDe777D2E7fE2",
      "staticAggregationIsmFactory": "0x8F7454AC98228f3504Bb91eA3D8Adafe6406110A",
      "staticMerkleRootMultisigIsmFactory": "0x2C1FAbEcd7bFBdEBF27CcdB67baADB38b6Df90fC",
      "staticMerkleRootWeightedMultisigIsmFactory": "0x0761b0827849abbf7b0cC09CE14e1C93D87f5004",
      "staticMessageIdMultisigIsmFactory": "0x8b83fefd896fAa52057798f6426E9f0B080FCCcE",
      "staticMessageIdWeightedMultisigIsmFactory": "0x4Ed7d626f1E96cD1C0401607Bf70D95243E3dEd1",
      "storageGasOracle": "0x1c6f404800bA49Ed581af734eA0d25c0c7d017B2",
      "testRecipient": "0x4Ee9dEBB3046139661b51E17bdfD54Fd63211de7",
>>>>>>> 4a3ac4cf
      "timelockController": "0x0000000000000000000000000000000000000000",
      "validatorAnnounce": "0x60B8d195f1b2EcaC26d54b95C69E6399cFD64b53",
      "index": {
        "from": 16635646
      }
    },
    "osmosis": {
      "bech32Prefix": "osmo",
      "blockExplorers": [
        {
          "apiUrl": "https://apis.mintscan.io/v1/osmosis",
          "family": "other",
          "name": "Mintscan",
          "url": "https://www.mintscan.io/osmosis"
        }
      ],
      "blocks": {
        "confirmations": 1,
        "estimateBlockTime": 3,
        "reorgPeriod": 1
      },
      "canonicalAsset": "uosmo",
      "chainId": "osmosis-1",
      "contractAddressBytes": 32,
      "deployer": {
        "name": "Mitosis",
        "url": "https://mitosis.org"
      },
      "displayName": "Osmosis",
      "domainId": 875,
      "gasCurrencyCoinGeckoId": "osmosis",
      "gasPrice": {
        "denom": "uosmo",
        "amount": "0.1"
      },
      "index": {
        "chunk": 10,
        "from": 14389169
      },
      "isTestnet": false,
      "name": "osmosis",
      "nativeToken": {
        "decimals": 6,
        "denom": "uosmo",
        "name": "Osmosis",
        "symbol": "OSMO"
      },
      "protocol": "cosmos",
      "restUrls": [
        {
          "http": "https://osmosis-rest.publicnode.com"
        }
      ],
      "rpcUrls": [
        {
          "http": "https://osmosis-rpc.publicnode.com"
        }
      ],
      "slip44": 118,
      "technicalStack": "other",
<<<<<<< HEAD
      "interchainGasPaymaster": "0xd20a9dcf61939fc2fe6ad501b9457b1029b3cc7ab12ed72675ea2e10d831ee5d",
      "mailbox": "0x9493e39d85dd038022f97d88aba6bff98d98f9a016b4f2e498bf1d9898420172",
      "merkleTreeHook": "0x8920e062ee5ed8afccbc155d13ea9049296399ee41403655864fcd243edc7388",
      "validatorAnnounce": "0xaf867da5b09a20ee49161d57f99477c0c42d100f34eb53da0d2eb7fc6c257235"
=======
      "aggregationHook": "0x8E5e62877cE2fEE55E8A15F50dF0728cf908A59F",
      "domainRoutingIsm": "0xBD70Ea9D599a0FC8158B026797177773C3445730",
      "domainRoutingIsmFactory": "0x1052eF3419f26Bec74Ed7CEf4a4FA6812Bc09908",
      "fallbackRoutingHook": "0x2f0E57527Bb37E5E064EF243fad56CCE6241906c",
      "interchainAccountRouter": "0xEfad3f079048bE2765b6bCfAa3E9d99e9A2C3Df6",
      "interchainGasPaymaster": "0xDf178647caB5e0222F4B53C57274FD2A03BEaed6",
      "interchainSecurityModule": "0xe3EAe930577E8EB0D587096D65F3e72b486598D9",
      "mailbox": "0x3a464f746D23Ab22155710f44dB16dcA53e0775E",
      "merkleTreeHook": "0xDc1508844B99C606E16C2Ae87f33c373edD4B0F6",
      "pausableHook": "0xA8A311B69f688c1D9928259D872C31ca0d473642",
      "pausableIsm": "0xbed53B5C5BCE9433f25A2A702e6df13E22d84Ae9",
      "protocolFee": "0x5DdFCA27f9a308c1429A010C4daB291b5534a297",
      "proxyAdmin": "0x2f2aFaE1139Ce54feFC03593FeE8AB2aDF4a85A7",
      "staticAggregationHookFactory": "0x3eBFfd3365AE457b84154F67Cfcb782bEc7724e9",
      "staticAggregationIsm": "0x95cE3183137f906753463933C5dfDe777D2E7fE2",
      "staticAggregationIsmFactory": "0x8F7454AC98228f3504Bb91eA3D8Adafe6406110A",
      "staticMerkleRootMultisigIsmFactory": "0x2C1FAbEcd7bFBdEBF27CcdB67baADB38b6Df90fC",
      "staticMerkleRootWeightedMultisigIsmFactory": "0x0761b0827849abbf7b0cC09CE14e1C93D87f5004",
      "staticMessageIdMultisigIsmFactory": "0x8b83fefd896fAa52057798f6426E9f0B080FCCcE",
      "staticMessageIdWeightedMultisigIsmFactory": "0x4Ed7d626f1E96cD1C0401607Bf70D95243E3dEd1",
      "storageGasOracle": "0x1c6f404800bA49Ed581af734eA0d25c0c7d017B2",
      "testRecipient": "0x4Ee9dEBB3046139661b51E17bdfD54Fd63211de7",
      "timelockController": "0x0000000000000000000000000000000000000000",
      "validatorAnnounce": "0x84444cE490233CFa76E3F1029bc166aa8c266907",
      "index": {
        "from": 482156
      },
      "gnosisSafeTransactionServiceUrl": "https://safe-transaction-sonic.safe.global/"
>>>>>>> 4a3ac4cf
    },
    "paradex": {
      "blockExplorers": [
        {
          "apiUrl": "https://voyager.prod.paradex.trade/api",
          "family": "voyager",
          "name": "Paradex Explorer",
          "url": "https://voyager.prod.paradex.trade"
        }
      ],
      "blocks": {
        "confirmations": 1,
        "estimateBlockTime": 30,
        "reorgPeriod": 1
      },
      "chainId": "0x505249564154455f534e5f50415241434c4541525f4d41494e4e4554",
      "deployer": {
        "name": "Abacus Works",
        "url": "https://www.hyperlane.xyz"
      },
      "displayName": "Paradex",
      "domainId": 514051890,
      "gasCurrencyCoinGeckoId": "paradex-fuel",
      "name": "paradex",
      "nativeToken": {
        "decimals": 18,
        "denom": "0x047adc7deE88eec362D71A52C25D40559a921434B2d90e75b6a4a6E4e9fb9Ab1",
        "name": "Para Gas Token",
        "symbol": "FUEL"
      },
      "protocol": "starknet",
      "rpcUrls": [
        {
          "http": "https://juno.api.prod.paradex.trade/rpc/v0_8"
        },
        {
          "http": "https://pathfinder.api.prod.paradex.trade/rpc/v0_8"
        }
      ],
      "technicalStack": "other",
      "defaultIsm": "0x015328cb0dd4707ffcf985f5549a69d496cb9e82fbfd8fc5b1a84a6cda0db680",
      "domainRoutingIsmFactory": "0x0000000000000000000000000000000000000000000000000000000000000000",
      "interchainGasPaymaster": "0x0000000000000000000000000000000000000000000000000000000000000000",
      "mailbox": "0x0375a37caebba07e57cb57690cfe681efcd0641b5cdb310622d776069528d2a8",
      "merkleTreeHook": "0x02e13cb85a987a79ca4dc3ee2d65e3ea52acaccfb678767f290b8c6eca1d09e4",
      "noopIsm": "0x03232921e8ffd02829ab7ee96fe96261d70be1eff2fbd0c70777cc9e9ac496c8",
      "protocolFee": "0x032601b74dcd3e45dc022d953aaab48fe8a926d96607f07176de191bb0ace617",
      "proxyAdmin": "0x0000000000000000000000000000000000000000000000000000000000000000",
      "staticAggregationHookFactory": "0x0000000000000000000000000000000000000000000000000000000000000000",
      "staticAggregationIsmFactory": "0x0000000000000000000000000000000000000000000000000000000000000000",
      "staticMerkleRootMultisigIsmFactory": "0x0000000000000000000000000000000000000000000000000000000000000000",
      "staticMerkleRootWeightedMultisigIsmFactory": "0x0000000000000000000000000000000000000000000000000000000000000000",
      "staticMessageIdMultisigIsmFactory": "0x0000000000000000000000000000000000000000000000000000000000000000",
      "staticMessageIdWeightedMultisigIsmFactory": "0x0000000000000000000000000000000000000000000000000000000000000000",
      "testRecipient": "0x02ed6a7815eac67136bf8950d91cca4ab1fd3bc98d3852f361f47a6cff6d850f",
      "validatorAnnounce": "0x04cc184bc56545c39a71717fc9b62bef3374268d33450095f5b6904788087b68"
    },
    "peaq": {
      "blockExplorers": [
        {
          "apiUrl": "https://peaq.subscan.io/api",
          "family": "other",
          "name": "Peaq Explorer",
          "url": "https://peaq.subscan.io/"
        }
      ],
      "blocks": {
        "confirmations": 1,
        "estimateBlockTime": 6,
        "reorgPeriod": "finalized"
      },
      "chainId": 3338,
      "deployer": {
        "name": "Abacus Works",
        "url": "https://www.hyperlane.xyz"
      },
      "displayName": "Peaq",
      "domainId": 3338,
      "gasCurrencyCoinGeckoId": "peaq-2",
      "isTestnet": false,
      "name": "peaq",
      "nativeToken": {
        "decimals": 18,
        "name": "peaq",
        "symbol": "PEAQ"
      },
      "protocol": "ethereum",
      "rpcUrls": [
        {
          "http": "https://peaq.api.onfinality.io/public"
        }
      ],
      "technicalStack": "polkadotsubstrate",
      "aggregationHook": "0xc9f884BE8748eEbB7Fe8b54EbA3866fF831CF0D4",
      "domainRoutingIsm": "0xBD70Ea9D599a0FC8158B026797177773C3445730",
      "domainRoutingIsmFactory": "0x1052eF3419f26Bec74Ed7CEf4a4FA6812Bc09908",
      "fallbackRoutingHook": "0x5B7a808CaA2C3F1378B07cDd46eB8ccA52F67e3B",
      "interchainAccountRouter": "0xdcA646C56E7768DD11654956adE24bfFf9Ba4893",
      "interchainGasPaymaster": "0x0DbB60c348DF645c295Fd0ce26F87bB850710185",
      "interchainSecurityModule": "0x11e1D3C7e8dDdaD321c076cCd10da5459C1e35Ff",
      "mailbox": "0x3a464f746D23Ab22155710f44dB16dcA53e0775E",
      "merkleTreeHook": "0x2FF6cf2651fec512D0618E33c9d1374aaCd8b310",
      "pausableHook": "0x5244d3359065C883BDfeEEff5329DE38c0Bd227e",
      "pausableIsm": "0x9fE454AA2B01fc7A2a777AE561bc58Ce560CD5a9",
      "protocolFee": "0xF6CC9B10c607afB777380bF71F272E4D7037C3A9",
      "proxyAdmin": "0x2f2aFaE1139Ce54feFC03593FeE8AB2aDF4a85A7",
      "staticAggregationHookFactory": "0xEb9FcFDC9EfDC17c1EC5E1dc085B98485da213D6",
      "staticAggregationIsm": "0xEEca5C23f957aD0E4c4134D0c466e45A88437d31",
      "staticAggregationIsmFactory": "0x8F7454AC98228f3504Bb91eA3D8Adafe6406110A",
      "staticMerkleRootMultisigIsmFactory": "0x2C1FAbEcd7bFBdEBF27CcdB67baADB38b6Df90fC",
      "staticMerkleRootWeightedMultisigIsmFactory": "0x0761b0827849abbf7b0cC09CE14e1C93D87f5004",
      "staticMessageIdMultisigIsmFactory": "0x8b83fefd896fAa52057798f6426E9f0B080FCCcE",
      "staticMessageIdWeightedMultisigIsmFactory": "0x4Ed7d626f1E96cD1C0401607Bf70D95243E3dEd1",
      "storageGasOracle": "0x4A91738390a3D55CB27c2863e8950c9cD1b89d0e",
      "testRecipient": "0xF9aE87E9ACE51aa16AED25Ca38F17D258aECb73f",
      "timelockController": "0x0000000000000000000000000000000000000000",
      "validatorAnnounce": "0x7B8AA8f23Ab6B0757eC6FC71894211376D9335b0",
      "index": {
        "from": 4997878
      }
    },
    "plasma": {
      "blockExplorers": [
        {
          "apiUrl": "https://api.routescan.io/v2/network/mainnet/evm/9745/etherscan/api",
          "family": "routescan",
          "name": "Plasma Explorer",
          "url": "https://plasmascan.to"
        }
      ],
      "blocks": {
        "confirmations": 1,
        "estimateBlockTime": 1,
        "reorgPeriod": 10
      },
      "chainId": 9745,
      "deployer": {
        "name": "Abacus Works",
        "url": "https://www.hyperlane.xyz"
      },
      "displayName": "Plasma",
      "domainId": 9745,
      "gasCurrencyCoinGeckoId": "plasma",
      "name": "plasma",
      "nativeToken": {
        "decimals": 18,
        "name": "XPL",
        "symbol": "XPL"
      },
      "protocol": "ethereum",
      "rpcUrls": [
        {
          "http": "https://rpc.plasma.to"
        }
      ],
<<<<<<< HEAD
      "technicalStack": "other",
      "aggregationHook": "0xC1F1EC06556512CCBCA8493F25dE4D438C825f7A",
=======
      "technicalStack": "polkadotsubstrate",
      "aggregationHook": "0xc839F5879dF10CC152b0c22bE712a9d6f43ded36",
>>>>>>> 4a3ac4cf
      "domainRoutingIsm": "0xBD70Ea9D599a0FC8158B026797177773C3445730",
      "domainRoutingIsmFactory": "0x1052eF3419f26Bec74Ed7CEf4a4FA6812Bc09908",
      "fallbackRoutingHook": "0xbE58F200ffca4e1cE4D2F4541E94Ae18370fC405",
      "interchainAccountRouter": "0x9fE454AA2B01fc7A2a777AE561bc58Ce560CD5a9",
      "interchainGasPaymaster": "0x1A41a365A693b6A7aED1a46316097d290f569F22",
      "interchainSecurityModule": "0x590a38A8Aa29EAbCA4bd51d2588cE9AEbD8F4cdA",
      "mailbox": "0x3a464f746D23Ab22155710f44dB16dcA53e0775E",
      "merkleTreeHook": "0xA7d42B7a7603bEb87f84a1f3D5C97a033DFd2Cc9",
      "pausableHook": "0x8D8979F2C29bA49FAb259A826D0271c43F70288c",
      "pausableIsm": "0xf4035357EB3e3B48E498FA6e1207892f615A2c2f",
      "protocolFee": "0x238b3Fc6f3D32102AA655984059A051647DA98e2",
      "proxyAdmin": "0x2f2aFaE1139Ce54feFC03593FeE8AB2aDF4a85A7",
<<<<<<< HEAD
      "staticAggregationHookFactory": "0xEb9FcFDC9EfDC17c1EC5E1dc085B98485da213D6",
      "staticAggregationIsm": "0x3505b58BD49C5261aC33a8Dec01756FEb66B9ee1",
=======
      "staticAggregationHookFactory": "0x8e949E80891549BC499adEa1f46502B644bFCC21",
      "staticAggregationIsm": "0x8f1953EFbd2C720223faD02d6CB5CD25f97D7fC9",
>>>>>>> 4a3ac4cf
      "staticAggregationIsmFactory": "0x8F7454AC98228f3504Bb91eA3D8Adafe6406110A",
      "staticMerkleRootMultisigIsmFactory": "0x2C1FAbEcd7bFBdEBF27CcdB67baADB38b6Df90fC",
      "staticMerkleRootWeightedMultisigIsmFactory": "0x0761b0827849abbf7b0cC09CE14e1C93D87f5004",
      "staticMessageIdMultisigIsmFactory": "0x8b83fefd896fAa52057798f6426E9f0B080FCCcE",
      "staticMessageIdWeightedMultisigIsmFactory": "0x4Ed7d626f1E96cD1C0401607Bf70D95243E3dEd1",
      "storageGasOracle": "0xcDD89f19b2d00DCB9510BB3fBd5eCeCa761fe5Ab",
      "testRecipient": "0x6D48135b7584E8Bf828B6e23110Bc0Da4252704f",
      "validatorAnnounce": "0x75719C858e0c73e07128F95B2C466d142490e933",
      "index": {
        "from": 89474
      }
    },
    "plume": {
      "blockExplorers": [
        {
          "apiUrl": "https://explorer.plume.org/api",
          "family": "blockscout",
          "name": "Plume Explorer",
          "url": "https://explorer.plume.org"
        }
      ],
      "blocks": {
        "confirmations": 1,
        "estimateBlockTime": 2,
        "reorgPeriod": 0
      },
      "chainId": 98866,
      "deployer": {
        "name": "Abacus Works",
        "url": "https://www.hyperlane.xyz"
      },
      "displayName": "Plume",
      "domainId": 98866,
      "gasCurrencyCoinGeckoId": "plume",
      "index": {
        "from": 9588
      },
      "name": "plume",
      "nativeToken": {
        "decimals": 18,
        "name": "Plume",
        "symbol": "PLUME"
      },
      "protocol": "ethereum",
      "rpcUrls": [
        {
          "http": "https://rpc.plume.org"
        }
      ],
<<<<<<< HEAD
      "technicalStack": "arbitrumnitro",
      "aggregationHook": "0xEb340d51056Ab16Bb1fA169AA33cCDce5A8A0d3a",
=======
      "technicalStack": "other",
      "aggregationHook": "0x49fFD6596aB37f6EE615A4F7cC6668fA59cedB5D",
>>>>>>> 4a3ac4cf
      "domainRoutingIsm": "0xBD70Ea9D599a0FC8158B026797177773C3445730",
      "domainRoutingIsmFactory": "0x1052eF3419f26Bec74Ed7CEf4a4FA6812Bc09908",
      "fallbackRoutingHook": "0xB2b0A80b2fa3fC9aB1564A4FaF013d4D6084B325",
      "interchainAccountRouter": "0xd9Cc2e652A162bb93173d1c44d46cd2c0bbDA59D",
      "interchainGasPaymaster": "0xc261Bd2BD995d3D0026e918cBFD44b0Cc5416a57",
      "interchainSecurityModule": "0x60082CF4CDcBD4D7f5A02Ad14cb98992bD4F9892",
      "mailbox": "0x3a464f746D23Ab22155710f44dB16dcA53e0775E",
      "merkleTreeHook": "0x25C87e735021F72d8728438C2130b02E3141f2cb",
      "pausableHook": "0x51545389E04c2Ac07d98A40b85d29B480a2AF6ce",
      "pausableIsm": "0x30a539E2E2d09FB4e68661B1EDD70D266211602a",
      "protocolFee": "0x4eB0d97B48711950ecB01871125c4523939c6Fce",
      "proxyAdmin": "0x2f2aFaE1139Ce54feFC03593FeE8AB2aDF4a85A7",
<<<<<<< HEAD
      "staticAggregationHookFactory": "0xEb9FcFDC9EfDC17c1EC5E1dc085B98485da213D6",
      "staticAggregationIsm": "0x0887118B7f73c98C533351910e618Ebc94B10A3d",
=======
      "staticAggregationHookFactory": "0xEE848Bd5041ab551beAA7d5897b0b4F2A9a3C398",
      "staticAggregationIsm": "0x9eAc9956855640c6a58AF8f91537A3E9ccd757a9",
>>>>>>> 4a3ac4cf
      "staticAggregationIsmFactory": "0x8F7454AC98228f3504Bb91eA3D8Adafe6406110A",
      "staticMerkleRootMultisigIsmFactory": "0x2C1FAbEcd7bFBdEBF27CcdB67baADB38b6Df90fC",
      "staticMerkleRootWeightedMultisigIsmFactory": "0x0761b0827849abbf7b0cC09CE14e1C93D87f5004",
      "staticMessageIdMultisigIsmFactory": "0x8b83fefd896fAa52057798f6426E9f0B080FCCcE",
      "staticMessageIdWeightedMultisigIsmFactory": "0x4Ed7d626f1E96cD1C0401607Bf70D95243E3dEd1",
      "storageGasOracle": "0x1e4dE25C3b07c8DF66D4c193693d8B5f3b431d51",
      "testRecipient": "0x8D8979F2C29bA49FAb259A826D0271c43F70288c",
      "timelockController": "0x0000000000000000000000000000000000000000",
      "validatorAnnounce": "0xbE58F200ffca4e1cE4D2F4541E94Ae18370fC405"
    },
    "polygon": {
      "blockExplorers": [
        {
          "apiKey": "GP69JEAP2W7YFJT9ZJTEPGQT6Y6KMW44ZN",
          "apiUrl": "https://api.etherscan.io/v2/api?chainid=137",
          "family": "etherscan",
          "name": "PolygonScan",
          "url": "https://polygonscan.com"
        }
      ],
      "blocks": {
        "confirmations": 3,
        "estimateBlockTime": 2,
        "reorgPeriod": "finalized"
      },
      "chainId": 137,
      "deployer": {
        "name": "Abacus Works",
        "url": "https://www.hyperlane.xyz"
      },
      "displayName": "Polygon",
      "domainId": 137,
      "gasCurrencyCoinGeckoId": "polygon-ecosystem-token",
      "gnosisSafeTransactionServiceUrl": "https://safe-transaction-polygon.safe.global/",
      "name": "polygon",
      "nativeToken": {
        "decimals": 18,
        "name": "Polygon Ecosystem Token",
        "symbol": "POL"
      },
      "protocol": "ethereum",
      "rpcUrls": [
        {
          "http": "https://polygon-bor.publicnode.com"
        },
        {
          "http": "https://polygon-rpc.com"
        },
        {
          "http": "https://polygon.drpc.org"
        },
        {
          "http": "https://polygon-pokt.nodies.app"
        }
      ],
      "technicalStack": "other",
      "aggregationHook": "0x34dAb05650Cf590088bA18aF9d597f3e081bCc47",
      "domainRoutingIsm": "0xBcb9d74E1D2549fc1939023433aaAB11587bc338",
      "domainRoutingIsmFactory": "0x0d0E816eE4557689d34fAd5885C53b9393C1D9fA",
      "fallbackRoutingHook": "0xca4cCe24E7e06241846F5EA0cda9947F0507C40C",
      "interchainAccountRouter": "0xd8B641FEb587844854aeC97544ccEA426DFF04a3",
      "interchainGasPaymaster": "0x0071740Bf129b05C4684abfbBeD248D80971cce2",
      "interchainSecurityModule": "0x03f676ec76b997283557682C6DC07429e3B52866",
      "mailbox": "0x5d934f4e2f797775e53561bB72aca21ba36B96BB",
      "merkleTreeHook": "0x73FbD25c3e817DC4B4Cd9d00eff6D83dcde2DfF6",
      "pausableHook": "0x748040afB89B8FdBb992799808215419d36A0930",
      "pausableIsm": "0x6741e91fFDC31c7786E3684427c628dad06299B0",
      "protocolFee": "0xF8F3629e308b4758F8396606405989F8D8C9c578",
      "proxyAdmin": "0xC4F7590C5d30BE959225dC75640657954A86b980",
      "staticAggregationHookFactory": "0xFeeB86e70e4a640cDd29636CCE19BD6fe8628135",
      "staticAggregationIsm": "0xe289bD204Dbb4F3aaFA27Dbe5751C71e101CFD80",
      "staticAggregationIsmFactory": "0x81AdDD9Ca89105063DaDEBd5B4408551Ce850E22",
      "staticMerkleRootMultisigIsmFactory": "0xa9E0E18E78b098c2DE36c42E4DDEA13ce214c592",
      "staticMerkleRootWeightedMultisigIsmFactory": "0x07CE1B0cFfa436AE2fb7Fbd7318648774FdA53f9",
      "staticMessageIdMultisigIsmFactory": "0xEa5Be2AD66BB1BA321B7aCf0A079fBE304B09Ca0",
      "staticMessageIdWeightedMultisigIsmFactory": "0x9e22945bE593946618383B108CC5bce09eBA4C26",
      "storageGasOracle": "0xA3a24EC5670F1F416AB9fD554FcE2f226AE9D7eB",
      "testRecipient": "0x36FdA966CfffF8a9Cdc814f546db0e6378bFef35",
      "testTokenRecipient": "0x85ac1164878e017b67660a74ff1f41f3D05C02Bb",
      "timelockController": "0x0000000000000000000000000000000000000000",
      "validatorAnnounce": "0x454E1a1E1CA8B51506090f1b5399083658eA4Fc5",
      "index": {
        "from": 49108065
      }
    },
    "polygonzkevm": {
      "blockExplorers": [
        {
          "apiKey": "GP69JEAP2W7YFJT9ZJTEPGQT6Y6KMW44ZN",
          "apiUrl": "https://api.etherscan.io/v2/api?chainid=1101",
          "family": "etherscan",
          "name": "PolygonScan",
          "url": "https://zkevm.polygonscan.com"
        }
      ],
      "blocks": {
        "confirmations": 1,
        "estimateBlockTime": 10,
        "reorgPeriod": 5
      },
      "chainId": 1101,
      "deployer": {
        "name": "Abacus Works",
        "url": "https://www.hyperlane.xyz"
      },
      "displayName": "Polygon zkEVM",
      "displayNameShort": "zkEVM",
      "domainId": 1101,
      "gasCurrencyCoinGeckoId": "ethereum",
      "gnosisSafeTransactionServiceUrl": "https://safe-transaction-zkevm.safe.global/",
      "name": "polygonzkevm",
      "nativeToken": {
        "decimals": 18,
        "name": "Ether",
        "symbol": "ETH"
      },
      "protocol": "ethereum",
      "rpcUrls": [
        {
          "http": "https://zkevm-rpc.com"
        },
        {
          "http": "https://rpc.ankr.com/polygon_zkevm"
        }
      ],
<<<<<<< HEAD
      "technicalStack": "polygoncdk",
      "aggregationHook": "0x8464aF853363B8d6844070F68b0AB34Cb6523d0F",
      "domainRoutingIsm": "0x8b6862a784f634F4C8E1cbb04c9DA3dB637B7EaA",
      "domainRoutingIsmFactory": "0xe4057c5B0c43Dc18E36b08C39B419F190D29Ac2d",
      "fallbackRoutingHook": "0x01aE937A7B05d187bBCBE80F44F41879D3D335a4",
      "interchainAccountRouter": "0x0b6C22e18fDcA681049A7ce003372DFfb3C71214",
      "interchainGasPaymaster": "0x0D63128D887159d63De29497dfa45AFc7C699AE4",
      "interchainSecurityModule": "0x369a83303336D0Ea4B96C0aE5A6ad3710E215bdE",
=======
      "technicalStack": "other",
      "aggregationHook": "0x1fC7EA141078CdF5c434Ddf56b455eD472270b01",
      "domainRoutingIsm": "0xBD70Ea9D599a0FC8158B026797177773C3445730",
      "domainRoutingIsmFactory": "0x1052eF3419f26Bec74Ed7CEf4a4FA6812Bc09908",
      "fallbackRoutingHook": "0x11b76D93a9D39Eb51F54eBf5566308640cDe882b",
      "interchainAccountRouter": "0x1604d2D3DaFba7D302F86BD7e79B3931414E4625",
      "interchainGasPaymaster": "0xc2466492C451E1AE49d8C874bB9f89293Aaad59b",
      "interchainSecurityModule": "0x542a4EC9F1d32b21126287cEb39B9EE7f33f580a",
>>>>>>> 4a3ac4cf
      "mailbox": "0x3a464f746D23Ab22155710f44dB16dcA53e0775E",
      "merkleTreeHook": "0x149db7afD694722747035d5AEC7007ccb6F8f112",
      "pausableHook": "0xc2FbB9411186AB3b1a6AFCCA702D1a80B48b197c",
      "pausableIsm": "0x784b9D0f4eF9fb8444DfB5d24AB221C9D1A85395",
      "protocolFee": "0xd83A4F747fE80Ed98839e05079B1B7Fe037b1638",
      "proxyAdmin": "0x2f2aFaE1139Ce54feFC03593FeE8AB2aDF4a85A7",
<<<<<<< HEAD
      "staticAggregationHookFactory": "0x0761b0827849abbf7b0cC09CE14e1C93D87f5004",
      "staticAggregationIsm": "0xAe7d2FA2aFc57Ce9F05930d403673A267b3efE50",
      "staticAggregationIsmFactory": "0x1052eF3419f26Bec74Ed7CEf4a4FA6812Bc09908",
      "staticMerkleRootMultisigIsmFactory": "0x8F7454AC98228f3504Bb91eA3D8Adafe6406110A",
      "staticMerkleRootWeightedMultisigIsmFactory": "0xc24f3ba8619Fe9db9b95fB616D6945779669e591",
      "staticMessageIdMultisigIsmFactory": "0xEb9FcFDC9EfDC17c1EC5E1dc085B98485da213D6",
      "staticMessageIdWeightedMultisigIsmFactory": "0x882Ad0CcB25CDf928e2a9C899F23eC033C4113f7",
      "storageGasOracle": "0x19dc38aeae620380430C200a6E990D5Af5480117",
      "testRecipient": "0xD127D4549cb4A5B2781303a4fE99a10EAd13263A",
=======
      "staticAggregationHookFactory": "0xeF8Fc98C79F1f1F52F04EfeD2d50040f6F7Cf0E3",
      "staticAggregationIsm": "0x9eAc9956855640c6a58AF8f91537A3E9ccd757a9",
      "staticAggregationIsmFactory": "0x8F7454AC98228f3504Bb91eA3D8Adafe6406110A",
      "staticMerkleRootMultisigIsmFactory": "0x2C1FAbEcd7bFBdEBF27CcdB67baADB38b6Df90fC",
      "staticMerkleRootWeightedMultisigIsmFactory": "0x0761b0827849abbf7b0cC09CE14e1C93D87f5004",
      "staticMessageIdMultisigIsmFactory": "0x8b83fefd896fAa52057798f6426E9f0B080FCCcE",
      "staticMessageIdWeightedMultisigIsmFactory": "0x4Ed7d626f1E96cD1C0401607Bf70D95243E3dEd1",
      "storageGasOracle": "0x60515f328B2c55Df63f456D9D839a0082892dEf8",
      "testRecipient": "0xa2401b57A8CCBF6AbD9b7e62e28811b2b523AB2B",
>>>>>>> 4a3ac4cf
      "timelockController": "0x0000000000000000000000000000000000000000",
      "validatorAnnounce": "0x2fa5F5C96419C222cDbCeC797D696e6cE428A7A9",
      "index": {
        "from": 6577743
      },
      "transactionOverrides": {
        "gasPrice": 1000000000
      }
    },
    "polynomialfi": {
      "blockExplorers": [
        {
          "apiUrl": "https://polynomialscan.io/api",
          "family": "routescan",
          "name": "Polynomial Explorer",
          "url": "https://polynomialscan.io"
        }
      ],
      "blocks": {
        "confirmations": 1,
        "estimateBlockTime": 2,
        "reorgPeriod": 5
      },
      "chainId": 8008,
      "deployer": {
        "name": "Abacus Works",
        "url": "https://www.hyperlane.xyz"
      },
      "displayName": "Polynomial",
      "domainId": 1000008008,
      "gasCurrencyCoinGeckoId": "ethereum",
      "name": "polynomialfi",
      "nativeToken": {
        "decimals": 18,
        "name": "Ethereum",
        "symbol": "ETH"
      },
      "protocol": "ethereum",
      "rpcUrls": [
        {
          "http": "https://rpc.polynomial.fi"
        }
      ],
      "technicalStack": "opstack",
      "aggregationHook": "0x7034eDf1fb187b33f3D44Ffd94Fb2B8432be0402",
      "domainRoutingIsm": "0x8A82DE5b4EC1A4f1FAf86c74031c2D38B07e1E80",
      "domainRoutingIsmFactory": "0xc441521bA37EaCd9af4f319CcdA27E9D48f74281",
      "fallbackRoutingHook": "0xDd260B99d302f0A3fF885728c086f729c06f227f",
      "interchainAccountRouter": "0x1B947F6246ACe28abAf073FF11c098F31ce4f899",
      "interchainGasPaymaster": "0x2f536FB7a37bd817Af644072a904Ddc02Dae429f",
      "interchainSecurityModule": "0xa7D451fD8C1188f8a75a1651e73279F7b764D6a3",
      "mailbox": "0x2f0E57527Bb37E5E064EF243fad56CCE6241906c",
      "merkleTreeHook": "0xC8E323036AAFB4B4201e7B640E79C4Db285A3FC8",
      "pausableHook": "0xdAa1B65547fB969c9ff5678956AB2FF9771B883D",
      "pausableIsm": "0x2684C6F89E901987E1FdB7649dC5Be0c57C61645",
      "protocolFee": "0x2e542a3DF4fde491faa77da05eD48377aca9E44e",
      "proxyAdmin": "0x5bdADEAD721Eb4C4038fF7c989E3C7BbBA302435",
      "staticAggregationHookFactory": "0x7C012DCA02C42cfA3Fd7Da3B0ED7234B52AE68eF",
      "staticAggregationIsm": "0x848A33eE97898B1Dbd11DaCd0ff9101c71C4fabA",
      "staticAggregationIsmFactory": "0xD127D4549cb4A5B2781303a4fE99a10EAd13263A",
      "staticMerkleRootMultisigIsmFactory": "0x34b67302583A8Faa7c490A2D85463838D3045ce6",
      "staticMerkleRootWeightedMultisigIsmFactory": "0x730f8a4128Fa8c53C777B62Baa1abeF94cAd34a9",
      "staticMessageIdMultisigIsmFactory": "0x8a5524a1b898fe848819ff675c577b5c7F224684",
      "staticMessageIdWeightedMultisigIsmFactory": "0xbed53B5C5BCE9433f25A2A702e6df13E22d84Ae9",
      "storageGasOracle": "0x2b79328DA089E89A9E9c08732b56dd31F01011Db",
      "testRecipient": "0xa1c3884EbE24Cccb120B2E98a55f85140563aa4C",
      "timelockController": "0x0000000000000000000000000000000000000000",
      "validatorAnnounce": "0xA166219dF110BDA97b91e65D4BB4Aae4159978b9",
      "index": {
        "from": 6451460
      }
    },
    "prom": {
      "blockExplorers": [
        {
          "apiUrl": "https://prom-blockscout.eu-north-2.gateway.fm/api/eth-rpc",
          "family": "blockscout",
          "name": "Prom Explorer",
          "url": "https://prom-blockscout.eu-north-2.gateway.fm"
        }
      ],
      "blocks": {
        "confirmations": 1,
        "estimateBlockTime": 6,
        "reorgPeriod": 5
      },
      "chainId": 227,
      "deployer": {
        "name": "Abacus Works",
        "url": "https://www.hyperlane.xyz"
      },
      "displayName": "Prom",
      "domainId": 227,
      "gasCurrencyCoinGeckoId": "prometeus",
      "name": "prom",
      "nativeToken": {
        "decimals": 18,
        "name": "Prom",
        "symbol": "PROM"
      },
      "protocol": "ethereum",
      "rpcUrls": [
        {
          "http": "https://prom-rpc.eu-north-2.gateway.fm"
        }
      ],
      "technicalStack": "polygoncdk",
      "aggregationHook": "0x6ab6F297ff0c40115D6c663d21E936CAFFad0EEf",
      "domainRoutingIsm": "0xF6C3854e195467625D3a9e50103751629b767cE5",
      "domainRoutingIsmFactory": "0xbb0AE51BCa526cF313b6a95BfaB020794af6C394",
      "fallbackRoutingHook": "0x5C2D2fB7F948895cf57f4723167DDEe016A462D1",
      "interchainAccountRouter": "0xd5D8c2d9A3F4974E89396928FEb7829d9C5e0788",
      "interchainGasPaymaster": "0x282629Af1A2f9b8e2c5Cbc54C35C7989f21950c6",
      "interchainSecurityModule": "0x775fC98d2571428d132943Aa5d752f89D012CA7B",
      "mailbox": "0x5C02157068a52cEcfc98EDb6115DE6134EcB4764",
      "merkleTreeHook": "0xf147bBD944C610F86DaE6C7668497D22932C1E4A",
      "pausableHook": "0x872Bd98057931c8809927c6dE2ef39738a80Eb0C",
      "pausableIsm": "0xEE2e85Df244e32d95d9f327D7a35Ba3d2d412225",
      "protocolFee": "0x2A532fc8cF9a72142eA8753a0d2AB68098C19585",
      "proxyAdmin": "0x9534122Aae7978dB8f5f10dF4432233c53e820A1",
      "staticAggregationHookFactory": "0x9eb56085DdbDA60aDf7d2B533AFeD90e38fC9666",
      "staticAggregationIsm": "0xa0bBd1258E803be00e6953840806A917E066D56c",
      "staticAggregationIsmFactory": "0x0D3bD9F1bcDA82bD1682b2C895a907d7aaE45849",
      "staticMerkleRootMultisigIsmFactory": "0xeE8C0E1EeBfFCC451a013336386eA53E42a44451",
      "staticMerkleRootWeightedMultisigIsmFactory": "0x83475ca5bEB2Eaa59A2FF48a0544ebaa4a32c2de",
      "staticMessageIdMultisigIsmFactory": "0x9eaaC366BFD70430cFee6E70265fefFf1CfC9E47",
      "staticMessageIdWeightedMultisigIsmFactory": "0x451dF8AB0936D85526D816f0b4dCaDD934A034A4",
      "storageGasOracle": "0x33E0c225A54a0A86E9B267e90A90DE8CBb0fDB8f",
      "testRecipient": "0x83f647970B213675412b76e1cCDB55D0e35365fD",
      "timelockController": "0x0000000000000000000000000000000000000000",
      "validatorAnnounce": "0x5ae1ECA065aC8ee92Ce98E584fc3CE43070020e7",
      "index": {
        "from": 122243
      }
    },
    "pulsechain": {
      "blockExplorers": [
        {
          "apiUrl": "https://scan.pulsechain.box/api",
          "family": "blockscout",
          "name": "Pulsechain Explorer",
          "url": "https://scan.pulsechain.box"
        },
        {
<<<<<<< HEAD
          "apiUrl": "https://api.scan.pulsechain.com/api",
          "family": "blockscout",
          "name": "Pulsechain Explorer",
          "url": "https://scan.pulsechainfoundation.org/#/"
        },
=======
          "http": "https://rpc.matchain.io"
        }
      ],
      "technicalStack": "opstack",
      "aggregationHook": "0x120a23c90Dc45B0586fA294056D4Bd885960E665",
      "domainRoutingIsm": "0xBD70Ea9D599a0FC8158B026797177773C3445730",
      "domainRoutingIsmFactory": "0x1052eF3419f26Bec74Ed7CEf4a4FA6812Bc09908",
      "fallbackRoutingHook": "0xf0F937943Cd6D2a5D02b7f96C9Dd9e04AB633813",
      "interchainAccountRouter": "0xcb98BD947B58445Fc4815f10285F44De42129918",
      "interchainGasPaymaster": "0x9629c28990F11c31735765A6FD59E1E1bC197DbD",
      "interchainSecurityModule": "0x5A7e70701D8C564AA0b7eEBa652C740a0C5A9290",
      "mailbox": "0x3a464f746D23Ab22155710f44dB16dcA53e0775E",
      "merkleTreeHook": "0x021D2810a758c833080DEc2F1Fa8F571Aae97D45",
      "pausableHook": "0x46008F5971eFb16e6c354Ef993EA021B489bc055",
      "pausableIsm": "0xc2466492C451E1AE49d8C874bB9f89293Aaad59b",
      "protocolFee": "0xb201817dFdd822B75Fa9b595457E6Ee466a7C187",
      "proxyAdmin": "0x2f2aFaE1139Ce54feFC03593FeE8AB2aDF4a85A7",
      "staticAggregationHookFactory": "0xCDaebcc592DA5c982B05E95039FF5f3467420223",
      "staticAggregationIsm": "0x2BAb551CFDFbd6CC45a3B73424aD6228F8A81B61",
      "staticAggregationIsmFactory": "0x8F7454AC98228f3504Bb91eA3D8Adafe6406110A",
      "staticMerkleRootMultisigIsmFactory": "0x2C1FAbEcd7bFBdEBF27CcdB67baADB38b6Df90fC",
      "staticMerkleRootWeightedMultisigIsmFactory": "0x0761b0827849abbf7b0cC09CE14e1C93D87f5004",
      "staticMessageIdMultisigIsmFactory": "0x8b83fefd896fAa52057798f6426E9f0B080FCCcE",
      "staticMessageIdWeightedMultisigIsmFactory": "0x4Ed7d626f1E96cD1C0401607Bf70D95243E3dEd1",
      "storageGasOracle": "0xff72A726Ce261846f2dF6F32113e514b5Ddb0E37",
      "testRecipient": "0xFa6fDABA1d0688675f05cE1B9DE17461247Bce9e",
      "timelockController": "0x0000000000000000000000000000000000000000",
      "validatorAnnounce": "0xC5f2c60073DCAA9D157C45d5B017D639dF9C5CeB",
      "index": {
        "from": 16333539,
        "chunk": 999
      },
      "gnosisSafeTransactionServiceUrl": "https://prod.matchain.keypersafe.xyz"
    },
    "sonicsvm": {
      "blockExplorers": [
>>>>>>> 4a3ac4cf
        {
          "apiUrl": "https://api.scan.pulsechain.com/api",
          "family": "other",
          "name": "Otterscan",
          "url": "https://otter.pulsechain.com"
        }
      ],
      "blocks": {
        "confirmations": 1,
        "estimateBlockTime": 10,
        "reorgPeriod": 10
      },
      "chainId": 369,
      "deployer": {
        "name": "Abacus Works",
        "url": "https://www.hyperlane.xyz"
      },
      "displayName": "PulseChain",
      "domainId": 369,
      "gasCurrencyCoinGeckoId": "pulsechain",
      "name": "pulsechain",
      "nativeToken": {
        "decimals": 18,
        "name": "PulseChain",
        "symbol": "PLS"
      },
      "protocol": "ethereum",
      "rpcUrls": [
        {
          "http": "https://rpc.pulsechain.com"
        },
        {
          "http": "https://pulsechain-rpc.publicnode.com"
        }
      ],
      "technicalStack": "other",
      "aggregationHook": "0xcb8738c0e8ea5CCD603C8D593720FB1C16396CC5",
      "domainRoutingIsm": "0xceC94cB0C1d128B36e2142bDd070e047f0E4B1CC",
      "domainRoutingIsmFactory": "0x175113a9E1B81DB97482edF427C1Ac079eFD9b2a",
      "fallbackRoutingHook": "0x4ECc899c97A5a70273C291cB30740CdF1244a931",
      "interchainAccountRouter": "0x7823Ce52c254F71321a70b2b87EcC63a516008a1",
      "interchainGasPaymaster": "0xc996F4D7d7F39189921A08F3DaAf1b9ff0b20006",
      "interchainSecurityModule": "0x9352810c7cb60769623B195189028031eE718B94",
      "mailbox": "0x56176C7Fb66FdD70ef962Ae53a46A226c7F6a2Cc",
      "merkleTreeHook": "0x9DaC51dF95298453C7fb5b43233818CfA4604daC",
      "pausableHook": "0x7528697bdc7300fFA9470EfbDb6007Ea34e56c38",
      "pausableIsm": "0x5adA3443361585A1c651DA5E53AEeF5Eec364b56",
      "protocolFee": "0xbadC9416567503f01A737477f88f64d41f817Cba",
      "proxyAdmin": "0xEe3147deeDFC0c6DDD7c65D4e9ff9a48632BE645",
      "staticAggregationHookFactory": "0x651178ADa5378d82401D2E6543fc00f8CDcf3aaf",
      "staticAggregationIsm": "0xaF2eb8E23728e3f3d547E05fee3832Bee1d4Fb39",
      "staticAggregationIsmFactory": "0xD6ba15FF7191b4b823d4e212EDA4530a76506D46",
      "staticMerkleRootMultisigIsmFactory": "0x7aed6B857796806C890D969B40325F5bc87e0313",
      "staticMerkleRootWeightedMultisigIsmFactory": "0x99652737deCa1924F9D267bD7eFE784f28E282C8",
      "staticMessageIdMultisigIsmFactory": "0x55e1e72051872F571C2B9e7e738276F59ffe3148",
      "staticMessageIdWeightedMultisigIsmFactory": "0xD9B8aCD833452ab6021290719CeF5759DDbF2E53",
      "storageGasOracle": "0xe974B5F169a5770DbfFB20F669e662Bd721c9Cc4",
      "testRecipient": "0x08462526f57DADfc371bc0c0cb3227eBb4576a7c",
      "validatorAnnounce": "0xB08bd33086CF244D3757843DdD771c3263e1C02c",
      "index": {
        "from": 24358784
      }
    },
    "radix": {
      "bech32Prefix": "account_rdx",
      "blockExplorers": [
        {
          "apiUrl": "https://dashboard.radixdlt.com",
          "family": "radixdashboard",
          "name": "Radix Dashboard",
          "url": "https://dashboard.radixdlt.com"
        }
      ],
      "blocks": {
        "confirmations": 0,
        "estimateBlockTime": 5,
        "reorgPeriod": 0
      },
      "chainId": 1,
      "deployer": {
        "name": "Abacus Works",
        "url": "https://www.hyperlane.xyz"
      },
      "displayName": "Radix",
      "domainId": 1633970780,
      "gasCurrencyCoinGeckoId": "radix",
      "gatewayUrls": [
        {
          "http": "https://mainnet.radixdlt.com"
        }
      ],
      "name": "radix",
      "nativeToken": {
        "decimals": 18,
        "denom": "resource_rdx1tknxxxxxxxxxradxrdxxxxxxxxx009923554798xxxxxxxxxradxrd",
        "name": "Radix",
        "symbol": "XRD"
      },
      "protocol": "radix",
      "rpcUrls": [
        {
          "http": "https://radix.rpc.grove.city/v1/326002fc"
        }
      ],
      "technicalStack": "other",
<<<<<<< HEAD
      "interchainGasPaymaster": "component_rdx1cznxpn5m3kutzr6jrhgnvv0x7uhcs0rf8fl2w59hkclm6m7axzlqgu",
      "interchainSecurityModule": "component_rdx1crzkj7lujcdazgc4hpuvzlkmaddwnzh6d39ln5hrpxk6wllehqcdcf",
      "mailbox": "component_rdx1cpcq2wcs8zmpjanjf5ek76y4wttdxswnyfcuhynz4zmhjfjxqfsg9z",
      "merkleTreeHook": "component_rdx1cz4c0upfeezhr7nxft5x3dg7w4gmhddy62d5a730lurazwkk830r4g",
      "validatorAnnounce": "component_rdx1cr0hsv0qg58ud3pv3prd4kv2m4dl4vd4ma2yd0et64987qukxp9n94"
=======
      "aggregationHook": "0xC50b98A6CFC20A2484bf2A21310F22C3557E5f32",
      "domainRoutingIsm": "0xDEed16fe4b1c9b2a93483EDFf34C77A9b57D31Ff",
      "domainRoutingIsmFactory": "0x4Ed7d626f1E96cD1C0401607Bf70D95243E3dEd1",
      "fallbackRoutingHook": "0x7937CB2886f01F38210506491A69B0D107Ea0ad9",
      "interchainAccountRouter": "0x84Fcd67D2B723416e2aFDd61484BD19bd9C32f27",
      "interchainGasPaymaster": "0x7Ce3a48cd9FD80004d95b088760bD05bA86C1f7b",
      "interchainSecurityModule": "0xD546563262eA44C7924816DDF5f5eAf9aea8236E",
      "mailbox": "0x7f50C5776722630a0024fAE05fDe8b47571D7B39",
      "merkleTreeHook": "0x8F23872dAb3B166cef411EeB6C391Ff6Ce419532",
      "pausableHook": "0x2351FBe24C1212F253b7a300ff0cBCFd97952a19",
      "pausableIsm": "0xE885941aF52eab9E7f4c67392eACd96ea2A65d9B",
      "protocolFee": "0xF16E63B42Df7f2676B373979120BBf7e6298F473",
      "proxyAdmin": "0x3a464f746D23Ab22155710f44dB16dcA53e0775E",
      "staticAggregationHookFactory": "0x92FDcD6ECa2B05a6ceAdb209D81DeB9e91f02495",
      "staticAggregationIsm": "0x11f4E62575EE171D4df15b2D5426abd5d4196284",
      "staticAggregationIsmFactory": "0x1052eF3419f26Bec74Ed7CEf4a4FA6812Bc09908",
      "staticMerkleRootMultisigIsmFactory": "0x8F7454AC98228f3504Bb91eA3D8Adafe6406110A",
      "staticMerkleRootWeightedMultisigIsmFactory": "0x2f2aFaE1139Ce54feFC03593FeE8AB2aDF4a85A7",
      "staticMessageIdMultisigIsmFactory": "0xEb9FcFDC9EfDC17c1EC5E1dc085B98485da213D6",
      "staticMessageIdWeightedMultisigIsmFactory": "0xeA87ae93Fa0019a82A727bfd3eBd1cFCa8f64f1D",
      "storageGasOracle": "0xb201817dFdd822B75Fa9b595457E6Ee466a7C187",
      "testRecipient": "0x82540c4C1C6956FC4815E583DDc6d88A782E0F3e",
      "timelockController": "0x0000000000000000000000000000000000000000",
      "validatorAnnounce": "0xa377b8269e0A47cdd2fD5AAeAe860b45623c6d82",
      "index": {
        "from": 707812
      },
      "gnosisSafeTransactionServiceUrl": "https://transaction.safe.berachain.com"
>>>>>>> 4a3ac4cf
    },
    "rarichain": {
      "blockExplorers": [
        {
          "apiUrl": "https://mainnet.explorer.rarichain.org/api",
          "family": "blockscout",
          "name": "Rari Mainnet Explorer",
          "url": "https://mainnet.explorer.rarichain.org"
        }
      ],
      "blocks": {
        "confirmations": 1,
        "estimateBlockTime": 30,
        "reorgPeriod": 0
      },
      "chainId": 1380012617,
      "deployer": {
        "name": "Abacus Works",
        "url": "https://www.hyperlane.xyz"
      },
      "displayName": "RARI Chain",
      "domainId": 1000012617,
      "gasCurrencyCoinGeckoId": "ethereum",
      "index": {
        "from": 688784
      },
      "name": "rarichain",
      "nativeToken": {
        "decimals": 18,
        "name": "Ethereum",
        "symbol": "ETH"
      },
      "protocol": "ethereum",
      "rpcUrls": [
        {
          "http": "https://mainnet.rpc.rarichain.org/http"
        }
      ],
      "technicalStack": "arbitrumnitro",
      "aggregationHook": "0x1bf00e9883291F1bc25292799Dd5cE4fa3a00215",
      "domainRoutingIsm": "0x43fEfD9323a9e71Df4cd9f32f1015efa4c906d10",
      "domainRoutingIsmFactory": "0x5DdFCA27f9a308c1429A010C4daB291b5534a297",
      "fallbackRoutingHook": "0x01EBa6D613DC09Cb899aF1e8E8a747416d7250ad",
      "interchainAccountRouter": "0xecA217aB573506eaB6E51CDD1c3a84B626CDf7b4",
      "interchainGasPaymaster": "0xDDE46032Baf4da13fDD79BF9dfbaA2749615C409",
      "interchainSecurityModule": "0xe43e262c5BCBeD261A011bd05CDF7Ec673ab679D",
      "mailbox": "0x65dCf8F6b3f6a0ECEdf3d0bdCB036AEa47A1d615",
      "merkleTreeHook": "0x8c794a781327b819416E7b67908f1D22397f1E67",
      "pausableHook": "0x4d264424905535E97396Db83bd553D0d73A4EF9d",
      "pausableIsm": "0xA166219dF110BDA97b91e65D4BB4Aae4159978b9",
      "protocolFee": "0x8a733038eF4BbC314eE0F7595257D8d3799B6aA9",
      "proxyAdmin": "0x4Ee9dEBB3046139661b51E17bdfD54Fd63211de7",
      "staticAggregationHookFactory": "0x3cECBa60A580dE20CC57D87528953a00f4ED99EA",
      "staticAggregationIsm": "0x72AafB2129B3cCCc9A89A1EEdCdF50D1Ccb4a3C8",
      "staticAggregationIsmFactory": "0xc0C2dB448fC2c84213394Fcb93a3C467e50ECa9E",
      "staticMerkleRootMultisigIsmFactory": "0xDf178647caB5e0222F4B53C57274FD2A03BEaed6",
      "staticMerkleRootWeightedMultisigIsmFactory": "0xcb35B397B159AAE1fbfAcc86b782B036D0DA6b1D",
      "staticMessageIdMultisigIsmFactory": "0x5e8a0fCc0D1DF583322943e01F02cB243e5300f6",
      "staticMessageIdWeightedMultisigIsmFactory": "0x84444cE490233CFa76E3F1029bc166aa8c266907",
      "storageGasOracle": "0x16625230dD6cFe1B2bec3eCaEc7d43bA3A902CD6",
      "testRecipient": "0xCE8260c1b5cF2fAD15bb4B6542716b050Fdf35c9",
      "timelockController": "0x0000000000000000000000000000000000000000",
      "validatorAnnounce": "0x38D361861d321B8B05de200c61B8F18740Daf4D8"
    },
    "reactive": {
      "blockExplorers": [
        {
          "apiUrl": "https://reactscan.net/api",
          "family": "other",
          "name": "Reactscan",
          "url": "https://reactscan.net"
        }
      ],
      "blocks": {
        "confirmations": 3,
        "estimateBlockTime": 7,
        "reorgPeriod": 5
      },
      "chainId": 1597,
      "deployer": {
        "name": "Abacus Works",
        "url": "https://www.hyperlane.xyz"
      },
      "displayName": "Reactive Mainnet",
      "domainId": 1597,
      "gasCurrencyCoinGeckoId": "reactive-network",
      "name": "reactive",
      "nativeToken": {
        "decimals": 18,
        "name": "REACT",
        "symbol": "REACT"
      },
      "protocol": "ethereum",
      "rpcUrls": [
        {
          "http": "https://mainnet-rpc.rnk.dev"
        }
      ],
      "technicalStack": "other",
<<<<<<< HEAD
      "aggregationHook": "0x5f65691fCF01CF258Aa5A5f416902C0524402395",
      "domainRoutingIsm": "0xBD70Ea9D599a0FC8158B026797177773C3445730",
      "domainRoutingIsmFactory": "0x1052eF3419f26Bec74Ed7CEf4a4FA6812Bc09908",
      "fallbackRoutingHook": "0xdf4aA3905e0391C7763e33CB6A08fFa97221D49B",
      "interchainAccountRouter": "0x2A532fc8cF9a72142eA8753a0d2AB68098C19585",
      "interchainGasPaymaster": "0xE911e75CECe0eF01df3ceD96BCd362941AE474D4",
      "interchainSecurityModule": "0xE0483C11b10650b75399249184120580363B3cbc",
=======
      "aggregationHook": "0xEEB557788922d6112aaec0D9F78e03a945f418FF",
      "domainRoutingIsm": "0xBD70Ea9D599a0FC8158B026797177773C3445730",
      "domainRoutingIsmFactory": "0x1052eF3419f26Bec74Ed7CEf4a4FA6812Bc09908",
      "fallbackRoutingHook": "0x82540c4C1C6956FC4815E583DDc6d88A782E0F3e",
      "interchainAccountRouter": "0xd6b12ecC223b483427ea66B029b4EEfcC1af86DC",
      "interchainGasPaymaster": "0x5cD695ADCB156589cde501822C314bFD74398cA1",
      "interchainSecurityModule": "0x5fB35e4A73DdCAa7F17eA0F3f084f12e50229360",
>>>>>>> 4a3ac4cf
      "mailbox": "0x3a464f746D23Ab22155710f44dB16dcA53e0775E",
      "merkleTreeHook": "0xcDD89f19b2d00DCB9510BB3fBd5eCeCa761fe5Ab",
      "pausableHook": "0x72246331d057741008751AB3976a8297Ce7267Bc",
      "pausableIsm": "0xbE58F200ffca4e1cE4D2F4541E94Ae18370fC405",
      "protocolFee": "0x6D48135b7584E8Bf828B6e23110Bc0Da4252704f",
      "proxyAdmin": "0x2f2aFaE1139Ce54feFC03593FeE8AB2aDF4a85A7",
<<<<<<< HEAD
      "staticAggregationHookFactory": "0xEb9FcFDC9EfDC17c1EC5E1dc085B98485da213D6",
      "staticAggregationIsm": "0x0Cb57b789C6CF954F422F043E351cc6Ba8447aE1",
=======
      "staticAggregationHookFactory": "0x246BBe3983C22553362A42aa4B06320E2fB4E880",
      "staticAggregationIsm": "0x2ac85c56B1FCB06951a6457918E29fB2ab30722b",
>>>>>>> 4a3ac4cf
      "staticAggregationIsmFactory": "0x8F7454AC98228f3504Bb91eA3D8Adafe6406110A",
      "staticMerkleRootMultisigIsmFactory": "0x2C1FAbEcd7bFBdEBF27CcdB67baADB38b6Df90fC",
      "staticMerkleRootWeightedMultisigIsmFactory": "0x0761b0827849abbf7b0cC09CE14e1C93D87f5004",
      "staticMessageIdMultisigIsmFactory": "0x8b83fefd896fAa52057798f6426E9f0B080FCCcE",
      "staticMessageIdWeightedMultisigIsmFactory": "0x4Ed7d626f1E96cD1C0401607Bf70D95243E3dEd1",
      "storageGasOracle": "0x7947b7Fe737B4bd1D3387153f32148974066E591",
      "testRecipient": "0x76F2cC245882ceFf209A61d75b9F0f1A3b7285fB",
      "timelockController": "0x0000000000000000000000000000000000000000",
      "validatorAnnounce": "0x9fE454AA2B01fc7A2a777AE561bc58Ce560CD5a9",
      "index": {
        "from": 226924
      }
    },
    "redstone": {
      "blockExplorers": [
        {
          "apiUrl": "https://explorer.redstone.xyz/api",
          "family": "blockscout",
          "name": "Redstone Explorer",
          "url": "https://explorer.redstone.xyz"
        }
      ],
      "blocks": {
        "confirmations": 1,
        "estimateBlockTime": 2,
        "reorgPeriod": 5
      },
      "chainId": 690,
      "deployer": {
        "name": "Abacus Works",
        "url": "https://www.hyperlane.xyz"
      },
      "displayName": "Redstone",
      "domainId": 690,
      "gasCurrencyCoinGeckoId": "ethereum",
      "gnosisSafeTransactionServiceUrl": "https://transaction-redstone.safe.optimism.io",
      "name": "redstone",
      "nativeToken": {
        "decimals": 18,
        "name": "Ether",
        "symbol": "ETH"
      },
      "protocol": "ethereum",
      "rpcUrls": [
        {
          "http": "https://rpc.redstonechain.com"
        }
      ],
      "technicalStack": "opstack",
      "aggregationHook": "0x7bC13D23eD161E152a05c71D037b4642EA61B8eF",
      "domainRoutingIsm": "0x5D1e7D7c5B9e6dDC8439F67F10c578f2A1084f6F",
      "domainRoutingIsmFactory": "0x0761b0827849abbf7b0cC09CE14e1C93D87f5004",
      "fallbackRoutingHook": "0xA1ac41d8A663fd317cc3BD94C7de92dC4BA4a882",
      "interchainAccountRouter": "0x27e88AeB8EA4B159d81df06355Ea3d20bEB1de38",
      "interchainGasPaymaster": "0x2Fa570E83009eaEef3a1cbd496a9a30F05266634",
      "interchainSecurityModule": "0xdBb7627b60Fa558e7d5f0D356FE3AF946ea7B607",
      "mailbox": "0xeA87ae93Fa0019a82A727bfd3eBd1cFCa8f64f1D",
      "merkleTreeHook": "0x8F1E22d309baa69D398a03cc88E9b46037e988AA",
      "pausableHook": "0xC9B8ea6230d6687a4b13fD3C0b8f0Ec607B26465",
      "pausableIsm": "0xD53Fdbb7537aCa82bAf7cCA7204088f15b52796a",
      "protocolFee": "0x26f32245fCF5Ad53159E875d5Cae62aEcf19c2d4",
      "proxyAdmin": "0x4Ed7d626f1E96cD1C0401607Bf70D95243E3dEd1",
      "staticAggregationHookFactory": "0x1052eF3419f26Bec74Ed7CEf4a4FA6812Bc09908",
      "staticAggregationIsm": "0x3Bb9244a2aBBb710c933e8D82Ff8F0C200F3c036",
      "staticAggregationIsmFactory": "0xEb9FcFDC9EfDC17c1EC5E1dc085B98485da213D6",
      "staticMerkleRootMultisigIsmFactory": "0x8b83fefd896fAa52057798f6426E9f0B080FCCcE",
      "staticMerkleRootWeightedMultisigIsmFactory": "0x794Fe7970EE45945b0ad2667f99A5bBc9ddfB5d7",
      "staticMessageIdMultisigIsmFactory": "0x8F7454AC98228f3504Bb91eA3D8Adafe6406110A",
      "staticMessageIdWeightedMultisigIsmFactory": "0x7B8AA8f23Ab6B0757eC6FC71894211376D9335b0",
      "storageGasOracle": "0x6Fae4D9935E2fcb11fC79a64e917fb2BF14DaFaa",
      "testRecipient": "0x1Ab68dC4f7b6cfcd00218D4b761b7F3b5a724555",
      "timelockController": "0x0000000000000000000000000000000000000000",
      "validatorAnnounce": "0x12582c7B0f43c6A667CBaA7fA8b112F7fb1E69F0",
      "index": {
        "from": 1797579
      }
    },
    "ronin": {
      "blockExplorers": [
        {
          "apiUrl": "https://app.roninchain.com/api",
          "family": "other",
          "name": "Ronin Explorer",
          "url": "https://app.roninchain.com"
        }
      ],
      "blocks": {
        "confirmations": 1,
        "estimateBlockTime": 3,
        "reorgPeriod": 5
      },
      "chainId": 2020,
      "deployer": {
        "name": "Abacus Works",
        "url": "https://www.hyperlane.xyz"
      },
      "displayName": "Ronin",
      "domainId": 2020,
      "gasCurrencyCoinGeckoId": "ronin",
      "gnosisSafeTransactionServiceUrl": "https://safe-transaction-ronin.safe.onchainden.com",
      "name": "ronin",
      "nativeToken": {
        "decimals": 18,
        "name": "Ronin",
        "symbol": "RON"
      },
      "protocol": "ethereum",
      "rpcUrls": [
        {
          "http": "https://api.roninchain.com/rpc"
        },
        {
          "http": "https://ronin.drpc.org"
        }
      ],
      "technicalStack": "other",
      "aggregationHook": "0x3e07c5F4B999E868f7B46DD4Fc5ea2Eab5aA02AA",
      "domainRoutingIsm": "0xBD70Ea9D599a0FC8158B026797177773C3445730",
      "domainRoutingIsmFactory": "0x1052eF3419f26Bec74Ed7CEf4a4FA6812Bc09908",
      "fallbackRoutingHook": "0x82540c4C1C6956FC4815E583DDc6d88A782E0F3e",
      "interchainAccountRouter": "0xd6b12ecC223b483427ea66B029b4EEfcC1af86DC",
      "interchainGasPaymaster": "0x5cD695ADCB156589cde501822C314bFD74398cA1",
      "interchainSecurityModule": "0x5fB35e4A73DdCAa7F17eA0F3f084f12e50229360",
      "mailbox": "0x3a464f746D23Ab22155710f44dB16dcA53e0775E",
      "merkleTreeHook": "0xa377b8269e0A47cdd2fD5AAeAe860b45623c6d82",
      "pausableHook": "0x3E57E4908FB4Ac05e9928feE2Ffd78f59692317C",
      "pausableIsm": "0xF16E63B42Df7f2676B373979120BBf7e6298F473",
      "protocolFee": "0xd386Bb418B61E296e1689C95AfE94A2E321a6eaD",
      "proxyAdmin": "0x2f2aFaE1139Ce54feFC03593FeE8AB2aDF4a85A7",
      "staticAggregationHookFactory": "0x128Ff1d24665d55f4b77B1FDbb6d8D0Ec4a0c0a1",
      "staticAggregationIsm": "0x2ac85c56B1FCB06951a6457918E29fB2ab30722b",
      "staticAggregationIsmFactory": "0x8F7454AC98228f3504Bb91eA3D8Adafe6406110A",
      "staticMerkleRootMultisigIsmFactory": "0x2C1FAbEcd7bFBdEBF27CcdB67baADB38b6Df90fC",
      "staticMerkleRootWeightedMultisigIsmFactory": "0x0761b0827849abbf7b0cC09CE14e1C93D87f5004",
      "staticMessageIdMultisigIsmFactory": "0x8b83fefd896fAa52057798f6426E9f0B080FCCcE",
      "staticMessageIdWeightedMultisigIsmFactory": "0x4Ed7d626f1E96cD1C0401607Bf70D95243E3dEd1",
      "storageGasOracle": "0x6e1B9f776bd415d7cC3C7458A5f0d801016918f8",
      "testRecipient": "0x51545389E04c2Ac07d98A40b85d29B480a2AF6ce",
      "timelockController": "0x0000000000000000000000000000000000000000",
      "validatorAnnounce": "0xB2b0A80b2fa3fC9aB1564A4FaF013d4D6084B325",
      "index": {
        "from": 42656210
      }
    },
    "scroll": {
      "blockExplorers": [
        {
          "apiKey": "GP69JEAP2W7YFJT9ZJTEPGQT6Y6KMW44ZN",
          "apiUrl": "https://api.etherscan.io/v2/api?chainid=534352",
          "family": "etherscan",
          "name": "Scroll Explorer",
          "url": "https://scrollscan.com/"
        }
      ],
      "blocks": {
        "confirmations": 1,
        "estimateBlockTime": 3,
        "reorgPeriod": 17
      },
      "chainId": 534352,
      "deployer": {
        "name": "Abacus Works",
        "url": "https://www.hyperlane.xyz"
      },
      "displayName": "Scroll",
      "domainId": 534352,
      "gasCurrencyCoinGeckoId": "ethereum",
      "gnosisSafeTransactionServiceUrl": "https://safe-transaction-scroll.safe.global",
      "name": "scroll",
      "nativeToken": {
        "decimals": 18,
        "name": "Ether",
        "symbol": "ETH"
      },
      "protocol": "ethereum",
      "rpcUrls": [
        {
          "http": "https://rpc.scroll.io"
        },
        {
          "http": "https://rpc.ankr.com/scroll"
        },
        {
          "http": "https://scroll-mainnet.chainstacklabs.com"
        },
        {
          "http": "https://scroll.drpc.org"
        },
        {
          "http": "https://1rpc.io/scroll"
        }
      ],
      "technicalStack": "other",
<<<<<<< HEAD
      "aggregationHook": "0x9Bc0FAf446E128a618A88a2F28960Fb2Ca169faE",
      "domainRoutingIsm": "0x4d02AfFc3F030c887e2f914B8B67E0B845e034fD",
      "domainRoutingIsmFactory": "0xe03dad16074BC5EEA9A9311257BF02Eb0B6AAA2b",
      "fallbackRoutingHook": "0xDa7cECb05C4aeB02c1aFDE277d4306a2da7Bd762",
      "interchainAccountRouter": "0x7E4a3CdF715650A2EF407C86186ec8Fd2d1fb46c",
      "interchainGasPaymaster": "0xBF12ef4B9f307463D3FB59c3604F294dDCe287E2",
      "interchainSecurityModule": "0xDc9d5132812d1f02fA64EdA7c0Db44172Ff5C103",
      "mailbox": "0x2f2aFaE1139Ce54feFC03593FeE8AB2aDF4a85A7",
      "merkleTreeHook": "0x6119E37Bd66406A1Db74920aC79C15fB8411Ba76",
      "pausableHook": "0x4Eb82Ee35b0a1c1d776E3a3B547f9A9bA6FCC9f2",
      "pausableIsm": "0x11Fa12DBaCe771E293e19743feA342e378C6341F",
      "protocolFee": "0xc3F23848Ed2e04C0c6d41bd7804fa8f89F940B94",
      "proxyAdmin": "0x0761b0827849abbf7b0cC09CE14e1C93D87f5004",
      "staticAggregationHookFactory": "0xEb9FcFDC9EfDC17c1EC5E1dc085B98485da213D6",
      "staticAggregationIsm": "0xAC0F1820F1F3fEd26293B8714464ca431824f823",
      "staticAggregationIsmFactory": "0x8F7454AC98228f3504Bb91eA3D8Adafe6406110A",
      "staticMerkleRootMultisigIsmFactory": "0x2C1FAbEcd7bFBdEBF27CcdB67baADB38b6Df90fC",
      "staticMerkleRootWeightedMultisigIsmFactory": "0xcb0D04010584AA5244b5826c990eeA4c16BeAC8C",
      "staticMessageIdMultisigIsmFactory": "0x8b83fefd896fAa52057798f6426E9f0B080FCCcE",
      "staticMessageIdWeightedMultisigIsmFactory": "0x609707355a53d2aAb6366f48E2b607C599D26B29",
      "storageGasOracle": "0x481171eb1aad17eDE6a56005B7F1aB00C581ef13",
      "testRecipient": "0x674f4698d063cE4C0d604c88dD7D542De72f327f",
=======
      "aggregationHook": "0x677dbE4787E82a12Ffd1D18baC688bE5E1190BD4",
      "domainRoutingIsm": "0x3A19eaBd25764c857b49FD350736E2b52Ec713a0",
      "domainRoutingIsmFactory": "0xF7af65596A16740b16CF755F3A43206C96285da0",
      "fallbackRoutingHook": "0x51545389E04c2Ac07d98A40b85d29B480a2AF6ce",
      "interchainAccountRouter": "0x9097869cb719335f45A069D41dEFAFA2858af676",
      "interchainGasPaymaster": "0x8d7E604460E1133ebB91513a6D1024f3A3ca17F9",
      "interchainSecurityModule": "0x69C8Ae0dA52050979C55EA95f9616AceB6143459",
      "mailbox": "0xF767D698c510FE5E53b46BA6Fd1174F5271e390A",
      "merkleTreeHook": "0xB2b0A80b2fa3fC9aB1564A4FaF013d4D6084B325",
      "pausableHook": "0x1e4dE25C3b07c8DF66D4c193693d8B5f3b431d51",
      "pausableIsm": "0xd386Bb418B61E296e1689C95AfE94A2E321a6eaD",
      "protocolFee": "0xA7d42B7a7603bEb87f84a1f3D5C97a033DFd2Cc9",
      "proxyAdmin": "0x82825C0884558C9c5A94B545e7563c95aBA49197",
      "staticAggregationHookFactory": "0xFCfE7344d7a769C89B3A22c596fE83a1bF8458Da",
      "staticAggregationIsm": "0xf71D81021b751d222622bb77C3417dC24C5F7995",
      "staticAggregationIsmFactory": "0xBC9cd961BF6c224FAc51fb049aB6788e38e4A9C0",
      "staticMerkleRootMultisigIsmFactory": "0xCA41932888D323B3d99f5eA48F86D502055C0322",
      "staticMerkleRootWeightedMultisigIsmFactory": "0xb3d652BA393f83c0Cf7eF5e0Fc30532ebd49d45B",
      "staticMessageIdMultisigIsmFactory": "0x7082e975Fde8D85B0C56B4512b437efFb46F0a09",
      "staticMessageIdWeightedMultisigIsmFactory": "0xD23115B7FC4C606fA27D431ee76ec8e292eBfE10",
      "storageGasOracle": "0xEa2Bcee14eA30bbBe3018E5E7829F963230F71C3",
      "testRecipient": "0xcDD89f19b2d00DCB9510BB3fBd5eCeCa761fe5Ab",
>>>>>>> 4a3ac4cf
      "timelockController": "0x0000000000000000000000000000000000000000",
      "validatorAnnounce": "0xd83A4F747fE80Ed98839e05079B1B7Fe037b1638",
      "index": {
        "from": 271840
      },
      "transactionOverrides": {
        "gasPrice": 200000000
      }
    },
    "sei": {
      "blockExplorers": [
        {
          "apiKey": "487e1ac5-03f4-4473-9e73-cee721b782b5",
          "apiUrl": "https://seitrace.com/pacific-1/api",
          "family": "etherscan",
          "name": "Seitrace",
          "url": "https://seitrace.com"
        }
      ],
      "blocks": {
        "confirmations": 1,
        "estimateBlockTime": 1,
        "reorgPeriod": 1
      },
      "chainId": 1329,
      "deployer": {
        "name": "Abacus Works",
        "url": "https://www.hyperlane.xyz"
      },
      "displayName": "Sei",
      "domainId": 1329,
      "gasCurrencyCoinGeckoId": "sei-network",
      "gnosisSafeTransactionServiceUrl": "https://transaction.sei-safe.protofire.io",
      "name": "sei",
      "nativeToken": {
        "decimals": 18,
        "name": "Sei",
        "symbol": "SEI"
      },
      "protocol": "ethereum",
      "rpcUrls": [
        {
          "http": "https://evm-rpc.sei-apis.com"
        }
      ],
      "technicalStack": "other",
<<<<<<< HEAD
      "aggregationHook": "0x40514BD46C57455933Be8BAedE96C4F0Ba3507D6",
      "domainRoutingIsm": "0xBD70Ea9D599a0FC8158B026797177773C3445730",
      "domainRoutingIsmFactory": "0x1052eF3419f26Bec74Ed7CEf4a4FA6812Bc09908",
      "fallbackRoutingHook": "0xB3fCcD379ad66CED0c91028520C64226611A48c9",
      "interchainAccountRouter": "0xA70482D7359816809988AC4053d83F0C8C98D292",
      "interchainGasPaymaster": "0xFC62DeF1f08793aBf0E67f69257c6be258194F72",
      "interchainSecurityModule": "0x68390bFC6a83Bb50FC734110fB8Ff7EE2730e3f2",
      "mailbox": "0x2f2aFaE1139Ce54feFC03593FeE8AB2aDF4a85A7",
      "merkleTreeHook": "0xca1b69fA4c4a7c7fD839bC50867c589592bcfe49",
      "pausableHook": "0xea820f9BCFD5E16a0dd42071EB61A29874Ad81A4",
      "pausableIsm": "0x931dFCc8c1141D6F532FD023bd87DAe0080c835d",
      "protocolFee": "0x83c2DB237e93Ce52565AB110124f78fdf159E3f4",
      "proxyAdmin": "0x0761b0827849abbf7b0cC09CE14e1C93D87f5004",
      "staticAggregationHookFactory": "0xEb9FcFDC9EfDC17c1EC5E1dc085B98485da213D6",
      "staticAggregationIsm": "0x596eCC936068AeBD836e79D530043b868569a61B",
=======
      "aggregationHook": "0x2e5C72F98EDe5F6C6DA3d6ED464e8949BfFf6B2f",
      "domainRoutingIsm": "0xBD70Ea9D599a0FC8158B026797177773C3445730",
      "domainRoutingIsmFactory": "0x1052eF3419f26Bec74Ed7CEf4a4FA6812Bc09908",
      "fallbackRoutingHook": "0x5cD695ADCB156589cde501822C314bFD74398cA1",
      "interchainAccountRouter": "0x1CF975C9bF2DF76c43a14405066007f8393142E9",
      "interchainGasPaymaster": "0xEa2Bcee14eA30bbBe3018E5E7829F963230F71C3",
      "interchainSecurityModule": "0xdc9BcD31e13D4754359ec8F952A71194606EFde4",
      "mailbox": "0x3a464f746D23Ab22155710f44dB16dcA53e0775E",
      "merkleTreeHook": "0x3862A9B1aCd89245a59002C2a08658EC1d5690E3",
      "pausableHook": "0x8da1aE5A1fA3883c1c12b46270989EAC0EE7BA78",
      "pausableIsm": "0x7927B6fE8FA061c32CE3771d11076E6161DE5f52",
      "protocolFee": "0x8d7E604460E1133ebB91513a6D1024f3A3ca17F9",
      "proxyAdmin": "0x2f2aFaE1139Ce54feFC03593FeE8AB2aDF4a85A7",
      "staticAggregationHookFactory": "0xEcB04120AcEb67aB918E51b452914716E94d80C3",
      "staticAggregationIsm": "0x2963702D4539660Bb9Af77EC9c06ca46113825F0",
>>>>>>> 4a3ac4cf
      "staticAggregationIsmFactory": "0x8F7454AC98228f3504Bb91eA3D8Adafe6406110A",
      "staticMerkleRootMultisigIsmFactory": "0x2C1FAbEcd7bFBdEBF27CcdB67baADB38b6Df90fC",
      "staticMerkleRootWeightedMultisigIsmFactory": "0xDf347f7602fFF536337c0B90cEC19CD6998427C4",
      "staticMessageIdMultisigIsmFactory": "0x8b83fefd896fAa52057798f6426E9f0B080FCCcE",
      "staticMessageIdWeightedMultisigIsmFactory": "0x816CF11aDFF6De498823F739eAfe350E82ee845D",
      "storageGasOracle": "0x26f32245fCF5Ad53159E875d5Cae62aEcf19c2d4",
      "testRecipient": "0xdB670e1a1e312BF17425b08cE55Bdf2cD8F8eD54",
      "timelockController": "0x0000000000000000000000000000000000000000",
      "validatorAnnounce": "0x5332D1AC0A626D265298c14ff681c0A8D28dB86d",
      "index": {
        "from": 80809403
      },
      "transactionOverrides": {
        "gasPrice": 101000000000
      }
    },
    "shibarium": {
      "blockExplorers": [
        {
          "apiUrl": "https://shibariumscan.io/api",
          "family": "blockscout",
          "name": "Shibarium Explorer",
          "url": "https://shibariumscan.io"
        }
      ],
      "blocks": {
        "confirmations": 1,
        "estimateBlockTime": 5,
        "reorgPeriod": "finalized"
      },
      "chainId": 109,
      "deployer": {
        "name": "Abacus Works",
        "url": "https://www.hyperlane.xyz"
      },
      "displayName": "Shibarium",
      "domainId": 109,
      "gasCurrencyCoinGeckoId": "bone-shibaswap",
      "name": "shibarium",
      "nativeToken": {
        "decimals": 18,
        "name": "Bone ShibaSwap",
        "symbol": "BONE"
      },
      "protocol": "ethereum",
      "rpcUrls": [
        {
          "http": "https://www.shibrpc.com"
        },
        {
          "http": "https://rpc.shibrpc.com"
        }
      ],
<<<<<<< HEAD
      "technicalStack": "other",
      "aggregationHook": "0x9aA6A7525Aa42f861AB07F8556654971dd4525ED",
=======
      "technicalStack": "arbitrumnitro",
      "aggregationHook": "0x70d6aE3D02f469a3D002B43153de2A04007B19Bf",
>>>>>>> 4a3ac4cf
      "domainRoutingIsm": "0xBD70Ea9D599a0FC8158B026797177773C3445730",
      "domainRoutingIsmFactory": "0x1052eF3419f26Bec74Ed7CEf4a4FA6812Bc09908",
      "fallbackRoutingHook": "0xc401e251CCa7A364114504A994D6fC7cb1c243AB",
      "interchainAccountRouter": "0xa4fc7C90a4D4ae2A11637D04A6c5286E00B4bAA0",
      "interchainGasPaymaster": "0x4E55aDA3ef1942049EA43E904EB01F4A0a9c39bd",
      "interchainSecurityModule": "0xf546d2555cd4e2fC23221E1cC160433B7F578A85",
      "mailbox": "0x3a464f746D23Ab22155710f44dB16dcA53e0775E",
      "merkleTreeHook": "0x441a01Fca2eD731C0Fc4633998332f9FEDB17575",
      "pausableHook": "0x5Ed813B8b41f25c8002B01A72bbDBe6A0232Fe27",
      "pausableIsm": "0x61594D2cA900C44ab51d07776465397FefC643C6",
      "protocolFee": "0x8AB7A6FaC052518A39628497735C855a2Beb515B",
      "proxyAdmin": "0x2f2aFaE1139Ce54feFC03593FeE8AB2aDF4a85A7",
<<<<<<< HEAD
      "staticAggregationHookFactory": "0xEb9FcFDC9EfDC17c1EC5E1dc085B98485da213D6",
      "staticAggregationIsm": "0x78A31fF00D79158c22C09DC6D7Fa7188e21925E4",
=======
      "staticAggregationHookFactory": "0xa46D4Dd18f6c45dB3D0ad898695Abcfd6b9dD177",
      "staticAggregationIsm": "0x0887118B7f73c98C533351910e618Ebc94B10A3d",
>>>>>>> 4a3ac4cf
      "staticAggregationIsmFactory": "0x8F7454AC98228f3504Bb91eA3D8Adafe6406110A",
      "staticMerkleRootMultisigIsmFactory": "0x2C1FAbEcd7bFBdEBF27CcdB67baADB38b6Df90fC",
      "staticMerkleRootWeightedMultisigIsmFactory": "0x0761b0827849abbf7b0cC09CE14e1C93D87f5004",
      "staticMessageIdMultisigIsmFactory": "0x8b83fefd896fAa52057798f6426E9f0B080FCCcE",
      "staticMessageIdWeightedMultisigIsmFactory": "0x4Ed7d626f1E96cD1C0401607Bf70D95243E3dEd1",
      "storageGasOracle": "0xA38D1D7F217A52A27b0e6BF50E0a9ddAD05798C0",
      "testRecipient": "0xbB22547D1dc681fe925f568f637Ff67aC06c20fc",
      "timelockController": "0x0000000000000000000000000000000000000000",
      "validatorAnnounce": "0xb4fc9B5fD57499Ef6FfF3995728a55F7A618ef86",
      "index": {
        "from": 6519337
      }
    },
    "solanamainnet": {
      "blockExplorers": [
        {
          "apiUrl": "https://solscan.io",
          "family": "other",
          "name": "Solana Explorer",
          "url": "https://solscan.io"
        }
      ],
      "blocks": {
        "confirmations": 1,
        "estimateBlockTime": 0.4,
        "reorgPeriod": 0
      },
      "chainId": 1399811149,
      "deployer": {
        "name": "Abacus Works",
        "url": "https://www.hyperlane.xyz"
      },
      "displayName": "Solana",
      "domainId": 1399811149,
      "gasCurrencyCoinGeckoId": "solana",
      "name": "solanamainnet",
      "nativeToken": {
        "decimals": 9,
        "name": "Solana",
        "symbol": "SOL"
      },
      "protocol": "sealevel",
      "rpcUrls": [
        {
          "http": "https://api.mainnet-beta.solana.com"
        }
      ],
<<<<<<< HEAD
      "technicalStack": "other",
      "interchainGasPaymaster": "JAvHW21tYXE9dtdG83DReqU2b4LUexFuCbtJT5tF8X6M",
      "interchainSecurityModule": "Da6Lp9syj8hLRiqjZLTLbZEC1NPhPMPd1JJ3HQRN4NyJ",
      "mailbox": "E588QtVUvresuXq2KoNEwAmoifCzYGpRBdHByN9KQMbi",
      "merkleTreeHook": "E588QtVUvresuXq2KoNEwAmoifCzYGpRBdHByN9KQMbi",
      "validatorAnnounce": "pRgs5vN4Pj7WvFbxf6QDHizo2njq2uksqEUbaSghVA8"
=======
      "domainRoutingIsm": "0xF77a8d7a8Cb0c07949A5417CfCb63F29b0fC8f04",
      "domainRoutingIsmFactory": "0x6d2667249C24127A11009f8Af7A2b198a581B6C6",
      "interchainSecurityModule": "0xF77a8d7a8Cb0c07949A5417CfCb63F29b0fC8f04",
      "mailbox": "0xcb912D357c3f9aB7bdAD50B7D6Cb668896f17FE3",
      "merkleTreeHook": "0xB37bE3baC3Af0887c75EEa6F6D9394EBD1b1E2C9",
      "protocolFee": "0xc7258228aD1391A68b1847d12AfdD02a29304437",
      "proxyAdmin": "0xeD9A6DBa959Ab0E6c896E669840CBbda6ac17b52",
      "staticAggregationHookFactory": "0x12C18edD8Ce9b0C619a3C51E534C7f08459efc06",
      "staticAggregationIsmFactory": "0x51b65b42C14a729fd587F011345FBE794aA3A651",
      "staticMerkleRootMultisigIsmFactory": "0xD84b0e22B51c28b98d82d44f4047f597a5C3150e",
      "staticMessageIdMultisigIsmFactory": "0x10F6D2B39D33822f868fC6149ebb57543Fd66D13",
      "testRecipient": "0x4cA56fbEcFE8431996c6B4EC8Da140D4201338e8",
      "validatorAnnounce": "0x3434ecD3a6D3411A699A3e60AC8B3e6aFEBD40c3",
      "index": {
        "from": 29
      },
      "interchainGasPaymaster": "0x0000000000000000000000000000000000000000",
      "staticMerkleRootWeightedMultisigIsmFactory": "0xb68CD0B357a766BB31797131dE40A6a4399985a3",
      "staticMessageIdWeightedMultisigIsmFactory": "0x5FAf06A6d58ADF3Ec3d62EE33fF3362c62bAa860"
>>>>>>> 4a3ac4cf
    },
    "solaxy": {
      "blockExplorers": [
        {
          "apiUrl": "https://explorer.solaxy.io",
          "family": "other",
          "name": "Solaxy Explorer",
          "url": "https://explorer.solaxy.io"
        }
      ],
      "blocks": {
        "confirmations": 1,
        "estimateBlockTime": 1.2,
        "reorgPeriod": 0
      },
      "chainId": 1936682104,
      "deployer": {
        "name": "Abacus Works",
        "url": "https://www.hyperlane.xyz"
      },
      "displayName": "Solaxy",
      "domainId": 1936682104,
      "gasCurrencyCoinGeckoId": "solaxy",
      "name": "solaxy",
      "nativeToken": {
        "decimals": 6,
        "name": "Solaxy",
        "symbol": "SOLX"
      },
      "protocol": "sealevel",
      "rpcUrls": [
        {
          "http": "https://mainnet.rpc.solaxy.io"
        }
      ],
      "technicalStack": "other",
<<<<<<< HEAD
      "interchainGasPaymaster": "3SDcBbfZUF9ykR3yudYN198ja3KJSq17Q3rKw7JKfJR6",
      "interchainSecurityModule": "BMyTd7BBTw6ewENKkvzQsmPXPBHsTDW4oLHSYkv78spP",
      "mailbox": "6VdnmP8MfYkPNMwyU2ZY9S3ickYyewF58LPC38y9FAVU",
      "merkleTreeHook": "6VdnmP8MfYkPNMwyU2ZY9S3ickYyewF58LPC38y9FAVU",
      "validatorAnnounce": "28S9ToSehVxdE7rTGEAA3vAX3AchHJh1MXcq9AeM1rL8"
=======
      "aggregationHook": "0x504A8BC575eE5Baf88C7F8338Dfbc958E06F9D72",
      "domainRoutingIsm": "0x93B21c39F9C4cFdD8779d01A5fdC7Fe881708Fcb",
      "domainRoutingIsmFactory": "0xeA87ae93Fa0019a82A727bfd3eBd1cFCa8f64f1D",
      "fallbackRoutingHook": "0x9fE454AA2B01fc7A2a777AE561bc58Ce560CD5a9",
      "interchainAccountRouter": "0x7D5a79539d7B1c9aE5e54d18EEE188840f1Fe4CC",
      "interchainGasPaymaster": "0x8452363d5c78bf95538614441Dc8B465e03A89ca",
      "interchainSecurityModule": "0x11e5Cb9a9d93Cf679B3fF13fE80EcA31D5d4D1F5",
      "mailbox": "0x398633D19f4371e1DB5a8EFE90468eB70B1176AA",
      "merkleTreeHook": "0x6D48135b7584E8Bf828B6e23110Bc0Da4252704f",
      "pausableHook": "0x2FF6cf2651fec512D0618E33c9d1374aaCd8b310",
      "pausableIsm": "0x238b3Fc6f3D32102AA655984059A051647DA98e2",
      "protocolFee": "0x7B8AA8f23Ab6B0757eC6FC71894211376D9335b0",
      "proxyAdmin": "0xC343A7054838FE9F249D7E3Ec1Fa6f1D108694b8",
      "staticAggregationHookFactory": "0x2944D3377fd9414d7Ca5701a861E5Ef341eE6DC7",
      "staticAggregationIsm": "0xeAdfBCDE8BE901e11151B8c84E6f8BE67BA7765a",
      "staticAggregationIsmFactory": "0x1052eF3419f26Bec74Ed7CEf4a4FA6812Bc09908",
      "staticMerkleRootMultisigIsmFactory": "0x2C1FAbEcd7bFBdEBF27CcdB67baADB38b6Df90fC",
      "staticMerkleRootWeightedMultisigIsmFactory": "0x3a867fCfFeC2B790970eeBDC9023E75B0a172aa7",
      "staticMessageIdMultisigIsmFactory": "0x8F7454AC98228f3504Bb91eA3D8Adafe6406110A",
      "staticMessageIdWeightedMultisigIsmFactory": "0x2f9DB5616fa3fAd1aB06cB2C906830BA63d135e3",
      "storageGasOracle": "0x5244d3359065C883BDfeEEff5329DE38c0Bd227e",
      "testRecipient": "0x2ed6030D204745aC0Cd6be8301C3a63bf14D97Cc",
      "timelockController": "0x0000000000000000000000000000000000000000",
      "validatorAnnounce": "0xD233433AeC23F8382DAd87D808F60557Ea35399f",
      "index": {
        "from": 66586
      }
>>>>>>> 4a3ac4cf
    },
    "soneium": {
      "blockExplorers": [
        {
          "apiUrl": "https://soneium.blockscout.com/api",
          "family": "blockscout",
          "name": "Soneium Explorer",
          "url": "https://soneium.blockscout.com"
        }
      ],
      "blocks": {
        "confirmations": 1,
        "estimateBlockTime": 2,
        "reorgPeriod": 5
      },
      "chainId": 1868,
      "deployer": {
        "name": "Abacus Works",
        "url": "https://www.hyperlane.xyz"
      },
      "displayName": "Soneium",
      "domainId": 1868,
      "gasCurrencyCoinGeckoId": "ethereum",
      "gnosisSafeTransactionServiceUrl": "https://trx-soneium.safe.protofire.io",
      "name": "soneium",
      "nativeToken": {
        "decimals": 18,
        "name": "Ether",
        "symbol": "ETH"
      },
      "protocol": "ethereum",
      "rpcUrls": [
        {
          "http": "https://rpc.soneium.org"
        }
      ],
<<<<<<< HEAD
      "technicalStack": "opstack",
      "aggregationHook": "0x2A3E42635E7acAc8Bb7851963Bc9d29B1dAAd409",
=======
      "technicalStack": "other",
      "aggregationHook": "0x162ff5ea96FD91F2AA68937aD6ef1FD84F5189bE",
>>>>>>> 4a3ac4cf
      "domainRoutingIsm": "0xBD70Ea9D599a0FC8158B026797177773C3445730",
      "domainRoutingIsmFactory": "0x1052eF3419f26Bec74Ed7CEf4a4FA6812Bc09908",
      "fallbackRoutingHook": "0x2f0E57527Bb37E5E064EF243fad56CCE6241906c",
      "interchainAccountRouter": "0xc08C1451979e9958458dA3387E92c9Feb1571f9C",
      "interchainGasPaymaster": "0xDf178647caB5e0222F4B53C57274FD2A03BEaed6",
      "interchainSecurityModule": "0x0978d812010274F5d553088000c94361e10a242E",
      "mailbox": "0x3a464f746D23Ab22155710f44dB16dcA53e0775E",
      "merkleTreeHook": "0xDc1508844B99C606E16C2Ae87f33c373edD4B0F6",
      "pausableHook": "0xA8A311B69f688c1D9928259D872C31ca0d473642",
      "pausableIsm": "0xbed53B5C5BCE9433f25A2A702e6df13E22d84Ae9",
      "protocolFee": "0x5DdFCA27f9a308c1429A010C4daB291b5534a297",
      "proxyAdmin": "0x2f2aFaE1139Ce54feFC03593FeE8AB2aDF4a85A7",
<<<<<<< HEAD
      "staticAggregationHookFactory": "0xEb9FcFDC9EfDC17c1EC5E1dc085B98485da213D6",
      "staticAggregationIsm": "0x95cE3183137f906753463933C5dfDe777D2E7fE2",
=======
      "staticAggregationHookFactory": "0xEA1d1AC1d0709441a25E1746aE1c724EcDfB19f0",
      "staticAggregationIsm": "0x516A7187D693830D00E95dF8a55c810A75B05514",
>>>>>>> 4a3ac4cf
      "staticAggregationIsmFactory": "0x8F7454AC98228f3504Bb91eA3D8Adafe6406110A",
      "staticMerkleRootMultisigIsmFactory": "0x2C1FAbEcd7bFBdEBF27CcdB67baADB38b6Df90fC",
      "staticMerkleRootWeightedMultisigIsmFactory": "0x0761b0827849abbf7b0cC09CE14e1C93D87f5004",
      "staticMessageIdMultisigIsmFactory": "0x8b83fefd896fAa52057798f6426E9f0B080FCCcE",
      "staticMessageIdWeightedMultisigIsmFactory": "0x4Ed7d626f1E96cD1C0401607Bf70D95243E3dEd1",
      "storageGasOracle": "0x1c6f404800bA49Ed581af734eA0d25c0c7d017B2",
      "testRecipient": "0x4Ee9dEBB3046139661b51E17bdfD54Fd63211de7",
      "timelockController": "0x0000000000000000000000000000000000000000",
      "validatorAnnounce": "0x84444cE490233CFa76E3F1029bc166aa8c266907",
      "index": {
        "from": 612005
      }
    },
    "sonic": {
      "blockExplorers": [
        {
          "apiKey": "GP69JEAP2W7YFJT9ZJTEPGQT6Y6KMW44ZN",
          "apiUrl": "https://api.etherscan.io/v2/api?chainid=146",
          "family": "etherscan",
          "name": "Sonic Explorer",
          "url": "https://sonicscan.org"
        }
      ],
      "blocks": {
        "confirmations": 1,
        "estimateBlockTime": 2,
        "reorgPeriod": 5
      },
      "chainId": 146,
      "deployer": {
        "name": "Abacus Works",
        "url": "https://www.hyperlane.xyz"
      },
      "displayName": "Sonic",
      "domainId": 146,
      "gasCurrencyCoinGeckoId": "fantom",
      "gnosisSafeTransactionServiceUrl": "https://safe-transaction-sonic.safe.global/",
      "name": "sonic",
      "nativeToken": {
        "decimals": 18,
        "name": "Sonic",
        "symbol": "S"
      },
      "protocol": "ethereum",
      "rpcUrls": [
        {
          "http": "https://rpc.soniclabs.com"
        }
      ],
<<<<<<< HEAD
      "technicalStack": "other",
      "aggregationHook": "0x2A3E42635E7acAc8Bb7851963Bc9d29B1dAAd409",
=======
      "technicalStack": "opstack",
      "aggregationHook": "0xDD3D291A2e97108e15122553138CC06d444dE86b",
>>>>>>> 4a3ac4cf
      "domainRoutingIsm": "0xBD70Ea9D599a0FC8158B026797177773C3445730",
      "domainRoutingIsmFactory": "0x1052eF3419f26Bec74Ed7CEf4a4FA6812Bc09908",
      "fallbackRoutingHook": "0x2f0E57527Bb37E5E064EF243fad56CCE6241906c",
      "interchainAccountRouter": "0xEfad3f079048bE2765b6bCfAa3E9d99e9A2C3Df6",
      "interchainGasPaymaster": "0xDf178647caB5e0222F4B53C57274FD2A03BEaed6",
      "interchainSecurityModule": "0xe3EAe930577E8EB0D587096D65F3e72b486598D9",
      "mailbox": "0x3a464f746D23Ab22155710f44dB16dcA53e0775E",
      "merkleTreeHook": "0xDc1508844B99C606E16C2Ae87f33c373edD4B0F6",
      "pausableHook": "0xA8A311B69f688c1D9928259D872C31ca0d473642",
      "pausableIsm": "0xbed53B5C5BCE9433f25A2A702e6df13E22d84Ae9",
      "protocolFee": "0x5DdFCA27f9a308c1429A010C4daB291b5534a297",
      "proxyAdmin": "0x2f2aFaE1139Ce54feFC03593FeE8AB2aDF4a85A7",
<<<<<<< HEAD
      "staticAggregationHookFactory": "0xEb9FcFDC9EfDC17c1EC5E1dc085B98485da213D6",
      "staticAggregationIsm": "0x95cE3183137f906753463933C5dfDe777D2E7fE2",
=======
      "staticAggregationHookFactory": "0x212D727Eb1e697da467045ef8F56f56Ce2C0F8fB",
      "staticAggregationIsm": "0x0Cb57b789C6CF954F422F043E351cc6Ba8447aE1",
>>>>>>> 4a3ac4cf
      "staticAggregationIsmFactory": "0x8F7454AC98228f3504Bb91eA3D8Adafe6406110A",
      "staticMerkleRootMultisigIsmFactory": "0x2C1FAbEcd7bFBdEBF27CcdB67baADB38b6Df90fC",
      "staticMerkleRootWeightedMultisigIsmFactory": "0x0761b0827849abbf7b0cC09CE14e1C93D87f5004",
      "staticMessageIdMultisigIsmFactory": "0x8b83fefd896fAa52057798f6426E9f0B080FCCcE",
      "staticMessageIdWeightedMultisigIsmFactory": "0x4Ed7d626f1E96cD1C0401607Bf70D95243E3dEd1",
      "storageGasOracle": "0x1c6f404800bA49Ed581af734eA0d25c0c7d017B2",
      "testRecipient": "0x4Ee9dEBB3046139661b51E17bdfD54Fd63211de7",
      "timelockController": "0x0000000000000000000000000000000000000000",
      "validatorAnnounce": "0x84444cE490233CFa76E3F1029bc166aa8c266907",
      "index": {
        "from": 482156
      }
    },
    "sonicsvm": {
      "blockExplorers": [
        {
          "apiUrl": "https://explorer.sonic.game/?cluster=custom&customUrl=https%3A%2F%2Fapi.mainnet-alpha.sonic.game",
          "family": "other",
          "name": "Sonic SVM Explorer",
          "url": "https://explorer.sonic.game/?cluster=custom&customUrl=https%3A%2F%2Fapi.mainnet-alpha.sonic.game"
        }
      ],
      "blocks": {
        "confirmations": 1,
        "estimateBlockTime": 0.4,
        "reorgPeriod": 0
      },
      "chainId": 507150715,
      "deployer": {
        "name": "Abacus Works",
        "url": "https://www.hyperlane.xyz"
      },
      "displayName": "Sonic SVM",
      "domainId": 507150715,
      "gasCurrencyCoinGeckoId": "solana",
      "name": "sonicsvm",
      "nativeToken": {
        "decimals": 9,
        "name": "Solana",
        "symbol": "SOL"
      },
      "protocol": "sealevel",
      "rpcUrls": [
        {
          "http": "https://api.mainnet-alpha.sonic.game"
        }
      ],
      "technicalStack": "other",
<<<<<<< HEAD
      "interchainGasPaymaster": "Bxof4ZpgLtoHoxBq6AGDCJUtVxUoE9LXkx8iizkDGQPz",
      "interchainSecurityModule": "2sCw3FozxoNinZV923Q6XNvaMjRsmPSFAKnNYYnWsqD3",
      "mailbox": "4MaM9GQZ753NhUcXH1pPsQwof1Mf3ZnjeNF4yx6S3p3N",
      "merkleTreeHook": "4MaM9GQZ753NhUcXH1pPsQwof1Mf3ZnjeNF4yx6S3p3N",
      "validatorAnnounce": "4LxdrQjqUzueko4MEn3cYCniEtcAZ6AxuHot2Fp3jskH"
=======
      "aggregationHook": "0xDD3D291A2e97108e15122553138CC06d444dE86b",
      "domainRoutingIsm": "0xBD70Ea9D599a0FC8158B026797177773C3445730",
      "domainRoutingIsmFactory": "0x1052eF3419f26Bec74Ed7CEf4a4FA6812Bc09908",
      "fallbackRoutingHook": "0xdf4aA3905e0391C7763e33CB6A08fFa97221D49B",
      "interchainAccountRouter": "0x2A532fc8cF9a72142eA8753a0d2AB68098C19585",
      "interchainGasPaymaster": "0xE911e75CECe0eF01df3ceD96BCd362941AE474D4",
      "interchainSecurityModule": "0xE0483C11b10650b75399249184120580363B3cbc",
      "mailbox": "0x3a464f746D23Ab22155710f44dB16dcA53e0775E",
      "merkleTreeHook": "0xcDD89f19b2d00DCB9510BB3fBd5eCeCa761fe5Ab",
      "pausableHook": "0x72246331d057741008751AB3976a8297Ce7267Bc",
      "pausableIsm": "0xbE58F200ffca4e1cE4D2F4541E94Ae18370fC405",
      "protocolFee": "0x6D48135b7584E8Bf828B6e23110Bc0Da4252704f",
      "proxyAdmin": "0x2f2aFaE1139Ce54feFC03593FeE8AB2aDF4a85A7",
      "staticAggregationHookFactory": "0x212D727Eb1e697da467045ef8F56f56Ce2C0F8fB",
      "staticAggregationIsm": "0x0Cb57b789C6CF954F422F043E351cc6Ba8447aE1",
      "staticAggregationIsmFactory": "0x8F7454AC98228f3504Bb91eA3D8Adafe6406110A",
      "staticMerkleRootMultisigIsmFactory": "0x2C1FAbEcd7bFBdEBF27CcdB67baADB38b6Df90fC",
      "staticMerkleRootWeightedMultisigIsmFactory": "0x0761b0827849abbf7b0cC09CE14e1C93D87f5004",
      "staticMessageIdMultisigIsmFactory": "0x8b83fefd896fAa52057798f6426E9f0B080FCCcE",
      "staticMessageIdWeightedMultisigIsmFactory": "0x4Ed7d626f1E96cD1C0401607Bf70D95243E3dEd1",
      "storageGasOracle": "0x7947b7Fe737B4bd1D3387153f32148974066E591",
      "testRecipient": "0x76F2cC245882ceFf209A61d75b9F0f1A3b7285fB",
      "timelockController": "0x0000000000000000000000000000000000000000",
      "validatorAnnounce": "0x9fE454AA2B01fc7A2a777AE561bc58Ce560CD5a9",
      "index": {
        "from": 226924
      }
>>>>>>> 4a3ac4cf
    },
    "soon": {
      "blockExplorers": [
        {
          "apiUrl": "https://explorer.soo.network/",
          "family": "other",
          "name": "SOON Explorer",
          "url": "https://explorer.soo.network/"
        }
      ],
      "blocks": {
        "confirmations": 1,
        "estimateBlockTime": 0.05,
        "reorgPeriod": 0
      },
      "chainId": 50075007,
      "deployer": {
        "name": "Abacus Works",
        "url": "https://www.hyperlane.xyz"
      },
      "displayName": "SOON",
      "domainId": 50075007,
      "gasCurrencyCoinGeckoId": "ethereum",
      "name": "soon",
      "nativeToken": {
        "decimals": 9,
        "name": "Ether",
        "symbol": "ETH"
      },
      "protocol": "sealevel",
      "rpcUrls": [
        {
          "http": "https://rpc.mainnet.soo.network/rpc"
        }
      ],
      "technicalStack": "other",
      "interchainGasPaymaster": "Dsem8R6mkrpNoNb6CRUEjEZRP2hKRC24thyCkVr8cNYZ",
      "interchainSecurityModule": "CJVdkLzopJvaZgsJovieA6umHvcifKKVNSBH7ssJ9sX8",
      "mailbox": "Mj7GE6LZiJUZFTgabmNkFoY2o6JCEwCMKopSUUC3kqj",
      "merkleTreeHook": "Mj7GE6LZiJUZFTgabmNkFoY2o6JCEwCMKopSUUC3kqj",
      "validatorAnnounce": "GFqF38mSacfvbJRKkhmjJvSkzTEKemSNVoWi4Q94ZPvz"
    },
    "sophon": {
      "blockExplorers": [
        {
          "apiUrl": "https://verification-explorer.sophon.xyz/contract_verification",
          "family": "etherscan",
          "name": "Sophon Explorer",
          "url": "https://explorer.sophon.xyz"
        }
      ],
      "blocks": {
        "confirmations": 1,
        "estimateBlockTime": 1,
        "reorgPeriod": 0
      },
      "chainId": 50104,
      "deployer": {
        "name": "Abacus Works",
        "url": "https://www.hyperlane.xyz"
      },
      "displayName": "Sophon",
      "domainId": 50104,
      "gasCurrencyCoinGeckoId": "sophon",
      "gnosisSafeTransactionServiceUrl": "https://transaction.safe.sophon.xyz",
      "name": "sophon",
      "nativeToken": {
        "decimals": 18,
        "name": "sophon",
        "symbol": "SOPH"
      },
      "protocol": "ethereum",
      "rpcUrls": [
        {
          "http": "https://rpc.sophon.xyz"
        },
        {
          "http": "https://sophon-mainnet-public.unifra.io"
        }
      ],
<<<<<<< HEAD
      "technicalStack": "zksync",
      "domainRoutingIsm": "0xc1FC99Ea4D8B2b06b674A2e91b5A4617c1dcFd22",
      "domainRoutingIsmFactory": "0x0000000000000000000000000000000000000000",
      "fallbackDomainRoutingHook": "0xc364cfedefE854c1275B0f4088EaFA9695e1FC56",
      "fallbackRoutingHook": "0xc364cfedefE854c1275B0f4088EaFA9695e1FC56",
      "interchainGasPaymaster": "0x73a82061Cd258d02BEa145fe183120456e718c2A",
      "interchainSecurityModule": "0x309D19dc1AdaAcD7Ff8BaAE9737e7d2314A4651E",
      "mailbox": "0x9BbDf86b272d224323136E15594fdCe487F40ce7",
      "merkleTreeHook": "0x697a90753B7dCf6512189c239E612fC12baaE500",
      "proxyAdmin": "0x038F9F4e93e88Af2C688da265222FdE80e455aA4",
      "staticAggregationHookFactory": "0x0000000000000000000000000000000000000000",
      "staticAggregationIsmFactory": "0x0000000000000000000000000000000000000000",
      "staticMerkleRootMultisigIsmFactory": "0x0000000000000000000000000000000000000000",
      "staticMerkleRootWeightedMultisigIsmFactory": "0x0000000000000000000000000000000000000000",
      "staticMessageIdMultisigIsmFactory": "0x0000000000000000000000000000000000000000",
      "staticMessageIdWeightedMultisigIsmFactory": "0x0000000000000000000000000000000000000000",
      "storageGasOracle": "0xA1ADFCa9666Bcd68b7b5C8b55e3ecC465DcDfE65",
      "testRecipient": "0xB35eCb9714e8f48332Af22B48C18ca21E2607438",
      "validatorAnnounce": "0x54E88f2ab58E0Ab4B7Ce081FB20D85b16af041d2",
=======
      "technicalStack": "arbitrumnitro",
      "aggregationHook": "0x702e04f3aCCe31D3332AFc2111297aFadb4aeb1A",
      "domainRoutingIsm": "0xBD70Ea9D599a0FC8158B026797177773C3445730",
      "domainRoutingIsmFactory": "0x1052eF3419f26Bec74Ed7CEf4a4FA6812Bc09908",
      "fallbackRoutingHook": "0x5B7a808CaA2C3F1378B07cDd46eB8ccA52F67e3B",
      "interchainAccountRouter": "0x1504Dff2ab3196a41FC0565E41B64247dc405022",
      "interchainGasPaymaster": "0x0DbB60c348DF645c295Fd0ce26F87bB850710185",
      "interchainSecurityModule": "0x95bC5412219416172fe8C39154fD6076EB81df1C",
      "mailbox": "0x3a464f746D23Ab22155710f44dB16dcA53e0775E",
      "merkleTreeHook": "0x2FF6cf2651fec512D0618E33c9d1374aaCd8b310",
      "pausableHook": "0x5244d3359065C883BDfeEEff5329DE38c0Bd227e",
      "pausableIsm": "0x9fE454AA2B01fc7A2a777AE561bc58Ce560CD5a9",
      "protocolFee": "0xF6CC9B10c607afB777380bF71F272E4D7037C3A9",
      "proxyAdmin": "0x2f2aFaE1139Ce54feFC03593FeE8AB2aDF4a85A7",
      "staticAggregationHookFactory": "0xf8b1E2f8242bb326E3231D76cb29fc6ebb4c181C",
      "staticAggregationIsm": "0xEEca5C23f957aD0E4c4134D0c466e45A88437d31",
      "staticAggregationIsmFactory": "0x8F7454AC98228f3504Bb91eA3D8Adafe6406110A",
      "staticMerkleRootMultisigIsmFactory": "0x2C1FAbEcd7bFBdEBF27CcdB67baADB38b6Df90fC",
      "staticMerkleRootWeightedMultisigIsmFactory": "0x0761b0827849abbf7b0cC09CE14e1C93D87f5004",
      "staticMessageIdMultisigIsmFactory": "0x8b83fefd896fAa52057798f6426E9f0B080FCCcE",
      "staticMessageIdWeightedMultisigIsmFactory": "0x4Ed7d626f1E96cD1C0401607Bf70D95243E3dEd1",
      "storageGasOracle": "0x4A91738390a3D55CB27c2863e8950c9cD1b89d0e",
      "testRecipient": "0xF9aE87E9ACE51aa16AED25Ca38F17D258aECb73f",
      "timelockController": "0x0000000000000000000000000000000000000000",
      "validatorAnnounce": "0x7B8AA8f23Ab6B0757eC6FC71894211376D9335b0",
>>>>>>> 4a3ac4cf
      "index": {
        "from": 5125936
      }
    },
    "sovachain": {
      "blockExplorers": [
        {
          "apiUrl": "https://explorer.sova.io/api",
          "family": "blockscout",
          "name": "Sova Explorer",
          "url": "https://explorer.sova.io"
        }
      ],
      "blocks": {
        "confirmations": 1,
        "estimateBlockTime": 2,
        "reorgPeriod": 5
      },
      "chainId": 100021,
      "deployer": {
        "name": "Abacus Works",
        "url": "https://www.hyperlane.xyz"
      },
      "displayName": "Sova",
      "domainId": 1000100021,
      "gasCurrencyCoinGeckoId": "ethereum",
      "name": "sovachain",
      "nativeToken": {
        "decimals": 18,
        "name": "ETH",
        "symbol": "ETH"
      },
      "protocol": "ethereum",
      "rpcUrls": [
        {
          "http": "https://rpc.sova.io"
        }
      ],
<<<<<<< HEAD
      "technicalStack": "opstack",
      "aggregationHook": "0x461EABb3719b8901810b3Ab91144Fe3245ad11b1",
      "domainRoutingIsm": "0xBD70Ea9D599a0FC8158B026797177773C3445730",
      "domainRoutingIsmFactory": "0x1052eF3419f26Bec74Ed7CEf4a4FA6812Bc09908",
      "fallbackRoutingHook": "0x1A41a365A693b6A7aED1a46316097d290f569F22",
      "interchainAccountRouter": "0xBCD18636e5876DFd7AAb5F2B2a5Eb5ca168BA1d8",
      "interchainGasPaymaster": "0x75719C858e0c73e07128F95B2C466d142490e933",
      "interchainSecurityModule": "0x1a81bEA3FecDaCa6a0eE119840Fb7Eb215CE54de",
      "mailbox": "0x3a464f746D23Ab22155710f44dB16dcA53e0775E",
      "merkleTreeHook": "0x7947b7Fe737B4bd1D3387153f32148974066E591",
      "pausableHook": "0xf303B04d9ad21dAe2658Cf302478A424e0B45368",
      "pausableIsm": "0xdf4aA3905e0391C7763e33CB6A08fFa97221D49B",
      "protocolFee": "0x76F2cC245882ceFf209A61d75b9F0f1A3b7285fB",
      "proxyAdmin": "0x2f2aFaE1139Ce54feFC03593FeE8AB2aDF4a85A7",
      "staticAggregationHookFactory": "0xEb9FcFDC9EfDC17c1EC5E1dc085B98485da213D6",
      "staticAggregationIsm": "0x1a81bEA3FecDaCa6a0eE119840Fb7Eb215CE54de",
      "staticAggregationIsmFactory": "0x8F7454AC98228f3504Bb91eA3D8Adafe6406110A",
      "staticMerkleRootMultisigIsmFactory": "0x2C1FAbEcd7bFBdEBF27CcdB67baADB38b6Df90fC",
      "staticMerkleRootWeightedMultisigIsmFactory": "0x0761b0827849abbf7b0cC09CE14e1C93D87f5004",
      "staticMessageIdMultisigIsmFactory": "0x8b83fefd896fAa52057798f6426E9f0B080FCCcE",
      "staticMessageIdWeightedMultisigIsmFactory": "0x4Ed7d626f1E96cD1C0401607Bf70D95243E3dEd1",
      "storageGasOracle": "0xC4F464C89184c7870858A8B12ca822daB6ed04F3",
      "testRecipient": "0x5244d3359065C883BDfeEEff5329DE38c0Bd227e",
      "validatorAnnounce": "0x5B7a808CaA2C3F1378B07cDd46eB8ccA52F67e3B",
=======
      "technicalStack": "other",
      "aggregationHook": "0x21c98c9D492ADAA12FB32F02f591DC4766f7CC8d",
      "domainRoutingIsm": "0x494415e823236A05c608D6b777bC80082cED6A2E",
      "domainRoutingIsmFactory": "0x0761b0827849abbf7b0cC09CE14e1C93D87f5004",
      "fallbackRoutingHook": "0x5244d3359065C883BDfeEEff5329DE38c0Bd227e",
      "interchainAccountRouter": "0xD79A14EA21db52F130A57Ea6e2af55949B00086E",
      "interchainGasPaymaster": "0x8452363d5c78bf95538614441Dc8B465e03A89ca",
      "interchainSecurityModule": "0x41D03D618073D50B63E6e2eA53D68a91a3Fc7CfA",
      "mailbox": "0x3a867fCfFeC2B790970eeBDC9023E75B0a172aa7",
      "merkleTreeHook": "0x5B7a808CaA2C3F1378B07cDd46eB8ccA52F67e3B",
      "pausableHook": "0x4A91738390a3D55CB27c2863e8950c9cD1b89d0e",
      "pausableIsm": "0x76F2cC245882ceFf209A61d75b9F0f1A3b7285fB",
      "protocolFee": "0x794Fe7970EE45945b0ad2667f99A5bBc9ddfB5d7",
      "proxyAdmin": "0xeA87ae93Fa0019a82A727bfd3eBd1cFCa8f64f1D",
      "staticAggregationHookFactory": "0xA97DD6fBe11188322f9FDB013a88c86Eb8E2C535",
      "staticAggregationIsm": "0x97CA6497B3C49595EED20C838B0a32c206663Fa0",
      "staticAggregationIsmFactory": "0xEb9FcFDC9EfDC17c1EC5E1dc085B98485da213D6",
      "staticMerkleRootMultisigIsmFactory": "0x8b83fefd896fAa52057798f6426E9f0B080FCCcE",
      "staticMerkleRootWeightedMultisigIsmFactory": "0x4Ed7d626f1E96cD1C0401607Bf70D95243E3dEd1",
      "staticMessageIdMultisigIsmFactory": "0x8F7454AC98228f3504Bb91eA3D8Adafe6406110A",
      "staticMessageIdWeightedMultisigIsmFactory": "0x2f2aFaE1139Ce54feFC03593FeE8AB2aDF4a85A7",
      "storageGasOracle": "0xBCD18636e5876DFd7AAb5F2B2a5Eb5ca168BA1d8",
      "testRecipient": "0xD233433AeC23F8382DAd87D808F60557Ea35399f",
      "timelockController": "0x0000000000000000000000000000000000000000",
      "validatorAnnounce": "0x6c5012B7eDfE317Be53D13Fc730a460f4810e234",
>>>>>>> 4a3ac4cf
      "index": {
        "from": 330871
      }
    },
    "starknet": {
      "blockExplorers": [
        {
          "apiUrl": "https://voyager.online/api",
          "family": "voyager",
          "name": "Starknet Explorer",
          "url": "https://voyager.online/"
        }
      ],
      "blocks": {
        "confirmations": 1,
        "estimateBlockTime": 30,
        "reorgPeriod": 1
      },
      "chainId": "0x534e5f4d41494e",
      "deployer": {
        "name": "Abacus Works",
        "url": "https://www.hyperlane.xyz"
      },
      "displayName": "Starknet",
      "domainId": 358974494,
      "gasCurrencyCoinGeckoId": "ethereum",
      "name": "starknet",
      "nativeToken": {
        "decimals": 18,
        "denom": "0x04718f5a0fc34cc1af16a1cdee98ffb20c31f5cd61d6ab07201858f4287c938d",
        "name": "StarkNet Token",
        "symbol": "STRK"
      },
      "protocol": "starknet",
      "rpcUrls": [
        {
          "http": "https://starknet-mainnet.public.blastapi.io/rpc/v0_8"
        },
        {
          "http": "https://rpc.starknet.lava.build:443/"
        }
      ],
      "technicalStack": "other",
      "defaultIsm": "0x0514c07219b64415f9971a4bed3e24ba53137d382204c9dc03e04efbdb9f2e7e",
      "domainRoutingIsmFactory": "0x0000000000000000000000000000000000000000000000000000000000000000",
      "interchainGasPaymaster": "0x0000000000000000000000000000000000000000000000000000000000000000",
      "mailbox": "0x05520a179658bd81e19d4e41abce2bc397bab5af302dadea70d8918c3cbdcea8",
      "merkleTreeHook": "0x03ef761dcfda2295d2f5e7b698df51d380162cbe1cfa5b1f48fba963808f51f1",
      "noopIsm": "0x00f03447966e8d9b740e0b1a36761df5913ef8320057885b45082e15ab6820e5",
      "protocolFee": "0x03de4fa3b415b90bd11749f6c0e5fc610a02db2ff903182c446c965975988869",
      "proxyAdmin": "0x0000000000000000000000000000000000000000000000000000000000000000",
      "staticAggregationHookFactory": "0x0000000000000000000000000000000000000000000000000000000000000000",
      "staticAggregationIsmFactory": "0x0000000000000000000000000000000000000000000000000000000000000000",
      "staticMerkleRootMultisigIsmFactory": "0x0000000000000000000000000000000000000000000000000000000000000000",
      "staticMerkleRootWeightedMultisigIsmFactory": "0x0000000000000000000000000000000000000000000000000000000000000000",
      "staticMessageIdMultisigIsmFactory": "0x0000000000000000000000000000000000000000000000000000000000000000",
      "staticMessageIdWeightedMultisigIsmFactory": "0x0000000000000000000000000000000000000000000000000000000000000000",
      "testRecipient": "0x07e75bba1a8a48e9246a3a32216a59fba3cb0bec7036610e45787b998b9f7060",
      "validatorAnnounce": "0x03bcb0295d31170c5d51f6edce35d5802ce62527e0f15bd8b9f1b979db32e53a"
    },
    "story": {
      "blockExplorers": [
        {
          "apiUrl": "https://www.storyscan.xyz/api",
          "family": "blockscout",
          "name": "Storyscan",
          "url": "https://www.storyscan.xyz"
        }
      ],
      "blocks": {
        "confirmations": 1,
        "estimateBlockTime": 3,
        "reorgPeriod": 5
      },
      "chainId": 1514,
      "deployer": {
        "name": "Abacus Works",
        "url": "https://www.hyperlane.xyz"
      },
      "displayName": "Story Mainnet",
      "domainId": 1514,
      "gasCurrencyCoinGeckoId": "story-2",
      "name": "story",
      "nativeToken": {
        "decimals": 18,
        "name": "IP",
        "symbol": "IP"
      },
      "protocol": "ethereum",
      "rpcUrls": [
        {
          "http": "https://mainnet.storyrpc.io"
        }
      ],
<<<<<<< HEAD
      "technicalStack": "other",
      "aggregationHook": "0x162aF576D9fe7ab73fB45d0402F99CF55c128d45",
=======
      "technicalStack": "polkadotsubstrate",
      "aggregationHook": "0xDfCDfd57d779076b4F2a8bE7ef14d5BBB7f748C0",
>>>>>>> 4a3ac4cf
      "domainRoutingIsm": "0xBD70Ea9D599a0FC8158B026797177773C3445730",
      "domainRoutingIsmFactory": "0x1052eF3419f26Bec74Ed7CEf4a4FA6812Bc09908",
      "fallbackRoutingHook": "0x82540c4C1C6956FC4815E583DDc6d88A782E0F3e",
      "interchainAccountRouter": "0x4ef363Da5bb09CC6aeA16973786963d0C8820778",
      "interchainGasPaymaster": "0x5cD695ADCB156589cde501822C314bFD74398cA1",
      "interchainSecurityModule": "0x65d229469e9424B45BbEa310efE89E30780Bb507",
      "mailbox": "0x3a464f746D23Ab22155710f44dB16dcA53e0775E",
      "merkleTreeHook": "0xa377b8269e0A47cdd2fD5AAeAe860b45623c6d82",
      "pausableHook": "0x3E57E4908FB4Ac05e9928feE2Ffd78f59692317C",
      "pausableIsm": "0xF16E63B42Df7f2676B373979120BBf7e6298F473",
      "protocolFee": "0xd386Bb418B61E296e1689C95AfE94A2E321a6eaD",
      "proxyAdmin": "0x2f2aFaE1139Ce54feFC03593FeE8AB2aDF4a85A7",
<<<<<<< HEAD
      "staticAggregationHookFactory": "0xEb9FcFDC9EfDC17c1EC5E1dc085B98485da213D6",
      "staticAggregationIsm": "0x2ac85c56B1FCB06951a6457918E29fB2ab30722b",
=======
      "staticAggregationHookFactory": "0x454438382f7f8c313D9D8c02398d7599B6904eA6",
      "staticAggregationIsm": "0xEEca5C23f957aD0E4c4134D0c466e45A88437d31",
>>>>>>> 4a3ac4cf
      "staticAggregationIsmFactory": "0x8F7454AC98228f3504Bb91eA3D8Adafe6406110A",
      "staticMerkleRootMultisigIsmFactory": "0x2C1FAbEcd7bFBdEBF27CcdB67baADB38b6Df90fC",
      "staticMerkleRootWeightedMultisigIsmFactory": "0x0761b0827849abbf7b0cC09CE14e1C93D87f5004",
      "staticMessageIdMultisigIsmFactory": "0x8b83fefd896fAa52057798f6426E9f0B080FCCcE",
      "staticMessageIdWeightedMultisigIsmFactory": "0x4Ed7d626f1E96cD1C0401607Bf70D95243E3dEd1",
      "storageGasOracle": "0x6e1B9f776bd415d7cC3C7458A5f0d801016918f8",
      "testRecipient": "0x51545389E04c2Ac07d98A40b85d29B480a2AF6ce",
      "timelockController": "0x0000000000000000000000000000000000000000",
      "validatorAnnounce": "0xB2b0A80b2fa3fC9aB1564A4FaF013d4D6084B325",
      "index": {
        "from": 1043321
      }
    },
    "stride": {
      "bech32Prefix": "stride",
      "blockExplorers": [
        {
          "apiUrl": "https://apis.mintscan.io/v1/stride",
          "family": "other",
          "name": "Mintscan",
          "url": "https://www.mintscan.io/stride"
        }
      ],
      "blocks": {
        "confirmations": 1,
        "estimateBlockTime": 5,
        "reorgPeriod": 1
      },
      "canonicalAsset": "ustrd",
      "chainId": "stride-1",
      "contractAddressBytes": 32,
      "deployer": {
        "name": "Stride Labs",
        "url": "https://www.stride.zone"
      },
      "displayName": "Stride",
      "domainId": 745,
      "gasCurrencyCoinGeckoId": "stride",
      "gasPrice": {
        "denom": "ustrd",
        "amount": "0.005"
      },
      "index": {
        "chunk": 5,
        "from": 9152000
      },
      "name": "stride",
      "nativeToken": {
        "decimals": 6,
        "denom": "ustrd",
        "name": "Stride",
        "symbol": "STRD"
      },
      "protocol": "cosmos",
      "restUrls": [
        {
          "http": "https://stride-api.polkachu.com"
        }
      ],
      "rpcUrls": [
        {
          "http": "https://stride-rpc.polkachu.com"
        }
      ],
      "slip44": 118,
      "interchainGasPaymaster": "0x602D5BF31F85FE90BF812A5EE6E2CC8CF6998A687125CABEDD120983CB88DA54",
      "mailbox": "0x89945750e089d84581f194e1947a58480b335f18386ad4f761f05feebf5e2454",
      "merkleTreeHook": "0x7ab4a8c3ba5371e34cd8d5dc584e0d924504fc21c3cbf41c3f64d436176bf007",
      "validatorAnnounce": "0xf57d954bf3ddb5f1032a0e020a99e931215cf83ceb4de987c781488065aaae0d"
    },
    "subtensor": {
      "blockExplorers": [
        {
          "apiUrl": "https://evm.taostats.io/api",
          "family": "other",
          "name": "TaoStats EVM",
          "url": "https://evm.taostats.io"
        }
      ],
      "blocks": {
        "confirmations": 1,
        "estimateBlockTime": 12,
        "reorgPeriod": 5
      },
      "chainId": 964,
      "deployer": {
        "name": "Abacus Works",
        "url": "https://www.hyperlane.xyz"
      },
      "displayName": "Subtensor",
      "domainId": 964,
      "gasCurrencyCoinGeckoId": "bittensor",
      "name": "subtensor",
      "nativeToken": {
        "decimals": 18,
        "name": "Bittensor",
        "symbol": "TAO"
      },
      "protocol": "ethereum",
      "rpcUrls": [
        {
          "http": "https://bittensor-finney.api.onfinality.io/public"
        }
      ],
      "technicalStack": "other",
      "aggregationHook": "0xb67Cb70B130DD3250eef1C552f5e43D98525Db02",
      "domainRoutingIsm": "0x3A19eaBd25764c857b49FD350736E2b52Ec713a0",
      "domainRoutingIsmFactory": "0xF7af65596A16740b16CF755F3A43206C96285da0",
      "fallbackRoutingHook": "0x51545389E04c2Ac07d98A40b85d29B480a2AF6ce",
      "interchainAccountRouter": "0x9097869cb719335f45A069D41dEFAFA2858af676",
      "interchainGasPaymaster": "0x8d7E604460E1133ebB91513a6D1024f3A3ca17F9",
      "interchainSecurityModule": "0x69C8Ae0dA52050979C55EA95f9616AceB6143459",
      "mailbox": "0xF767D698c510FE5E53b46BA6Fd1174F5271e390A",
      "merkleTreeHook": "0xB2b0A80b2fa3fC9aB1564A4FaF013d4D6084B325",
      "pausableHook": "0x1e4dE25C3b07c8DF66D4c193693d8B5f3b431d51",
      "pausableIsm": "0xd386Bb418B61E296e1689C95AfE94A2E321a6eaD",
      "protocolFee": "0xA7d42B7a7603bEb87f84a1f3D5C97a033DFd2Cc9",
      "proxyAdmin": "0x82825C0884558C9c5A94B545e7563c95aBA49197",
      "staticAggregationHookFactory": "0xF5739A4AF21346Aa937bF7fEB5d3B21c2d230138",
      "staticAggregationIsm": "0xf71D81021b751d222622bb77C3417dC24C5F7995",
      "staticAggregationIsmFactory": "0xBC9cd961BF6c224FAc51fb049aB6788e38e4A9C0",
      "staticMerkleRootMultisigIsmFactory": "0xCA41932888D323B3d99f5eA48F86D502055C0322",
      "staticMerkleRootWeightedMultisigIsmFactory": "0xb3d652BA393f83c0Cf7eF5e0Fc30532ebd49d45B",
      "staticMessageIdMultisigIsmFactory": "0x7082e975Fde8D85B0C56B4512b437efFb46F0a09",
      "staticMessageIdWeightedMultisigIsmFactory": "0xD23115B7FC4C606fA27D431ee76ec8e292eBfE10",
      "storageGasOracle": "0xEa2Bcee14eA30bbBe3018E5E7829F963230F71C3",
      "testRecipient": "0xcDD89f19b2d00DCB9510BB3fBd5eCeCa761fe5Ab",
      "timelockController": "0x0000000000000000000000000000000000000000",
      "validatorAnnounce": "0x8D8979F2C29bA49FAb259A826D0271c43F70288c",
      "index": {
        "from": 4821250
      }
    },
    "superpositionmainnet": {
      "blockExplorers": [
        {
          "apiUrl": "https://explorer.superposition.so/api",
          "family": "blockscout",
          "name": "Superposition Explorer",
          "url": "https://explorer.superposition.so/"
        }
      ],
      "blocks": {
        "confirmations": 1,
        "estimateBlockTime": 60,
        "reorgPeriod": 0
      },
      "chainId": 55244,
      "deployer": {
        "name": "Abacus Works",
        "url": "https://www.hyperlane.xyz"
      },
      "displayName": "Superposition",
      "domainId": 1000055244,
      "gasCurrencyCoinGeckoId": "ethereum",
      "index": {
        "from": 2743
      },
      "name": "superpositionmainnet",
      "nativeToken": {
        "decimals": 18,
        "name": "Ethereum",
        "symbol": "ETH"
      },
      "protocol": "ethereum",
      "rpcUrls": [
        {
          "http": "https://rpc.superposition.so"
        }
      ],
      "technicalStack": "arbitrumnitro",
      "aggregationHook": "0xB2acA8F6e1F26eDA3997263C9fcA214Ef1E571Ff",
      "domainRoutingIsm": "0xab8178D8D0502Bef80177909a50F48b7c9269fde",
      "domainRoutingIsmFactory": "0x1c6f404800bA49Ed581af734eA0d25c0c7d017B2",
      "fallbackRoutingHook": "0x87ED6926abc9E38b9C7C19f835B41943b622663c",
      "interchainAccountRouter": "0x02b833b8a0fB7680e2d233176B54538c81505131",
      "interchainGasPaymaster": "0xa1c3884EbE24Cccb120B2E98a55f85140563aa4C",
      "interchainSecurityModule": "0x61F86c2088273bf41cdda321eef11056Fb37123F",
      "mailbox": "0x5e8a0fCc0D1DF583322943e01F02cB243e5300f6",
      "merkleTreeHook": "0x2f536FB7a37bd817Af644072a904Ddc02Dae429f",
      "pausableHook": "0xc6835e52C1b976F1ebC71Bc8919738E02849FdA9",
      "pausableIsm": "0x9c2214467Daf9e2e1F45b36d08ce0b9C65BFeA88",
      "protocolFee": "0x16625230dD6cFe1B2bec3eCaEc7d43bA3A902CD6",
      "proxyAdmin": "0x248aDe14C0489E20C9a7Fea5F86DBfC3702208eF",
      "staticAggregationHookFactory": "0xA8A311B69f688c1D9928259D872C31ca0d473642",
      "staticAggregationIsm": "0x0CFf4d26bF35E69DcdE55B161952656E40028a18",
      "staticAggregationIsmFactory": "0x2f0E57527Bb37E5E064EF243fad56CCE6241906c",
      "staticMerkleRootMultisigIsmFactory": "0x5bdADEAD721Eb4C4038fF7c989E3C7BbBA302435",
      "staticMerkleRootWeightedMultisigIsmFactory": "0x48C427782Bc1e9ecE406b3e277481b28ABcBdf03",
      "staticMessageIdMultisigIsmFactory": "0xDc1508844B99C606E16C2Ae87f33c373edD4B0F6",
      "staticMessageIdWeightedMultisigIsmFactory": "0x9e8b689e83d929cb8c2d9166E55319a4e6aA83B7",
      "storageGasOracle": "0xc4D0b4ef01eD7091792fe3D4c039457719e2DC68",
      "testRecipient": "0x545E289B88c6d97b74eC0B96e308cae46Bf5f832",
      "timelockController": "0x0000000000000000000000000000000000000000",
      "validatorAnnounce": "0x26A29486480BD74f9B830a9B8dB33cb43C40f496"
    },
    "superseed": {
      "blockExplorers": [
        {
          "apiUrl": "https://explorer.superseed.xyz/api",
          "family": "blockscout",
          "name": "Superseed Explorer",
          "url": "https://explorer.superseed.xyz"
        },
        {
          "apiUrl": "https://api.routescan.io/v2/network/mainnet/evm/5330/etherscan/api",
          "family": "routescan",
          "name": "Superseed Explorer",
          "url": "https://5330.thesuperscan.io"
        }
      ],
      "blocks": {
        "confirmations": 1,
        "estimateBlockTime": 2,
        "reorgPeriod": 5
      },
      "chainId": 5330,
      "deployer": {
        "name": "Abacus Works",
        "url": "https://www.hyperlane.xyz"
      },
      "displayName": "Superseed",
      "domainId": 5330,
      "gasCurrencyCoinGeckoId": "ethereum",
      "gnosisSafeTransactionServiceUrl": "https://trx-superseed.safe.protofire.io",
      "name": "superseed",
      "nativeToken": {
        "decimals": 18,
        "name": "Ether",
        "symbol": "ETH"
      },
      "protocol": "ethereum",
      "rpcUrls": [
        {
          "http": "https://mainnet.superseed.xyz"
        }
      ],
<<<<<<< HEAD
      "technicalStack": "opstack",
      "aggregationHook": "0x4533B9ff84bE4f4009409414aF8b8e9c3f4F52a8",
=======
      "technicalStack": "arbitrumnitro",
      "aggregationHook": "0x7DD1A8FcCB85513F709931a36A747F81fc2b686b",
>>>>>>> 4a3ac4cf
      "domainRoutingIsm": "0xBD70Ea9D599a0FC8158B026797177773C3445730",
      "domainRoutingIsmFactory": "0x1052eF3419f26Bec74Ed7CEf4a4FA6812Bc09908",
      "fallbackRoutingHook": "0x0D3bD9F1bcDA82bD1682b2C895a907d7aaE45849",
      "interchainAccountRouter": "0x3CA0e8AEfC14F962B13B40c6c4b9CEE3e4927Ae3",
      "interchainGasPaymaster": "0x9534122Aae7978dB8f5f10dF4432233c53e820A1",
      "interchainSecurityModule": "0xe2136ce7E3B6a519480057C82388dE8765d2Fb92",
      "mailbox": "0x3a464f746D23Ab22155710f44dB16dcA53e0775E",
      "merkleTreeHook": "0x9eaaC366BFD70430cFee6E70265fefFf1CfC9E47",
      "pausableHook": "0x9eb56085DdbDA60aDf7d2B533AFeD90e38fC9666",
      "pausableIsm": "0xc5D6aCaafBCcEC6D7fD7d92F4509befce641c563",
      "protocolFee": "0x99fEFc1119E86Ee0153eb887cF8E8ab2d92A16e8",
      "proxyAdmin": "0x2f2aFaE1139Ce54feFC03593FeE8AB2aDF4a85A7",
<<<<<<< HEAD
      "staticAggregationHookFactory": "0xEb9FcFDC9EfDC17c1EC5E1dc085B98485da213D6",
      "staticAggregationIsm": "0x46De8b87577624b9ce63201238982b95ad0d7Ea4",
=======
      "staticAggregationHookFactory": "0xF9Fb87531b00A491289F4872Be15350750B20a0a",
      "staticAggregationIsm": "0x44AE7f69Ca8c6EE978015f8b2C9008ee265bD12a",
>>>>>>> 4a3ac4cf
      "staticAggregationIsmFactory": "0x8F7454AC98228f3504Bb91eA3D8Adafe6406110A",
      "staticMerkleRootMultisigIsmFactory": "0x2C1FAbEcd7bFBdEBF27CcdB67baADB38b6Df90fC",
      "staticMerkleRootWeightedMultisigIsmFactory": "0x0761b0827849abbf7b0cC09CE14e1C93D87f5004",
      "staticMessageIdMultisigIsmFactory": "0x8b83fefd896fAa52057798f6426E9f0B080FCCcE",
      "staticMessageIdWeightedMultisigIsmFactory": "0x4Ed7d626f1E96cD1C0401607Bf70D95243E3dEd1",
      "storageGasOracle": "0xbb0AE51BCa526cF313b6a95BfaB020794af6C394",
      "testRecipient": "0xbB88a31E4b709b645c06825c0E0b5CAC906d97DE",
      "timelockController": "0x0000000000000000000000000000000000000000",
      "validatorAnnounce": "0xD743801ABB6c7664B623D8534C0f5AF8cD2F1C5e",
      "index": {
        "from": 3010957
      }
    },
    "svmbnb": {
      "blockExplorers": [
        {
          "apiUrl": "https://explorer.svmbnbmainnet.soo.network",
          "family": "other",
          "name": "svmBNB Explorer",
          "url": "https://explorer.svmbnbmainnet.soo.network"
        }
      ],
      "blocks": {
        "confirmations": 1,
        "estimateBlockTime": 0.4,
        "reorgPeriod": 0
      },
      "chainId": 574456,
      "deployer": {
        "name": "Abacus Works",
        "url": "https://www.hyperlane.xyz"
      },
      "displayName": "svmBNB",
      "domainId": 574456,
      "gasCurrencyCoinGeckoId": "binancecoin",
      "name": "svmbnb",
      "nativeToken": {
        "decimals": 9,
        "name": "BNB",
        "symbol": "BNB"
      },
      "protocol": "sealevel",
      "rpcUrls": [
        {
          "http": "https://rpc.svmbnbmainnet.soo.network/rpc"
        }
      ],
      "technicalStack": "other",
<<<<<<< HEAD
      "interchainGasPaymaster": "76JNRGvHbER5CL7X4Mw6qpzvvKDW3syyfZ5LNXfY53sC",
      "interchainSecurityModule": "5Kkvp3mLH1tjUVwgSKWJ9mQaNvbAesaXmwYpacpwniuX",
      "mailbox": "GzwNZJ2EXUWQCEoV6zoBGLxkdsnjkLvm6zHReMEC2JSA",
      "merkleTreeHook": "GzwNZJ2EXUWQCEoV6zoBGLxkdsnjkLvm6zHReMEC2JSA",
      "validatorAnnounce": "Gh4LUk91bj4QGYWsBY4QyDGhs68n8Maf8oeTRZoQZAEf"
=======
      "aggregationHook": "0xc579Ae10Bc4bd452357027F6A009235D5F6DaE81",
      "domainRoutingIsm": "0xBD70Ea9D599a0FC8158B026797177773C3445730",
      "domainRoutingIsmFactory": "0x1052eF3419f26Bec74Ed7CEf4a4FA6812Bc09908",
      "fallbackRoutingHook": "0x5CBD4c5f9CD55747285652f815Cc7b9A2Ef6c586",
      "interchainAccountRouter": "0x21b5a2fA1f53e94cF4871201aeD30C6ad5E405f2",
      "interchainGasPaymaster": "0x23cc88CF424d48fDB05b4f0A8Ff6099aa4D56D8e",
      "interchainSecurityModule": "0x375aA2d504c9943De058DF908C47948712BB1b6C",
      "mailbox": "0x3a464f746D23Ab22155710f44dB16dcA53e0775E",
      "merkleTreeHook": "0x2ed6030D204745aC0Cd6be8301C3a63bf14D97Cc",
      "pausableHook": "0x946E9f4540E032a9fAc038AE58187eFcad9DE952",
      "pausableIsm": "0xD233433AeC23F8382DAd87D808F60557Ea35399f",
      "protocolFee": "0xf50e2f7ff2D367fac0B90Be2564A096168801b2d",
      "proxyAdmin": "0x2f2aFaE1139Ce54feFC03593FeE8AB2aDF4a85A7",
      "staticAggregationHookFactory": "0xFceC444cfED74685765B1209002E53056dd64183",
      "staticAggregationIsm": "0x2bC70c865b5d59aA9EAD885930B4A36c4493A5da",
      "staticAggregationIsmFactory": "0x8F7454AC98228f3504Bb91eA3D8Adafe6406110A",
      "staticMerkleRootMultisigIsmFactory": "0x2C1FAbEcd7bFBdEBF27CcdB67baADB38b6Df90fC",
      "staticMerkleRootWeightedMultisigIsmFactory": "0x0761b0827849abbf7b0cC09CE14e1C93D87f5004",
      "staticMessageIdMultisigIsmFactory": "0x8b83fefd896fAa52057798f6426E9f0B080FCCcE",
      "staticMessageIdWeightedMultisigIsmFactory": "0x4Ed7d626f1E96cD1C0401607Bf70D95243E3dEd1",
      "storageGasOracle": "0xA9Adb480F10547f10202173a49b7F52116304476",
      "testRecipient": "0x779B6a921a41ceaFbAE2e2A59B5dFfB951f8C9c8",
      "timelockController": "0x0000000000000000000000000000000000000000",
      "validatorAnnounce": "0x466b330C2e360c0214A9Da2428415298f720883E",
      "index": {
        "from": 200948
      }
>>>>>>> 4a3ac4cf
    },
    "swell": {
      "blockExplorers": [
        {
          "apiUrl": "https://explorer.swellnetwork.io/api",
          "family": "blockscout",
          "name": "Swell Explorer",
          "url": "https://explorer.swellnetwork.io"
        }
      ],
      "blocks": {
        "confirmations": 1,
        "estimateBlockTime": 2,
        "reorgPeriod": 5
      },
      "chainId": 1923,
      "deployer": {
        "name": "Abacus Works",
        "url": "https://www.hyperlane.xyz"
      },
      "displayName": "Swell",
      "domainId": 1923,
      "gasCurrencyCoinGeckoId": "ethereum",
      "gnosisSafeTransactionServiceUrl": "https://trx-swell.safe.protofire.io",
      "name": "swell",
      "nativeToken": {
        "decimals": 18,
        "name": "Ether",
        "symbol": "ETH"
      },
      "protocol": "ethereum",
      "rpcUrls": [
        {
          "http": "https://swell-mainnet.alt.technology"
        }
      ],
<<<<<<< HEAD
      "technicalStack": "opstack",
      "aggregationHook": "0x2e4d4189a24fa484Aad5D7Cd6ebe3A80cDAAB068",
=======
      "technicalStack": "polygoncdk",
      "aggregationHook": "0x5278c2a1797480E232FA3A5845D877Cf25BB2f89",
>>>>>>> 4a3ac4cf
      "domainRoutingIsm": "0xBD70Ea9D599a0FC8158B026797177773C3445730",
      "domainRoutingIsmFactory": "0x1052eF3419f26Bec74Ed7CEf4a4FA6812Bc09908",
      "fallbackRoutingHook": "0x70EbA87Cd15616f32C736B3f3BdCfaeD0713a82B",
      "interchainAccountRouter": "0x95Fb6Ca1BBF441386b119ad097edcAca3b1C35B7",
      "interchainGasPaymaster": "0x25EAC2007b0D40E3f0AF112FD346412321038719",
      "interchainSecurityModule": "0xe5bE5b0A7e244084D01bbD22A00C58849023E500",
      "mailbox": "0x3a464f746D23Ab22155710f44dB16dcA53e0775E",
      "merkleTreeHook": "0x5C02157068a52cEcfc98EDb6115DE6134EcB4764",
      "pausableHook": "0x99fEFc1119E86Ee0153eb887cF8E8ab2d92A16e8",
      "pausableIsm": "0x9534122Aae7978dB8f5f10dF4432233c53e820A1",
      "protocolFee": "0x7CE76f5f0C469bBB4cd7Ea6EbabB54437A093127",
      "proxyAdmin": "0x2f2aFaE1139Ce54feFC03593FeE8AB2aDF4a85A7",
<<<<<<< HEAD
      "staticAggregationHookFactory": "0xEb9FcFDC9EfDC17c1EC5E1dc085B98485da213D6",
      "staticAggregationIsm": "0xEa325c513Bd54A3d4a04D98843d0523B1477751D",
=======
      "staticAggregationHookFactory": "0xe7b37165f7bed72b3430304BE08c3E381b28521f",
      "staticAggregationIsm": "0x2bC70c865b5d59aA9EAD885930B4A36c4493A5da",
>>>>>>> 4a3ac4cf
      "staticAggregationIsmFactory": "0x8F7454AC98228f3504Bb91eA3D8Adafe6406110A",
      "staticMerkleRootMultisigIsmFactory": "0x2C1FAbEcd7bFBdEBF27CcdB67baADB38b6Df90fC",
      "staticMerkleRootWeightedMultisigIsmFactory": "0x0761b0827849abbf7b0cC09CE14e1C93D87f5004",
      "staticMessageIdMultisigIsmFactory": "0x8b83fefd896fAa52057798f6426E9f0B080FCCcE",
      "staticMessageIdWeightedMultisigIsmFactory": "0x4Ed7d626f1E96cD1C0401607Bf70D95243E3dEd1",
      "storageGasOracle": "0xCDeb368Db32ecCefaf7018e152DA9120565cb572",
      "testRecipient": "0xBC53dACd8c0ac0d2bAC461479EAaf5519eCC8853",
      "timelockController": "0x0000000000000000000000000000000000000000",
      "validatorAnnounce": "0x4D50044335dc1d4D26c343AdeDf6E47808475Deb",
      "index": {
        "from": 57794
      }
    },
    "tac": {
      "blockExplorers": [
        {
          "apiUrl": "https://explorer.tac.build/api",
          "family": "blockscout",
          "name": "TAC Explorer",
          "url": "https://explorer.tac.build"
        }
      ],
      "blocks": {
        "confirmations": 1,
        "estimateBlockTime": 1,
        "reorgPeriod": 5
      },
      "chainId": 239,
      "deployer": {
        "name": "Abacus Works",
        "url": "https://www.hyperlane.xyz"
      },
      "displayName": "TAC",
      "domainId": 239,
      "gasCurrencyCoinGeckoId": "tac-ton-evm",
      "gnosisSafeTransactionServiceUrl": "https://transaction.safe.tac.build",
      "name": "tac",
      "nativeToken": {
        "decimals": 18,
        "name": "TAC",
        "symbol": "TAC"
      },
      "protocol": "ethereum",
      "rpcUrls": [
        {
          "http": "https://rpc.ankr.com/tac"
        }
      ],
      "technicalStack": "other",
      "aggregationHook": "0x3F95E4A81B9A09880294176114e3B7592253c679",
      "domainRoutingIsm": "0xBD70Ea9D599a0FC8158B026797177773C3445730",
      "domainRoutingIsmFactory": "0x1052eF3419f26Bec74Ed7CEf4a4FA6812Bc09908",
      "fallbackRoutingHook": "0x23cc88CF424d48fDB05b4f0A8Ff6099aa4D56D8e",
      "interchainAccountRouter": "0x829AcBc15a66F6B32a189CFB6451B2Ee583706BA",
      "interchainGasPaymaster": "0x466b330C2e360c0214A9Da2428415298f720883E",
      "interchainSecurityModule": "0x3e0b9D02E4bc08F5d65FE5CF052b8B2E2728cf03",
      "mailbox": "0x3a464f746D23Ab22155710f44dB16dcA53e0775E",
      "merkleTreeHook": "0x58CA3F0D65FFd40727cF6Eb2f323151853Ad3D44",
      "pausableHook": "0xA697222b77cDe62A8C47E627d5A1c49A87018236",
      "pausableIsm": "0x5b1A451c85e5bcCd79A56eb638aBd9998fA215f9",
      "protocolFee": "0xe93f2f409ad8B5000431D234472973fe848dcBEC",
      "proxyAdmin": "0x2f2aFaE1139Ce54feFC03593FeE8AB2aDF4a85A7",
      "staticAggregationHookFactory": "0xEb9FcFDC9EfDC17c1EC5E1dc085B98485da213D6",
      "staticAggregationIsm": "0x5E0F4268c8F747Ea41818ae411b70eaBB157fF44",
      "staticAggregationIsmFactory": "0x8F7454AC98228f3504Bb91eA3D8Adafe6406110A",
      "staticMerkleRootMultisigIsmFactory": "0x2C1FAbEcd7bFBdEBF27CcdB67baADB38b6Df90fC",
      "staticMerkleRootWeightedMultisigIsmFactory": "0x0761b0827849abbf7b0cC09CE14e1C93D87f5004",
      "staticMessageIdMultisigIsmFactory": "0x8b83fefd896fAa52057798f6426E9f0B080FCCcE",
      "staticMessageIdWeightedMultisigIsmFactory": "0x4Ed7d626f1E96cD1C0401607Bf70D95243E3dEd1",
      "storageGasOracle": "0xcF84aa21501483B3D907d16c8102082a0991fC5F",
      "testRecipient": "0x2f4Eb04189e11Af642237Da62d163Ab714614498",
      "timelockController": "0x0000000000000000000000000000000000000000",
      "validatorAnnounce": "0x96D51cc3f7500d501bAeB1A2a62BB96fa03532F8",
      "index": {
        "from": 781077
      }
    },
    "taiko": {
      "blockExplorers": [
        {
          "apiKey": "GP69JEAP2W7YFJT9ZJTEPGQT6Y6KMW44ZN",
          "apiUrl": "https://api.etherscan.io/v2/api?chainid=167000",
          "family": "etherscan",
          "name": "Taikoscan",
          "url": "https://taikoscan.io"
        }
      ],
      "blocks": {
        "confirmations": 1,
        "estimateBlockTime": 12,
        "reorgPeriod": 5
      },
      "chainId": 167000,
      "deployer": {
        "name": "Abacus Works",
        "url": "https://www.hyperlane.xyz"
      },
      "displayName": "Taiko",
      "domainId": 167000,
      "gasCurrencyCoinGeckoId": "ethereum",
      "gnosisSafeTransactionServiceUrl": "https://transaction.safe.taiko.xyz",
      "name": "taiko",
      "nativeToken": {
        "decimals": 18,
        "name": "Ether",
        "symbol": "ETH"
      },
      "protocol": "ethereum",
      "rpcUrls": [
        {
          "http": "https://rpc.mainnet.taiko.xyz"
        }
      ],
      "technicalStack": "other",
      "aggregationHook": "0x1175A31f66C5e3d0ce0ca3B7F80Abe72c6FcE272",
      "domainRoutingIsm": "0x5D1e7D7c5B9e6dDC8439F67F10c578f2A1084f6F",
      "domainRoutingIsmFactory": "0x0761b0827849abbf7b0cC09CE14e1C93D87f5004",
      "fallbackRoutingHook": "0x79B1257BDBCaeF98Da685A7c225b6e61a119Cb7a",
      "interchainAccountRouter": "0xEE47aD8f6582CDcBF4B8581A1c3482E72E4DeaBf",
      "interchainGasPaymaster": "0x273Bc6b01D9E88c064b6E5e409BdF998246AEF42",
      "interchainSecurityModule": "0xc40e32BbEf274E81139960BBb2C9F5E380437cA0",
      "mailbox": "0x28EFBCadA00A7ed6772b3666F3898d276e88CAe3",
      "merkleTreeHook": "0x6A55822cf11f9fcBc4c75BC2638AfE8Eb942cAdd",
      "pausableHook": "0xD1E267d2d7876e97E217BfE61c34AB50FEF52807",
      "pausableIsm": "0xD670c00C0Cad3D32436d7cF270e739772314A8CE",
      "protocolFee": "0x4006E7434086E7f2548582cfD5ff5Ebb0e44839d",
      "proxyAdmin": "0x398633D19f4371e1DB5a8EFE90468eB70B1176AA",
      "staticAggregationHookFactory": "0x1052eF3419f26Bec74Ed7CEf4a4FA6812Bc09908",
      "staticAggregationIsm": "0xBa2C27984b3Bd991b1CA8C26ce91E07A7208b472",
      "staticAggregationIsmFactory": "0xEb9FcFDC9EfDC17c1EC5E1dc085B98485da213D6",
      "staticMerkleRootMultisigIsmFactory": "0x8b83fefd896fAa52057798f6426E9f0B080FCCcE",
      "staticMerkleRootWeightedMultisigIsmFactory": "0xdf4aA3905e0391C7763e33CB6A08fFa97221D49B",
      "staticMessageIdMultisigIsmFactory": "0x8F7454AC98228f3504Bb91eA3D8Adafe6406110A",
      "staticMessageIdWeightedMultisigIsmFactory": "0x72246331d057741008751AB3976a8297Ce7267Bc",
      "storageGasOracle": "0x7556a0E61d577D921Cba8Fca0d7D6299d36E607E",
      "testRecipient": "0x5fC427653b175F6De5A494DE17d1c7636d7E7965",
      "timelockController": "0x0000000000000000000000000000000000000000",
      "validatorAnnounce": "0x01aE937A7B05d187bBCBE80F44F41879D3D335a4",
      "index": {
        "from": 98997
      }
    },
    "tangle": {
      "blockExplorers": [
        {
          "apiUrl": "https://explorer.tangle.tools/api",
          "family": "blockscout",
          "name": "Tangle EVM Explorer",
          "url": "https://explorer.tangle.tools"
        }
      ],
      "blocks": {
        "confirmations": 1,
        "estimateBlockTime": 6,
        "reorgPeriod": "finalized"
      },
      "chainId": 5845,
      "deployer": {
        "name": "Abacus Works",
        "url": "https://www.hyperlane.xyz"
      },
      "displayName": "Tangle",
      "domainId": 5845,
      "gasCurrencyCoinGeckoId": "tangle-network",
      "isTestnet": false,
      "name": "tangle",
      "nativeToken": {
        "decimals": 18,
        "name": "Tangle Network Token",
        "symbol": "TNT"
      },
      "protocol": "ethereum",
      "rpcUrls": [
        {
          "http": "https://rpc.tangle.tools"
        }
      ],
      "technicalStack": "polkadotsubstrate",
      "aggregationHook": "0xDC995884ec53b6Bc809ed614f5E92084600002ed",
      "domainRoutingIsm": "0xaDc0cB48E8DB81855A930C0C1165ea3dCe4Ba5C7",
      "domainRoutingIsmFactory": "0x1052eF3419f26Bec74Ed7CEf4a4FA6812Bc09908",
      "fallbackRoutingHook": "0xd21192429df453021e896f2897Dc8B1167DD61E5",
      "interchainAccountRouter": "0xf63Eb8e72Cbc59eC1185620c44050aF266d3eC19",
      "interchainGasPaymaster": "0x9844aFFaBE17c37F791ff99ABa58B0FbB75e22AF",
      "interchainSecurityModule": "0xd66CD1B9465DD21aeAC34A00BCdF747394535E49",
      "mailbox": "0x2f2aFaE1139Ce54feFC03593FeE8AB2aDF4a85A7",
      "merkleTreeHook": "0xF5da68b2577EF5C0A0D98aA2a58483a68C2f232a",
      "pausableHook": "0x61594D2cA900C44ab51d07776465397FefC643C6",
      "pausableIsm": "0x5d69BC38eF3eDb491c0b7186BEc4eC45c4013f93",
      "protocolFee": "0x4E55aDA3ef1942049EA43E904EB01F4A0a9c39bd",
      "proxyAdmin": "0x0761b0827849abbf7b0cC09CE14e1C93D87f5004",
      "staticAggregationHookFactory": "0xEb9FcFDC9EfDC17c1EC5E1dc085B98485da213D6",
      "staticAggregationIsm": "0xB0525d808721426c56377469B92db16857384deF",
      "staticAggregationIsmFactory": "0x8F7454AC98228f3504Bb91eA3D8Adafe6406110A",
      "staticMerkleRootMultisigIsmFactory": "0x2C1FAbEcd7bFBdEBF27CcdB67baADB38b6Df90fC",
      "staticMerkleRootWeightedMultisigIsmFactory": "0x148CF67B8A242c1360bb2C93fCe203EC4d4f9B56",
      "staticMessageIdMultisigIsmFactory": "0x8b83fefd896fAa52057798f6426E9f0B080FCCcE",
      "staticMessageIdWeightedMultisigIsmFactory": "0xcd849e612Aaa138f03698C3Edb42a34117BFF631",
      "storageGasOracle": "0x7b2e996742fA42d223652A344252B725D1bC428C",
      "testRecipient": "0x2c61Cda929e4e2174cb10cd8e2724A9ceaD62E67",
      "timelockController": "0x0000000000000000000000000000000000000000",
      "validatorAnnounce": "0x062200d92dF6bB7bA89Ce4D6800110450f94784e",
      "index": {
        "from": 1678063
      }
    },
    "torus": {
      "blockExplorers": [
        {
          "apiUrl": "https://blockscout.torus.network/api",
          "family": "blockscout",
          "name": "Torus Explorer",
          "url": "https://blockscout.torus.network"
        }
      ],
      "blocks": {
        "confirmations": 1,
        "estimateBlockTime": 8,
        "reorgPeriod": "finalized"
      },
      "chainId": 21000,
      "deployer": {
        "name": "Abacus Works",
        "url": "https://www.hyperlane.xyz"
      },
      "displayName": "Torus",
      "domainId": 21000,
      "gasCurrencyCoinGeckoId": "torus",
      "name": "torus",
      "nativeToken": {
        "decimals": 18,
        "name": "Torus",
        "symbol": "TORUS"
      },
      "protocol": "ethereum",
      "rpcUrls": [
        {
          "http": "https://api-hyperlane.nodes.torus.network"
        },
        {
          "http": "https://api.torus.network"
        }
      ],
<<<<<<< HEAD
      "technicalStack": "polkadotsubstrate",
      "aggregationHook": "0xfe94Ea7DA6C45849D395e3d03973aa924553b937",
=======
      "technicalStack": "other",
      "aggregationHook": "0xeaeb0AaFFDc9cCB9b4585Ee84A7f364699360E47",
>>>>>>> 4a3ac4cf
      "domainRoutingIsm": "0xBD70Ea9D599a0FC8158B026797177773C3445730",
      "domainRoutingIsmFactory": "0x1052eF3419f26Bec74Ed7CEf4a4FA6812Bc09908",
      "fallbackRoutingHook": "0x48C427782Bc1e9ecE406b3e277481b28ABcBdf03",
      "interchainAccountRouter": "0xCCceDFFAA987F47D0D3A26430c3d3f3270fE6369",
      "interchainGasPaymaster": "0x3cECBa60A580dE20CC57D87528953a00f4ED99EA",
      "interchainSecurityModule": "0xEbd25c40518838bdeDceDB41aFBeC0677A0072DA",
      "mailbox": "0x3a464f746D23Ab22155710f44dB16dcA53e0775E",
      "merkleTreeHook": "0x1c6f404800bA49Ed581af734eA0d25c0c7d017B2",
      "pausableHook": "0x9e8b689e83d929cb8c2d9166E55319a4e6aA83B7",
      "pausableIsm": "0x2f0E57527Bb37E5E064EF243fad56CCE6241906c",
      "protocolFee": "0x4Ee9dEBB3046139661b51E17bdfD54Fd63211de7",
      "proxyAdmin": "0x2f2aFaE1139Ce54feFC03593FeE8AB2aDF4a85A7",
<<<<<<< HEAD
      "staticAggregationHookFactory": "0xEb9FcFDC9EfDC17c1EC5E1dc085B98485da213D6",
      "staticAggregationIsm": "0x8f1953EFbd2C720223faD02d6CB5CD25f97D7fC9",
=======
      "staticAggregationHookFactory": "0x6c3b61e60Ff510E35Ba51D25bb2E0F90B0307E7D",
      "staticAggregationIsm": "0x5E0F4268c8F747Ea41818ae411b70eaBB157fF44",
>>>>>>> 4a3ac4cf
      "staticAggregationIsmFactory": "0x8F7454AC98228f3504Bb91eA3D8Adafe6406110A",
      "staticMerkleRootMultisigIsmFactory": "0x2C1FAbEcd7bFBdEBF27CcdB67baADB38b6Df90fC",
      "staticMerkleRootWeightedMultisigIsmFactory": "0x0761b0827849abbf7b0cC09CE14e1C93D87f5004",
      "staticMessageIdMultisigIsmFactory": "0x8b83fefd896fAa52057798f6426E9f0B080FCCcE",
      "staticMessageIdWeightedMultisigIsmFactory": "0x4Ed7d626f1E96cD1C0401607Bf70D95243E3dEd1",
      "storageGasOracle": "0x248aDe14C0489E20C9a7Fea5F86DBfC3702208eF",
      "testRecipient": "0x92249B8ed35C2980e58666a3EBF4a075DDD2895f",
      "timelockController": "0x0000000000000000000000000000000000000000",
      "validatorAnnounce": "0x65dCf8F6b3f6a0ECEdf3d0bdCB036AEa47A1d615",
      "index": {
        "from": 40622
      }
    },
    "unichain": {
      "blockExplorers": [
        {
          "apiKey": "GP69JEAP2W7YFJT9ZJTEPGQT6Y6KMW44ZN",
          "apiUrl": "https://api.etherscan.io/v2/api?chainid=130",
          "family": "etherscan",
          "name": "Unichain Explorer",
          "url": "https://uniscan.xyz"
        },
        {
          "apiUrl": "https://unichain.blockscout.com/api",
          "family": "blockscout",
          "name": "Unichain Blockscout",
          "url": "https://unichain.blockscout.com"
        }
      ],
      "blocks": {
        "confirmations": 1,
        "estimateBlockTime": 1,
        "reorgPeriod": 5
      },
      "chainId": 130,
      "deployer": {
        "name": "Abacus Works",
        "url": "https://www.hyperlane.xyz"
      },
      "displayName": "Unichain",
      "domainId": 130,
      "gasCurrencyCoinGeckoId": "ethereum",
      "gnosisSafeTransactionServiceUrl": "https://safe-transaction-unichain.safe.global",
      "name": "unichain",
      "nativeToken": {
        "decimals": 18,
        "name": "Ether",
        "symbol": "ETH"
      },
      "protocol": "ethereum",
      "rpcUrls": [
        {
          "http": "https://mainnet.unichain.org"
        }
      ],
<<<<<<< HEAD
      "technicalStack": "opstack",
      "aggregationHook": "0x4533B9ff84bE4f4009409414aF8b8e9c3f4F52a8",
=======
      "technicalStack": "arbitrumnitro",
      "aggregationHook": "0x712150747dACDe9B6f8b2A166Ecbadcd55752723",
>>>>>>> 4a3ac4cf
      "domainRoutingIsm": "0xBD70Ea9D599a0FC8158B026797177773C3445730",
      "domainRoutingIsmFactory": "0x1052eF3419f26Bec74Ed7CEf4a4FA6812Bc09908",
      "fallbackRoutingHook": "0x0D3bD9F1bcDA82bD1682b2C895a907d7aaE45849",
      "interchainAccountRouter": "0x43320f6B410322Bf5ca326a0DeAaa6a2FC5A021B",
      "interchainGasPaymaster": "0x9534122Aae7978dB8f5f10dF4432233c53e820A1",
      "interchainSecurityModule": "0xe23919328fd0b0ACd8C7133FBdEf90D7C2d6B9B0",
      "mailbox": "0x3a464f746D23Ab22155710f44dB16dcA53e0775E",
      "merkleTreeHook": "0x9eaaC366BFD70430cFee6E70265fefFf1CfC9E47",
      "pausableHook": "0x9eb56085DdbDA60aDf7d2B533AFeD90e38fC9666",
      "pausableIsm": "0xc5D6aCaafBCcEC6D7fD7d92F4509befce641c563",
      "protocolFee": "0x99fEFc1119E86Ee0153eb887cF8E8ab2d92A16e8",
      "proxyAdmin": "0x2f2aFaE1139Ce54feFC03593FeE8AB2aDF4a85A7",
<<<<<<< HEAD
      "staticAggregationHookFactory": "0xEb9FcFDC9EfDC17c1EC5E1dc085B98485da213D6",
      "staticAggregationIsm": "0x46De8b87577624b9ce63201238982b95ad0d7Ea4",
=======
      "staticAggregationHookFactory": "0xa7028308Ff277DB5851a95d82ED5C5256bB721F2",
      "staticAggregationIsm": "0x44AE7f69Ca8c6EE978015f8b2C9008ee265bD12a",
>>>>>>> 4a3ac4cf
      "staticAggregationIsmFactory": "0x8F7454AC98228f3504Bb91eA3D8Adafe6406110A",
      "staticMerkleRootMultisigIsmFactory": "0x2C1FAbEcd7bFBdEBF27CcdB67baADB38b6Df90fC",
      "staticMerkleRootWeightedMultisigIsmFactory": "0x0761b0827849abbf7b0cC09CE14e1C93D87f5004",
      "staticMessageIdMultisigIsmFactory": "0x8b83fefd896fAa52057798f6426E9f0B080FCCcE",
      "staticMessageIdWeightedMultisigIsmFactory": "0x4Ed7d626f1E96cD1C0401607Bf70D95243E3dEd1",
      "storageGasOracle": "0xbb0AE51BCa526cF313b6a95BfaB020794af6C394",
      "testRecipient": "0xbB88a31E4b709b645c06825c0E0b5CAC906d97DE",
      "timelockController": "0x0000000000000000000000000000000000000000",
      "validatorAnnounce": "0xD743801ABB6c7664B623D8534C0f5AF8cD2F1C5e",
      "index": {
        "from": 1453239
      }
    },
    "vana": {
      "blockExplorers": [
        {
          "apiUrl": "https://vanascan.io/api/eth-rpc",
          "family": "blockscout",
          "name": "Vana Explorer",
          "url": "https://vanascan.io"
        }
      ],
      "blocks": {
        "confirmations": 1,
        "estimateBlockTime": 6,
        "reorgPeriod": 5
      },
      "chainId": 1480,
      "deployer": {
        "name": "Abacus Works",
        "url": "https://www.hyperlane.xyz"
      },
      "displayName": "Vana",
      "domainId": 1480,
      "gasCurrencyCoinGeckoId": "vana",
      "name": "vana",
      "nativeToken": {
        "decimals": 18,
        "name": "Vana",
        "symbol": "VANA"
      },
      "protocol": "ethereum",
      "rpcUrls": [
        {
          "http": "https://rpc.vana.org"
        }
      ],
      "technicalStack": "other",
<<<<<<< HEAD
      "aggregationHook": "0x4533B9ff84bE4f4009409414aF8b8e9c3f4F52a8",
=======
      "aggregationHook": "0x9765094E66d2702220eB30080CD4C1Ab91FAb18F",
>>>>>>> 4a3ac4cf
      "domainRoutingIsm": "0xBD70Ea9D599a0FC8158B026797177773C3445730",
      "domainRoutingIsmFactory": "0x1052eF3419f26Bec74Ed7CEf4a4FA6812Bc09908",
      "fallbackRoutingHook": "0x0D3bD9F1bcDA82bD1682b2C895a907d7aaE45849",
      "interchainAccountRouter": "0x3adf8f4219BdCcd4B727B9dD67E277C58799b57C",
      "interchainGasPaymaster": "0x9534122Aae7978dB8f5f10dF4432233c53e820A1",
      "interchainSecurityModule": "0x9Cbc7123CE65Cb10949603e2979372351791551b",
      "mailbox": "0x3a464f746D23Ab22155710f44dB16dcA53e0775E",
      "merkleTreeHook": "0x9eaaC366BFD70430cFee6E70265fefFf1CfC9E47",
      "pausableHook": "0x9eb56085DdbDA60aDf7d2B533AFeD90e38fC9666",
      "pausableIsm": "0xc5D6aCaafBCcEC6D7fD7d92F4509befce641c563",
      "protocolFee": "0x99fEFc1119E86Ee0153eb887cF8E8ab2d92A16e8",
      "proxyAdmin": "0x2f2aFaE1139Ce54feFC03593FeE8AB2aDF4a85A7",
<<<<<<< HEAD
      "staticAggregationHookFactory": "0xEb9FcFDC9EfDC17c1EC5E1dc085B98485da213D6",
      "staticAggregationIsm": "0x46De8b87577624b9ce63201238982b95ad0d7Ea4",
=======
      "staticAggregationHookFactory": "0xCCBD70057fd7cfd518F7E4766102B00a6f7805a0",
      "staticAggregationIsm": "0x44AE7f69Ca8c6EE978015f8b2C9008ee265bD12a",
>>>>>>> 4a3ac4cf
      "staticAggregationIsmFactory": "0x8F7454AC98228f3504Bb91eA3D8Adafe6406110A",
      "staticMerkleRootMultisigIsmFactory": "0x2C1FAbEcd7bFBdEBF27CcdB67baADB38b6Df90fC",
      "staticMerkleRootWeightedMultisigIsmFactory": "0x0761b0827849abbf7b0cC09CE14e1C93D87f5004",
      "staticMessageIdMultisigIsmFactory": "0x8b83fefd896fAa52057798f6426E9f0B080FCCcE",
      "staticMessageIdWeightedMultisigIsmFactory": "0x4Ed7d626f1E96cD1C0401607Bf70D95243E3dEd1",
      "storageGasOracle": "0xbb0AE51BCa526cF313b6a95BfaB020794af6C394",
      "testRecipient": "0xbB88a31E4b709b645c06825c0E0b5CAC906d97DE",
      "timelockController": "0x0000000000000000000000000000000000000000",
      "validatorAnnounce": "0xD743801ABB6c7664B623D8534C0f5AF8cD2F1C5e",
      "index": {
        "from": 629917
      }
    },
    "viction": {
      "blockExplorers": [
        {
          "apiUrl": "https://www.vicscan.xyz/api",
          "family": "other",
          "name": "Vicscan",
          "url": "https://www.vicscan.xyz"
        }
      ],
      "blocks": {
        "confirmations": 1,
        "estimateBlockTime": 2,
        "reorgPeriod": 3
      },
      "chainId": 88,
      "deployer": {
        "name": "Abacus Works",
        "url": "https://www.hyperlane.xyz"
      },
      "displayName": "Viction",
      "domainId": 88,
      "gasCurrencyCoinGeckoId": "tomochain",
      "name": "viction",
      "nativeToken": {
        "decimals": 18,
        "name": "Viction",
        "symbol": "VIC"
      },
      "protocol": "ethereum",
      "rpcUrls": [
        {
          "http": "https://rpc.viction.xyz"
        },
        {
          "http": "https://viction.drpc.org"
        },
        {
          "http": "https://viction.blockpi.network/v1/rpc/public"
        }
      ],
      "technicalStack": "other",
<<<<<<< HEAD
      "aggregationHook": "0x5c7890FAf9c99dC55926F00d624D7Bc6D7ac6834",
      "domainRoutingIsm": "0x477145b11E1a71fEb658d96A0E27F19495121504",
      "domainRoutingIsmFactory": "0x1052eF3419f26Bec74Ed7CEf4a4FA6812Bc09908",
      "fallbackRoutingHook": "0x5d69BC38eF3eDb491c0b7186BEc4eC45c4013f93",
      "interchainGasPaymaster": "0x0D63128D887159d63De29497dfa45AFc7C699AE4",
      "interchainSecurityModule": "0x875a04AAdE245e9509731d33CDffCCB4184babcb",
      "mailbox": "0x2f2aFaE1139Ce54feFC03593FeE8AB2aDF4a85A7",
      "merkleTreeHook": "0x149db7afD694722747035d5AEC7007ccb6F8f112",
      "pausableHook": "0xDab56C5A1EffFdd23f6BD1243E457B1575984Bc6",
      "pausableIsm": "0x92cdbF0Ccdf8E93467FA858fb986fa650A02f2A8",
      "protocolFee": "0xd83A4F747fE80Ed98839e05079B1B7Fe037b1638",
      "proxyAdmin": "0x0761b0827849abbf7b0cC09CE14e1C93D87f5004",
      "staticAggregationHookFactory": "0xEb9FcFDC9EfDC17c1EC5E1dc085B98485da213D6",
      "staticAggregationIsm": "0x60586f0b79426f8F406C807a59c7b6478e8bBa0C",
=======
      "aggregationHook": "0x450D2D94BD6D077E7bc86864afC9b76d537Da089",
      "domainRoutingIsm": "0xBD70Ea9D599a0FC8158B026797177773C3445730",
      "domainRoutingIsmFactory": "0x1052eF3419f26Bec74Ed7CEf4a4FA6812Bc09908",
      "fallbackRoutingHook": "0xEa2Bcee14eA30bbBe3018E5E7829F963230F71C3",
      "interchainAccountRouter": "0x1A41a365A693b6A7aED1a46316097d290f569F22",
      "interchainGasPaymaster": "0xf4035357EB3e3B48E498FA6e1207892f615A2c2f",
      "interchainSecurityModule": "0x5a9a4F32B932F992aDc7b97D05e7B9576A3E499f",
      "mailbox": "0x3a464f746D23Ab22155710f44dB16dcA53e0775E",
      "merkleTreeHook": "0x1e4dE25C3b07c8DF66D4c193693d8B5f3b431d51",
      "pausableHook": "0x2D374F85AE2B80147CffEb34d294ce02d1afd4D8",
      "pausableIsm": "0xB2b0A80b2fa3fC9aB1564A4FaF013d4D6084B325",
      "protocolFee": "0x8D8979F2C29bA49FAb259A826D0271c43F70288c",
      "proxyAdmin": "0x2f2aFaE1139Ce54feFC03593FeE8AB2aDF4a85A7",
      "staticAggregationHookFactory": "0x1c103FF92333b2F1975704D20EdFE6eFD05CeAE7",
      "staticAggregationIsm": "0x56E7a2Ef2f95374C54c70d3Ca74E8A404A59C90c",
>>>>>>> 4a3ac4cf
      "staticAggregationIsmFactory": "0x8F7454AC98228f3504Bb91eA3D8Adafe6406110A",
      "staticMerkleRootMultisigIsmFactory": "0x2C1FAbEcd7bFBdEBF27CcdB67baADB38b6Df90fC",
      "staticMerkleRootWeightedMultisigIsmFactory": "0x766fc1d3F6CFAE5A06Fe8D6b65a3012401Bd36Ba",
      "staticMessageIdMultisigIsmFactory": "0x8b83fefd896fAa52057798f6426E9f0B080FCCcE",
      "staticMessageIdWeightedMultisigIsmFactory": "0x9f4012ba9368FBb95F56c2Fc2D956df803D8779e",
      "storageGasOracle": "0x19dc38aeae620380430C200a6E990D5Af5480117",
      "testRecipient": "0x17E216fBb22dF4ef8A6640ae9Cb147C92710ac84",
      "testTokenRecipient": "0xe042D1fbDf59828dd16b9649Ede7abFc856F7a6c",
      "timelockController": "0x0000000000000000000000000000000000000000",
      "validatorAnnounce": "0x2fa5F5C96419C222cDbCeC797D696e6cE428A7A9",
      "index": {
        "from": 73573878
      }
    },
    "worldchain": {
      "blockExplorers": [
        {
          "apiKey": "GP69JEAP2W7YFJT9ZJTEPGQT6Y6KMW44ZN",
          "apiUrl": "https://api.etherscan.io/v2/api?chainid=480",
          "family": "etherscan",
          "name": "Worldscan",
          "url": "https://worldscan.org"
        },
        {
          "apiUrl": "https://worldchain-mainnet.explorer.alchemy.com/api",
          "family": "blockscout",
          "name": "World Chain Explorer",
          "url": "https://worldchain-mainnet.explorer.alchemy.com"
        }
      ],
      "blocks": {
        "confirmations": 1,
        "estimateBlockTime": 2,
        "reorgPeriod": 5
      },
      "chainId": 480,
      "deployer": {
        "name": "Abacus Works",
        "url": "https://www.hyperlane.xyz"
      },
      "displayName": "World Chain",
      "domainId": 480,
      "gasCurrencyCoinGeckoId": "ethereum",
      "gnosisSafeTransactionServiceUrl": "https://safe-transaction-worldchain.safe.global",
      "name": "worldchain",
      "nativeToken": {
        "decimals": 18,
        "name": "Ether",
        "symbol": "ETH"
      },
      "protocol": "ethereum",
      "rpcUrls": [
        {
          "http": "https://worldchain.drpc.org"
        },
        {
          "http": "https://worldchain-mainnet.gateway.tenderly.co"
        },
        {
          "http": "https://worldchain-mainnet.g.alchemy.com/public"
        }
      ],
      "technicalStack": "opstack",
      "aggregationHook": "0x8007d1e60991fB9BE1be26f70A7cE284fdE7da97",
      "domainRoutingIsm": "0xBD70Ea9D599a0FC8158B026797177773C3445730",
      "domainRoutingIsmFactory": "0x1052eF3419f26Bec74Ed7CEf4a4FA6812Bc09908",
      "fallbackRoutingHook": "0x03E20381530F2D50A0c9Ef153C19E74695c03433",
      "interchainAccountRouter": "0xd55bFDfb3486fE49a0b2E2Af324453452329051F",
      "interchainGasPaymaster": "0x7E27456a839BFF31CA642c060a2b68414Cb6e503",
      "interchainSecurityModule": "0xDd3f1816E49427C5480292aD407143FFCf29B416",
      "mailbox": "0x2f2aFaE1139Ce54feFC03593FeE8AB2aDF4a85A7",
      "merkleTreeHook": "0x0054D19613f20dD72721A146ED408971a2CCA9BD",
      "pausableHook": "0x7b75b29caD47e10146e29BBf7BD9025e021a7023",
      "pausableIsm": "0x273Bc6b01D9E88c064b6E5e409BdF998246AEF42",
      "protocolFee": "0x01aE937A7B05d187bBCBE80F44F41879D3D335a4",
      "proxyAdmin": "0x0761b0827849abbf7b0cC09CE14e1C93D87f5004",
      "staticAggregationHookFactory": "0xEb9FcFDC9EfDC17c1EC5E1dc085B98485da213D6",
      "staticAggregationIsm": "0xD3bd8f20e169364d14c7dBFE698258D780FC71e3",
      "staticAggregationIsmFactory": "0x8F7454AC98228f3504Bb91eA3D8Adafe6406110A",
      "staticMerkleRootMultisigIsmFactory": "0x2C1FAbEcd7bFBdEBF27CcdB67baADB38b6Df90fC",
      "staticMerkleRootWeightedMultisigIsmFactory": "0xe8d5590F2e969F9d21f0132f2b596273f8a03Ef2",
      "staticMessageIdMultisigIsmFactory": "0x8b83fefd896fAa52057798f6426E9f0B080FCCcE",
      "staticMessageIdWeightedMultisigIsmFactory": "0x9024A3902B542C87a5C4A2b3e15d60B2f087Dc3E",
      "storageGasOracle": "0xe4057c5B0c43Dc18E36b08C39B419F190D29Ac2d",
      "testRecipient": "0x4848d54987ffc732aD313827cdC25DF2eedD79d8",
      "timelockController": "0x0000000000000000000000000000000000000000",
      "validatorAnnounce": "0x047ba6c9949baB22d13C347B40819b7A20C4C53a",
      "index": {
        "from": 1328243
      }
    },
    "xai": {
      "blockExplorers": [
        {
          "apiUrl": "https://explorer.xai-chain.net/api",
          "family": "blockscout",
          "name": "Xai Explorer",
          "url": "https://explorer.xai-chain.net"
        }
      ],
      "blocks": {
        "confirmations": 1,
        "estimateBlockTime": 1,
        "reorgPeriod": 5
      },
      "chainId": 660279,
      "deployer": {
        "name": "Abacus Works",
        "url": "https://www.hyperlane.xyz"
      },
      "displayName": "Xai",
      "domainId": 660279,
      "gasCurrencyCoinGeckoId": "xai-blockchain",
      "index": {
        "from": 24395308
      },
      "name": "xai",
      "nativeToken": {
        "decimals": 18,
        "name": "XAI Token",
        "symbol": "XAI"
      },
      "protocol": "ethereum",
      "rpcUrls": [
        {
          "http": "https://xai-chain.net/rpc"
        }
      ],
<<<<<<< HEAD
      "technicalStack": "arbitrumnitro",
      "aggregationHook": "0xF6C1769d5390Be0f77080eF7791fBbA7eF4D5659",
      "domainRoutingIsm": "0x93e62F2c9a89f8b1e62A3c726Bbf6BD1A7b7FA3e",
      "domainRoutingIsmFactory": "0x1052eF3419f26Bec74Ed7CEf4a4FA6812Bc09908",
      "fallbackRoutingHook": "0xd21192429df453021e896f2897Dc8B1167DD61E5",
      "interchainAccountRouter": "0xA8aB763aB8ab133236afc7b31aFC606F268048f5",
      "interchainGasPaymaster": "0x9844aFFaBE17c37F791ff99ABa58B0FbB75e22AF",
      "interchainSecurityModule": "0xbDcAe4CD42D0aaaEfA59d3B8d361ecB47175edBd",
      "mailbox": "0x2f2aFaE1139Ce54feFC03593FeE8AB2aDF4a85A7",
      "merkleTreeHook": "0xF5da68b2577EF5C0A0D98aA2a58483a68C2f232a",
      "pausableHook": "0x61594D2cA900C44ab51d07776465397FefC643C6",
      "pausableIsm": "0xbB22547D1dc681fe925f568f637Ff67aC06c20fc",
      "protocolFee": "0xe8d5590F2e969F9d21f0132f2b596273f8a03Ef2",
      "proxyAdmin": "0x0761b0827849abbf7b0cC09CE14e1C93D87f5004",
      "staticAggregationHookFactory": "0xEb9FcFDC9EfDC17c1EC5E1dc085B98485da213D6",
      "staticAggregationIsm": "0x5F3C25e6AfDC6953fF1c7a661963D5a54E239A8D",
      "staticAggregationIsmFactory": "0x8F7454AC98228f3504Bb91eA3D8Adafe6406110A",
      "staticMerkleRootMultisigIsmFactory": "0x2C1FAbEcd7bFBdEBF27CcdB67baADB38b6Df90fC",
      "staticMerkleRootWeightedMultisigIsmFactory": "0x71388C9E25BE7b229B5d17Df7D4DB3F7DA7C962d",
      "staticMessageIdMultisigIsmFactory": "0x8b83fefd896fAa52057798f6426E9f0B080FCCcE",
      "staticMessageIdWeightedMultisigIsmFactory": "0x3E969bA938E6A993eeCD6F65b0dd8712B07dFe59",
      "storageGasOracle": "0x7b2e996742fA42d223652A344252B725D1bC428C",
      "testRecipient": "0x2c61Cda929e4e2174cb10cd8e2724A9ceaD62E67",
      "timelockController": "0x0000000000000000000000000000000000000000",
      "validatorAnnounce": "0x062200d92dF6bB7bA89Ce4D6800110450f94784e"
=======
      "technicalStack": "other",
      "aggregationHook": "0x7c46b24D6c5097526c1F8db141c8780941232191",
      "domainRoutingIsm": "0xceC94cB0C1d128B36e2142bDd070e047f0E4B1CC",
      "domainRoutingIsmFactory": "0x175113a9E1B81DB97482edF427C1Ac079eFD9b2a",
      "fallbackRoutingHook": "0x4ECc899c97A5a70273C291cB30740CdF1244a931",
      "interchainAccountRouter": "0x7823Ce52c254F71321a70b2b87EcC63a516008a1",
      "interchainGasPaymaster": "0xc996F4D7d7F39189921A08F3DaAf1b9ff0b20006",
      "interchainSecurityModule": "0x9352810c7cb60769623B195189028031eE718B94",
      "mailbox": "0x56176C7Fb66FdD70ef962Ae53a46A226c7F6a2Cc",
      "merkleTreeHook": "0x9DaC51dF95298453C7fb5b43233818CfA4604daC",
      "pausableHook": "0x7528697bdc7300fFA9470EfbDb6007Ea34e56c38",
      "pausableIsm": "0x5adA3443361585A1c651DA5E53AEeF5Eec364b56",
      "protocolFee": "0xbadC9416567503f01A737477f88f64d41f817Cba",
      "proxyAdmin": "0xEe3147deeDFC0c6DDD7c65D4e9ff9a48632BE645",
      "staticAggregationHookFactory": "0x9E4773A1c408cc6E31f39B0e4E8f06f651750264",
      "staticAggregationIsm": "0xaF2eb8E23728e3f3d547E05fee3832Bee1d4Fb39",
      "staticAggregationIsmFactory": "0xD6ba15FF7191b4b823d4e212EDA4530a76506D46",
      "staticMerkleRootMultisigIsmFactory": "0x7aed6B857796806C890D969B40325F5bc87e0313",
      "staticMerkleRootWeightedMultisigIsmFactory": "0x99652737deCa1924F9D267bD7eFE784f28E282C8",
      "staticMessageIdMultisigIsmFactory": "0x55e1e72051872F571C2B9e7e738276F59ffe3148",
      "staticMessageIdWeightedMultisigIsmFactory": "0xD9B8aCD833452ab6021290719CeF5759DDbF2E53",
      "storageGasOracle": "0xe974B5F169a5770DbfFB20F669e662Bd721c9Cc4",
      "testRecipient": "0x08462526f57DADfc371bc0c0cb3227eBb4576a7c",
      "validatorAnnounce": "0xB08bd33086CF244D3757843DdD771c3263e1C02c",
      "index": {
        "from": 24358784
      }
>>>>>>> 4a3ac4cf
    },
    "xlayer": {
      "blockExplorers": [
        {
          "apiUrl": "https://www.oklink.com/api",
          "family": "other",
          "name": "X Layer Explorer",
          "url": "https://www.oklink.com/xlayer"
        }
      ],
      "blocks": {
        "confirmations": 1,
        "estimateBlockTime": 10,
        "reorgPeriod": 5
      },
      "chainId": 196,
      "deployer": {
        "name": "Abacus Works",
        "url": "https://www.hyperlane.xyz"
      },
      "displayName": "XLayer",
      "displayNameShort": "XLayer",
      "domainId": 196,
      "gasCurrencyCoinGeckoId": "okb",
      "gnosisSafeTransactionServiceUrl": "https://app.safe.global/welcome?chain=xlayer",
      "name": "xlayer",
      "nativeToken": {
        "decimals": 18,
        "name": "OKB",
        "symbol": "OKB"
      },
      "protocol": "ethereum",
      "rpcUrls": [
        {
          "http": "https://xlayerrpc.okx.com"
        },
        {
          "http": "https://rpc.xlayer.tech"
        }
      ],
<<<<<<< HEAD
      "technicalStack": "polygoncdk",
      "aggregationHook": "0x8007d1e60991fB9BE1be26f70A7cE284fdE7da97",
      "domainRoutingIsm": "0xBD70Ea9D599a0FC8158B026797177773C3445730",
      "domainRoutingIsmFactory": "0x1052eF3419f26Bec74Ed7CEf4a4FA6812Bc09908",
      "fallbackRoutingHook": "0x03E20381530F2D50A0c9Ef153C19E74695c03433",
      "interchainAccountRouter": "0x39d3c2Cf646447ee302178EDBe5a15E13B6F33aC",
      "interchainGasPaymaster": "0x7E27456a839BFF31CA642c060a2b68414Cb6e503",
      "interchainSecurityModule": "0x91e4E24704d03e85cd0F98065268ee671a85270d",
      "mailbox": "0x2f2aFaE1139Ce54feFC03593FeE8AB2aDF4a85A7",
      "merkleTreeHook": "0x0054D19613f20dD72721A146ED408971a2CCA9BD",
      "pausableHook": "0x7b75b29caD47e10146e29BBf7BD9025e021a7023",
      "pausableIsm": "0x273Bc6b01D9E88c064b6E5e409BdF998246AEF42",
      "protocolFee": "0x01aE937A7B05d187bBCBE80F44F41879D3D335a4",
      "proxyAdmin": "0x0761b0827849abbf7b0cC09CE14e1C93D87f5004",
      "staticAggregationHookFactory": "0xEb9FcFDC9EfDC17c1EC5E1dc085B98485da213D6",
      "staticAggregationIsm": "0xD3bd8f20e169364d14c7dBFE698258D780FC71e3",
=======
      "technicalStack": "other",
      "aggregationHook": "0x42d13D17Aa63cf42d1a6E60B9d13fa1869fdbee7",
      "domainRoutingIsm": "0xBD70Ea9D599a0FC8158B026797177773C3445730",
      "domainRoutingIsmFactory": "0x1052eF3419f26Bec74Ed7CEf4a4FA6812Bc09908",
      "fallbackRoutingHook": "0xbE58F200ffca4e1cE4D2F4541E94Ae18370fC405",
      "interchainAccountRouter": "0x9fE454AA2B01fc7A2a777AE561bc58Ce560CD5a9",
      "interchainGasPaymaster": "0x1A41a365A693b6A7aED1a46316097d290f569F22",
      "interchainSecurityModule": "0xD04cB6BE95fA37975Bc2Ac145f610948E1502181",
      "mailbox": "0x3a464f746D23Ab22155710f44dB16dcA53e0775E",
      "merkleTreeHook": "0xA7d42B7a7603bEb87f84a1f3D5C97a033DFd2Cc9",
      "pausableHook": "0x8D8979F2C29bA49FAb259A826D0271c43F70288c",
      "pausableIsm": "0xf4035357EB3e3B48E498FA6e1207892f615A2c2f",
      "protocolFee": "0x238b3Fc6f3D32102AA655984059A051647DA98e2",
      "proxyAdmin": "0x2f2aFaE1139Ce54feFC03593FeE8AB2aDF4a85A7",
      "staticAggregationHookFactory": "0x5C2D2fB7F948895cf57f4723167DDEe016A462D1",
      "staticAggregationIsm": "0x3505b58BD49C5261aC33a8Dec01756FEb66B9ee1",
>>>>>>> 4a3ac4cf
      "staticAggregationIsmFactory": "0x8F7454AC98228f3504Bb91eA3D8Adafe6406110A",
      "staticMerkleRootMultisigIsmFactory": "0x2C1FAbEcd7bFBdEBF27CcdB67baADB38b6Df90fC",
      "staticMerkleRootWeightedMultisigIsmFactory": "0x168DFF0Ad2b180F3801883Fe5Ae56d7E7d91D5f4",
      "staticMessageIdMultisigIsmFactory": "0x8b83fefd896fAa52057798f6426E9f0B080FCCcE",
      "staticMessageIdWeightedMultisigIsmFactory": "0x6Fb36672365C7c797028C400A61c58c0ECc53cD2",
      "storageGasOracle": "0xe4057c5B0c43Dc18E36b08C39B419F190D29Ac2d",
      "testRecipient": "0x4848d54987ffc732aD313827cdC25DF2eedD79d8",
      "timelockController": "0x0000000000000000000000000000000000000000",
      "validatorAnnounce": "0x047ba6c9949baB22d13C347B40819b7A20C4C53a",
      "index": {
        "from": 3387690
      }
    },
    "xrplevm": {
      "blockExplorers": [
        {
          "apiUrl": "https://explorer.xrplevm.org/api",
          "family": "blockscout",
          "name": "XRPL EVM Explorer",
          "url": "https://explorer.xrplevm.org"
        }
      ],
      "blocks": {
        "confirmations": 1,
        "estimateBlockTime": 6,
        "reorgPeriod": 5
      },
      "chainId": 1440000,
      "deployer": {
        "name": "Abacus Works",
        "url": "https://www.hyperlane.xyz"
      },
      "displayName": "XRPL EVM",
      "domainId": 1440000,
      "gasCurrencyCoinGeckoId": "ripple",
      "name": "xrplevm",
      "nativeToken": {
        "decimals": 18,
        "name": "XRP",
        "symbol": "XRP"
      },
      "protocol": "ethereum",
      "rpcUrls": [
        {
          "http": "https://rpc.xrplevm.org"
        }
      ],
      "technicalStack": "other",
<<<<<<< HEAD
      "aggregationHook": "0xA256e1A0Bd9fFa340DFe9a0F3C68FE57720463Ed",
=======
      "aggregationHook": "0xfCDee6c429c1B1F165d5b673b0Dea3FdD244e3e6",
>>>>>>> 4a3ac4cf
      "domainRoutingIsm": "0xBD70Ea9D599a0FC8158B026797177773C3445730",
      "domainRoutingIsmFactory": "0x1052eF3419f26Bec74Ed7CEf4a4FA6812Bc09908",
      "fallbackRoutingHook": "0x0dc95Af5156fb0cC34a8c9BD646B748B9989A956",
      "interchainAccountRouter": "0xe6fC77B08b457A29747682aB1dBfb32AF4A1A999",
      "interchainGasPaymaster": "0xD233433AeC23F8382DAd87D808F60557Ea35399f",
      "interchainSecurityModule": "0x00EFC7b2D1A86BeC8D13432807f01ea05CF08B43",
      "mailbox": "0x3a464f746D23Ab22155710f44dB16dcA53e0775E",
      "merkleTreeHook": "0x64F077915B41479901a23Aa798B30701589C5063",
      "pausableHook": "0xF6CC9B10c607afB777380bF71F272E4D7037C3A9",
      "pausableIsm": "0x0DbB60c348DF645c295Fd0ce26F87bB850710185",
      "protocolFee": "0x946E9f4540E032a9fAc038AE58187eFcad9DE952",
      "proxyAdmin": "0x2f2aFaE1139Ce54feFC03593FeE8AB2aDF4a85A7",
<<<<<<< HEAD
      "staticAggregationHookFactory": "0xEb9FcFDC9EfDC17c1EC5E1dc085B98485da213D6",
      "staticAggregationIsm": "0x44AE7f69Ca8c6EE978015f8b2C9008ee265bD12a",
=======
      "staticAggregationHookFactory": "0x9c64f327F0140DeBd430aab3E2F1d6cbcA921227",
      "staticAggregationIsm": "0x3505b58BD49C5261aC33a8Dec01756FEb66B9ee1",
>>>>>>> 4a3ac4cf
      "staticAggregationIsmFactory": "0x8F7454AC98228f3504Bb91eA3D8Adafe6406110A",
      "staticMerkleRootMultisigIsmFactory": "0x2C1FAbEcd7bFBdEBF27CcdB67baADB38b6Df90fC",
      "staticMerkleRootWeightedMultisigIsmFactory": "0x0761b0827849abbf7b0cC09CE14e1C93D87f5004",
      "staticMessageIdMultisigIsmFactory": "0x8b83fefd896fAa52057798f6426E9f0B080FCCcE",
      "staticMessageIdWeightedMultisigIsmFactory": "0x4Ed7d626f1E96cD1C0401607Bf70D95243E3dEd1",
      "storageGasOracle": "0x794Fe7970EE45945b0ad2667f99A5bBc9ddfB5d7",
      "testRecipient": "0xc8826EA18D9884A1A335b2Cd7d5f44B159084301",
      "validatorAnnounce": "0x5b1A451c85e5bcCd79A56eb638aBd9998fA215f9",
      "index": {
        "from": 1005847
      }
    },
    "zerogravity": {
      "blockExplorers": [
        {
          "apiUrl": "https://chainscan.0g.ai/open/api",
          "family": "other",
          "name": "0G Explorer",
          "url": "https://chainscan.0g.ai"
        }
      ],
      "blocks": {
        "confirmations": 1,
        "estimateBlockTime": 0.4,
        "reorgPeriod": 10
      },
      "chainId": 16661,
      "deployer": {
        "name": "Abacus Works",
        "url": "https://www.hyperlane.xyz"
      },
      "displayName": "0G",
      "domainId": 16661,
      "gasCurrencyCoinGeckoId": "zero-gravity",
      "name": "zerogravity",
      "nativeToken": {
        "decimals": 18,
        "name": "0G",
        "symbol": "0G"
      },
      "protocol": "ethereum",
      "rpcUrls": [
        {
          "http": "https://evmrpc.0g.ai"
        }
      ],
      "technicalStack": "other",
      "aggregationHook": "0x6d74Cda6b32f096c260677e445A798c2b4a7B55d",
      "domainRoutingIsm": "0xe785522199eb01B39d5E6b934DbE5bfcbb9A29A4",
      "domainRoutingIsmFactory": "0x3a867fCfFeC2B790970eeBDC9023E75B0a172aa7",
      "fallbackRoutingHook": "0x75719C858e0c73e07128F95B2C466d142490e933",
      "interchainAccountRouter": "0x23cc88CF424d48fDB05b4f0A8Ff6099aa4D56D8e",
      "interchainGasPaymaster": "0x7B8AA8f23Ab6B0757eC6FC71894211376D9335b0",
      "interchainSecurityModule": "0x38B542eAF513Bb6f7187d7B0d61BbE6b50B634a9",
      "mailbox": "0x8428a1a7E97Fc75Fb7Ba5c4aec31B55e52bbe9D6",
      "merkleTreeHook": "0x5887BDA66EC9e854b0da6BFFe423511e69d327DC",
      "pausableHook": "0x6D48135b7584E8Bf828B6e23110Bc0Da4252704f",
      "pausableIsm": "0xE911e75CECe0eF01df3ceD96BCd362941AE474D4",
      "protocolFee": "0x946E9f4540E032a9fAc038AE58187eFcad9DE952",
      "proxyAdmin": "0x02d16BC51af6BfD153d67CA61754cF912E82C4d9",
      "staticAggregationHookFactory": "0x2b79328DA089E89A9E9c08732b56dd31F01011Db",
      "staticAggregationIsm": "0x5440cEd0D21e0C29E716bE887a7A57bF1BeEC1cB",
      "staticAggregationIsmFactory": "0x2f2aFaE1139Ce54feFC03593FeE8AB2aDF4a85A7",
      "staticMerkleRootMultisigIsmFactory": "0x0761b0827849abbf7b0cC09CE14e1C93D87f5004",
      "staticMerkleRootWeightedMultisigIsmFactory": "0x7f50C5776722630a0024fAE05fDe8b47571D7B39",
      "staticMessageIdMultisigIsmFactory": "0x4Ed7d626f1E96cD1C0401607Bf70D95243E3dEd1",
      "staticMessageIdWeightedMultisigIsmFactory": "0x2f9DB5616fa3fAd1aB06cB2C906830BA63d135e3",
      "storageGasOracle": "0x74B2b1fC57B28e11A5bAf32a758bbC98FA7837da",
      "testRecipient": "0xc8826EA18D9884A1A335b2Cd7d5f44B159084301",
      "validatorAnnounce": "0x5b1A451c85e5bcCd79A56eb638aBd9998fA215f9",
      "index": {
        "from": 5797421
      }
    },
    "zeronetwork": {
      "blockExplorers": [
        {
          "apiUrl": "https://zero-network.calderaexplorer.xyz/verification/contract_verification",
          "family": "etherscan",
          "name": "Zero Network Explorer",
          "url": "https://zerion-explorer.vercel.app"
        }
      ],
      "blocks": {
        "confirmations": 1,
        "estimateBlockTime": 1,
        "reorgPeriod": 0
      },
      "chainId": 543210,
      "deployer": {
        "name": "Abacus Works",
        "url": "https://www.hyperlane.xyz"
      },
      "displayName": "Zero Network",
      "domainId": 543210,
      "gasCurrencyCoinGeckoId": "ethereum",
      "gnosisSafeTransactionServiceUrl": "https://prod.zeronet-mainnet.transaction.keypersafe.xyz",
      "name": "zeronetwork",
      "nativeToken": {
        "decimals": 18,
        "name": "Ether",
        "symbol": "ETH"
      },
      "protocol": "ethereum",
      "rpcUrls": [
        {
          "http": "https://zero-network.calderachain.xyz"
        }
      ],
<<<<<<< HEAD
      "technicalStack": "zksync",
      "domainRoutingIsm": "0x307A9dBD1df2329c3c597aF6853de60660baFFb5",
      "domainRoutingIsmFactory": "0x0000000000000000000000000000000000000000",
      "fallbackDomainRoutingHook": "0x671836d35BB15E21ECc92c4936F0e3131efe12B4",
      "fallbackRoutingHook": "0x671836d35BB15E21ECc92c4936F0e3131efe12B4",
      "interchainGasPaymaster": "0x318FbdB17d4e743aBF3183658a4730777101B75C",
      "interchainSecurityModule": "0xAe51C9EcF4A111e478e9f8AB04a9005B5E385d1e",
      "mailbox": "0xd7b351D2dE3495eA259DD10ab4b9300A378Afbf3",
      "merkleTreeHook": "0x55379421409961Ef129738c24261379ef8A547Df",
      "proxyAdmin": "0x72e2A678442Edc65f14476A0E4c94312C0469f4A",
      "staticAggregationHookFactory": "0x0000000000000000000000000000000000000000",
      "staticAggregationIsmFactory": "0x0000000000000000000000000000000000000000",
      "staticMerkleRootMultisigIsmFactory": "0x0000000000000000000000000000000000000000",
      "staticMerkleRootWeightedMultisigIsmFactory": "0x0000000000000000000000000000000000000000",
      "staticMessageIdMultisigIsmFactory": "0x0000000000000000000000000000000000000000",
      "staticMessageIdWeightedMultisigIsmFactory": "0x0000000000000000000000000000000000000000",
      "storageGasOracle": "0xe85d65f04D1562f8571d57326d6798e4584aa254",
      "testRecipient": "0xC18bE7ac43334F501fd9622877160b085215dECC",
      "validatorAnnounce": "0xB2F0e411B46AbE3248dAFB5e89aDB5b8404F45DF",
=======
      "technicalStack": "other",
      "aggregationHook": "0x649CaaE2c74cc36b29d9D1faeE7FDa275c650d5e",
      "domainRoutingIsm": "0xBD70Ea9D599a0FC8158B026797177773C3445730",
      "domainRoutingIsmFactory": "0x1052eF3419f26Bec74Ed7CEf4a4FA6812Bc09908",
      "fallbackRoutingHook": "0xE911e75CECe0eF01df3ceD96BCd362941AE474D4",
      "interchainAccountRouter": "0x0DbB60c348DF645c295Fd0ce26F87bB850710185",
      "interchainGasPaymaster": "0x9fE454AA2B01fc7A2a777AE561bc58Ce560CD5a9",
      "interchainSecurityModule": "0x8a8266d822A9d4B3BB74318d73787f8171C7030b",
      "mailbox": "0x3a464f746D23Ab22155710f44dB16dcA53e0775E",
      "merkleTreeHook": "0xC4F464C89184c7870858A8B12ca822daB6ed04F3",
      "pausableHook": "0x238b3Fc6f3D32102AA655984059A051647DA98e2",
      "pausableIsm": "0x1A41a365A693b6A7aED1a46316097d290f569F22",
      "protocolFee": "0x5244d3359065C883BDfeEEff5329DE38c0Bd227e",
      "proxyAdmin": "0x2f2aFaE1139Ce54feFC03593FeE8AB2aDF4a85A7",
      "staticAggregationHookFactory": "0xF192f901e3204317aC9Eb27E838a25E4d073944B",
      "staticAggregationIsm": "0xd3fA473AC307cED4A454c20626EA39D88d3fDE41",
      "staticAggregationIsmFactory": "0x8F7454AC98228f3504Bb91eA3D8Adafe6406110A",
      "staticMerkleRootMultisigIsmFactory": "0x2C1FAbEcd7bFBdEBF27CcdB67baADB38b6Df90fC",
      "staticMerkleRootWeightedMultisigIsmFactory": "0x0761b0827849abbf7b0cC09CE14e1C93D87f5004",
      "staticMessageIdMultisigIsmFactory": "0x8b83fefd896fAa52057798f6426E9f0B080FCCcE",
      "staticMessageIdWeightedMultisigIsmFactory": "0x4Ed7d626f1E96cD1C0401607Bf70D95243E3dEd1",
      "storageGasOracle": "0x5887BDA66EC9e854b0da6BFFe423511e69d327DC",
      "testRecipient": "0x89Ebf977E83087959aD78e5372F4AF15DcdC8143",
      "validatorAnnounce": "0xBCD18636e5876DFd7AAb5F2B2a5Eb5ca168BA1d8",
>>>>>>> 4a3ac4cf
      "index": {
        "from": 475
      }
    },
    "zetachain": {
      "blockExplorers": [
        {
          "apiUrl": "https://explorer.zetachain.com",
          "family": "other",
          "name": "ZetaScan",
          "url": "https://explorer.zetachain.com"
        }
      ],
      "blocks": {
        "confirmations": 1,
        "estimateBlockTime": 6,
        "reorgPeriod": 0
      },
<<<<<<< HEAD
      "chainId": 7000,
=======
      "chainId": 7667,
      "deployer": {
        "name": "Abacus Works",
        "url": "https://www.hyperlane.xyz"
      },
      "displayName": "CarrChain",
      "domainId": 7667,
      "index": {
        "from": 40
      },
      "gasCurrencyCoinGeckoId": "carnomaly",
      "name": "carrchain",
      "nativeToken": {
        "decimals": 18,
        "name": "CARR",
        "symbol": "CARR"
      },
      "protocol": "ethereum",
      "rpcUrls": [
        {
          "http": "https://rpc.carrchain.io"
        }
      ],
      "technicalStack": "arbitrumnitro",
      "aggregationHook": "0x25B2b743cDe7701845fae092b2547B5773D83096",
      "domainRoutingIsm": "0xBD70Ea9D599a0FC8158B026797177773C3445730",
      "domainRoutingIsmFactory": "0x1052eF3419f26Bec74Ed7CEf4a4FA6812Bc09908",
      "fallbackRoutingHook": "0x1A41a365A693b6A7aED1a46316097d290f569F22",
      "interchainAccountRouter": "0xBCD18636e5876DFd7AAb5F2B2a5Eb5ca168BA1d8",
      "interchainGasPaymaster": "0x75719C858e0c73e07128F95B2C466d142490e933",
      "interchainSecurityModule": "0x78bfcf2c8318B391429b3400a2a1FA6A37038D25",
      "mailbox": "0x3a464f746D23Ab22155710f44dB16dcA53e0775E",
      "merkleTreeHook": "0x7947b7Fe737B4bd1D3387153f32148974066E591",
      "pausableHook": "0xf303B04d9ad21dAe2658Cf302478A424e0B45368",
      "pausableIsm": "0xdf4aA3905e0391C7763e33CB6A08fFa97221D49B",
      "protocolFee": "0x76F2cC245882ceFf209A61d75b9F0f1A3b7285fB",
      "proxyAdmin": "0x2f2aFaE1139Ce54feFC03593FeE8AB2aDF4a85A7",
      "staticAggregationHookFactory": "0xcba3c4F8F2B6393dF29C319D57e5f8B2f7658ebE",
      "staticAggregationIsm": "0x1a81bEA3FecDaCa6a0eE119840Fb7Eb215CE54de",
      "staticAggregationIsmFactory": "0x8F7454AC98228f3504Bb91eA3D8Adafe6406110A",
      "staticMerkleRootMultisigIsmFactory": "0x2C1FAbEcd7bFBdEBF27CcdB67baADB38b6Df90fC",
      "staticMerkleRootWeightedMultisigIsmFactory": "0x0761b0827849abbf7b0cC09CE14e1C93D87f5004",
      "staticMessageIdMultisigIsmFactory": "0x8b83fefd896fAa52057798f6426E9f0B080FCCcE",
      "staticMessageIdWeightedMultisigIsmFactory": "0x4Ed7d626f1E96cD1C0401607Bf70D95243E3dEd1",
      "storageGasOracle": "0xC4F464C89184c7870858A8B12ca822daB6ed04F3",
      "testRecipient": "0x5244d3359065C883BDfeEEff5329DE38c0Bd227e",
      "validatorAnnounce": "0x5B7a808CaA2C3F1378B07cDd46eB8ccA52F67e3B"
    },
    "incentiv": {
      "blockExplorers": [
        {
          "apiUrl": "http://explorer.incentiv.io/api",
          "family": "blockscout",
          "name": "Incentiv Explorer",
          "url": "http://explorer.incentiv.io"
        }
      ],
      "blocks": {
        "confirmations": 1,
        "estimateBlockTime": 5,
        "reorgPeriod": 10
      },
      "chainId": 24101,
>>>>>>> 4a3ac4cf
      "deployer": {
        "name": "Abacus Works",
        "url": "https://www.hyperlane.xyz"
      },
      "displayName": "ZetaChain",
      "domainId": 7000,
      "gasCurrencyCoinGeckoId": "zetachain",
      "gnosisSafeTransactionServiceUrl": "https://transaction.safe.zetachain.com",
      "name": "zetachain",
      "nativeToken": {
        "decimals": 18,
        "name": "ZetaChain",
        "symbol": "ZETA"
      },
      "protocol": "ethereum",
      "rpcUrls": [
        {
<<<<<<< HEAD
          "http": "https://zetachain-evm.blockpi.network/v1/rpc/public"
        },
        {
          "http": "https://zetachain-mainnet.g.allthatnode.com/archive/evm"
        }
      ],
      "technicalStack": "other",
      "aggregationHook": "0x80D80cfBa98dD2d456ECd43Dcc1f852D5C4EeD7a",
      "domainRoutingIsm": "0xaDc0cB48E8DB81855A930C0C1165ea3dCe4Ba5C7",
      "domainRoutingIsmFactory": "0x1052eF3419f26Bec74Ed7CEf4a4FA6812Bc09908",
      "fallbackRoutingHook": "0x8F1E22d309baa69D398a03cc88E9b46037e988AA",
      "interchainAccountRouter": "0x6783dC9f1Bf88DC554c8716c4C42C5bf640dDcc8",
      "interchainGasPaymaster": "0x931dFCc8c1141D6F532FD023bd87DAe0080c835d",
      "interchainSecurityModule": "0x4b58fe30415ce50768a4984e0ed5D55c64C3E23B",
      "mailbox": "0x2f2aFaE1139Ce54feFC03593FeE8AB2aDF4a85A7",
      "merkleTreeHook": "0xE2ee936bEa8e42671c400aC96dE198E06F2bA2A6",
      "pausableHook": "0xA1ac41d8A663fd317cc3BD94C7de92dC4BA4a882",
      "pausableIsm": "0x7b75b29caD47e10146e29BBf7BD9025e021a7023",
      "protocolFee": "0xea820f9BCFD5E16a0dd42071EB61A29874Ad81A4",
      "proxyAdmin": "0x0761b0827849abbf7b0cC09CE14e1C93D87f5004",
      "staticAggregationHookFactory": "0xEb9FcFDC9EfDC17c1EC5E1dc085B98485da213D6",
      "staticAggregationIsm": "0x7CB2dbE36aF0C0893B1B3502358Bc3697343559c",
=======
          "http": "https://rpc1-archive.incentiv.io"
        }
      ],
      "technicalStack": "other",
      "aggregationHook": "0xA9EEDd4467BC61417C1904b4d19c2A331638F4Ba",
      "domainRoutingIsm": "0xBD70Ea9D599a0FC8158B026797177773C3445730",
      "domainRoutingIsmFactory": "0x1052eF3419f26Bec74Ed7CEf4a4FA6812Bc09908",
      "fallbackRoutingHook": "0x1A41a365A693b6A7aED1a46316097d290f569F22",
      "interchainAccountRouter": "0xBCD18636e5876DFd7AAb5F2B2a5Eb5ca168BA1d8",
      "interchainGasPaymaster": "0x75719C858e0c73e07128F95B2C466d142490e933",
      "interchainSecurityModule": "0xeb1b7D4EaD12D3640E72883c4b12FBb6577479eC",
      "mailbox": "0x3a464f746D23Ab22155710f44dB16dcA53e0775E",
      "merkleTreeHook": "0x7947b7Fe737B4bd1D3387153f32148974066E591",
      "pausableHook": "0xf303B04d9ad21dAe2658Cf302478A424e0B45368",
      "pausableIsm": "0xdf4aA3905e0391C7763e33CB6A08fFa97221D49B",
      "protocolFee": "0x76F2cC245882ceFf209A61d75b9F0f1A3b7285fB",
      "proxyAdmin": "0x2f2aFaE1139Ce54feFC03593FeE8AB2aDF4a85A7",
      "staticAggregationHookFactory": "0x59973ae98D340cA0577ed92502402E82E987Ba2E",
      "staticAggregationIsm": "0x1a81bEA3FecDaCa6a0eE119840Fb7Eb215CE54de",
>>>>>>> 4a3ac4cf
      "staticAggregationIsmFactory": "0x8F7454AC98228f3504Bb91eA3D8Adafe6406110A",
      "staticMerkleRootMultisigIsmFactory": "0x2C1FAbEcd7bFBdEBF27CcdB67baADB38b6Df90fC",
      "staticMerkleRootWeightedMultisigIsmFactory": "0xF645AeA0b8D26c9DBdfdeF2DEe59F845715BE32F",
      "staticMessageIdMultisigIsmFactory": "0x8b83fefd896fAa52057798f6426E9f0B080FCCcE",
      "staticMessageIdWeightedMultisigIsmFactory": "0x0ed553e7e5D55535457d1E778Ba96cF839c18442",
      "storageGasOracle": "0xC9B8ea6230d6687a4b13fD3C0b8f0Ec607B26465",
      "testRecipient": "0x12582c7B0f43c6A667CBaA7fA8b112F7fb1E69F0",
      "timelockController": "0x0000000000000000000000000000000000000000",
      "validatorAnnounce": "0x48083C69f5a42c6B69ABbAd48AE195BD36770ee2",
      "index": {
        "from": 3068132
      }
    },
    "zircuit": {
      "blockExplorers": [
        {
          "apiUrl": "https://explorer.zircuit.com/api/contractVerifyHardhat",
          "family": "etherscan",
          "name": "Zircuit Eplorer",
          "url": "https://explorer.zircuit.com"
        }
      ],
      "blocks": {
        "confirmations": 1,
        "estimateBlockTime": 2,
        "reorgPeriod": 300
      },
      "chainId": 48900,
      "deployer": {
        "name": "Abacus Works",
        "url": "https://www.hyperlane.xyz"
      },
      "displayName": "Zircuit",
      "domainId": 48900,
      "gasCurrencyCoinGeckoId": "ethereum",
      "gnosisSafeTransactionServiceUrl": "https://transaction.safe.zircuit.com",
      "name": "zircuit",
      "nativeToken": {
        "decimals": 18,
        "name": "Ether",
        "symbol": "ETH"
      },
      "protocol": "ethereum",
      "rpcUrls": [
        {
          "http": "https://zircuit1-mainnet.p2pify.com"
        },
        {
          "http": "https://zircuit1-mainnet.liquify.com"
        },
        {
          "http": "https://zircuit-mainnet.drpc.org"
        }
      ],
<<<<<<< HEAD
      "technicalStack": "opstack",
      "aggregationHook": "0x198e8c938EC00Da143e772628c7958DD97B7c2A6",
      "domainRoutingIsm": "0x93e62F2c9a89f8b1e62A3c726Bbf6BD1A7b7FA3e",
      "domainRoutingIsmFactory": "0x1052eF3419f26Bec74Ed7CEf4a4FA6812Bc09908",
      "fallbackRoutingHook": "0xDa7cECb05C4aeB02c1aFDE277d4306a2da7Bd762",
      "interchainAccountRouter": "0xf20414268e76d0e943533aFa1F2b99DBfb4e0F71",
      "interchainGasPaymaster": "0x03cF708E42C89623bd83B281A56935cB562b9258",
      "interchainSecurityModule": "0x19E222B88a693c1bdF05FF9104cfDd0ef56D774C",
      "mailbox": "0xc2FbB9411186AB3b1a6AFCCA702D1a80B48b197c",
      "merkleTreeHook": "0x4C97D35c668EE5194a13c8DE8Afc18cce40C9F28",
      "pausableHook": "0x4Eb82Ee35b0a1c1d776E3a3B547f9A9bA6FCC9f2",
      "pausableIsm": "0xc2Da384799488B4e1E773d70a83346529145085B",
      "protocolFee": "0xe243Fb51d91c5DE62afAbE44F7Ed2D4DC51668C6",
      "proxyAdmin": "0xA5580D7Af50F3FD869EbEA51e352e2656F8DD5C2",
      "staticAggregationHookFactory": "0xEb9FcFDC9EfDC17c1EC5E1dc085B98485da213D6",
      "staticAggregationIsm": "0x0f58B192d64DAe7389502b1c3F4a8A0ddBeEC488",
=======
      "technicalStack": "other",
      "aggregationHook": "0x0F949218E8123bd0361b11C630008fE9bA32A06f",
      "domainRoutingIsm": "0xBD70Ea9D599a0FC8158B026797177773C3445730",
      "domainRoutingIsmFactory": "0x1052eF3419f26Bec74Ed7CEf4a4FA6812Bc09908",
      "fallbackRoutingHook": "0x1A41a365A693b6A7aED1a46316097d290f569F22",
      "interchainAccountRouter": "0x8452363d5c78bf95538614441Dc8B465e03A89ca",
      "interchainGasPaymaster": "0x75719C858e0c73e07128F95B2C466d142490e933",
      "interchainSecurityModule": "0x695bF1CA0Cc8740cC73827753D56b05De9396366",
      "mailbox": "0x3a464f746D23Ab22155710f44dB16dcA53e0775E",
      "merkleTreeHook": "0x7947b7Fe737B4bd1D3387153f32148974066E591",
      "pausableHook": "0xf303B04d9ad21dAe2658Cf302478A424e0B45368",
      "pausableIsm": "0xdf4aA3905e0391C7763e33CB6A08fFa97221D49B",
      "protocolFee": "0x4A91738390a3D55CB27c2863e8950c9cD1b89d0e",
      "proxyAdmin": "0x2f2aFaE1139Ce54feFC03593FeE8AB2aDF4a85A7",
      "staticAggregationHookFactory": "0x2b6d3F7d28B5EC8C3C028fBCAdcf774D9709Dd29",
      "staticAggregationIsm": "0x1a81bEA3FecDaCa6a0eE119840Fb7Eb215CE54de",
>>>>>>> 4a3ac4cf
      "staticAggregationIsmFactory": "0x8F7454AC98228f3504Bb91eA3D8Adafe6406110A",
      "staticMerkleRootMultisigIsmFactory": "0x2C1FAbEcd7bFBdEBF27CcdB67baADB38b6Df90fC",
      "staticMerkleRootWeightedMultisigIsmFactory": "0x13E83ac41e696856B6996263501fB3225AD5E6F5",
      "staticMessageIdMultisigIsmFactory": "0x8b83fefd896fAa52057798f6426E9f0B080FCCcE",
      "staticMessageIdWeightedMultisigIsmFactory": "0x61374178e45F65fF9D6252d017Cd580FC60B7654",
      "storageGasOracle": "0x46fa3A5780e5B90Eaf34BDED554d5353B5ABE9E7",
      "testRecipient": "0xA34ceDf9068C5deE726C67A4e1DCfCc2D6E2A7fD",
      "timelockController": "0x0000000000000000000000000000000000000000",
      "validatorAnnounce": "0x5366362c41e34869BDa231061603E4356D66079D",
      "index": {
        "from": 1511458
      }
    },
    "zksync": {
      "blockExplorers": [
        {
          "apiUrl": "https://zksync2-mainnet-explorer.zksync.io/contract_verification",
          "family": "etherscan",
          "name": "zkSync Explorer",
          "url": "https://explorer.zksync.io"
        }
      ],
      "blocks": {
        "confirmations": 1,
        "estimateBlockTime": 1,
        "reorgPeriod": 0
      },
      "chainId": 324,
      "deployer": {
        "name": "Abacus Works",
        "url": "https://www.hyperlane.xyz"
      },
      "displayName": "zkSync",
      "domainId": 324,
      "gasCurrencyCoinGeckoId": "ethereum",
      "gnosisSafeTransactionServiceUrl": "https://safe-transaction-zksync.safe.global",
      "name": "zksync",
      "nativeToken": {
        "decimals": 18,
        "name": "Ether",
        "symbol": "ETH"
      },
      "protocol": "ethereum",
      "rpcUrls": [
        {
          "http": "https://mainnet.era.zksync.io"
        }
      ],
<<<<<<< HEAD
      "technicalStack": "zksync",
      "domainRoutingIsm": "0xec650696FDAE2355A928520AD7d6491c6072cf7f",
      "domainRoutingIsmFactory": "0x0000000000000000000000000000000000000000",
      "fallbackDomainRoutingHook": "0xe4e98Cc5D0318aBFD2adA8A3C6817b727063F500",
      "fallbackRoutingHook": "0xe4e98Cc5D0318aBFD2adA8A3C6817b727063F500",
      "interchainGasPaymaster": "0xf44AdA86a1f765A938d404699B8070Dd47bD2431",
      "interchainSecurityModule": "0xf55CB3c8C4b20276AF9F979B0D94Bd7ae5487fa2",
      "mailbox": "0x6bD0A2214797Bc81e0b006F7B74d6221BcD8cb6E",
      "merkleTreeHook": "0x823500D69D77A52212DC93f8836E9c08581487eE",
      "proxyAdmin": "0xD01274DC164D32F8595bE707F221375E68cE300C",
      "staticAggregationHookFactory": "0x0000000000000000000000000000000000000000",
      "staticAggregationIsmFactory": "0x0000000000000000000000000000000000000000",
      "staticMerkleRootMultisigIsmFactory": "0x0000000000000000000000000000000000000000",
      "staticMerkleRootWeightedMultisigIsmFactory": "0x0000000000000000000000000000000000000000",
      "staticMessageIdMultisigIsmFactory": "0x0000000000000000000000000000000000000000",
      "staticMessageIdWeightedMultisigIsmFactory": "0x0000000000000000000000000000000000000000",
      "storageGasOracle": "0x37f4afe769087738f0577A77ffA24abef6fCBF99",
      "testRecipient": "0xD55078c54b0cEAa87Ba5c3fAeAC89861c69F636d",
      "validatorAnnounce": "0x576aF402c97bFE452Dcc203B6c3f6F4EBC92A0f5",
      "index": {
        "from": 47325797
      }
=======
      "technicalStack": "arbitrumnitro",
      "aggregationHook": "0xc600Fdd9EE1fbB8Aa77CfAF1FfAB816709f0FDF6",
      "domainRoutingIsm": "0xBD70Ea9D599a0FC8158B026797177773C3445730",
      "domainRoutingIsmFactory": "0x1052eF3419f26Bec74Ed7CEf4a4FA6812Bc09908",
      "fallbackRoutingHook": "0xE911e75CECe0eF01df3ceD96BCd362941AE474D4",
      "interchainAccountRouter": "0x0DbB60c348DF645c295Fd0ce26F87bB850710185",
      "interchainGasPaymaster": "0x9fE454AA2B01fc7A2a777AE561bc58Ce560CD5a9",
      "interchainSecurityModule": "0x854726C3404b6E68084460024D5282F50da11AC4",
      "mailbox": "0x3a464f746D23Ab22155710f44dB16dcA53e0775E",
      "merkleTreeHook": "0xC4F464C89184c7870858A8B12ca822daB6ed04F3",
      "pausableHook": "0x238b3Fc6f3D32102AA655984059A051647DA98e2",
      "pausableIsm": "0x1A41a365A693b6A7aED1a46316097d290f569F22",
      "protocolFee": "0x5244d3359065C883BDfeEEff5329DE38c0Bd227e",
      "proxyAdmin": "0x2f2aFaE1139Ce54feFC03593FeE8AB2aDF4a85A7",
      "staticAggregationHookFactory": "0x33AA12b4e8E79cA551Ca9D1F2eC7d2cE02129dd4",
      "staticAggregationIsm": "0xd3fA473AC307cED4A454c20626EA39D88d3fDE41",
      "staticAggregationIsmFactory": "0x8F7454AC98228f3504Bb91eA3D8Adafe6406110A",
      "staticMerkleRootMultisigIsmFactory": "0x2C1FAbEcd7bFBdEBF27CcdB67baADB38b6Df90fC",
      "staticMerkleRootWeightedMultisigIsmFactory": "0x0761b0827849abbf7b0cC09CE14e1C93D87f5004",
      "staticMessageIdMultisigIsmFactory": "0x8b83fefd896fAa52057798f6426E9f0B080FCCcE",
      "staticMessageIdWeightedMultisigIsmFactory": "0x4Ed7d626f1E96cD1C0401607Bf70D95243E3dEd1",
      "storageGasOracle": "0x5887BDA66EC9e854b0da6BFFe423511e69d327DC",
      "testRecipient": "0x89Ebf977E83087959aD78e5372F4AF15DcdC8143",
      "validatorAnnounce": "0xBCD18636e5876DFd7AAb5F2B2a5Eb5ca168BA1d8"
>>>>>>> 4a3ac4cf
    },
    "zoramainnet": {
      "blockExplorers": [
        {
          "apiUrl": "https://explorer.zora.energy/api",
          "family": "blockscout",
          "name": "Zora Explorer",
          "url": "https://explorer.zora.energy"
        }
      ],
      "blocks": {
        "confirmations": 1,
        "estimateBlockTime": 2,
        "reorgPeriod": 5
      },
      "chainId": 7777777,
      "deployer": {
        "name": "Abacus Works",
        "url": "https://www.hyperlane.xyz"
      },
      "displayName": "Zora",
      "domainId": 7777777,
      "gasCurrencyCoinGeckoId": "ethereum",
      "gnosisSafeTransactionServiceUrl": "https://transaction-zora.safe.optimism.io",
      "name": "zoramainnet",
      "nativeToken": {
        "decimals": 18,
        "name": "Ether",
        "symbol": "ETH"
      },
      "protocol": "ethereum",
      "rpcUrls": [
        {
          "http": "https://rpc.zora.energy"
        }
      ],
      "technicalStack": "opstack",
<<<<<<< HEAD
      "aggregationHook": "0x1e7115a7E45804C81C77caFF37f2BA421f32a0b4",
      "domainRoutingIsm": "0xe2BC89585C025E15Bb1a27A77990176C519d8fFe",
      "domainRoutingIsmFactory": "0x32e77b20bf0cf034eB80ea9DD02De881016B01B3",
      "fallbackRoutingHook": "0xD0dca420feFda68537695A8D887080eeF4030AF7",
      "interchainAccountRouter": "0x9e6B1022bE9BBF5aFd152483DAD9b88911bC8611",
      "interchainGasPaymaster": "0x18B0688990720103dB63559a3563f7E8d0f63EDb",
      "interchainSecurityModule": "0xeb153C6e6a08837c3182179253360c7816e6bAb5",
      "mailbox": "0xF5da68b2577EF5C0A0D98aA2a58483a68C2f232a",
      "merkleTreeHook": "0x886BB0f329781b98f98FDeb1ce7a8957F2d43B9F",
      "pausableHook": "0x2F619Ac5122689180AeBB930ADccdae215d538a9",
      "pausableIsm": "0x5090dF2FBDa7127c7aDa41f60B79F5c55D380Dd8",
      "protocolFee": "0xcDA455DfD9C938451BfaFC6FF0D497c8C0469C96",
      "proxyAdmin": "0x632b4F32d65F7b25B37a27C57dD510f8e4a58Bf9",
      "staticAggregationHookFactory": "0xc4Da6b5451B2FFa70a4FDE761B72f7AbB1EDb770",
      "staticAggregationIsm": "0x2C60156861f4C4358A4AF1c9a53Fa4207cf6A37E",
      "staticAggregationIsmFactory": "0x721a6221493a9247c84Cb8b2Af8d5E078Cd4E364",
      "staticMerkleRootMultisigIsmFactory": "0x2E7A93286E723F4D115B81f787b55Fe6c4f9231e",
      "staticMerkleRootWeightedMultisigIsmFactory": "0x33AA12b4e8E79cA551Ca9D1F2eC7d2cE02129dd4",
      "staticMessageIdMultisigIsmFactory": "0xC9c5A345b45Cf634CE71401Ec194b6688EA12c1e",
      "staticMessageIdWeightedMultisigIsmFactory": "0xB31553F20D7b06Eb8Eaefe29376146e1d276d091",
      "storageGasOracle": "0xF1854214392864c628A16930E73B699f7a51b3EE",
      "testRecipient": "0x6119B76720CcfeB3D256EC1b91218EEfFD6756E1",
      "timelockController": "0x0000000000000000000000000000000000000000",
      "validatorAnnounce": "0xFB9e40D811Cea562cc8a322b029eF2BDcC3ef6ed",
=======
      "aggregationHook": "0xfd4BE95E8CC7B73aF5cbC4541F30Ab89dD534C67",
      "domainRoutingIsm": "0xBD70Ea9D599a0FC8158B026797177773C3445730",
      "domainRoutingIsmFactory": "0x1052eF3419f26Bec74Ed7CEf4a4FA6812Bc09908",
      "fallbackRoutingHook": "0x1A41a365A693b6A7aED1a46316097d290f569F22",
      "interchainAccountRouter": "0xBCD18636e5876DFd7AAb5F2B2a5Eb5ca168BA1d8",
      "interchainGasPaymaster": "0x75719C858e0c73e07128F95B2C466d142490e933",
      "interchainSecurityModule": "0x1a81bEA3FecDaCa6a0eE119840Fb7Eb215CE54de",
      "mailbox": "0x3a464f746D23Ab22155710f44dB16dcA53e0775E",
      "merkleTreeHook": "0x7947b7Fe737B4bd1D3387153f32148974066E591",
      "pausableHook": "0xf303B04d9ad21dAe2658Cf302478A424e0B45368",
      "pausableIsm": "0xdf4aA3905e0391C7763e33CB6A08fFa97221D49B",
      "protocolFee": "0x76F2cC245882ceFf209A61d75b9F0f1A3b7285fB",
      "proxyAdmin": "0x2f2aFaE1139Ce54feFC03593FeE8AB2aDF4a85A7",
      "staticAggregationHookFactory": "0x0dc95Af5156fb0cC34a8c9BD646B748B9989A956",
      "staticAggregationIsm": "0x1a81bEA3FecDaCa6a0eE119840Fb7Eb215CE54de",
      "staticAggregationIsmFactory": "0x8F7454AC98228f3504Bb91eA3D8Adafe6406110A",
      "staticMerkleRootMultisigIsmFactory": "0x2C1FAbEcd7bFBdEBF27CcdB67baADB38b6Df90fC",
      "staticMerkleRootWeightedMultisigIsmFactory": "0x0761b0827849abbf7b0cC09CE14e1C93D87f5004",
      "staticMessageIdMultisigIsmFactory": "0x8b83fefd896fAa52057798f6426E9f0B080FCCcE",
      "staticMessageIdWeightedMultisigIsmFactory": "0x4Ed7d626f1E96cD1C0401607Bf70D95243E3dEd1",
      "storageGasOracle": "0xC4F464C89184c7870858A8B12ca822daB6ed04F3",
      "testRecipient": "0x5244d3359065C883BDfeEEff5329DE38c0Bd227e",
      "validatorAnnounce": "0x5B7a808CaA2C3F1378B07cDd46eB8ccA52F67e3B",
>>>>>>> 4a3ac4cf
      "index": {
        "from": 17180113
      }
    }
  }
}<|MERGE_RESOLUTION|>--- conflicted
+++ resolved
@@ -1,5 +1,6514 @@
 {
   "chains": {
+    "ancient8": {
+      "aggregationHook": "0x73dE4D6460E56BCa78BA472c3740Be3F3510e137",
+      "batchContractAddress": "0x4C97D35c668EE5194a13c8DE8Afc18cce40C9F28",
+      "blockExplorers": [
+        {
+          "apiUrl": "https://scan.ancient8.gg/api",
+          "family": "blockscout",
+          "name": "Ancient8 Explorer",
+          "url": "https://scan.ancient8.gg"
+        }
+      ],
+      "blocks": {
+        "confirmations": 1,
+        "estimateBlockTime": 2,
+        "reorgPeriod": 5
+      },
+      "chainId": 888888888,
+      "deployer": {
+        "name": "Abacus Works",
+        "url": "https://www.hyperlane.xyz"
+      },
+      "displayName": "Ancient8",
+      "domainId": 888888888,
+      "domainRoutingIsm": "0x477145b11E1a71fEb658d96A0E27F19495121504",
+      "domainRoutingIsmFactory": "0x1052eF3419f26Bec74Ed7CEf4a4FA6812Bc09908",
+      "fallbackRoutingHook": "0x5E01d8F34b629E3f92d69546bbc4142A7Adee7e9",
+      "gasCurrencyCoinGeckoId": "ethereum",
+      "gnosisSafeTransactionServiceUrl": "https://safe.ancient8.gg/txs/",
+      "index": {
+        "from": 2507127
+      },
+      "interchainAccountRouter": "0x23C6D8145DDb71a24965AAAdf4CA4B095b4eC85F",
+      "interchainGasPaymaster": "0x8F1E22d309baa69D398a03cc88E9b46037e988AA",
+      "interchainSecurityModule": "0xA889d9525fE81c179a5050b2976c972a225E1822",
+      "isTestnet": false,
+      "mailbox": "0x2f2aFaE1139Ce54feFC03593FeE8AB2aDF4a85A7",
+      "merkleTreeHook": "0x811808Dd29ba8B0FC6C0ec0b5537035E59745162",
+      "name": "ancient8",
+      "nativeToken": {
+        "decimals": 18,
+        "name": "Ether",
+        "symbol": "ETH"
+      },
+      "pausableHook": "0x66DC49405Ae2956f7E87FEAa9fE8f506C8987462",
+      "pausableIsm": "0xF8DbA46fF9D8ef650052c89CA2Df793FaBc375F9",
+      "protocol": "ethereum",
+      "protocolFee": "0xE0C452DDA7506f0F4dE5C8C1d383F7aD866eA4F0",
+      "proxyAdmin": "0x0761b0827849abbf7b0cC09CE14e1C93D87f5004",
+      "rpcUrls": [
+        {
+          "http": "https://rpc.ancient8.gg"
+        }
+      ],
+      "staticAggregationHookFactory": "0xfA21D9628ADce86531854C2B7ef00F07394B0B69",
+      "staticAggregationIsm": "0xc6ec1364d1ce3E963Fa65A0bDF57eC722478e1FB",
+      "staticAggregationIsmFactory": "0x8F7454AC98228f3504Bb91eA3D8Adafe6406110A",
+      "staticMerkleRootMultisigIsmFactory": "0x2C1FAbEcd7bFBdEBF27CcdB67baADB38b6Df90fC",
+      "staticMessageIdMultisigIsmFactory": "0x8b83fefd896fAa52057798f6426E9f0B080FCCcE",
+      "storageGasOracle": "0x59Bf7c7b458375b1A7c453aE70EaCb376E65CDAF",
+      "technicalStack": "opstack",
+      "testRecipient": "0x2Fa570E83009eaEef3a1cbd496a9a30F05266634",
+      "timelockController": "0x0000000000000000000000000000000000000000",
+      "validatorAnnounce": "0x931dFCc8c1141D6F532FD023bd87DAe0080c835d",
+      "staticMerkleRootWeightedMultisigIsmFactory": "0x25d668D37f20E6f396cB5DF1DFf5A3f2F568e707",
+      "staticMessageIdWeightedMultisigIsmFactory": "0x549F241472FccdA169E3202048aE2241231A7772"
+    },
+    "arbitrum": {
+      "aggregationHook": "0x5A477c362106FC6E25785C4C611fB8c27CA3140f",
+      "blockExplorers": [
+        {
+          "apiKey": "GP69JEAP2W7YFJT9ZJTEPGQT6Y6KMW44ZN",
+          "apiUrl": "https://api.etherscan.io/v2/api?chainid=42161",
+          "family": "etherscan",
+          "name": "Arbiscan",
+          "url": "https://arbiscan.io"
+        }
+      ],
+      "blocks": {
+        "confirmations": 1,
+        "estimateBlockTime": 0.25,
+        "reorgPeriod": 5
+      },
+      "chainId": 42161,
+      "deployer": {
+        "name": "Abacus Works",
+        "url": "https://www.hyperlane.xyz"
+      },
+      "displayName": "Arbitrum",
+      "domainId": 42161,
+      "domainRoutingIsm": "0x5d759B5CeEb1C3b0181bEc0F80fb04f820cc35D1",
+      "domainRoutingIsmFactory": "0xa2931C37957f3079d3B21b877d56E1db930e02a5",
+      "fallbackRoutingHook": "0x9e8fFb1c26099e75Dd5D794030e2E9AA51471c25",
+      "gasCurrencyCoinGeckoId": "ethereum",
+      "gnosisSafeTransactionServiceUrl": "https://safe-transaction-arbitrum.safe.global/",
+      "index": {
+        "from": 143649797
+      },
+      "interchainAccountRouter": "0xF90A3d406C6F8321fe118861A357F4D7107760D7",
+      "interchainGasPaymaster": "0x3b6044acd6767f017e99318AA6Ef93b7B06A5a22",
+      "interchainSecurityModule": "0x7686D350bF02bE02Ea848123B1f6eBf745E8B799",
+      "mailbox": "0x979Ca5202784112f4738403dBec5D0F3B9daabB9",
+      "merkleTreeHook": "0x748040afB89B8FdBb992799808215419d36A0930",
+      "name": "arbitrum",
+      "nativeToken": {
+        "decimals": 18,
+        "name": "Ether",
+        "symbol": "ETH"
+      },
+      "pausableHook": "0xEf30f29Dcd3FCB1DCcDA9C7Cbf2A5957E8Ee9Cc3",
+      "pausableIsm": "0x1E38556b4fE553e6249448960875883990efcf34",
+      "protocol": "ethereum",
+      "protocolFee": "0xD0199067DACb8526e7dc524a9a7DCBb57Cd25421",
+      "proxyAdmin": "0x80Cebd56A65e46c474a1A101e89E76C4c51D179c",
+      "rpcUrls": [
+        {
+          "http": "https://arb1.arbitrum.io/rpc"
+        },
+        {
+          "http": "https://arbitrum.rpc.subquery.network/public"
+        },
+        {
+          "http": "https://arbitrum.drpc.org"
+        }
+      ],
+      "staticAggregationHookFactory": "0x47113936706B3FfF21a14807A93cc3ab8C76bff8",
+      "staticAggregationIsm": "0x96845a0469363f90779f6D5cd49D79bDDAc69429",
+      "staticAggregationIsmFactory": "0xD4883084389fC1Eeb4dAfB2ADcFc36B711c310EB",
+      "staticMerkleRootMultisigIsmFactory": "0x3C330D4A2e2b8443AFaB8E326E64ab4251B7Eae0",
+      "staticMessageIdMultisigIsmFactory": "0x12Df53079d399a47e9E730df095b712B0FDFA791",
+      "storageGasOracle": "0xD3805207b65d99C075ceA938Fa7c0587026a5DF5",
+      "technicalStack": "arbitrumnitro",
+      "testRecipient": "0x36FdA966CfffF8a9Cdc814f546db0e6378bFef35",
+      "testTokenRecipient": "0x85ac1164878e017b67660a74ff1f41f3D05C02Bb",
+      "timelockController": "0x0000000000000000000000000000000000000000",
+      "validatorAnnounce": "0x1df063280C4166AF9a725e3828b4dAC6c7113B08",
+      "staticMerkleRootWeightedMultisigIsmFactory": "0xb5163440d5EBbdC23bC7A091466EB5a621093BFe",
+      "staticMessageIdWeightedMultisigIsmFactory": "0x01c0752455282BC139A325e479c6121E060a7bBd"
+    },
+    "avalanche": {
+      "aggregationHook": "0x9d801C447cDE0fb79F4EFa15aA2eE123021347DF",
+      "blockExplorers": [
+        {
+          "apiKey": "NIF3616T2AP6EHYWIHJEKR1HCMA2K7D96X",
+          "apiUrl": "https://api.routescan.io/v2/network/mainnet/evm/43114/etherscan/api",
+          "family": "routescan",
+          "name": "SnowTrace",
+          "url": "https://snowtrace.io"
+        }
+      ],
+      "blocks": {
+        "confirmations": 3,
+        "estimateBlockTime": 2,
+        "reorgPeriod": 3
+      },
+      "chainId": 43114,
+      "deployer": {
+        "name": "Abacus Works",
+        "url": "https://www.hyperlane.xyz"
+      },
+      "displayName": "Avalanche",
+      "domainId": 43114,
+      "domainRoutingIsm": "0x9f68F961ba2dF53b1cB3EbCC0b08e89790C6E2f6",
+      "domainRoutingIsmFactory": "0x28F7907911C7E321c596686AE6D1F20516450037",
+      "fallbackRoutingHook": "0x61D15D571D5f7A9eF0D1938f072f430bBF024747",
+      "gasCurrencyCoinGeckoId": "avalanche-2",
+      "gnosisSafeTransactionServiceUrl": "https://safe-transaction-avalanche.safe.global/",
+      "index": {
+        "from": 36874693
+      },
+      "interchainAccountRouter": "0x2c58687fFfCD5b7043a5bF256B196216a98a6587",
+      "interchainGasPaymaster": "0x95519ba800BBd0d34eeAE026fEc620AD978176C0",
+      "interchainSecurityModule": "0xD88D5B8b0bCCF26A0347c592968f7563faaC0F0B",
+      "mailbox": "0xFf06aFcaABaDDd1fb08371f9ccA15D73D51FeBD6",
+      "merkleTreeHook": "0x84eea61D679F42D92145fA052C89900CBAccE95A",
+      "name": "avalanche",
+      "nativeToken": {
+        "decimals": 18,
+        "name": "Avalanche",
+        "symbol": "AVAX"
+      },
+      "pausableHook": "0x239eB860770F1C48ABAC9bE9825d20e3E7c018df",
+      "pausableIsm": "0xd76080269C641e1adb786b72ae60Ddac3b6b8ed0",
+      "protocol": "ethereum",
+      "protocolFee": "0xEc4AdA26E51f2685279F37C8aE62BeAd8212D597",
+      "proxyAdmin": "0xd7CF8c05fd81b8cA7CfF8E6C49B08a9D63265c9B",
+      "rpcUrls": [
+        {
+          "http": "https://avalanche.drpc.org"
+        },
+        {
+          "http": "https://1rpc.io/avax/c"
+        },
+        {
+          "http": "https://avalanche-c-chain-rpc.publicnode.com"
+        },
+        {
+          "http": "https://api.avax.network/ext/bc/C/rpc",
+          "pagination": {
+            "maxBlockRange": 100000,
+            "minBlockNumber": 6765067
+          }
+        }
+      ],
+      "staticAggregationHookFactory": "0xcae1ed52e7914B4b89c4E49a9d5bdF7425E69252",
+      "staticAggregationIsm": "0xe7a61510EA7197281b49e5bdf1798608d5132595",
+      "staticAggregationIsmFactory": "0xa5E13796eB7d2EDCc88012c8cfF90D69B51FcF9f",
+      "staticMerkleRootMultisigIsmFactory": "0x896cF1D1B66cD211633eDd589fF158E8Cfaf9B54",
+      "staticMessageIdMultisigIsmFactory": "0x8819D653DF5b1FC0DdB32189a2704E471AF8483c",
+      "storageGasOracle": "0x175821F30AdCAA4bbB72Ce98eF76C2E0De2C3f21",
+      "testRecipient": "0x36FdA966CfffF8a9Cdc814f546db0e6378bFef35",
+      "testTokenRecipient": "0x85ac1164878e017b67660a74ff1f41f3D05C02Bb",
+      "timelockController": "0x0000000000000000000000000000000000000000",
+      "validatorAnnounce": "0x9Cad0eC82328CEE2386Ec14a12E81d070a27712f",
+      "staticMerkleRootWeightedMultisigIsmFactory": "0xEdF170Da58598955e9a63DA43885842108969129",
+      "staticMessageIdWeightedMultisigIsmFactory": "0xf44bae1e60bD5B895B2c5bAfF26C49B7e324E36C",
+      "technicalStack": "other"
+    },
+    "base": {
+      "aggregationHook": "0x08Aa6263078ddC6139F8EAB59D838C17bf555e93",
+      "blockExplorers": [
+        {
+          "apiKey": "GP69JEAP2W7YFJT9ZJTEPGQT6Y6KMW44ZN",
+          "apiUrl": "https://api.etherscan.io/v2/api?chainid=8453",
+          "family": "etherscan",
+          "name": "BaseScan",
+          "url": "https://basescan.org"
+        },
+        {
+          "apiUrl": "https://api.routescan.io/v2/network/mainnet/evm/8453/etherscan/api",
+          "family": "routescan",
+          "name": "Base Explorer",
+          "url": "https://base.thesuperscan.io"
+        },
+        {
+          "apiUrl": "https://base.blockscout.com/api",
+          "family": "blockscout",
+          "name": "Base Mainnet explorer",
+          "url": "https://base.blockscout.com"
+        }
+      ],
+      "blocks": {
+        "confirmations": 3,
+        "estimateBlockTime": 2,
+        "reorgPeriod": 10
+      },
+      "chainId": 8453,
+      "deployer": {
+        "name": "Abacus Works",
+        "url": "https://www.hyperlane.xyz"
+      },
+      "displayName": "Base",
+      "domainId": 8453,
+      "domainRoutingIsm": "0x80C8F6394c0FcF7bAB16ac08b85484361eCe5888",
+      "domainRoutingIsmFactory": "0x7E27456a839BFF31CA642c060a2b68414Cb6e503",
+      "fallbackRoutingHook": "0x4Eb82Ee35b0a1c1d776E3a3B547f9A9bA6FCC9f2",
+      "gasCurrencyCoinGeckoId": "ethereum",
+      "gnosisSafeTransactionServiceUrl": "https://safe-transaction-base.safe.global/",
+      "index": {
+        "from": 5695475
+      },
+      "interchainAccountRouter": "0x44647Cd983E80558793780f9a0c7C2aa9F384D07",
+      "interchainGasPaymaster": "0xc3F23848Ed2e04C0c6d41bd7804fa8f89F940B94",
+      "interchainSecurityModule": "0x7C74Dd1674450406b6AB3fa37184Bc73E8675242",
+      "mailbox": "0xeA87ae93Fa0019a82A727bfd3eBd1cFCa8f64f1D",
+      "merkleTreeHook": "0x19dc38aeae620380430C200a6E990D5Af5480117",
+      "name": "base",
+      "nativeToken": {
+        "decimals": 18,
+        "name": "Ether",
+        "symbol": "ETH"
+      },
+      "pausableHook": "0x46fa3A5780e5B90Eaf34BDED554d5353B5ABE9E7",
+      "pausableIsm": "0x2AF32cF8e3Cf42d221eDa0c843818fA5ee129E27",
+      "protocol": "ethereum",
+      "protocolFee": "0x99ca8c74cE7Cfa9d72A51fbb05F9821f5f826b3a",
+      "proxyAdmin": "0x4Ed7d626f1E96cD1C0401607Bf70D95243E3dEd1",
+      "rpcUrls": [
+        {
+          "http": "https://base.publicnode.com"
+        },
+        {
+          "http": "https://mainnet.base.org"
+        },
+        {
+          "http": "https://base.blockpi.network/v1/rpc/public"
+        },
+        {
+          "http": "https://base.drpc.org"
+        },
+        {
+          "http": "https://base.llamarpc.com"
+        },
+        {
+          "http": "https://1rpc.io/base"
+        },
+        {
+          "http": "https://base-pokt.nodies.app"
+        }
+      ],
+      "staticAggregationHookFactory": "0x4f0547800Db0a2427F7367960dc331f8Cbe2e270",
+      "staticAggregationIsm": "0x77bE0b5aE400675063Ce2B2B0d692D9341f4b193",
+      "staticAggregationIsmFactory": "0xEb9FcFDC9EfDC17c1EC5E1dc085B98485da213D6",
+      "staticMerkleRootMultisigIsmFactory": "0x8b83fefd896fAa52057798f6426E9f0B080FCCcE",
+      "staticMessageIdMultisigIsmFactory": "0x8F7454AC98228f3504Bb91eA3D8Adafe6406110A",
+      "storageGasOracle": "0xBF12ef4B9f307463D3FB59c3604F294dDCe287E2",
+      "testRecipient": "0xb7C9307fE90B9AB093c6D3EdeE3259f5378D5f03",
+      "timelockController": "0x0000000000000000000000000000000000000000",
+      "validatorAnnounce": "0x182E8d7c5F1B06201b102123FC7dF0EaeB445a7B",
+      "staticMerkleRootWeightedMultisigIsmFactory": "0x414B67F62b143d6db6E9b633168Dd6fd4DA20642",
+      "staticMessageIdWeightedMultisigIsmFactory": "0xcfacC141f090E5441D8F274659D43ec20F748b19",
+      "technicalStack": "opstack",
+      "ccipHook_mode": "0xAD5b1B341048Fb5fCAa139b7025b97d1372E0cCe",
+      "ccipHook_optimism": "0xb2C9034279a8928fe75A0300F61d52fB87CAf106",
+      "ccipIsm_mode": "0x2d0092538AB16c996D8E60b10B015Cd83616334D",
+      "ccipIsm_optimism": "0xe588450a425FC74D464A710306DFaB9Fc2B8De0a"
+    },
+    "blast": {
+      "aggregationHook": "0x48344fADD6fd2403729F073e570BE0f47605aDAf",
+      "blockExplorers": [
+        {
+          "apiKey": "GP69JEAP2W7YFJT9ZJTEPGQT6Y6KMW44ZN",
+          "apiUrl": "https://api.etherscan.io/v2/api?chainid=81457",
+          "family": "etherscan",
+          "name": "BlastScan",
+          "url": "https://blastscan.io/"
+        },
+        {
+          "apiUrl": "https://api.routescan.io/v2/network/mainnet/evm/81457/etherscan/api",
+          "family": "routescan",
+          "name": "Blast Explorer",
+          "url": "https://blastexplorer.io"
+        }
+      ],
+      "blocks": {
+        "confirmations": 1,
+        "estimateBlockTime": 2,
+        "reorgPeriod": 5
+      },
+      "chainId": 81457,
+      "deployer": {
+        "name": "Abacus Works",
+        "url": "https://www.hyperlane.xyz"
+      },
+      "displayName": "Blast",
+      "domainId": 81457,
+      "domainRoutingIsm": "0x0296D16d371a49F631143612020138896b3eA421",
+      "domainRoutingIsmFactory": "0x2f2aFaE1139Ce54feFC03593FeE8AB2aDF4a85A7",
+      "fallbackRoutingHook": "0x6Fae4D9935E2fcb11fC79a64e917fb2BF14DaFaa",
+      "gasCurrencyCoinGeckoId": "ethereum",
+      "gnosisSafeTransactionServiceUrl": "https://safe-transaction-blast.safe.global",
+      "index": {
+        "from": 2496427
+      },
+      "interchainAccountRouter": "0x7d58D7F052792e54eeEe91B2467c2A17a163227e",
+      "interchainGasPaymaster": "0xB3fCcD379ad66CED0c91028520C64226611A48c9",
+      "interchainSecurityModule": "0xd712152b97e33d299001d1e2D8be227F9CA01397",
+      "mailbox": "0x3a867fCfFeC2B790970eeBDC9023E75B0a172aa7",
+      "merkleTreeHook": "0xC9B8ea6230d6687a4b13fD3C0b8f0Ec607B26465",
+      "name": "blast",
+      "nativeToken": {
+        "decimals": 18,
+        "name": "Ether",
+        "symbol": "ETH"
+      },
+      "pausableHook": "0xE0C452DDA7506f0F4dE5C8C1d383F7aD866eA4F0",
+      "pausableIsm": "0x4C97D35c668EE5194a13c8DE8Afc18cce40C9F28",
+      "protocol": "ethereum",
+      "protocolFee": "0x12582c7B0f43c6A667CBaA7fA8b112F7fb1E69F0",
+      "proxyAdmin": "0xeA87ae93Fa0019a82A727bfd3eBd1cFCa8f64f1D",
+      "rpcUrls": [
+        {
+          "http": "https://rpc.blast.io"
+        },
+        {
+          "http": "https://rpc.ankr.com/blast"
+        }
+      ],
+      "staticAggregationHookFactory": "0x2214711817f49665240f68efED0De888838BB375",
+      "staticAggregationIsm": "0x208263bB303B2a737642fB13C765F106a2591be8",
+      "staticAggregationIsmFactory": "0x0761b0827849abbf7b0cC09CE14e1C93D87f5004",
+      "staticMerkleRootMultisigIsmFactory": "0xEb9FcFDC9EfDC17c1EC5E1dc085B98485da213D6",
+      "staticMessageIdMultisigIsmFactory": "0x1052eF3419f26Bec74Ed7CEf4a4FA6812Bc09908",
+      "storageGasOracle": "0xBDa330Ea8F3005C421C8088e638fBB64fA71b9e0",
+      "technicalStack": "opstack",
+      "testRecipient": "0x17E216fBb22dF4ef8A6640ae9Cb147C92710ac84",
+      "timelockController": "0x0000000000000000000000000000000000000000",
+      "validatorAnnounce": "0xFC62DeF1f08793aBf0E67f69257c6be258194F72",
+      "staticMerkleRootWeightedMultisigIsmFactory": "0x8Ea50255C282F89d1A14ad3F159437EE5EF0507f",
+      "staticMessageIdWeightedMultisigIsmFactory": "0x06De94EfBE80A2804c5FDE2e7C4278a10575A272"
+    },
+    "bob": {
+      "aggregationHook": "0xC3FfF5036FcFf823F329dFDcE4AfaacDB83C932E",
+      "blockExplorers": [
+        {
+          "apiUrl": "https://explorer.gobob.xyz/api",
+          "family": "blockscout",
+          "name": "BOB Explorer",
+          "url": "https://explorer.gobob.xyz"
+        }
+      ],
+      "blocks": {
+        "confirmations": 1,
+        "estimateBlockTime": 2,
+        "reorgPeriod": 5
+      },
+      "chainId": 60808,
+      "deployer": {
+        "name": "Abacus Works",
+        "url": "https://www.hyperlane.xyz"
+      },
+      "displayName": "BOB",
+      "domainId": 60808,
+      "domainRoutingIsm": "0x93e62F2c9a89f8b1e62A3c726Bbf6BD1A7b7FA3e",
+      "domainRoutingIsmFactory": "0x1052eF3419f26Bec74Ed7CEf4a4FA6812Bc09908",
+      "fallbackRoutingHook": "0xF5165f115ba4E1Adc09f0EB392232D65F219806a",
+      "gasCurrencyCoinGeckoId": "ethereum",
+      "gnosisSafeTransactionServiceUrl": "https://transaction.safe.gobob.xyz",
+      "index": {
+        "from": 3225119
+      },
+      "interchainAccountRouter": "0xA6f0A37DFDe9C2c8F46F010989C47d9edB3a9FA8",
+      "interchainGasPaymaster": "0x62B7592C1B6D1E43f4630B8e37f4377097840C05",
+      "interchainSecurityModule": "0xd2117633d5f3cAc1C0658Fa06ea736087B134daa",
+      "mailbox": "0x8358D8291e3bEDb04804975eEa0fe9fe0fAfB147",
+      "merkleTreeHook": "0x781bE492F1232E66990d83a9D3AC3Ec26f56DAfB",
+      "name": "bob",
+      "nativeToken": {
+        "decimals": 18,
+        "name": "Ether",
+        "symbol": "ETH"
+      },
+      "pausableHook": "0xc22B646edf6c9A43d83fDBc8D5E1B3c6DAfACb83",
+      "pausableIsm": "0x4E1c88DD261BEe2941e6c1814597e30F53330428",
+      "protocol": "ethereum",
+      "protocolFee": "0x2E4B42D3d0FC105E7A729e0Ca757761A61258d14",
+      "proxyAdmin": "0x95878Fd41bC26f7045C0b98e381c22f010745A75",
+      "rpcUrls": [
+        {
+          "http": "https://rpc.gobob.xyz"
+        }
+      ],
+      "staticAggregationHookFactory": "0xC6dD93193520dFD0894d482b4B1fcf4567C23c2e",
+      "staticAggregationIsm": "0x132280A4110A22Cf2D7279AD33d875b445793948",
+      "staticAggregationIsmFactory": "0x8F7454AC98228f3504Bb91eA3D8Adafe6406110A",
+      "staticMerkleRootMultisigIsmFactory": "0x2C1FAbEcd7bFBdEBF27CcdB67baADB38b6Df90fC",
+      "staticMessageIdMultisigIsmFactory": "0x8b83fefd896fAa52057798f6426E9f0B080FCCcE",
+      "storageGasOracle": "0x2Fca7f6eC3d4A0408900f2BB30004d4616eE985E",
+      "technicalStack": "opstack",
+      "testRecipient": "0xe03dad16074BC5EEA9A9311257BF02Eb0B6AAA2b",
+      "timelockController": "0x0000000000000000000000000000000000000000",
+      "validatorAnnounce": "0x7E27456a839BFF31CA642c060a2b68414Cb6e503",
+      "staticMerkleRootWeightedMultisigIsmFactory": "0xb89c6ED617f5F46175E41551350725A09110bbCE",
+      "staticMessageIdWeightedMultisigIsmFactory": "0xa2401b57A8CCBF6AbD9b7e62e28811b2b523AB2B"
+    },
+    "bsc": {
+      "aggregationHook": "0x21eAB98931d66078fEdb538071e96a7a1c41C041",
+      "blockExplorers": [
+        {
+          "apiKey": "GP69JEAP2W7YFJT9ZJTEPGQT6Y6KMW44ZN",
+          "apiUrl": "https://api.etherscan.io/v2/api?chainid=56",
+          "family": "etherscan",
+          "name": "BscScan",
+          "url": "https://bscscan.com"
+        }
+      ],
+      "blocks": {
+        "confirmations": 1,
+        "estimateBlockTime": 3,
+        "reorgPeriod": "finalized"
+      },
+      "chainId": 56,
+      "deployer": {
+        "name": "Abacus Works",
+        "url": "https://www.hyperlane.xyz"
+      },
+      "displayName": "Binance Smart Chain",
+      "displayNameShort": "Binance",
+      "domainId": 56,
+      "domainRoutingIsm": "0xBc3Af0D4930502Ff0f6a8416a7a184c7BFFe19E7",
+      "domainRoutingIsmFactory": "0xe6Af5720d34213C805C08e2470aea979e3F72F75",
+      "fallbackRoutingHook": "0x237E81f87F57Badad9e09f13CC676D986cA852e7",
+      "gasCurrencyCoinGeckoId": "binancecoin",
+      "gnosisSafeTransactionServiceUrl": "https://safe-transaction-bsc.safe.global/",
+      "index": {
+        "from": 32893043
+      },
+      "interchainAccountRouter": "0xf453B589F0166b90e050691EAc281C01a8959897",
+      "interchainGasPaymaster": "0x78E25e7f84416e69b9339B0A6336EB6EFfF6b451",
+      "interchainSecurityModule": "0x7764C1E0f91d35Ac0813fc5ca0C0987984E692B4",
+      "mailbox": "0x2971b9Aec44bE4eb673DF1B88cDB57b96eefe8a4",
+      "merkleTreeHook": "0xFDb9Cd5f9daAA2E4474019405A328a88E7484f26",
+      "name": "bsc",
+      "nativeToken": {
+        "decimals": 18,
+        "name": "BNB",
+        "symbol": "BNB"
+      },
+      "pausableHook": "0x7DBdAd1b4A922B65d37d7258a4227b6658344b7f",
+      "pausableIsm": "0x25dB01caDf91CfD2f7e6dD829Ce81698217F9151",
+      "protocol": "ethereum",
+      "protocolFee": "0xA8Aa5f14a5463a78E45CC068F11c867949F3E367",
+      "proxyAdmin": "0x65993Af9D0D3a64ec77590db7ba362D6eB78eF70",
+      "rpcUrls": [
+        {
+          "http": "https://bsc.drpc.org"
+        },
+        {
+          "http": "https://bnb.rpc.subquery.network/public"
+        },
+        {
+          "http": "https://binance.llamarpc.com"
+        },
+        {
+          "http": "https://bsc.blockrazor.xyz"
+        },
+        {
+          "http": "https://bsc-pokt.nodies.app"
+        }
+      ],
+      "staticAggregationHookFactory": "0x73AC2db1efB07A3432a2A1128e40a63DA149351f",
+      "staticAggregationIsm": "0xfA360ff588623A026BF19A1801F2A8F1f045fa33",
+      "staticAggregationIsmFactory": "0x38B3878c4fb44d201DA924c4a04bae3EE728c065",
+      "staticMerkleRootMultisigIsmFactory": "0xfADBc81Ca8A957F1Bf7c78bCc575b28DBDE042b6",
+      "staticMessageIdMultisigIsmFactory": "0x4B1d8352E35e3BDE36dF5ED2e73C24E35c4a96b7",
+      "storageGasOracle": "0x91d23D603d60445411C06e6443d81395593B7940",
+      "testRecipient": "0x36FdA966CfffF8a9Cdc814f546db0e6378bFef35",
+      "testTokenRecipient": "0x85ac1164878e017b67660a74ff1f41f3D05C02Bb",
+      "timelockController": "0x0000000000000000000000000000000000000000",
+      "validatorAnnounce": "0x7024078130D9c2100fEA474DAD009C2d1703aCcd",
+      "staticMerkleRootWeightedMultisigIsmFactory": "0x6f72BF0018a93689D9CD6BF59C7AAeA66F578Fc1",
+      "staticMessageIdWeightedMultisigIsmFactory": "0x058C7458193f1b28e2bF7547E3f7a6A719Fc0f59",
+      "technicalStack": "other",
+      "transactionOverrides": {
+        "gasPrice": 3000000000
+      }
+    },
+    "celo": {
+      "aggregationHook": "0x882d716DEcbBE605bb3702020B099c93572de5FB",
+      "blockExplorers": [
+        {
+          "apiKey": "GP69JEAP2W7YFJT9ZJTEPGQT6Y6KMW44ZN",
+          "apiUrl": "https://api.etherscan.io/v2/api?chainid=42220",
+          "family": "etherscan",
+          "name": "CeloScan",
+          "url": "https://celoscan.io"
+        },
+        {
+          "apiUrl": "https://explorer.celo.org/mainnet/api",
+          "family": "blockscout",
+          "name": "Blockscout",
+          "url": "https://explorer.celo.org"
+        }
+      ],
+      "blocks": {
+        "confirmations": 1,
+        "estimateBlockTime": 1,
+        "reorgPeriod": 5
+      },
+      "chainId": 42220,
+      "deployer": {
+        "name": "Abacus Works",
+        "url": "https://www.hyperlane.xyz"
+      },
+      "displayName": "Celo",
+      "domainId": 42220,
+      "domainRoutingIsm": "0xf18E32428dad0802C5D6F723cB80A6Da889777c4",
+      "domainRoutingIsmFactory": "0x2A2c22B0a8615ad24839fA6Af302E896Af32d1a3",
+      "fallbackRoutingHook": "0xDC98a856fb9112894c2fE32267DA8bF35645FAF3",
+      "gasCurrencyCoinGeckoId": "celo",
+      "gnosisSafeTransactionServiceUrl": "https://safe-transaction-celo.safe.global/",
+      "index": {
+        "from": 22102340
+      },
+      "interchainAccountRouter": "0x1eA7aC243c398671194B7e2C51d76d1a1D312953",
+      "interchainGasPaymaster": "0x571f1435613381208477ac5d6974310d88AC7cB7",
+      "interchainSecurityModule": "0xCa317109BdC56F2168C985B45FF447479F74f852",
+      "mailbox": "0x50da3B3907A08a24fe4999F4Dcf337E8dC7954bb",
+      "merkleTreeHook": "0x04dB778f05854f26E67e0a66b740BBbE9070D366",
+      "name": "celo",
+      "nativeToken": {
+        "decimals": 18,
+        "name": "Celo",
+        "symbol": "CELO"
+      },
+      "pausableHook": "0x80672c5D9Fd26B235654C24adc1CFcDeb8d15115",
+      "pausableIsm": "0x6Bc4437ce69696C9461Cbc89582c259AC8847A58",
+      "protocol": "ethereum",
+      "protocolFee": "0x89886d431f9c3eEE64DCD6dAbA3f7D689D98D899",
+      "proxyAdmin": "0x90f9a2E9eCe93516d65FdaB726a3c62F5960a1b9",
+      "rpcUrls": [
+        {
+          "http": "https://forno.celo.org"
+        },
+        {
+          "http": "https://rpc.ankr.com/celo"
+        },
+        {
+          "http": "https://celo.drpc.org"
+        }
+      ],
+      "staticAggregationHookFactory": "0x74d8B39DBc170da3e86e5709b82EAFfa16098715",
+      "staticAggregationIsm": "0x99e8E56Dce3402D6E09A82718937fc1cA2A9491E",
+      "staticAggregationIsmFactory": "0x1722dd970a1F56040712129f5Eeb76B003fd7500",
+      "staticMerkleRootMultisigIsmFactory": "0x4C96a1abc44dc846775CE702C9E9BE821D3b487c",
+      "staticMessageIdMultisigIsmFactory": "0xaB402f227e892Ef37C105bf06619c0fa106a1fB2",
+      "storageGasOracle": "0xD9A9966E7dA9a7f0032bF449FB12696a638E673C",
+      "testRecipient": "0x36FdA966CfffF8a9Cdc814f546db0e6378bFef35",
+      "testTokenRecipient": "0x85ac1164878e017b67660a74ff1f41f3D05C02Bb",
+      "timelockController": "0x0000000000000000000000000000000000000000",
+      "validatorAnnounce": "0xCeF677b65FDaA6804d4403083bb12B8dB3991FE1",
+      "staticMerkleRootWeightedMultisigIsmFactory": "0x0f05deB9c5931c3F87209674B6d4c6df74F6DCBc",
+      "staticMessageIdWeightedMultisigIsmFactory": "0x58924b11A3B03D533192Dd5a92bc358F5a970E34",
+      "technicalStack": "opstack"
+    },
+    "cheesechain": {
+      "aggregationHook": "0x424D339cB52046Ab69D7C1579faC3D3c23FCF3a0",
+      "blockExplorers": [
+        {
+          "apiUrl": "https://fetascan.xyz/api",
+          "family": "blockscout",
+          "name": "Fetascan",
+          "url": "https://fetascan.xyz"
+        }
+      ],
+      "blocks": {
+        "confirmations": 1,
+        "estimateBlockTime": 30,
+        "reorgPeriod": 1
+      },
+      "chainId": 383353,
+      "deployer": {
+        "name": "Abacus Works",
+        "url": "https://www.hyperlane.xyz"
+      },
+      "displayName": "CheeseChain",
+      "domainId": 383353,
+      "domainRoutingIsm": "0xBD70Ea9D599a0FC8158B026797177773C3445730",
+      "domainRoutingIsmFactory": "0x1052eF3419f26Bec74Ed7CEf4a4FA6812Bc09908",
+      "fallbackRoutingHook": "0x03E20381530F2D50A0c9Ef153C19E74695c03433",
+      "gasCurrencyCoinGeckoId": "cheese-2",
+      "index": {
+        "from": 50650
+      },
+      "interchainAccountRouter": "0xBF4f96006d98780120f950b36505bC317aC6b6a4",
+      "interchainGasPaymaster": "0x7E27456a839BFF31CA642c060a2b68414Cb6e503",
+      "interchainSecurityModule": "0xc53C9586Dac984797c896F68F92a9B11824eEB5F",
+      "mailbox": "0x2f2aFaE1139Ce54feFC03593FeE8AB2aDF4a85A7",
+      "merkleTreeHook": "0x0054D19613f20dD72721A146ED408971a2CCA9BD",
+      "name": "cheesechain",
+      "nativeToken": {
+        "decimals": 18,
+        "name": "Cheese",
+        "symbol": "CHEESE"
+      },
+      "pausableHook": "0x7b75b29caD47e10146e29BBf7BD9025e021a7023",
+      "pausableIsm": "0x273Bc6b01D9E88c064b6E5e409BdF998246AEF42",
+      "protocol": "ethereum",
+      "protocolFee": "0x01aE937A7B05d187bBCBE80F44F41879D3D335a4",
+      "proxyAdmin": "0x0761b0827849abbf7b0cC09CE14e1C93D87f5004",
+      "rpcUrls": [
+        {
+          "http": "https://cheesechain.calderachain.xyz/http"
+        }
+      ],
+      "staticAggregationHookFactory": "0x89cfF15fC96c62427A8B06CA7D031674B338b781",
+      "staticAggregationIsm": "0xD3bd8f20e169364d14c7dBFE698258D780FC71e3",
+      "staticAggregationIsmFactory": "0x8F7454AC98228f3504Bb91eA3D8Adafe6406110A",
+      "staticMerkleRootMultisigIsmFactory": "0x2C1FAbEcd7bFBdEBF27CcdB67baADB38b6Df90fC",
+      "staticMessageIdMultisigIsmFactory": "0x8b83fefd896fAa52057798f6426E9f0B080FCCcE",
+      "storageGasOracle": "0xe4057c5B0c43Dc18E36b08C39B419F190D29Ac2d",
+      "technicalStack": "arbitrumnitro",
+      "testRecipient": "0x4848d54987ffc732aD313827cdC25DF2eedD79d8",
+      "timelockController": "0x0000000000000000000000000000000000000000",
+      "validatorAnnounce": "0x047ba6c9949baB22d13C347B40819b7A20C4C53a",
+      "staticMerkleRootWeightedMultisigIsmFactory": "0x148CF67B8A242c1360bb2C93fCe203EC4d4f9B56",
+      "staticMessageIdWeightedMultisigIsmFactory": "0xcd849e612Aaa138f03698C3Edb42a34117BFF631",
+      "gnosisSafeTransactionServiceUrl": "https://prod.cheese.transaction.keypersafe.xyz/"
+    },
+    "cyber": {
+      "aggregationHook": "0xEbC5f50e7d655f60DBDc072BEaDcd4c9e4DBF477",
+      "blockExplorers": [
+        {
+          "apiUrl": "https://api.socialscan.io/cyber",
+          "family": "other",
+          "name": "Cyber Mainnet Explorer",
+          "url": "https://cyberscan.co"
+        }
+      ],
+      "blocks": {
+        "confirmations": 1,
+        "estimateBlockTime": 2,
+        "reorgPeriod": 5
+      },
+      "chainId": 7560,
+      "deployer": {
+        "name": "Abacus Works",
+        "url": "https://www.hyperlane.xyz"
+      },
+      "displayName": "Cyber",
+      "domainId": 7560,
+      "domainRoutingIsm": "0x93e62F2c9a89f8b1e62A3c726Bbf6BD1A7b7FA3e",
+      "domainRoutingIsmFactory": "0x1052eF3419f26Bec74Ed7CEf4a4FA6812Bc09908",
+      "fallbackRoutingHook": "0xd21192429df453021e896f2897Dc8B1167DD61E5",
+      "gasCurrencyCoinGeckoId": "ethereum",
+      "index": {
+        "from": 4842212
+      },
+      "interchainGasPaymaster": "0x9844aFFaBE17c37F791ff99ABa58B0FbB75e22AF",
+      "interchainSecurityModule": "0x556C19E691E7E49FCC709EA0D5E392d30F37886C",
+      "mailbox": "0x2f2aFaE1139Ce54feFC03593FeE8AB2aDF4a85A7",
+      "merkleTreeHook": "0xF5da68b2577EF5C0A0D98aA2a58483a68C2f232a",
+      "name": "cyber",
+      "nativeToken": {
+        "decimals": 18,
+        "name": "Ether",
+        "symbol": "ETH"
+      },
+      "pausableHook": "0x61594D2cA900C44ab51d07776465397FefC643C6",
+      "pausableIsm": "0xbB22547D1dc681fe925f568f637Ff67aC06c20fc",
+      "protocol": "ethereum",
+      "protocolFee": "0x089DdA086dCbfA0C2cCa69B45F2eB6DE7Fd71F38",
+      "proxyAdmin": "0x0761b0827849abbf7b0cC09CE14e1C93D87f5004",
+      "rpcUrls": [
+        {
+          "http": "https://rpc.cyber.co"
+        },
+        {
+          "http": "https://cyber.alt.technology"
+        }
+      ],
+      "staticAggregationHookFactory": "0x1d9fB4EA1712d0aaF713F7e02Aee0766Bb42bdB0",
+      "staticAggregationIsm": "0x5F3C25e6AfDC6953fF1c7a661963D5a54E239A8D",
+      "staticAggregationIsmFactory": "0x8F7454AC98228f3504Bb91eA3D8Adafe6406110A",
+      "staticMerkleRootMultisigIsmFactory": "0x2C1FAbEcd7bFBdEBF27CcdB67baADB38b6Df90fC",
+      "staticMessageIdMultisigIsmFactory": "0x8b83fefd896fAa52057798f6426E9f0B080FCCcE",
+      "storageGasOracle": "0x7b2e996742fA42d223652A344252B725D1bC428C",
+      "testRecipient": "0x2c61Cda929e4e2174cb10cd8e2724A9ceaD62E67",
+      "validatorAnnounce": "0x062200d92df6bb7ba89ce4d6800110450f94784e",
+      "staticMerkleRootWeightedMultisigIsmFactory": "0x989B7307d266151BE763935C856493D968b2affF",
+      "staticMessageIdWeightedMultisigIsmFactory": "0x71388C9E25BE7b229B5d17Df7D4DB3F7DA7C962d",
+      "interchainAccountRouter": "0x1B947F6246ACe28abAf073FF11c098F31ce4f899",
+      "timelockController": "0x0000000000000000000000000000000000000000",
+      "technicalStack": "opstack"
+    },
+    "degenchain": {
+      "aggregationHook": "0x4A78ffFD1b005b4b0D628F7a1cda45A4977Eaa82",
+      "blockExplorers": [
+        {
+          "apiUrl": "https://explorer.degen.tips/api/eth-rpc",
+          "family": "blockscout",
+          "name": "Degen Chain Explorer",
+          "url": "https://explorer.degen.tips"
+        }
+      ],
+      "blocks": {
+        "confirmations": 1,
+        "estimateBlockTime": 10,
+        "reorgPeriod": 5
+      },
+      "chainId": 666666666,
+      "deployer": {
+        "name": "Abacus Works",
+        "url": "https://www.hyperlane.xyz"
+      },
+      "displayName": "Degen",
+      "domainId": 666666666,
+      "domainRoutingIsm": "0xaDc0cB48E8DB81855A930C0C1165ea3dCe4Ba5C7",
+      "domainRoutingIsmFactory": "0x1052eF3419f26Bec74Ed7CEf4a4FA6812Bc09908",
+      "fallbackRoutingHook": "0xd21192429df453021e896f2897Dc8B1167DD61E5",
+      "gasCurrencyCoinGeckoId": "degen-base",
+      "index": {
+        "from": 23783929
+      },
+      "interchainGasPaymaster": "0x9844aFFaBE17c37F791ff99ABa58B0FbB75e22AF",
+      "interchainSecurityModule": "0x6141b0EeD5aa36A690f631F10cF4a3af94aEaDeb",
+      "mailbox": "0x2f2aFaE1139Ce54feFC03593FeE8AB2aDF4a85A7",
+      "merkleTreeHook": "0xF5da68b2577EF5C0A0D98aA2a58483a68C2f232a",
+      "name": "degenchain",
+      "nativeToken": {
+        "decimals": 18,
+        "name": "Degen",
+        "symbol": "DEGEN"
+      },
+      "pausableHook": "0x61594D2cA900C44ab51d07776465397FefC643C6",
+      "pausableIsm": "0x089DdA086dCbfA0C2cCa69B45F2eB6DE7Fd71F38",
+      "protocol": "ethereum",
+      "protocolFee": "0x4E55aDA3ef1942049EA43E904EB01F4A0a9c39bd",
+      "proxyAdmin": "0x0761b0827849abbf7b0cC09CE14e1C93D87f5004",
+      "rpcUrls": [
+        {
+          "http": "https://rpc.degen.tips"
+        }
+      ],
+      "staticAggregationHookFactory": "0x84DeB1E77759Ad5B8440900e92e8eaEC5D9c04Cf",
+      "staticAggregationIsm": "0xE89fF24e1979F6AbD6b71b733cc62d1289d193c4",
+      "staticAggregationIsmFactory": "0x8F7454AC98228f3504Bb91eA3D8Adafe6406110A",
+      "staticMerkleRootMultisigIsmFactory": "0x2C1FAbEcd7bFBdEBF27CcdB67baADB38b6Df90fC",
+      "staticMessageIdMultisigIsmFactory": "0x8b83fefd896fAa52057798f6426E9f0B080FCCcE",
+      "storageGasOracle": "0x7b2e996742fA42d223652A344252B725D1bC428C",
+      "technicalStack": "arbitrumnitro",
+      "testRecipient": "0x2c61Cda929e4e2174cb10cd8e2724A9ceaD62E67",
+      "validatorAnnounce": "0x062200d92dF6bB7bA89Ce4D6800110450f94784e",
+      "staticMerkleRootWeightedMultisigIsmFactory": "0x71388C9E25BE7b229B5d17Df7D4DB3F7DA7C962d",
+      "staticMessageIdWeightedMultisigIsmFactory": "0x3E969bA938E6A993eeCD6F65b0dd8712B07dFe59",
+      "interchainAccountRouter": "0xAb65C41a1BC580a52f0b166879122EFdce0cB868",
+      "timelockController": "0x0000000000000000000000000000000000000000"
+    },
+    "eclipsemainnet": {
+      "blockExplorers": [
+        {
+          "apiUrl": "https://api.eclipsescan.xyz/",
+          "family": "other",
+          "name": "Eclipse Explorer",
+          "url": "https://eclipsescan.xyz/"
+        }
+      ],
+      "blocks": {
+        "confirmations": 1,
+        "estimateBlockTime": 0.4,
+        "reorgPeriod": 0
+      },
+      "chainId": 1408864445,
+      "deployer": {
+        "name": "Abacus Works",
+        "url": "https://www.hyperlane.xyz"
+      },
+      "displayName": "Eclipse",
+      "domainId": 1408864445,
+      "gasCurrencyCoinGeckoId": "ethereum",
+      "index": {
+        "from": 1,
+        "mode": "sequence",
+        "chunk": 20
+      },
+      "interchainGasPaymaster": "ABb3i11z7wKoGCfeRQNQbVYWjAm7jG7HzZnDLV4RKRbK",
+      "mailbox": "EitxJuv2iBjsg2d7jVy2LDC1e2zBrx4GB5Y9h2Ko3A9Y",
+      "merkleTreeHook": "EitxJuv2iBjsg2d7jVy2LDC1e2zBrx4GB5Y9h2Ko3A9Y",
+      "name": "eclipsemainnet",
+      "nativeToken": {
+        "decimals": 9,
+        "name": "Ether",
+        "symbol": "ETH"
+      },
+      "protocol": "sealevel",
+      "rpcUrls": [
+        {
+          "http": "https://mainnetbeta-rpc.eclipse.xyz"
+        }
+      ],
+      "validatorAnnounce": "Hqnn593pqDZWLy6bKZ4NbY767wFhUNBShDrLktuQa3Q2",
+      "interchainSecurityModule": "CMtST8GBWTTzBgYCdAm7Kfh4aVhM2KAeVvTo2gNoDgNU",
+      "technicalStack": "other"
+    },
+    "endurance": {
+      "aggregationHook": "0xbeD8f121fAd38801854C4314C6047888956b2159",
+      "blockExplorers": [
+        {
+          "apiUrl": "https://explorer-endurance.fusionist.io/api",
+          "family": "blockscout",
+          "name": "Endurance Explorer",
+          "url": "https://explorer-endurance.fusionist.io"
+        }
+      ],
+      "blocks": {
+        "confirmations": 1,
+        "estimateBlockTime": 12,
+        "reorgPeriod": 15
+      },
+      "chainId": 648,
+      "deployer": {
+        "name": "Abacus Works",
+        "url": "https://www.hyperlane.xyz"
+      },
+      "displayName": "Endurance",
+      "domainId": 648,
+      "domainRoutingIsm": "0x93e62F2c9a89f8b1e62A3c726Bbf6BD1A7b7FA3e",
+      "domainRoutingIsmFactory": "0x1052eF3419f26Bec74Ed7CEf4a4FA6812Bc09908",
+      "fallbackRoutingHook": "0x473884010F0C1742DA8Ad01E7E295624B931076b",
+      "gasCurrencyCoinGeckoId": "endurance",
+      "gnosisSafeTransactionServiceUrl": "https://safewallet.fusionist.io/cgw/api",
+      "index": {
+        "from": 952917
+      },
+      "interchainAccountRouter": "0xB5CA647Fd7b28cb8Ec80144f2C6BAEE2Dfc12E03",
+      "interchainGasPaymaster": "0xB30EAB08aa87138D57168D0e236850A530f49921",
+      "interchainSecurityModule": "0xE0Aa81E73578A9e0Fb671ab4Ad0CfBC79B72adaA",
+      "mailbox": "0x2f2aFaE1139Ce54feFC03593FeE8AB2aDF4a85A7",
+      "merkleTreeHook": "0xC831271c1fB212012811a91Dd43e5926C1020563",
+      "name": "endurance",
+      "nativeToken": {
+        "decimals": 18,
+        "name": "Fusionist",
+        "symbol": "ACE"
+      },
+      "pausableHook": "0xaE7BCf37D4541d3CFc46c1459829c1246E11aE08",
+      "pausableIsm": "0x5Ed813B8b41f25c8002B01A72bbDBe6A0232Fe27",
+      "protocol": "ethereum",
+      "protocolFee": "0xcf678903c003651DB0bb933820259A16ea9d95e4",
+      "proxyAdmin": "0x0761b0827849abbf7b0cC09CE14e1C93D87f5004",
+      "rpcUrls": [
+        {
+          "http": "https://rpc-endurance.fusionist.io"
+        }
+      ],
+      "staticAggregationHookFactory": "0xb44a2B834FFdf762051Ee26Eb41531a4A02fA8d0",
+      "staticAggregationIsm": "0x20eB7a6367F962A6bB3B6eB54111A1fD073Bf0DA",
+      "staticAggregationIsmFactory": "0x8F7454AC98228f3504Bb91eA3D8Adafe6406110A",
+      "staticMerkleRootMultisigIsmFactory": "0x2C1FAbEcd7bFBdEBF27CcdB67baADB38b6Df90fC",
+      "staticMessageIdMultisigIsmFactory": "0x8b83fefd896fAa52057798f6426E9f0B080FCCcE",
+      "storageGasOracle": "0xe243Fb51d91c5DE62afAbE44F7Ed2D4DC51668C6",
+      "testRecipient": "0xD670c00C0Cad3D32436d7cF270e739772314A8CE",
+      "timelockController": "0x0000000000000000000000000000000000000000",
+      "validatorAnnounce": "0x3c7653dD0Ec21A833f99293CDC17495CE249532c",
+      "staticMerkleRootWeightedMultisigIsmFactory": "0xc441521bA37EaCd9af4f319CcdA27E9D48f74281",
+      "staticMessageIdWeightedMultisigIsmFactory": "0x730f8a4128Fa8c53C777B62Baa1abeF94cAd34a9",
+      "technicalStack": "other"
+    },
+    "ethereum": {
+      "aggregationHook": "0x3d166d2424e47747D81bd71A305A8aee23d33397",
+      "blockExplorers": [
+        {
+          "apiKey": "GP69JEAP2W7YFJT9ZJTEPGQT6Y6KMW44ZN",
+          "apiUrl": "https://api.etherscan.io/v2/api?chainid=1",
+          "family": "etherscan",
+          "name": "Etherscan",
+          "url": "https://etherscan.io"
+        },
+        {
+          "apiUrl": "https://eth.blockscout.com/api",
+          "family": "blockscout",
+          "name": "Blockscout",
+          "url": "https://blockscout.com/eth/mainnet"
+        },
+        {
+          "apiUrl": "https://api.routescan.io/v2/network/mainnet/evm/1/etherscan/api",
+          "family": "routescan",
+          "name": "Ethereum Explorer",
+          "url": "https://1.routescan.io"
+        }
+      ],
+      "blocks": {
+        "confirmations": 2,
+        "estimateBlockTime": 13,
+        "reorgPeriod": 15
+      },
+      "chainId": 1,
+      "deployer": {
+        "name": "Abacus Works",
+        "url": "https://www.hyperlane.xyz"
+      },
+      "displayName": "Ethereum",
+      "domainId": 1,
+      "domainRoutingIsm": "0xBA328338044e0C0AFd0591FB6E5e2F83C4e8F742",
+      "domainRoutingIsmFactory": "0x28fA9552F19039b450498B0d8e5DEAe0d0aAc559",
+      "fallbackRoutingHook": "0x571f1435613381208477ac5d6974310d88AC7cB7",
+      "gasCurrencyCoinGeckoId": "ethereum",
+      "gnosisSafeTransactionServiceUrl": "https://safe-transaction-mainnet.safe.global/",
+      "index": {
+        "from": 18422581
+      },
+      "interchainAccountRouter": "0xC00b94c115742f711a6F9EA90373c33e9B72A4A9",
+      "interchainGasPaymaster": "0x9e6B1022bE9BBF5aFd152483DAD9b88911bC8611",
+      "interchainSecurityModule": "0xf5b0e5Dbc75982a44025253612F98fbab146D161",
+      "mailbox": "0xc005dc82818d67AF737725bD4bf75435d065D239",
+      "merkleTreeHook": "0x48e6c30B97748d1e2e03bf3e9FbE3890ca5f8CCA",
+      "name": "ethereum",
+      "nativeToken": {
+        "decimals": 18,
+        "name": "Ether",
+        "symbol": "ETH"
+      },
+      "pausableHook": "0x3A66Dc852e56d3748838b3C27CF381105b83705b",
+      "pausableIsm": "0xDC98a856fb9112894c2fE32267DA8bF35645FAF3",
+      "protocol": "ethereum",
+      "protocolFee": "0x8B05BF30F6247a90006c5837eA63C7905D79e6d8",
+      "proxyAdmin": "0x75EE15Ee1B4A75Fa3e2fDF5DF3253c25599cc659",
+      "rpcUrls": [
+        {
+          "http": "https://eth.llamarpc.com"
+        },
+        {
+          "http": "https://ethereum.publicnode.com"
+        },
+        {
+          "http": "https://eth.drpc.org"
+        },
+        {
+          "http": "https://rpc.flashbots.net"
+        },
+        {
+          "http": "https://eth.blockrazor.xyz"
+        },
+        {
+          "http": "https://eth-pokt.nodies.app"
+        }
+      ],
+      "staticAggregationHookFactory": "0x8E0c6231F36cb081ccBcae5810C1793268D6CA7C",
+      "staticAggregationIsm": "0x5447cdC0f4B1Afd827BF9d2F6b6cE7668d5dc284",
+      "staticAggregationIsmFactory": "0x46FA191Ad972D9674Ed752B69f9659A0d7b22846",
+      "staticMerkleRootMultisigIsmFactory": "0x47e8aF9e30C32Ab91060ED587894288786761B45",
+      "staticMessageIdMultisigIsmFactory": "0xfA21D9628ADce86531854C2B7ef00F07394B0B69",
+      "storageGasOracle": "0xc9a103990A8dB11b4f627bc5CD1D0c2685484Ec5",
+      "testRecipient": "0x36FdA966CfffF8a9Cdc814f546db0e6378bFef35",
+      "testTokenRecipient": "0x85ac1164878e017b67660a74ff1f41f3D05C02Bb",
+      "timelockController": "0x0000000000000000000000000000000000000000",
+      "validatorAnnounce": "0xCe74905e51497b4adD3639366708b821dcBcff96",
+      "staticMerkleRootWeightedMultisigIsmFactory": "0xA2502bF73e5313c1bf48E47C887cdcbf2640FA41",
+      "staticMessageIdWeightedMultisigIsmFactory": "0x4272124Fba59CbA076D85375895f94B6a3485c3E",
+      "technicalStack": "other"
+    },
+    "fraxtal": {
+      "aggregationHook": "0x96F30f1c79bC2905e5dFac6e8A3E5CD82A301a10",
+      "blockExplorers": [
+        {
+          "apiKey": "GP69JEAP2W7YFJT9ZJTEPGQT6Y6KMW44ZN",
+          "apiUrl": "https://api.etherscan.io/v2/api?chainid=252",
+          "family": "etherscan",
+          "name": "Fraxscan",
+          "url": "https://fraxscan.com"
+        },
+        {
+          "apiUrl": "https://api.routescan.io/v2/network/mainnet/evm/252/etherscan/api",
+          "family": "routescan",
+          "name": "Fraxtal Explorer",
+          "url": "https://252.thesuperscan.io"
+        }
+      ],
+      "blocks": {
+        "confirmations": 1,
+        "estimateBlockTime": 2,
+        "reorgPeriod": 5
+      },
+      "chainId": 252,
+      "deployer": {
+        "name": "Abacus Works",
+        "url": "https://www.hyperlane.xyz"
+      },
+      "displayName": "Fraxtal",
+      "domainId": 252,
+      "domainRoutingIsm": "0x0CA20946c1b7367Bd47C0a35E8feD23a4Ff59B9a",
+      "domainRoutingIsmFactory": "0x3a464f746D23Ab22155710f44dB16dcA53e0775E",
+      "fallbackRoutingHook": "0xC077A0Cc408173349b1c9870C667B40FE3C01dd7",
+      "gasCurrencyCoinGeckoId": "frax-share",
+      "gnosisSafeTransactionServiceUrl": "https://safe.mainnet.frax.com/txs",
+      "index": {
+        "from": 5350807
+      },
+      "interchainAccountRouter": "0xD59a200cCEc5b3b1bF544dD7439De452D718f594",
+      "interchainGasPaymaster": "0x2Fca7f6eC3d4A0408900f2BB30004d4616eE985E",
+      "interchainSecurityModule": "0xDbA38857413E39bF64348885D836E093f91E533F",
+      "mailbox": "0x2f9DB5616fa3fAd1aB06cB2C906830BA63d135e3",
+      "merkleTreeHook": "0x8358D8291e3bEDb04804975eEa0fe9fe0fAfB147",
+      "name": "fraxtal",
+      "nativeToken": {
+        "decimals": 18,
+        "name": "FRAX",
+        "symbol": "FRAX"
+      },
+      "pausableHook": "0x4E1c88DD261BEe2941e6c1814597e30F53330428",
+      "pausableIsm": "0x26f32245fCF5Ad53159E875d5Cae62aEcf19c2d4",
+      "protocol": "ethereum",
+      "protocolFee": "0xD1E267d2d7876e97E217BfE61c34AB50FEF52807",
+      "proxyAdmin": "0x3a867fCfFeC2B790970eeBDC9023E75B0a172aa7",
+      "rpcUrls": [
+        {
+          "http": "https://rpc.frax.com"
+        },
+        {
+          "http": "https://fraxtal.drpc.org"
+        }
+      ],
+      "staticAggregationHookFactory": "0xcd2c99548e2ee3E68D886f9d15E45CDAAfe8479b",
+      "staticAggregationIsm": "0xcA26D50602efA9d835b01A142Ae218f59aa60433",
+      "staticAggregationIsmFactory": "0x2f2aFaE1139Ce54feFC03593FeE8AB2aDF4a85A7",
+      "staticMerkleRootMultisigIsmFactory": "0x0761b0827849abbf7b0cC09CE14e1C93D87f5004",
+      "staticMessageIdMultisigIsmFactory": "0x4Ed7d626f1E96cD1C0401607Bf70D95243E3dEd1",
+      "storageGasOracle": "0x5060eCD5dFAD300A90592C04e504600A7cdcF70b",
+      "testRecipient": "0x62B7592C1B6D1E43f4630B8e37f4377097840C05",
+      "timelockController": "0x0000000000000000000000000000000000000000",
+      "validatorAnnounce": "0x1956848601549de5aa0c887892061fA5aB4f6fC4",
+      "staticMerkleRootWeightedMultisigIsmFactory": "0x7947b7Fe737B4bd1D3387153f32148974066E591",
+      "staticMessageIdWeightedMultisigIsmFactory": "0x1A41a365A693b6A7aED1a46316097d290f569F22",
+      "technicalStack": "opstack"
+    },
+    "fusemainnet": {
+      "aggregationHook": "0x31e776bA1edaa65d94206a1bb0350d286DEf3334",
+      "blockExplorers": [
+        {
+          "apiUrl": "https://explorer.fuse.io/api",
+          "family": "etherscan",
+          "name": "FuseExplorer",
+          "url": "https://explorer.fuse.io"
+        }
+      ],
+      "blocks": {
+        "confirmations": 1,
+        "estimateBlockTime": 5,
+        "reorgPeriod": 19
+      },
+      "chainId": 122,
+      "deployer": {
+        "name": "Abacus Works",
+        "url": "https://www.hyperlane.xyz"
+      },
+      "displayName": "Fuse",
+      "domainId": 122,
+      "domainRoutingIsm": "0x9c6d97AF7b4541f65C0EADf639202285Bb67b2bF",
+      "domainRoutingIsmFactory": "0x67A445C9320DCb6F600dc4505851FD1354961A3D",
+      "fallbackRoutingHook": "0x8C3e1794018a589c9E9226b8543105fCb6cC88C4",
+      "gasCurrencyCoinGeckoId": "fuse-network-token",
+      "gnosisSafeTransactionServiceUrl": "https://transaction-fuse.safe.fuse.io",
+      "index": {
+        "from": 30585739
+      },
+      "interchainAccountRouter": "0xc57fe3d144434d0aBaF8D3698E3103a4ddFD777A",
+      "interchainGasPaymaster": "0xFB9e40D811Cea562cc8a322b029eF2BDcC3ef6ed",
+      "interchainSecurityModule": "0x1c2526496A6c8EF21008D7650Ba2Fb0C69904298",
+      "mailbox": "0x3071D4DA6020C956Fe15Bfd0a9Ca8D4574f16696",
+      "merkleTreeHook": "0xfBc08389224d23b79cb21cDc16c5d42F0ad0F57f",
+      "name": "fusemainnet",
+      "nativeToken": {
+        "decimals": 18,
+        "name": "FUSE",
+        "symbol": "FUSE"
+      },
+      "pausableHook": "0x13E83ac41e696856B6996263501fB3225AD5E6F5",
+      "pausableIsm": "0x145566181A18E23bB6a8A3eC6D87765542A7F754",
+      "protocol": "ethereum",
+      "protocolFee": "0x9eb56085DdbDA60aDf7d2B533AFeD90e38fC9666",
+      "proxyAdmin": "0x6A7398A6a0fB842725afa0A5F1641FC6C9FF89cf",
+      "rpcUrls": [
+        {
+          "http": "https://rpc.fuse.io"
+        },
+        {
+          "http": "https://fuse.drpc.org"
+        },
+        {
+          "http": "https://fuse.liquify.com"
+        },
+        {
+          "http": "https://fuse-pokt.nodies.app"
+        }
+      ],
+      "staticAggregationHookFactory": "0xB46780C4967881e8De329BDca8c8DEe146E23A89",
+      "staticAggregationIsm": "0xdE9DF68d672a5965Fca2bF17B24a673983c642c5",
+      "staticAggregationIsmFactory": "0xc965292958794f59ec3e9538738dD252873F07CC",
+      "staticMerkleRootMultisigIsmFactory": "0x55E4F0bc6b7Bb493D50839A8592e7ad8d5e93cf7",
+      "staticMessageIdMultisigIsmFactory": "0xDd1CddEd982e4d271d4D6Bc4cdE8d4F3338733B5",
+      "storageGasOracle": "0x61374178e45F65fF9D6252d017Cd580FC60B7654",
+      "testRecipient": "0x83475ca5bEB2Eaa59A2FF48a0544ebaa4a32c2de",
+      "timelockController": "0x0000000000000000000000000000000000000000",
+      "validatorAnnounce": "0x60bB6D060393D3C206719A7bD61844cC82891cfB",
+      "staticMerkleRootWeightedMultisigIsmFactory": "0xe522A5DcA58e3ab7fEd2bf25DA3E8d90c14083a8",
+      "staticMessageIdWeightedMultisigIsmFactory": "0x53642476e24E28c3218E8Da44eDEBB4adB9DE13e",
+      "technicalStack": "other"
+    },
+    "gnosis": {
+      "aggregationHook": "0xE32bc0f3FaDd23620B3945101f3BC3aFD41B30D5",
+      "blockExplorers": [
+        {
+          "apiKey": "GP69JEAP2W7YFJT9ZJTEPGQT6Y6KMW44ZN",
+          "apiUrl": "https://api.etherscan.io/v2/api?chainid=100",
+          "family": "etherscan",
+          "name": "GnosisScan",
+          "url": "https://gnosisscan.io"
+        }
+      ],
+      "blocks": {
+        "confirmations": 1,
+        "estimateBlockTime": 5,
+        "reorgPeriod": 5
+      },
+      "chainId": 100,
+      "deployer": {
+        "name": "Abacus Works",
+        "url": "https://www.hyperlane.xyz"
+      },
+      "displayName": "Gnosis",
+      "domainId": 100,
+      "domainRoutingIsm": "0x83873DB8B4982091D0781B4eDF108DCb98075C39",
+      "domainRoutingIsmFactory": "0xbB5Df000113e767dE11343A16f83De733e5bCC0F",
+      "fallbackRoutingHook": "0x24f5E353dD03E103Ba2372F7D6FC0cf3A66f849c",
+      "gasCurrencyCoinGeckoId": "xdai",
+      "gnosisSafeTransactionServiceUrl": "https://safe-transaction-gnosis-chain.safe.global/",
+      "index": {
+        "from": 30620793
+      },
+      "interchainAccountRouter": "0xef0Adeb4103A7A1AcE86371867202f2171126362",
+      "interchainGasPaymaster": "0xDd260B99d302f0A3fF885728c086f729c06f227f",
+      "interchainSecurityModule": "0xC1EA94AF4F08313Ca5f67F8252Bc6d85ED44d767",
+      "mailbox": "0xaD09d78f4c6b9dA2Ae82b1D34107802d380Bb74f",
+      "merkleTreeHook": "0x2684C6F89E901987E1FdB7649dC5Be0c57C61645",
+      "name": "gnosis",
+      "nativeToken": {
+        "decimals": 18,
+        "name": "xDai",
+        "symbol": "xDai"
+      },
+      "pausableHook": "0xf728C884De5275a608dEC222dACd0f2BF2E23AB6",
+      "pausableIsm": "0x223F7D3f27E6272266AE4B5B91Fd5C7A2d798cD8",
+      "protocol": "ethereum",
+      "protocolFee": "0x9c2214467Daf9e2e1F45b36d08ce0b9C65BFeA88",
+      "proxyAdmin": "0x81a92A1a272cb09d7b4970b07548463dC7aE0cB7",
+      "rpcUrls": [
+        {
+          "http": "https://rpc.gnosischain.com",
+          "pagination": {
+            "maxBlockRange": 10000,
+            "minBlockNumber": 25997478
+          }
+        }
+      ],
+      "staticAggregationHookFactory": "0xa1eb15C59a493Ae00C90d42CD6fFfEEE686FF9f8",
+      "staticAggregationIsm": "0xe640167B9a283C8b4039fA33f3ac7be6e7E788c5",
+      "staticAggregationIsmFactory": "0x11EF91d17c5ad3330DbCa709a8841743d3Af6819",
+      "staticMerkleRootMultisigIsmFactory": "0x8E273260EAd8B72A085B19346A676d355740e875",
+      "staticMessageIdMultisigIsmFactory": "0x603f46cc520d2fc22957b81e206408590808F02F",
+      "storageGasOracle": "0x5E01d8F34b629E3f92d69546bbc4142A7Adee7e9",
+      "testRecipient": "0x36FdA966CfffF8a9Cdc814f546db0e6378bFef35",
+      "testTokenRecipient": "0x85ac1164878e017b67660a74ff1f41f3D05C02Bb",
+      "timelockController": "0x0000000000000000000000000000000000000000",
+      "validatorAnnounce": "0x87ED6926abc9E38b9C7C19f835B41943b622663c",
+      "staticMerkleRootWeightedMultisigIsmFactory": "0xA37ce588515668632D9025272859D2E5bD3210BB",
+      "staticMessageIdWeightedMultisigIsmFactory": "0x5B7365640c82F402C43A3961F3fD34Ae31f52931",
+      "technicalStack": "other"
+    },
+    "inevm": {
+      "aggregationHook": "0x34F80F085b8BC1EE2f272C47d0cF3FdD2aB8F84c",
+      "blockExplorers": [
+        {
+          "apiUrl": "https://inevm.calderaexplorer.xyz/api",
+          "family": "blockscout",
+          "name": "Caldera inEVM Explorer",
+          "url": "https://inevm.calderaexplorer.xyz"
+        }
+      ],
+      "blocks": {
+        "confirmations": 1,
+        "estimateBlockTime": 3,
+        "reorgPeriod": 3
+      },
+      "chainId": 2525,
+      "customHook": "0xA376b27212D608324808923Add679A2c9FAFe9Da",
+      "deployer": {
+        "name": "Abacus Works",
+        "url": "https://www.hyperlane.xyz"
+      },
+      "displayName": "Injective EVM",
+      "displayNameShort": "inEVM",
+      "domainId": 2525,
+      "domainRoutingIsm": "0xBD70Ea9D599a0FC8158B026797177773C3445730",
+      "domainRoutingIsmFactory": "0x1052eF3419f26Bec74Ed7CEf4a4FA6812Bc09908",
+      "fallbackRoutingHook": "0xf8dba46ff9d8ef650052c89ca2df793fabc375f9",
+      "gasCurrencyCoinGeckoId": "injective-protocol",
+      "index": {
+        "from": 37
+      },
+      "interchainAccountRouter": "0xd2884F7042d0a819F5276A69770F70d9C89Bf823",
+      "interchainGasPaymaster": "0x19dc38aeae620380430C200a6E990D5Af5480117",
+      "interchainSecurityModule": "0xCc1A757c2d837Ca079E78708b81EAA83e5eEad7C",
+      "mailbox": "0x2f2aFaE1139Ce54feFC03593FeE8AB2aDF4a85A7",
+      "merkleTreeHook": "0x0972954923a1e2b2aAb04Fa0c4a0797e5989Cd65",
+      "name": "inevm",
+      "nativeToken": {
+        "decimals": 18,
+        "name": "Injective",
+        "symbol": "INJ"
+      },
+      "pausableHook": "0xBDa330Ea8F3005C421C8088e638fBB64fA71b9e0",
+      "pausableIsm": "0x6Fae4D9935E2fcb11fC79a64e917fb2BF14DaFaa",
+      "protocol": "ethereum",
+      "protocolFee": "0x0D63128D887159d63De29497dfa45AFc7C699AE4",
+      "proxyAdmin": "0x0761b0827849abbf7b0cC09CE14e1C93D87f5004",
+      "rpcUrls": [
+        {
+          "http": "https://inevm.calderachain.xyz/http"
+        },
+        {
+          "http": "https://mainnet.rpc.inevm.com/http"
+        }
+      ],
+      "staticAggregationHookFactory": "0x222Dd83DAF4EE5f8e34bd5035667121c53F51Be0",
+      "staticAggregationIsm": "0x3052aD50De54aAAc5D364d80bBE681d29e924597",
+      "staticAggregationIsmFactory": "0x8F7454AC98228f3504Bb91eA3D8Adafe6406110A",
+      "staticMerkleRootMultisigIsmFactory": "0x2C1FAbEcd7bFBdEBF27CcdB67baADB38b6Df90fC",
+      "staticMessageIdMultisigIsmFactory": "0x8b83fefd896fAa52057798f6426E9f0B080FCCcE",
+      "storageGasOracle": "0x6119E37Bd66406A1Db74920aC79C15fB8411Ba76",
+      "technicalStack": "arbitrumnitro",
+      "testRecipient": "0x28291a7062afA569104bEd52F7AcCA3dD2FafD11",
+      "timelockController": "0x0000000000000000000000000000000000000000",
+      "validatorAnnounce": "0x15ab173bDB6832f9b64276bA128659b0eD77730B",
+      "staticMerkleRootWeightedMultisigIsmFactory": "0x8cFBC2F871477126597716FF92773B557014B20e",
+      "staticMessageIdWeightedMultisigIsmFactory": "0x45192cd669Fa8BeE012d7ea1300EF3b305277FF6"
+    },
+    "injective": {
+      "bech32Prefix": "inj",
+      "blockExplorers": [
+        {
+          "apiUrl": "https://apis.mintscan.io/v1/injective",
+          "family": "other",
+          "name": "Mintscan",
+          "url": "https://www.mintscan.io/injective"
+        }
+      ],
+      "blocks": {
+        "confirmations": 1,
+        "estimateBlockTime": 1,
+        "reorgPeriod": 10
+      },
+      "canonicalAsset": "inj",
+      "chainId": "injective-1",
+      "contractAddressBytes": 20,
+      "deployer": {
+        "name": "Abacus Works",
+        "url": "https://www.hyperlane.xyz"
+      },
+      "displayName": "Injective",
+      "domainId": 6909546,
+      "gasCurrencyCoinGeckoId": "injective-protocol",
+      "gasPrice": {
+        "amount": "160000000",
+        "denom": "inj"
+      },
+      "grpcUrls": [
+        {
+          "http": "https://injective-grpc.goldenratiostaking.net:443"
+        }
+      ],
+      "index": {
+        "chunk": 25,
+        "from": 58419500
+      },
+      "interchainGasPaymaster": "0x27ae52298e5b53b34b7ae0ca63e05845c31e1f59",
+      "mailbox": "0x0f7fb53961d70687e352aa55cb329ca76edc0c19",
+      "merkleTreeHook": "0x568ad3638447f07def384969f4ea39fae3802962",
+      "name": "injective",
+      "nativeToken": {
+        "decimals": 18,
+        "denom": "inj",
+        "name": "Injective",
+        "symbol": "INJ"
+      },
+      "protocol": "cosmos",
+      "restUrls": [
+        {
+          "http": "https://sentry.lcd.injective.network:443"
+        }
+      ],
+      "rpcUrls": [
+        {
+          "http": "https://injective-rpc.publicnode.com:443"
+        },
+        {
+          "http": "https://sentry.tm.injective.network:443"
+        }
+      ],
+      "slip44": 118,
+      "validatorAnnounce": "0x1fb225b2fcfbe75e614a1d627de97ff372242eed",
+      "technicalStack": "other"
+    },
+    "linea": {
+      "aggregationHook": "0x55A457c36Eea28Fa12690B41B1B9aefF6470062A",
+      "blockExplorers": [
+        {
+          "apiKey": "GP69JEAP2W7YFJT9ZJTEPGQT6Y6KMW44ZN",
+          "apiUrl": "https://api.etherscan.io/v2/api?chainid=59144",
+          "family": "etherscan",
+          "name": "LineaScan",
+          "url": "https://lineascan.build"
+        },
+        {
+          "apiUrl": "https://api-explorer.linea.build/api",
+          "family": "blockscout",
+          "name": "Linea Explorer",
+          "url": "https://explorer.linea.build"
+        }
+      ],
+      "blocks": {
+        "confirmations": 1,
+        "estimateBlockTime": 3,
+        "reorgPeriod": 5
+      },
+      "chainId": 59144,
+      "deployer": {
+        "name": "Abacus Works",
+        "url": "https://www.hyperlane.xyz"
+      },
+      "displayName": "Linea",
+      "domainId": 59144,
+      "domainRoutingIsm": "0x6faCF71D804964Ca62f16e56DE74d7dF38FdC3F0",
+      "domainRoutingIsmFactory": "0x3a464f746D23Ab22155710f44dB16dcA53e0775E",
+      "fallbackRoutingHook": "0x4E1c88DD261BEe2941e6c1814597e30F53330428",
+      "gasCurrencyCoinGeckoId": "ethereum",
+      "gnosisSafeTransactionServiceUrl": "https://safe-transaction-linea.safe.global",
+      "index": {
+        "from": 5154574
+      },
+      "interchainAccountRouter": "0xBfC8DCEf3eFabC064f5afff4Ac875a82D2Dc9E55",
+      "interchainGasPaymaster": "0x8105a095368f1a184CceA86cCe21318B5Ee5BE28",
+      "interchainSecurityModule": "0x953CcC67Fd6e37d7e1723E927762389a4e7Ea602",
+      "mailbox": "0x02d16BC51af6BfD153d67CA61754cF912E82C4d9",
+      "merkleTreeHook": "0xC077A0Cc408173349b1c9870C667B40FE3C01dd7",
+      "name": "linea",
+      "nativeToken": {
+        "decimals": 18,
+        "name": "Ether",
+        "symbol": "ETH"
+      },
+      "pausableHook": "0x5060eCD5dFAD300A90592C04e504600A7cdcF70b",
+      "pausableIsm": "0x01aA8200936B475762Ee28D38B43a6cFe9076E52",
+      "protocol": "ethereum",
+      "protocolFee": "0x7556a0E61d577D921Cba8Fca0d7D6299d36E607E",
+      "proxyAdmin": "0x7f50C5776722630a0024fAE05fDe8b47571D7B39",
+      "rpcUrls": [
+        {
+          "http": "https://rpc.linea.build"
+        },
+        {
+          "http": "https://1rpc.io/linea"
+        },
+        {
+          "http": "https://linea.drpc.org"
+        }
+      ],
+      "staticAggregationHookFactory": "0x67eB139588813Eb311C539Ac51C2638f3A318Ba7",
+      "staticAggregationIsm": "0xF8aD4EB8aBA13ae546B8D01501c63e4543Ff0660",
+      "staticAggregationIsmFactory": "0x2f2aFaE1139Ce54feFC03593FeE8AB2aDF4a85A7",
+      "staticMerkleRootMultisigIsmFactory": "0x0761b0827849abbf7b0cC09CE14e1C93D87f5004",
+      "staticMessageIdMultisigIsmFactory": "0x4Ed7d626f1E96cD1C0401607Bf70D95243E3dEd1",
+      "storageGasOracle": "0x781bE492F1232E66990d83a9D3AC3Ec26f56DAfB",
+      "testRecipient": "0x273Bc6b01D9E88c064b6E5e409BdF998246AEF42",
+      "timelockController": "0x0000000000000000000000000000000000000000",
+      "validatorAnnounce": "0x62B7592C1B6D1E43f4630B8e37f4377097840C05",
+      "staticMerkleRootWeightedMultisigIsmFactory": "0x11df2f96bC60DfE5A2ab193AD0FCC0a0336F22d0",
+      "staticMessageIdWeightedMultisigIsmFactory": "0xb0772086edF20278501bb2aF8D8efDe4B71C73Ce",
+      "technicalStack": "other"
+    },
+    "lisk": {
+      "aggregationHook": "0xE0246dCE9AED31111147e58281Ff68e93234C270",
+      "blockExplorers": [
+        {
+          "apiUrl": "https://blockscout.lisk.com/api/eth-rpc",
+          "family": "blockscout",
+          "name": "Lisk Explorer",
+          "url": "https://blockscout.lisk.com"
+        },
+        {
+          "apiUrl": "https://api.routescan.io/v2/network/mainnet/evm/1135/etherscan/api",
+          "family": "routescan",
+          "name": "Lisk Explorer",
+          "url": "https://1135.thesuperscan.io"
+        }
+      ],
+      "blocks": {
+        "confirmations": 3,
+        "estimateBlockTime": 2,
+        "reorgPeriod": 5
+      },
+      "chainId": 1135,
+      "deployer": {
+        "name": "Abacus Works",
+        "url": "https://www.hyperlane.xyz"
+      },
+      "displayName": "Lisk",
+      "domainId": 1135,
+      "domainRoutingIsm": "0x55d6f15ce95B7570d215bE0306706d39877a64d0",
+      "domainRoutingIsmFactory": "0x1052eF3419f26Bec74Ed7CEf4a4FA6812Bc09908",
+      "fallbackRoutingHook": "0xd21192429df453021e896f2897Dc8B1167DD61E5",
+      "gasCurrencyCoinGeckoId": "ethereum",
+      "index": {
+        "from": 4195553
+      },
+      "interchainGasPaymaster": "0x9844aFFaBE17c37F791ff99ABa58B0FbB75e22AF",
+      "interchainSecurityModule": "0x7702bfF160fD8DB870B7Dbb2a9666831fDa13728",
+      "mailbox": "0x2f2aFaE1139Ce54feFC03593FeE8AB2aDF4a85A7",
+      "merkleTreeHook": "0xF5da68b2577EF5C0A0D98aA2a58483a68C2f232a",
+      "name": "lisk",
+      "nativeToken": {
+        "decimals": 18,
+        "name": "Ether",
+        "symbol": "ETH"
+      },
+      "pausableHook": "0x61594D2cA900C44ab51d07776465397FefC643C6",
+      "pausableIsm": "0x53e912b41125d6094590a7DBEf1360d3d56EEa19",
+      "protocol": "ethereum",
+      "protocolFee": "0x4E55aDA3ef1942049EA43E904EB01F4A0a9c39bd",
+      "proxyAdmin": "0x0761b0827849abbf7b0cC09CE14e1C93D87f5004",
+      "rpcUrls": [
+        {
+          "http": "https://rpc.api.lisk.com"
+        }
+      ],
+      "staticAggregationHookFactory": "0xE936A7cBd736B47A0D688354580147Cd40043fc2",
+      "staticAggregationIsm": "0x36d5F5b369639489c75D6B522eA2465041d2f79B",
+      "staticAggregationIsmFactory": "0x8F7454AC98228f3504Bb91eA3D8Adafe6406110A",
+      "staticMerkleRootMultisigIsmFactory": "0x2C1FAbEcd7bFBdEBF27CcdB67baADB38b6Df90fC",
+      "staticMessageIdMultisigIsmFactory": "0x8b83fefd896fAa52057798f6426E9f0B080FCCcE",
+      "storageGasOracle": "0x7b2e996742fA42d223652A344252B725D1bC428C",
+      "testRecipient": "0x2c61Cda929e4e2174cb10cd8e2724A9ceaD62E67",
+      "validatorAnnounce": "0x062200d92dF6bB7bA89Ce4D6800110450f94784e",
+      "staticMerkleRootWeightedMultisigIsmFactory": "0x71388C9E25BE7b229B5d17Df7D4DB3F7DA7C962d",
+      "staticMessageIdWeightedMultisigIsmFactory": "0x3E969bA938E6A993eeCD6F65b0dd8712B07dFe59",
+      "interchainAccountRouter": "0xE59592a179c4f436d5d2e4caA6e2750beA4E3166",
+      "timelockController": "0x0000000000000000000000000000000000000000",
+      "technicalStack": "opstack",
+      "gnosisSafeTransactionServiceUrl": "https://transaction-lisk.safe.optimism.io"
+    },
+    "lukso": {
+      "aggregationHook": "0x704531b3E0029166F711BBf9d65269c8615a6e91",
+      "blockExplorers": [
+        {
+          "apiUrl": "https://explorer.execution.mainnet.lukso.network/api",
+          "family": "blockscout",
+          "name": "LUKSO Mainnet Explorer",
+          "url": "https://explorer.execution.mainnet.lukso.network"
+        }
+      ],
+      "blocks": {
+        "confirmations": 1,
+        "estimateBlockTime": 12,
+        "reorgPeriod": 15
+      },
+      "chainId": 42,
+      "deployer": {
+        "name": "Abacus Works",
+        "url": "https://www.hyperlane.xyz"
+      },
+      "displayName": "LUKSO",
+      "domainId": 42,
+      "domainRoutingIsm": "0x93e62F2c9a89f8b1e62A3c726Bbf6BD1A7b7FA3e",
+      "domainRoutingIsmFactory": "0x1052eF3419f26Bec74Ed7CEf4a4FA6812Bc09908",
+      "fallbackRoutingHook": "0xeed3478B08d5618ad15fE494093A011832b995be",
+      "gasCurrencyCoinGeckoId": "lukso-token-2",
+      "index": {
+        "from": 3088760
+      },
+      "interchainGasPaymaster": "0x441a01Fca2eD731C0Fc4633998332f9FEDB17575",
+      "interchainSecurityModule": "0x731A1a4712B657a527A42F4Dc6C1e67854C04E1F",
+      "mailbox": "0x2f2aFaE1139Ce54feFC03593FeE8AB2aDF4a85A7",
+      "merkleTreeHook": "0x062200d92dF6bB7bA89Ce4D6800110450f94784e",
+      "name": "lukso",
+      "nativeToken": {
+        "decimals": 18,
+        "name": "LUKSO",
+        "symbol": "LYX"
+      },
+      "pausableHook": "0x232471495586baF1aCc4FD930B18302AEa3B1b35",
+      "pausableIsm": "0xF8DbA46fF9D8ef650052c89CA2Df793FaBc375F9",
+      "protocol": "ethereum",
+      "protocolFee": "0x31894E7a734540B343d67E491148EB4FC9f7A45B",
+      "proxyAdmin": "0x0761b0827849abbf7b0cC09CE14e1C93D87f5004",
+      "rpcUrls": [
+        {
+          "http": "https://rpc.mainnet.lukso.network"
+        },
+        {
+          "http": "https://rpc.lukso.sigmacore.io"
+        },
+        {
+          "http": "https://42.rpc.thirdweb.com"
+        }
+      ],
+      "staticAggregationHookFactory": "0x71774316DB85BCb9bc064948Df27E9F3A4F58500",
+      "staticAggregationIsm": "0x51C6A5106EF680d11e8fD9EE1d090c07fdaD2e3D",
+      "staticAggregationIsmFactory": "0x8F7454AC98228f3504Bb91eA3D8Adafe6406110A",
+      "staticMerkleRootMultisigIsmFactory": "0x2C1FAbEcd7bFBdEBF27CcdB67baADB38b6Df90fC",
+      "staticMessageIdMultisigIsmFactory": "0x8b83fefd896fAa52057798f6426E9f0B080FCCcE",
+      "storageGasOracle": "0x5F954cA945671e48466680eA815727948Ca340ef",
+      "testRecipient": "0x4E55aDA3ef1942049EA43E904EB01F4A0a9c39bd",
+      "validatorAnnounce": "0x3C2b535a49c6827DF0b8e94467e6922c99E3c092",
+      "staticMerkleRootWeightedMultisigIsmFactory": "0x148CF67B8A242c1360bb2C93fCe203EC4d4f9B56",
+      "staticMessageIdWeightedMultisigIsmFactory": "0xcd849e612Aaa138f03698C3Edb42a34117BFF631",
+      "interchainAccountRouter": "0x7e0956bfEE5C4dEAd8Ced283C934299998100362",
+      "timelockController": "0x0000000000000000000000000000000000000000",
+      "technicalStack": "other"
+    },
+    "mantapacific": {
+      "aggregationHook": "0x2497d04b517f8329A310e42D5D48d5206b4ffDF8",
+      "blockExplorers": [
+        {
+          "apiUrl": "https://pacific-explorer.manta.network/api",
+          "family": "blockscout",
+          "name": "Manta Pacific Explorer",
+          "url": "https://pacific-explorer.manta.network"
+        }
+      ],
+      "blocks": {
+        "confirmations": 1,
+        "estimateBlockTime": 3,
+        "reorgPeriod": 5
+      },
+      "chainId": 169,
+      "deployer": {
+        "name": "Abacus Works",
+        "url": "https://www.hyperlane.xyz"
+      },
+      "displayName": "Manta Pacific",
+      "displayNameShort": "Manta",
+      "domainId": 169,
+      "domainRoutingIsm": "0xDEed16fe4b1c9b2a93483EDFf34C77A9b57D31Ff",
+      "domainRoutingIsmFactory": "0x8358D8291e3bEDb04804975eEa0fe9fe0fAfB147",
+      "fallbackRoutingHook": "0xD1E267d2d7876e97E217BfE61c34AB50FEF52807",
+      "gasCurrencyCoinGeckoId": "ethereum",
+      "gnosisSafeTransactionServiceUrl": "https://transaction.safe.manta.network",
+      "index": {
+        "from": 437300
+      },
+      "interchainAccountRouter": "0x620ffeEB3359649dbE48278d3Cffd00CC36976EA",
+      "interchainGasPaymaster": "0x0D63128D887159d63De29497dfa45AFc7C699AE4",
+      "interchainSecurityModule": "0xCD08476aFda1b5937F00A8694FB25F1433d6c060",
+      "isTestnet": false,
+      "mailbox": "0x3a464f746D23Ab22155710f44dB16dcA53e0775E",
+      "merkleTreeHook": "0x149db7afD694722747035d5AEC7007ccb6F8f112",
+      "name": "mantapacific",
+      "nativeToken": {
+        "decimals": 18,
+        "name": "Ether",
+        "symbol": "ETH"
+      },
+      "pausableHook": "0x7556a0E61d577D921Cba8Fca0d7D6299d36E607E",
+      "pausableIsm": "0x6119B76720CcfeB3D256EC1b91218EEfFD6756E1",
+      "protocol": "ethereum",
+      "protocolFee": "0xd83A4F747fE80Ed98839e05079B1B7Fe037b1638",
+      "proxyAdmin": "0x2f2aFaE1139Ce54feFC03593FeE8AB2aDF4a85A7",
+      "rpcUrls": [
+        {
+          "http": "https://pacific-rpc.manta.network/http"
+        },
+        {
+          "http": "https://manta.nirvanalabs.xyz/mantapublic"
+        }
+      ],
+      "staticAggregationHookFactory": "0x8b4192B9Ad1fCa440A5808641261e5289e6de95D",
+      "staticAggregationIsm": "0x845A3feB4BcdC32a457c4051F67d3950FC6Fd1d1",
+      "staticAggregationIsmFactory": "0x1052eF3419f26Bec74Ed7CEf4a4FA6812Bc09908",
+      "staticMerkleRootMultisigIsmFactory": "0x8F7454AC98228f3504Bb91eA3D8Adafe6406110A",
+      "staticMessageIdMultisigIsmFactory": "0xEb9FcFDC9EfDC17c1EC5E1dc085B98485da213D6",
+      "storageGasOracle": "0x19dc38aeae620380430C200a6E990D5Af5480117",
+      "testRecipient": "0x4E1c88DD261BEe2941e6c1814597e30F53330428",
+      "testTokenRecipient": "0x5060eCD5dFAD300A90592C04e504600A7cdcF70b",
+      "timelockController": "0x0000000000000000000000000000000000000000",
+      "validatorAnnounce": "0x2fa5F5C96419C222cDbCeC797D696e6cE428A7A9",
+      "staticMerkleRootWeightedMultisigIsmFactory": "0x0A5d831c09204888B8791BF4E9c49445aD54f2C5",
+      "staticMessageIdWeightedMultisigIsmFactory": "0xc11f8Cf2343d3788405582F65B8af6A4F7a6FfC8",
+      "technicalStack": "opstack"
+    },
+    "mantle": {
+      "aggregationHook": "0x02eBB3E94a765c908CA113e7ABd5052EDC0207A4",
+      "blockExplorers": [
+        {
+          "apiUrl": "https://explorer.mantle.xyz/api",
+          "family": "blockscout",
+          "name": "Mantle Mainnet Explorer",
+          "url": "https://explorer.mantle.xyz"
+        },
+        {
+          "apiUrl": "https://api.routescan.io/v2/network/mainnet/evm/5000/etherscan/api",
+          "family": "routescan",
+          "name": "Routescan",
+          "url": "https://routescan.io"
+        }
+      ],
+      "blocks": {
+        "confirmations": 3,
+        "estimateBlockTime": 2,
+        "reorgPeriod": 2
+      },
+      "chainId": 5000,
+      "deployer": {
+        "name": "Abacus Works",
+        "url": "https://www.hyperlane.xyz"
+      },
+      "displayName": "Mantle",
+      "domainId": 5000,
+      "domainRoutingIsm": "0xBD70Ea9D599a0FC8158B026797177773C3445730",
+      "domainRoutingIsmFactory": "0x1052eF3419f26Bec74Ed7CEf4a4FA6812Bc09908",
+      "fallbackRoutingHook": "0xdB670e1a1e312BF17425b08cE55Bdf2cD8F8eD54",
+      "gasCurrencyCoinGeckoId": "mantle",
+      "gnosisSafeTransactionServiceUrl": "https://safe-transaction-mantle.safe.global",
+      "index": {
+        "from": 65590958
+      },
+      "interchainAccountRouter": "0x31e81982E98F5D321F839E82789b628AedB15751",
+      "interchainGasPaymaster": "0x8105a095368f1a184CceA86cCe21318B5Ee5BE28",
+      "interchainSecurityModule": "0x39448c217E896f8133fd8B804546B4Eec99C3F47",
+      "mailbox": "0x398633D19f4371e1DB5a8EFE90468eB70B1176AA",
+      "merkleTreeHook": "0x5332D1AC0A626D265298c14ff681c0A8D28dB86d",
+      "name": "mantle",
+      "nativeToken": {
+        "decimals": 18,
+        "name": "Mantle",
+        "symbol": "MNT"
+      },
+      "pausableHook": "0x9fA986ACB22953c504Fcf5985DFA476d481C3b1B",
+      "pausableIsm": "0x83c2DB237e93Ce52565AB110124f78fdf159E3f4",
+      "protocol": "ethereum",
+      "protocolFee": "0x7556a0E61d577D921Cba8Fca0d7D6299d36E607E",
+      "proxyAdmin": "0x14c3CEee8F431aE947364f43429a98EA89800238",
+      "rpcUrls": [
+        {
+          "http": "https://rpc.mantle.xyz"
+        }
+      ],
+      "staticAggregationHookFactory": "0xB29A5072baEbA9eC800307bBc51a5EF4A7Da3Fb9",
+      "staticAggregationIsm": "0xeacA9Ff0Cc6dBFc541c567deD2Fc46bA2012b4a9",
+      "staticAggregationIsmFactory": "0x8F7454AC98228f3504Bb91eA3D8Adafe6406110A",
+      "staticMerkleRootMultisigIsmFactory": "0x2C1FAbEcd7bFBdEBF27CcdB67baADB38b6Df90fC",
+      "staticMessageIdMultisigIsmFactory": "0x8b83fefd896fAa52057798f6426E9f0B080FCCcE",
+      "storageGasOracle": "0xf9DbC8776Bc2812c4DBEc45383A1783Ac758Fb55",
+      "technicalStack": "opstack",
+      "testRecipient": "0x62B7592C1B6D1E43f4630B8e37f4377097840C05",
+      "timelockController": "0x0000000000000000000000000000000000000000",
+      "validatorAnnounce": "0x1956848601549de5aa0c887892061fA5aB4f6fC4",
+      "staticMerkleRootWeightedMultisigIsmFactory": "0xAAeb91195C025C9D35F8FF70e13049D8cD25703D",
+      "staticMessageIdWeightedMultisigIsmFactory": "0x7eFF14440AbE077dBb05C7668079Bc1cD2CD9bd0"
+    },
+    "merlin": {
+      "aggregationHook": "0xb346F26074c89336F27a9CC8aE7b92FddF71Ac2C",
+      "blockExplorers": [
+        {
+          "apiUrl": "https://scan.merlinchain.io/api",
+          "family": "other",
+          "name": "Merlin Explorer",
+          "url": "https://scan.merlinchain.io"
+        }
+      ],
+      "blocks": {
+        "confirmations": 1,
+        "estimateBlockTime": 3,
+        "reorgPeriod": 5
+      },
+      "chainId": 4200,
+      "deployer": {
+        "name": "Abacus Works",
+        "url": "https://www.hyperlane.xyz"
+      },
+      "displayName": "Merlin",
+      "domainId": 4200,
+      "domainRoutingIsm": "0xBD70Ea9D599a0FC8158B026797177773C3445730",
+      "domainRoutingIsmFactory": "0x1052eF3419f26Bec74Ed7CEf4a4FA6812Bc09908",
+      "fallbackRoutingHook": "0x55E4F0bc6b7Bb493D50839A8592e7ad8d5e93cf7",
+      "gasCurrencyCoinGeckoId": "merlin-chain-bridged-wrapped-btc-merlin",
+      "index": {
+        "from": 13523607
+      },
+      "interchainGasPaymaster": "0x9844aFFaBE17c37F791ff99ABa58B0FbB75e22AF",
+      "interchainSecurityModule": "0x3bC5335b41E8488E7966bcAb5E158BE19d7f4245",
+      "mailbox": "0x2f2aFaE1139Ce54feFC03593FeE8AB2aDF4a85A7",
+      "merkleTreeHook": "0xF5da68b2577EF5C0A0D98aA2a58483a68C2f232a",
+      "name": "merlin",
+      "nativeToken": {
+        "decimals": 18,
+        "name": "Bitcoin",
+        "symbol": "BTC"
+      },
+      "pausableHook": "0xDd1CddEd982e4d271d4D6Bc4cdE8d4F3338733B5",
+      "pausableIsm": "0x632b4F32d65F7b25B37a27C57dD510f8e4a58Bf9",
+      "protocol": "ethereum",
+      "protocolFee": "0xb4fc9B5fD57499Ef6FfF3995728a55F7A618ef86",
+      "proxyAdmin": "0x0761b0827849abbf7b0cC09CE14e1C93D87f5004",
+      "rpcUrls": [
+        {
+          "http": "https://rpc.merlinchain.io"
+        },
+        {
+          "http": "https://merlin.blockpi.network/v1/rpc/public"
+        }
+      ],
+      "staticAggregationHookFactory": "0x1fdfD1486b8339638C6b92f8a96D698D8182D2b1",
+      "staticAggregationIsm": "0x768DDd89D239FB3a48A7774aE6d786D72441D0e0",
+      "staticAggregationIsmFactory": "0x8F7454AC98228f3504Bb91eA3D8Adafe6406110A",
+      "staticMerkleRootMultisigIsmFactory": "0x2C1FAbEcd7bFBdEBF27CcdB67baADB38b6Df90fC",
+      "staticMessageIdMultisigIsmFactory": "0x8b83fefd896fAa52057798f6426E9f0B080FCCcE",
+      "storageGasOracle": "0xc965292958794f59ec3e9538738dD252873F07CC",
+      "testRecipient": "0xc401e251CCa7A364114504A994D6fC7cb1c243AB",
+      "validatorAnnounce": "0xd21192429df453021e896f2897Dc8B1167DD61E5",
+      "staticMerkleRootWeightedMultisigIsmFactory": "0xF15D70941dE2Bf95A23d6488eBCbedE0a444137f",
+      "staticMessageIdWeightedMultisigIsmFactory": "0xD7EcB0396406682a27E87F7946c25Ac531140959",
+      "interchainAccountRouter": "0xFCfE7344d7a769C89B3A22c596fE83a1bF8458Da",
+      "timelockController": "0x0000000000000000000000000000000000000000",
+      "technicalStack": "polygoncdk"
+    },
+    "metis": {
+      "aggregationHook": "0xeA0750A30369403db665844661E1390E0Ce49e15",
+      "blockExplorers": [
+        {
+          "apiUrl": "https://andromeda-explorer.metis.io/api/eth-rpc",
+          "family": "blockscout",
+          "name": "Metis Andromeda Explorer",
+          "url": "https://andromeda-explorer.metis.io"
+        },
+        {
+          "apiUrl": "https://api.routescan.io/v2/network/mainnet/evm/1088/etherscan/api",
+          "family": "routescan",
+          "name": "Metis Explorer",
+          "url": "https://explorer.metis.io"
+        }
+      ],
+      "blocks": {
+        "confirmations": 1,
+        "estimateBlockTime": 5,
+        "reorgPeriod": 5
+      },
+      "chainId": 1088,
+      "deployer": {
+        "name": "Abacus Works",
+        "url": "https://www.hyperlane.xyz"
+      },
+      "displayName": "Metis Andromeda",
+      "domainId": 1088,
+      "domainRoutingIsm": "0xaDc0cB48E8DB81855A930C0C1165ea3dCe4Ba5C7",
+      "domainRoutingIsmFactory": "0x1052eF3419f26Bec74Ed7CEf4a4FA6812Bc09908",
+      "fallbackRoutingHook": "0xd21192429df453021e896f2897Dc8B1167DD61E5",
+      "gasCurrencyCoinGeckoId": "metis-token",
+      "index": {
+        "from": 17966274
+      },
+      "interchainGasPaymaster": "0x9844aFFaBE17c37F791ff99ABa58B0FbB75e22AF",
+      "interchainSecurityModule": "0x468281c948b71bc9F7c472839f86d8F81B4944Fd",
+      "mailbox": "0x2f2aFaE1139Ce54feFC03593FeE8AB2aDF4a85A7",
+      "merkleTreeHook": "0xF5da68b2577EF5C0A0D98aA2a58483a68C2f232a",
+      "name": "metis",
+      "nativeToken": {
+        "decimals": 18,
+        "name": "Metis",
+        "symbol": "METIS"
+      },
+      "pausableHook": "0x61594D2cA900C44ab51d07776465397FefC643C6",
+      "pausableIsm": "0xDab56C5A1EffFdd23f6BD1243E457B1575984Bc6",
+      "protocol": "ethereum",
+      "protocolFee": "0x4E55aDA3ef1942049EA43E904EB01F4A0a9c39bd",
+      "proxyAdmin": "0x0761b0827849abbf7b0cC09CE14e1C93D87f5004",
+      "rpcUrls": [
+        {
+          "http": "https://andromeda.metis.io/?owner=1088"
+        }
+      ],
+      "staticAggregationHookFactory": "0xB9C5c0664B9d2CCA4139763141763101609D40BA",
+      "staticAggregationIsm": "0x64946Bc95d9b12aBd7CF02507D5E2b709670eD48",
+      "staticAggregationIsmFactory": "0x8F7454AC98228f3504Bb91eA3D8Adafe6406110A",
+      "staticMerkleRootMultisigIsmFactory": "0x2C1FAbEcd7bFBdEBF27CcdB67baADB38b6Df90fC",
+      "staticMessageIdMultisigIsmFactory": "0x8b83fefd896fAa52057798f6426E9f0B080FCCcE",
+      "storageGasOracle": "0x7b2e996742fA42d223652A344252B725D1bC428C",
+      "technicalStack": "opstack",
+      "testRecipient": "0x2c61Cda929e4e2174cb10cd8e2724A9ceaD62E67",
+      "validatorAnnounce": "0x062200d92dF6bB7bA89Ce4D6800110450f94784e",
+      "staticMerkleRootWeightedMultisigIsmFactory": "0xcd849e612Aaa138f03698C3Edb42a34117BFF631",
+      "staticMessageIdWeightedMultisigIsmFactory": "0xb129828B9EDa48192D0B2db35D0E40dCF51B3594",
+      "interchainAccountRouter": "0x04Bd82Ba84a165BE5D555549ebB9890Bb327336E",
+      "timelockController": "0x0000000000000000000000000000000000000000"
+    },
+    "mint": {
+      "aggregationHook": "0xc0dD8ACb1626bd3776d52bEBe5d1F1f7e8DcCEF2",
+      "blockExplorers": [
+        {
+          "apiUrl": "https://explorer.mintchain.io/api",
+          "family": "blockscout",
+          "name": "Mint Explorer",
+          "url": "https://explorer.mintchain.io"
+        }
+      ],
+      "blocks": {
+        "confirmations": 1,
+        "estimateBlockTime": 2,
+        "reorgPeriod": 5
+      },
+      "chainId": 185,
+      "deployer": {
+        "name": "Abacus Works",
+        "url": "https://www.hyperlane.xyz"
+      },
+      "displayName": "Mint",
+      "domainId": 185,
+      "domainRoutingIsm": "0xaDc0cB48E8DB81855A930C0C1165ea3dCe4Ba5C7",
+      "domainRoutingIsmFactory": "0x1052eF3419f26Bec74Ed7CEf4a4FA6812Bc09908",
+      "fallbackRoutingHook": "0xd21192429df453021e896f2897Dc8B1167DD61E5",
+      "gasCurrencyCoinGeckoId": "ethereum",
+      "gnosisSafeTransactionServiceUrl": "https://transaction-mint.safe.optimism.io",
+      "index": {
+        "from": 3752032
+      },
+      "interchainGasPaymaster": "0x9844aFFaBE17c37F791ff99ABa58B0FbB75e22AF",
+      "interchainSecurityModule": "0x579A39E9F471Fe24a8a8989c7e51b11f3a9B9dEe",
+      "mailbox": "0x2f2aFaE1139Ce54feFC03593FeE8AB2aDF4a85A7",
+      "merkleTreeHook": "0xF5da68b2577EF5C0A0D98aA2a58483a68C2f232a",
+      "name": "mint",
+      "nativeToken": {
+        "decimals": 18,
+        "name": "Ether",
+        "symbol": "ETH"
+      },
+      "pausableHook": "0x61594D2cA900C44ab51d07776465397FefC643C6",
+      "pausableIsm": "0xDab56C5A1EffFdd23f6BD1243E457B1575984Bc6",
+      "protocol": "ethereum",
+      "protocolFee": "0x53e912b41125d6094590a7DBEf1360d3d56EEa19",
+      "proxyAdmin": "0x0761b0827849abbf7b0cC09CE14e1C93D87f5004",
+      "rpcUrls": [
+        {
+          "http": "https://rpc.mintchain.io"
+        }
+      ],
+      "staticAggregationHookFactory": "0x7fd95Df406dDF612597F1B2C52340d7D96aeD071",
+      "staticAggregationIsm": "0x64946Bc95d9b12aBd7CF02507D5E2b709670eD48",
+      "staticAggregationIsmFactory": "0x8F7454AC98228f3504Bb91eA3D8Adafe6406110A",
+      "staticMerkleRootMultisigIsmFactory": "0x2C1FAbEcd7bFBdEBF27CcdB67baADB38b6Df90fC",
+      "staticMessageIdMultisigIsmFactory": "0x8b83fefd896fAa52057798f6426E9f0B080FCCcE",
+      "storageGasOracle": "0x7b2e996742fA42d223652A344252B725D1bC428C",
+      "testRecipient": "0x2c61Cda929e4e2174cb10cd8e2724A9ceaD62E67",
+      "validatorAnnounce": "0x062200d92dF6bB7bA89Ce4D6800110450f94784e",
+      "staticMerkleRootWeightedMultisigIsmFactory": "0xcd849e612Aaa138f03698C3Edb42a34117BFF631",
+      "staticMessageIdWeightedMultisigIsmFactory": "0xb129828B9EDa48192D0B2db35D0E40dCF51B3594",
+      "interchainAccountRouter": "0x511C21cF98AB0D07a6fB9Fb65E9e66DD483375B5",
+      "timelockController": "0x0000000000000000000000000000000000000000",
+      "technicalStack": "opstack"
+    },
+    "mode": {
+      "aggregationHook": "0x5abdb28134Ec9FE3fc4943F7fb4CbDeF0141f1b4",
+      "blockExplorers": [
+        {
+          "apiUrl": "https://explorer.mode.network/api",
+          "family": "blockscout",
+          "name": "Mode Explorer",
+          "url": "https://explorer.mode.network"
+        },
+        {
+          "apiUrl": "https://api.routescan.io/v2/network/mainnet/evm/34443/etherscan/api",
+          "family": "routescan",
+          "name": "Mode Explorer",
+          "url": "https://34443.thesuperscan.io"
+        }
+      ],
+      "blocks": {
+        "confirmations": 1,
+        "estimateBlockTime": 2,
+        "reorgPeriod": 5
+      },
+      "chainId": 34443,
+      "deployer": {
+        "name": "Abacus Works",
+        "url": "https://www.hyperlane.xyz"
+      },
+      "displayName": "Mode",
+      "domainId": 34443,
+      "domainRoutingIsm": "0xB6F0f1267B01C27326F61a4B4fe2c73751802685",
+      "domainRoutingIsmFactory": "0x1052eF3419f26Bec74Ed7CEf4a4FA6812Bc09908",
+      "fallbackRoutingHook": "0x8F1E22d309baa69D398a03cc88E9b46037e988AA",
+      "gasCurrencyCoinGeckoId": "ethereum",
+      "gnosisSafeTransactionServiceUrl": "https://transaction-mode.safe.optimism.io",
+      "index": {
+        "from": 6817759
+      },
+      "interchainAccountRouter": "0x860ec58b115930EcbC53EDb8585C1B16AFFF3c50",
+      "interchainGasPaymaster": "0x931dFCc8c1141D6F532FD023bd87DAe0080c835d",
+      "interchainSecurityModule": "0x2e543c78925db5dEA8cfACb43E0509055548c790",
+      "mailbox": "0x2f2aFaE1139Ce54feFC03593FeE8AB2aDF4a85A7",
+      "merkleTreeHook": "0xE2ee936bEa8e42671c400aC96dE198E06F2bA2A6",
+      "name": "mode",
+      "nativeToken": {
+        "decimals": 18,
+        "name": "Ether",
+        "symbol": "ETH"
+      },
+      "pausableHook": "0xA1ac41d8A663fd317cc3BD94C7de92dC4BA4a882",
+      "pausableIsm": "0xe243Fb51d91c5DE62afAbE44F7Ed2D4DC51668C6",
+      "protocol": "ethereum",
+      "protocolFee": "0xea820f9BCFD5E16a0dd42071EB61A29874Ad81A4",
+      "proxyAdmin": "0x0761b0827849abbf7b0cC09CE14e1C93D87f5004",
+      "rpcUrls": [
+        {
+          "http": "https://mainnet.mode.network"
+        },
+        {
+          "http": "https://mode.drpc.org"
+        }
+      ],
+      "staticAggregationHookFactory": "0xd82644942C748cdaA323FC9A7D1ef3975AEf1ddA",
+      "staticAggregationIsm": "0x6BdA2074b7edCE8c4e4cD3D35517267468Aed93F",
+      "staticAggregationIsmFactory": "0x8F7454AC98228f3504Bb91eA3D8Adafe6406110A",
+      "staticMerkleRootMultisigIsmFactory": "0x2C1FAbEcd7bFBdEBF27CcdB67baADB38b6Df90fC",
+      "staticMessageIdMultisigIsmFactory": "0x8b83fefd896fAa52057798f6426E9f0B080FCCcE",
+      "storageGasOracle": "0xC9B8ea6230d6687a4b13fD3C0b8f0Ec607B26465",
+      "technicalStack": "opstack",
+      "testRecipient": "0x12582c7B0f43c6A667CBaA7fA8b112F7fb1E69F0",
+      "timelockController": "0x0000000000000000000000000000000000000000",
+      "validatorAnnounce": "0x48083C69f5a42c6B69ABbAd48AE195BD36770ee2",
+      "staticMerkleRootWeightedMultisigIsmFactory": "0xf4eDb63976d4AB444359f84D4379c8975461120C",
+      "staticMessageIdWeightedMultisigIsmFactory": "0xf9609bB22847e0DB5F6fB8f95b84D25A19b46ac5",
+      "ccipHook_base": "0x31Dca7762930f56D81292f85E65c9D67575804fE",
+      "ccipHook_optimism": "0x3dF295A7821019D36C7AfBE50aaAEa77A51C164F",
+      "ccipIsm_base": "0x97a2b2A4B3EA08487871CF494B4C5fe6fE0B5f67",
+      "ccipIsm_optimism": "0x7103e5805D82912C5D9A081191dfA8d6F91139ae"
+    },
+    "moonbeam": {
+      "aggregationHook": "0x69c4621174D540A97a3a3Cf4c045a60BBeAd6C10",
+      "blockExplorers": [
+        {
+          "apiKey": "DDAT4TGIUSSV8MR489UJ21R34WGA1MM2GG",
+          "apiUrl": "https://api-moonbeam.moonscan.io/api",
+          "family": "etherscan",
+          "name": "MoonScan",
+          "url": "https://moonscan.io"
+        }
+      ],
+      "blocks": {
+        "confirmations": 2,
+        "estimateBlockTime": 12,
+        "reorgPeriod": "finalized"
+      },
+      "chainId": 1284,
+      "deployer": {
+        "name": "Abacus Works",
+        "url": "https://www.hyperlane.xyz"
+      },
+      "displayName": "Moonbeam",
+      "domainId": 1284,
+      "domainRoutingIsm": "0x7Faa23CEdA03364A79e05259e07D5E358E7400F7",
+      "domainRoutingIsmFactory": "0x8061Af3A459093540d17823D651BC5E2A92669a7",
+      "fallbackRoutingHook": "0x6C2D6eA0969F7Aa0A850CCA88c7BFACa563B2361",
+      "gasCurrencyCoinGeckoId": "moonbeam",
+      "gnosisSafeTransactionServiceUrl": "https://transaction.multisig.moonbeam.network",
+      "index": {
+        "chunk": 1024,
+        "from": 4719713
+      },
+      "interchainAccountRouter": "0x24b900De85479A586aC8568b471AAC1CEeD6370c",
+      "interchainGasPaymaster": "0x14760E32C0746094cF14D97124865BC7F0F7368F",
+      "interchainSecurityModule": "0x50CB766fF36d82E7f78213d6A068dA5584043aB8",
+      "mailbox": "0x094d03E751f49908080EFf000Dd6FD177fd44CC3",
+      "merkleTreeHook": "0x87403b85f6f316e7ba91ba1fa6C3Fb7dD4095547",
+      "name": "moonbeam",
+      "nativeToken": {
+        "decimals": 18,
+        "name": "Moonbeam",
+        "symbol": "GLMR"
+      },
+      "pausableHook": "0xe28f2AEEB42ee83CAd068D9A9a449c8b868C137f",
+      "pausableIsm": "0x58062b26193B28000Cd991Df767f3A2674502de8",
+      "protocol": "ethereum",
+      "protocolFee": "0xCd3e29A9D293DcC7341295996a118913F7c582c0",
+      "proxyAdmin": "0x6A9cdA3dd1F593983BFd142Eb35e6ce4137bd5ce",
+      "rpcUrls": [
+        {
+          "http": "https://rpc.api.moonbeam.network"
+        }
+      ],
+      "staticAggregationHookFactory": "0x4799999864Aa444f5ed75e5D5eED59Cfc935D5F8",
+      "staticAggregationIsm": "0xDAAfa04d38d95f5B8418786AE0F7ee5B962ee92B",
+      "staticAggregationIsmFactory": "0x40c6Abcb6A2CdC8882d4bEcaC47927005c7Bb8c2",
+      "staticMerkleRootMultisigIsmFactory": "0xE2f485bc031Feb5a4C41C1967bf028653d75f0C3",
+      "staticMessageIdMultisigIsmFactory": "0x84Df48F8f241f11d0fA302d09d73030429Bd9C73",
+      "storageGasOracle": "0x448b7ADB0dA36d41AA2AfDc9d63b97541A7b3819",
+      "testRecipient": "0x36FdA966CfffF8a9Cdc814f546db0e6378bFef35",
+      "testTokenRecipient": "0x85ac1164878e017b67660a74ff1f41f3D05C02Bb",
+      "timelockController": "0x0000000000000000000000000000000000000000",
+      "validatorAnnounce": "0x8c1001eBee6F25b31863A55EadfF149aF88B356F",
+      "staticMerkleRootWeightedMultisigIsmFactory": "0x13B09a1d80e93E03221e1F393B588C28a5dE9B69",
+      "staticMessageIdWeightedMultisigIsmFactory": "0x1E14479A04786900F32c916c11eE1EEf81B5a6bA",
+      "technicalStack": "polkadotsubstrate",
+      "transactionOverrides": {
+        "maxFeePerGas": 350000000000,
+        "maxPriorityFeePerGas": 50000000000
+      }
+    },
+    "neutron": {
+      "bech32Prefix": "neutron",
+      "blockExplorers": [
+        {
+          "apiUrl": "https://apis.mintscan.io/v1/neutron",
+          "family": "other",
+          "name": "Mintscan",
+          "url": "https://www.mintscan.io/neutron"
+        }
+      ],
+      "blocks": {
+        "confirmations": 1,
+        "estimateBlockTime": 3,
+        "reorgPeriod": 1
+      },
+      "canonicalAsset": "untrn",
+      "chainId": "neutron-1",
+      "contractAddressBytes": 32,
+      "deployer": {
+        "name": "Abacus Works",
+        "url": "https://www.hyperlane.xyz"
+      },
+      "displayName": "Neutron",
+      "domainId": 1853125230,
+      "gasCurrencyCoinGeckoId": "neutron-3",
+      "gasPrice": {
+        "amount": "0.0053",
+        "denom": "untrn"
+      },
+      "grpcUrls": [
+        {
+          "http": "http://grpc-kralum.neutron-1.neutron.org:80"
+        }
+      ],
+      "index": {
+        "chunk": 5,
+        "from": 4000000
+      },
+      "interchainGasPaymaster": "0x738a4454e066c3bcb48cb0f03dca1c69b3c3d5ffa4f4470096083f0680a169ac",
+      "isTestnet": false,
+      "mailbox": "0x848426d50eb2104d5c6381ec63757930b1c14659c40db8b8081e516e7c5238fc",
+      "merkleTreeHook": "0xcd30a0001cc1f436c41ef764a712ebabc5a144140e3fd03eafe64a9a24e4e27c",
+      "name": "neutron",
+      "nativeToken": {
+        "decimals": 6,
+        "denom": "untrn",
+        "name": "Neutron",
+        "symbol": "NTRN"
+      },
+      "protocol": "cosmos",
+      "restUrls": [
+        {
+          "http": "https://rest-lb.neutron.org"
+        }
+      ],
+      "rpcUrls": [
+        {
+          "http": "https://rpc-arch.mainnet.neutron.tm.p2p.org"
+        },
+        {
+          "http": "https://rpc-kralum.neutron-1.neutron.org"
+        }
+      ],
+      "signer": {
+        "key": "0x5486418967eabc770b0fcb995f7ef6d9a72f7fc195531ef76c5109f44f51af26",
+        "prefix": "neutron",
+        "type": "cosmosKey"
+      },
+      "slip44": 118,
+      "validatorAnnounce": "0xf3aa0d652226e21ae35cd9035c492ae41725edc9036edf0d6a48701b153b90a0",
+      "technicalStack": "other"
+    },
+    "optimism": {
+      "aggregationHook": "0xb959001ec9706d56fC7787e126caC2Ad3a7158a7",
+      "blockExplorers": [
+        {
+          "apiKey": "GP69JEAP2W7YFJT9ZJTEPGQT6Y6KMW44ZN",
+          "apiUrl": "https://api.etherscan.io/v2/api?chainid=10",
+          "family": "etherscan",
+          "name": "Etherscan",
+          "url": "https://optimistic.etherscan.io"
+        },
+        {
+          "apiUrl": "https://api.routescan.io/v2/network/mainnet/evm/10/etherscan/api",
+          "family": "routescan",
+          "name": "Optimism Explorer",
+          "url": "https://mainnet.thesuperscan.io"
+        },
+        {
+          "apiUrl": "https://optimism.blockscout.com/api",
+          "family": "blockscout",
+          "name": "OP Mainnet explorer",
+          "url": "https://optimism.blockscout.com"
+        }
+      ],
+      "blocks": {
+        "confirmations": 1,
+        "estimateBlockTime": 2,
+        "reorgPeriod": 10
+      },
+      "chainId": 10,
+      "deployer": {
+        "name": "Abacus Works",
+        "url": "https://www.hyperlane.xyz"
+      },
+      "displayName": "Optimism",
+      "domainId": 10,
+      "domainRoutingIsm": "0xDFfFCA9320E2c7530c61c4946B4c2376A1901dF2",
+      "domainRoutingIsmFactory": "0xD2e905108c5e44dADA680274740f896Ea96Cf2Fb",
+      "fallbackRoutingHook": "0xD4b132C6d4AA93A4247F1A91e1ED929c0572a43d",
+      "gasCurrencyCoinGeckoId": "ethereum",
+      "gnosisSafeTransactionServiceUrl": "https://safe-transaction-optimism.safe.global/",
+      "index": {
+        "from": 111290758
+      },
+      "interchainAccountRouter": "0x3E343D07D024E657ECF1f8Ae8bb7a12f08652E75",
+      "interchainGasPaymaster": "0xD8A76C4D91fCbB7Cc8eA795DFDF870E48368995C",
+      "interchainSecurityModule": "0x51F894d26182Df6cF18E034BF6f1f151dCdbAE29",
+      "mailbox": "0xd4C1905BB1D26BC93DAC913e13CaCC278CdCC80D",
+      "merkleTreeHook": "0x68eE9bec9B4dbB61f69D9D293Ae26a5AACb2e28f",
+      "name": "optimism",
+      "nativeToken": {
+        "decimals": 18,
+        "name": "Ether",
+        "symbol": "ETH"
+      },
+      "pausableHook": "0xf753CA2269c8A7693ce1808b5709Fbf36a65D47A",
+      "pausableIsm": "0xD84D8114cCfa5c2403E56aBf754da529430704F0",
+      "protocol": "ethereum",
+      "protocolFee": "0xD71Ff941120e8f935b8b1E2C1eD72F5d140FF458",
+      "proxyAdmin": "0xE047cb95FB3b7117989e911c6afb34771183fC35",
+      "rpcUrls": [
+        {
+          "http": "https://mainnet.optimism.io"
+        },
+        {
+          "http": "https://optimism.drpc.org"
+        },
+        {
+          "http": "https://optimism-rpc.publicnode.com"
+        },
+        {
+          "http": "https://op-pokt.nodies.app"
+        }
+      ],
+      "staticAggregationHookFactory": "0xb0464AE267dbD8b0c611D7768Cd658d4c39b54d6",
+      "staticAggregationIsm": "0xdF6316DF574974110DCC94BB4E520B09Fe3CbEf9",
+      "staticAggregationIsmFactory": "0x7491843F3A5Ba24E0f17a22645bDa04A1Ae2c584",
+      "staticMerkleRootMultisigIsmFactory": "0xCA6Cb9Bc3cfF9E11003A06617cF934B684Bc78BC",
+      "staticMessageIdMultisigIsmFactory": "0xAa4Be20E9957fE21602c74d7C3cF5CB1112EA9Ef",
+      "storageGasOracle": "0x27e88AeB8EA4B159d81df06355Ea3d20bEB1de38",
+      "testRecipient": "0x36FdA966CfffF8a9Cdc814f546db0e6378bFef35",
+      "testTokenRecipient": "0x85ac1164878e017b67660a74ff1f41f3D05C02Bb",
+      "timelockController": "0x0000000000000000000000000000000000000000",
+      "validatorAnnounce": "0x30f5b08e01808643221528BB2f7953bf2830Ef38",
+      "staticMerkleRootWeightedMultisigIsmFactory": "0x313b18228236bf89fc67cca152c62f1896eEa362",
+      "staticMessageIdWeightedMultisigIsmFactory": "0x3A2e96403d076e9f953166A9E4c61bcD9D164CFe",
+      "technicalStack": "opstack",
+      "ccipHook_base": "0xadC2aaE7affb4a7D4E362715D1b99E65DcEcDa0c",
+      "ccipHook_mode": "0x039E1AdD839f78A1B8567DCDeE7F058187d426bd",
+      "ccipIsm_base": "0x9E14846655d56fd8Bd08ac977e489AbDe2297aAB",
+      "ccipIsm_mode": "0x859295c13ED98785715a177539db2B040866E909"
+    },
+    "osmosis": {
+      "bech32Prefix": "osmo",
+      "blockExplorers": [
+        {
+          "apiUrl": "https://apis.mintscan.io/v1/osmosis",
+          "family": "other",
+          "name": "Mintscan",
+          "url": "https://www.mintscan.io/osmosis"
+        }
+      ],
+      "blocks": {
+        "confirmations": 1,
+        "estimateBlockTime": 3,
+        "reorgPeriod": 1
+      },
+      "canonicalAsset": "uosmo",
+      "chainId": "osmosis-1",
+      "contractAddressBytes": 32,
+      "deployer": {
+        "name": "Mitosis",
+        "url": "https://mitosis.org"
+      },
+      "displayName": "Osmosis",
+      "domainId": 875,
+      "gasCurrencyCoinGeckoId": "osmosis",
+      "gasPrice": {
+        "amount": "0.1",
+        "denom": "uosmo"
+      },
+      "grpcUrls": [
+        {
+          "http": "https://osmosis-grpc.publicnode.com:443"
+        }
+      ],
+      "index": {
+        "chunk": 10,
+        "from": 14389169
+      },
+      "interchainGasPaymaster": "0xd20a9dcf61939fc2fe6ad501b9457b1029b3cc7ab12ed72675ea2e10d831ee5d",
+      "isTestnet": false,
+      "mailbox": "0x9493e39d85dd038022f97d88aba6bff98d98f9a016b4f2e498bf1d9898420172",
+      "merkleTreeHook": "0x8920e062ee5ed8afccbc155d13ea9049296399ee41403655864fcd243edc7388",
+      "name": "osmosis",
+      "nativeToken": {
+        "decimals": 6,
+        "denom": "uosmo",
+        "name": "Osmosis",
+        "symbol": "OSMO"
+      },
+      "protocol": "cosmos",
+      "restUrls": [
+        {
+          "http": "https://osmosis-rest.publicnode.com"
+        }
+      ],
+      "rpcUrls": [
+        {
+          "http": "https://osmosis-rpc.publicnode.com"
+        }
+      ],
+      "signer": {
+        "key": "0x5486418967eabc770b0fcb995f7ef6d9a72f7fc195531ef76c5109f44f51af26",
+        "prefix": "osmo",
+        "type": "cosmosKey"
+      },
+      "slip44": 118,
+      "validatorAnnounce": "0xaf867da5b09a20ee49161d57f99477c0c42d100f34eb53da0d2eb7fc6c257235",
+      "technicalStack": "other"
+    },
+    "polygon": {
+      "aggregationHook": "0xC120b70D088b1F27F4bE61f0d84354B9C4f3794A",
+      "blockExplorers": [
+        {
+          "apiKey": "GP69JEAP2W7YFJT9ZJTEPGQT6Y6KMW44ZN",
+          "apiUrl": "https://api.etherscan.io/v2/api?chainid=137",
+          "family": "etherscan",
+          "name": "PolygonScan",
+          "url": "https://polygonscan.com"
+        }
+      ],
+      "blocks": {
+        "confirmations": 3,
+        "estimateBlockTime": 2,
+        "reorgPeriod": "finalized"
+      },
+      "chainId": 137,
+      "deployer": {
+        "name": "Abacus Works",
+        "url": "https://www.hyperlane.xyz"
+      },
+      "displayName": "Polygon",
+      "domainId": 137,
+      "domainRoutingIsm": "0xBcb9d74E1D2549fc1939023433aaAB11587bc338",
+      "domainRoutingIsmFactory": "0x0d0E816eE4557689d34fAd5885C53b9393C1D9fA",
+      "fallbackRoutingHook": "0xca4cCe24E7e06241846F5EA0cda9947F0507C40C",
+      "gasCurrencyCoinGeckoId": "polygon-ecosystem-token",
+      "gnosisSafeTransactionServiceUrl": "https://safe-transaction-polygon.safe.global/",
+      "index": {
+        "from": 49108065
+      },
+      "interchainAccountRouter": "0xd8B641FEb587844854aeC97544ccEA426DFF04a3",
+      "interchainGasPaymaster": "0x0071740Bf129b05C4684abfbBeD248D80971cce2",
+      "interchainSecurityModule": "0x03f676ec76b997283557682C6DC07429e3B52866",
+      "mailbox": "0x5d934f4e2f797775e53561bB72aca21ba36B96BB",
+      "merkleTreeHook": "0x73FbD25c3e817DC4B4Cd9d00eff6D83dcde2DfF6",
+      "name": "polygon",
+      "nativeToken": {
+        "decimals": 18,
+        "name": "Polygon Ecosystem Token",
+        "symbol": "POL"
+      },
+      "pausableHook": "0x748040afB89B8FdBb992799808215419d36A0930",
+      "pausableIsm": "0x6741e91fFDC31c7786E3684427c628dad06299B0",
+      "protocol": "ethereum",
+      "protocolFee": "0xF8F3629e308b4758F8396606405989F8D8C9c578",
+      "proxyAdmin": "0xC4F7590C5d30BE959225dC75640657954A86b980",
+      "rpcUrls": [
+        {
+          "http": "https://polygon-bor.publicnode.com"
+        },
+        {
+          "http": "https://polygon-rpc.com"
+        },
+        {
+          "http": "https://polygon.drpc.org"
+        },
+        {
+          "http": "https://polygon-pokt.nodies.app"
+        }
+      ],
+      "staticAggregationHookFactory": "0xF30E3d79F8B9520Fc53454cf43bB2D90Cd65e066",
+      "staticAggregationIsm": "0xe289bD204Dbb4F3aaFA27Dbe5751C71e101CFD80",
+      "staticAggregationIsmFactory": "0x81AdDD9Ca89105063DaDEBd5B4408551Ce850E22",
+      "staticMerkleRootMultisigIsmFactory": "0xa9E0E18E78b098c2DE36c42E4DDEA13ce214c592",
+      "staticMessageIdMultisigIsmFactory": "0xEa5Be2AD66BB1BA321B7aCf0A079fBE304B09Ca0",
+      "storageGasOracle": "0xA3a24EC5670F1F416AB9fD554FcE2f226AE9D7eB",
+      "testRecipient": "0x36FdA966CfffF8a9Cdc814f546db0e6378bFef35",
+      "testTokenRecipient": "0x85ac1164878e017b67660a74ff1f41f3D05C02Bb",
+      "timelockController": "0x0000000000000000000000000000000000000000",
+      "validatorAnnounce": "0x454E1a1E1CA8B51506090f1b5399083658eA4Fc5",
+      "staticMerkleRootWeightedMultisigIsmFactory": "0x07CE1B0cFfa436AE2fb7Fbd7318648774FdA53f9",
+      "staticMessageIdWeightedMultisigIsmFactory": "0x9e22945bE593946618383B108CC5bce09eBA4C26",
+      "technicalStack": "other"
+    },
+    "polygonzkevm": {
+      "aggregationHook": "0xf1debB1935e50414F9F02b3A1b501F1b8de05ddd",
+      "blockExplorers": [
+        {
+          "apiKey": "GP69JEAP2W7YFJT9ZJTEPGQT6Y6KMW44ZN",
+          "apiUrl": "https://api.etherscan.io/v2/api?chainid=1101",
+          "family": "etherscan",
+          "name": "PolygonScan",
+          "url": "https://zkevm.polygonscan.com"
+        }
+      ],
+      "blocks": {
+        "confirmations": 1,
+        "estimateBlockTime": 10,
+        "reorgPeriod": 5
+      },
+      "chainId": 1101,
+      "deployer": {
+        "name": "Abacus Works",
+        "url": "https://www.hyperlane.xyz"
+      },
+      "displayName": "Polygon zkEVM",
+      "displayNameShort": "zkEVM",
+      "domainId": 1101,
+      "domainRoutingIsm": "0x8b6862a784f634F4C8E1cbb04c9DA3dB637B7EaA",
+      "domainRoutingIsmFactory": "0xe4057c5B0c43Dc18E36b08C39B419F190D29Ac2d",
+      "fallbackRoutingHook": "0x01aE937A7B05d187bBCBE80F44F41879D3D335a4",
+      "gasCurrencyCoinGeckoId": "ethereum",
+      "gnosisSafeTransactionServiceUrl": "https://safe-transaction-zkevm.safe.global/",
+      "index": {
+        "chunk": 999,
+        "from": 6577743
+      },
+      "interchainAccountRouter": "0x0b6C22e18fDcA681049A7ce003372DFfb3C71214",
+      "interchainGasPaymaster": "0x0D63128D887159d63De29497dfa45AFc7C699AE4",
+      "interchainSecurityModule": "0x369a83303336D0Ea4B96C0aE5A6ad3710E215bdE",
+      "mailbox": "0x3a464f746D23Ab22155710f44dB16dcA53e0775E",
+      "merkleTreeHook": "0x149db7afD694722747035d5AEC7007ccb6F8f112",
+      "name": "polygonzkevm",
+      "nativeToken": {
+        "decimals": 18,
+        "name": "Ether",
+        "symbol": "ETH"
+      },
+      "pausableHook": "0xc2FbB9411186AB3b1a6AFCCA702D1a80B48b197c",
+      "pausableIsm": "0x784b9D0f4eF9fb8444DfB5d24AB221C9D1A85395",
+      "protocol": "ethereum",
+      "protocolFee": "0xd83A4F747fE80Ed98839e05079B1B7Fe037b1638",
+      "proxyAdmin": "0x2f2aFaE1139Ce54feFC03593FeE8AB2aDF4a85A7",
+      "rpcUrls": [
+        {
+          "http": "https://zkevm-rpc.com"
+        },
+        {
+          "http": "https://rpc.ankr.com/polygon_zkevm"
+        }
+      ],
+      "staticAggregationHookFactory": "0x7cd570c6544a5b8c90D3e5031702406a769281eA",
+      "staticAggregationIsm": "0xAe7d2FA2aFc57Ce9F05930d403673A267b3efE50",
+      "staticAggregationIsmFactory": "0x1052eF3419f26Bec74Ed7CEf4a4FA6812Bc09908",
+      "staticMerkleRootMultisigIsmFactory": "0x8F7454AC98228f3504Bb91eA3D8Adafe6406110A",
+      "staticMessageIdMultisigIsmFactory": "0xEb9FcFDC9EfDC17c1EC5E1dc085B98485da213D6",
+      "storageGasOracle": "0x19dc38aeae620380430C200a6E990D5Af5480117",
+      "testRecipient": "0xD127D4549cb4A5B2781303a4fE99a10EAd13263A",
+      "timelockController": "0x0000000000000000000000000000000000000000",
+      "validatorAnnounce": "0x2fa5F5C96419C222cDbCeC797D696e6cE428A7A9",
+      "staticMerkleRootWeightedMultisigIsmFactory": "0xc24f3ba8619Fe9db9b95fB616D6945779669e591",
+      "staticMessageIdWeightedMultisigIsmFactory": "0x882Ad0CcB25CDf928e2a9C899F23eC033C4113f7",
+      "technicalStack": "polygoncdk",
+      "transactionOverrides": {
+        "gasPrice": 1000000000
+      }
+    },
+    "redstone": {
+      "aggregationHook": "0x1Ab54271d635660d5Ce805E24d4f72179d3552DD",
+      "blockExplorers": [
+        {
+          "apiUrl": "https://explorer.redstone.xyz/api",
+          "family": "blockscout",
+          "name": "Redstone Explorer",
+          "url": "https://explorer.redstone.xyz"
+        }
+      ],
+      "blocks": {
+        "confirmations": 1,
+        "estimateBlockTime": 2,
+        "reorgPeriod": 5
+      },
+      "chainId": 690,
+      "deployer": {
+        "name": "Abacus Works",
+        "url": "https://www.hyperlane.xyz"
+      },
+      "displayName": "Redstone",
+      "domainId": 690,
+      "domainRoutingIsm": "0x5D1e7D7c5B9e6dDC8439F67F10c578f2A1084f6F",
+      "domainRoutingIsmFactory": "0x0761b0827849abbf7b0cC09CE14e1C93D87f5004",
+      "fallbackRoutingHook": "0xA1ac41d8A663fd317cc3BD94C7de92dC4BA4a882",
+      "gasCurrencyCoinGeckoId": "ethereum",
+      "gnosisSafeTransactionServiceUrl": "https://transaction-redstone.safe.optimism.io",
+      "index": {
+        "from": 1797579
+      },
+      "interchainAccountRouter": "0x27e88AeB8EA4B159d81df06355Ea3d20bEB1de38",
+      "interchainGasPaymaster": "0x2Fa570E83009eaEef3a1cbd496a9a30F05266634",
+      "interchainSecurityModule": "0xdBb7627b60Fa558e7d5f0D356FE3AF946ea7B607",
+      "mailbox": "0xeA87ae93Fa0019a82A727bfd3eBd1cFCa8f64f1D",
+      "merkleTreeHook": "0x8F1E22d309baa69D398a03cc88E9b46037e988AA",
+      "name": "redstone",
+      "nativeToken": {
+        "decimals": 18,
+        "name": "Ether",
+        "symbol": "ETH"
+      },
+      "pausableHook": "0xC9B8ea6230d6687a4b13fD3C0b8f0Ec607B26465",
+      "pausableIsm": "0xD53Fdbb7537aCa82bAf7cCA7204088f15b52796a",
+      "protocol": "ethereum",
+      "protocolFee": "0x26f32245fCF5Ad53159E875d5Cae62aEcf19c2d4",
+      "proxyAdmin": "0x4Ed7d626f1E96cD1C0401607Bf70D95243E3dEd1",
+      "rpcUrls": [
+        {
+          "http": "https://rpc.redstonechain.com"
+        }
+      ],
+      "staticAggregationHookFactory": "0xA3a24EC5670F1F416AB9fD554FcE2f226AE9D7eB",
+      "staticAggregationIsm": "0x3Bb9244a2aBBb710c933e8D82Ff8F0C200F3c036",
+      "staticAggregationIsmFactory": "0xEb9FcFDC9EfDC17c1EC5E1dc085B98485da213D6",
+      "staticMerkleRootMultisigIsmFactory": "0x8b83fefd896fAa52057798f6426E9f0B080FCCcE",
+      "staticMessageIdMultisigIsmFactory": "0x8F7454AC98228f3504Bb91eA3D8Adafe6406110A",
+      "storageGasOracle": "0x6Fae4D9935E2fcb11fC79a64e917fb2BF14DaFaa",
+      "testRecipient": "0x1Ab68dC4f7b6cfcd00218D4b761b7F3b5a724555",
+      "timelockController": "0x0000000000000000000000000000000000000000",
+      "validatorAnnounce": "0x12582c7B0f43c6A667CBaA7fA8b112F7fb1E69F0",
+      "staticMerkleRootWeightedMultisigIsmFactory": "0x794Fe7970EE45945b0ad2667f99A5bBc9ddfB5d7",
+      "staticMessageIdWeightedMultisigIsmFactory": "0x7B8AA8f23Ab6B0757eC6FC71894211376D9335b0",
+      "technicalStack": "opstack"
+    },
+    "scroll": {
+      "aggregationHook": "0x3d96e1efA9F232F7743b2C31D4ba3FE0B35008AC",
+      "blockExplorers": [
+        {
+          "apiKey": "GP69JEAP2W7YFJT9ZJTEPGQT6Y6KMW44ZN",
+          "apiUrl": "https://api.etherscan.io/v2/api?chainid=534352",
+          "family": "etherscan",
+          "name": "Scroll Explorer",
+          "url": "https://scrollscan.com/"
+        }
+      ],
+      "blocks": {
+        "confirmations": 1,
+        "estimateBlockTime": 3,
+        "reorgPeriod": 17
+      },
+      "chainId": 534352,
+      "deployer": {
+        "name": "Abacus Works",
+        "url": "https://www.hyperlane.xyz"
+      },
+      "displayName": "Scroll",
+      "domainId": 534352,
+      "domainRoutingIsm": "0x4d02AfFc3F030c887e2f914B8B67E0B845e034fD",
+      "domainRoutingIsmFactory": "0xe03dad16074BC5EEA9A9311257BF02Eb0B6AAA2b",
+      "fallbackRoutingHook": "0xDa7cECb05C4aeB02c1aFDE277d4306a2da7Bd762",
+      "gasCurrencyCoinGeckoId": "ethereum",
+      "gnosisSafeTransactionServiceUrl": "https://safe-transaction-scroll.safe.global",
+      "index": {
+        "chunk": 999,
+        "from": 271840
+      },
+      "interchainAccountRouter": "0x7E4a3CdF715650A2EF407C86186ec8Fd2d1fb46c",
+      "interchainGasPaymaster": "0xBF12ef4B9f307463D3FB59c3604F294dDCe287E2",
+      "interchainSecurityModule": "0xDc9d5132812d1f02fA64EdA7c0Db44172Ff5C103",
+      "mailbox": "0x2f2aFaE1139Ce54feFC03593FeE8AB2aDF4a85A7",
+      "merkleTreeHook": "0x6119E37Bd66406A1Db74920aC79C15fB8411Ba76",
+      "name": "scroll",
+      "nativeToken": {
+        "decimals": 18,
+        "name": "Ether",
+        "symbol": "ETH"
+      },
+      "pausableHook": "0x4Eb82Ee35b0a1c1d776E3a3B547f9A9bA6FCC9f2",
+      "pausableIsm": "0x11Fa12DBaCe771E293e19743feA342e378C6341F",
+      "protocol": "ethereum",
+      "protocolFee": "0xc3F23848Ed2e04C0c6d41bd7804fa8f89F940B94",
+      "proxyAdmin": "0x0761b0827849abbf7b0cC09CE14e1C93D87f5004",
+      "rpcUrls": [
+        {
+          "http": "https://rpc.scroll.io"
+        },
+        {
+          "http": "https://rpc.ankr.com/scroll"
+        },
+        {
+          "http": "https://scroll-mainnet.chainstacklabs.com"
+        },
+        {
+          "http": "https://scroll.drpc.org"
+        },
+        {
+          "http": "https://1rpc.io/scroll"
+        }
+      ],
+      "staticAggregationHookFactory": "0x2F3D24f1FA44c92c786F32255e0154e2947F594d",
+      "staticAggregationIsm": "0xAC0F1820F1F3fEd26293B8714464ca431824f823",
+      "staticAggregationIsmFactory": "0x8F7454AC98228f3504Bb91eA3D8Adafe6406110A",
+      "staticMerkleRootMultisigIsmFactory": "0x2C1FAbEcd7bFBdEBF27CcdB67baADB38b6Df90fC",
+      "staticMessageIdMultisigIsmFactory": "0x8b83fefd896fAa52057798f6426E9f0B080FCCcE",
+      "storageGasOracle": "0x481171eb1aad17eDE6a56005B7F1aB00C581ef13",
+      "testRecipient": "0x674f4698d063cE4C0d604c88dD7D542De72f327f",
+      "timelockController": "0x0000000000000000000000000000000000000000",
+      "validatorAnnounce": "0xd83A4F747fE80Ed98839e05079B1B7Fe037b1638",
+      "staticMerkleRootWeightedMultisigIsmFactory": "0xcb0D04010584AA5244b5826c990eeA4c16BeAC8C",
+      "staticMessageIdWeightedMultisigIsmFactory": "0x609707355a53d2aAb6366f48E2b607C599D26B29",
+      "technicalStack": "other",
+      "transactionOverrides": {
+        "gasPrice": 200000000
+      }
+    },
+    "sei": {
+      "aggregationHook": "0xfA2445D13CDa96c3ef3b51C78c39b1F6640924fA",
+      "blockExplorers": [
+        {
+          "apiKey": "487e1ac5-03f4-4473-9e73-cee721b782b5",
+          "apiUrl": "https://seitrace.com/pacific-1/api",
+          "family": "etherscan",
+          "name": "Seitrace",
+          "url": "https://seitrace.com"
+        }
+      ],
+      "blocks": {
+        "confirmations": 1,
+        "estimateBlockTime": 1,
+        "reorgPeriod": 1
+      },
+      "chainId": 1329,
+      "deployer": {
+        "name": "Abacus Works",
+        "url": "https://www.hyperlane.xyz"
+      },
+      "displayName": "Sei",
+      "domainId": 1329,
+      "domainRoutingIsm": "0xBD70Ea9D599a0FC8158B026797177773C3445730",
+      "domainRoutingIsmFactory": "0x1052eF3419f26Bec74Ed7CEf4a4FA6812Bc09908",
+      "fallbackRoutingHook": "0xB3fCcD379ad66CED0c91028520C64226611A48c9",
+      "gasCurrencyCoinGeckoId": "sei-network",
+      "gnosisSafeTransactionServiceUrl": "https://transaction.sei-safe.protofire.io",
+      "index": {
+        "from": 80809403,
+        "chunk": 1000
+      },
+      "interchainAccountRouter": "0xA70482D7359816809988AC4053d83F0C8C98D292",
+      "interchainGasPaymaster": "0xFC62DeF1f08793aBf0E67f69257c6be258194F72",
+      "interchainSecurityModule": "0x68390bFC6a83Bb50FC734110fB8Ff7EE2730e3f2",
+      "mailbox": "0x2f2aFaE1139Ce54feFC03593FeE8AB2aDF4a85A7",
+      "merkleTreeHook": "0xca1b69fA4c4a7c7fD839bC50867c589592bcfe49",
+      "name": "sei",
+      "nativeToken": {
+        "decimals": 18,
+        "name": "Sei",
+        "symbol": "SEI"
+      },
+      "pausableHook": "0xea820f9BCFD5E16a0dd42071EB61A29874Ad81A4",
+      "pausableIsm": "0x931dFCc8c1141D6F532FD023bd87DAe0080c835d",
+      "protocol": "ethereum",
+      "protocolFee": "0x83c2DB237e93Ce52565AB110124f78fdf159E3f4",
+      "proxyAdmin": "0x0761b0827849abbf7b0cC09CE14e1C93D87f5004",
+      "rpcUrls": [
+        {
+          "http": "https://evm-rpc.sei-apis.com"
+        }
+      ],
+      "staticAggregationHookFactory": "0x7442A72e41F09e35945BE4984785Ab92D921e6d5",
+      "staticAggregationIsm": "0x596eCC936068AeBD836e79D530043b868569a61B",
+      "staticAggregationIsmFactory": "0x8F7454AC98228f3504Bb91eA3D8Adafe6406110A",
+      "staticMerkleRootMultisigIsmFactory": "0x2C1FAbEcd7bFBdEBF27CcdB67baADB38b6Df90fC",
+      "staticMessageIdMultisigIsmFactory": "0x8b83fefd896fAa52057798f6426E9f0B080FCCcE",
+      "storageGasOracle": "0x26f32245fCF5Ad53159E875d5Cae62aEcf19c2d4",
+      "testRecipient": "0xdB670e1a1e312BF17425b08cE55Bdf2cD8F8eD54",
+      "timelockController": "0x0000000000000000000000000000000000000000",
+      "validatorAnnounce": "0x5332D1AC0A626D265298c14ff681c0A8D28dB86d",
+      "staticMerkleRootWeightedMultisigIsmFactory": "0xDf347f7602fFF536337c0B90cEC19CD6998427C4",
+      "staticMessageIdWeightedMultisigIsmFactory": "0x816CF11aDFF6De498823F739eAfe350E82ee845D",
+      "technicalStack": "other",
+      "transactionOverrides": {
+        "gasPrice": 101000000000
+      }
+    },
+    "solanamainnet": {
+      "blockExplorers": [
+        {
+          "apiUrl": "https://solscan.io",
+          "family": "other",
+          "name": "Solana Explorer",
+          "url": "https://solscan.io"
+        }
+      ],
+      "blocks": {
+        "confirmations": 1,
+        "estimateBlockTime": 0.4,
+        "reorgPeriod": 0
+      },
+      "chainId": 1399811149,
+      "deployer": {
+        "name": "Abacus Works",
+        "url": "https://www.hyperlane.xyz"
+      },
+      "displayName": "Solana",
+      "displayNameShort": "Sol",
+      "domainId": 1399811149,
+      "gasCurrencyCoinGeckoId": "solana",
+      "index": {
+        "from": 1,
+        "mode": "sequence",
+        "chunk": 20
+      },
+      "interchainGasPaymaster": "JAvHW21tYXE9dtdG83DReqU2b4LUexFuCbtJT5tF8X6M",
+      "mailbox": "E588QtVUvresuXq2KoNEwAmoifCzYGpRBdHByN9KQMbi",
+      "merkleTreeHook": "E588QtVUvresuXq2KoNEwAmoifCzYGpRBdHByN9KQMbi",
+      "name": "solanamainnet",
+      "nativeToken": {
+        "decimals": 9,
+        "name": "Solana",
+        "symbol": "SOL"
+      },
+      "protocol": "sealevel",
+      "rpcUrls": [
+        {
+          "http": "https://api.mainnet-beta.solana.com"
+        }
+      ],
+      "validatorAnnounce": "pRgs5vN4Pj7WvFbxf6QDHizo2njq2uksqEUbaSghVA8",
+      "interchainSecurityModule": "Da6Lp9syj8hLRiqjZLTLbZEC1NPhPMPd1JJ3HQRN4NyJ",
+      "technicalStack": "other"
+    },
+    "taiko": {
+      "aggregationHook": "0xeD3990D594ceA77b3b9b23378d8527534b6B3779",
+      "blockExplorers": [
+        {
+          "apiKey": "GP69JEAP2W7YFJT9ZJTEPGQT6Y6KMW44ZN",
+          "apiUrl": "https://api.etherscan.io/v2/api?chainid=167000",
+          "family": "etherscan",
+          "name": "Taikoscan",
+          "url": "https://taikoscan.io"
+        }
+      ],
+      "blocks": {
+        "confirmations": 1,
+        "estimateBlockTime": 12,
+        "reorgPeriod": 5
+      },
+      "chainId": 167000,
+      "deployer": {
+        "name": "Abacus Works",
+        "url": "https://www.hyperlane.xyz"
+      },
+      "displayName": "Taiko",
+      "domainId": 167000,
+      "domainRoutingIsm": "0x5D1e7D7c5B9e6dDC8439F67F10c578f2A1084f6F",
+      "domainRoutingIsmFactory": "0x0761b0827849abbf7b0cC09CE14e1C93D87f5004",
+      "fallbackRoutingHook": "0x79B1257BDBCaeF98Da685A7c225b6e61a119Cb7a",
+      "gasCurrencyCoinGeckoId": "ethereum",
+      "gnosisSafeTransactionServiceUrl": "https://transaction.safe.taiko.xyz",
+      "index": {
+        "from": 98997
+      },
+      "interchainAccountRouter": "0xEE47aD8f6582CDcBF4B8581A1c3482E72E4DeaBf",
+      "interchainGasPaymaster": "0x273Bc6b01D9E88c064b6E5e409BdF998246AEF42",
+      "interchainSecurityModule": "0xc40e32BbEf274E81139960BBb2C9F5E380437cA0",
+      "mailbox": "0x28EFBCadA00A7ed6772b3666F3898d276e88CAe3",
+      "merkleTreeHook": "0x6A55822cf11f9fcBc4c75BC2638AfE8Eb942cAdd",
+      "name": "taiko",
+      "nativeToken": {
+        "decimals": 18,
+        "name": "Ether",
+        "symbol": "ETH"
+      },
+      "pausableHook": "0xD1E267d2d7876e97E217BfE61c34AB50FEF52807",
+      "pausableIsm": "0xD670c00C0Cad3D32436d7cF270e739772314A8CE",
+      "protocol": "ethereum",
+      "protocolFee": "0x4006E7434086E7f2548582cfD5ff5Ebb0e44839d",
+      "proxyAdmin": "0x398633D19f4371e1DB5a8EFE90468eB70B1176AA",
+      "rpcUrls": [
+        {
+          "http": "https://rpc.mainnet.taiko.xyz"
+        }
+      ],
+      "staticAggregationHookFactory": "0x51845141816656a0cDC1c0755DD18Ff99d484E33",
+      "staticAggregationIsm": "0xBa2C27984b3Bd991b1CA8C26ce91E07A7208b472",
+      "staticAggregationIsmFactory": "0xEb9FcFDC9EfDC17c1EC5E1dc085B98485da213D6",
+      "staticMerkleRootMultisigIsmFactory": "0x8b83fefd896fAa52057798f6426E9f0B080FCCcE",
+      "staticMessageIdMultisigIsmFactory": "0x8F7454AC98228f3504Bb91eA3D8Adafe6406110A",
+      "storageGasOracle": "0x7556a0E61d577D921Cba8Fca0d7D6299d36E607E",
+      "technicalStack": "other",
+      "testRecipient": "0x5fC427653b175F6De5A494DE17d1c7636d7E7965",
+      "timelockController": "0x0000000000000000000000000000000000000000",
+      "validatorAnnounce": "0x01aE937A7B05d187bBCBE80F44F41879D3D335a4",
+      "staticMerkleRootWeightedMultisigIsmFactory": "0xdf4aA3905e0391C7763e33CB6A08fFa97221D49B",
+      "staticMessageIdWeightedMultisigIsmFactory": "0x72246331d057741008751AB3976a8297Ce7267Bc"
+    },
+    "tangle": {
+      "aggregationHook": "0x600E6824f7cDc614210616b4A2b283D484093bDA",
+      "blockExplorers": [
+        {
+          "apiUrl": "https://explorer.tangle.tools/api",
+          "family": "blockscout",
+          "name": "Tangle EVM Explorer",
+          "url": "https://explorer.tangle.tools"
+        }
+      ],
+      "blocks": {
+        "confirmations": 1,
+        "estimateBlockTime": 6,
+        "reorgPeriod": "finalized"
+      },
+      "chainId": 5845,
+      "deployer": {
+        "name": "Abacus Works",
+        "url": "https://www.hyperlane.xyz"
+      },
+      "displayName": "Tangle",
+      "domainId": 5845,
+      "domainRoutingIsm": "0xaDc0cB48E8DB81855A930C0C1165ea3dCe4Ba5C7",
+      "domainRoutingIsmFactory": "0x1052eF3419f26Bec74Ed7CEf4a4FA6812Bc09908",
+      "fallbackRoutingHook": "0xd21192429df453021e896f2897Dc8B1167DD61E5",
+      "gasCurrencyCoinGeckoId": "tangle-network",
+      "index": {
+        "from": 1678063
+      },
+      "interchainGasPaymaster": "0x9844aFFaBE17c37F791ff99ABa58B0FbB75e22AF",
+      "interchainSecurityModule": "0xd66CD1B9465DD21aeAC34A00BCdF747394535E49",
+      "isTestnet": false,
+      "mailbox": "0x2f2aFaE1139Ce54feFC03593FeE8AB2aDF4a85A7",
+      "merkleTreeHook": "0xF5da68b2577EF5C0A0D98aA2a58483a68C2f232a",
+      "name": "tangle",
+      "nativeToken": {
+        "decimals": 18,
+        "name": "Tangle Network Token",
+        "symbol": "TNT"
+      },
+      "pausableHook": "0x61594D2cA900C44ab51d07776465397FefC643C6",
+      "pausableIsm": "0x5d69BC38eF3eDb491c0b7186BEc4eC45c4013f93",
+      "protocol": "ethereum",
+      "protocolFee": "0x4E55aDA3ef1942049EA43E904EB01F4A0a9c39bd",
+      "proxyAdmin": "0x0761b0827849abbf7b0cC09CE14e1C93D87f5004",
+      "rpcUrls": [
+        {
+          "http": "https://rpc.tangle.tools"
+        }
+      ],
+      "staticAggregationHookFactory": "0x5b4A2b7e083aa7eF6Bf7382D51f714Ef7C2D735a",
+      "staticAggregationIsm": "0xB0525d808721426c56377469B92db16857384deF",
+      "staticAggregationIsmFactory": "0x8F7454AC98228f3504Bb91eA3D8Adafe6406110A",
+      "staticMerkleRootMultisigIsmFactory": "0x2C1FAbEcd7bFBdEBF27CcdB67baADB38b6Df90fC",
+      "staticMessageIdMultisigIsmFactory": "0x8b83fefd896fAa52057798f6426E9f0B080FCCcE",
+      "storageGasOracle": "0x7b2e996742fA42d223652A344252B725D1bC428C",
+      "testRecipient": "0x2c61Cda929e4e2174cb10cd8e2724A9ceaD62E67",
+      "validatorAnnounce": "0x062200d92dF6bB7bA89Ce4D6800110450f94784e",
+      "staticMerkleRootWeightedMultisigIsmFactory": "0x148CF67B8A242c1360bb2C93fCe203EC4d4f9B56",
+      "staticMessageIdWeightedMultisigIsmFactory": "0xcd849e612Aaa138f03698C3Edb42a34117BFF631",
+      "interchainAccountRouter": "0xf63Eb8e72Cbc59eC1185620c44050aF266d3eC19",
+      "timelockController": "0x0000000000000000000000000000000000000000",
+      "technicalStack": "polkadotsubstrate"
+    },
+    "viction": {
+      "aggregationHook": "0x5c7890FAf9c99dC55926F00d624D7Bc6D7ac6834",
+      "blockExplorers": [
+        {
+          "apiUrl": "https://www.vicscan.xyz/api",
+          "family": "other",
+          "name": "Vicscan",
+          "url": "https://www.vicscan.xyz"
+        }
+      ],
+      "blocks": {
+        "confirmations": 1,
+        "estimateBlockTime": 2,
+        "reorgPeriod": 3
+      },
+      "chainId": 88,
+      "deployer": {
+        "name": "Abacus Works",
+        "url": "https://www.hyperlane.xyz"
+      },
+      "displayName": "Viction",
+      "domainId": 88,
+      "domainRoutingIsm": "0x477145b11E1a71fEb658d96A0E27F19495121504",
+      "domainRoutingIsmFactory": "0x1052eF3419f26Bec74Ed7CEf4a4FA6812Bc09908",
+      "fallbackRoutingHook": "0x5d69BC38eF3eDb491c0b7186BEc4eC45c4013f93",
+      "gasCurrencyCoinGeckoId": "tomochain",
+      "index": {
+        "chunk": 999,
+        "from": 73573878
+      },
+      "interchainAccountRouter": "0xc11f8Cf2343d3788405582F65B8af6A4F7a6FfC8",
+      "interchainGasPaymaster": "0x0D63128D887159d63De29497dfa45AFc7C699AE4",
+      "interchainSecurityModule": "0x875a04AAdE245e9509731d33CDffCCB4184babcb",
+      "mailbox": "0x2f2aFaE1139Ce54feFC03593FeE8AB2aDF4a85A7",
+      "merkleTreeHook": "0x149db7afD694722747035d5AEC7007ccb6F8f112",
+      "name": "viction",
+      "nativeToken": {
+        "decimals": 18,
+        "name": "Viction",
+        "symbol": "VIC"
+      },
+      "pausableHook": "0xDab56C5A1EffFdd23f6BD1243E457B1575984Bc6",
+      "pausableIsm": "0x92cdbF0Ccdf8E93467FA858fb986fa650A02f2A8",
+      "protocol": "ethereum",
+      "protocolFee": "0xd83A4F747fE80Ed98839e05079B1B7Fe037b1638",
+      "proxyAdmin": "0x0761b0827849abbf7b0cC09CE14e1C93D87f5004",
+      "rpcUrls": [
+        {
+          "http": "https://rpc.viction.xyz"
+        },
+        {
+          "http": "https://viction.drpc.org"
+        },
+        {
+          "http": "https://viction.blockpi.network/v1/rpc/public"
+        }
+      ],
+      "staticAggregationHookFactory": "0xEb9FcFDC9EfDC17c1EC5E1dc085B98485da213D6",
+      "staticAggregationIsm": "0x60586f0b79426f8F406C807a59c7b6478e8bBa0C",
+      "staticAggregationIsmFactory": "0x8F7454AC98228f3504Bb91eA3D8Adafe6406110A",
+      "staticMerkleRootMultisigIsmFactory": "0x2C1FAbEcd7bFBdEBF27CcdB67baADB38b6Df90fC",
+      "staticMessageIdMultisigIsmFactory": "0x8b83fefd896fAa52057798f6426E9f0B080FCCcE",
+      "storageGasOracle": "0x19dc38aeae620380430C200a6E990D5Af5480117",
+      "testRecipient": "0x17E216fBb22dF4ef8A6640ae9Cb147C92710ac84",
+      "testTokenRecipient": "0xe042D1fbDf59828dd16b9649Ede7abFc856F7a6c",
+      "timelockController": "0x0000000000000000000000000000000000000000",
+      "validatorAnnounce": "0x2fa5F5C96419C222cDbCeC797D696e6cE428A7A9",
+      "staticMerkleRootWeightedMultisigIsmFactory": "0x766fc1d3F6CFAE5A06Fe8D6b65a3012401Bd36Ba",
+      "staticMessageIdWeightedMultisigIsmFactory": "0x9f4012ba9368FBb95F56c2Fc2D956df803D8779e",
+      "technicalStack": "other"
+    },
+    "worldchain": {
+      "aggregationHook": "0x8c84184a153375d1f545E81C463FD4DBdeB8B24B",
+      "blockExplorers": [
+        {
+          "apiKey": "GP69JEAP2W7YFJT9ZJTEPGQT6Y6KMW44ZN",
+          "apiUrl": "https://api.etherscan.io/v2/api?chainid=480",
+          "family": "etherscan",
+          "name": "Worldscan",
+          "url": "https://worldscan.org"
+        },
+        {
+          "apiUrl": "https://worldchain-mainnet.explorer.alchemy.com/api",
+          "family": "blockscout",
+          "name": "World Chain Explorer",
+          "url": "https://worldchain-mainnet.explorer.alchemy.com"
+        }
+      ],
+      "blocks": {
+        "confirmations": 1,
+        "estimateBlockTime": 2,
+        "reorgPeriod": 5
+      },
+      "chainId": 480,
+      "deployer": {
+        "name": "Abacus Works",
+        "url": "https://www.hyperlane.xyz"
+      },
+      "displayName": "World Chain",
+      "domainId": 480,
+      "domainRoutingIsm": "0xBD70Ea9D599a0FC8158B026797177773C3445730",
+      "domainRoutingIsmFactory": "0x1052eF3419f26Bec74Ed7CEf4a4FA6812Bc09908",
+      "fallbackRoutingHook": "0x03E20381530F2D50A0c9Ef153C19E74695c03433",
+      "gasCurrencyCoinGeckoId": "ethereum",
+      "index": {
+        "from": 1328243
+      },
+      "interchainAccountRouter": "0xd55bFDfb3486fE49a0b2E2Af324453452329051F",
+      "interchainGasPaymaster": "0x7E27456a839BFF31CA642c060a2b68414Cb6e503",
+      "interchainSecurityModule": "0xDd3f1816E49427C5480292aD407143FFCf29B416",
+      "mailbox": "0x2f2aFaE1139Ce54feFC03593FeE8AB2aDF4a85A7",
+      "merkleTreeHook": "0x0054D19613f20dD72721A146ED408971a2CCA9BD",
+      "name": "worldchain",
+      "nativeToken": {
+        "decimals": 18,
+        "name": "Ether",
+        "symbol": "ETH"
+      },
+      "pausableHook": "0x7b75b29caD47e10146e29BBf7BD9025e021a7023",
+      "pausableIsm": "0x273Bc6b01D9E88c064b6E5e409BdF998246AEF42",
+      "protocol": "ethereum",
+      "protocolFee": "0x01aE937A7B05d187bBCBE80F44F41879D3D335a4",
+      "proxyAdmin": "0x0761b0827849abbf7b0cC09CE14e1C93D87f5004",
+      "rpcUrls": [
+        {
+          "http": "https://worldchain.drpc.org"
+        },
+        {
+          "http": "https://worldchain-mainnet.gateway.tenderly.co"
+        },
+        {
+          "http": "https://worldchain-mainnet.g.alchemy.com/public"
+        }
+      ],
+      "staticAggregationHookFactory": "0x0643a968Fb44EDfEbB1BdA2Dcf0DD44E876c25B4",
+      "staticAggregationIsm": "0xD3bd8f20e169364d14c7dBFE698258D780FC71e3",
+      "staticAggregationIsmFactory": "0x8F7454AC98228f3504Bb91eA3D8Adafe6406110A",
+      "staticMerkleRootMultisigIsmFactory": "0x2C1FAbEcd7bFBdEBF27CcdB67baADB38b6Df90fC",
+      "staticMessageIdMultisigIsmFactory": "0x8b83fefd896fAa52057798f6426E9f0B080FCCcE",
+      "storageGasOracle": "0xe4057c5B0c43Dc18E36b08C39B419F190D29Ac2d",
+      "testRecipient": "0x4848d54987ffc732aD313827cdC25DF2eedD79d8",
+      "timelockController": "0x0000000000000000000000000000000000000000",
+      "validatorAnnounce": "0x047ba6c9949baB22d13C347B40819b7A20C4C53a",
+      "staticMerkleRootWeightedMultisigIsmFactory": "0xe8d5590F2e969F9d21f0132f2b596273f8a03Ef2",
+      "staticMessageIdWeightedMultisigIsmFactory": "0x9024A3902B542C87a5C4A2b3e15d60B2f087Dc3E",
+      "technicalStack": "opstack",
+      "gnosisSafeTransactionServiceUrl": "https://safe-transaction-worldchain.safe.global"
+    },
+    "xai": {
+      "aggregationHook": "0x31A88B8d1AeeC75Ac8Ee647EeC1d81fC755F9432",
+      "blockExplorers": [
+        {
+          "apiUrl": "https://explorer.xai-chain.net/api",
+          "family": "blockscout",
+          "name": "Xai Explorer",
+          "url": "https://explorer.xai-chain.net"
+        }
+      ],
+      "blocks": {
+        "confirmations": 1,
+        "estimateBlockTime": 1,
+        "reorgPeriod": 5
+      },
+      "chainId": 660279,
+      "deployer": {
+        "name": "Abacus Works",
+        "url": "https://www.hyperlane.xyz"
+      },
+      "displayName": "Xai",
+      "domainId": 660279,
+      "domainRoutingIsm": "0x93e62F2c9a89f8b1e62A3c726Bbf6BD1A7b7FA3e",
+      "domainRoutingIsmFactory": "0x1052eF3419f26Bec74Ed7CEf4a4FA6812Bc09908",
+      "fallbackRoutingHook": "0xd21192429df453021e896f2897Dc8B1167DD61E5",
+      "gasCurrencyCoinGeckoId": "xai-blockchain",
+      "index": {
+        "from": 24395308
+      },
+      "interchainGasPaymaster": "0x9844aFFaBE17c37F791ff99ABa58B0FbB75e22AF",
+      "interchainSecurityModule": "0xbDcAe4CD42D0aaaEfA59d3B8d361ecB47175edBd",
+      "mailbox": "0x2f2aFaE1139Ce54feFC03593FeE8AB2aDF4a85A7",
+      "merkleTreeHook": "0xF5da68b2577EF5C0A0D98aA2a58483a68C2f232a",
+      "name": "xai",
+      "nativeToken": {
+        "decimals": 18,
+        "name": "XAI Token",
+        "symbol": "XAI"
+      },
+      "pausableHook": "0x61594D2cA900C44ab51d07776465397FefC643C6",
+      "pausableIsm": "0xbB22547D1dc681fe925f568f637Ff67aC06c20fc",
+      "protocol": "ethereum",
+      "protocolFee": "0xe8d5590F2e969F9d21f0132f2b596273f8a03Ef2",
+      "proxyAdmin": "0x0761b0827849abbf7b0cC09CE14e1C93D87f5004",
+      "rpcUrls": [
+        {
+          "http": "https://xai-chain.net/rpc"
+        }
+      ],
+      "staticAggregationHookFactory": "0xc3936Ec39Fc4fdbaE4bED93969cf4A87a8e85A0D",
+      "staticAggregationIsm": "0x5F3C25e6AfDC6953fF1c7a661963D5a54E239A8D",
+      "staticAggregationIsmFactory": "0x8F7454AC98228f3504Bb91eA3D8Adafe6406110A",
+      "staticMerkleRootMultisigIsmFactory": "0x2C1FAbEcd7bFBdEBF27CcdB67baADB38b6Df90fC",
+      "staticMessageIdMultisigIsmFactory": "0x8b83fefd896fAa52057798f6426E9f0B080FCCcE",
+      "storageGasOracle": "0x7b2e996742fA42d223652A344252B725D1bC428C",
+      "technicalStack": "arbitrumnitro",
+      "testRecipient": "0x2c61Cda929e4e2174cb10cd8e2724A9ceaD62E67",
+      "validatorAnnounce": "0x062200d92dF6bB7bA89Ce4D6800110450f94784e",
+      "staticMerkleRootWeightedMultisigIsmFactory": "0x71388C9E25BE7b229B5d17Df7D4DB3F7DA7C962d",
+      "staticMessageIdWeightedMultisigIsmFactory": "0x3E969bA938E6A993eeCD6F65b0dd8712B07dFe59",
+      "interchainAccountRouter": "0xA8aB763aB8ab133236afc7b31aFC606F268048f5",
+      "timelockController": "0x0000000000000000000000000000000000000000"
+    },
+    "xlayer": {
+      "aggregationHook": "0xFA33A7786c67c5FDB6DC71E9D4e65293C62a047A",
+      "blockExplorers": [
+        {
+          "apiUrl": "https://www.oklink.com/api",
+          "family": "other",
+          "name": "X Layer Explorer",
+          "url": "https://www.oklink.com/xlayer"
+        }
+      ],
+      "blocks": {
+        "confirmations": 1,
+        "estimateBlockTime": 10,
+        "reorgPeriod": 5
+      },
+      "chainId": 196,
+      "deployer": {
+        "name": "Abacus Works",
+        "url": "https://www.hyperlane.xyz"
+      },
+      "displayName": "XLayer",
+      "displayNameShort": "XLayer",
+      "domainId": 196,
+      "domainRoutingIsm": "0xBD70Ea9D599a0FC8158B026797177773C3445730",
+      "domainRoutingIsmFactory": "0x1052eF3419f26Bec74Ed7CEf4a4FA6812Bc09908",
+      "fallbackRoutingHook": "0x03E20381530F2D50A0c9Ef153C19E74695c03433",
+      "gasCurrencyCoinGeckoId": "okb",
+      "gnosisSafeTransactionServiceUrl": "https://app.safe.global/welcome?chain=xlayer",
+      "index": {
+        "chunk": 999,
+        "from": 3387690
+      },
+      "interchainAccountRouter": "0x39d3c2Cf646447ee302178EDBe5a15E13B6F33aC",
+      "interchainGasPaymaster": "0x7E27456a839BFF31CA642c060a2b68414Cb6e503",
+      "interchainSecurityModule": "0x91e4E24704d03e85cd0F98065268ee671a85270d",
+      "mailbox": "0x2f2aFaE1139Ce54feFC03593FeE8AB2aDF4a85A7",
+      "merkleTreeHook": "0x0054D19613f20dD72721A146ED408971a2CCA9BD",
+      "name": "xlayer",
+      "nativeToken": {
+        "decimals": 18,
+        "name": "OKB",
+        "symbol": "OKB"
+      },
+      "pausableHook": "0x7b75b29caD47e10146e29BBf7BD9025e021a7023",
+      "pausableIsm": "0x273Bc6b01D9E88c064b6E5e409BdF998246AEF42",
+      "protocol": "ethereum",
+      "protocolFee": "0x01aE937A7B05d187bBCBE80F44F41879D3D335a4",
+      "proxyAdmin": "0x0761b0827849abbf7b0cC09CE14e1C93D87f5004",
+      "rpcUrls": [
+        {
+          "http": "https://xlayerrpc.okx.com"
+        },
+        {
+          "http": "https://rpc.xlayer.tech"
+        }
+      ],
+      "staticAggregationHookFactory": "0x33Ef006E7083BB38E0AFe3C3979F4e9b84415bf1",
+      "staticAggregationIsm": "0xD3bd8f20e169364d14c7dBFE698258D780FC71e3",
+      "staticAggregationIsmFactory": "0x8F7454AC98228f3504Bb91eA3D8Adafe6406110A",
+      "staticMerkleRootMultisigIsmFactory": "0x2C1FAbEcd7bFBdEBF27CcdB67baADB38b6Df90fC",
+      "staticMessageIdMultisigIsmFactory": "0x8b83fefd896fAa52057798f6426E9f0B080FCCcE",
+      "storageGasOracle": "0xe4057c5B0c43Dc18E36b08C39B419F190D29Ac2d",
+      "testRecipient": "0x4848d54987ffc732aD313827cdC25DF2eedD79d8",
+      "timelockController": "0x0000000000000000000000000000000000000000",
+      "validatorAnnounce": "0x047ba6c9949baB22d13C347B40819b7A20C4C53a",
+      "staticMerkleRootWeightedMultisigIsmFactory": "0x168DFF0Ad2b180F3801883Fe5Ae56d7E7d91D5f4",
+      "staticMessageIdWeightedMultisigIsmFactory": "0x6Fb36672365C7c797028C400A61c58c0ECc53cD2",
+      "technicalStack": "polygoncdk"
+    },
+    "zetachain": {
+      "aggregationHook": "0x3267774E526E7AE59b525aDa30C826840BA7FC5F",
+      "blockExplorers": [
+        {
+          "apiUrl": "https://explorer.zetachain.com",
+          "family": "other",
+          "name": "ZetaScan",
+          "url": "https://explorer.zetachain.com"
+        }
+      ],
+      "blocks": {
+        "confirmations": 1,
+        "estimateBlockTime": 6,
+        "reorgPeriod": 0
+      },
+      "chainId": 7000,
+      "deployer": {
+        "name": "Abacus Works",
+        "url": "https://www.hyperlane.xyz"
+      },
+      "displayName": "ZetaChain",
+      "domainId": 7000,
+      "domainRoutingIsm": "0xaDc0cB48E8DB81855A930C0C1165ea3dCe4Ba5C7",
+      "domainRoutingIsmFactory": "0x1052eF3419f26Bec74Ed7CEf4a4FA6812Bc09908",
+      "fallbackRoutingHook": "0x8F1E22d309baa69D398a03cc88E9b46037e988AA",
+      "gasCurrencyCoinGeckoId": "zetachain",
+      "gnosisSafeTransactionServiceUrl": "https://transaction.safe.zetachain.com",
+      "index": {
+        "from": 3068132
+      },
+      "interchainAccountRouter": "0x6783dC9f1Bf88DC554c8716c4C42C5bf640dDcc8",
+      "interchainGasPaymaster": "0x931dFCc8c1141D6F532FD023bd87DAe0080c835d",
+      "interchainSecurityModule": "0x4b58fe30415ce50768a4984e0ed5D55c64C3E23B",
+      "mailbox": "0x2f2aFaE1139Ce54feFC03593FeE8AB2aDF4a85A7",
+      "merkleTreeHook": "0xE2ee936bEa8e42671c400aC96dE198E06F2bA2A6",
+      "name": "zetachain",
+      "nativeToken": {
+        "decimals": 18,
+        "name": "ZetaChain",
+        "symbol": "ZETA"
+      },
+      "pausableHook": "0xA1ac41d8A663fd317cc3BD94C7de92dC4BA4a882",
+      "pausableIsm": "0x7b75b29caD47e10146e29BBf7BD9025e021a7023",
+      "protocol": "ethereum",
+      "protocolFee": "0xea820f9BCFD5E16a0dd42071EB61A29874Ad81A4",
+      "proxyAdmin": "0x0761b0827849abbf7b0cC09CE14e1C93D87f5004",
+      "rpcUrls": [
+        {
+          "http": "https://zetachain-evm.blockpi.network/v1/rpc/public"
+        },
+        {
+          "http": "https://zetachain-mainnet.g.allthatnode.com/archive/evm"
+        }
+      ],
+      "staticAggregationHookFactory": "0x2906a1e20997184a7Bbae771B175239e9D32d4fC",
+      "staticAggregationIsm": "0x7CB2dbE36aF0C0893B1B3502358Bc3697343559c",
+      "staticAggregationIsmFactory": "0x8F7454AC98228f3504Bb91eA3D8Adafe6406110A",
+      "staticMerkleRootMultisigIsmFactory": "0x2C1FAbEcd7bFBdEBF27CcdB67baADB38b6Df90fC",
+      "staticMessageIdMultisigIsmFactory": "0x8b83fefd896fAa52057798f6426E9f0B080FCCcE",
+      "storageGasOracle": "0xC9B8ea6230d6687a4b13fD3C0b8f0Ec607B26465",
+      "testRecipient": "0x12582c7B0f43c6A667CBaA7fA8b112F7fb1E69F0",
+      "timelockController": "0x0000000000000000000000000000000000000000",
+      "validatorAnnounce": "0x48083C69f5a42c6B69ABbAd48AE195BD36770ee2",
+      "staticMerkleRootWeightedMultisigIsmFactory": "0xF645AeA0b8D26c9DBdfdeF2DEe59F845715BE32F",
+      "staticMessageIdWeightedMultisigIsmFactory": "0x0ed553e7e5D55535457d1E778Ba96cF839c18442",
+      "technicalStack": "other"
+    },
+    "zircuit": {
+      "aggregationHook": "0x5c731fC712F351Eae3a0c47f4bd1f49041e0De7b",
+      "blockExplorers": [
+        {
+          "apiUrl": "https://explorer.zircuit.com/api/contractVerifyHardhat",
+          "family": "etherscan",
+          "name": "Zircuit Eplorer",
+          "url": "https://explorer.zircuit.com"
+        }
+      ],
+      "blocks": {
+        "confirmations": 1,
+        "estimateBlockTime": 2,
+        "reorgPeriod": 300
+      },
+      "chainId": 48900,
+      "deployer": {
+        "name": "Abacus Works",
+        "url": "https://www.hyperlane.xyz"
+      },
+      "displayName": "Zircuit",
+      "domainId": 48900,
+      "domainRoutingIsm": "0x93e62F2c9a89f8b1e62A3c726Bbf6BD1A7b7FA3e",
+      "domainRoutingIsmFactory": "0x1052eF3419f26Bec74Ed7CEf4a4FA6812Bc09908",
+      "fallbackRoutingHook": "0xDa7cECb05C4aeB02c1aFDE277d4306a2da7Bd762",
+      "gasCurrencyCoinGeckoId": "ethereum",
+      "gnosisSafeTransactionServiceUrl": "https://transaction.safe.zircuit.com",
+      "index": {
+        "from": 1511458
+      },
+      "interchainGasPaymaster": "0x03cF708E42C89623bd83B281A56935cB562b9258",
+      "interchainSecurityModule": "0x19E222B88a693c1bdF05FF9104cfDd0ef56D774C",
+      "mailbox": "0xc2FbB9411186AB3b1a6AFCCA702D1a80B48b197c",
+      "merkleTreeHook": "0x4C97D35c668EE5194a13c8DE8Afc18cce40C9F28",
+      "name": "zircuit",
+      "nativeToken": {
+        "decimals": 18,
+        "name": "Ether",
+        "symbol": "ETH"
+      },
+      "pausableHook": "0x4Eb82Ee35b0a1c1d776E3a3B547f9A9bA6FCC9f2",
+      "pausableIsm": "0xc2Da384799488B4e1E773d70a83346529145085B",
+      "protocol": "ethereum",
+      "protocolFee": "0xe243Fb51d91c5DE62afAbE44F7Ed2D4DC51668C6",
+      "proxyAdmin": "0xA5580D7Af50F3FD869EbEA51e352e2656F8DD5C2",
+      "rpcUrls": [
+        {
+          "http": "https://zircuit1-mainnet.p2pify.com"
+        },
+        {
+          "http": "https://zircuit1-mainnet.liquify.com"
+        },
+        {
+          "http": "https://zircuit-mainnet.drpc.org"
+        }
+      ],
+      "staticAggregationHookFactory": "0x4426f30eE9d5373285958F2EA510f5CAd75A416D",
+      "staticAggregationIsm": "0x0f58B192d64DAe7389502b1c3F4a8A0ddBeEC488",
+      "staticAggregationIsmFactory": "0x8F7454AC98228f3504Bb91eA3D8Adafe6406110A",
+      "staticMerkleRootMultisigIsmFactory": "0x2C1FAbEcd7bFBdEBF27CcdB67baADB38b6Df90fC",
+      "staticMessageIdMultisigIsmFactory": "0x8b83fefd896fAa52057798f6426E9f0B080FCCcE",
+      "storageGasOracle": "0x46fa3A5780e5B90Eaf34BDED554d5353B5ABE9E7",
+      "testRecipient": "0xA34ceDf9068C5deE726C67A4e1DCfCc2D6E2A7fD",
+      "validatorAnnounce": "0x5366362c41e34869BDa231061603E4356D66079D",
+      "staticMerkleRootWeightedMultisigIsmFactory": "0x13E83ac41e696856B6996263501fB3225AD5E6F5",
+      "staticMessageIdWeightedMultisigIsmFactory": "0x61374178e45F65fF9D6252d017Cd580FC60B7654",
+      "interchainAccountRouter": "0xf20414268e76d0e943533aFa1F2b99DBfb4e0F71",
+      "timelockController": "0x0000000000000000000000000000000000000000",
+      "technicalStack": "opstack"
+    },
+    "zoramainnet": {
+      "aggregationHook": "0x1bF0c9dAd6DF11Ed61f80800b471F811576dd236",
+      "blockExplorers": [
+        {
+          "apiUrl": "https://explorer.zora.energy/api",
+          "family": "blockscout",
+          "name": "Zora Explorer",
+          "url": "https://explorer.zora.energy"
+        }
+      ],
+      "blocks": {
+        "confirmations": 1,
+        "estimateBlockTime": 2,
+        "reorgPeriod": 5
+      },
+      "chainId": 7777777,
+      "deployer": {
+        "name": "Abacus Works",
+        "url": "https://www.hyperlane.xyz"
+      },
+      "displayName": "Zora",
+      "domainId": 7777777,
+      "domainRoutingIsm": "0xe2BC89585C025E15Bb1a27A77990176C519d8fFe",
+      "domainRoutingIsmFactory": "0x32e77b20bf0cf034eB80ea9DD02De881016B01B3",
+      "fallbackRoutingHook": "0xD0dca420feFda68537695A8D887080eeF4030AF7",
+      "gasCurrencyCoinGeckoId": "ethereum",
+      "gnosisSafeTransactionServiceUrl": "https://transaction-zora.safe.optimism.io",
+      "index": {
+        "from": 17180113
+      },
+      "interchainAccountRouter": "0x9e6B1022bE9BBF5aFd152483DAD9b88911bC8611",
+      "interchainGasPaymaster": "0x18B0688990720103dB63559a3563f7E8d0f63EDb",
+      "interchainSecurityModule": "0xeb153C6e6a08837c3182179253360c7816e6bAb5",
+      "mailbox": "0xF5da68b2577EF5C0A0D98aA2a58483a68C2f232a",
+      "merkleTreeHook": "0x886BB0f329781b98f98FDeb1ce7a8957F2d43B9F",
+      "name": "zoramainnet",
+      "nativeToken": {
+        "decimals": 18,
+        "name": "Ether",
+        "symbol": "ETH"
+      },
+      "pausableHook": "0x2F619Ac5122689180AeBB930ADccdae215d538a9",
+      "pausableIsm": "0x5090dF2FBDa7127c7aDa41f60B79F5c55D380Dd8",
+      "protocol": "ethereum",
+      "protocolFee": "0xcDA455DfD9C938451BfaFC6FF0D497c8C0469C96",
+      "proxyAdmin": "0x632b4F32d65F7b25B37a27C57dD510f8e4a58Bf9",
+      "rpcUrls": [
+        {
+          "http": "https://rpc.zora.energy"
+        }
+      ],
+      "staticAggregationHookFactory": "0x20C58B0644338213d66F0c4c9F4cc60Cfd298bE9",
+      "staticAggregationIsm": "0x2C60156861f4C4358A4AF1c9a53Fa4207cf6A37E",
+      "staticAggregationIsmFactory": "0x721a6221493a9247c84Cb8b2Af8d5E078Cd4E364",
+      "staticMerkleRootMultisigIsmFactory": "0x2E7A93286E723F4D115B81f787b55Fe6c4f9231e",
+      "staticMessageIdMultisigIsmFactory": "0xC9c5A345b45Cf634CE71401Ec194b6688EA12c1e",
+      "storageGasOracle": "0xF1854214392864c628A16930E73B699f7a51b3EE",
+      "testRecipient": "0x6119B76720CcfeB3D256EC1b91218EEfFD6756E1",
+      "timelockController": "0x0000000000000000000000000000000000000000",
+      "validatorAnnounce": "0xFB9e40D811Cea562cc8a322b029eF2BDcC3ef6ed",
+      "staticMerkleRootWeightedMultisigIsmFactory": "0x33AA12b4e8E79cA551Ca9D1F2eC7d2cE02129dd4",
+      "staticMessageIdWeightedMultisigIsmFactory": "0xB31553F20D7b06Eb8Eaefe29376146e1d276d091",
+      "technicalStack": "opstack"
+    },
+    "astar": {
+      "blockExplorers": [
+        {
+          "apiUrl": "https://astar.blockscout.com/api",
+          "family": "blockscout",
+          "name": "Astar Explorer",
+          "url": "https://astar.blockscout.com"
+        }
+      ],
+      "blocks": {
+        "confirmations": 1,
+        "estimateBlockTime": 13,
+        "reorgPeriod": "finalized"
+      },
+      "chainId": 592,
+      "deployer": {
+        "name": "Abacus Works",
+        "url": "https://www.hyperlane.xyz"
+      },
+      "displayName": "Astar",
+      "domainId": 592,
+      "gasCurrencyCoinGeckoId": "astar",
+      "name": "astar",
+      "nativeToken": {
+        "decimals": 18,
+        "name": "Astar",
+        "symbol": "ASTR"
+      },
+      "protocol": "ethereum",
+      "rpcUrls": [
+        {
+          "http": "https://evm.astar.network"
+        }
+      ],
+      "aggregationHook": "0x8f8AC4DAb3b7b77283bc328c810e54F89ecA6f57",
+      "domainRoutingIsm": "0xBD70Ea9D599a0FC8158B026797177773C3445730",
+      "domainRoutingIsmFactory": "0x1052eF3419f26Bec74Ed7CEf4a4FA6812Bc09908",
+      "fallbackRoutingHook": "0xc401e251CCa7A364114504A994D6fC7cb1c243AB",
+      "interchainGasPaymaster": "0x4E55aDA3ef1942049EA43E904EB01F4A0a9c39bd",
+      "interchainSecurityModule": "0x10957D47D20D7eAF03B72629c4D0804eea9B0fcA",
+      "mailbox": "0x3a464f746D23Ab22155710f44dB16dcA53e0775E",
+      "merkleTreeHook": "0x441a01Fca2eD731C0Fc4633998332f9FEDB17575",
+      "pausableHook": "0x5Ed813B8b41f25c8002B01A72bbDBe6A0232Fe27",
+      "pausableIsm": "0x61594D2cA900C44ab51d07776465397FefC643C6",
+      "protocolFee": "0x8AB7A6FaC052518A39628497735C855a2Beb515B",
+      "proxyAdmin": "0x2f2aFaE1139Ce54feFC03593FeE8AB2aDF4a85A7",
+      "staticAggregationHookFactory": "0x71774316DB85BCb9bc064948Df27E9F3A4F58500",
+      "staticAggregationIsm": "0x78A31fF00D79158c22C09DC6D7Fa7188e21925E4",
+      "staticAggregationIsmFactory": "0x8F7454AC98228f3504Bb91eA3D8Adafe6406110A",
+      "staticMerkleRootMultisigIsmFactory": "0x2C1FAbEcd7bFBdEBF27CcdB67baADB38b6Df90fC",
+      "staticMerkleRootWeightedMultisigIsmFactory": "0x0761b0827849abbf7b0cC09CE14e1C93D87f5004",
+      "staticMessageIdMultisigIsmFactory": "0x8b83fefd896fAa52057798f6426E9f0B080FCCcE",
+      "staticMessageIdWeightedMultisigIsmFactory": "0x4Ed7d626f1E96cD1C0401607Bf70D95243E3dEd1",
+      "storageGasOracle": "0xA38D1D7F217A52A27b0e6BF50E0a9ddAD05798C0",
+      "testRecipient": "0xbB22547D1dc681fe925f568f637Ff67aC06c20fc",
+      "validatorAnnounce": "0xb4fc9B5fD57499Ef6FfF3995728a55F7A618ef86",
+      "index": {
+        "from": 6898609
+      },
+      "interchainAccountRouter": "0xC3d9e724c6Bf3c4456EB8572Be05AA52f8acC9Ae",
+      "timelockController": "0x0000000000000000000000000000000000000000",
+      "technicalStack": "polkadotsubstrate"
+    },
+    "bitlayer": {
+      "blockExplorers": [
+        {
+          "apiUrl": "https://api.btrscan.com/scan/api",
+          "family": "other",
+          "name": "Bitlayer Explorer",
+          "url": "https://www.btrscan.com"
+        }
+      ],
+      "blocks": {
+        "confirmations": 1,
+        "estimateBlockTime": 3,
+        "reorgPeriod": 20
+      },
+      "chainId": 200901,
+      "deployer": {
+        "name": "Abacus Works",
+        "url": "https://www.hyperlane.xyz"
+      },
+      "displayName": "Bitlayer",
+      "domainId": 200901,
+      "gasCurrencyCoinGeckoId": "bitcoin",
+      "name": "bitlayer",
+      "nativeToken": {
+        "decimals": 18,
+        "name": "Bitcoin",
+        "symbol": "BTC"
+      },
+      "protocol": "ethereum",
+      "rpcUrls": [
+        {
+          "http": "https://rpc.bitlayer.org"
+        },
+        {
+          "http": "https://rpc.bitlayer-rpc.com"
+        },
+        {
+          "http": "https://rpc.ankr.com/bitlayer"
+        }
+      ],
+      "aggregationHook": "0x576b6a7cF370b9497db580d5717779ce43797EBd",
+      "domainRoutingIsm": "0xBD70Ea9D599a0FC8158B026797177773C3445730",
+      "domainRoutingIsmFactory": "0x1052eF3419f26Bec74Ed7CEf4a4FA6812Bc09908",
+      "fallbackRoutingHook": "0xc401e251CCa7A364114504A994D6fC7cb1c243AB",
+      "interchainGasPaymaster": "0x4E55aDA3ef1942049EA43E904EB01F4A0a9c39bd",
+      "interchainSecurityModule": "0xA5B48b8B190feb4FB9b1dd8F21d923E8424435c9",
+      "mailbox": "0x3a464f746D23Ab22155710f44dB16dcA53e0775E",
+      "merkleTreeHook": "0x441a01Fca2eD731C0Fc4633998332f9FEDB17575",
+      "pausableHook": "0x5Ed813B8b41f25c8002B01A72bbDBe6A0232Fe27",
+      "pausableIsm": "0x61594D2cA900C44ab51d07776465397FefC643C6",
+      "protocolFee": "0x8AB7A6FaC052518A39628497735C855a2Beb515B",
+      "proxyAdmin": "0x2f2aFaE1139Ce54feFC03593FeE8AB2aDF4a85A7",
+      "staticAggregationHookFactory": "0x81591Fe51Ebf220Df55E633d9F5a3C3956b5E304",
+      "staticAggregationIsm": "0x78A31fF00D79158c22C09DC6D7Fa7188e21925E4",
+      "staticAggregationIsmFactory": "0x8F7454AC98228f3504Bb91eA3D8Adafe6406110A",
+      "staticMerkleRootMultisigIsmFactory": "0x2C1FAbEcd7bFBdEBF27CcdB67baADB38b6Df90fC",
+      "staticMerkleRootWeightedMultisigIsmFactory": "0x0761b0827849abbf7b0cC09CE14e1C93D87f5004",
+      "staticMessageIdMultisigIsmFactory": "0x8b83fefd896fAa52057798f6426E9f0B080FCCcE",
+      "staticMessageIdWeightedMultisigIsmFactory": "0x4Ed7d626f1E96cD1C0401607Bf70D95243E3dEd1",
+      "storageGasOracle": "0xA38D1D7F217A52A27b0e6BF50E0a9ddAD05798C0",
+      "testRecipient": "0xbB22547D1dc681fe925f568f637Ff67aC06c20fc",
+      "validatorAnnounce": "0xb4fc9B5fD57499Ef6FfF3995728a55F7A618ef86",
+      "index": {
+        "from": 4162791
+      },
+      "interchainAccountRouter": "0xE0208ddBe76c703eb3Cd758a76e2c8c1Ff9472fD",
+      "timelockController": "0x0000000000000000000000000000000000000000",
+      "technicalStack": "other",
+      "gnosisSafeTransactionServiceUrl": "https://multisign.bitlayer.org/txs/"
+    },
+    "coredao": {
+      "blockExplorers": [
+        {
+          "apiUrl": "https://scan.coredao.org/api",
+          "family": "other",
+          "name": "Core Explorer",
+          "url": "https://scan.coredao.org"
+        }
+      ],
+      "blocks": {
+        "confirmations": 1,
+        "estimateBlockTime": 3,
+        "reorgPeriod": 21
+      },
+      "chainId": 1116,
+      "deployer": {
+        "name": "Abacus Works",
+        "url": "https://www.hyperlane.xyz"
+      },
+      "displayName": "Core",
+      "domainId": 1116,
+      "gasCurrencyCoinGeckoId": "coredaoorg",
+      "name": "coredao",
+      "nativeToken": {
+        "decimals": 18,
+        "name": "CoreDAO",
+        "symbol": "CORE"
+      },
+      "protocol": "ethereum",
+      "rpcUrls": [
+        {
+          "http": "https://rpc.coredao.org"
+        },
+        {
+          "http": "https://rpc.ankr.com/core"
+        },
+        {
+          "http": "https://rpc-core.icecreamswap.com"
+        }
+      ],
+      "aggregationHook": "0xd12Aec75cF300407B2711cc16aDBD42D32582563",
+      "domainRoutingIsm": "0xBD70Ea9D599a0FC8158B026797177773C3445730",
+      "domainRoutingIsmFactory": "0x1052eF3419f26Bec74Ed7CEf4a4FA6812Bc09908",
+      "fallbackRoutingHook": "0xc401e251CCa7A364114504A994D6fC7cb1c243AB",
+      "interchainGasPaymaster": "0x4E55aDA3ef1942049EA43E904EB01F4A0a9c39bd",
+      "interchainSecurityModule": "0x266dcC79B808e8c6Caf1BeAeC7C332663F277DF9",
+      "mailbox": "0x3a464f746D23Ab22155710f44dB16dcA53e0775E",
+      "merkleTreeHook": "0x441a01Fca2eD731C0Fc4633998332f9FEDB17575",
+      "pausableHook": "0x5Ed813B8b41f25c8002B01A72bbDBe6A0232Fe27",
+      "pausableIsm": "0x61594D2cA900C44ab51d07776465397FefC643C6",
+      "protocolFee": "0x8AB7A6FaC052518A39628497735C855a2Beb515B",
+      "proxyAdmin": "0x2f2aFaE1139Ce54feFC03593FeE8AB2aDF4a85A7",
+      "staticAggregationHookFactory": "0x84e0Ad6109F07b9CCaa8BEf6C53999Eb015c3FbF",
+      "staticAggregationIsm": "0x78A31fF00D79158c22C09DC6D7Fa7188e21925E4",
+      "staticAggregationIsmFactory": "0x8F7454AC98228f3504Bb91eA3D8Adafe6406110A",
+      "staticMerkleRootMultisigIsmFactory": "0x2C1FAbEcd7bFBdEBF27CcdB67baADB38b6Df90fC",
+      "staticMerkleRootWeightedMultisigIsmFactory": "0x0761b0827849abbf7b0cC09CE14e1C93D87f5004",
+      "staticMessageIdMultisigIsmFactory": "0x8b83fefd896fAa52057798f6426E9f0B080FCCcE",
+      "staticMessageIdWeightedMultisigIsmFactory": "0x4Ed7d626f1E96cD1C0401607Bf70D95243E3dEd1",
+      "storageGasOracle": "0xA38D1D7F217A52A27b0e6BF50E0a9ddAD05798C0",
+      "testRecipient": "0xbB22547D1dc681fe925f568f637Ff67aC06c20fc",
+      "validatorAnnounce": "0xb4fc9B5fD57499Ef6FfF3995728a55F7A618ef86",
+      "index": {
+        "from": 17154537
+      },
+      "interchainAccountRouter": "0xB8736c87da7DEc750fA0226e3bdE1Ac35B88f43d",
+      "timelockController": "0x0000000000000000000000000000000000000000",
+      "technicalStack": "other"
+    },
+    "dogechain": {
+      "blockExplorers": [
+        {
+          "apiUrl": "https://explorer.dogechain.dog/api",
+          "family": "blockscout",
+          "name": "Dogechain Explorer",
+          "url": "https://explorer.dogechain.dog"
+        }
+      ],
+      "blocks": {
+        "confirmations": 1,
+        "estimateBlockTime": 2,
+        "reorgPeriod": 5
+      },
+      "chainId": 2000,
+      "deployer": {
+        "name": "Abacus Works",
+        "url": "https://www.hyperlane.xyz"
+      },
+      "displayName": "Dogechain",
+      "domainId": 2000,
+      "gasCurrencyCoinGeckoId": "dogecoin",
+      "name": "dogechain",
+      "nativeToken": {
+        "decimals": 18,
+        "name": "Dogecoin",
+        "symbol": "DOGE"
+      },
+      "protocol": "ethereum",
+      "rpcUrls": [
+        {
+          "http": "https://rpc.dogechain.dog"
+        }
+      ],
+      "aggregationHook": "0x95fCF1b630Dcf3cB233140D0526334f794C9FD26",
+      "domainRoutingIsm": "0xBD70Ea9D599a0FC8158B026797177773C3445730",
+      "domainRoutingIsmFactory": "0x1052eF3419f26Bec74Ed7CEf4a4FA6812Bc09908",
+      "fallbackRoutingHook": "0xc401e251CCa7A364114504A994D6fC7cb1c243AB",
+      "interchainGasPaymaster": "0x4E55aDA3ef1942049EA43E904EB01F4A0a9c39bd",
+      "interchainSecurityModule": "0xCF6b025C69193030fa48217e9bc6c8a864419EF0",
+      "mailbox": "0x3a464f746D23Ab22155710f44dB16dcA53e0775E",
+      "merkleTreeHook": "0x441a01Fca2eD731C0Fc4633998332f9FEDB17575",
+      "pausableHook": "0x5Ed813B8b41f25c8002B01A72bbDBe6A0232Fe27",
+      "pausableIsm": "0x61594D2cA900C44ab51d07776465397FefC643C6",
+      "protocolFee": "0x8AB7A6FaC052518A39628497735C855a2Beb515B",
+      "proxyAdmin": "0x2f2aFaE1139Ce54feFC03593FeE8AB2aDF4a85A7",
+      "staticAggregationHookFactory": "0xe5F7E241F9bb6A644e88f2ca38fC373196b5392b",
+      "staticAggregationIsm": "0x78A31fF00D79158c22C09DC6D7Fa7188e21925E4",
+      "staticAggregationIsmFactory": "0x8F7454AC98228f3504Bb91eA3D8Adafe6406110A",
+      "staticMerkleRootMultisigIsmFactory": "0x2C1FAbEcd7bFBdEBF27CcdB67baADB38b6Df90fC",
+      "staticMerkleRootWeightedMultisigIsmFactory": "0x0761b0827849abbf7b0cC09CE14e1C93D87f5004",
+      "staticMessageIdMultisigIsmFactory": "0x8b83fefd896fAa52057798f6426E9f0B080FCCcE",
+      "staticMessageIdWeightedMultisigIsmFactory": "0x4Ed7d626f1E96cD1C0401607Bf70D95243E3dEd1",
+      "storageGasOracle": "0xA38D1D7F217A52A27b0e6BF50E0a9ddAD05798C0",
+      "testRecipient": "0xbB22547D1dc681fe925f568f637Ff67aC06c20fc",
+      "validatorAnnounce": "0xb4fc9B5fD57499Ef6FfF3995728a55F7A618ef86",
+      "index": {
+        "from": 31903424
+      },
+      "interchainAccountRouter": "0xe05f59ec3AE5B475050a735522Def832F602152f",
+      "timelockController": "0x0000000000000000000000000000000000000000",
+      "technicalStack": "polygoncdk"
+    },
+    "flare": {
+      "blockExplorers": [
+        {
+          "apiUrl": "https://flare-explorer.flare.network/api",
+          "family": "blockscout",
+          "name": "Flare Explorer",
+          "url": "https://flare-explorer.flare.network"
+        }
+      ],
+      "blocks": {
+        "confirmations": 1,
+        "estimateBlockTime": 2,
+        "reorgPeriod": 3
+      },
+      "chainId": 14,
+      "deployer": {
+        "name": "Abacus Works",
+        "url": "https://www.hyperlane.xyz"
+      },
+      "displayName": "Flare",
+      "domainId": 14,
+      "gasCurrencyCoinGeckoId": "flare-networks",
+      "name": "flare",
+      "nativeToken": {
+        "decimals": 18,
+        "name": "Flare",
+        "symbol": "FLR"
+      },
+      "protocol": "ethereum",
+      "rpcUrls": [
+        {
+          "http": "https://flare-api.flare.network/ext/C/rpc",
+          "pagination": {
+            "maxBlockRange": 30
+          }
+        },
+        {
+          "http": "https://flare.solidifi.app/ext/C/rpc"
+        },
+        {
+          "http": "https://flare.rpc.thirdweb.com"
+        },
+        {
+          "http": "https://rpc.ankr.com/flare"
+        }
+      ],
+      "aggregationHook": "0xaC12fC09Af4E8a9cb1629b46cCC6885B40d68Cd4",
+      "domainRoutingIsm": "0xBD70Ea9D599a0FC8158B026797177773C3445730",
+      "domainRoutingIsmFactory": "0x1052eF3419f26Bec74Ed7CEf4a4FA6812Bc09908",
+      "fallbackRoutingHook": "0xc401e251CCa7A364114504A994D6fC7cb1c243AB",
+      "interchainGasPaymaster": "0x4E55aDA3ef1942049EA43E904EB01F4A0a9c39bd",
+      "interchainSecurityModule": "0x8020b0eAeFe43ADf310CAb365B590cB78F8fFd3b",
+      "mailbox": "0x3a464f746D23Ab22155710f44dB16dcA53e0775E",
+      "merkleTreeHook": "0x441a01Fca2eD731C0Fc4633998332f9FEDB17575",
+      "pausableHook": "0x5Ed813B8b41f25c8002B01A72bbDBe6A0232Fe27",
+      "pausableIsm": "0x61594D2cA900C44ab51d07776465397FefC643C6",
+      "protocolFee": "0x8AB7A6FaC052518A39628497735C855a2Beb515B",
+      "proxyAdmin": "0x2f2aFaE1139Ce54feFC03593FeE8AB2aDF4a85A7",
+      "staticAggregationHookFactory": "0xb78F6fC0b847b0631600532B34431f891eCb46C8",
+      "staticAggregationIsm": "0x78A31fF00D79158c22C09DC6D7Fa7188e21925E4",
+      "staticAggregationIsmFactory": "0x8F7454AC98228f3504Bb91eA3D8Adafe6406110A",
+      "staticMerkleRootMultisigIsmFactory": "0x2C1FAbEcd7bFBdEBF27CcdB67baADB38b6Df90fC",
+      "staticMerkleRootWeightedMultisigIsmFactory": "0x0761b0827849abbf7b0cC09CE14e1C93D87f5004",
+      "staticMessageIdMultisigIsmFactory": "0x8b83fefd896fAa52057798f6426E9f0B080FCCcE",
+      "staticMessageIdWeightedMultisigIsmFactory": "0x4Ed7d626f1E96cD1C0401607Bf70D95243E3dEd1",
+      "storageGasOracle": "0xA38D1D7F217A52A27b0e6BF50E0a9ddAD05798C0",
+      "testRecipient": "0xbB22547D1dc681fe925f568f637Ff67aC06c20fc",
+      "validatorAnnounce": "0xb4fc9B5fD57499Ef6FfF3995728a55F7A618ef86",
+      "index": {
+        "chunk": 29,
+        "from": 28949565
+      },
+      "interchainAccountRouter": "0xC1272CCea251c85b7D11eDeD1204a88DEde90f46",
+      "timelockController": "0x0000000000000000000000000000000000000000",
+      "technicalStack": "other"
+    },
+    "molten": {
+      "blockExplorers": [
+        {
+          "apiUrl": "https://molten.calderaexplorer.xyz/api",
+          "family": "blockscout",
+          "name": "Caldera Molten Explorer",
+          "url": "https://molten.calderaexplorer.xyz"
+        }
+      ],
+      "blocks": {
+        "confirmations": 1,
+        "estimateBlockTime": 30,
+        "reorgPeriod": 0
+      },
+      "chainId": 360,
+      "deployer": {
+        "name": "Abacus Works",
+        "url": "https://www.hyperlane.xyz"
+      },
+      "displayName": "Molten",
+      "domainId": 360,
+      "gasCurrencyCoinGeckoId": "molten-2",
+      "index": {
+        "from": 4707345
+      },
+      "name": "molten",
+      "nativeToken": {
+        "decimals": 18,
+        "name": "Molten",
+        "symbol": "MOLTEN"
+      },
+      "protocol": "ethereum",
+      "rpcUrls": [
+        {
+          "http": "https://molten.calderachain.xyz/http"
+        }
+      ],
+      "technicalStack": "arbitrumnitro",
+      "aggregationHook": "0x960a81e97e36A7734583905103e1FFb5cd67d5c9",
+      "domainRoutingIsm": "0xBD70Ea9D599a0FC8158B026797177773C3445730",
+      "domainRoutingIsmFactory": "0x1052eF3419f26Bec74Ed7CEf4a4FA6812Bc09908",
+      "fallbackRoutingHook": "0xc401e251CCa7A364114504A994D6fC7cb1c243AB",
+      "interchainGasPaymaster": "0x4E55aDA3ef1942049EA43E904EB01F4A0a9c39bd",
+      "interchainSecurityModule": "0xB8535E623648b69Fa105bEAF39C35AE81668B27f",
+      "mailbox": "0x3a464f746D23Ab22155710f44dB16dcA53e0775E",
+      "merkleTreeHook": "0x441a01Fca2eD731C0Fc4633998332f9FEDB17575",
+      "pausableHook": "0x5Ed813B8b41f25c8002B01A72bbDBe6A0232Fe27",
+      "pausableIsm": "0x61594D2cA900C44ab51d07776465397FefC643C6",
+      "protocolFee": "0x8AB7A6FaC052518A39628497735C855a2Beb515B",
+      "proxyAdmin": "0x2f2aFaE1139Ce54feFC03593FeE8AB2aDF4a85A7",
+      "staticAggregationHookFactory": "0xB526Eb52fbDa43174CcD22ba3342DfC024094D86",
+      "staticAggregationIsm": "0x78A31fF00D79158c22C09DC6D7Fa7188e21925E4",
+      "staticAggregationIsmFactory": "0x8F7454AC98228f3504Bb91eA3D8Adafe6406110A",
+      "staticMerkleRootMultisigIsmFactory": "0x2C1FAbEcd7bFBdEBF27CcdB67baADB38b6Df90fC",
+      "staticMerkleRootWeightedMultisigIsmFactory": "0x0761b0827849abbf7b0cC09CE14e1C93D87f5004",
+      "staticMessageIdMultisigIsmFactory": "0x8b83fefd896fAa52057798f6426E9f0B080FCCcE",
+      "staticMessageIdWeightedMultisigIsmFactory": "0x4Ed7d626f1E96cD1C0401607Bf70D95243E3dEd1",
+      "storageGasOracle": "0xA38D1D7F217A52A27b0e6BF50E0a9ddAD05798C0",
+      "testRecipient": "0xbB22547D1dc681fe925f568f637Ff67aC06c20fc",
+      "validatorAnnounce": "0xb4fc9B5fD57499Ef6FfF3995728a55F7A618ef86",
+      "interchainAccountRouter": "0xCf42106b85fC72c43Ac4976f20fA2aD7D9592c31",
+      "timelockController": "0x0000000000000000000000000000000000000000"
+    },
+    "shibarium": {
+      "blockExplorers": [
+        {
+          "apiUrl": "https://shibariumscan.io/api",
+          "family": "blockscout",
+          "name": "Shibarium Explorer",
+          "url": "https://shibariumscan.io"
+        }
+      ],
+      "blocks": {
+        "confirmations": 1,
+        "estimateBlockTime": 5,
+        "reorgPeriod": "finalized"
+      },
+      "chainId": 109,
+      "deployer": {
+        "name": "Abacus Works",
+        "url": "https://www.hyperlane.xyz"
+      },
+      "displayName": "Shibarium",
+      "domainId": 109,
+      "gasCurrencyCoinGeckoId": "bone-shibaswap",
+      "name": "shibarium",
+      "nativeToken": {
+        "decimals": 18,
+        "name": "Bone ShibaSwap",
+        "symbol": "BONE"
+      },
+      "protocol": "ethereum",
+      "rpcUrls": [
+        {
+          "http": "https://www.shibrpc.com"
+        },
+        {
+          "http": "https://rpc.shibrpc.com"
+        }
+      ],
+      "aggregationHook": "0x5720ab300520287b4f369218F025bD3372a9Fb78",
+      "domainRoutingIsm": "0xBD70Ea9D599a0FC8158B026797177773C3445730",
+      "domainRoutingIsmFactory": "0x1052eF3419f26Bec74Ed7CEf4a4FA6812Bc09908",
+      "fallbackRoutingHook": "0xc401e251CCa7A364114504A994D6fC7cb1c243AB",
+      "interchainGasPaymaster": "0x4E55aDA3ef1942049EA43E904EB01F4A0a9c39bd",
+      "interchainSecurityModule": "0xf546d2555cd4e2fC23221E1cC160433B7F578A85",
+      "mailbox": "0x3a464f746D23Ab22155710f44dB16dcA53e0775E",
+      "merkleTreeHook": "0x441a01Fca2eD731C0Fc4633998332f9FEDB17575",
+      "pausableHook": "0x5Ed813B8b41f25c8002B01A72bbDBe6A0232Fe27",
+      "pausableIsm": "0x61594D2cA900C44ab51d07776465397FefC643C6",
+      "protocolFee": "0x8AB7A6FaC052518A39628497735C855a2Beb515B",
+      "proxyAdmin": "0x2f2aFaE1139Ce54feFC03593FeE8AB2aDF4a85A7",
+      "staticAggregationHookFactory": "0x56176C7Fb66FdD70ef962Ae53a46A226c7F6a2Cc",
+      "staticAggregationIsm": "0x78A31fF00D79158c22C09DC6D7Fa7188e21925E4",
+      "staticAggregationIsmFactory": "0x8F7454AC98228f3504Bb91eA3D8Adafe6406110A",
+      "staticMerkleRootMultisigIsmFactory": "0x2C1FAbEcd7bFBdEBF27CcdB67baADB38b6Df90fC",
+      "staticMerkleRootWeightedMultisigIsmFactory": "0x0761b0827849abbf7b0cC09CE14e1C93D87f5004",
+      "staticMessageIdMultisigIsmFactory": "0x8b83fefd896fAa52057798f6426E9f0B080FCCcE",
+      "staticMessageIdWeightedMultisigIsmFactory": "0x4Ed7d626f1E96cD1C0401607Bf70D95243E3dEd1",
+      "storageGasOracle": "0xA38D1D7F217A52A27b0e6BF50E0a9ddAD05798C0",
+      "testRecipient": "0xbB22547D1dc681fe925f568f637Ff67aC06c20fc",
+      "validatorAnnounce": "0xb4fc9B5fD57499Ef6FfF3995728a55F7A618ef86",
+      "index": {
+        "from": 6519337
+      },
+      "interchainAccountRouter": "0xa4fc7C90a4D4ae2A11637D04A6c5286E00B4bAA0",
+      "timelockController": "0x0000000000000000000000000000000000000000",
+      "technicalStack": "other"
+    },
+    "everclear": {
+      "batchContractAddress": "0xeA7576da1b5f66559d7c84A57E39EdcDB1CD27C2",
+      "blockExplorers": [
+        {
+          "apiUrl": "https://scan.everclear.org/api",
+          "family": "blockscout",
+          "name": "Everclear Explorer",
+          "url": "https://scan.everclear.org"
+        }
+      ],
+      "blocks": {
+        "confirmations": 1,
+        "estimateBlockTime": 2,
+        "reorgPeriod": 2
+      },
+      "chainId": 25327,
+      "deployer": {
+        "name": "Abacus Works",
+        "url": "https://www.hyperlane.xyz"
+      },
+      "displayName": "Everclear",
+      "domainId": 25327,
+      "gasCurrencyCoinGeckoId": "ethereum",
+      "index": {
+        "from": 37
+      },
+      "name": "everclear",
+      "nativeToken": {
+        "decimals": 18,
+        "name": "Ethereum",
+        "symbol": "ETH"
+      },
+      "protocol": "ethereum",
+      "rpcUrls": [
+        {
+          "http": "https://rpc.everclear.raas.gelato.cloud"
+        }
+      ],
+      "technicalStack": "arbitrumnitro",
+      "aggregationHook": "0x8657c385F4bDC35678fC2Aed740351db9077ebf0",
+      "domainRoutingIsm": "0xDEed16fe4b1c9b2a93483EDFf34C77A9b57D31Ff",
+      "domainRoutingIsmFactory": "0x4Ed7d626f1E96cD1C0401607Bf70D95243E3dEd1",
+      "fallbackRoutingHook": "0x3C2b535a49c6827DF0b8e94467e6922c99E3c092",
+      "interchainAccountRouter": "0x6FD739221F53F8dc1565F3aF830Cb687cfe5932D",
+      "interchainGasPaymaster": "0xb58257cc81E47EC72fD38aE16297048de23163b4",
+      "interchainSecurityModule": "0xa3C641dF20C64E0D2a8a60147A4043DAab8ad896",
+      "mailbox": "0x7f50C5776722630a0024fAE05fDe8b47571D7B39",
+      "merkleTreeHook": "0xCC3D1659D50461d27a2F025dDb2c9B06B584B7e1",
+      "pausableHook": "0x4E55aDA3ef1942049EA43E904EB01F4A0a9c39bd",
+      "pausableIsm": "0xA38D1D7F217A52A27b0e6BF50E0a9ddAD05798C0",
+      "protocolFee": "0xC49aF4965264FA7BB6424CE37aA06773ad177224",
+      "proxyAdmin": "0x3a464f746D23Ab22155710f44dB16dcA53e0775E",
+      "staticAggregationHookFactory": "0x72C0590808B8eDbBa2975E6c533a9deE0dF0c0C9",
+      "staticAggregationIsm": "0x47F57D08d01544Ed082152B73807A9D39305Fac6",
+      "staticAggregationIsmFactory": "0x1052eF3419f26Bec74Ed7CEf4a4FA6812Bc09908",
+      "staticMerkleRootMultisigIsmFactory": "0x8F7454AC98228f3504Bb91eA3D8Adafe6406110A",
+      "staticMerkleRootWeightedMultisigIsmFactory": "0x2f2aFaE1139Ce54feFC03593FeE8AB2aDF4a85A7",
+      "staticMessageIdMultisigIsmFactory": "0xEb9FcFDC9EfDC17c1EC5E1dc085B98485da213D6",
+      "staticMessageIdWeightedMultisigIsmFactory": "0xeA87ae93Fa0019a82A727bfd3eBd1cFCa8f64f1D",
+      "storageGasOracle": "0xf8344D85a1429708e0BE6724218E938087e596DF",
+      "testRecipient": "0xF15D70941dE2Bf95A23d6488eBCbedE0a444137f",
+      "timelockController": "0x0000000000000000000000000000000000000000",
+      "validatorAnnounce": "0xC88bAD76EC7acD9fd3b9Bb264f7f5C18097c5710"
+    },
+    "oortmainnet": {
+      "blockExplorers": [
+        {
+          "apiUrl": "https://mainnet-scan.oortech.com/api",
+          "family": "other",
+          "name": "Oort Olympus Explorer",
+          "url": "https://mainnet-scan.oortech.com"
+        }
+      ],
+      "blocks": {
+        "confirmations": 1,
+        "estimateBlockTime": 2,
+        "reorgPeriod": 0
+      },
+      "chainId": 970,
+      "deployer": {
+        "name": "Abacus Works",
+        "url": "https://www.hyperlane.xyz"
+      },
+      "displayName": "Oort",
+      "domainId": 970,
+      "gasCurrencyCoinGeckoId": "oort",
+      "name": "oortmainnet",
+      "nativeToken": {
+        "decimals": 18,
+        "name": "Oort",
+        "symbol": "OORT"
+      },
+      "protocol": "ethereum",
+      "rpcUrls": [
+        {
+          "http": "https://mainnet-rpc.oortech.com"
+        }
+      ],
+      "aggregationHook": "0x0396464498515b946Cd63ECD9041EF3f1B565EF9",
+      "domainRoutingIsm": "0x4101B9B755FC58FcEA156e70B42a38CFF8A46F77",
+      "domainRoutingIsmFactory": "0x2f2aFaE1139Ce54feFC03593FeE8AB2aDF4a85A7",
+      "fallbackRoutingHook": "0x168DFF0Ad2b180F3801883Fe5Ae56d7E7d91D5f4",
+      "interchainAccountRouter": "0x6c3b61e60Ff510E35Ba51D25bb2E0F90B0307E7D",
+      "interchainGasPaymaster": "0xb4fc9B5fD57499Ef6FfF3995728a55F7A618ef86",
+      "interchainSecurityModule": "0x57fa860E56945eE4248A5dcb88aed090075D23ca",
+      "mailbox": "0xb129828B9EDa48192D0B2db35D0E40dCF51B3594",
+      "merkleTreeHook": "0x3E969bA938E6A993eeCD6F65b0dd8712B07dFe59",
+      "pausableHook": "0x6Fb36672365C7c797028C400A61c58c0ECc53cD2",
+      "pausableIsm": "0x989B7307d266151BE763935C856493D968b2affF",
+      "protocolFee": "0xfdefdDc8E153d5E0463d7E193F79A3714be16021",
+      "proxyAdmin": "0x148CF67B8A242c1360bb2C93fCe203EC4d4f9B56",
+      "staticAggregationHookFactory": "0xd001c1a418EB5174692Ab01eBd29B30Fe4432533",
+      "staticAggregationIsm": "0xdc2da0D5d7A69fa86366235E426ff4a0E214cC60",
+      "staticAggregationIsmFactory": "0x0761b0827849abbf7b0cC09CE14e1C93D87f5004",
+      "staticMerkleRootMultisigIsmFactory": "0xEb9FcFDC9EfDC17c1EC5E1dc085B98485da213D6",
+      "staticMerkleRootWeightedMultisigIsmFactory": "0xeA87ae93Fa0019a82A727bfd3eBd1cFCa8f64f1D",
+      "staticMessageIdMultisigIsmFactory": "0x1052eF3419f26Bec74Ed7CEf4a4FA6812Bc09908",
+      "staticMessageIdWeightedMultisigIsmFactory": "0x3a464f746D23Ab22155710f44dB16dcA53e0775E",
+      "storageGasOracle": "0x2c61Cda929e4e2174cb10cd8e2724A9ceaD62E67",
+      "testRecipient": "0x58556AaeB2e3829d52EE5E711D44735412efA43B",
+      "timelockController": "0x0000000000000000000000000000000000000000",
+      "validatorAnnounce": "0x6f77d5Ef273C38CC19d1d02352785F52565A1A6c",
+      "index": {
+        "from": 26847587
+      },
+      "technicalStack": "other"
+    },
+    "stride": {
+      "bech32Prefix": "stride",
+      "blockExplorers": [
+        {
+          "apiUrl": "https://apis.mintscan.io/v1/stride",
+          "family": "other",
+          "name": "Mintscan",
+          "url": "https://www.mintscan.io/stride"
+        }
+      ],
+      "blocks": {
+        "confirmations": 1,
+        "estimateBlockTime": 5,
+        "reorgPeriod": 1
+      },
+      "chainId": "stride-1",
+      "deployer": {
+        "name": "Stride Labs",
+        "url": "https://www.stride.zone"
+      },
+      "displayName": "Stride",
+      "domainId": 745,
+      "gasCurrencyCoinGeckoId": "stride",
+      "grpcUrls": [
+        {
+          "http": "https://stride-grpc.publicnode.com:443"
+        }
+      ],
+      "isTestnet": false,
+      "name": "stride",
+      "nativeToken": {
+        "decimals": 6,
+        "denom": "ustrd",
+        "name": "Stride",
+        "symbol": "STRD"
+      },
+      "protocol": "cosmos",
+      "restUrls": [
+        {
+          "http": "https://stride-api.polkachu.com"
+        }
+      ],
+      "rpcUrls": [
+        {
+          "http": "https://stride-rpc.polkachu.com"
+        }
+      ],
+      "slip44": 118,
+      "interchainGasPaymaster": "0x602D5BF31F85FE90BF812A5EE6E2CC8CF6998A687125CABEDD120983CB88DA54",
+      "mailbox": "0x89945750e089d84581f194e1947a58480b335f18386ad4f761f05feebf5e2454",
+      "merkleTreeHook": "0x7ab4a8c3ba5371e34cd8d5dc584e0d924504fc21c3cbf41c3f64d436176bf007",
+      "validatorAnnounce": "0xf57d954bf3ddb5f1032a0e020a99e931215cf83ceb4de987c781488065aaae0d",
+      "gasPrice": {
+        "denom": "ustrd",
+        "amount": "0.005"
+      },
+      "canonicalAsset": "ustrd",
+      "contractAddressBytes": 32,
+      "index": {
+        "from": 9152000,
+        "chunk": 5
+      }
+    },
+    "apechain": {
+      "blockExplorers": [
+        {
+          "apiUrl": "https://apechain.calderaexplorer.xyz/api",
+          "family": "blockscout",
+          "name": "ApeChain Explorer",
+          "url": "https://apechain.calderaexplorer.xyz"
+        }
+      ],
+      "blocks": {
+        "confirmations": 1,
+        "estimateBlockTime": 0.2,
+        "reorgPeriod": 5
+      },
+      "chainId": 33139,
+      "deployer": {
+        "name": "Abacus Works",
+        "url": "https://www.hyperlane.xyz"
+      },
+      "displayName": "ApeChain",
+      "domainId": 33139,
+      "gasCurrencyCoinGeckoId": "apecoin",
+      "index": {
+        "from": 1759561
+      },
+      "name": "apechain",
+      "nativeToken": {
+        "decimals": 18,
+        "name": "ApeCoin",
+        "symbol": "APE"
+      },
+      "protocol": "ethereum",
+      "rpcUrls": [
+        {
+          "http": "https://rpc.apechain.com/http"
+        }
+      ],
+      "technicalStack": "arbitrumnitro",
+      "aggregationHook": "0xCd232d3c5aDD5E7CF896B242ca61D1e8f2069dCA",
+      "domainRoutingIsm": "0xDEed16fe4b1c9b2a93483EDFf34C77A9b57D31Ff",
+      "domainRoutingIsmFactory": "0x4Ed7d626f1E96cD1C0401607Bf70D95243E3dEd1",
+      "fallbackRoutingHook": "0xD0dca420feFda68537695A8D887080eeF4030AF7",
+      "interchainAccountRouter": "0xb347c2cbfc32e0bdf365183635352e0C38c97147",
+      "interchainGasPaymaster": "0x18B0688990720103dB63559a3563f7E8d0f63EDb",
+      "interchainSecurityModule": "0x701aE4d7C1A59127c44FFc50b2f0609042574D1C",
+      "mailbox": "0x7f50C5776722630a0024fAE05fDe8b47571D7B39",
+      "merkleTreeHook": "0x886BB0f329781b98f98FDeb1ce7a8957F2d43B9F",
+      "pausableHook": "0x2F619Ac5122689180AeBB930ADccdae215d538a9",
+      "pausableIsm": "0x5090dF2FBDa7127c7aDa41f60B79F5c55D380Dd8",
+      "protocolFee": "0x61374178e45F65fF9D6252d017Cd580FC60B7654",
+      "proxyAdmin": "0x3a464f746D23Ab22155710f44dB16dcA53e0775E",
+      "staticAggregationHookFactory": "0xFb14C0EcA994334fF16b2cd58Aade07E08B092f7",
+      "staticAggregationIsm": "0x9FF3f38DED52D74EF4b666A7A09BcB5F38d6D272",
+      "staticAggregationIsmFactory": "0x1052eF3419f26Bec74Ed7CEf4a4FA6812Bc09908",
+      "staticMerkleRootMultisigIsmFactory": "0x8F7454AC98228f3504Bb91eA3D8Adafe6406110A",
+      "staticMerkleRootWeightedMultisigIsmFactory": "0x2f2aFaE1139Ce54feFC03593FeE8AB2aDF4a85A7",
+      "staticMessageIdMultisigIsmFactory": "0xEb9FcFDC9EfDC17c1EC5E1dc085B98485da213D6",
+      "staticMessageIdWeightedMultisigIsmFactory": "0xeA87ae93Fa0019a82A727bfd3eBd1cFCa8f64f1D",
+      "storageGasOracle": "0xF1854214392864c628A16930E73B699f7a51b3EE",
+      "testRecipient": "0x783EC5e105234a570eB90f314284E5dBe53bdd90",
+      "timelockController": "0x0000000000000000000000000000000000000000",
+      "validatorAnnounce": "0xcDA455DfD9C938451BfaFC6FF0D497c8C0469C96"
+    },
+    "arbitrumnova": {
+      "blockExplorers": [
+        {
+          "apiUrl": "https://api-nova.arbiscan.io/api",
+          "family": "etherscan",
+          "name": "Arbiscan Nova",
+          "url": "https://nova.arbiscan.io/"
+        }
+      ],
+      "blocks": {
+        "confirmations": 1,
+        "estimateBlockTime": 2,
+        "reorgPeriod": 5
+      },
+      "chainId": 42170,
+      "deployer": {
+        "name": "Abacus Works",
+        "url": "https://www.hyperlane.xyz"
+      },
+      "displayName": "Arbitrum Nova",
+      "domainId": 42170,
+      "gasCurrencyCoinGeckoId": "ethereum",
+      "index": {
+        "from": 78794208
+      },
+      "name": "arbitrumnova",
+      "nativeToken": {
+        "decimals": 18,
+        "name": "Ethereum",
+        "symbol": "ETH"
+      },
+      "protocol": "ethereum",
+      "rpcUrls": [
+        {
+          "http": "https://nova.arbitrum.io/rpc"
+        }
+      ],
+      "technicalStack": "arbitrumnitro",
+      "aggregationHook": "0x4337c5D1F054bffd5ea99D00fdAA62ECEBA490e6",
+      "domainRoutingIsm": "0x494415e823236A05c608D6b777bC80082cED6A2E",
+      "domainRoutingIsmFactory": "0x0761b0827849abbf7b0cC09CE14e1C93D87f5004",
+      "fallbackRoutingHook": "0x886BB0f329781b98f98FDeb1ce7a8957F2d43B9F",
+      "interchainAccountRouter": "0xf2F83b26d56f0e9B9Bd81efAb9e0ECB9ba5708be",
+      "interchainGasPaymaster": "0x145566181A18E23bB6a8A3eC6D87765542A7F754",
+      "interchainSecurityModule": "0x3a23538E3543AF6Bd5D1ecDa26d20F2F1DBAaEA6",
+      "mailbox": "0x3a867fCfFeC2B790970eeBDC9023E75B0a172aa7",
+      "merkleTreeHook": "0x6963480b05EB58f4d624B014ab92e9aD4d21df6D",
+      "pausableHook": "0xD0dca420feFda68537695A8D887080eeF4030AF7",
+      "pausableIsm": "0x696df5e79C4f1bd5F8D587Ba8946361d9B029d4B",
+      "protocolFee": "0x13E83ac41e696856B6996263501fB3225AD5E6F5",
+      "proxyAdmin": "0xeA87ae93Fa0019a82A727bfd3eBd1cFCa8f64f1D",
+      "staticAggregationHookFactory": "0xEbD54F97594471da440339d42728733048bf93AF",
+      "staticAggregationIsm": "0x92772a801db50044a9D5078CC35CD63CEcD7B424",
+      "staticAggregationIsmFactory": "0xEb9FcFDC9EfDC17c1EC5E1dc085B98485da213D6",
+      "staticMerkleRootMultisigIsmFactory": "0x8b83fefd896fAa52057798f6426E9f0B080FCCcE",
+      "staticMerkleRootWeightedMultisigIsmFactory": "0x4Ed7d626f1E96cD1C0401607Bf70D95243E3dEd1",
+      "staticMessageIdMultisigIsmFactory": "0x8F7454AC98228f3504Bb91eA3D8Adafe6406110A",
+      "staticMessageIdWeightedMultisigIsmFactory": "0x2f2aFaE1139Ce54feFC03593FeE8AB2aDF4a85A7",
+      "storageGasOracle": "0x2F619Ac5122689180AeBB930ADccdae215d538a9",
+      "testRecipient": "0xcDA455DfD9C938451BfaFC6FF0D497c8C0469C96",
+      "timelockController": "0x0000000000000000000000000000000000000000",
+      "validatorAnnounce": "0x60B8d195f1b2EcaC26d54b95C69E6399cFD64b53"
+    },
+    "b3": {
+      "blockExplorers": [
+        {
+          "apiUrl": "https://explorer.b3.fun/api",
+          "family": "blockscout",
+          "name": "B3 Explorer",
+          "url": "https://explorer.b3.fun"
+        }
+      ],
+      "blocks": {
+        "confirmations": 1,
+        "estimateBlockTime": 1,
+        "reorgPeriod": 5
+      },
+      "chainId": 8333,
+      "deployer": {
+        "name": "Abacus Works",
+        "url": "https://www.hyperlane.xyz"
+      },
+      "displayName": "B3",
+      "domainId": 8333,
+      "gasCurrencyCoinGeckoId": "ethereum",
+      "name": "b3",
+      "nativeToken": {
+        "decimals": 18,
+        "name": "Ethereum",
+        "symbol": "ETH"
+      },
+      "protocol": "ethereum",
+      "rpcUrls": [
+        {
+          "http": "https://mainnet-rpc.b3.fun"
+        }
+      ],
+      "technicalStack": "opstack",
+      "aggregationHook": "0xE17caeDbe9880d0EB853Dcd05D96d60456b7ce4d",
+      "domainRoutingIsm": "0x494415e823236A05c608D6b777bC80082cED6A2E",
+      "domainRoutingIsmFactory": "0x0761b0827849abbf7b0cC09CE14e1C93D87f5004",
+      "fallbackRoutingHook": "0x886BB0f329781b98f98FDeb1ce7a8957F2d43B9F",
+      "interchainAccountRouter": "0x0fC7b3518C03BfA5e01995285b1eF3c4B55c8922",
+      "interchainGasPaymaster": "0x145566181A18E23bB6a8A3eC6D87765542A7F754",
+      "interchainSecurityModule": "0xaC81A3C6947bA06388f914Cc4B76fEb1BC42fa6f",
+      "mailbox": "0x3a867fCfFeC2B790970eeBDC9023E75B0a172aa7",
+      "merkleTreeHook": "0x6963480b05EB58f4d624B014ab92e9aD4d21df6D",
+      "pausableHook": "0xD0dca420feFda68537695A8D887080eeF4030AF7",
+      "pausableIsm": "0x696df5e79C4f1bd5F8D587Ba8946361d9B029d4B",
+      "protocolFee": "0x13E83ac41e696856B6996263501fB3225AD5E6F5",
+      "proxyAdmin": "0xeA87ae93Fa0019a82A727bfd3eBd1cFCa8f64f1D",
+      "staticAggregationHookFactory": "0x648A5D1DE130b5a70ab347dc1C94F90E663a29DC",
+      "staticAggregationIsm": "0x92772a801db50044a9D5078CC35CD63CEcD7B424",
+      "staticAggregationIsmFactory": "0xEb9FcFDC9EfDC17c1EC5E1dc085B98485da213D6",
+      "staticMerkleRootMultisigIsmFactory": "0x8b83fefd896fAa52057798f6426E9f0B080FCCcE",
+      "staticMerkleRootWeightedMultisigIsmFactory": "0x4Ed7d626f1E96cD1C0401607Bf70D95243E3dEd1",
+      "staticMessageIdMultisigIsmFactory": "0x8F7454AC98228f3504Bb91eA3D8Adafe6406110A",
+      "staticMessageIdWeightedMultisigIsmFactory": "0x2f2aFaE1139Ce54feFC03593FeE8AB2aDF4a85A7",
+      "storageGasOracle": "0x2F619Ac5122689180AeBB930ADccdae215d538a9",
+      "testRecipient": "0xcDA455DfD9C938451BfaFC6FF0D497c8C0469C96",
+      "timelockController": "0x0000000000000000000000000000000000000000",
+      "validatorAnnounce": "0x60B8d195f1b2EcaC26d54b95C69E6399cFD64b53",
+      "index": {
+        "from": 7504261
+      }
+    },
+    "fantom": {
+      "blockExplorers": [
+        {
+          "apiUrl": "https://api.ftmscan.com/api",
+          "family": "etherscan",
+          "name": "FTMScan",
+          "url": "https://ftmscan.com"
+        }
+      ],
+      "blocks": {
+        "confirmations": 1,
+        "estimateBlockTime": 2,
+        "reorgPeriod": 5
+      },
+      "chainId": 250,
+      "deployer": {
+        "name": "Abacus Works",
+        "url": "https://www.hyperlane.xyz"
+      },
+      "displayName": "Fantom Opera",
+      "domainId": 250,
+      "gasCurrencyCoinGeckoId": "fantom",
+      "name": "fantom",
+      "nativeToken": {
+        "decimals": 18,
+        "name": "Fantom",
+        "symbol": "FTM"
+      },
+      "protocol": "ethereum",
+      "rpcUrls": [
+        {
+          "http": "https://rpcapi.fantom.network"
+        },
+        {
+          "http": "https://fantom-rpc.publicnode.com"
+        },
+        {
+          "http": "https://fantom-pokt.nodies.app"
+        },
+        {
+          "http": "https://rpc.fantom.network"
+        },
+        {
+          "http": "https://rpc2.fantom.network"
+        },
+        {
+          "http": "https://rpc3.fantom.network"
+        }
+      ],
+      "technicalStack": "other",
+      "aggregationHook": "0xA8Ec7B0D2dF5c974E94d3E1c0872A6dD10fbb549",
+      "domainRoutingIsm": "0x494415e823236A05c608D6b777bC80082cED6A2E",
+      "domainRoutingIsmFactory": "0x0761b0827849abbf7b0cC09CE14e1C93D87f5004",
+      "fallbackRoutingHook": "0x886BB0f329781b98f98FDeb1ce7a8957F2d43B9F",
+      "interchainAccountRouter": "0x01016c0A5118dBD87E34a50fF1a5D8D9306aAa2e",
+      "interchainGasPaymaster": "0x145566181A18E23bB6a8A3eC6D87765542A7F754",
+      "interchainSecurityModule": "0x5414bEA11F0A16367F31e2E4b45C33d94209BD6E",
+      "mailbox": "0x3a867fCfFeC2B790970eeBDC9023E75B0a172aa7",
+      "merkleTreeHook": "0x6963480b05EB58f4d624B014ab92e9aD4d21df6D",
+      "pausableHook": "0xD0dca420feFda68537695A8D887080eeF4030AF7",
+      "pausableIsm": "0x696df5e79C4f1bd5F8D587Ba8946361d9B029d4B",
+      "protocolFee": "0x13E83ac41e696856B6996263501fB3225AD5E6F5",
+      "proxyAdmin": "0xeA87ae93Fa0019a82A727bfd3eBd1cFCa8f64f1D",
+      "staticAggregationHookFactory": "0x0fe2FEa014b100C24e24f6fA39D7380db6bD8E90",
+      "staticAggregationIsm": "0x92772a801db50044a9D5078CC35CD63CEcD7B424",
+      "staticAggregationIsmFactory": "0xEb9FcFDC9EfDC17c1EC5E1dc085B98485da213D6",
+      "staticMerkleRootMultisigIsmFactory": "0x8b83fefd896fAa52057798f6426E9f0B080FCCcE",
+      "staticMerkleRootWeightedMultisigIsmFactory": "0x4Ed7d626f1E96cD1C0401607Bf70D95243E3dEd1",
+      "staticMessageIdMultisigIsmFactory": "0x8F7454AC98228f3504Bb91eA3D8Adafe6406110A",
+      "staticMessageIdWeightedMultisigIsmFactory": "0x2f2aFaE1139Ce54feFC03593FeE8AB2aDF4a85A7",
+      "storageGasOracle": "0x2F619Ac5122689180AeBB930ADccdae215d538a9",
+      "testRecipient": "0xcDA455DfD9C938451BfaFC6FF0D497c8C0469C96",
+      "timelockController": "0x0000000000000000000000000000000000000000",
+      "validatorAnnounce": "0x60B8d195f1b2EcaC26d54b95C69E6399cFD64b53",
+      "index": {
+        "from": 95635171
+      }
+    },
+    "gravity": {
+      "blockExplorers": [
+        {
+          "apiUrl": "https://explorer.gravity.xyz/api",
+          "family": "blockscout",
+          "name": "Gravity Alpha Explorer",
+          "url": "https://explorer.gravity.xyz"
+        }
+      ],
+      "blocks": {
+        "confirmations": 1,
+        "estimateBlockTime": 1,
+        "reorgPeriod": 5
+      },
+      "chainId": 1625,
+      "deployer": {
+        "name": "Abacus Works",
+        "url": "https://www.hyperlane.xyz"
+      },
+      "displayName": "Gravity Alpha Mainnet",
+      "domainId": 1625,
+      "gasCurrencyCoinGeckoId": "g-token",
+      "index": {
+        "from": 13374779
+      },
+      "name": "gravity",
+      "nativeToken": {
+        "decimals": 18,
+        "name": "Gravity",
+        "symbol": "G"
+      },
+      "protocol": "ethereum",
+      "rpcUrls": [
+        {
+          "http": "https://rpc.gravity.xyz"
+        }
+      ],
+      "technicalStack": "arbitrumnitro",
+      "aggregationHook": "0x740054E775d4f7cFFe11d2F457b79979b22B7131",
+      "domainRoutingIsm": "0xBD70Ea9D599a0FC8158B026797177773C3445730",
+      "domainRoutingIsmFactory": "0x1052eF3419f26Bec74Ed7CEf4a4FA6812Bc09908",
+      "fallbackRoutingHook": "0x6963480b05EB58f4d624B014ab92e9aD4d21df6D",
+      "interchainAccountRouter": "0x335593971F655220a760837b64fbeABd09dE6dD9",
+      "interchainGasPaymaster": "0xf3dFf6747E7FC74B431C943961054B7BF6309d8a",
+      "interchainSecurityModule": "0xAD36f38a979fc74f63112EbF0c33999aaFD89Ab3",
+      "mailbox": "0x3a464f746D23Ab22155710f44dB16dcA53e0775E",
+      "merkleTreeHook": "0x5090dF2FBDa7127c7aDa41f60B79F5c55D380Dd8",
+      "pausableHook": "0x886BB0f329781b98f98FDeb1ce7a8957F2d43B9F",
+      "pausableIsm": "0x7621e04860F0bDe63311db9D5D8b589AD3458A1f",
+      "protocolFee": "0x8C3e1794018a589c9E9226b8543105fCb6cC88C4",
+      "proxyAdmin": "0x2f2aFaE1139Ce54feFC03593FeE8AB2aDF4a85A7",
+      "staticAggregationHookFactory": "0xc99c6436b22E336E3023C5beF394012b1f4A6E36",
+      "staticAggregationIsm": "0xfa19BfEcB4fed2e0268ee5008a11cD946DcC13c3",
+      "staticAggregationIsmFactory": "0x8F7454AC98228f3504Bb91eA3D8Adafe6406110A",
+      "staticMerkleRootMultisigIsmFactory": "0x2C1FAbEcd7bFBdEBF27CcdB67baADB38b6Df90fC",
+      "staticMerkleRootWeightedMultisigIsmFactory": "0x0761b0827849abbf7b0cC09CE14e1C93D87f5004",
+      "staticMessageIdMultisigIsmFactory": "0x8b83fefd896fAa52057798f6426E9f0B080FCCcE",
+      "staticMessageIdWeightedMultisigIsmFactory": "0x4Ed7d626f1E96cD1C0401607Bf70D95243E3dEd1",
+      "storageGasOracle": "0xD0dca420feFda68537695A8D887080eeF4030AF7",
+      "testRecipient": "0x60B8d195f1b2EcaC26d54b95C69E6399cFD64b53",
+      "timelockController": "0x0000000000000000000000000000000000000000",
+      "validatorAnnounce": "0x61374178e45F65fF9D6252d017Cd580FC60B7654",
+      "displayNameShort": "Gravity"
+    },
+    "harmony": {
+      "blockExplorers": [
+        {
+          "apiUrl": "https://explorer.harmony.one/api",
+          "family": "blockscout",
+          "name": "Harmony Explorer",
+          "url": "https://explorer.harmony.one"
+        }
+      ],
+      "blocks": {
+        "confirmations": 1,
+        "estimateBlockTime": 2,
+        "reorgPeriod": 5
+      },
+      "chainId": 1666600000,
+      "deployer": {
+        "name": "Abacus Works",
+        "url": "https://www.hyperlane.xyz"
+      },
+      "displayName": "Harmony One",
+      "domainId": 1666600000,
+      "gasCurrencyCoinGeckoId": "harmony",
+      "name": "harmony",
+      "nativeToken": {
+        "decimals": 18,
+        "name": "ONE",
+        "symbol": "ONE"
+      },
+      "protocol": "ethereum",
+      "rpcUrls": [
+        {
+          "http": "https://api.harmony.one"
+        },
+        {
+          "http": "https://api.s0.t.hmny.io"
+        },
+        {
+          "http": "https://1rpc.io/one"
+        }
+      ],
+      "technicalStack": "other",
+      "aggregationHook": "0x7753e7771015010aAB6EFed596BdB3CC3D5EdaAC",
+      "domainRoutingIsm": "0x494415e823236A05c608D6b777bC80082cED6A2E",
+      "domainRoutingIsmFactory": "0x0761b0827849abbf7b0cC09CE14e1C93D87f5004",
+      "fallbackRoutingHook": "0x886BB0f329781b98f98FDeb1ce7a8957F2d43B9F",
+      "interchainAccountRouter": "0xFCfE7344d7a769C89B3A22c596fE83a1bF8458Da",
+      "interchainGasPaymaster": "0x145566181A18E23bB6a8A3eC6D87765542A7F754",
+      "interchainSecurityModule": "0xd188d3633f67e0B2bCA2DE42b186032A0C4B015a",
+      "mailbox": "0x3a867fCfFeC2B790970eeBDC9023E75B0a172aa7",
+      "merkleTreeHook": "0x6963480b05EB58f4d624B014ab92e9aD4d21df6D",
+      "pausableHook": "0xD0dca420feFda68537695A8D887080eeF4030AF7",
+      "pausableIsm": "0x696df5e79C4f1bd5F8D587Ba8946361d9B029d4B",
+      "protocolFee": "0x13E83ac41e696856B6996263501fB3225AD5E6F5",
+      "proxyAdmin": "0xeA87ae93Fa0019a82A727bfd3eBd1cFCa8f64f1D",
+      "staticAggregationHookFactory": "0xd8dFE7c73378352e03A51B99CA6CF162Bb5cbfd0",
+      "staticAggregationIsm": "0x92772a801db50044a9D5078CC35CD63CEcD7B424",
+      "staticAggregationIsmFactory": "0xEb9FcFDC9EfDC17c1EC5E1dc085B98485da213D6",
+      "staticMerkleRootMultisigIsmFactory": "0x8b83fefd896fAa52057798f6426E9f0B080FCCcE",
+      "staticMerkleRootWeightedMultisigIsmFactory": "0x4Ed7d626f1E96cD1C0401607Bf70D95243E3dEd1",
+      "staticMessageIdMultisigIsmFactory": "0x8F7454AC98228f3504Bb91eA3D8Adafe6406110A",
+      "staticMessageIdWeightedMultisigIsmFactory": "0x2f2aFaE1139Ce54feFC03593FeE8AB2aDF4a85A7",
+      "storageGasOracle": "0x2F619Ac5122689180AeBB930ADccdae215d538a9",
+      "testRecipient": "0xcDA455DfD9C938451BfaFC6FF0D497c8C0469C96",
+      "timelockController": "0x0000000000000000000000000000000000000000",
+      "validatorAnnounce": "0x60B8d195f1b2EcaC26d54b95C69E6399cFD64b53",
+      "index": {
+        "chunk": 999,
+        "from": 64597391
+      }
+    },
+    "kaia": {
+      "blockExplorers": [
+        {
+          "apiUrl": "https://api-cypress.klaytnscope.com/api",
+          "family": "etherscan",
+          "name": "Kaiascope",
+          "url": "https://kaiascope.com"
+        }
+      ],
+      "blocks": {
+        "confirmations": 1,
+        "estimateBlockTime": 1,
+        "reorgPeriod": 5
+      },
+      "chainId": 8217,
+      "deployer": {
+        "name": "Abacus Works",
+        "url": "https://www.hyperlane.xyz"
+      },
+      "displayName": "Kaia",
+      "domainId": 8217,
+      "gasCurrencyCoinGeckoId": "kaia",
+      "name": "kaia",
+      "nativeToken": {
+        "decimals": 18,
+        "name": "Kaia",
+        "symbol": "KLAY"
+      },
+      "protocol": "ethereum",
+      "rpcUrls": [
+        {
+          "http": "https://public-en.node.kaia.io"
+        }
+      ],
+      "technicalStack": "other",
+      "aggregationHook": "0x797639d8EC636a0cb1a43eea5232FcEaE86867Ac",
+      "domainRoutingIsm": "0x494415e823236A05c608D6b777bC80082cED6A2E",
+      "domainRoutingIsmFactory": "0x0761b0827849abbf7b0cC09CE14e1C93D87f5004",
+      "fallbackRoutingHook": "0x886BB0f329781b98f98FDeb1ce7a8957F2d43B9F",
+      "interchainAccountRouter": "0xcfe6dBaD47c3B8cf4fecbb28B53Df4617F8538A7",
+      "interchainGasPaymaster": "0x145566181A18E23bB6a8A3eC6D87765542A7F754",
+      "interchainSecurityModule": "0x99447B1109f656822b02Ee242DBde226101F66ff",
+      "mailbox": "0x3a867fCfFeC2B790970eeBDC9023E75B0a172aa7",
+      "merkleTreeHook": "0x6963480b05EB58f4d624B014ab92e9aD4d21df6D",
+      "pausableHook": "0xD0dca420feFda68537695A8D887080eeF4030AF7",
+      "pausableIsm": "0x696df5e79C4f1bd5F8D587Ba8946361d9B029d4B",
+      "protocolFee": "0x13E83ac41e696856B6996263501fB3225AD5E6F5",
+      "proxyAdmin": "0xeA87ae93Fa0019a82A727bfd3eBd1cFCa8f64f1D",
+      "staticAggregationHookFactory": "0xEd9c6B30482ACe8De6366a1858D0702111852449",
+      "staticAggregationIsm": "0x92772a801db50044a9D5078CC35CD63CEcD7B424",
+      "staticAggregationIsmFactory": "0xEb9FcFDC9EfDC17c1EC5E1dc085B98485da213D6",
+      "staticMerkleRootMultisigIsmFactory": "0x8b83fefd896fAa52057798f6426E9f0B080FCCcE",
+      "staticMerkleRootWeightedMultisigIsmFactory": "0x4Ed7d626f1E96cD1C0401607Bf70D95243E3dEd1",
+      "staticMessageIdMultisigIsmFactory": "0x8F7454AC98228f3504Bb91eA3D8Adafe6406110A",
+      "staticMessageIdWeightedMultisigIsmFactory": "0x2f2aFaE1139Ce54feFC03593FeE8AB2aDF4a85A7",
+      "storageGasOracle": "0x2F619Ac5122689180AeBB930ADccdae215d538a9",
+      "testRecipient": "0xcDA455DfD9C938451BfaFC6FF0D497c8C0469C96",
+      "timelockController": "0x0000000000000000000000000000000000000000",
+      "validatorAnnounce": "0x60B8d195f1b2EcaC26d54b95C69E6399cFD64b53",
+      "index": {
+        "from": 167871545
+      }
+    },
+    "morph": {
+      "blockExplorers": [
+        {
+          "apiUrl": "https://explorer-api.morphl2.io/api",
+          "family": "blockscout",
+          "name": "Morph Explorer",
+          "url": "https://explorer.morphl2.io"
+        }
+      ],
+      "blocks": {
+        "confirmations": 1,
+        "estimateBlockTime": 4,
+        "reorgPeriod": 5
+      },
+      "chainId": 2818,
+      "deployer": {
+        "name": "Abacus Works",
+        "url": "https://www.hyperlane.xyz"
+      },
+      "displayName": "Morph",
+      "domainId": 2818,
+      "gasCurrencyCoinGeckoId": "ethereum",
+      "name": "morph",
+      "nativeToken": {
+        "decimals": 18,
+        "name": "Ether",
+        "symbol": "ETH"
+      },
+      "protocol": "ethereum",
+      "rpcUrls": [
+        {
+          "http": "https://rpc.morphl2.io"
+        }
+      ],
+      "technicalStack": "other",
+      "aggregationHook": "0xBaa7305c24C6723B96327833caD8E64e9d48fD56",
+      "domainRoutingIsm": "0x494415e823236A05c608D6b777bC80082cED6A2E",
+      "domainRoutingIsmFactory": "0x0761b0827849abbf7b0cC09CE14e1C93D87f5004",
+      "fallbackRoutingHook": "0x886BB0f329781b98f98FDeb1ce7a8957F2d43B9F",
+      "interchainAccountRouter": "0x36E437699E3658396Bf6229ddDaE54884cf28779",
+      "interchainGasPaymaster": "0x145566181A18E23bB6a8A3eC6D87765542A7F754",
+      "interchainSecurityModule": "0xC858C31E2b0c617368fC2D73492c9d7B4Ee6CeE8",
+      "mailbox": "0x3a867fCfFeC2B790970eeBDC9023E75B0a172aa7",
+      "merkleTreeHook": "0x6963480b05EB58f4d624B014ab92e9aD4d21df6D",
+      "pausableHook": "0xD0dca420feFda68537695A8D887080eeF4030AF7",
+      "pausableIsm": "0x696df5e79C4f1bd5F8D587Ba8946361d9B029d4B",
+      "protocolFee": "0x13E83ac41e696856B6996263501fB3225AD5E6F5",
+      "proxyAdmin": "0xeA87ae93Fa0019a82A727bfd3eBd1cFCa8f64f1D",
+      "staticAggregationHookFactory": "0x4C96a1abc44dc846775CE702C9E9BE821D3b487c",
+      "staticAggregationIsm": "0x92772a801db50044a9D5078CC35CD63CEcD7B424",
+      "staticAggregationIsmFactory": "0xEb9FcFDC9EfDC17c1EC5E1dc085B98485da213D6",
+      "staticMerkleRootMultisigIsmFactory": "0x8b83fefd896fAa52057798f6426E9f0B080FCCcE",
+      "staticMerkleRootWeightedMultisigIsmFactory": "0x4Ed7d626f1E96cD1C0401607Bf70D95243E3dEd1",
+      "staticMessageIdMultisigIsmFactory": "0x8F7454AC98228f3504Bb91eA3D8Adafe6406110A",
+      "staticMessageIdWeightedMultisigIsmFactory": "0x2f2aFaE1139Ce54feFC03593FeE8AB2aDF4a85A7",
+      "storageGasOracle": "0x2F619Ac5122689180AeBB930ADccdae215d538a9",
+      "testRecipient": "0xcDA455DfD9C938451BfaFC6FF0D497c8C0469C96",
+      "timelockController": "0x0000000000000000000000000000000000000000",
+      "validatorAnnounce": "0x60B8d195f1b2EcaC26d54b95C69E6399cFD64b53",
+      "index": {
+        "from": 94151
+      },
+      "transactionOverrides": {
+        "gasPrice": 1000000
+      }
+    },
+    "orderly": {
+      "blockExplorers": [
+        {
+          "apiUrl": "https://explorer.orderly.network/api",
+          "family": "blockscout",
+          "name": "Orderly L2 Explorer",
+          "url": "https://explorer.orderly.network"
+        }
+      ],
+      "blocks": {
+        "confirmations": 1,
+        "estimateBlockTime": 2,
+        "reorgPeriod": 5
+      },
+      "chainId": 291,
+      "deployer": {
+        "name": "Abacus Works",
+        "url": "https://www.hyperlane.xyz"
+      },
+      "displayName": "Orderly L2",
+      "domainId": 291,
+      "gasCurrencyCoinGeckoId": "ethereum",
+      "name": "orderly",
+      "nativeToken": {
+        "decimals": 18,
+        "name": "Ethereum",
+        "symbol": "ETH"
+      },
+      "protocol": "ethereum",
+      "rpcUrls": [
+        {
+          "http": "https://rpc.orderly.network"
+        }
+      ],
+      "technicalStack": "opstack",
+      "aggregationHook": "0x02B204ee3f32d11Fd683807Ee54C44b80dad8da8",
+      "domainRoutingIsm": "0x494415e823236A05c608D6b777bC80082cED6A2E",
+      "domainRoutingIsmFactory": "0x0761b0827849abbf7b0cC09CE14e1C93D87f5004",
+      "fallbackRoutingHook": "0x886BB0f329781b98f98FDeb1ce7a8957F2d43B9F",
+      "interchainAccountRouter": "0x9121E58Cb02890cEEF1a21EF4B80420eC2b8B61C",
+      "interchainGasPaymaster": "0x145566181A18E23bB6a8A3eC6D87765542A7F754",
+      "interchainSecurityModule": "0xf1A6235845DDd0F17aE630724636cc438Da2ED55",
+      "mailbox": "0x3a867fCfFeC2B790970eeBDC9023E75B0a172aa7",
+      "merkleTreeHook": "0x6963480b05EB58f4d624B014ab92e9aD4d21df6D",
+      "pausableHook": "0xD0dca420feFda68537695A8D887080eeF4030AF7",
+      "pausableIsm": "0x696df5e79C4f1bd5F8D587Ba8946361d9B029d4B",
+      "protocolFee": "0x13E83ac41e696856B6996263501fB3225AD5E6F5",
+      "proxyAdmin": "0xeA87ae93Fa0019a82A727bfd3eBd1cFCa8f64f1D",
+      "staticAggregationHookFactory": "0x254449D2EFAc8e053822eb9565Ce904D7e8910Fb",
+      "staticAggregationIsm": "0x92772a801db50044a9D5078CC35CD63CEcD7B424",
+      "staticAggregationIsmFactory": "0xEb9FcFDC9EfDC17c1EC5E1dc085B98485da213D6",
+      "staticMerkleRootMultisigIsmFactory": "0x8b83fefd896fAa52057798f6426E9f0B080FCCcE",
+      "staticMerkleRootWeightedMultisigIsmFactory": "0x4Ed7d626f1E96cD1C0401607Bf70D95243E3dEd1",
+      "staticMessageIdMultisigIsmFactory": "0x8F7454AC98228f3504Bb91eA3D8Adafe6406110A",
+      "staticMessageIdWeightedMultisigIsmFactory": "0x2f2aFaE1139Ce54feFC03593FeE8AB2aDF4a85A7",
+      "storageGasOracle": "0x2F619Ac5122689180AeBB930ADccdae215d538a9",
+      "testRecipient": "0xcDA455DfD9C938451BfaFC6FF0D497c8C0469C96",
+      "timelockController": "0x0000000000000000000000000000000000000000",
+      "validatorAnnounce": "0x60B8d195f1b2EcaC26d54b95C69E6399cFD64b53",
+      "index": {
+        "from": 16635646
+      }
+    },
+    "zeronetwork": {
+      "blockExplorers": [
+        {
+          "apiUrl": "https://zero-network.calderaexplorer.xyz/verification/contract_verification",
+          "family": "etherscan",
+          "name": "Zero Network Explorer",
+          "url": "https://zerion-explorer.vercel.app"
+        }
+      ],
+      "blocks": {
+        "confirmations": 1,
+        "estimateBlockTime": 1,
+        "reorgPeriod": 0
+      },
+      "chainId": 543210,
+      "deployer": {
+        "name": "Abacus Works",
+        "url": "https://www.hyperlane.xyz"
+      },
+      "displayName": "Zero Network",
+      "domainId": 543210,
+      "gasCurrencyCoinGeckoId": "ethereum",
+      "name": "zeronetwork",
+      "nativeToken": {
+        "decimals": 18,
+        "name": "Ether",
+        "symbol": "ETH"
+      },
+      "protocol": "ethereum",
+      "rpcUrls": [
+        {
+          "http": "https://zero-network.calderachain.xyz"
+        }
+      ],
+      "technicalStack": "zksync",
+      "domainRoutingIsm": "0x307A9dBD1df2329c3c597aF6853de60660baFFb5",
+      "domainRoutingIsmFactory": "0x0000000000000000000000000000000000000000",
+      "fallbackDomainRoutingHook": "0x671836d35BB15E21ECc92c4936F0e3131efe12B4",
+      "fallbackRoutingHook": "0x671836d35BB15E21ECc92c4936F0e3131efe12B4",
+      "interchainGasPaymaster": "0x318FbdB17d4e743aBF3183658a4730777101B75C",
+      "interchainSecurityModule": "0xAe51C9EcF4A111e478e9f8AB04a9005B5E385d1e",
+      "mailbox": "0xd7b351D2dE3495eA259DD10ab4b9300A378Afbf3",
+      "merkleTreeHook": "0x55379421409961Ef129738c24261379ef8A547Df",
+      "proxyAdmin": "0x72e2A678442Edc65f14476A0E4c94312C0469f4A",
+      "staticAggregationHookFactory": "0x0000000000000000000000000000000000000000",
+      "staticAggregationIsmFactory": "0x0000000000000000000000000000000000000000",
+      "staticMerkleRootMultisigIsmFactory": "0x0000000000000000000000000000000000000000",
+      "staticMerkleRootWeightedMultisigIsmFactory": "0x0000000000000000000000000000000000000000",
+      "staticMessageIdMultisigIsmFactory": "0x0000000000000000000000000000000000000000",
+      "staticMessageIdWeightedMultisigIsmFactory": "0x0000000000000000000000000000000000000000",
+      "storageGasOracle": "0xe85d65f04D1562f8571d57326d6798e4584aa254",
+      "testRecipient": "0xC18bE7ac43334F501fd9622877160b085215dECC",
+      "validatorAnnounce": "0xB2F0e411B46AbE3248dAFB5e89aDB5b8404F45DF",
+      "index": {
+        "from": 475
+      },
+      "gnosisSafeTransactionServiceUrl": "https://prod.zeronet-mainnet.transaction.keypersafe.xyz"
+    },
+    "zksync": {
+      "blockExplorers": [
+        {
+          "apiUrl": "https://zksync2-mainnet-explorer.zksync.io/contract_verification",
+          "family": "etherscan",
+          "name": "zkSync Explorer",
+          "url": "https://explorer.zksync.io"
+        }
+      ],
+      "blocks": {
+        "confirmations": 1,
+        "estimateBlockTime": 1,
+        "reorgPeriod": 0
+      },
+      "chainId": 324,
+      "deployer": {
+        "name": "Abacus Works",
+        "url": "https://www.hyperlane.xyz"
+      },
+      "displayName": "zkSync",
+      "domainId": 324,
+      "gasCurrencyCoinGeckoId": "ethereum",
+      "name": "zksync",
+      "nativeToken": {
+        "decimals": 18,
+        "name": "Ether",
+        "symbol": "ETH"
+      },
+      "protocol": "ethereum",
+      "rpcUrls": [
+        {
+          "http": "https://mainnet.era.zksync.io"
+        }
+      ],
+      "technicalStack": "zksync",
+      "domainRoutingIsm": "0xec650696FDAE2355A928520AD7d6491c6072cf7f",
+      "domainRoutingIsmFactory": "0x0000000000000000000000000000000000000000",
+      "fallbackDomainRoutingHook": "0xe4e98Cc5D0318aBFD2adA8A3C6817b727063F500",
+      "fallbackRoutingHook": "0xe4e98Cc5D0318aBFD2adA8A3C6817b727063F500",
+      "interchainGasPaymaster": "0xf44AdA86a1f765A938d404699B8070Dd47bD2431",
+      "interchainSecurityModule": "0xf55CB3c8C4b20276AF9F979B0D94Bd7ae5487fa2",
+      "mailbox": "0x6bD0A2214797Bc81e0b006F7B74d6221BcD8cb6E",
+      "merkleTreeHook": "0x823500D69D77A52212DC93f8836E9c08581487eE",
+      "proxyAdmin": "0xD01274DC164D32F8595bE707F221375E68cE300C",
+      "staticAggregationHookFactory": "0x0000000000000000000000000000000000000000",
+      "staticAggregationIsmFactory": "0x0000000000000000000000000000000000000000",
+      "staticMerkleRootMultisigIsmFactory": "0x0000000000000000000000000000000000000000",
+      "staticMerkleRootWeightedMultisigIsmFactory": "0x0000000000000000000000000000000000000000",
+      "staticMessageIdMultisigIsmFactory": "0x0000000000000000000000000000000000000000",
+      "staticMessageIdWeightedMultisigIsmFactory": "0x0000000000000000000000000000000000000000",
+      "storageGasOracle": "0x37f4afe769087738f0577A77ffA24abef6fCBF99",
+      "testRecipient": "0xD55078c54b0cEAa87Ba5c3fAeAC89861c69F636d",
+      "validatorAnnounce": "0x576aF402c97bFE452Dcc203B6c3f6F4EBC92A0f5",
+      "index": {
+        "from": 47325797
+      },
+      "gnosisSafeTransactionServiceUrl": "https://safe-transaction-zksync.safe.global"
+    },
+    "chilizmainnet": {
+      "blockExplorers": [
+        {
+          "apiUrl": "https://api.routescan.io/v2/network/mainnet/evm/88888/etherscan/api",
+          "family": "routescan",
+          "name": "Chiliscan",
+          "url": "https://chiliscan.com"
+        }
+      ],
+      "blocks": {
+        "confirmations": 1,
+        "estimateBlockTime": 3,
+        "reorgPeriod": 9
+      },
+      "chainId": 88888,
+      "deployer": {
+        "name": "Abacus Works",
+        "url": "https://www.hyperlane.xyz"
+      },
+      "displayName": "Chiliz",
+      "domainId": 1000088888,
+      "gasCurrencyCoinGeckoId": "chiliz",
+      "name": "chilizmainnet",
+      "nativeToken": {
+        "decimals": 18,
+        "name": "Chiliz",
+        "symbol": "CHZ"
+      },
+      "protocol": "ethereum",
+      "rpcUrls": [
+        {
+          "http": "https://rpc.ankr.com/chiliz"
+        },
+        {
+          "http": "https://chiliz.publicnode.com"
+        }
+      ],
+      "technicalStack": "other",
+      "aggregationHook": "0x099292bf4767260AaD1dFfad1F2C3a8A7b902D72",
+      "domainRoutingIsm": "0xdAEe23c103419600F3B96f4DbA3858d4a1c3eaaf",
+      "domainRoutingIsmFactory": "0x2f0E57527Bb37E5E064EF243fad56CCE6241906c",
+      "fallbackRoutingHook": "0x3CBCa631A797fd4c6332Cd4435C92065AFb57ef8",
+      "interchainAccountRouter": "0x246BBe3983C22553362A42aa4B06320E2fB4E880",
+      "interchainGasPaymaster": "0x561BcA8D862536CD9C88f332C1A1Da0fC8F96e40",
+      "interchainSecurityModule": "0x2C6702A6cC51748abDeB38a9Aa507831b7DA5889",
+      "mailbox": "0x248aDe14C0489E20C9a7Fea5F86DBfC3702208eF",
+      "merkleTreeHook": "0x9c2214467Daf9e2e1F45b36d08ce0b9C65BFeA88",
+      "pausableHook": "0x2f536FB7a37bd817Af644072a904Ddc02Dae429f",
+      "pausableIsm": "0x2b79328DA089E89A9E9c08732b56dd31F01011Db",
+      "protocolFee": "0x01EBa6D613DC09Cb899aF1e8E8a747416d7250ad",
+      "proxyAdmin": "0x48C427782Bc1e9ecE406b3e277481b28ABcBdf03",
+      "staticAggregationHookFactory": "0x66312E3706965012a8BaB2B9B57e1d80ac174eb2",
+      "staticAggregationIsm": "0xfE0c963aDF971956BbeD320995d6b34db087C0A4",
+      "staticAggregationIsmFactory": "0x5bdADEAD721Eb4C4038fF7c989E3C7BbBA302435",
+      "staticMerkleRootMultisigIsmFactory": "0x730f8a4128Fa8c53C777B62Baa1abeF94cAd34a9",
+      "staticMerkleRootWeightedMultisigIsmFactory": "0xA8A311B69f688c1D9928259D872C31ca0d473642",
+      "staticMessageIdMultisigIsmFactory": "0xbed53B5C5BCE9433f25A2A702e6df13E22d84Ae9",
+      "staticMessageIdWeightedMultisigIsmFactory": "0x1c6f404800bA49Ed581af734eA0d25c0c7d017B2",
+      "storageGasOracle": "0x87ED6926abc9E38b9C7C19f835B41943b622663c",
+      "testRecipient": "0xE67Dc24970B482579923551Ede52BD35a2858989",
+      "timelockController": "0x0000000000000000000000000000000000000000",
+      "validatorAnnounce": "0x16625230dD6cFe1B2bec3eCaEc7d43bA3A902CD6",
+      "index": {
+        "from": 18075501
+      },
+      "transactionOverrides": {
+        "maxPriorityFeePerGas": 1000000000
+      }
+    },
+    "flowmainnet": {
+      "blockExplorers": [
+        {
+          "apiUrl": "https://evm.flowscan.io/api",
+          "family": "blockscout",
+          "name": "EVM on Flow Explorer",
+          "url": "https://evm.flowscan.io"
+        }
+      ],
+      "blocks": {
+        "confirmations": 1,
+        "estimateBlockTime": 1,
+        "reorgPeriod": 25
+      },
+      "chainId": 747,
+      "deployer": {
+        "name": "Abacus Works",
+        "url": "https://www.hyperlane.xyz"
+      },
+      "displayName": "EVM on Flow",
+      "domainId": 1000000747,
+      "gasCurrencyCoinGeckoId": "flow",
+      "isTestnet": false,
+      "name": "flowmainnet",
+      "nativeToken": {
+        "decimals": 18,
+        "name": "Flow",
+        "symbol": "FLOW"
+      },
+      "protocol": "ethereum",
+      "rpcUrls": [
+        {
+          "http": "https://mainnet.evm.nodes.onflow.org"
+        }
+      ],
+      "technicalStack": "other",
+      "aggregationHook": "0x441Bca9baEC7f59C718B492a58FAF04017c57724",
+      "domainRoutingIsm": "0xa2d4E4dF4972d5196c45bD7f9287827a712Dd27a",
+      "domainRoutingIsmFactory": "0x693A4cE39d99e46B04cb562329e3F0141cA17331",
+      "fallbackRoutingHook": "0x5CF4ce6Be17CaB6d86d724804e2f1f5040205594",
+      "interchainAccountRouter": "0x1D43Eb638ABF43B4147B7985402a4FfbDd89D4ac",
+      "interchainGasPaymaster": "0x6AA10748a036a49Cb290C0e12B77319b76792D5E",
+      "interchainSecurityModule": "0x938F0F76Fc2b2ddC68e6A9FddEdE35d543870f41",
+      "mailbox": "0xd9Cc2e652A162bb93173d1c44d46cd2c0bbDA59D",
+      "merkleTreeHook": "0x2783D98CC073dbcDa90241C804d16982D3d75821",
+      "pausableHook": "0x3bb2D0a828f7dD91bA786091F421f6d7cF376445",
+      "pausableIsm": "0x96c418BaB57953765B97532c494125F9b2e2B38D",
+      "protocolFee": "0xBF06C01ded09132B3e08467430bACdD0f9DaDe19",
+      "proxyAdmin": "0x5dfcCe8da81B542426211C99fCCfeD647e9AA496",
+      "staticAggregationHookFactory": "0x6eEa0652B8AF84E54959cAB65952e7cf08c39669",
+      "staticAggregationIsm": "0x806342559EBD943f259cFCf606aad7c50DE81f42",
+      "staticAggregationIsmFactory": "0x06De94EfBE80A2804c5FDE2e7C4278a10575A272",
+      "staticMerkleRootMultisigIsmFactory": "0xc1198e241DAe48BF5AEDE5DCE49Fe4A6064cF7a7",
+      "staticMerkleRootWeightedMultisigIsmFactory": "0x006e07370A328A6F23FcE297FA800c8854f6a17e",
+      "staticMessageIdMultisigIsmFactory": "0x8Ea50255C282F89d1A14ad3F159437EE5EF0507f",
+      "staticMessageIdWeightedMultisigIsmFactory": "0x68714834d97e398BE899016D140ACF0743d9Dc6A",
+      "storageGasOracle": "0xa2554A53890c0E769e3fa8b9A0b7e72F6A617367",
+      "testRecipient": "0xa7028308Ff277DB5851a95d82ED5C5256bB721F2",
+      "timelockController": "0x0000000000000000000000000000000000000000",
+      "validatorAnnounce": "0x5C6699c133A583d389Ba7e0bDD4993e2e63fA804",
+      "index": {
+        "from": 6777659
+      },
+      "transactionOverrides": {
+        "gasPrice": 100000000
+      }
+    },
+    "immutablezkevmmainnet": {
+      "blockExplorers": [
+        {
+          "apiUrl": "https://explorer.immutable.com/api",
+          "family": "blockscout",
+          "name": "Immutable Explorer",
+          "url": "https://explorer.immutable.com"
+        }
+      ],
+      "blocks": {
+        "confirmations": 1,
+        "estimateBlockTime": 2,
+        "reorgPeriod": 20
+      },
+      "chainId": 13371,
+      "deployer": {
+        "name": "Abacus Works",
+        "url": "https://www.hyperlane.xyz"
+      },
+      "displayName": "Immutable zkEVM",
+      "domainId": 1000013371,
+      "gasCurrencyCoinGeckoId": "immutable-x",
+      "name": "immutablezkevmmainnet",
+      "nativeToken": {
+        "decimals": 18,
+        "name": "Immutable",
+        "symbol": "IMX"
+      },
+      "protocol": "ethereum",
+      "rpcUrls": [
+        {
+          "http": "https://rpc.immutable.com"
+        },
+        {
+          "http": "https://immutable.gateway.tenderly.co"
+        }
+      ],
+      "technicalStack": "other",
+      "aggregationHook": "0x67F585BB2c69aDc46275802bE52175f7392A95C8",
+      "domainRoutingIsm": "0x34397CaA9e6c1A5EF6440E82C46a83D1ef779dcF",
+      "domainRoutingIsmFactory": "0xbed53B5C5BCE9433f25A2A702e6df13E22d84Ae9",
+      "fallbackRoutingHook": "0x2b79328DA089E89A9E9c08732b56dd31F01011Db",
+      "interchainAccountRouter": "0xE2cBbc708411eAf2DfbaA31DaA531d4FF089d7b0",
+      "interchainGasPaymaster": "0xc6835e52C1b976F1ebC71Bc8919738E02849FdA9",
+      "interchainSecurityModule": "0x8146754A170086808981cb441c57B3c0038A74C3",
+      "mailbox": "0x1c6f404800bA49Ed581af734eA0d25c0c7d017B2",
+      "merkleTreeHook": "0xdAa1B65547fB969c9ff5678956AB2FF9771B883D",
+      "pausableHook": "0xA0e0829DA397CcF55d5B779C31728f21Cb8219DF",
+      "pausableIsm": "0xC8E323036AAFB4B4201e7B640E79C4Db285A3FC8",
+      "protocolFee": "0xA166219dF110BDA97b91e65D4BB4Aae4159978b9",
+      "proxyAdmin": "0x2f0E57527Bb37E5E064EF243fad56CCE6241906c",
+      "staticAggregationHookFactory": "0xfF806E766f9dD784b370c5A2a4BaaF21Ea62D877",
+      "staticAggregationIsm": "0x1941d3fA81a868e401a0C8E0a1443d59D3Ec04Fe",
+      "staticAggregationIsmFactory": "0xc441521bA37EaCd9af4f319CcdA27E9D48f74281",
+      "staticMerkleRootMultisigIsmFactory": "0xD127D4549cb4A5B2781303a4fE99a10EAd13263A",
+      "staticMerkleRootWeightedMultisigIsmFactory": "0x5bdADEAD721Eb4C4038fF7c989E3C7BbBA302435",
+      "staticMessageIdMultisigIsmFactory": "0x7C012DCA02C42cfA3Fd7Da3B0ED7234B52AE68eF",
+      "staticMessageIdWeightedMultisigIsmFactory": "0xDc1508844B99C606E16C2Ae87f33c373edD4B0F6",
+      "storageGasOracle": "0x9c2214467Daf9e2e1F45b36d08ce0b9C65BFeA88",
+      "testRecipient": "0x01EBa6D613DC09Cb899aF1e8E8a747416d7250ad",
+      "timelockController": "0x0000000000000000000000000000000000000000",
+      "validatorAnnounce": "0x8c794a781327b819416E7b67908f1D22397f1E67",
+      "index": {
+        "from": 14336020
+      },
+      "transactionOverrides": {
+        "maxFeePerGas": 100000000000,
+        "maxPriorityFeePerGas": 100000000000
+      }
+    },
+    "metal": {
+      "blockExplorers": [
+        {
+          "apiUrl": "https://explorer.metall2.com/api",
+          "family": "blockscout",
+          "name": "Metal L2 Explorer",
+          "url": "https://explorer.metall2.com"
+        }
+      ],
+      "blocks": {
+        "confirmations": 1,
+        "estimateBlockTime": 2,
+        "reorgPeriod": 5
+      },
+      "chainId": 1750,
+      "deployer": {
+        "name": "Abacus Works",
+        "url": "https://www.hyperlane.xyz"
+      },
+      "displayName": "Metal L2",
+      "domainId": 1000001750,
+      "gasCurrencyCoinGeckoId": "ethereum",
+      "isTestnet": false,
+      "name": "metal",
+      "nativeToken": {
+        "decimals": 18,
+        "name": "Ether",
+        "symbol": "ETH"
+      },
+      "protocol": "ethereum",
+      "rpcUrls": [
+        {
+          "http": "https://rpc.metall2.com"
+        }
+      ],
+      "technicalStack": "opstack",
+      "aggregationHook": "0x2E08c2f99eC50226779dcf5BF14FB86d9FdB6d6d",
+      "domainRoutingIsm": "0x3F525c2bf9e2Ffc54D64B883FD960FD04874D2D1",
+      "domainRoutingIsmFactory": "0x34b67302583A8Faa7c490A2D85463838D3045ce6",
+      "fallbackRoutingHook": "0x50141343265C6f84315E5B27D64f1229AC86645F",
+      "interchainAccountRouter": "0x0b2d429acccAA411b867d57703F88Ed208eC35E4",
+      "interchainGasPaymaster": "0x2b79328DA089E89A9E9c08732b56dd31F01011Db",
+      "interchainSecurityModule": "0x6d3A5b1163FC933A565896a22Af6670D86958Bba",
+      "mailbox": "0x730f8a4128Fa8c53C777B62Baa1abeF94cAd34a9",
+      "merkleTreeHook": "0x9c64f327F0140DeBd430aab3E2F1d6cbcA921227",
+      "pausableHook": "0x2684C6F89E901987E1FdB7649dC5Be0c57C61645",
+      "pausableIsm": "0xb758e4dDE95fd7C323914c5B634D25fCb0316Ba1",
+      "protocolFee": "0x2f536FB7a37bd817Af644072a904Ddc02Dae429f",
+      "proxyAdmin": "0x7C012DCA02C42cfA3Fd7Da3B0ED7234B52AE68eF",
+      "staticAggregationHookFactory": "0x6D2555A8ba483CcF4409C39013F5e9a3285D3C9E",
+      "staticAggregationIsm": "0xe05Bac82CeC0Ee8c66a29E37108E319A3B993539",
+      "staticAggregationIsmFactory": "0xC4275763D7b621eb732847957012F1fb35C90BB8",
+      "staticMerkleRootMultisigIsmFactory": "0x04bfb04fcC1C7A5B605C5fae444aC43ac0DdaC77",
+      "staticMerkleRootWeightedMultisigIsmFactory": "0x8a5524a1b898fe848819ff675c577b5c7F224684",
+      "staticMessageIdMultisigIsmFactory": "0x784b9D0f4eF9fb8444DfB5d24AB221C9D1A85395",
+      "staticMessageIdWeightedMultisigIsmFactory": "0xD127D4549cb4A5B2781303a4fE99a10EAd13263A",
+      "storageGasOracle": "0xE7487b4DF583c63D6841997ab56324D0a825e7F4",
+      "testRecipient": "0xc4D0b4ef01eD7091792fe3D4c039457719e2DC68",
+      "timelockController": "0x0000000000000000000000000000000000000000",
+      "validatorAnnounce": "0xc6835e52C1b976F1ebC71Bc8919738E02849FdA9",
+      "index": {
+        "from": 9688791
+      },
+      "gnosisSafeTransactionServiceUrl": "https://metall2.superchain.safe.protofire.io"
+    },
+    "polynomialfi": {
+      "blockExplorers": [
+        {
+          "apiUrl": "https://polynomialscan.io/api",
+          "family": "routescan",
+          "name": "Polynomial Explorer",
+          "url": "https://polynomialscan.io"
+        }
+      ],
+      "blocks": {
+        "confirmations": 1,
+        "estimateBlockTime": 2,
+        "reorgPeriod": 5
+      },
+      "chainId": 8008,
+      "deployer": {
+        "name": "Abacus Works",
+        "url": "https://www.hyperlane.xyz"
+      },
+      "displayName": "Polynomial",
+      "domainId": 1000008008,
+      "gasCurrencyCoinGeckoId": "ethereum",
+      "name": "polynomialfi",
+      "nativeToken": {
+        "decimals": 18,
+        "name": "Ethereum",
+        "symbol": "ETH"
+      },
+      "protocol": "ethereum",
+      "rpcUrls": [
+        {
+          "http": "https://rpc.polynomial.fi"
+        }
+      ],
+      "technicalStack": "opstack",
+      "aggregationHook": "0x37e299866DF6751AdeF4f329Be2445E1d4f15b87",
+      "domainRoutingIsm": "0x8A82DE5b4EC1A4f1FAf86c74031c2D38B07e1E80",
+      "domainRoutingIsmFactory": "0xc441521bA37EaCd9af4f319CcdA27E9D48f74281",
+      "fallbackRoutingHook": "0xDd260B99d302f0A3fF885728c086f729c06f227f",
+      "interchainAccountRouter": "0x1B947F6246ACe28abAf073FF11c098F31ce4f899",
+      "interchainGasPaymaster": "0x2f536FB7a37bd817Af644072a904Ddc02Dae429f",
+      "interchainSecurityModule": "0xa7D451fD8C1188f8a75a1651e73279F7b764D6a3",
+      "mailbox": "0x2f0E57527Bb37E5E064EF243fad56CCE6241906c",
+      "merkleTreeHook": "0xC8E323036AAFB4B4201e7B640E79C4Db285A3FC8",
+      "pausableHook": "0xdAa1B65547fB969c9ff5678956AB2FF9771B883D",
+      "pausableIsm": "0x2684C6F89E901987E1FdB7649dC5Be0c57C61645",
+      "protocolFee": "0x2e542a3DF4fde491faa77da05eD48377aca9E44e",
+      "proxyAdmin": "0x5bdADEAD721Eb4C4038fF7c989E3C7BbBA302435",
+      "staticAggregationHookFactory": "0x2B4552385e9f7b80d18D19a333f370ef7099f473",
+      "staticAggregationIsm": "0x848A33eE97898B1Dbd11DaCd0ff9101c71C4fabA",
+      "staticAggregationIsmFactory": "0xD127D4549cb4A5B2781303a4fE99a10EAd13263A",
+      "staticMerkleRootMultisigIsmFactory": "0x34b67302583A8Faa7c490A2D85463838D3045ce6",
+      "staticMerkleRootWeightedMultisigIsmFactory": "0x730f8a4128Fa8c53C777B62Baa1abeF94cAd34a9",
+      "staticMessageIdMultisigIsmFactory": "0x8a5524a1b898fe848819ff675c577b5c7F224684",
+      "staticMessageIdWeightedMultisigIsmFactory": "0xbed53B5C5BCE9433f25A2A702e6df13E22d84Ae9",
+      "storageGasOracle": "0x2b79328DA089E89A9E9c08732b56dd31F01011Db",
+      "testRecipient": "0xa1c3884EbE24Cccb120B2E98a55f85140563aa4C",
+      "timelockController": "0x0000000000000000000000000000000000000000",
+      "validatorAnnounce": "0xA166219dF110BDA97b91e65D4BB4Aae4159978b9",
+      "index": {
+        "from": 6451460
+      }
+    },
+    "prom": {
+      "blockExplorers": [
+        {
+          "apiUrl": "https://prom-blockscout.eu-north-2.gateway.fm/api/eth-rpc",
+          "family": "blockscout",
+          "name": "Prom Explorer",
+          "url": "https://prom-blockscout.eu-north-2.gateway.fm"
+        }
+      ],
+      "blocks": {
+        "confirmations": 1,
+        "estimateBlockTime": 6,
+        "reorgPeriod": 5
+      },
+      "chainId": 227,
+      "deployer": {
+        "name": "Abacus Works",
+        "url": "https://www.hyperlane.xyz"
+      },
+      "displayName": "Prom",
+      "domainId": 227,
+      "gasCurrencyCoinGeckoId": "prometeus",
+      "name": "prom",
+      "nativeToken": {
+        "decimals": 18,
+        "name": "Prom",
+        "symbol": "PROM"
+      },
+      "protocol": "ethereum",
+      "rpcUrls": [
+        {
+          "http": "https://prom-rpc.eu-north-2.gateway.fm"
+        }
+      ],
+      "technicalStack": "polygoncdk",
+      "aggregationHook": "0x297bDaE97E48a75e8fADe7678Be3c93aB84A15cD",
+      "domainRoutingIsm": "0xF6C3854e195467625D3a9e50103751629b767cE5",
+      "domainRoutingIsmFactory": "0xbb0AE51BCa526cF313b6a95BfaB020794af6C394",
+      "fallbackRoutingHook": "0x5C2D2fB7F948895cf57f4723167DDEe016A462D1",
+      "interchainAccountRouter": "0xd5D8c2d9A3F4974E89396928FEb7829d9C5e0788",
+      "interchainGasPaymaster": "0x282629Af1A2f9b8e2c5Cbc54C35C7989f21950c6",
+      "interchainSecurityModule": "0x775fC98d2571428d132943Aa5d752f89D012CA7B",
+      "mailbox": "0x5C02157068a52cEcfc98EDb6115DE6134EcB4764",
+      "merkleTreeHook": "0xf147bBD944C610F86DaE6C7668497D22932C1E4A",
+      "pausableHook": "0x872Bd98057931c8809927c6dE2ef39738a80Eb0C",
+      "pausableIsm": "0xEE2e85Df244e32d95d9f327D7a35Ba3d2d412225",
+      "protocolFee": "0x2A532fc8cF9a72142eA8753a0d2AB68098C19585",
+      "proxyAdmin": "0x9534122Aae7978dB8f5f10dF4432233c53e820A1",
+      "staticAggregationHookFactory": "0x7ff2bF58C38A41AD7C9CbC14e780e8a7EDBbd48D",
+      "staticAggregationIsm": "0xa0bBd1258E803be00e6953840806A917E066D56c",
+      "staticAggregationIsmFactory": "0x0D3bD9F1bcDA82bD1682b2C895a907d7aaE45849",
+      "staticMerkleRootMultisigIsmFactory": "0xeE8C0E1EeBfFCC451a013336386eA53E42a44451",
+      "staticMerkleRootWeightedMultisigIsmFactory": "0x83475ca5bEB2Eaa59A2FF48a0544ebaa4a32c2de",
+      "staticMessageIdMultisigIsmFactory": "0x9eaaC366BFD70430cFee6E70265fefFf1CfC9E47",
+      "staticMessageIdWeightedMultisigIsmFactory": "0x451dF8AB0936D85526D816f0b4dCaDD934A034A4",
+      "storageGasOracle": "0x33E0c225A54a0A86E9B267e90A90DE8CBb0fDB8f",
+      "testRecipient": "0x83f647970B213675412b76e1cCDB55D0e35365fD",
+      "timelockController": "0x0000000000000000000000000000000000000000",
+      "validatorAnnounce": "0x5ae1ECA065aC8ee92Ce98E584fc3CE43070020e7",
+      "index": {
+        "from": 122243
+      }
+    },
+    "rarichain": {
+      "blockExplorers": [
+        {
+          "apiUrl": "https://mainnet.explorer.rarichain.org/api",
+          "family": "blockscout",
+          "name": "Rari Mainnet Explorer",
+          "url": "https://mainnet.explorer.rarichain.org"
+        }
+      ],
+      "blocks": {
+        "confirmations": 1,
+        "estimateBlockTime": 30,
+        "reorgPeriod": 0
+      },
+      "chainId": 1380012617,
+      "deployer": {
+        "name": "Abacus Works",
+        "url": "https://www.hyperlane.xyz"
+      },
+      "displayName": "RARI Chain",
+      "domainId": 1000012617,
+      "gasCurrencyCoinGeckoId": "ethereum",
+      "index": {
+        "from": 688784
+      },
+      "name": "rarichain",
+      "nativeToken": {
+        "decimals": 18,
+        "name": "Ethereum",
+        "symbol": "ETH"
+      },
+      "protocol": "ethereum",
+      "rpcUrls": [
+        {
+          "http": "https://mainnet.rpc.rarichain.org/http"
+        }
+      ],
+      "technicalStack": "arbitrumnitro",
+      "aggregationHook": "0x2C6657ec3864fe1515cFe84C7d3cc187a34cAf15",
+      "domainRoutingIsm": "0x43fEfD9323a9e71Df4cd9f32f1015efa4c906d10",
+      "domainRoutingIsmFactory": "0x5DdFCA27f9a308c1429A010C4daB291b5534a297",
+      "fallbackRoutingHook": "0x01EBa6D613DC09Cb899aF1e8E8a747416d7250ad",
+      "interchainAccountRouter": "0xecA217aB573506eaB6E51CDD1c3a84B626CDf7b4",
+      "interchainGasPaymaster": "0xDDE46032Baf4da13fDD79BF9dfbaA2749615C409",
+      "interchainSecurityModule": "0xe43e262c5BCBeD261A011bd05CDF7Ec673ab679D",
+      "mailbox": "0x65dCf8F6b3f6a0ECEdf3d0bdCB036AEa47A1d615",
+      "merkleTreeHook": "0x8c794a781327b819416E7b67908f1D22397f1E67",
+      "pausableHook": "0x4d264424905535E97396Db83bd553D0d73A4EF9d",
+      "pausableIsm": "0xA166219dF110BDA97b91e65D4BB4Aae4159978b9",
+      "protocolFee": "0x8a733038eF4BbC314eE0F7595257D8d3799B6aA9",
+      "proxyAdmin": "0x4Ee9dEBB3046139661b51E17bdfD54Fd63211de7",
+      "staticAggregationHookFactory": "0x651178ADa5378d82401D2E6543fc00f8CDcf3aaf",
+      "staticAggregationIsm": "0x72AafB2129B3cCCc9A89A1EEdCdF50D1Ccb4a3C8",
+      "staticAggregationIsmFactory": "0xc0C2dB448fC2c84213394Fcb93a3C467e50ECa9E",
+      "staticMerkleRootMultisigIsmFactory": "0xDf178647caB5e0222F4B53C57274FD2A03BEaed6",
+      "staticMerkleRootWeightedMultisigIsmFactory": "0xcb35B397B159AAE1fbfAcc86b782B036D0DA6b1D",
+      "staticMessageIdMultisigIsmFactory": "0x5e8a0fCc0D1DF583322943e01F02cB243e5300f6",
+      "staticMessageIdWeightedMultisigIsmFactory": "0x84444cE490233CFa76E3F1029bc166aa8c266907",
+      "storageGasOracle": "0x16625230dD6cFe1B2bec3eCaEc7d43bA3A902CD6",
+      "testRecipient": "0xCE8260c1b5cF2fAD15bb4B6542716b050Fdf35c9",
+      "timelockController": "0x0000000000000000000000000000000000000000",
+      "validatorAnnounce": "0x38D361861d321B8B05de200c61B8F18740Daf4D8"
+    },
+    "superpositionmainnet": {
+      "blockExplorers": [
+        {
+          "apiUrl": "https://explorer.superposition.so/api",
+          "family": "blockscout",
+          "name": "Superposition Explorer",
+          "url": "https://explorer.superposition.so/"
+        }
+      ],
+      "blocks": {
+        "confirmations": 1,
+        "estimateBlockTime": 60,
+        "reorgPeriod": 0
+      },
+      "chainId": 55244,
+      "deployer": {
+        "name": "Abacus Works",
+        "url": "https://www.hyperlane.xyz"
+      },
+      "displayName": "Superposition",
+      "domainId": 1000055244,
+      "gasCurrencyCoinGeckoId": "ethereum",
+      "index": {
+        "from": 2743
+      },
+      "name": "superpositionmainnet",
+      "nativeToken": {
+        "decimals": 18,
+        "name": "Ethereum",
+        "symbol": "ETH"
+      },
+      "protocol": "ethereum",
+      "rpcUrls": [
+        {
+          "http": "https://rpc.superposition.so"
+        }
+      ],
+      "technicalStack": "arbitrumnitro",
+      "aggregationHook": "0x50901d3df38B75E6DE7272CedDec3F72f9AEB3A4",
+      "domainRoutingIsm": "0xab8178D8D0502Bef80177909a50F48b7c9269fde",
+      "domainRoutingIsmFactory": "0x1c6f404800bA49Ed581af734eA0d25c0c7d017B2",
+      "fallbackRoutingHook": "0x87ED6926abc9E38b9C7C19f835B41943b622663c",
+      "interchainAccountRouter": "0x02b833b8a0fB7680e2d233176B54538c81505131",
+      "interchainGasPaymaster": "0xa1c3884EbE24Cccb120B2E98a55f85140563aa4C",
+      "interchainSecurityModule": "0x61F86c2088273bf41cdda321eef11056Fb37123F",
+      "mailbox": "0x5e8a0fCc0D1DF583322943e01F02cB243e5300f6",
+      "merkleTreeHook": "0x2f536FB7a37bd817Af644072a904Ddc02Dae429f",
+      "pausableHook": "0xc6835e52C1b976F1ebC71Bc8919738E02849FdA9",
+      "pausableIsm": "0x9c2214467Daf9e2e1F45b36d08ce0b9C65BFeA88",
+      "protocolFee": "0x16625230dD6cFe1B2bec3eCaEc7d43bA3A902CD6",
+      "proxyAdmin": "0x248aDe14C0489E20C9a7Fea5F86DBfC3702208eF",
+      "staticAggregationHookFactory": "0x15DEeAB8dECDe553bb0B1F9C00984cbcae1af3D7",
+      "staticAggregationIsm": "0x0CFf4d26bF35E69DcdE55B161952656E40028a18",
+      "staticAggregationIsmFactory": "0x2f0E57527Bb37E5E064EF243fad56CCE6241906c",
+      "staticMerkleRootMultisigIsmFactory": "0x5bdADEAD721Eb4C4038fF7c989E3C7BbBA302435",
+      "staticMerkleRootWeightedMultisigIsmFactory": "0x48C427782Bc1e9ecE406b3e277481b28ABcBdf03",
+      "staticMessageIdMultisigIsmFactory": "0xDc1508844B99C606E16C2Ae87f33c373edD4B0F6",
+      "staticMessageIdWeightedMultisigIsmFactory": "0x9e8b689e83d929cb8c2d9166E55319a4e6aA83B7",
+      "storageGasOracle": "0xc4D0b4ef01eD7091792fe3D4c039457719e2DC68",
+      "testRecipient": "0x545E289B88c6d97b74eC0B96e308cae46Bf5f832",
+      "timelockController": "0x0000000000000000000000000000000000000000",
+      "validatorAnnounce": "0x26A29486480BD74f9B830a9B8dB33cb43C40f496"
+    },
+    "boba": {
+      "blockExplorers": [
+        {
+          "apiUrl": "https://api.routescan.io/v2/network/mainnet/evm/288/etherscan/api",
+          "family": "routescan",
+          "name": "bobascan",
+          "url": "https://bobascan.com"
+        }
+      ],
+      "blocks": {
+        "confirmations": 1,
+        "estimateBlockTime": 2,
+        "reorgPeriod": 5
+      },
+      "chainId": 288,
+      "deployer": {
+        "name": "Abacus Works",
+        "url": "https://www.hyperlane.xyz"
+      },
+      "displayName": "Boba Mainnet",
+      "domainId": 288,
+      "gasCurrencyCoinGeckoId": "ethereum",
+      "name": "boba",
+      "nativeToken": {
+        "decimals": 18,
+        "name": "Ether",
+        "symbol": "ETH"
+      },
+      "protocol": "ethereum",
+      "rpcUrls": [
+        {
+          "http": "https://mainnet.boba.network"
+        }
+      ],
+      "technicalStack": "opstack",
+      "aggregationHook": "0x2141959a9D7921Bce0Dd0859Bc236CE1021ad2Da",
+      "domainRoutingIsm": "0xBD70Ea9D599a0FC8158B026797177773C3445730",
+      "domainRoutingIsmFactory": "0x1052eF3419f26Bec74Ed7CEf4a4FA6812Bc09908",
+      "fallbackRoutingHook": "0x0D3bD9F1bcDA82bD1682b2C895a907d7aaE45849",
+      "interchainAccountRouter": "0x625324ebE9Fe13fEDD8ac3761F153b90aa35B404",
+      "interchainGasPaymaster": "0x9534122Aae7978dB8f5f10dF4432233c53e820A1",
+      "interchainSecurityModule": "0x5B67B7a09C7D7fD3E8D3aC4BAD24162ab48De1C4",
+      "mailbox": "0x3a464f746D23Ab22155710f44dB16dcA53e0775E",
+      "merkleTreeHook": "0x9eaaC366BFD70430cFee6E70265fefFf1CfC9E47",
+      "pausableHook": "0x9eb56085DdbDA60aDf7d2B533AFeD90e38fC9666",
+      "pausableIsm": "0xc5D6aCaafBCcEC6D7fD7d92F4509befce641c563",
+      "protocolFee": "0x99fEFc1119E86Ee0153eb887cF8E8ab2d92A16e8",
+      "proxyAdmin": "0x2f2aFaE1139Ce54feFC03593FeE8AB2aDF4a85A7",
+      "staticAggregationHookFactory": "0xEFe1997fd377cD8484549F364F6999d54EB297D3",
+      "staticAggregationIsm": "0x46De8b87577624b9ce63201238982b95ad0d7Ea4",
+      "staticAggregationIsmFactory": "0x8F7454AC98228f3504Bb91eA3D8Adafe6406110A",
+      "staticMerkleRootMultisigIsmFactory": "0x2C1FAbEcd7bFBdEBF27CcdB67baADB38b6Df90fC",
+      "staticMerkleRootWeightedMultisigIsmFactory": "0x0761b0827849abbf7b0cC09CE14e1C93D87f5004",
+      "staticMessageIdMultisigIsmFactory": "0x8b83fefd896fAa52057798f6426E9f0B080FCCcE",
+      "staticMessageIdWeightedMultisigIsmFactory": "0x4Ed7d626f1E96cD1C0401607Bf70D95243E3dEd1",
+      "storageGasOracle": "0xbb0AE51BCa526cF313b6a95BfaB020794af6C394",
+      "testRecipient": "0xbB88a31E4b709b645c06825c0E0b5CAC906d97DE",
+      "timelockController": "0x0000000000000000000000000000000000000000",
+      "validatorAnnounce": "0xD743801ABB6c7664B623D8534C0f5AF8cD2F1C5e",
+      "index": {
+        "from": 10598389
+      },
+      "gnosisSafeTransactionServiceUrl": "https://transaction.safe.boba.network"
+    },
+    "superseed": {
+      "blockExplorers": [
+        {
+          "apiUrl": "https://explorer.superseed.xyz/api",
+          "family": "blockscout",
+          "name": "Superseed Explorer",
+          "url": "https://explorer.superseed.xyz"
+        },
+        {
+          "apiUrl": "https://api.routescan.io/v2/network/mainnet/evm/5330/etherscan/api",
+          "family": "routescan",
+          "name": "Superseed Explorer",
+          "url": "https://5330.thesuperscan.io"
+        }
+      ],
+      "blocks": {
+        "confirmations": 1,
+        "estimateBlockTime": 2,
+        "reorgPeriod": 5
+      },
+      "chainId": 5330,
+      "deployer": {
+        "name": "Abacus Works",
+        "url": "https://www.hyperlane.xyz"
+      },
+      "displayName": "Superseed",
+      "domainId": 5330,
+      "gasCurrencyCoinGeckoId": "ethereum",
+      "name": "superseed",
+      "nativeToken": {
+        "decimals": 18,
+        "name": "Ether",
+        "symbol": "ETH"
+      },
+      "protocol": "ethereum",
+      "rpcUrls": [
+        {
+          "http": "https://mainnet.superseed.xyz"
+        }
+      ],
+      "technicalStack": "opstack",
+      "aggregationHook": "0xeE0b4d5eA4eE02A018a8B179A1012670BBBaC974",
+      "domainRoutingIsm": "0xBD70Ea9D599a0FC8158B026797177773C3445730",
+      "domainRoutingIsmFactory": "0x1052eF3419f26Bec74Ed7CEf4a4FA6812Bc09908",
+      "fallbackRoutingHook": "0x0D3bD9F1bcDA82bD1682b2C895a907d7aaE45849",
+      "interchainAccountRouter": "0x3CA0e8AEfC14F962B13B40c6c4b9CEE3e4927Ae3",
+      "interchainGasPaymaster": "0x9534122Aae7978dB8f5f10dF4432233c53e820A1",
+      "interchainSecurityModule": "0xe2136ce7E3B6a519480057C82388dE8765d2Fb92",
+      "mailbox": "0x3a464f746D23Ab22155710f44dB16dcA53e0775E",
+      "merkleTreeHook": "0x9eaaC366BFD70430cFee6E70265fefFf1CfC9E47",
+      "pausableHook": "0x9eb56085DdbDA60aDf7d2B533AFeD90e38fC9666",
+      "pausableIsm": "0xc5D6aCaafBCcEC6D7fD7d92F4509befce641c563",
+      "protocolFee": "0x99fEFc1119E86Ee0153eb887cF8E8ab2d92A16e8",
+      "proxyAdmin": "0x2f2aFaE1139Ce54feFC03593FeE8AB2aDF4a85A7",
+      "staticAggregationHookFactory": "0x0ba86A1d6E54F69781B962Fa9356C8dB9Af9EF72",
+      "staticAggregationIsm": "0x46De8b87577624b9ce63201238982b95ad0d7Ea4",
+      "staticAggregationIsmFactory": "0x8F7454AC98228f3504Bb91eA3D8Adafe6406110A",
+      "staticMerkleRootMultisigIsmFactory": "0x2C1FAbEcd7bFBdEBF27CcdB67baADB38b6Df90fC",
+      "staticMerkleRootWeightedMultisigIsmFactory": "0x0761b0827849abbf7b0cC09CE14e1C93D87f5004",
+      "staticMessageIdMultisigIsmFactory": "0x8b83fefd896fAa52057798f6426E9f0B080FCCcE",
+      "staticMessageIdWeightedMultisigIsmFactory": "0x4Ed7d626f1E96cD1C0401607Bf70D95243E3dEd1",
+      "storageGasOracle": "0xbb0AE51BCa526cF313b6a95BfaB020794af6C394",
+      "testRecipient": "0xbB88a31E4b709b645c06825c0E0b5CAC906d97DE",
+      "timelockController": "0x0000000000000000000000000000000000000000",
+      "validatorAnnounce": "0xD743801ABB6c7664B623D8534C0f5AF8cD2F1C5e",
+      "index": {
+        "from": 3010957
+      },
+      "gnosisSafeTransactionServiceUrl": "https://trx-superseed.safe.protofire.io"
+    },
+    "unichain": {
+      "blockExplorers": [
+        {
+          "apiKey": "GP69JEAP2W7YFJT9ZJTEPGQT6Y6KMW44ZN",
+          "apiUrl": "https://api.etherscan.io/v2/api?chainid=130",
+          "family": "etherscan",
+          "name": "Unichain Explorer",
+          "url": "https://uniscan.xyz"
+        },
+        {
+          "apiUrl": "https://unichain.blockscout.com/api",
+          "family": "blockscout",
+          "name": "Unichain Blockscout",
+          "url": "https://unichain.blockscout.com"
+        }
+      ],
+      "blocks": {
+        "confirmations": 1,
+        "estimateBlockTime": 1,
+        "reorgPeriod": 5
+      },
+      "chainId": 130,
+      "deployer": {
+        "name": "Abacus Works",
+        "url": "https://www.hyperlane.xyz"
+      },
+      "displayName": "Unichain",
+      "domainId": 130,
+      "gasCurrencyCoinGeckoId": "ethereum",
+      "name": "unichain",
+      "nativeToken": {
+        "decimals": 18,
+        "name": "Ether",
+        "symbol": "ETH"
+      },
+      "protocol": "ethereum",
+      "rpcUrls": [
+        {
+          "http": "https://mainnet.unichain.org"
+        }
+      ],
+      "technicalStack": "opstack",
+      "aggregationHook": "0x41672Dc6d859F8B67b199169d98B51c035aFcEBf",
+      "domainRoutingIsm": "0xBD70Ea9D599a0FC8158B026797177773C3445730",
+      "domainRoutingIsmFactory": "0x1052eF3419f26Bec74Ed7CEf4a4FA6812Bc09908",
+      "fallbackRoutingHook": "0x0D3bD9F1bcDA82bD1682b2C895a907d7aaE45849",
+      "interchainAccountRouter": "0x43320f6B410322Bf5ca326a0DeAaa6a2FC5A021B",
+      "interchainGasPaymaster": "0x9534122Aae7978dB8f5f10dF4432233c53e820A1",
+      "interchainSecurityModule": "0xe23919328fd0b0ACd8C7133FBdEf90D7C2d6B9B0",
+      "mailbox": "0x3a464f746D23Ab22155710f44dB16dcA53e0775E",
+      "merkleTreeHook": "0x9eaaC366BFD70430cFee6E70265fefFf1CfC9E47",
+      "pausableHook": "0x9eb56085DdbDA60aDf7d2B533AFeD90e38fC9666",
+      "pausableIsm": "0xc5D6aCaafBCcEC6D7fD7d92F4509befce641c563",
+      "protocolFee": "0x99fEFc1119E86Ee0153eb887cF8E8ab2d92A16e8",
+      "proxyAdmin": "0x2f2aFaE1139Ce54feFC03593FeE8AB2aDF4a85A7",
+      "staticAggregationHookFactory": "0x4ebFf55508394eCd6A76D4a882cff9302487E631",
+      "staticAggregationIsm": "0x46De8b87577624b9ce63201238982b95ad0d7Ea4",
+      "staticAggregationIsmFactory": "0x8F7454AC98228f3504Bb91eA3D8Adafe6406110A",
+      "staticMerkleRootMultisigIsmFactory": "0x2C1FAbEcd7bFBdEBF27CcdB67baADB38b6Df90fC",
+      "staticMerkleRootWeightedMultisigIsmFactory": "0x0761b0827849abbf7b0cC09CE14e1C93D87f5004",
+      "staticMessageIdMultisigIsmFactory": "0x8b83fefd896fAa52057798f6426E9f0B080FCCcE",
+      "staticMessageIdWeightedMultisigIsmFactory": "0x4Ed7d626f1E96cD1C0401607Bf70D95243E3dEd1",
+      "storageGasOracle": "0xbb0AE51BCa526cF313b6a95BfaB020794af6C394",
+      "testRecipient": "0xbB88a31E4b709b645c06825c0E0b5CAC906d97DE",
+      "timelockController": "0x0000000000000000000000000000000000000000",
+      "validatorAnnounce": "0xD743801ABB6c7664B623D8534C0f5AF8cD2F1C5e",
+      "index": {
+        "from": 1453239
+      },
+      "gnosisSafeTransactionServiceUrl": "https://safe-transaction-unichain.safe.global"
+    },
+    "vana": {
+      "blockExplorers": [
+        {
+          "apiUrl": "https://vanascan.io/api/eth-rpc",
+          "family": "blockscout",
+          "name": "Vana Explorer",
+          "url": "https://vanascan.io"
+        }
+      ],
+      "blocks": {
+        "confirmations": 1,
+        "estimateBlockTime": 6,
+        "reorgPeriod": 5
+      },
+      "chainId": 1480,
+      "deployer": {
+        "name": "Abacus Works",
+        "url": "https://www.hyperlane.xyz"
+      },
+      "displayName": "Vana",
+      "domainId": 1480,
+      "gasCurrencyCoinGeckoId": "vana",
+      "name": "vana",
+      "nativeToken": {
+        "decimals": 18,
+        "name": "Vana",
+        "symbol": "VANA"
+      },
+      "protocol": "ethereum",
+      "rpcUrls": [
+        {
+          "http": "https://rpc.vana.org"
+        }
+      ],
+      "technicalStack": "other",
+      "aggregationHook": "0xAE6dAb0E3701aa1d961215bB528AD6059d30b311",
+      "domainRoutingIsm": "0xBD70Ea9D599a0FC8158B026797177773C3445730",
+      "domainRoutingIsmFactory": "0x1052eF3419f26Bec74Ed7CEf4a4FA6812Bc09908",
+      "fallbackRoutingHook": "0x0D3bD9F1bcDA82bD1682b2C895a907d7aaE45849",
+      "interchainAccountRouter": "0x3adf8f4219BdCcd4B727B9dD67E277C58799b57C",
+      "interchainGasPaymaster": "0x9534122Aae7978dB8f5f10dF4432233c53e820A1",
+      "interchainSecurityModule": "0x9Cbc7123CE65Cb10949603e2979372351791551b",
+      "mailbox": "0x3a464f746D23Ab22155710f44dB16dcA53e0775E",
+      "merkleTreeHook": "0x9eaaC366BFD70430cFee6E70265fefFf1CfC9E47",
+      "pausableHook": "0x9eb56085DdbDA60aDf7d2B533AFeD90e38fC9666",
+      "pausableIsm": "0xc5D6aCaafBCcEC6D7fD7d92F4509befce641c563",
+      "protocolFee": "0x99fEFc1119E86Ee0153eb887cF8E8ab2d92A16e8",
+      "proxyAdmin": "0x2f2aFaE1139Ce54feFC03593FeE8AB2aDF4a85A7",
+      "staticAggregationHookFactory": "0x8Da736987c3a741Cc2a9201e3CAeFfe406080EC3",
+      "staticAggregationIsm": "0x46De8b87577624b9ce63201238982b95ad0d7Ea4",
+      "staticAggregationIsmFactory": "0x8F7454AC98228f3504Bb91eA3D8Adafe6406110A",
+      "staticMerkleRootMultisigIsmFactory": "0x2C1FAbEcd7bFBdEBF27CcdB67baADB38b6Df90fC",
+      "staticMerkleRootWeightedMultisigIsmFactory": "0x0761b0827849abbf7b0cC09CE14e1C93D87f5004",
+      "staticMessageIdMultisigIsmFactory": "0x8b83fefd896fAa52057798f6426E9f0B080FCCcE",
+      "staticMessageIdWeightedMultisigIsmFactory": "0x4Ed7d626f1E96cD1C0401607Bf70D95243E3dEd1",
+      "storageGasOracle": "0xbb0AE51BCa526cF313b6a95BfaB020794af6C394",
+      "testRecipient": "0xbB88a31E4b709b645c06825c0E0b5CAC906d97DE",
+      "timelockController": "0x0000000000000000000000000000000000000000",
+      "validatorAnnounce": "0xD743801ABB6c7664B623D8534C0f5AF8cD2F1C5e",
+      "index": {
+        "from": 629917
+      }
+    },
+    "bsquared": {
+      "blockExplorers": [
+        {
+          "apiUrl": "https://explorer.bsquared.network/api",
+          "family": "etherscan",
+          "name": "B² Network Explorer",
+          "url": "https://explorer.bsquared.network"
+        }
+      ],
+      "blocks": {
+        "confirmations": 1,
+        "estimateBlockTime": 3,
+        "reorgPeriod": 5
+      },
+      "chainId": 223,
+      "deployer": {
+        "name": "Abacus Works",
+        "url": "https://www.hyperlane.xyz"
+      },
+      "displayName": "B² Network",
+      "domainId": 223,
+      "gasCurrencyCoinGeckoId": "bitcoin",
+      "name": "bsquared",
+      "nativeToken": {
+        "decimals": 18,
+        "name": "Bitcoin",
+        "symbol": "BTC"
+      },
+      "protocol": "ethereum",
+      "rpcUrls": [
+        {
+          "http": "https://rpc.bsquared.network"
+        },
+        {
+          "http": "https://rpc.ankr.com/b2"
+        },
+        {
+          "http": "https://mainnet.b2-rpc.com"
+        },
+        {
+          "http": "https://b2-mainnet.alt.technology"
+        }
+      ],
+      "technicalStack": "other",
+      "aggregationHook": "0xd7983c064Eb12C568c5e135F8f0fDB4fC9F7d524",
+      "domainRoutingIsm": "0xBD70Ea9D599a0FC8158B026797177773C3445730",
+      "domainRoutingIsmFactory": "0x1052eF3419f26Bec74Ed7CEf4a4FA6812Bc09908",
+      "fallbackRoutingHook": "0x60bB6D060393D3C206719A7bD61844cC82891cfB",
+      "interchainAccountRouter": "0x9f4012ba9368FBb95F56c2Fc2D956df803D8779e",
+      "interchainGasPaymaster": "0x70EbA87Cd15616f32C736B3f3BdCfaeD0713a82B",
+      "interchainSecurityModule": "0x76426C3709A0D0044af246a431311bE7F535764a",
+      "mailbox": "0x3a464f746D23Ab22155710f44dB16dcA53e0775E",
+      "merkleTreeHook": "0xbb0AE51BCa526cF313b6a95BfaB020794af6C394",
+      "pausableHook": "0x83475ca5bEB2Eaa59A2FF48a0544ebaa4a32c2de",
+      "pausableIsm": "0x0D3bD9F1bcDA82bD1682b2C895a907d7aaE45849",
+      "protocolFee": "0xbB88a31E4b709b645c06825c0E0b5CAC906d97DE",
+      "proxyAdmin": "0x2f2aFaE1139Ce54feFC03593FeE8AB2aDF4a85A7",
+      "staticAggregationHookFactory": "0xE047cb95FB3b7117989e911c6afb34771183fC35",
+      "staticAggregationIsm": "0x7dBb82188F553161d4B4ac3a2362Bff3a57e21D2",
+      "staticAggregationIsmFactory": "0x8F7454AC98228f3504Bb91eA3D8Adafe6406110A",
+      "staticMerkleRootMultisigIsmFactory": "0x2C1FAbEcd7bFBdEBF27CcdB67baADB38b6Df90fC",
+      "staticMerkleRootWeightedMultisigIsmFactory": "0x0761b0827849abbf7b0cC09CE14e1C93D87f5004",
+      "staticMessageIdMultisigIsmFactory": "0x8b83fefd896fAa52057798f6426E9f0B080FCCcE",
+      "staticMessageIdWeightedMultisigIsmFactory": "0x4Ed7d626f1E96cD1C0401607Bf70D95243E3dEd1",
+      "storageGasOracle": "0x451dF8AB0936D85526D816f0b4dCaDD934A034A4",
+      "testRecipient": "0x0F9d4704E1Fb25e416042524e594F1cEac6fF597",
+      "timelockController": "0x0000000000000000000000000000000000000000",
+      "validatorAnnounce": "0x25EAC2007b0D40E3f0AF112FD346412321038719",
+      "index": {
+        "from": 9687363
+      },
+      "gnosisSafeTransactionServiceUrl": "https://safe-gateway.bsquared.network/txs/"
+    },
+    "lumiaprism": {
+      "blockExplorers": [
+        {
+          "apiUrl": "https://explorer.lumia.org/api/eth-rpc",
+          "family": "blockscout",
+          "name": "Lumia Prism Explorer",
+          "url": "https://explorer.lumia.org"
+        }
+      ],
+      "blocks": {
+        "confirmations": 3,
+        "estimateBlockTime": 4,
+        "reorgPeriod": 5
+      },
+      "chainId": 994873017,
+      "deployer": {
+        "name": "Abacus Works",
+        "url": "https://www.hyperlane.xyz"
+      },
+      "displayName": "Lumia Prism",
+      "domainId": 1000073017,
+      "gasCurrencyCoinGeckoId": "lumia",
+      "name": "lumiaprism",
+      "nativeToken": {
+        "decimals": 18,
+        "name": "Lumia",
+        "symbol": "LUMIA"
+      },
+      "protocol": "ethereum",
+      "rpcUrls": [
+        {
+          "http": "https://mainnet-rpc.lumia.org"
+        }
+      ],
+      "technicalStack": "polygoncdk",
+      "aggregationHook": "0xED1C265137438287061ea8ac531428B517ac3624",
+      "domainRoutingIsm": "0x30f96591A3A57D76ad4c071fD857d4D1022e886b",
+      "domainRoutingIsmFactory": "0x8eC5f0239C77295452Ed899FDB851e785cA5FC31",
+      "fallbackRoutingHook": "0x850615dF99FEc6edffC77Ff246f604a6f7Df6a78",
+      "interchainAccountRouter": "0x3C330D4A2e2b8443AFaB8E326E64ab4251B7Eae0",
+      "interchainGasPaymaster": "0xb7C9307fE90B9AB093c6D3EdeE3259f5378D5f03",
+      "interchainSecurityModule": "0x19Cc90f3b257EC07Debb3B47a39b37432bda8e99",
+      "mailbox": "0x0dF25A2d59F03F039b56E90EdC5B89679Ace28Bc",
+      "merkleTreeHook": "0xC88636fFdFAc7cb87b7A76310B7a62AF0A000595",
+      "pausableHook": "0x2AF32cF8e3Cf42d221eDa0c843818fA5ee129E27",
+      "pausableIsm": "0xd6ba5e6c82E173EC8FB1f6CD8b2b9C111A0982a7",
+      "protocolFee": "0x14891ce5AF49fb21182C1dc8B81853f3493B1B5B",
+      "proxyAdmin": "0x200183De44bf765ECB73cD62A74010EaaBC43146",
+      "staticAggregationHookFactory": "0x082ef71eb8a842f28d4cCD92529B594Eb4eddC24",
+      "staticAggregationIsm": "0x3BCCc97eD209a7D8ad4A14e20f3A5C37Ff0eFaD4",
+      "staticAggregationIsmFactory": "0xD7777efaC7241E63f0c7708aA912AEd8CFAfee69",
+      "staticMerkleRootMultisigIsmFactory": "0xf376247BdE9763808034567E7E87c84970e81E8F",
+      "staticMerkleRootWeightedMultisigIsmFactory": "0x408F58D25003001C7e5F30259217F1040b8F5AaD",
+      "staticMessageIdMultisigIsmFactory": "0x280626Ea62fBB3C1A38641D5e735c1d0EE3F28cF",
+      "staticMessageIdWeightedMultisigIsmFactory": "0xf6fB78dc009C1A4286c0E7d90C10c9E8906a62Ea",
+      "storageGasOracle": "0x3c38fC01159E7BE0685653A0C896eA49F2BAa7c1",
+      "testRecipient": "0x128Ff1d24665d55f4b77B1FDbb6d8D0Ec4a0c0a1",
+      "timelockController": "0x0000000000000000000000000000000000000000",
+      "validatorAnnounce": "0x803d2A87429E20d4B52266bF97Ca1c7e4f4F5Dfa",
+      "index": {
+        "from": 3144538,
+        "chunk": 1000
+      }
+    },
+    "swell": {
+      "blockExplorers": [
+        {
+          "apiUrl": "https://explorer.swellnetwork.io/api",
+          "family": "blockscout",
+          "name": "Swell Explorer",
+          "url": "https://explorer.swellnetwork.io"
+        }
+      ],
+      "blocks": {
+        "confirmations": 1,
+        "estimateBlockTime": 2,
+        "reorgPeriod": 5
+      },
+      "chainId": 1923,
+      "deployer": {
+        "name": "Abacus Works",
+        "url": "https://www.hyperlane.xyz"
+      },
+      "displayName": "Swell",
+      "domainId": 1923,
+      "gasCurrencyCoinGeckoId": "ethereum",
+      "name": "swell",
+      "nativeToken": {
+        "decimals": 18,
+        "name": "Ether",
+        "symbol": "ETH"
+      },
+      "protocol": "ethereum",
+      "rpcUrls": [
+        {
+          "http": "https://swell-mainnet.alt.technology"
+        }
+      ],
+      "technicalStack": "opstack",
+      "aggregationHook": "0x7C4a0672797215Bc5d141f356333E5647852209D",
+      "domainRoutingIsm": "0xBD70Ea9D599a0FC8158B026797177773C3445730",
+      "domainRoutingIsmFactory": "0x1052eF3419f26Bec74Ed7CEf4a4FA6812Bc09908",
+      "fallbackRoutingHook": "0x70EbA87Cd15616f32C736B3f3BdCfaeD0713a82B",
+      "interchainAccountRouter": "0x95Fb6Ca1BBF441386b119ad097edcAca3b1C35B7",
+      "interchainGasPaymaster": "0x25EAC2007b0D40E3f0AF112FD346412321038719",
+      "interchainSecurityModule": "0xe5bE5b0A7e244084D01bbD22A00C58849023E500",
+      "mailbox": "0x3a464f746D23Ab22155710f44dB16dcA53e0775E",
+      "merkleTreeHook": "0x5C02157068a52cEcfc98EDb6115DE6134EcB4764",
+      "pausableHook": "0x99fEFc1119E86Ee0153eb887cF8E8ab2d92A16e8",
+      "pausableIsm": "0x9534122Aae7978dB8f5f10dF4432233c53e820A1",
+      "protocolFee": "0x7CE76f5f0C469bBB4cd7Ea6EbabB54437A093127",
+      "proxyAdmin": "0x2f2aFaE1139Ce54feFC03593FeE8AB2aDF4a85A7",
+      "staticAggregationHookFactory": "0x956EE1Bbcde791435914498198D6Fa3509C1469A",
+      "staticAggregationIsm": "0xEa325c513Bd54A3d4a04D98843d0523B1477751D",
+      "staticAggregationIsmFactory": "0x8F7454AC98228f3504Bb91eA3D8Adafe6406110A",
+      "staticMerkleRootMultisigIsmFactory": "0x2C1FAbEcd7bFBdEBF27CcdB67baADB38b6Df90fC",
+      "staticMerkleRootWeightedMultisigIsmFactory": "0x0761b0827849abbf7b0cC09CE14e1C93D87f5004",
+      "staticMessageIdMultisigIsmFactory": "0x8b83fefd896fAa52057798f6426E9f0B080FCCcE",
+      "staticMessageIdWeightedMultisigIsmFactory": "0x4Ed7d626f1E96cD1C0401607Bf70D95243E3dEd1",
+      "storageGasOracle": "0xCDeb368Db32ecCefaf7018e152DA9120565cb572",
+      "testRecipient": "0xBC53dACd8c0ac0d2bAC461479EAaf5519eCC8853",
+      "timelockController": "0x0000000000000000000000000000000000000000",
+      "validatorAnnounce": "0x4D50044335dc1d4D26c343AdeDf6E47808475Deb",
+      "index": {
+        "from": 57794
+      },
+      "gnosisSafeTransactionServiceUrl": "https://trx-swell.safe.protofire.io"
+    },
+    "appchain": {
+      "batchContractAddress": "0xEB92D3f697F0d7DCbC025912e671d2A979FBFf78",
+      "blockExplorers": [
+        {
+          "apiUrl": "https://explorer.appchain.xyz/api",
+          "family": "blockscout",
+          "name": "AppChain Explorer",
+          "url": "https://explorer.appchain.xyz"
+        }
+      ],
+      "blocks": {
+        "confirmations": 1,
+        "estimateBlockTime": 2,
+        "reorgPeriod": 0
+      },
+      "chainId": 466,
+      "deployer": {
+        "name": "Abacus Works",
+        "url": "https://www.hyperlane.xyz"
+      },
+      "displayName": "AppChain",
+      "domainId": 466,
+      "gasCurrencyCoinGeckoId": "ethereum",
+      "index": {
+        "from": 190
+      },
+      "name": "appchain",
+      "nativeToken": {
+        "decimals": 18,
+        "name": "Ether",
+        "symbol": "ETH"
+      },
+      "protocol": "ethereum",
+      "rpcUrls": [
+        {
+          "http": "https://appchain.calderachain.xyz/http"
+        }
+      ],
+      "technicalStack": "arbitrumnitro",
+      "aggregationHook": "0x63FbD204B10f36fD365C10AF7Df7934850674Be5",
+      "domainRoutingIsm": "0xBD70Ea9D599a0FC8158B026797177773C3445730",
+      "domainRoutingIsmFactory": "0x1052eF3419f26Bec74Ed7CEf4a4FA6812Bc09908",
+      "fallbackRoutingHook": "0xfF26696DcDb6BbFD27e959b847D4f1399D5BcF64",
+      "interchainAccountRouter": "0x24f89395e932961C27167F42DB928Ec92047B695",
+      "interchainGasPaymaster": "0x28291a7062afA569104bEd52F7AcCA3dD2FafD11",
+      "interchainSecurityModule": "0x06F980280af3372AA29A77587141E043D18e6b19",
+      "mailbox": "0x3a464f746D23Ab22155710f44dB16dcA53e0775E",
+      "merkleTreeHook": "0xcd90D49b046772F710250b9119117169CB2e4D8b",
+      "pausableHook": "0x7CE76f5f0C469bBB4cd7Ea6EbabB54437A093127",
+      "pausableIsm": "0x25EAC2007b0D40E3f0AF112FD346412321038719",
+      "protocolFee": "0xD35Aa652C1F808d3f87DA3DC7974fea888D7d625",
+      "proxyAdmin": "0x2f2aFaE1139Ce54feFC03593FeE8AB2aDF4a85A7",
+      "staticAggregationHookFactory": "0x7759513f71a1EDF48385f7EE5948Bf80786D59a2",
+      "staticAggregationIsm": "0xAf8AA677016ee577268Ab6ad19483075605a5671",
+      "staticAggregationIsmFactory": "0x8F7454AC98228f3504Bb91eA3D8Adafe6406110A",
+      "staticMerkleRootMultisigIsmFactory": "0x2C1FAbEcd7bFBdEBF27CcdB67baADB38b6Df90fC",
+      "staticMerkleRootWeightedMultisigIsmFactory": "0x0761b0827849abbf7b0cC09CE14e1C93D87f5004",
+      "staticMessageIdMultisigIsmFactory": "0x8b83fefd896fAa52057798f6426E9f0B080FCCcE",
+      "staticMessageIdWeightedMultisigIsmFactory": "0x4Ed7d626f1E96cD1C0401607Bf70D95243E3dEd1",
+      "storageGasOracle": "0xA376b27212D608324808923Add679A2c9FAFe9Da",
+      "testRecipient": "0xeF7F4367703cdf4863AD6Be34C1627d8b1C2D67a",
+      "timelockController": "0x0000000000000000000000000000000000000000",
+      "validatorAnnounce": "0x1196055C61af3e3DA6f8458B07b255a72b64Bcf7"
+    },
+    "aurora": {
+      "blockExplorers": [
+        {
+          "apiUrl": "https://explorer.mainnet.aurora.dev/api",
+          "family": "blockscout",
+          "name": "Aurora Explorer",
+          "url": "https://explorer.mainnet.aurora.dev"
+        }
+      ],
+      "blocks": {
+        "confirmations": 3,
+        "estimateBlockTime": 1,
+        "reorgPeriod": 5
+      },
+      "chainId": 1313161554,
+      "deployer": {
+        "name": "Abacus Works",
+        "url": "https://www.hyperlane.xyz"
+      },
+      "displayName": "Aurora",
+      "domainId": 1313161554,
+      "gasCurrencyCoinGeckoId": "ethereum",
+      "name": "aurora",
+      "nativeToken": {
+        "decimals": 18,
+        "name": "Ether",
+        "symbol": "ETH"
+      },
+      "protocol": "ethereum",
+      "rpcUrls": [
+        {
+          "http": "https://mainnet.aurora.dev"
+        },
+        {
+          "http": "https://aurora.drpc.org"
+        }
+      ],
+      "technicalStack": "other",
+      "aggregationHook": "0x41Cc35807a6a61e9fB91187539dc3664CEaaD8ad",
+      "domainRoutingIsm": "0xBD70Ea9D599a0FC8158B026797177773C3445730",
+      "domainRoutingIsmFactory": "0x1052eF3419f26Bec74Ed7CEf4a4FA6812Bc09908",
+      "fallbackRoutingHook": "0x1c6f404800bA49Ed581af734eA0d25c0c7d017B2",
+      "interchainAccountRouter": "0x0FdAa7296D06bB5E2365c25b2bF3BB8f188Ecf4F",
+      "interchainGasPaymaster": "0xc0C2dB448fC2c84213394Fcb93a3C467e50ECa9E",
+      "interchainSecurityModule": "0xF566F50263de1D7eB147950a2674C414A74052d4",
+      "mailbox": "0x7f50C5776722630a0024fAE05fDe8b47571D7B39",
+      "merkleTreeHook": "0xA8A311B69f688c1D9928259D872C31ca0d473642",
+      "pausableHook": "0x48C427782Bc1e9ecE406b3e277481b28ABcBdf03",
+      "pausableIsm": "0xDc1508844B99C606E16C2Ae87f33c373edD4B0F6",
+      "protocolFee": "0x84444cE490233CFa76E3F1029bc166aa8c266907",
+      "proxyAdmin": "0x3a464f746D23Ab22155710f44dB16dcA53e0775E",
+      "staticAggregationHookFactory": "0xdbed7116ED7bC465AdB0d53ACb75aFC45BcC54B9",
+      "staticAggregationIsm": "0xAD067B2DF9Cab270d1F4fe546B15f1AA7e0977DD",
+      "staticAggregationIsmFactory": "0x8F7454AC98228f3504Bb91eA3D8Adafe6406110A",
+      "staticMerkleRootMultisigIsmFactory": "0x2C1FAbEcd7bFBdEBF27CcdB67baADB38b6Df90fC",
+      "staticMerkleRootWeightedMultisigIsmFactory": "0x0761b0827849abbf7b0cC09CE14e1C93D87f5004",
+      "staticMessageIdMultisigIsmFactory": "0x8b83fefd896fAa52057798f6426E9f0B080FCCcE",
+      "staticMessageIdWeightedMultisigIsmFactory": "0x4Ed7d626f1E96cD1C0401607Bf70D95243E3dEd1",
+      "storageGasOracle": "0x9e8b689e83d929cb8c2d9166E55319a4e6aA83B7",
+      "testRecipient": "0x65dCf8F6b3f6a0ECEdf3d0bdCB036AEa47A1d615",
+      "timelockController": "0x0000000000000000000000000000000000000000",
+      "validatorAnnounce": "0x426a3CE72C1586b1867F9339550371E86DB3e396",
+      "index": {
+        "from": 135117550
+      }
+    },
+    "corn": {
+      "blockExplorers": [
+        {
+          "apiUrl": "https://api.routescan.io/v2/network/mainnet/evm/21000000/etherscan/api",
+          "family": "routescan",
+          "name": "Cornscan",
+          "url": "https://cornscan.io"
+        }
+      ],
+      "blocks": {
+        "confirmations": 1,
+        "estimateBlockTime": 20,
+        "reorgPeriod": 5
+      },
+      "chainId": 21000000,
+      "deployer": {
+        "name": "Abacus Works",
+        "url": "https://www.hyperlane.xyz"
+      },
+      "displayName": "Corn",
+      "domainId": 21000000,
+      "index": {
+        "from": 55636
+      },
+      "gasCurrencyCoinGeckoId": "bitcoin",
+      "name": "corn",
+      "nativeToken": {
+        "decimals": 18,
+        "name": "Bitcorn",
+        "symbol": "BTCN"
+      },
+      "protocol": "ethereum",
+      "rpcUrls": [
+        {
+          "http": "https://mainnet.corn-rpc.com"
+        },
+        {
+          "http": "https://maizenet-rpc.usecorn.com"
+        },
+        {
+          "http": "https://rpc.ankr.com/corn_maizenet"
+        }
+      ],
+      "technicalStack": "arbitrumnitro",
+      "aggregationHook": "0x2A3E42635E7acAc8Bb7851963Bc9d29B1dAAd409",
+      "domainRoutingIsm": "0xBD70Ea9D599a0FC8158B026797177773C3445730",
+      "domainRoutingIsmFactory": "0x1052eF3419f26Bec74Ed7CEf4a4FA6812Bc09908",
+      "fallbackRoutingHook": "0x2f0E57527Bb37E5E064EF243fad56CCE6241906c",
+      "interchainAccountRouter": "0x93D41E41cA545a35A81d11b08D2eE8b852C768df",
+      "interchainGasPaymaster": "0xDf178647caB5e0222F4B53C57274FD2A03BEaed6",
+      "interchainSecurityModule": "0x23f963Ee7e1883917C9166079c86839a19e1f5ee",
+      "mailbox": "0x3a464f746D23Ab22155710f44dB16dcA53e0775E",
+      "merkleTreeHook": "0xDc1508844B99C606E16C2Ae87f33c373edD4B0F6",
+      "pausableHook": "0xA8A311B69f688c1D9928259D872C31ca0d473642",
+      "pausableIsm": "0xbed53B5C5BCE9433f25A2A702e6df13E22d84Ae9",
+      "protocolFee": "0x5DdFCA27f9a308c1429A010C4daB291b5534a297",
+      "proxyAdmin": "0x2f2aFaE1139Ce54feFC03593FeE8AB2aDF4a85A7",
+      "staticAggregationHookFactory": "0xEb9FcFDC9EfDC17c1EC5E1dc085B98485da213D6",
+      "staticAggregationIsm": "0x95cE3183137f906753463933C5dfDe777D2E7fE2",
+      "staticAggregationIsmFactory": "0x8F7454AC98228f3504Bb91eA3D8Adafe6406110A",
+      "staticMerkleRootMultisigIsmFactory": "0x2C1FAbEcd7bFBdEBF27CcdB67baADB38b6Df90fC",
+      "staticMerkleRootWeightedMultisigIsmFactory": "0x0761b0827849abbf7b0cC09CE14e1C93D87f5004",
+      "staticMessageIdMultisigIsmFactory": "0x8b83fefd896fAa52057798f6426E9f0B080FCCcE",
+      "staticMessageIdWeightedMultisigIsmFactory": "0x4Ed7d626f1E96cD1C0401607Bf70D95243E3dEd1",
+      "storageGasOracle": "0x1c6f404800bA49Ed581af734eA0d25c0c7d017B2",
+      "testRecipient": "0x4Ee9dEBB3046139661b51E17bdfD54Fd63211de7",
+      "timelockController": "0x0000000000000000000000000000000000000000",
+      "validatorAnnounce": "0x84444cE490233CFa76E3F1029bc166aa8c266907"
+    },
+    "form": {
+      "blockExplorers": [
+        {
+          "apiUrl": "https://explorer.form.network/api",
+          "family": "blockscout",
+          "name": "Form Explorer",
+          "url": "https://explorer.form.network"
+        }
+      ],
+      "blocks": {
+        "confirmations": 1,
+        "estimateBlockTime": 2,
+        "reorgPeriod": 5
+      },
+      "chainId": 478,
+      "deployer": {
+        "name": "Abacus Works",
+        "url": "https://www.hyperlane.xyz"
+      },
+      "displayName": "Form",
+      "domainId": 478,
+      "gasCurrencyCoinGeckoId": "ethereum",
+      "name": "form",
+      "nativeToken": {
+        "decimals": 18,
+        "name": "Ether",
+        "symbol": "ETH"
+      },
+      "protocol": "ethereum",
+      "rpcUrls": [
+        {
+          "http": "https://rpc.form.network/http"
+        }
+      ],
+      "technicalStack": "opstack",
+      "aggregationHook": "0x76db58FF86FDda887D3AE1596E981B721C8730e6",
+      "domainRoutingIsm": "0xBD70Ea9D599a0FC8158B026797177773C3445730",
+      "domainRoutingIsmFactory": "0x1052eF3419f26Bec74Ed7CEf4a4FA6812Bc09908",
+      "fallbackRoutingHook": "0x2f0E57527Bb37E5E064EF243fad56CCE6241906c",
+      "interchainAccountRouter": "0xab6Ce17c7E323A8962E1BD445097D07C5693fF98",
+      "interchainGasPaymaster": "0xDf178647caB5e0222F4B53C57274FD2A03BEaed6",
+      "interchainSecurityModule": "0x0222cCc1a23fBC0a0856B470c441FA46399a8828",
+      "mailbox": "0x3a464f746D23Ab22155710f44dB16dcA53e0775E",
+      "merkleTreeHook": "0xDc1508844B99C606E16C2Ae87f33c373edD4B0F6",
+      "pausableHook": "0xA8A311B69f688c1D9928259D872C31ca0d473642",
+      "pausableIsm": "0xbed53B5C5BCE9433f25A2A702e6df13E22d84Ae9",
+      "protocolFee": "0x5DdFCA27f9a308c1429A010C4daB291b5534a297",
+      "proxyAdmin": "0x2f2aFaE1139Ce54feFC03593FeE8AB2aDF4a85A7",
+      "staticAggregationHookFactory": "0x9562b536713aF52627679c2c559ebE54fB7c3cc9",
+      "staticAggregationIsm": "0x95cE3183137f906753463933C5dfDe777D2E7fE2",
+      "staticAggregationIsmFactory": "0x8F7454AC98228f3504Bb91eA3D8Adafe6406110A",
+      "staticMerkleRootMultisigIsmFactory": "0x2C1FAbEcd7bFBdEBF27CcdB67baADB38b6Df90fC",
+      "staticMerkleRootWeightedMultisigIsmFactory": "0x0761b0827849abbf7b0cC09CE14e1C93D87f5004",
+      "staticMessageIdMultisigIsmFactory": "0x8b83fefd896fAa52057798f6426E9f0B080FCCcE",
+      "staticMessageIdWeightedMultisigIsmFactory": "0x4Ed7d626f1E96cD1C0401607Bf70D95243E3dEd1",
+      "storageGasOracle": "0x1c6f404800bA49Ed581af734eA0d25c0c7d017B2",
+      "testRecipient": "0x4Ee9dEBB3046139661b51E17bdfD54Fd63211de7",
+      "timelockController": "0x0000000000000000000000000000000000000000",
+      "validatorAnnounce": "0x84444cE490233CFa76E3F1029bc166aa8c266907",
+      "index": {
+        "from": 469384
+      },
+      "gnosisSafeTransactionServiceUrl": "https://prod.form.keypersafe.xyz/"
+    },
+    "ink": {
+      "blockExplorers": [
+        {
+          "apiUrl": "https://explorer.inkonchain.com/api",
+          "family": "blockscout",
+          "name": "Ink Explorer",
+          "url": "https://explorer.inkonchain.com"
+        },
+        {
+          "apiUrl": "https://api.routescan.io/v2/network/mainnet/evm/57073/etherscan/api",
+          "family": "routescan",
+          "name": "Ink Explorer",
+          "url": "https://57073.routescan.io"
+        }
+      ],
+      "blocks": {
+        "confirmations": 1,
+        "estimateBlockTime": 1,
+        "reorgPeriod": 5
+      },
+      "chainId": 57073,
+      "deployer": {
+        "name": "Abacus Works",
+        "url": "https://www.hyperlane.xyz"
+      },
+      "displayName": "Ink",
+      "domainId": 57073,
+      "gasCurrencyCoinGeckoId": "ethereum",
+      "name": "ink",
+      "nativeToken": {
+        "decimals": 18,
+        "name": "Ether",
+        "symbol": "ETH"
+      },
+      "protocol": "ethereum",
+      "rpcUrls": [
+        {
+          "http": "https://rpc-qnd.inkonchain.com"
+        }
+      ],
+      "technicalStack": "opstack",
+      "aggregationHook": "0xF23d560487C810b8F72f512d3429308a78E0DFA9",
+      "domainRoutingIsm": "0xDEed16fe4b1c9b2a93483EDFf34C77A9b57D31Ff",
+      "domainRoutingIsmFactory": "0x4Ed7d626f1E96cD1C0401607Bf70D95243E3dEd1",
+      "fallbackRoutingHook": "0x1c6f404800bA49Ed581af734eA0d25c0c7d017B2",
+      "interchainAccountRouter": "0x55Ba00F1Bac2a47e0A73584d7c900087642F9aE3",
+      "interchainGasPaymaster": "0xc0C2dB448fC2c84213394Fcb93a3C467e50ECa9E",
+      "interchainSecurityModule": "0x6b802A41F2b1C460161ebA017909a961D298cA3a",
+      "mailbox": "0x7f50C5776722630a0024fAE05fDe8b47571D7B39",
+      "merkleTreeHook": "0xA8A311B69f688c1D9928259D872C31ca0d473642",
+      "pausableHook": "0x48C427782Bc1e9ecE406b3e277481b28ABcBdf03",
+      "pausableIsm": "0xDc1508844B99C606E16C2Ae87f33c373edD4B0F6",
+      "protocolFee": "0x84444cE490233CFa76E3F1029bc166aa8c266907",
+      "proxyAdmin": "0x3a464f746D23Ab22155710f44dB16dcA53e0775E",
+      "staticAggregationHookFactory": "0xc67ABC50E7557609077E03e6aeA6834f3E4cf4cE",
+      "staticAggregationIsm": "0x9D68537eE6b1351fE22a0837e6aD522c526CA72e",
+      "staticAggregationIsmFactory": "0x1052eF3419f26Bec74Ed7CEf4a4FA6812Bc09908",
+      "staticMerkleRootMultisigIsmFactory": "0x2C1FAbEcd7bFBdEBF27CcdB67baADB38b6Df90fC",
+      "staticMerkleRootWeightedMultisigIsmFactory": "0x2f2aFaE1139Ce54feFC03593FeE8AB2aDF4a85A7",
+      "staticMessageIdMultisigIsmFactory": "0x8b83fefd896fAa52057798f6426E9f0B080FCCcE",
+      "staticMessageIdWeightedMultisigIsmFactory": "0xeA87ae93Fa0019a82A727bfd3eBd1cFCa8f64f1D",
+      "storageGasOracle": "0x9e8b689e83d929cb8c2d9166E55319a4e6aA83B7",
+      "testRecipient": "0x65dCf8F6b3f6a0ECEdf3d0bdCB036AEa47A1d615",
+      "timelockController": "0x0000000000000000000000000000000000000000",
+      "validatorAnnounce": "0x426a3CE72C1586b1867F9339550371E86DB3e396",
+      "index": {
+        "from": 860343
+      },
+      "gnosisSafeTransactionServiceUrl": "https://safe-transaction-ink.safe.global/"
+    },
+    "soneium": {
+      "blockExplorers": [
+        {
+          "apiUrl": "https://soneium.blockscout.com/api",
+          "family": "blockscout",
+          "name": "Soneium Explorer",
+          "url": "https://soneium.blockscout.com"
+        }
+      ],
+      "blocks": {
+        "confirmations": 1,
+        "estimateBlockTime": 2,
+        "reorgPeriod": 5
+      },
+      "chainId": 1868,
+      "deployer": {
+        "name": "Abacus Works",
+        "url": "https://www.hyperlane.xyz"
+      },
+      "displayName": "Soneium",
+      "domainId": 1868,
+      "gasCurrencyCoinGeckoId": "ethereum",
+      "name": "soneium",
+      "nativeToken": {
+        "decimals": 18,
+        "name": "Ether",
+        "symbol": "ETH"
+      },
+      "protocol": "ethereum",
+      "rpcUrls": [
+        {
+          "http": "https://rpc.soneium.org"
+        }
+      ],
+      "technicalStack": "opstack",
+      "aggregationHook": "0x452d6D3D3b8C5E499cF33A13D2E301C6830b2353",
+      "domainRoutingIsm": "0xBD70Ea9D599a0FC8158B026797177773C3445730",
+      "domainRoutingIsmFactory": "0x1052eF3419f26Bec74Ed7CEf4a4FA6812Bc09908",
+      "fallbackRoutingHook": "0x2f0E57527Bb37E5E064EF243fad56CCE6241906c",
+      "interchainAccountRouter": "0xc08C1451979e9958458dA3387E92c9Feb1571f9C",
+      "interchainGasPaymaster": "0xDf178647caB5e0222F4B53C57274FD2A03BEaed6",
+      "interchainSecurityModule": "0x0978d812010274F5d553088000c94361e10a242E",
+      "mailbox": "0x3a464f746D23Ab22155710f44dB16dcA53e0775E",
+      "merkleTreeHook": "0xDc1508844B99C606E16C2Ae87f33c373edD4B0F6",
+      "pausableHook": "0xA8A311B69f688c1D9928259D872C31ca0d473642",
+      "pausableIsm": "0xbed53B5C5BCE9433f25A2A702e6df13E22d84Ae9",
+      "protocolFee": "0x5DdFCA27f9a308c1429A010C4daB291b5534a297",
+      "proxyAdmin": "0x2f2aFaE1139Ce54feFC03593FeE8AB2aDF4a85A7",
+      "staticAggregationHookFactory": "0xda143F3f2Aa792331F694CC4e316d72D0e560eCF",
+      "staticAggregationIsm": "0x95cE3183137f906753463933C5dfDe777D2E7fE2",
+      "staticAggregationIsmFactory": "0x8F7454AC98228f3504Bb91eA3D8Adafe6406110A",
+      "staticMerkleRootMultisigIsmFactory": "0x2C1FAbEcd7bFBdEBF27CcdB67baADB38b6Df90fC",
+      "staticMerkleRootWeightedMultisigIsmFactory": "0x0761b0827849abbf7b0cC09CE14e1C93D87f5004",
+      "staticMessageIdMultisigIsmFactory": "0x8b83fefd896fAa52057798f6426E9f0B080FCCcE",
+      "staticMessageIdWeightedMultisigIsmFactory": "0x4Ed7d626f1E96cD1C0401607Bf70D95243E3dEd1",
+      "storageGasOracle": "0x1c6f404800bA49Ed581af734eA0d25c0c7d017B2",
+      "testRecipient": "0x4Ee9dEBB3046139661b51E17bdfD54Fd63211de7",
+      "timelockController": "0x0000000000000000000000000000000000000000",
+      "validatorAnnounce": "0x84444cE490233CFa76E3F1029bc166aa8c266907",
+      "index": {
+        "from": 612005
+      },
+      "gnosisSafeTransactionServiceUrl": "https://trx-soneium.safe.protofire.io"
+    },
+    "sonic": {
+      "blockExplorers": [
+        {
+          "apiKey": "GP69JEAP2W7YFJT9ZJTEPGQT6Y6KMW44ZN",
+          "apiUrl": "https://api.etherscan.io/v2/api?chainid=146",
+          "family": "etherscan",
+          "name": "Sonic Explorer",
+          "url": "https://sonicscan.org"
+        }
+      ],
+      "blocks": {
+        "confirmations": 1,
+        "estimateBlockTime": 2,
+        "reorgPeriod": 5
+      },
+      "chainId": 146,
+      "deployer": {
+        "name": "Abacus Works",
+        "url": "https://www.hyperlane.xyz"
+      },
+      "displayName": "Sonic",
+      "domainId": 146,
+      "gasCurrencyCoinGeckoId": "fantom",
+      "name": "sonic",
+      "nativeToken": {
+        "decimals": 18,
+        "name": "Sonic",
+        "symbol": "S"
+      },
+      "protocol": "ethereum",
+      "rpcUrls": [
+        {
+          "http": "https://rpc.soniclabs.com"
+        }
+      ],
+      "technicalStack": "other",
+      "aggregationHook": "0x8E5e62877cE2fEE55E8A15F50dF0728cf908A59F",
+      "domainRoutingIsm": "0xBD70Ea9D599a0FC8158B026797177773C3445730",
+      "domainRoutingIsmFactory": "0x1052eF3419f26Bec74Ed7CEf4a4FA6812Bc09908",
+      "fallbackRoutingHook": "0x2f0E57527Bb37E5E064EF243fad56CCE6241906c",
+      "interchainAccountRouter": "0xEfad3f079048bE2765b6bCfAa3E9d99e9A2C3Df6",
+      "interchainGasPaymaster": "0xDf178647caB5e0222F4B53C57274FD2A03BEaed6",
+      "interchainSecurityModule": "0xe3EAe930577E8EB0D587096D65F3e72b486598D9",
+      "mailbox": "0x3a464f746D23Ab22155710f44dB16dcA53e0775E",
+      "merkleTreeHook": "0xDc1508844B99C606E16C2Ae87f33c373edD4B0F6",
+      "pausableHook": "0xA8A311B69f688c1D9928259D872C31ca0d473642",
+      "pausableIsm": "0xbed53B5C5BCE9433f25A2A702e6df13E22d84Ae9",
+      "protocolFee": "0x5DdFCA27f9a308c1429A010C4daB291b5534a297",
+      "proxyAdmin": "0x2f2aFaE1139Ce54feFC03593FeE8AB2aDF4a85A7",
+      "staticAggregationHookFactory": "0x3eBFfd3365AE457b84154F67Cfcb782bEc7724e9",
+      "staticAggregationIsm": "0x95cE3183137f906753463933C5dfDe777D2E7fE2",
+      "staticAggregationIsmFactory": "0x8F7454AC98228f3504Bb91eA3D8Adafe6406110A",
+      "staticMerkleRootMultisigIsmFactory": "0x2C1FAbEcd7bFBdEBF27CcdB67baADB38b6Df90fC",
+      "staticMerkleRootWeightedMultisigIsmFactory": "0x0761b0827849abbf7b0cC09CE14e1C93D87f5004",
+      "staticMessageIdMultisigIsmFactory": "0x8b83fefd896fAa52057798f6426E9f0B080FCCcE",
+      "staticMessageIdWeightedMultisigIsmFactory": "0x4Ed7d626f1E96cD1C0401607Bf70D95243E3dEd1",
+      "storageGasOracle": "0x1c6f404800bA49Ed581af734eA0d25c0c7d017B2",
+      "testRecipient": "0x4Ee9dEBB3046139661b51E17bdfD54Fd63211de7",
+      "timelockController": "0x0000000000000000000000000000000000000000",
+      "validatorAnnounce": "0x84444cE490233CFa76E3F1029bc166aa8c266907",
+      "index": {
+        "from": 482156
+      },
+      "gnosisSafeTransactionServiceUrl": "https://safe-transaction-sonic.safe.global/"
+    },
+    "starknet": {
+      "blockExplorers": [
+        {
+          "apiUrl": "https://voyager.online/api",
+          "family": "voyager",
+          "name": "Starknet Explorer",
+          "url": "https://voyager.online/"
+        }
+      ],
+      "blocks": {
+        "confirmations": 1,
+        "estimateBlockTime": 30,
+        "reorgPeriod": 1
+      },
+      "chainId": "0x534e5f4d41494e",
+      "deployer": {
+        "name": "Abacus Works",
+        "url": "https://www.hyperlane.xyz"
+      },
+      "displayName": "Starknet",
+      "domainId": 358974494,
+      "gasCurrencyCoinGeckoId": "ethereum",
+      "name": "starknet",
+      "nativeToken": {
+        "decimals": 18,
+        "name": "StarkNet Token",
+        "symbol": "STRK",
+        "denom": "0x04718f5a0fc34cc1af16a1cdee98ffb20c31f5cd61d6ab07201858f4287c938d"
+      },
+      "protocol": "starknet",
+      "rpcUrls": [
+        {
+          "http": "https://starknet-mainnet.public.blastapi.io/rpc/v0_8"
+        },
+        {
+          "http": "https://rpc.starknet.lava.build:443/"
+        }
+      ],
+      "defaultHook": "0x03de4fa3b415b90bd11749f6c0e5fc610a02db2ff903182c446c965975988869",
+      "defaultIsm": "0x0514c07219b64415f9971a4bed3e24ba53137d382204c9dc03e04efbdb9f2e7e",
+      "mailbox": "0x05520a179658bd81e19d4e41abce2bc397bab5af302dadea70d8918c3cbdcea8",
+      "merkleTreeHook": "0x03ef761dcfda2295d2f5e7b698df51d380162cbe1cfa5b1f48fba963808f51f1",
+      "noopIsm": "0x00f03447966e8d9b740e0b1a36761df5913ef8320057885b45082e15ab6820e5",
+      "protocolFee": "0x03de4fa3b415b90bd11749f6c0e5fc610a02db2ff903182c446c965975988869",
+      "testRecipient": "0x07e75bba1a8a48e9246a3a32216a59fba3cb0bec7036610e45787b998b9f7060",
+      "validatorAnnounce": "0x03bcb0295d31170c5d51f6edce35d5802ce62527e0f15bd8b9f1b979db32e53a",
+      "interchainGasPaymaster": "0x0000000000000000000000000000000000000000000000000000000000000000",
+      "index": {
+        "from": 804854,
+        "chunk": 999
+      },
+      "technicalStack": "other",
+      "domainRoutingIsmFactory": "0x0000000000000000000000000000000000000000000000000000000000000000",
+      "interchainAccountRouter": "0x0000000000000000000000000000000000000000000000000000000000000000",
+      "proxyAdmin": "0x0000000000000000000000000000000000000000000000000000000000000000",
+      "staticAggregationHookFactory": "0x0000000000000000000000000000000000000000000000000000000000000000",
+      "staticAggregationIsmFactory": "0x0000000000000000000000000000000000000000000000000000000000000000",
+      "staticMerkleRootMultisigIsmFactory": "0x0000000000000000000000000000000000000000000000000000000000000000",
+      "staticMerkleRootWeightedMultisigIsmFactory": "0x0000000000000000000000000000000000000000000000000000000000000000",
+      "staticMessageIdMultisigIsmFactory": "0x0000000000000000000000000000000000000000000000000000000000000000",
+      "staticMessageIdWeightedMultisigIsmFactory": "0x0000000000000000000000000000000000000000000000000000000000000000",
+      "signer": {
+        "type": "starkKey",
+        "key": "0x07db2e8ccdf9cb838dd15d20bfbcb551a6687abcf94215e3af72c54904272433",
+        "address": "0x064cac8f901dbd8245f8e8762d76ff8cc287285d6fa82fa60df94cb6c8f4d950"
+      }
+    },
+    "soon": {
+      "blockExplorers": [
+        {
+          "apiUrl": "https://explorer.soo.network/",
+          "family": "other",
+          "name": "SOON Explorer",
+          "url": "https://explorer.soo.network/"
+        }
+      ],
+      "blocks": {
+        "confirmations": 1,
+        "estimateBlockTime": 0.05,
+        "reorgPeriod": 0
+      },
+      "chainId": 50075007,
+      "deployer": {
+        "name": "Abacus Works",
+        "url": "https://www.hyperlane.xyz"
+      },
+      "displayName": "SOON",
+      "domainId": 50075007,
+      "gasCurrencyCoinGeckoId": "ethereum",
+      "index": {
+        "from": 1,
+        "mode": "sequence",
+        "chunk": 20
+      },
+      "name": "soon",
+      "nativeToken": {
+        "decimals": 9,
+        "name": "Ether",
+        "symbol": "ETH"
+      },
+      "protocol": "sealevel",
+      "rpcUrls": [
+        {
+          "http": "https://rpc.mainnet.soo.network/rpc"
+        }
+      ],
+      "technicalStack": "other",
+      "interchainGasPaymaster": "Dsem8R6mkrpNoNb6CRUEjEZRP2hKRC24thyCkVr8cNYZ",
+      "interchainSecurityModule": "CJVdkLzopJvaZgsJovieA6umHvcifKKVNSBH7ssJ9sX8",
+      "mailbox": "Mj7GE6LZiJUZFTgabmNkFoY2o6JCEwCMKopSUUC3kqj",
+      "merkleTreeHook": "Mj7GE6LZiJUZFTgabmNkFoY2o6JCEwCMKopSUUC3kqj",
+      "validatorAnnounce": "GFqF38mSacfvbJRKkhmjJvSkzTEKemSNVoWi4Q94ZPvz"
+    },
+    "torus": {
+      "blockExplorers": [
+        {
+          "apiUrl": "https://blockscout.torus.network/api",
+          "family": "blockscout",
+          "name": "Torus Explorer",
+          "url": "https://blockscout.torus.network"
+        }
+      ],
+      "blocks": {
+        "confirmations": 1,
+        "estimateBlockTime": 8,
+        "reorgPeriod": "finalized"
+      },
+      "chainId": 21000,
+      "deployer": {
+        "name": "Abacus Works",
+        "url": "https://www.hyperlane.xyz"
+      },
+      "displayName": "Torus",
+      "domainId": 21000,
+      "gasCurrencyCoinGeckoId": "torus",
+      "name": "torus",
+      "nativeToken": {
+        "decimals": 18,
+        "name": "Torus",
+        "symbol": "TORUS"
+      },
+      "protocol": "ethereum",
+      "rpcUrls": [
+        {
+          "http": "https://api-hyperlane.nodes.torus.network"
+        },
+        {
+          "http": "https://api.torus.network"
+        }
+      ],
+      "technicalStack": "polkadotsubstrate",
+      "aggregationHook": "0xc839F5879dF10CC152b0c22bE712a9d6f43ded36",
+      "domainRoutingIsm": "0xBD70Ea9D599a0FC8158B026797177773C3445730",
+      "domainRoutingIsmFactory": "0x1052eF3419f26Bec74Ed7CEf4a4FA6812Bc09908",
+      "fallbackRoutingHook": "0x48C427782Bc1e9ecE406b3e277481b28ABcBdf03",
+      "interchainAccountRouter": "0xCCceDFFAA987F47D0D3A26430c3d3f3270fE6369",
+      "interchainGasPaymaster": "0x3cECBa60A580dE20CC57D87528953a00f4ED99EA",
+      "interchainSecurityModule": "0xEbd25c40518838bdeDceDB41aFBeC0677A0072DA",
+      "mailbox": "0x3a464f746D23Ab22155710f44dB16dcA53e0775E",
+      "merkleTreeHook": "0x1c6f404800bA49Ed581af734eA0d25c0c7d017B2",
+      "pausableHook": "0x9e8b689e83d929cb8c2d9166E55319a4e6aA83B7",
+      "pausableIsm": "0x2f0E57527Bb37E5E064EF243fad56CCE6241906c",
+      "protocolFee": "0x4Ee9dEBB3046139661b51E17bdfD54Fd63211de7",
+      "proxyAdmin": "0x2f2aFaE1139Ce54feFC03593FeE8AB2aDF4a85A7",
+      "staticAggregationHookFactory": "0x8e949E80891549BC499adEa1f46502B644bFCC21",
+      "staticAggregationIsm": "0x8f1953EFbd2C720223faD02d6CB5CD25f97D7fC9",
+      "staticAggregationIsmFactory": "0x8F7454AC98228f3504Bb91eA3D8Adafe6406110A",
+      "staticMerkleRootMultisigIsmFactory": "0x2C1FAbEcd7bFBdEBF27CcdB67baADB38b6Df90fC",
+      "staticMerkleRootWeightedMultisigIsmFactory": "0x0761b0827849abbf7b0cC09CE14e1C93D87f5004",
+      "staticMessageIdMultisigIsmFactory": "0x8b83fefd896fAa52057798f6426E9f0B080FCCcE",
+      "staticMessageIdWeightedMultisigIsmFactory": "0x4Ed7d626f1E96cD1C0401607Bf70D95243E3dEd1",
+      "storageGasOracle": "0x248aDe14C0489E20C9a7Fea5F86DBfC3702208eF",
+      "testRecipient": "0x92249B8ed35C2980e58666a3EBF4a075DDD2895f",
+      "timelockController": "0x0000000000000000000000000000000000000000",
+      "validatorAnnounce": "0x65dCf8F6b3f6a0ECEdf3d0bdCB036AEa47A1d615",
+      "index": {
+        "from": 40622
+      }
+    },
+    "artela": {
+      "blockExplorers": [
+        {
+          "apiUrl": "https://artscan.artela.network/api",
+          "family": "blockscout",
+          "name": "Artela Explorer",
+          "url": "https://artscan.artela.network"
+        }
+      ],
+      "blocks": {
+        "confirmations": 1,
+        "estimateBlockTime": 2,
+        "reorgPeriod": 5
+      },
+      "chainId": 11820,
+      "deployer": {
+        "name": "Abacus Works",
+        "url": "https://www.hyperlane.xyz"
+      },
+      "displayName": "Artela",
+      "domainId": 11820,
+      "gasCurrencyCoinGeckoId": "artela-network",
+      "name": "artela",
+      "nativeToken": {
+        "decimals": 18,
+        "name": "Artela",
+        "symbol": "ART"
+      },
+      "protocol": "ethereum",
+      "rpcUrls": [
+        {
+          "http": "https://node-euro.artela.network/rpc"
+        },
+        {
+          "http": "https://node-hongkong.artela.network/rpc"
+        }
+      ],
+      "technicalStack": "other",
+      "aggregationHook": "0x49fFD6596aB37f6EE615A4F7cC6668fA59cedB5D",
+      "domainRoutingIsm": "0xBD70Ea9D599a0FC8158B026797177773C3445730",
+      "domainRoutingIsmFactory": "0x1052eF3419f26Bec74Ed7CEf4a4FA6812Bc09908",
+      "fallbackRoutingHook": "0x11b76D93a9D39Eb51F54eBf5566308640cDe882b",
+      "interchainAccountRouter": "0x3A220676CFD4e21726cbF20E8F5df4F138364f69",
+      "interchainGasPaymaster": "0xc2466492C451E1AE49d8C874bB9f89293Aaad59b",
+      "interchainSecurityModule": "0x924dc54109E23782bD0aEB381eb2dc6d3D8937C6",
+      "mailbox": "0x3a464f746D23Ab22155710f44dB16dcA53e0775E",
+      "merkleTreeHook": "0x7B032cBB00AD7438E802A66D8b64761A06E5df22",
+      "pausableHook": "0x3881c3e945CBB89ae67c43E82f570baDF1c6EA94",
+      "pausableIsm": "0xb2674E213019972f937CCFc5e23BF963D915809e",
+      "protocolFee": "0x46008F5971eFb16e6c354Ef993EA021B489bc055",
+      "proxyAdmin": "0x2f2aFaE1139Ce54feFC03593FeE8AB2aDF4a85A7",
+      "staticAggregationHookFactory": "0xEE848Bd5041ab551beAA7d5897b0b4F2A9a3C398",
+      "staticAggregationIsm": "0x9eAc9956855640c6a58AF8f91537A3E9ccd757a9",
+      "staticAggregationIsmFactory": "0x8F7454AC98228f3504Bb91eA3D8Adafe6406110A",
+      "staticMerkleRootMultisigIsmFactory": "0x2C1FAbEcd7bFBdEBF27CcdB67baADB38b6Df90fC",
+      "staticMerkleRootWeightedMultisigIsmFactory": "0x0761b0827849abbf7b0cC09CE14e1C93D87f5004",
+      "staticMessageIdMultisigIsmFactory": "0x8b83fefd896fAa52057798f6426E9f0B080FCCcE",
+      "staticMessageIdWeightedMultisigIsmFactory": "0x4Ed7d626f1E96cD1C0401607Bf70D95243E3dEd1",
+      "storageGasOracle": "0x60515f328B2c55Df63f456D9D839a0082892dEf8",
+      "testRecipient": "0xa2401b57A8CCBF6AbD9b7e62e28811b2b523AB2B",
+      "timelockController": "0x0000000000000000000000000000000000000000",
+      "validatorAnnounce": "0xb89c6ED617f5F46175E41551350725A09110bbCE",
+      "index": {
+        "from": 75891
+      }
+    },
+    "guru": {
+      "blockExplorers": [
+        {
+          "apiUrl": "https://blockscout.gurunetwork.ai/api",
+          "family": "blockscout",
+          "name": "Guru Explorer",
+          "url": "https://blockscout.gurunetwork.ai"
+        }
+      ],
+      "blocks": {
+        "confirmations": 1,
+        "estimateBlockTime": 1,
+        "reorgPeriod": 5
+      },
+      "chainId": 260,
+      "deployer": {
+        "name": "Abacus Works",
+        "url": "https://www.hyperlane.xyz"
+      },
+      "displayName": "Guru Network",
+      "domainId": 260,
+      "gasCurrencyCoinGeckoId": "guru-network",
+      "name": "guru",
+      "nativeToken": {
+        "decimals": 18,
+        "name": "Guru Network",
+        "symbol": "GURU"
+      },
+      "protocol": "ethereum",
+      "rpcUrls": [
+        {
+          "http": "https://rpc.gurunetwork.ai/archive/260"
+        }
+      ],
+      "technicalStack": "opstack",
+      "aggregationHook": "0x84cfF1F756DF5d1532DAD539ABCE18eE328c84f7",
+      "domainRoutingIsm": "0x494415e823236A05c608D6b777bC80082cED6A2E",
+      "domainRoutingIsmFactory": "0x0761b0827849abbf7b0cC09CE14e1C93D87f5004",
+      "fallbackRoutingHook": "0x3881c3e945CBB89ae67c43E82f570baDF1c6EA94",
+      "interchainAccountRouter": "0xb201817dFdd822B75Fa9b595457E6Ee466a7C187",
+      "interchainGasPaymaster": "0xA9D06082F4AA449D95b49D85F27fdC0cFb491d4b",
+      "interchainSecurityModule": "0x317b64Fd6cCFA833c3E51239600C30A50d50ba26",
+      "mailbox": "0x3a867fCfFeC2B790970eeBDC9023E75B0a172aa7",
+      "merkleTreeHook": "0x11b76D93a9D39Eb51F54eBf5566308640cDe882b",
+      "pausableHook": "0x60515f328B2c55Df63f456D9D839a0082892dEf8",
+      "pausableIsm": "0xD8aF449f8fEFbA2064863DCE5aC248F8B232635F",
+      "protocolFee": "0xff72A726Ce261846f2dF6F32113e514b5Ddb0E37",
+      "proxyAdmin": "0xeA87ae93Fa0019a82A727bfd3eBd1cFCa8f64f1D",
+      "staticAggregationHookFactory": "0x1052eF3419f26Bec74Ed7CEf4a4FA6812Bc09908",
+      "staticAggregationIsm": "0xDbCf838Fbf126D0d99B7D384dA416663A97Da867",
+      "staticAggregationIsmFactory": "0xEb9FcFDC9EfDC17c1EC5E1dc085B98485da213D6",
+      "staticMerkleRootMultisigIsmFactory": "0x8b83fefd896fAa52057798f6426E9f0B080FCCcE",
+      "staticMerkleRootWeightedMultisigIsmFactory": "0x4Ed7d626f1E96cD1C0401607Bf70D95243E3dEd1",
+      "staticMessageIdMultisigIsmFactory": "0x8F7454AC98228f3504Bb91eA3D8Adafe6406110A",
+      "staticMessageIdWeightedMultisigIsmFactory": "0x2f2aFaE1139Ce54feFC03593FeE8AB2aDF4a85A7",
+      "storageGasOracle": "0x93D41E41cA545a35A81d11b08D2eE8b852C768df",
+      "testRecipient": "0xE885941aF52eab9E7f4c67392eACd96ea2A65d9B",
+      "timelockController": "0x0000000000000000000000000000000000000000",
+      "validatorAnnounce": "0xa2401b57A8CCBF6AbD9b7e62e28811b2b523AB2B",
+      "index": {
+        "from": 4511934
+      }
+    },
+    "hemi": {
+      "blockExplorers": [
+        {
+          "apiUrl": "https://explorer.hemi.xyz/api",
+          "family": "blockscout",
+          "name": "Hemi Explorer",
+          "url": "https://explorer.hemi.xyz"
+        }
+      ],
+      "blocks": {
+        "confirmations": 1,
+        "estimateBlockTime": 12,
+        "reorgPeriod": 5
+      },
+      "chainId": 43111,
+      "deployer": {
+        "name": "Abacus Works",
+        "url": "https://www.hyperlane.xyz"
+      },
+      "displayName": "Hemi Network",
+      "domainId": 43111,
+      "gasCurrencyCoinGeckoId": "ethereum",
+      "name": "hemi",
+      "nativeToken": {
+        "decimals": 18,
+        "name": "Ether",
+        "symbol": "ETH"
+      },
+      "protocol": "ethereum",
+      "rpcUrls": [
+        {
+          "http": "https://rpc.hemi.network/rpc"
+        }
+      ],
+      "technicalStack": "other",
+      "aggregationHook": "0x1fC7EA141078CdF5c434Ddf56b455eD472270b01",
+      "domainRoutingIsm": "0xBD70Ea9D599a0FC8158B026797177773C3445730",
+      "domainRoutingIsmFactory": "0x1052eF3419f26Bec74Ed7CEf4a4FA6812Bc09908",
+      "fallbackRoutingHook": "0x11b76D93a9D39Eb51F54eBf5566308640cDe882b",
+      "interchainAccountRouter": "0x1604d2D3DaFba7D302F86BD7e79B3931414E4625",
+      "interchainGasPaymaster": "0xc2466492C451E1AE49d8C874bB9f89293Aaad59b",
+      "interchainSecurityModule": "0x542a4EC9F1d32b21126287cEb39B9EE7f33f580a",
+      "mailbox": "0x3a464f746D23Ab22155710f44dB16dcA53e0775E",
+      "merkleTreeHook": "0x7B032cBB00AD7438E802A66D8b64761A06E5df22",
+      "pausableHook": "0x3881c3e945CBB89ae67c43E82f570baDF1c6EA94",
+      "pausableIsm": "0xb2674E213019972f937CCFc5e23BF963D915809e",
+      "protocolFee": "0x46008F5971eFb16e6c354Ef993EA021B489bc055",
+      "proxyAdmin": "0x2f2aFaE1139Ce54feFC03593FeE8AB2aDF4a85A7",
+      "staticAggregationHookFactory": "0xeF8Fc98C79F1f1F52F04EfeD2d50040f6F7Cf0E3",
+      "staticAggregationIsm": "0x9eAc9956855640c6a58AF8f91537A3E9ccd757a9",
+      "staticAggregationIsmFactory": "0x8F7454AC98228f3504Bb91eA3D8Adafe6406110A",
+      "staticMerkleRootMultisigIsmFactory": "0x2C1FAbEcd7bFBdEBF27CcdB67baADB38b6Df90fC",
+      "staticMerkleRootWeightedMultisigIsmFactory": "0x0761b0827849abbf7b0cC09CE14e1C93D87f5004",
+      "staticMessageIdMultisigIsmFactory": "0x8b83fefd896fAa52057798f6426E9f0B080FCCcE",
+      "staticMessageIdWeightedMultisigIsmFactory": "0x4Ed7d626f1E96cD1C0401607Bf70D95243E3dEd1",
+      "storageGasOracle": "0x60515f328B2c55Df63f456D9D839a0082892dEf8",
+      "testRecipient": "0xa2401b57A8CCBF6AbD9b7e62e28811b2b523AB2B",
+      "timelockController": "0x0000000000000000000000000000000000000000",
+      "validatorAnnounce": "0xb89c6ED617f5F46175E41551350725A09110bbCE",
+      "index": {
+        "from": 881513
+      }
+    },
     "abstract": {
       "blockExplorers": [
         {
@@ -22,7 +6531,6 @@
       "displayName": "Abstract",
       "domainId": 2741,
       "gasCurrencyCoinGeckoId": "ethereum",
-      "gnosisSafeTransactionServiceUrl": "https://transaction.safe.abs.xyz",
       "index": {
         "from": 201749
       },
@@ -56,20 +6564,185 @@
       "staticMessageIdWeightedMultisigIsmFactory": "0x0000000000000000000000000000000000000000",
       "storageGasOracle": "0x1cE4d0E16570C362feef85Ce2713555fCbd3dBC7",
       "testRecipient": "0xCDfE1782fDC9E74810D3B69E971d752bC4b4D6E6",
-      "validatorAnnounce": "0x2235662a9a8ED39AE489aafb2feE13Db26f72044"
-    },
-    "ancient8": {
-<<<<<<< HEAD
-=======
-      "aggregationHook": "0x73dE4D6460E56BCa78BA472c3740Be3F3510e137",
-      "batchContractAddress": "0x4C97D35c668EE5194a13c8DE8Afc18cce40C9F28",
->>>>>>> 4a3ac4cf
-      "blockExplorers": [
-        {
-          "apiUrl": "https://scan.ancient8.gg/api",
+      "validatorAnnounce": "0x2235662a9a8ED39AE489aafb2feE13Db26f72044",
+      "gnosisSafeTransactionServiceUrl": "https://transaction.safe.abs.xyz"
+    },
+    "glue": {
+      "blockExplorers": [
+        {
+          "apiUrl": "https://explorer.glue.net/api",
           "family": "blockscout",
-          "name": "Ancient8 Explorer",
-          "url": "https://scan.ancient8.gg"
+          "name": "Glue Explorer",
+          "url": "https://explorer.glue.net"
+        }
+      ],
+      "blocks": {
+        "confirmations": 1,
+        "estimateBlockTime": 6,
+        "reorgPeriod": 5
+      },
+      "chainId": 1300,
+      "deployer": {
+        "name": "Abacus Works",
+        "url": "https://www.hyperlane.xyz"
+      },
+      "displayName": "Glue",
+      "domainId": 1300,
+      "gasCurrencyCoinGeckoId": "glue",
+      "name": "glue",
+      "nativeToken": {
+        "decimals": 18,
+        "name": "GLUE",
+        "symbol": "GLUE"
+      },
+      "protocol": "ethereum",
+      "rpcUrls": [
+        {
+          "http": "https://rpc.glue.net"
+        }
+      ],
+      "technicalStack": "other",
+      "aggregationHook": "0x3Fbdb776Fc7f60d53F0A3daA806354849A928618",
+      "domainRoutingIsm": "0xBD70Ea9D599a0FC8158B026797177773C3445730",
+      "domainRoutingIsmFactory": "0x1052eF3419f26Bec74Ed7CEf4a4FA6812Bc09908",
+      "fallbackRoutingHook": "0x46008F5971eFb16e6c354Ef993EA021B489bc055",
+      "interchainAccountRouter": "0x5B24EE24049582fF74c1d311d72c70bA5B76a554",
+      "interchainGasPaymaster": "0x8F23872dAb3B166cef411EeB6C391Ff6Ce419532",
+      "interchainSecurityModule": "0x95499c936f16E27396FCd6451Ceb74545Bd52ddb",
+      "mailbox": "0x3a464f746D23Ab22155710f44dB16dcA53e0775E",
+      "merkleTreeHook": "0xf0F937943Cd6D2a5D02b7f96C9Dd9e04AB633813",
+      "pausableHook": "0xff72A726Ce261846f2dF6F32113e514b5Ddb0E37",
+      "pausableIsm": "0xA9D06082F4AA449D95b49D85F27fdC0cFb491d4b",
+      "protocolFee": "0xc31B1E6c8E706cF40842C3d728985Cd2f85413eD",
+      "proxyAdmin": "0x2f2aFaE1139Ce54feFC03593FeE8AB2aDF4a85A7",
+      "staticAggregationHookFactory": "0xEb9FcFDC9EfDC17c1EC5E1dc085B98485da213D6",
+      "staticAggregationIsm": "0xFEcD49346dfbbaAf2BD1F05f9f76e3A204c7C6A2",
+      "staticAggregationIsmFactory": "0x8F7454AC98228f3504Bb91eA3D8Adafe6406110A",
+      "staticMerkleRootMultisigIsmFactory": "0x2C1FAbEcd7bFBdEBF27CcdB67baADB38b6Df90fC",
+      "staticMerkleRootWeightedMultisigIsmFactory": "0x0761b0827849abbf7b0cC09CE14e1C93D87f5004",
+      "staticMessageIdMultisigIsmFactory": "0x8b83fefd896fAa52057798f6426E9f0B080FCCcE",
+      "staticMessageIdWeightedMultisigIsmFactory": "0x4Ed7d626f1E96cD1C0401607Bf70D95243E3dEd1",
+      "storageGasOracle": "0xb89c6ED617f5F46175E41551350725A09110bbCE",
+      "testRecipient": "0x7Ce3a48cd9FD80004d95b088760bD05bA86C1f7b",
+      "timelockController": "0x0000000000000000000000000000000000000000",
+      "validatorAnnounce": "0xFa6fDABA1d0688675f05cE1B9DE17461247Bce9e",
+      "index": {
+        "from": 541217
+      }
+    },
+    "matchain": {
+      "blockExplorers": [
+        {
+          "apiUrl": "https://matchscan.io/api",
+          "family": "blockscout",
+          "name": "Matchain Explorer",
+          "url": "https://matchscan.io"
+        }
+      ],
+      "blocks": {
+        "confirmations": 1,
+        "estimateBlockTime": 1,
+        "reorgPeriod": 5
+      },
+      "chainId": 698,
+      "deployer": {
+        "name": "Abacus Works",
+        "url": "https://www.hyperlane.xyz"
+      },
+      "displayName": "Matchain",
+      "domainId": 698,
+      "gasCurrencyCoinGeckoId": "binancecoin",
+      "name": "matchain",
+      "nativeToken": {
+        "decimals": 18,
+        "name": "BNB",
+        "symbol": "BNB"
+      },
+      "protocol": "ethereum",
+      "rpcUrls": [
+        {
+          "http": "https://rpc.matchain.io"
+        }
+      ],
+      "technicalStack": "opstack",
+      "aggregationHook": "0x120a23c90Dc45B0586fA294056D4Bd885960E665",
+      "domainRoutingIsm": "0xBD70Ea9D599a0FC8158B026797177773C3445730",
+      "domainRoutingIsmFactory": "0x1052eF3419f26Bec74Ed7CEf4a4FA6812Bc09908",
+      "fallbackRoutingHook": "0xf0F937943Cd6D2a5D02b7f96C9Dd9e04AB633813",
+      "interchainAccountRouter": "0xcb98BD947B58445Fc4815f10285F44De42129918",
+      "interchainGasPaymaster": "0x9629c28990F11c31735765A6FD59E1E1bC197DbD",
+      "interchainSecurityModule": "0x5A7e70701D8C564AA0b7eEBa652C740a0C5A9290",
+      "mailbox": "0x3a464f746D23Ab22155710f44dB16dcA53e0775E",
+      "merkleTreeHook": "0x021D2810a758c833080DEc2F1Fa8F571Aae97D45",
+      "pausableHook": "0x46008F5971eFb16e6c354Ef993EA021B489bc055",
+      "pausableIsm": "0xc2466492C451E1AE49d8C874bB9f89293Aaad59b",
+      "protocolFee": "0xb201817dFdd822B75Fa9b595457E6Ee466a7C187",
+      "proxyAdmin": "0x2f2aFaE1139Ce54feFC03593FeE8AB2aDF4a85A7",
+      "staticAggregationHookFactory": "0xCDaebcc592DA5c982B05E95039FF5f3467420223",
+      "staticAggregationIsm": "0x2BAb551CFDFbd6CC45a3B73424aD6228F8A81B61",
+      "staticAggregationIsmFactory": "0x8F7454AC98228f3504Bb91eA3D8Adafe6406110A",
+      "staticMerkleRootMultisigIsmFactory": "0x2C1FAbEcd7bFBdEBF27CcdB67baADB38b6Df90fC",
+      "staticMerkleRootWeightedMultisigIsmFactory": "0x0761b0827849abbf7b0cC09CE14e1C93D87f5004",
+      "staticMessageIdMultisigIsmFactory": "0x8b83fefd896fAa52057798f6426E9f0B080FCCcE",
+      "staticMessageIdWeightedMultisigIsmFactory": "0x4Ed7d626f1E96cD1C0401607Bf70D95243E3dEd1",
+      "storageGasOracle": "0xff72A726Ce261846f2dF6F32113e514b5Ddb0E37",
+      "testRecipient": "0xFa6fDABA1d0688675f05cE1B9DE17461247Bce9e",
+      "timelockController": "0x0000000000000000000000000000000000000000",
+      "validatorAnnounce": "0xC5f2c60073DCAA9D157C45d5B017D639dF9C5CeB",
+      "index": {
+        "from": 16333539,
+        "chunk": 999
+      },
+      "gnosisSafeTransactionServiceUrl": "https://prod.matchain.keypersafe.xyz"
+    },
+    "sonicsvm": {
+      "blockExplorers": [
+        {
+          "apiUrl": "https://explorer.sonic.game/?cluster=custom&customUrl=https%3A%2F%2Fapi.mainnet-alpha.sonic.game",
+          "family": "other",
+          "name": "Sonic SVM Explorer",
+          "url": "https://explorer.sonic.game/?cluster=custom&customUrl=https%3A%2F%2Fapi.mainnet-alpha.sonic.game"
+        }
+      ],
+      "blocks": {
+        "confirmations": 1,
+        "estimateBlockTime": 0.4,
+        "reorgPeriod": 0
+      },
+      "chainId": 507150715,
+      "deployer": {
+        "name": "Abacus Works",
+        "url": "https://www.hyperlane.xyz"
+      },
+      "displayName": "Sonic SVM",
+      "domainId": 507150715,
+      "gasCurrencyCoinGeckoId": "solana",
+      "name": "sonicsvm",
+      "nativeToken": {
+        "decimals": 9,
+        "name": "Solana",
+        "symbol": "SOL"
+      },
+      "protocol": "sealevel",
+      "rpcUrls": [
+        {
+          "http": "https://api.mainnet-alpha.sonic.game"
+        }
+      ],
+      "technicalStack": "other",
+      "interchainGasPaymaster": "Bxof4ZpgLtoHoxBq6AGDCJUtVxUoE9LXkx8iizkDGQPz",
+      "interchainSecurityModule": "2sCw3FozxoNinZV923Q6XNvaMjRsmPSFAKnNYYnWsqD3",
+      "mailbox": "4MaM9GQZ753NhUcXH1pPsQwof1Mf3ZnjeNF4yx6S3p3N",
+      "merkleTreeHook": "4MaM9GQZ753NhUcXH1pPsQwof1Mf3ZnjeNF4yx6S3p3N",
+      "validatorAnnounce": "4LxdrQjqUzueko4MEn3cYCniEtcAZ6AxuHot2Fp3jskH"
+    },
+    "berachain": {
+      "blockExplorers": [
+        {
+          "apiUrl": "https://api.routescan.io/v2/network/mainnet/evm/80094/etherscan/api/",
+          "family": "routescan",
+          "name": "Berachain Explorer",
+          "url": "https://beratrail.io"
         }
       ],
       "blocks": {
@@ -77,352 +6750,57 @@
         "estimateBlockTime": 2,
         "reorgPeriod": 5
       },
-      "chainId": 888888888,
-      "deployer": {
-        "name": "Abacus Works",
-        "url": "https://www.hyperlane.xyz"
-      },
-      "displayName": "Ancient8",
-      "domainId": 888888888,
-      "gasCurrencyCoinGeckoId": "ethereum",
-      "gnosisSafeTransactionServiceUrl": "https://safe.ancient8.gg/txs/",
-      "isTestnet": false,
-      "name": "ancient8",
-      "nativeToken": {
-        "decimals": 18,
-        "name": "Ether",
-        "symbol": "ETH"
-      },
-      "protocol": "ethereum",
-      "rpcUrls": [
-        {
-          "http": "https://rpc.ancient8.gg"
-        }
-      ],
-<<<<<<< HEAD
-      "technicalStack": "opstack",
-      "aggregationHook": "0x1EF4ED658d542524d1D547ba2F94d3B038a55b8f",
-      "domainRoutingIsm": "0x477145b11E1a71fEb658d96A0E27F19495121504",
-      "domainRoutingIsmFactory": "0x1052eF3419f26Bec74Ed7CEf4a4FA6812Bc09908",
-      "fallbackRoutingHook": "0x5E01d8F34b629E3f92d69546bbc4142A7Adee7e9",
-      "interchainAccountRouter": "0x23C6D8145DDb71a24965AAAdf4CA4B095b4eC85F",
-      "interchainGasPaymaster": "0x8F1E22d309baa69D398a03cc88E9b46037e988AA",
-      "interchainSecurityModule": "0xA889d9525fE81c179a5050b2976c972a225E1822",
-      "mailbox": "0x2f2aFaE1139Ce54feFC03593FeE8AB2aDF4a85A7",
-      "merkleTreeHook": "0x811808Dd29ba8B0FC6C0ec0b5537035E59745162",
-      "pausableHook": "0x66DC49405Ae2956f7E87FEAa9fE8f506C8987462",
-      "pausableIsm": "0xF8DbA46fF9D8ef650052c89CA2Df793FaBc375F9",
-      "protocolFee": "0xE0C452DDA7506f0F4dE5C8C1d383F7aD866eA4F0",
-      "proxyAdmin": "0x0761b0827849abbf7b0cC09CE14e1C93D87f5004",
-      "staticAggregationHookFactory": "0xEb9FcFDC9EfDC17c1EC5E1dc085B98485da213D6",
-=======
-      "staticAggregationHookFactory": "0xfA21D9628ADce86531854C2B7ef00F07394B0B69",
->>>>>>> 4a3ac4cf
-      "staticAggregationIsm": "0xc6ec1364d1ce3E963Fa65A0bDF57eC722478e1FB",
-      "staticAggregationIsmFactory": "0x8F7454AC98228f3504Bb91eA3D8Adafe6406110A",
-      "staticMerkleRootMultisigIsmFactory": "0x2C1FAbEcd7bFBdEBF27CcdB67baADB38b6Df90fC",
-      "staticMerkleRootWeightedMultisigIsmFactory": "0x25d668D37f20E6f396cB5DF1DFf5A3f2F568e707",
-      "staticMessageIdMultisigIsmFactory": "0x8b83fefd896fAa52057798f6426E9f0B080FCCcE",
-      "staticMessageIdWeightedMultisigIsmFactory": "0x549F241472FccdA169E3202048aE2241231A7772",
-      "storageGasOracle": "0x59Bf7c7b458375b1A7c453aE70EaCb376E65CDAF",
-      "testRecipient": "0x2Fa570E83009eaEef3a1cbd496a9a30F05266634",
-      "timelockController": "0x0000000000000000000000000000000000000000",
-      "validatorAnnounce": "0x931dFCc8c1141D6F532FD023bd87DAe0080c835d",
-      "index": {
-        "from": 2507127
-      }
-    },
-    "apechain": {
-      "blockExplorers": [
-        {
-          "apiUrl": "https://apechain.calderaexplorer.xyz/api",
-          "family": "blockscout",
-          "name": "ApeChain Explorer",
-          "url": "https://apechain.calderaexplorer.xyz"
-        }
-      ],
-      "blocks": {
-        "confirmations": 1,
-        "estimateBlockTime": 0.2,
-        "reorgPeriod": 5
-      },
-      "chainId": 33139,
-      "deployer": {
-        "name": "Abacus Works",
-        "url": "https://www.hyperlane.xyz"
-      },
-      "displayName": "ApeChain",
-      "domainId": 33139,
-      "gasCurrencyCoinGeckoId": "apecoin",
-      "index": {
-        "from": 1759561
-      },
-      "name": "apechain",
-      "nativeToken": {
-        "decimals": 18,
-        "name": "ApeCoin",
-        "symbol": "APE"
-      },
-      "protocol": "ethereum",
-      "rpcUrls": [
-        {
-          "http": "https://rpc.apechain.com/http"
-        }
-      ],
-      "technicalStack": "arbitrumnitro",
-      "aggregationHook": "0x9C16FBa8b0c8a356E0f4398f524ae73Fd5a677B6",
+      "chainId": 80094,
+      "deployer": {
+        "name": "Abacus Works",
+        "url": "https://www.hyperlane.xyz"
+      },
+      "displayName": "Berachain",
+      "domainId": 80094,
+      "gasCurrencyCoinGeckoId": "berachain-bera",
+      "name": "berachain",
+      "nativeToken": {
+        "decimals": 18,
+        "name": "BERA",
+        "symbol": "BERA"
+      },
+      "protocol": "ethereum",
+      "rpcUrls": [
+        {
+          "http": "https://rpc.berachain.com"
+        }
+      ],
+      "technicalStack": "other",
+      "aggregationHook": "0xC50b98A6CFC20A2484bf2A21310F22C3557E5f32",
       "domainRoutingIsm": "0xDEed16fe4b1c9b2a93483EDFf34C77A9b57D31Ff",
       "domainRoutingIsmFactory": "0x4Ed7d626f1E96cD1C0401607Bf70D95243E3dEd1",
-      "fallbackRoutingHook": "0xD0dca420feFda68537695A8D887080eeF4030AF7",
-      "interchainAccountRouter": "0xb347c2cbfc32e0bdf365183635352e0C38c97147",
-      "interchainGasPaymaster": "0x18B0688990720103dB63559a3563f7E8d0f63EDb",
-      "interchainSecurityModule": "0x701aE4d7C1A59127c44FFc50b2f0609042574D1C",
+      "fallbackRoutingHook": "0x7937CB2886f01F38210506491A69B0D107Ea0ad9",
+      "interchainAccountRouter": "0x84Fcd67D2B723416e2aFDd61484BD19bd9C32f27",
+      "interchainGasPaymaster": "0x7Ce3a48cd9FD80004d95b088760bD05bA86C1f7b",
+      "interchainSecurityModule": "0xD546563262eA44C7924816DDF5f5eAf9aea8236E",
       "mailbox": "0x7f50C5776722630a0024fAE05fDe8b47571D7B39",
-      "merkleTreeHook": "0x886BB0f329781b98f98FDeb1ce7a8957F2d43B9F",
-      "pausableHook": "0x2F619Ac5122689180AeBB930ADccdae215d538a9",
-      "pausableIsm": "0x5090dF2FBDa7127c7aDa41f60B79F5c55D380Dd8",
-      "protocolFee": "0x61374178e45F65fF9D6252d017Cd580FC60B7654",
+      "merkleTreeHook": "0x8F23872dAb3B166cef411EeB6C391Ff6Ce419532",
+      "pausableHook": "0x2351FBe24C1212F253b7a300ff0cBCFd97952a19",
+      "pausableIsm": "0xE885941aF52eab9E7f4c67392eACd96ea2A65d9B",
+      "protocolFee": "0xF16E63B42Df7f2676B373979120BBf7e6298F473",
       "proxyAdmin": "0x3a464f746D23Ab22155710f44dB16dcA53e0775E",
-      "staticAggregationHookFactory": "0x0761b0827849abbf7b0cC09CE14e1C93D87f5004",
-      "staticAggregationIsm": "0x9FF3f38DED52D74EF4b666A7A09BcB5F38d6D272",
+      "staticAggregationHookFactory": "0x92FDcD6ECa2B05a6ceAdb209D81DeB9e91f02495",
+      "staticAggregationIsm": "0x11f4E62575EE171D4df15b2D5426abd5d4196284",
       "staticAggregationIsmFactory": "0x1052eF3419f26Bec74Ed7CEf4a4FA6812Bc09908",
       "staticMerkleRootMultisigIsmFactory": "0x8F7454AC98228f3504Bb91eA3D8Adafe6406110A",
       "staticMerkleRootWeightedMultisigIsmFactory": "0x2f2aFaE1139Ce54feFC03593FeE8AB2aDF4a85A7",
       "staticMessageIdMultisigIsmFactory": "0xEb9FcFDC9EfDC17c1EC5E1dc085B98485da213D6",
       "staticMessageIdWeightedMultisigIsmFactory": "0xeA87ae93Fa0019a82A727bfd3eBd1cFCa8f64f1D",
-      "storageGasOracle": "0xF1854214392864c628A16930E73B699f7a51b3EE",
-      "testRecipient": "0x783EC5e105234a570eB90f314284E5dBe53bdd90",
-      "timelockController": "0x0000000000000000000000000000000000000000",
-      "validatorAnnounce": "0xcDA455DfD9C938451BfaFC6FF0D497c8C0469C96"
-    },
-    "appchain": {
-      "blockExplorers": [
-        {
-          "apiUrl": "https://explorer.appchain.xyz/api",
-          "family": "blockscout",
-          "name": "AppChain Explorer",
-          "url": "https://explorer.appchain.xyz"
-        }
-      ],
-      "blocks": {
-        "confirmations": 1,
-        "estimateBlockTime": 2,
-        "reorgPeriod": 0
-      },
-      "chainId": 466,
-      "deployer": {
-        "name": "Abacus Works",
-        "url": "https://www.hyperlane.xyz"
-      },
-      "displayName": "AppChain",
-      "domainId": 466,
-      "gasCurrencyCoinGeckoId": "ethereum",
-      "index": {
-        "from": 190
-      },
-      "name": "appchain",
-      "nativeToken": {
-        "decimals": 18,
-        "name": "Ether",
-        "symbol": "ETH"
-      },
-      "protocol": "ethereum",
-      "rpcUrls": [
-        {
-          "http": "https://appchain.calderachain.xyz/http"
-        }
-      ],
-      "technicalStack": "arbitrumnitro",
-      "aggregationHook": "0xD67829Ba73A4287a870f67280DFb86DB6cA1cC46",
-      "domainRoutingIsm": "0xBD70Ea9D599a0FC8158B026797177773C3445730",
-      "domainRoutingIsmFactory": "0x1052eF3419f26Bec74Ed7CEf4a4FA6812Bc09908",
-      "fallbackRoutingHook": "0xfF26696DcDb6BbFD27e959b847D4f1399D5BcF64",
-      "interchainAccountRouter": "0x24f89395e932961C27167F42DB928Ec92047B695",
-      "interchainGasPaymaster": "0x28291a7062afA569104bEd52F7AcCA3dD2FafD11",
-      "interchainSecurityModule": "0x06F980280af3372AA29A77587141E043D18e6b19",
-      "mailbox": "0x3a464f746D23Ab22155710f44dB16dcA53e0775E",
-      "merkleTreeHook": "0xcd90D49b046772F710250b9119117169CB2e4D8b",
-      "pausableHook": "0x7CE76f5f0C469bBB4cd7Ea6EbabB54437A093127",
-      "pausableIsm": "0x25EAC2007b0D40E3f0AF112FD346412321038719",
-      "protocolFee": "0xD35Aa652C1F808d3f87DA3DC7974fea888D7d625",
-      "proxyAdmin": "0x2f2aFaE1139Ce54feFC03593FeE8AB2aDF4a85A7",
-      "staticAggregationHookFactory": "0xEb9FcFDC9EfDC17c1EC5E1dc085B98485da213D6",
-      "staticAggregationIsm": "0xAf8AA677016ee577268Ab6ad19483075605a5671",
-      "staticAggregationIsmFactory": "0x8F7454AC98228f3504Bb91eA3D8Adafe6406110A",
-      "staticMerkleRootMultisigIsmFactory": "0x2C1FAbEcd7bFBdEBF27CcdB67baADB38b6Df90fC",
-      "staticMerkleRootWeightedMultisigIsmFactory": "0x0761b0827849abbf7b0cC09CE14e1C93D87f5004",
-      "staticMessageIdMultisigIsmFactory": "0x8b83fefd896fAa52057798f6426E9f0B080FCCcE",
-      "staticMessageIdWeightedMultisigIsmFactory": "0x4Ed7d626f1E96cD1C0401607Bf70D95243E3dEd1",
-      "storageGasOracle": "0xA376b27212D608324808923Add679A2c9FAFe9Da",
-      "testRecipient": "0xeF7F4367703cdf4863AD6Be34C1627d8b1C2D67a",
-      "timelockController": "0x0000000000000000000000000000000000000000",
-      "validatorAnnounce": "0x1196055C61af3e3DA6f8458B07b255a72b64Bcf7"
-    },
-    "arbitrum": {
-<<<<<<< HEAD
-=======
-      "aggregationHook": "0x5A477c362106FC6E25785C4C611fB8c27CA3140f",
->>>>>>> 4a3ac4cf
-      "blockExplorers": [
-        {
-          "apiKey": "GP69JEAP2W7YFJT9ZJTEPGQT6Y6KMW44ZN",
-          "apiUrl": "https://api.etherscan.io/v2/api?chainid=42161",
-          "family": "etherscan",
-          "name": "Arbiscan",
-          "url": "https://arbiscan.io"
-        }
-      ],
-      "blocks": {
-        "confirmations": 1,
-        "estimateBlockTime": 0.25,
-        "reorgPeriod": 5
-      },
-      "chainId": 42161,
-      "deployer": {
-        "name": "Abacus Works",
-        "url": "https://www.hyperlane.xyz"
-      },
-      "displayName": "Arbitrum",
-      "domainId": 42161,
-      "gasCurrencyCoinGeckoId": "ethereum",
-      "gnosisSafeTransactionServiceUrl": "https://safe-transaction-arbitrum.safe.global/",
-      "index": {
-        "from": 143649797
-      },
-      "name": "arbitrum",
-      "nativeToken": {
-        "decimals": 18,
-        "name": "Ether",
-        "symbol": "ETH"
-      },
-      "protocol": "ethereum",
-      "rpcUrls": [
-        {
-          "http": "https://arb1.arbitrum.io/rpc"
-        },
-        {
-          "http": "https://arbitrum.rpc.subquery.network/public"
-        },
-        {
-          "http": "https://arbitrum.drpc.org"
-        }
-      ],
-<<<<<<< HEAD
-      "technicalStack": "arbitrumnitro",
-      "aggregationHook": "0xe0cb37cFc47296f1c4eD77EFf92Aed478644d10c",
-      "domainRoutingIsm": "0x5d759B5CeEb1C3b0181bEc0F80fb04f820cc35D1",
-      "domainRoutingIsmFactory": "0xa2931C37957f3079d3B21b877d56E1db930e02a5",
-      "fallbackRoutingHook": "0x9e8fFb1c26099e75Dd5D794030e2E9AA51471c25",
-      "interchainAccountRouter": "0xF90A3d406C6F8321fe118861A357F4D7107760D7",
-      "interchainGasPaymaster": "0x3b6044acd6767f017e99318AA6Ef93b7B06A5a22",
-      "interchainSecurityModule": "0x7686D350bF02bE02Ea848123B1f6eBf745E8B799",
-      "mailbox": "0x979Ca5202784112f4738403dBec5D0F3B9daabB9",
-      "merkleTreeHook": "0x748040afB89B8FdBb992799808215419d36A0930",
-      "pausableHook": "0xEf30f29Dcd3FCB1DCcDA9C7Cbf2A5957E8Ee9Cc3",
-      "pausableIsm": "0x1E38556b4fE553e6249448960875883990efcf34",
-      "protocolFee": "0xD0199067DACb8526e7dc524a9a7DCBb57Cd25421",
-      "proxyAdmin": "0x80Cebd56A65e46c474a1A101e89E76C4c51D179c",
-      "staticAggregationHookFactory": "0x9B5f440bBb64Fee337F37e03362b628711Ea09C7",
-=======
-      "staticAggregationHookFactory": "0x47113936706B3FfF21a14807A93cc3ab8C76bff8",
->>>>>>> 4a3ac4cf
-      "staticAggregationIsm": "0x96845a0469363f90779f6D5cd49D79bDDAc69429",
-      "staticAggregationIsmFactory": "0xD4883084389fC1Eeb4dAfB2ADcFc36B711c310EB",
-      "staticMerkleRootMultisigIsmFactory": "0x3C330D4A2e2b8443AFaB8E326E64ab4251B7Eae0",
-      "staticMerkleRootWeightedMultisigIsmFactory": "0xb5163440d5EBbdC23bC7A091466EB5a621093BFe",
-      "staticMessageIdMultisigIsmFactory": "0x12Df53079d399a47e9E730df095b712B0FDFA791",
-      "staticMessageIdWeightedMultisigIsmFactory": "0x01c0752455282BC139A325e479c6121E060a7bBd",
-      "storageGasOracle": "0xD3805207b65d99C075ceA938Fa7c0587026a5DF5",
-      "testRecipient": "0x36FdA966CfffF8a9Cdc814f546db0e6378bFef35",
-      "testTokenRecipient": "0x85ac1164878e017b67660a74ff1f41f3D05C02Bb",
-      "timelockController": "0x0000000000000000000000000000000000000000",
-      "validatorAnnounce": "0x1df063280C4166AF9a725e3828b4dAC6c7113B08"
-    },
-<<<<<<< HEAD
-    "arbitrumnova": {
-=======
-    "avalanche": {
-      "aggregationHook": "0x9d801C447cDE0fb79F4EFa15aA2eE123021347DF",
->>>>>>> 4a3ac4cf
-      "blockExplorers": [
-        {
-          "apiUrl": "https://api-nova.arbiscan.io/api",
-          "family": "etherscan",
-          "name": "Arbiscan Nova",
-          "url": "https://nova.arbiscan.io/"
-        }
-      ],
-      "blocks": {
-        "confirmations": 1,
-        "estimateBlockTime": 2,
-        "reorgPeriod": 5
-      },
-      "chainId": 42170,
-      "deployer": {
-        "name": "Abacus Works",
-        "url": "https://www.hyperlane.xyz"
-      },
-      "displayName": "Arbitrum Nova",
-      "domainId": 42170,
-      "gasCurrencyCoinGeckoId": "ethereum",
-      "index": {
-        "from": 78794208
-      },
-      "name": "arbitrumnova",
-      "nativeToken": {
-        "decimals": 18,
-        "name": "Ethereum",
-        "symbol": "ETH"
-      },
-      "protocol": "ethereum",
-      "rpcUrls": [
-        {
-          "http": "https://nova.arbitrum.io/rpc"
-        }
-      ],
-<<<<<<< HEAD
-      "technicalStack": "arbitrumnitro",
-      "aggregationHook": "0xcFD1c5b1357539566edC273aDaae19CA5e359c42",
-      "domainRoutingIsm": "0x494415e823236A05c608D6b777bC80082cED6A2E",
-      "domainRoutingIsmFactory": "0x0761b0827849abbf7b0cC09CE14e1C93D87f5004",
-      "fallbackRoutingHook": "0x886BB0f329781b98f98FDeb1ce7a8957F2d43B9F",
-      "interchainAccountRouter": "0xf2F83b26d56f0e9B9Bd81efAb9e0ECB9ba5708be",
-      "interchainGasPaymaster": "0x145566181A18E23bB6a8A3eC6D87765542A7F754",
-      "interchainSecurityModule": "0x3a23538E3543AF6Bd5D1ecDa26d20F2F1DBAaEA6",
-      "mailbox": "0x3a867fCfFeC2B790970eeBDC9023E75B0a172aa7",
-      "merkleTreeHook": "0x6963480b05EB58f4d624B014ab92e9aD4d21df6D",
-      "pausableHook": "0xD0dca420feFda68537695A8D887080eeF4030AF7",
-      "pausableIsm": "0x696df5e79C4f1bd5F8D587Ba8946361d9B029d4B",
-      "protocolFee": "0x13E83ac41e696856B6996263501fB3225AD5E6F5",
-      "proxyAdmin": "0xeA87ae93Fa0019a82A727bfd3eBd1cFCa8f64f1D",
-      "staticAggregationHookFactory": "0x1052eF3419f26Bec74Ed7CEf4a4FA6812Bc09908",
-      "staticAggregationIsm": "0x92772a801db50044a9D5078CC35CD63CEcD7B424",
-      "staticAggregationIsmFactory": "0xEb9FcFDC9EfDC17c1EC5E1dc085B98485da213D6",
-      "staticMerkleRootMultisigIsmFactory": "0x8b83fefd896fAa52057798f6426E9f0B080FCCcE",
-      "staticMerkleRootWeightedMultisigIsmFactory": "0x4Ed7d626f1E96cD1C0401607Bf70D95243E3dEd1",
-      "staticMessageIdMultisigIsmFactory": "0x8F7454AC98228f3504Bb91eA3D8Adafe6406110A",
-      "staticMessageIdWeightedMultisigIsmFactory": "0x2f2aFaE1139Ce54feFC03593FeE8AB2aDF4a85A7",
-      "storageGasOracle": "0x2F619Ac5122689180AeBB930ADccdae215d538a9",
-      "testRecipient": "0xcDA455DfD9C938451BfaFC6FF0D497c8C0469C96",
-=======
-      "staticAggregationHookFactory": "0xcae1ed52e7914B4b89c4E49a9d5bdF7425E69252",
-      "staticAggregationIsm": "0xe7a61510EA7197281b49e5bdf1798608d5132595",
-      "staticAggregationIsmFactory": "0xa5E13796eB7d2EDCc88012c8cfF90D69B51FcF9f",
-      "staticMerkleRootMultisigIsmFactory": "0x896cF1D1B66cD211633eDd589fF158E8Cfaf9B54",
-      "staticMessageIdMultisigIsmFactory": "0x8819D653DF5b1FC0DdB32189a2704E471AF8483c",
-      "storageGasOracle": "0x175821F30AdCAA4bbB72Ce98eF76C2E0De2C3f21",
-      "testRecipient": "0x36FdA966CfffF8a9Cdc814f546db0e6378bFef35",
-      "testTokenRecipient": "0x85ac1164878e017b67660a74ff1f41f3D05C02Bb",
->>>>>>> 4a3ac4cf
-      "timelockController": "0x0000000000000000000000000000000000000000",
-      "validatorAnnounce": "0x60B8d195f1b2EcaC26d54b95C69E6399cFD64b53"
-    },
-<<<<<<< HEAD
+      "storageGasOracle": "0xb201817dFdd822B75Fa9b595457E6Ee466a7C187",
+      "testRecipient": "0x82540c4C1C6956FC4815E583DDc6d88A782E0F3e",
+      "timelockController": "0x0000000000000000000000000000000000000000",
+      "validatorAnnounce": "0xa377b8269e0A47cdd2fD5AAeAe860b45623c6d82",
+      "index": {
+        "from": 707812
+      },
+      "gnosisSafeTransactionServiceUrl": "https://transaction.safe.berachain.com"
+    },
     "arcadia": {
-=======
-    "base": {
-      "aggregationHook": "0x08Aa6263078ddC6139F8EAB59D838C17bf555e93",
->>>>>>> 4a3ac4cf
       "blockExplorers": [
         {
           "apiUrl": "https://explorer.arcadia.khalani.network/api",
@@ -456,7 +6834,6 @@
           "http": "https://arcadia.khalani.network"
         }
       ],
-<<<<<<< HEAD
       "technicalStack": "other",
       "aggregationHook": "0xb70b6a58474bD05558F4AABe84BB83dDe47389dA",
       "domainRoutingIsm": "0xBD70Ea9D599a0FC8158B026797177773C3445730",
@@ -480,1160 +6857,19 @@
       "staticMessageIdWeightedMultisigIsmFactory": "0x4Ed7d626f1E96cD1C0401607Bf70D95243E3dEd1",
       "storageGasOracle": "0x3862A9B1aCd89245a59002C2a08658EC1d5690E3",
       "testRecipient": "0x2D374F85AE2B80147CffEb34d294ce02d1afd4D8",
-=======
-      "staticAggregationHookFactory": "0x4f0547800Db0a2427F7367960dc331f8Cbe2e270",
-      "staticAggregationIsm": "0x77bE0b5aE400675063Ce2B2B0d692D9341f4b193",
-      "staticAggregationIsmFactory": "0xEb9FcFDC9EfDC17c1EC5E1dc085B98485da213D6",
-      "staticMerkleRootMultisigIsmFactory": "0x8b83fefd896fAa52057798f6426E9f0B080FCCcE",
-      "staticMessageIdMultisigIsmFactory": "0x8F7454AC98228f3504Bb91eA3D8Adafe6406110A",
-      "storageGasOracle": "0xBF12ef4B9f307463D3FB59c3604F294dDCe287E2",
-      "testRecipient": "0xb7C9307fE90B9AB093c6D3EdeE3259f5378D5f03",
->>>>>>> 4a3ac4cf
       "timelockController": "0x0000000000000000000000000000000000000000",
       "validatorAnnounce": "0xEa2Bcee14eA30bbBe3018E5E7829F963230F71C3",
       "index": {
         "from": 773
       }
     },
-<<<<<<< HEAD
-    "artela": {
-=======
-    "blast": {
-      "aggregationHook": "0x48344fADD6fd2403729F073e570BE0f47605aDAf",
->>>>>>> 4a3ac4cf
-      "blockExplorers": [
-        {
-          "apiUrl": "https://artscan.artela.network/api",
-          "family": "blockscout",
-          "name": "Artela Explorer",
-          "url": "https://artscan.artela.network"
-        }
-      ],
-      "blocks": {
-        "confirmations": 1,
-        "estimateBlockTime": 2,
-        "reorgPeriod": 5
-      },
-      "chainId": 11820,
-      "deployer": {
-        "name": "Abacus Works",
-        "url": "https://www.hyperlane.xyz"
-      },
-      "displayName": "Artela",
-      "domainId": 11820,
-      "gasCurrencyCoinGeckoId": "artela-network",
-      "name": "artela",
-      "nativeToken": {
-        "decimals": 18,
-        "name": "Artela",
-        "symbol": "ART"
-      },
-      "protocol": "ethereum",
-      "rpcUrls": [
-        {
-          "http": "https://node-euro.artela.network/rpc"
-        },
-        {
-          "http": "https://node-hongkong.artela.network/rpc"
-        }
-      ],
-<<<<<<< HEAD
-      "technicalStack": "other",
-      "aggregationHook": "0x79B1c9E49396A62AFf9B072A0DebD010D4b80455",
-      "domainRoutingIsm": "0xBD70Ea9D599a0FC8158B026797177773C3445730",
-      "domainRoutingIsmFactory": "0x1052eF3419f26Bec74Ed7CEf4a4FA6812Bc09908",
-      "fallbackRoutingHook": "0x11b76D93a9D39Eb51F54eBf5566308640cDe882b",
-      "interchainAccountRouter": "0x3A220676CFD4e21726cbF20E8F5df4F138364f69",
-      "interchainGasPaymaster": "0xc2466492C451E1AE49d8C874bB9f89293Aaad59b",
-      "interchainSecurityModule": "0x924dc54109E23782bD0aEB381eb2dc6d3D8937C6",
-      "mailbox": "0x3a464f746D23Ab22155710f44dB16dcA53e0775E",
-      "merkleTreeHook": "0x7B032cBB00AD7438E802A66D8b64761A06E5df22",
-      "pausableHook": "0x3881c3e945CBB89ae67c43E82f570baDF1c6EA94",
-      "pausableIsm": "0xb2674E213019972f937CCFc5e23BF963D915809e",
-      "protocolFee": "0x46008F5971eFb16e6c354Ef993EA021B489bc055",
-      "proxyAdmin": "0x2f2aFaE1139Ce54feFC03593FeE8AB2aDF4a85A7",
-      "staticAggregationHookFactory": "0xEb9FcFDC9EfDC17c1EC5E1dc085B98485da213D6",
-      "staticAggregationIsm": "0x9eAc9956855640c6a58AF8f91537A3E9ccd757a9",
-      "staticAggregationIsmFactory": "0x8F7454AC98228f3504Bb91eA3D8Adafe6406110A",
-      "staticMerkleRootMultisigIsmFactory": "0x2C1FAbEcd7bFBdEBF27CcdB67baADB38b6Df90fC",
-      "staticMerkleRootWeightedMultisigIsmFactory": "0x0761b0827849abbf7b0cC09CE14e1C93D87f5004",
-      "staticMessageIdMultisigIsmFactory": "0x8b83fefd896fAa52057798f6426E9f0B080FCCcE",
-      "staticMessageIdWeightedMultisigIsmFactory": "0x4Ed7d626f1E96cD1C0401607Bf70D95243E3dEd1",
-      "storageGasOracle": "0x60515f328B2c55Df63f456D9D839a0082892dEf8",
-      "testRecipient": "0xa2401b57A8CCBF6AbD9b7e62e28811b2b523AB2B",
-=======
-      "staticAggregationHookFactory": "0x2214711817f49665240f68efED0De888838BB375",
-      "staticAggregationIsm": "0x208263bB303B2a737642fB13C765F106a2591be8",
-      "staticAggregationIsmFactory": "0x0761b0827849abbf7b0cC09CE14e1C93D87f5004",
-      "staticMerkleRootMultisigIsmFactory": "0xEb9FcFDC9EfDC17c1EC5E1dc085B98485da213D6",
-      "staticMessageIdMultisigIsmFactory": "0x1052eF3419f26Bec74Ed7CEf4a4FA6812Bc09908",
-      "storageGasOracle": "0xBDa330Ea8F3005C421C8088e638fBB64fA71b9e0",
-      "technicalStack": "opstack",
-      "testRecipient": "0x17E216fBb22dF4ef8A6640ae9Cb147C92710ac84",
->>>>>>> 4a3ac4cf
-      "timelockController": "0x0000000000000000000000000000000000000000",
-      "validatorAnnounce": "0xb89c6ED617f5F46175E41551350725A09110bbCE",
-      "index": {
-        "from": 75891
-      }
-    },
-<<<<<<< HEAD
-    "astar": {
-=======
-    "bob": {
-      "aggregationHook": "0xC3FfF5036FcFf823F329dFDcE4AfaacDB83C932E",
->>>>>>> 4a3ac4cf
-      "blockExplorers": [
-        {
-          "apiUrl": "https://astar.blockscout.com/api",
-          "family": "blockscout",
-          "name": "Astar Explorer",
-          "url": "https://astar.blockscout.com"
-        }
-      ],
-      "blocks": {
-        "confirmations": 1,
-        "estimateBlockTime": 13,
-        "reorgPeriod": "finalized"
-      },
-      "chainId": 592,
-      "deployer": {
-        "name": "Abacus Works",
-        "url": "https://www.hyperlane.xyz"
-      },
-      "displayName": "Astar",
-      "domainId": 592,
-      "gasCurrencyCoinGeckoId": "astar",
-      "name": "astar",
-      "nativeToken": {
-        "decimals": 18,
-        "name": "Astar",
-        "symbol": "ASTR"
-      },
-      "protocol": "ethereum",
-      "rpcUrls": [
-        {
-          "http": "https://evm.astar.network"
-        }
-      ],
-<<<<<<< HEAD
-      "technicalStack": "polkadotsubstrate",
-      "aggregationHook": "0x9aA6A7525Aa42f861AB07F8556654971dd4525ED",
-      "domainRoutingIsm": "0xBD70Ea9D599a0FC8158B026797177773C3445730",
-      "domainRoutingIsmFactory": "0x1052eF3419f26Bec74Ed7CEf4a4FA6812Bc09908",
-      "fallbackRoutingHook": "0xc401e251CCa7A364114504A994D6fC7cb1c243AB",
-      "interchainAccountRouter": "0xC3d9e724c6Bf3c4456EB8572Be05AA52f8acC9Ae",
-      "interchainGasPaymaster": "0x4E55aDA3ef1942049EA43E904EB01F4A0a9c39bd",
-      "interchainSecurityModule": "0x10957D47D20D7eAF03B72629c4D0804eea9B0fcA",
-      "mailbox": "0x3a464f746D23Ab22155710f44dB16dcA53e0775E",
-      "merkleTreeHook": "0x441a01Fca2eD731C0Fc4633998332f9FEDB17575",
-      "pausableHook": "0x5Ed813B8b41f25c8002B01A72bbDBe6A0232Fe27",
-      "pausableIsm": "0x61594D2cA900C44ab51d07776465397FefC643C6",
-      "protocolFee": "0x8AB7A6FaC052518A39628497735C855a2Beb515B",
-      "proxyAdmin": "0x2f2aFaE1139Ce54feFC03593FeE8AB2aDF4a85A7",
-      "staticAggregationHookFactory": "0xEb9FcFDC9EfDC17c1EC5E1dc085B98485da213D6",
-      "staticAggregationIsm": "0x78A31fF00D79158c22C09DC6D7Fa7188e21925E4",
-=======
-      "staticAggregationHookFactory": "0xC6dD93193520dFD0894d482b4B1fcf4567C23c2e",
-      "staticAggregationIsm": "0x132280A4110A22Cf2D7279AD33d875b445793948",
->>>>>>> 4a3ac4cf
-      "staticAggregationIsmFactory": "0x8F7454AC98228f3504Bb91eA3D8Adafe6406110A",
-      "staticMerkleRootMultisigIsmFactory": "0x2C1FAbEcd7bFBdEBF27CcdB67baADB38b6Df90fC",
-      "staticMerkleRootWeightedMultisigIsmFactory": "0x0761b0827849abbf7b0cC09CE14e1C93D87f5004",
-      "staticMessageIdMultisigIsmFactory": "0x8b83fefd896fAa52057798f6426E9f0B080FCCcE",
-      "staticMessageIdWeightedMultisigIsmFactory": "0x4Ed7d626f1E96cD1C0401607Bf70D95243E3dEd1",
-      "storageGasOracle": "0xA38D1D7F217A52A27b0e6BF50E0a9ddAD05798C0",
-      "testRecipient": "0xbB22547D1dc681fe925f568f637Ff67aC06c20fc",
-      "timelockController": "0x0000000000000000000000000000000000000000",
-      "validatorAnnounce": "0xb4fc9B5fD57499Ef6FfF3995728a55F7A618ef86",
-      "index": {
-        "from": 6898609
-      }
-    },
-<<<<<<< HEAD
-    "aurora": {
-=======
-    "bsc": {
-      "aggregationHook": "0x21eAB98931d66078fEdb538071e96a7a1c41C041",
->>>>>>> 4a3ac4cf
-      "blockExplorers": [
-        {
-          "apiUrl": "https://explorer.mainnet.aurora.dev/api",
-          "family": "blockscout",
-          "name": "Aurora Explorer",
-          "url": "https://explorer.mainnet.aurora.dev"
-        }
-      ],
-      "blocks": {
-        "confirmations": 3,
-        "estimateBlockTime": 1,
-        "reorgPeriod": 5
-      },
-      "chainId": 1313161554,
-      "deployer": {
-        "name": "Abacus Works",
-        "url": "https://www.hyperlane.xyz"
-      },
-      "displayName": "Aurora",
-      "domainId": 1313161554,
-      "gasCurrencyCoinGeckoId": "ethereum",
-      "name": "aurora",
-      "nativeToken": {
-        "decimals": 18,
-        "name": "Ether",
-        "symbol": "ETH"
-      },
-      "protocol": "ethereum",
-      "rpcUrls": [
-        {
-          "http": "https://mainnet.aurora.dev"
-        },
-        {
-          "http": "https://aurora.drpc.org"
-        }
-      ],
-<<<<<<< HEAD
-=======
-      "staticAggregationHookFactory": "0x73AC2db1efB07A3432a2A1128e40a63DA149351f",
-      "staticAggregationIsm": "0xfA360ff588623A026BF19A1801F2A8F1f045fa33",
-      "staticAggregationIsmFactory": "0x38B3878c4fb44d201DA924c4a04bae3EE728c065",
-      "staticMerkleRootMultisigIsmFactory": "0xfADBc81Ca8A957F1Bf7c78bCc575b28DBDE042b6",
-      "staticMessageIdMultisigIsmFactory": "0x4B1d8352E35e3BDE36dF5ED2e73C24E35c4a96b7",
-      "storageGasOracle": "0x91d23D603d60445411C06e6443d81395593B7940",
-      "testRecipient": "0x36FdA966CfffF8a9Cdc814f546db0e6378bFef35",
-      "testTokenRecipient": "0x85ac1164878e017b67660a74ff1f41f3D05C02Bb",
-      "timelockController": "0x0000000000000000000000000000000000000000",
-      "validatorAnnounce": "0x7024078130D9c2100fEA474DAD009C2d1703aCcd",
-      "staticMerkleRootWeightedMultisigIsmFactory": "0x6f72BF0018a93689D9CD6BF59C7AAeA66F578Fc1",
-      "staticMessageIdWeightedMultisigIsmFactory": "0x058C7458193f1b28e2bF7547E3f7a6A719Fc0f59",
->>>>>>> 4a3ac4cf
-      "technicalStack": "other",
-      "aggregationHook": "0xCB571B99DD7e5f13bEb043893706D76024A30886",
-      "domainRoutingIsm": "0xBD70Ea9D599a0FC8158B026797177773C3445730",
-      "domainRoutingIsmFactory": "0x1052eF3419f26Bec74Ed7CEf4a4FA6812Bc09908",
-      "fallbackRoutingHook": "0x1c6f404800bA49Ed581af734eA0d25c0c7d017B2",
-      "interchainAccountRouter": "0x0FdAa7296D06bB5E2365c25b2bF3BB8f188Ecf4F",
-      "interchainGasPaymaster": "0xc0C2dB448fC2c84213394Fcb93a3C467e50ECa9E",
-      "interchainSecurityModule": "0xF566F50263de1D7eB147950a2674C414A74052d4",
-      "mailbox": "0x7f50C5776722630a0024fAE05fDe8b47571D7B39",
-      "merkleTreeHook": "0xA8A311B69f688c1D9928259D872C31ca0d473642",
-      "pausableHook": "0x48C427782Bc1e9ecE406b3e277481b28ABcBdf03",
-      "pausableIsm": "0xDc1508844B99C606E16C2Ae87f33c373edD4B0F6",
-      "protocolFee": "0x84444cE490233CFa76E3F1029bc166aa8c266907",
-      "proxyAdmin": "0x3a464f746D23Ab22155710f44dB16dcA53e0775E",
-      "staticAggregationHookFactory": "0xEb9FcFDC9EfDC17c1EC5E1dc085B98485da213D6",
-      "staticAggregationIsm": "0xAD067B2DF9Cab270d1F4fe546B15f1AA7e0977DD",
-      "staticAggregationIsmFactory": "0x8F7454AC98228f3504Bb91eA3D8Adafe6406110A",
-      "staticMerkleRootMultisigIsmFactory": "0x2C1FAbEcd7bFBdEBF27CcdB67baADB38b6Df90fC",
-      "staticMerkleRootWeightedMultisigIsmFactory": "0x0761b0827849abbf7b0cC09CE14e1C93D87f5004",
-      "staticMessageIdMultisigIsmFactory": "0x8b83fefd896fAa52057798f6426E9f0B080FCCcE",
-      "staticMessageIdWeightedMultisigIsmFactory": "0x4Ed7d626f1E96cD1C0401607Bf70D95243E3dEd1",
-      "storageGasOracle": "0x9e8b689e83d929cb8c2d9166E55319a4e6aA83B7",
-      "testRecipient": "0x65dCf8F6b3f6a0ECEdf3d0bdCB036AEa47A1d615",
-      "timelockController": "0x0000000000000000000000000000000000000000",
-      "validatorAnnounce": "0x426a3CE72C1586b1867F9339550371E86DB3e396",
-      "index": {
-        "from": 135117550
-      }
-    },
-<<<<<<< HEAD
-    "avalanche": {
-=======
-    "celo": {
-      "aggregationHook": "0x882d716DEcbBE605bb3702020B099c93572de5FB",
->>>>>>> 4a3ac4cf
-      "blockExplorers": [
-        {
-          "apiKey": "NIF3616T2AP6EHYWIHJEKR1HCMA2K7D96X",
-          "apiUrl": "https://api.routescan.io/v2/network/mainnet/evm/43114/etherscan/api",
-          "family": "routescan",
-          "name": "SnowTrace",
-          "url": "https://snowtrace.io"
-        }
-      ],
-      "blocks": {
-        "confirmations": 3,
-        "estimateBlockTime": 2,
-        "reorgPeriod": 3
-      },
-      "chainId": 43114,
-      "deployer": {
-        "name": "Abacus Works",
-        "url": "https://www.hyperlane.xyz"
-      },
-      "displayName": "Avalanche",
-      "domainId": 43114,
-      "gasCurrencyCoinGeckoId": "avalanche-2",
-      "gnosisSafeTransactionServiceUrl": "https://safe-transaction-avalanche.safe.global/",
-      "name": "avalanche",
-      "nativeToken": {
-        "decimals": 18,
-        "name": "Avalanche",
-        "symbol": "AVAX"
-      },
-      "protocol": "ethereum",
-      "rpcUrls": [
-        {
-          "http": "https://avalanche.drpc.org"
-        },
-        {
-          "http": "https://1rpc.io/avax/c"
-        },
-        {
-          "http": "https://avalanche-c-chain-rpc.publicnode.com"
-        },
-        {
-          "http": "https://api.avax.network/ext/bc/C/rpc",
-          "pagination": {
-            "maxBlockRange": 100000,
-            "minBlockNumber": 6765067
-          }
-        }
-      ],
-<<<<<<< HEAD
-      "technicalStack": "other",
-      "aggregationHook": "0x0165a22BA489F7DA37DAf6397781777D9FCB5708",
-      "domainRoutingIsm": "0x9f68F961ba2dF53b1cB3EbCC0b08e89790C6E2f6",
-      "domainRoutingIsmFactory": "0x28F7907911C7E321c596686AE6D1F20516450037",
-      "fallbackRoutingHook": "0x61D15D571D5f7A9eF0D1938f072f430bBF024747",
-      "interchainAccountRouter": "0x2c58687fFfCD5b7043a5bF256B196216a98a6587",
-      "interchainGasPaymaster": "0x95519ba800BBd0d34eeAE026fEc620AD978176C0",
-      "interchainSecurityModule": "0xD88D5B8b0bCCF26A0347c592968f7563faaC0F0B",
-      "mailbox": "0xFf06aFcaABaDDd1fb08371f9ccA15D73D51FeBD6",
-      "merkleTreeHook": "0x84eea61D679F42D92145fA052C89900CBAccE95A",
-      "pausableHook": "0x239eB860770F1C48ABAC9bE9825d20e3E7c018df",
-      "pausableIsm": "0xd76080269C641e1adb786b72ae60Ddac3b6b8ed0",
-      "protocolFee": "0xEc4AdA26E51f2685279F37C8aE62BeAd8212D597",
-      "proxyAdmin": "0xd7CF8c05fd81b8cA7CfF8E6C49B08a9D63265c9B",
-      "staticAggregationHookFactory": "0x3bF6Ac986C7Af9A9Ac356C0e99C0041EFd8D96e7",
-      "staticAggregationIsm": "0xe7a61510EA7197281b49e5bdf1798608d5132595",
-      "staticAggregationIsmFactory": "0xa5E13796eB7d2EDCc88012c8cfF90D69B51FcF9f",
-      "staticMerkleRootMultisigIsmFactory": "0x896cF1D1B66cD211633eDd589fF158E8Cfaf9B54",
-      "staticMerkleRootWeightedMultisigIsmFactory": "0xEdF170Da58598955e9a63DA43885842108969129",
-      "staticMessageIdMultisigIsmFactory": "0x8819D653DF5b1FC0DdB32189a2704E471AF8483c",
-      "staticMessageIdWeightedMultisigIsmFactory": "0xf44bae1e60bD5B895B2c5bAfF26C49B7e324E36C",
-      "storageGasOracle": "0x175821F30AdCAA4bbB72Ce98eF76C2E0De2C3f21",
-=======
-      "staticAggregationHookFactory": "0x74d8B39DBc170da3e86e5709b82EAFfa16098715",
-      "staticAggregationIsm": "0x99e8E56Dce3402D6E09A82718937fc1cA2A9491E",
-      "staticAggregationIsmFactory": "0x1722dd970a1F56040712129f5Eeb76B003fd7500",
-      "staticMerkleRootMultisigIsmFactory": "0x4C96a1abc44dc846775CE702C9E9BE821D3b487c",
-      "staticMessageIdMultisigIsmFactory": "0xaB402f227e892Ef37C105bf06619c0fa106a1fB2",
-      "storageGasOracle": "0xD9A9966E7dA9a7f0032bF449FB12696a638E673C",
->>>>>>> 4a3ac4cf
-      "testRecipient": "0x36FdA966CfffF8a9Cdc814f546db0e6378bFef35",
-      "testTokenRecipient": "0x85ac1164878e017b67660a74ff1f41f3D05C02Bb",
-      "timelockController": "0x0000000000000000000000000000000000000000",
-      "validatorAnnounce": "0x9Cad0eC82328CEE2386Ec14a12E81d070a27712f",
-      "index": {
-        "from": 36874693
-      }
-    },
-<<<<<<< HEAD
-    "b3": {
-=======
-    "cheesechain": {
-      "aggregationHook": "0x424D339cB52046Ab69D7C1579faC3D3c23FCF3a0",
->>>>>>> 4a3ac4cf
-      "blockExplorers": [
-        {
-          "apiUrl": "https://explorer.b3.fun/api",
-          "family": "blockscout",
-          "name": "B3 Explorer",
-          "url": "https://explorer.b3.fun"
-        }
-      ],
-      "blocks": {
-        "confirmations": 1,
-        "estimateBlockTime": 1,
-        "reorgPeriod": 5
-      },
-      "chainId": 8333,
-      "deployer": {
-        "name": "Abacus Works",
-        "url": "https://www.hyperlane.xyz"
-      },
-      "displayName": "B3",
-      "domainId": 8333,
-      "gasCurrencyCoinGeckoId": "ethereum",
-      "name": "b3",
-      "nativeToken": {
-        "decimals": 18,
-        "name": "Ethereum",
-        "symbol": "ETH"
-      },
-      "protocol": "ethereum",
-      "rpcUrls": [
-        {
-          "http": "https://mainnet-rpc.b3.fun"
-        }
-      ],
-<<<<<<< HEAD
-      "technicalStack": "opstack",
-      "aggregationHook": "0xcFD1c5b1357539566edC273aDaae19CA5e359c42",
-      "domainRoutingIsm": "0x494415e823236A05c608D6b777bC80082cED6A2E",
-      "domainRoutingIsmFactory": "0x0761b0827849abbf7b0cC09CE14e1C93D87f5004",
-      "fallbackRoutingHook": "0x886BB0f329781b98f98FDeb1ce7a8957F2d43B9F",
-      "interchainAccountRouter": "0x0fC7b3518C03BfA5e01995285b1eF3c4B55c8922",
-      "interchainGasPaymaster": "0x145566181A18E23bB6a8A3eC6D87765542A7F754",
-      "interchainSecurityModule": "0xaC81A3C6947bA06388f914Cc4B76fEb1BC42fa6f",
-      "mailbox": "0x3a867fCfFeC2B790970eeBDC9023E75B0a172aa7",
-      "merkleTreeHook": "0x6963480b05EB58f4d624B014ab92e9aD4d21df6D",
-      "pausableHook": "0xD0dca420feFda68537695A8D887080eeF4030AF7",
-      "pausableIsm": "0x696df5e79C4f1bd5F8D587Ba8946361d9B029d4B",
-      "protocolFee": "0x13E83ac41e696856B6996263501fB3225AD5E6F5",
-      "proxyAdmin": "0xeA87ae93Fa0019a82A727bfd3eBd1cFCa8f64f1D",
-      "staticAggregationHookFactory": "0x1052eF3419f26Bec74Ed7CEf4a4FA6812Bc09908",
-      "staticAggregationIsm": "0x92772a801db50044a9D5078CC35CD63CEcD7B424",
-      "staticAggregationIsmFactory": "0xEb9FcFDC9EfDC17c1EC5E1dc085B98485da213D6",
-      "staticMerkleRootMultisigIsmFactory": "0x8b83fefd896fAa52057798f6426E9f0B080FCCcE",
-      "staticMerkleRootWeightedMultisigIsmFactory": "0x4Ed7d626f1E96cD1C0401607Bf70D95243E3dEd1",
-      "staticMessageIdMultisigIsmFactory": "0x8F7454AC98228f3504Bb91eA3D8Adafe6406110A",
-      "staticMessageIdWeightedMultisigIsmFactory": "0x2f2aFaE1139Ce54feFC03593FeE8AB2aDF4a85A7",
-      "storageGasOracle": "0x2F619Ac5122689180AeBB930ADccdae215d538a9",
-      "testRecipient": "0xcDA455DfD9C938451BfaFC6FF0D497c8C0469C96",
-=======
-      "staticAggregationHookFactory": "0x89cfF15fC96c62427A8B06CA7D031674B338b781",
-      "staticAggregationIsm": "0xD3bd8f20e169364d14c7dBFE698258D780FC71e3",
-      "staticAggregationIsmFactory": "0x8F7454AC98228f3504Bb91eA3D8Adafe6406110A",
-      "staticMerkleRootMultisigIsmFactory": "0x2C1FAbEcd7bFBdEBF27CcdB67baADB38b6Df90fC",
-      "staticMessageIdMultisigIsmFactory": "0x8b83fefd896fAa52057798f6426E9f0B080FCCcE",
-      "storageGasOracle": "0xe4057c5B0c43Dc18E36b08C39B419F190D29Ac2d",
-      "technicalStack": "arbitrumnitro",
-      "testRecipient": "0x4848d54987ffc732aD313827cdC25DF2eedD79d8",
->>>>>>> 4a3ac4cf
-      "timelockController": "0x0000000000000000000000000000000000000000",
-      "validatorAnnounce": "0x60B8d195f1b2EcaC26d54b95C69E6399cFD64b53",
-      "index": {
-        "from": 7504261
-      }
-    },
-<<<<<<< HEAD
-    "base": {
-=======
-    "cyber": {
-      "aggregationHook": "0xEbC5f50e7d655f60DBDc072BEaDcd4c9e4DBF477",
->>>>>>> 4a3ac4cf
-      "blockExplorers": [
-        {
-          "apiKey": "GP69JEAP2W7YFJT9ZJTEPGQT6Y6KMW44ZN",
-          "apiUrl": "https://api.etherscan.io/v2/api?chainid=8453",
-          "family": "etherscan",
-          "name": "BaseScan",
-          "url": "https://basescan.org"
-        },
-        {
-          "apiUrl": "https://api.routescan.io/v2/network/mainnet/evm/8453/etherscan/api",
-          "family": "routescan",
-          "name": "Base Explorer",
-          "url": "https://base.thesuperscan.io"
-        },
-        {
-          "apiUrl": "https://base.blockscout.com/api",
-          "family": "blockscout",
-          "name": "Base Mainnet explorer",
-          "url": "https://base.blockscout.com"
-        }
-      ],
-      "blocks": {
-        "confirmations": 3,
-        "estimateBlockTime": 2,
-        "reorgPeriod": 10
-      },
-      "chainId": 8453,
-      "deployer": {
-        "name": "Abacus Works",
-        "url": "https://www.hyperlane.xyz"
-      },
-      "displayName": "Base",
-      "domainId": 8453,
-      "gasCurrencyCoinGeckoId": "ethereum",
-      "gnosisSafeTransactionServiceUrl": "https://safe-transaction-base.safe.global/",
-      "name": "base",
-      "nativeToken": {
-        "decimals": 18,
-        "name": "Ether",
-        "symbol": "ETH"
-      },
-      "protocol": "ethereum",
-      "rpcUrls": [
-        {
-          "http": "https://base.publicnode.com"
-        },
-        {
-          "http": "https://mainnet.base.org"
-        },
-        {
-          "http": "https://base.blockpi.network/v1/rpc/public"
-        },
-        {
-          "http": "https://base.drpc.org"
-        },
-        {
-          "http": "https://base.llamarpc.com"
-        },
-        {
-          "http": "https://1rpc.io/base"
-        },
-        {
-          "http": "https://base-pokt.nodies.app"
-        }
-      ],
-<<<<<<< HEAD
-      "technicalStack": "opstack",
-      "aggregationHook": "0x13f3d4B0Ee0a713430fded9E18f7fb6c91A6E41F",
-      "ccipHook_mode": "0xAD5b1B341048Fb5fCAa139b7025b97d1372E0cCe",
-      "ccipHook_optimism": "0xb2C9034279a8928fe75A0300F61d52fB87CAf106",
-      "ccipIsm_mode": "0x2d0092538AB16c996D8E60b10B015Cd83616334D",
-      "ccipIsm_optimism": "0xe588450a425FC74D464A710306DFaB9Fc2B8De0a",
-      "domainRoutingIsm": "0x80C8F6394c0FcF7bAB16ac08b85484361eCe5888",
-      "domainRoutingIsmFactory": "0x7E27456a839BFF31CA642c060a2b68414Cb6e503",
-      "fallbackRoutingHook": "0x4Eb82Ee35b0a1c1d776E3a3B547f9A9bA6FCC9f2",
-      "interchainAccountRouter": "0x44647Cd983E80558793780f9a0c7C2aa9F384D07",
-      "interchainGasPaymaster": "0xc3F23848Ed2e04C0c6d41bd7804fa8f89F940B94",
-      "interchainSecurityModule": "0x7C74Dd1674450406b6AB3fa37184Bc73E8675242",
-      "mailbox": "0xeA87ae93Fa0019a82A727bfd3eBd1cFCa8f64f1D",
-      "merkleTreeHook": "0x19dc38aeae620380430C200a6E990D5Af5480117",
-      "pausableHook": "0x46fa3A5780e5B90Eaf34BDED554d5353B5ABE9E7",
-      "pausableIsm": "0x2AF32cF8e3Cf42d221eDa0c843818fA5ee129E27",
-      "protocolFee": "0x99ca8c74cE7Cfa9d72A51fbb05F9821f5f826b3a",
-      "proxyAdmin": "0x4Ed7d626f1E96cD1C0401607Bf70D95243E3dEd1",
-      "staticAggregationHookFactory": "0x1052eF3419f26Bec74Ed7CEf4a4FA6812Bc09908",
-      "staticAggregationIsm": "0x77bE0b5aE400675063Ce2B2B0d692D9341f4b193",
-      "staticAggregationIsmFactory": "0xEb9FcFDC9EfDC17c1EC5E1dc085B98485da213D6",
-      "staticMerkleRootMultisigIsmFactory": "0x8b83fefd896fAa52057798f6426E9f0B080FCCcE",
-      "staticMerkleRootWeightedMultisigIsmFactory": "0x414B67F62b143d6db6E9b633168Dd6fd4DA20642",
-      "staticMessageIdMultisigIsmFactory": "0x8F7454AC98228f3504Bb91eA3D8Adafe6406110A",
-      "staticMessageIdWeightedMultisigIsmFactory": "0xcfacC141f090E5441D8F274659D43ec20F748b19",
-      "storageGasOracle": "0xBF12ef4B9f307463D3FB59c3604F294dDCe287E2",
-      "testRecipient": "0xb7C9307fE90B9AB093c6D3EdeE3259f5378D5f03",
-=======
-      "staticAggregationHookFactory": "0x1d9fB4EA1712d0aaF713F7e02Aee0766Bb42bdB0",
-      "staticAggregationIsm": "0x5F3C25e6AfDC6953fF1c7a661963D5a54E239A8D",
-      "staticAggregationIsmFactory": "0x8F7454AC98228f3504Bb91eA3D8Adafe6406110A",
-      "staticMerkleRootMultisigIsmFactory": "0x2C1FAbEcd7bFBdEBF27CcdB67baADB38b6Df90fC",
-      "staticMessageIdMultisigIsmFactory": "0x8b83fefd896fAa52057798f6426E9f0B080FCCcE",
-      "storageGasOracle": "0x7b2e996742fA42d223652A344252B725D1bC428C",
-      "testRecipient": "0x2c61Cda929e4e2174cb10cd8e2724A9ceaD62E67",
-      "validatorAnnounce": "0x062200d92df6bb7ba89ce4d6800110450f94784e",
-      "staticMerkleRootWeightedMultisigIsmFactory": "0x989B7307d266151BE763935C856493D968b2affF",
-      "staticMessageIdWeightedMultisigIsmFactory": "0x71388C9E25BE7b229B5d17Df7D4DB3F7DA7C962d",
-      "interchainAccountRouter": "0x1B947F6246ACe28abAf073FF11c098F31ce4f899",
->>>>>>> 4a3ac4cf
-      "timelockController": "0x0000000000000000000000000000000000000000",
-      "validatorAnnounce": "0x182E8d7c5F1B06201b102123FC7dF0EaeB445a7B",
-      "index": {
-        "from": 5695475
-      }
-    },
-<<<<<<< HEAD
-    "berachain": {
-=======
-    "degenchain": {
-      "aggregationHook": "0x4A78ffFD1b005b4b0D628F7a1cda45A4977Eaa82",
->>>>>>> 4a3ac4cf
-      "blockExplorers": [
-        {
-          "apiUrl": "https://api.routescan.io/v2/network/mainnet/evm/80094/etherscan/api/",
-          "family": "routescan",
-          "name": "Berachain Explorer",
-          "url": "https://beratrail.io"
-        }
-      ],
-      "blocks": {
-        "confirmations": 1,
-        "estimateBlockTime": 2,
-        "reorgPeriod": 5
-      },
-      "chainId": 80094,
-      "deployer": {
-        "name": "Abacus Works",
-        "url": "https://www.hyperlane.xyz"
-      },
-      "displayName": "Berachain",
-      "domainId": 80094,
-      "gasCurrencyCoinGeckoId": "berachain-bera",
-      "gnosisSafeTransactionServiceUrl": "https://transaction.safe.berachain.com",
-      "name": "berachain",
-      "nativeToken": {
-        "decimals": 18,
-        "name": "BERA",
-        "symbol": "BERA"
-      },
-      "protocol": "ethereum",
-      "rpcUrls": [
-        {
-<<<<<<< HEAD
-          "http": "https://rpc.berachain.com"
-=======
-          "http": "https://rpc.degen.tips"
-        }
-      ],
-      "staticAggregationHookFactory": "0x84DeB1E77759Ad5B8440900e92e8eaEC5D9c04Cf",
-      "staticAggregationIsm": "0xE89fF24e1979F6AbD6b71b733cc62d1289d193c4",
-      "staticAggregationIsmFactory": "0x8F7454AC98228f3504Bb91eA3D8Adafe6406110A",
-      "staticMerkleRootMultisigIsmFactory": "0x2C1FAbEcd7bFBdEBF27CcdB67baADB38b6Df90fC",
-      "staticMessageIdMultisigIsmFactory": "0x8b83fefd896fAa52057798f6426E9f0B080FCCcE",
-      "storageGasOracle": "0x7b2e996742fA42d223652A344252B725D1bC428C",
-      "technicalStack": "arbitrumnitro",
-      "testRecipient": "0x2c61Cda929e4e2174cb10cd8e2724A9ceaD62E67",
-      "validatorAnnounce": "0x062200d92dF6bB7bA89Ce4D6800110450f94784e",
-      "staticMerkleRootWeightedMultisigIsmFactory": "0x71388C9E25BE7b229B5d17Df7D4DB3F7DA7C962d",
-      "staticMessageIdWeightedMultisigIsmFactory": "0x3E969bA938E6A993eeCD6F65b0dd8712B07dFe59",
-      "interchainAccountRouter": "0xAb65C41a1BC580a52f0b166879122EFdce0cB868",
-      "timelockController": "0x0000000000000000000000000000000000000000"
-    },
-    "eclipsemainnet": {
-      "blockExplorers": [
-        {
-          "apiUrl": "https://api.eclipsescan.xyz/",
+    "ronin": {
+      "blockExplorers": [
+        {
+          "apiUrl": "https://app.roninchain.com/api",
           "family": "other",
-          "name": "Eclipse Explorer",
-          "url": "https://eclipsescan.xyz/"
->>>>>>> 4a3ac4cf
-        }
-      ],
-      "technicalStack": "other",
-      "aggregationHook": "0x55901b6f03D493C12eeC2C66958b2396b08fA987",
-      "domainRoutingIsm": "0xDEed16fe4b1c9b2a93483EDFf34C77A9b57D31Ff",
-      "domainRoutingIsmFactory": "0x4Ed7d626f1E96cD1C0401607Bf70D95243E3dEd1",
-      "fallbackRoutingHook": "0x7937CB2886f01F38210506491A69B0D107Ea0ad9",
-      "interchainAccountRouter": "0x84Fcd67D2B723416e2aFDd61484BD19bd9C32f27",
-      "interchainGasPaymaster": "0x7Ce3a48cd9FD80004d95b088760bD05bA86C1f7b",
-      "interchainSecurityModule": "0xD546563262eA44C7924816DDF5f5eAf9aea8236E",
-      "mailbox": "0x7f50C5776722630a0024fAE05fDe8b47571D7B39",
-      "merkleTreeHook": "0x8F23872dAb3B166cef411EeB6C391Ff6Ce419532",
-      "pausableHook": "0x2351FBe24C1212F253b7a300ff0cBCFd97952a19",
-      "pausableIsm": "0xE885941aF52eab9E7f4c67392eACd96ea2A65d9B",
-      "protocolFee": "0xF16E63B42Df7f2676B373979120BBf7e6298F473",
-      "proxyAdmin": "0x3a464f746D23Ab22155710f44dB16dcA53e0775E",
-      "staticAggregationHookFactory": "0x0761b0827849abbf7b0cC09CE14e1C93D87f5004",
-      "staticAggregationIsm": "0x11f4E62575EE171D4df15b2D5426abd5d4196284",
-      "staticAggregationIsmFactory": "0x1052eF3419f26Bec74Ed7CEf4a4FA6812Bc09908",
-      "staticMerkleRootMultisigIsmFactory": "0x8F7454AC98228f3504Bb91eA3D8Adafe6406110A",
-      "staticMerkleRootWeightedMultisigIsmFactory": "0x2f2aFaE1139Ce54feFC03593FeE8AB2aDF4a85A7",
-      "staticMessageIdMultisigIsmFactory": "0xEb9FcFDC9EfDC17c1EC5E1dc085B98485da213D6",
-      "staticMessageIdWeightedMultisigIsmFactory": "0xeA87ae93Fa0019a82A727bfd3eBd1cFCa8f64f1D",
-      "storageGasOracle": "0xb201817dFdd822B75Fa9b595457E6Ee466a7C187",
-      "testRecipient": "0x82540c4C1C6956FC4815E583DDc6d88A782E0F3e",
-      "timelockController": "0x0000000000000000000000000000000000000000",
-      "validatorAnnounce": "0xa377b8269e0A47cdd2fD5AAeAe860b45623c6d82",
-      "index": {
-        "from": 707812
-      }
-    },
-<<<<<<< HEAD
-    "bitlayer": {
-=======
-    "endurance": {
-      "aggregationHook": "0xbeD8f121fAd38801854C4314C6047888956b2159",
->>>>>>> 4a3ac4cf
-      "blockExplorers": [
-        {
-          "apiUrl": "https://api.btrscan.com/scan/api",
-          "family": "other",
-          "name": "Bitlayer Explorer",
-          "url": "https://www.btrscan.com"
-        }
-      ],
-      "blocks": {
-        "confirmations": 1,
-        "estimateBlockTime": 3,
-        "reorgPeriod": 20
-      },
-      "chainId": 200901,
-      "deployer": {
-        "name": "Abacus Works",
-        "url": "https://www.hyperlane.xyz"
-      },
-      "displayName": "Bitlayer",
-      "domainId": 200901,
-      "gasCurrencyCoinGeckoId": "bitcoin",
-      "gnosisSafeTransactionServiceUrl": "https://multisign.bitlayer.org/txs/",
-      "name": "bitlayer",
-      "nativeToken": {
-        "decimals": 18,
-        "name": "Bitcoin",
-        "symbol": "BTC"
-      },
-      "protocol": "ethereum",
-      "rpcUrls": [
-        {
-          "http": "https://rpc.bitlayer.org"
-        },
-        {
-          "http": "https://rpc.bitlayer-rpc.com"
-        },
-        {
-          "http": "https://rpc.ankr.com/bitlayer"
-        }
-      ],
-<<<<<<< HEAD
-      "technicalStack": "other",
-      "aggregationHook": "0x9aA6A7525Aa42f861AB07F8556654971dd4525ED",
-      "domainRoutingIsm": "0xBD70Ea9D599a0FC8158B026797177773C3445730",
-      "domainRoutingIsmFactory": "0x1052eF3419f26Bec74Ed7CEf4a4FA6812Bc09908",
-      "fallbackRoutingHook": "0xc401e251CCa7A364114504A994D6fC7cb1c243AB",
-      "interchainAccountRouter": "0xE0208ddBe76c703eb3Cd758a76e2c8c1Ff9472fD",
-      "interchainGasPaymaster": "0x4E55aDA3ef1942049EA43E904EB01F4A0a9c39bd",
-      "interchainSecurityModule": "0xA5B48b8B190feb4FB9b1dd8F21d923E8424435c9",
-      "mailbox": "0x3a464f746D23Ab22155710f44dB16dcA53e0775E",
-      "merkleTreeHook": "0x441a01Fca2eD731C0Fc4633998332f9FEDB17575",
-      "pausableHook": "0x5Ed813B8b41f25c8002B01A72bbDBe6A0232Fe27",
-      "pausableIsm": "0x61594D2cA900C44ab51d07776465397FefC643C6",
-      "protocolFee": "0x8AB7A6FaC052518A39628497735C855a2Beb515B",
-      "proxyAdmin": "0x2f2aFaE1139Ce54feFC03593FeE8AB2aDF4a85A7",
-      "staticAggregationHookFactory": "0xEb9FcFDC9EfDC17c1EC5E1dc085B98485da213D6",
-      "staticAggregationIsm": "0x78A31fF00D79158c22C09DC6D7Fa7188e21925E4",
-=======
-      "staticAggregationHookFactory": "0xb44a2B834FFdf762051Ee26Eb41531a4A02fA8d0",
-      "staticAggregationIsm": "0x20eB7a6367F962A6bB3B6eB54111A1fD073Bf0DA",
->>>>>>> 4a3ac4cf
-      "staticAggregationIsmFactory": "0x8F7454AC98228f3504Bb91eA3D8Adafe6406110A",
-      "staticMerkleRootMultisigIsmFactory": "0x2C1FAbEcd7bFBdEBF27CcdB67baADB38b6Df90fC",
-      "staticMerkleRootWeightedMultisigIsmFactory": "0x0761b0827849abbf7b0cC09CE14e1C93D87f5004",
-      "staticMessageIdMultisigIsmFactory": "0x8b83fefd896fAa52057798f6426E9f0B080FCCcE",
-      "staticMessageIdWeightedMultisigIsmFactory": "0x4Ed7d626f1E96cD1C0401607Bf70D95243E3dEd1",
-      "storageGasOracle": "0xA38D1D7F217A52A27b0e6BF50E0a9ddAD05798C0",
-      "testRecipient": "0xbB22547D1dc681fe925f568f637Ff67aC06c20fc",
-      "timelockController": "0x0000000000000000000000000000000000000000",
-      "validatorAnnounce": "0xb4fc9B5fD57499Ef6FfF3995728a55F7A618ef86",
-      "index": {
-        "from": 4162791
-      }
-    },
-<<<<<<< HEAD
-    "blast": {
-=======
-    "ethereum": {
-      "aggregationHook": "0x3d166d2424e47747D81bd71A305A8aee23d33397",
->>>>>>> 4a3ac4cf
-      "blockExplorers": [
-        {
-          "apiKey": "GP69JEAP2W7YFJT9ZJTEPGQT6Y6KMW44ZN",
-          "apiUrl": "https://api.etherscan.io/v2/api?chainid=81457",
-          "family": "etherscan",
-          "name": "BlastScan",
-          "url": "https://blastscan.io/"
-        },
-        {
-          "apiUrl": "https://api.routescan.io/v2/network/mainnet/evm/81457/etherscan/api",
-          "family": "routescan",
-          "name": "Blast Explorer",
-          "url": "https://blastexplorer.io"
-        }
-      ],
-      "blocks": {
-        "confirmations": 1,
-        "estimateBlockTime": 2,
-        "reorgPeriod": 5
-      },
-      "chainId": 81457,
-      "deployer": {
-        "name": "Abacus Works",
-        "url": "https://www.hyperlane.xyz"
-      },
-      "displayName": "Blast",
-      "domainId": 81457,
-      "gasCurrencyCoinGeckoId": "ethereum",
-      "gnosisSafeTransactionServiceUrl": "https://safe-transaction-blast.safe.global",
-      "name": "blast",
-      "nativeToken": {
-        "decimals": 18,
-        "name": "Ether",
-        "symbol": "ETH"
-      },
-      "protocol": "ethereum",
-      "rpcUrls": [
-        {
-          "http": "https://rpc.blast.io"
-        },
-        {
-          "http": "https://rpc.ankr.com/blast"
-        }
-      ],
-<<<<<<< HEAD
-      "technicalStack": "opstack",
-      "aggregationHook": "0x012278333Ce0A845AE9bD7302867a59Bd5D3635d",
-      "domainRoutingIsm": "0x0296D16d371a49F631143612020138896b3eA421",
-      "domainRoutingIsmFactory": "0x2f2aFaE1139Ce54feFC03593FeE8AB2aDF4a85A7",
-      "fallbackRoutingHook": "0x6Fae4D9935E2fcb11fC79a64e917fb2BF14DaFaa",
-      "interchainAccountRouter": "0x7d58D7F052792e54eeEe91B2467c2A17a163227e",
-      "interchainGasPaymaster": "0xB3fCcD379ad66CED0c91028520C64226611A48c9",
-      "interchainSecurityModule": "0xd712152b97e33d299001d1e2D8be227F9CA01397",
-      "mailbox": "0x3a867fCfFeC2B790970eeBDC9023E75B0a172aa7",
-      "merkleTreeHook": "0xC9B8ea6230d6687a4b13fD3C0b8f0Ec607B26465",
-      "pausableHook": "0xE0C452DDA7506f0F4dE5C8C1d383F7aD866eA4F0",
-      "pausableIsm": "0x4C97D35c668EE5194a13c8DE8Afc18cce40C9F28",
-      "protocolFee": "0x12582c7B0f43c6A667CBaA7fA8b112F7fb1E69F0",
-      "proxyAdmin": "0xeA87ae93Fa0019a82A727bfd3eBd1cFCa8f64f1D",
-      "staticAggregationHookFactory": "0x4Ed7d626f1E96cD1C0401607Bf70D95243E3dEd1",
-      "staticAggregationIsm": "0x208263bB303B2a737642fB13C765F106a2591be8",
-      "staticAggregationIsmFactory": "0x0761b0827849abbf7b0cC09CE14e1C93D87f5004",
-      "staticMerkleRootMultisigIsmFactory": "0xEb9FcFDC9EfDC17c1EC5E1dc085B98485da213D6",
-      "staticMerkleRootWeightedMultisigIsmFactory": "0x8Ea50255C282F89d1A14ad3F159437EE5EF0507f",
-      "staticMessageIdMultisigIsmFactory": "0x1052eF3419f26Bec74Ed7CEf4a4FA6812Bc09908",
-      "staticMessageIdWeightedMultisigIsmFactory": "0x06De94EfBE80A2804c5FDE2e7C4278a10575A272",
-      "storageGasOracle": "0xBDa330Ea8F3005C421C8088e638fBB64fA71b9e0",
-      "testRecipient": "0x17E216fBb22dF4ef8A6640ae9Cb147C92710ac84",
-=======
-      "staticAggregationHookFactory": "0x8E0c6231F36cb081ccBcae5810C1793268D6CA7C",
-      "staticAggregationIsm": "0x5447cdC0f4B1Afd827BF9d2F6b6cE7668d5dc284",
-      "staticAggregationIsmFactory": "0x46FA191Ad972D9674Ed752B69f9659A0d7b22846",
-      "staticMerkleRootMultisigIsmFactory": "0x47e8aF9e30C32Ab91060ED587894288786761B45",
-      "staticMessageIdMultisigIsmFactory": "0xfA21D9628ADce86531854C2B7ef00F07394B0B69",
-      "storageGasOracle": "0xc9a103990A8dB11b4f627bc5CD1D0c2685484Ec5",
-      "testRecipient": "0x36FdA966CfffF8a9Cdc814f546db0e6378bFef35",
-      "testTokenRecipient": "0x85ac1164878e017b67660a74ff1f41f3D05C02Bb",
->>>>>>> 4a3ac4cf
-      "timelockController": "0x0000000000000000000000000000000000000000",
-      "validatorAnnounce": "0xFC62DeF1f08793aBf0E67f69257c6be258194F72",
-      "index": {
-        "from": 2496427
-      }
-    },
-<<<<<<< HEAD
-    "bob": {
-=======
-    "fraxtal": {
-      "aggregationHook": "0x96F30f1c79bC2905e5dFac6e8A3E5CD82A301a10",
->>>>>>> 4a3ac4cf
-      "blockExplorers": [
-        {
-          "apiUrl": "https://explorer.gobob.xyz/api",
-          "family": "blockscout",
-          "name": "BOB Explorer",
-          "url": "https://explorer.gobob.xyz"
-        }
-      ],
-      "blocks": {
-        "confirmations": 1,
-        "estimateBlockTime": 2,
-        "reorgPeriod": 5
-      },
-      "chainId": 60808,
-      "deployer": {
-        "name": "Abacus Works",
-        "url": "https://www.hyperlane.xyz"
-      },
-      "displayName": "BOB",
-      "domainId": 60808,
-      "gasCurrencyCoinGeckoId": "ethereum",
-      "gnosisSafeTransactionServiceUrl": "https://transaction.safe.gobob.xyz",
-      "name": "bob",
-      "nativeToken": {
-        "decimals": 18,
-        "name": "Ether",
-        "symbol": "ETH"
-      },
-      "protocol": "ethereum",
-      "rpcUrls": [
-        {
-          "http": "https://rpc.gobob.xyz"
-        }
-      ],
-<<<<<<< HEAD
-      "technicalStack": "opstack",
-      "aggregationHook": "0x87893ae9DF41fF6e41a7c982AA884edDd8770840",
-      "domainRoutingIsm": "0x93e62F2c9a89f8b1e62A3c726Bbf6BD1A7b7FA3e",
-      "domainRoutingIsmFactory": "0x1052eF3419f26Bec74Ed7CEf4a4FA6812Bc09908",
-      "fallbackRoutingHook": "0xF5165f115ba4E1Adc09f0EB392232D65F219806a",
-      "interchainAccountRouter": "0xA6f0A37DFDe9C2c8F46F010989C47d9edB3a9FA8",
-      "interchainGasPaymaster": "0x62B7592C1B6D1E43f4630B8e37f4377097840C05",
-      "interchainSecurityModule": "0xd2117633d5f3cAc1C0658Fa06ea736087B134daa",
-      "mailbox": "0x8358D8291e3bEDb04804975eEa0fe9fe0fAfB147",
-      "merkleTreeHook": "0x781bE492F1232E66990d83a9D3AC3Ec26f56DAfB",
-      "pausableHook": "0xc22B646edf6c9A43d83fDBc8D5E1B3c6DAfACb83",
-      "pausableIsm": "0x4E1c88DD261BEe2941e6c1814597e30F53330428",
-      "protocolFee": "0x2E4B42D3d0FC105E7A729e0Ca757761A61258d14",
-      "proxyAdmin": "0x95878Fd41bC26f7045C0b98e381c22f010745A75",
-      "staticAggregationHookFactory": "0xEb9FcFDC9EfDC17c1EC5E1dc085B98485da213D6",
-      "staticAggregationIsm": "0x132280A4110A22Cf2D7279AD33d875b445793948",
-      "staticAggregationIsmFactory": "0x8F7454AC98228f3504Bb91eA3D8Adafe6406110A",
-      "staticMerkleRootMultisigIsmFactory": "0x2C1FAbEcd7bFBdEBF27CcdB67baADB38b6Df90fC",
-      "staticMerkleRootWeightedMultisigIsmFactory": "0xb89c6ED617f5F46175E41551350725A09110bbCE",
-      "staticMessageIdMultisigIsmFactory": "0x8b83fefd896fAa52057798f6426E9f0B080FCCcE",
-      "staticMessageIdWeightedMultisigIsmFactory": "0xa2401b57A8CCBF6AbD9b7e62e28811b2b523AB2B",
-      "storageGasOracle": "0x2Fca7f6eC3d4A0408900f2BB30004d4616eE985E",
-      "testRecipient": "0xe03dad16074BC5EEA9A9311257BF02Eb0B6AAA2b",
-=======
-      "staticAggregationHookFactory": "0xcd2c99548e2ee3E68D886f9d15E45CDAAfe8479b",
-      "staticAggregationIsm": "0xcA26D50602efA9d835b01A142Ae218f59aa60433",
-      "staticAggregationIsmFactory": "0x2f2aFaE1139Ce54feFC03593FeE8AB2aDF4a85A7",
-      "staticMerkleRootMultisigIsmFactory": "0x0761b0827849abbf7b0cC09CE14e1C93D87f5004",
-      "staticMessageIdMultisigIsmFactory": "0x4Ed7d626f1E96cD1C0401607Bf70D95243E3dEd1",
-      "storageGasOracle": "0x5060eCD5dFAD300A90592C04e504600A7cdcF70b",
-      "testRecipient": "0x62B7592C1B6D1E43f4630B8e37f4377097840C05",
->>>>>>> 4a3ac4cf
-      "timelockController": "0x0000000000000000000000000000000000000000",
-      "validatorAnnounce": "0x7E27456a839BFF31CA642c060a2b68414Cb6e503",
-      "index": {
-        "from": 3225119
-      }
-    },
-<<<<<<< HEAD
-    "boba": {
-=======
-    "fusemainnet": {
-      "aggregationHook": "0x31e776bA1edaa65d94206a1bb0350d286DEf3334",
->>>>>>> 4a3ac4cf
-      "blockExplorers": [
-        {
-          "apiUrl": "https://api.routescan.io/v2/network/mainnet/evm/288/etherscan/api",
-          "family": "routescan",
-          "name": "bobascan",
-          "url": "https://bobascan.com"
-        }
-      ],
-      "blocks": {
-        "confirmations": 1,
-        "estimateBlockTime": 2,
-        "reorgPeriod": 5
-      },
-      "chainId": 288,
-      "deployer": {
-        "name": "Abacus Works",
-        "url": "https://www.hyperlane.xyz"
-      },
-      "displayName": "Boba Mainnet",
-      "domainId": 288,
-      "gasCurrencyCoinGeckoId": "ethereum",
-      "gnosisSafeTransactionServiceUrl": "https://transaction.safe.boba.network",
-      "name": "boba",
-      "nativeToken": {
-        "decimals": 18,
-        "name": "Ether",
-        "symbol": "ETH"
-      },
-      "protocol": "ethereum",
-      "rpcUrls": [
-        {
-          "http": "https://mainnet.boba.network"
-        }
-      ],
-<<<<<<< HEAD
-      "technicalStack": "opstack",
-      "aggregationHook": "0x4533B9ff84bE4f4009409414aF8b8e9c3f4F52a8",
-      "domainRoutingIsm": "0xBD70Ea9D599a0FC8158B026797177773C3445730",
-      "domainRoutingIsmFactory": "0x1052eF3419f26Bec74Ed7CEf4a4FA6812Bc09908",
-      "fallbackRoutingHook": "0x0D3bD9F1bcDA82bD1682b2C895a907d7aaE45849",
-      "interchainAccountRouter": "0x625324ebE9Fe13fEDD8ac3761F153b90aa35B404",
-      "interchainGasPaymaster": "0x9534122Aae7978dB8f5f10dF4432233c53e820A1",
-      "interchainSecurityModule": "0x5B67B7a09C7D7fD3E8D3aC4BAD24162ab48De1C4",
-      "mailbox": "0x3a464f746D23Ab22155710f44dB16dcA53e0775E",
-      "merkleTreeHook": "0x9eaaC366BFD70430cFee6E70265fefFf1CfC9E47",
-      "pausableHook": "0x9eb56085DdbDA60aDf7d2B533AFeD90e38fC9666",
-      "pausableIsm": "0xc5D6aCaafBCcEC6D7fD7d92F4509befce641c563",
-      "protocolFee": "0x99fEFc1119E86Ee0153eb887cF8E8ab2d92A16e8",
-      "proxyAdmin": "0x2f2aFaE1139Ce54feFC03593FeE8AB2aDF4a85A7",
-      "staticAggregationHookFactory": "0xEb9FcFDC9EfDC17c1EC5E1dc085B98485da213D6",
-      "staticAggregationIsm": "0x46De8b87577624b9ce63201238982b95ad0d7Ea4",
-      "staticAggregationIsmFactory": "0x8F7454AC98228f3504Bb91eA3D8Adafe6406110A",
-      "staticMerkleRootMultisigIsmFactory": "0x2C1FAbEcd7bFBdEBF27CcdB67baADB38b6Df90fC",
-      "staticMerkleRootWeightedMultisigIsmFactory": "0x0761b0827849abbf7b0cC09CE14e1C93D87f5004",
-      "staticMessageIdMultisigIsmFactory": "0x8b83fefd896fAa52057798f6426E9f0B080FCCcE",
-      "staticMessageIdWeightedMultisigIsmFactory": "0x4Ed7d626f1E96cD1C0401607Bf70D95243E3dEd1",
-      "storageGasOracle": "0xbb0AE51BCa526cF313b6a95BfaB020794af6C394",
-      "testRecipient": "0xbB88a31E4b709b645c06825c0E0b5CAC906d97DE",
-=======
-      "staticAggregationHookFactory": "0xB46780C4967881e8De329BDca8c8DEe146E23A89",
-      "staticAggregationIsm": "0xdE9DF68d672a5965Fca2bF17B24a673983c642c5",
-      "staticAggregationIsmFactory": "0xc965292958794f59ec3e9538738dD252873F07CC",
-      "staticMerkleRootMultisigIsmFactory": "0x55E4F0bc6b7Bb493D50839A8592e7ad8d5e93cf7",
-      "staticMessageIdMultisigIsmFactory": "0xDd1CddEd982e4d271d4D6Bc4cdE8d4F3338733B5",
-      "storageGasOracle": "0x61374178e45F65fF9D6252d017Cd580FC60B7654",
-      "testRecipient": "0x83475ca5bEB2Eaa59A2FF48a0544ebaa4a32c2de",
->>>>>>> 4a3ac4cf
-      "timelockController": "0x0000000000000000000000000000000000000000",
-      "validatorAnnounce": "0xD743801ABB6c7664B623D8534C0f5AF8cD2F1C5e",
-      "index": {
-        "from": 10598389
-      }
-    },
-<<<<<<< HEAD
-    "botanix": {
-=======
-    "gnosis": {
-      "aggregationHook": "0xE32bc0f3FaDd23620B3945101f3BC3aFD41B30D5",
->>>>>>> 4a3ac4cf
-      "blockExplorers": [
-        {
-          "apiUrl": "https://api.routescan.io/v2/network/mainnet/evm/3637/etherscan/api",
-          "family": "routescan",
-          "name": "Botanix Explorer",
-          "url": "https://botanixscan.io"
-        }
-      ],
-      "blocks": {
-        "confirmations": 1,
-        "estimateBlockTime": 6,
-        "reorgPeriod": 5
-      },
-      "chainId": 3637,
-      "deployer": {
-        "name": "Abacus Works",
-        "url": "https://www.hyperlane.xyz"
-      },
-      "displayName": "Botanix",
-      "domainId": 3637,
-      "gasCurrencyCoinGeckoId": "bitcoin",
-      "name": "botanix",
-      "nativeToken": {
-        "decimals": 18,
-        "name": "Bitcoin",
-        "symbol": "BTC"
-      },
-      "protocol": "ethereum",
-      "rpcUrls": [
-        {
-          "http": "https://rpc.botanixlabs.com"
-        }
-      ],
-<<<<<<< HEAD
-      "technicalStack": "other",
-      "aggregationHook": "0xce434fea9C3a954FDdf809e594B3F5715BEF4589",
-      "domainRoutingIsm": "0xBD70Ea9D599a0FC8158B026797177773C3445730",
-      "domainRoutingIsmFactory": "0x1052eF3419f26Bec74Ed7CEf4a4FA6812Bc09908",
-      "fallbackRoutingHook": "0x5CBD4c5f9CD55747285652f815Cc7b9A2Ef6c586",
-      "interchainAccountRouter": "0x21b5a2fA1f53e94cF4871201aeD30C6ad5E405f2",
-      "interchainGasPaymaster": "0x23cc88CF424d48fDB05b4f0A8Ff6099aa4D56D8e",
-      "interchainSecurityModule": "0x375aA2d504c9943De058DF908C47948712BB1b6C",
-      "mailbox": "0x3a464f746D23Ab22155710f44dB16dcA53e0775E",
-      "merkleTreeHook": "0x2ed6030D204745aC0Cd6be8301C3a63bf14D97Cc",
-      "pausableHook": "0x946E9f4540E032a9fAc038AE58187eFcad9DE952",
-      "pausableIsm": "0xD233433AeC23F8382DAd87D808F60557Ea35399f",
-      "protocolFee": "0xf50e2f7ff2D367fac0B90Be2564A096168801b2d",
-      "proxyAdmin": "0x2f2aFaE1139Ce54feFC03593FeE8AB2aDF4a85A7",
-      "staticAggregationHookFactory": "0xEb9FcFDC9EfDC17c1EC5E1dc085B98485da213D6",
-      "staticAggregationIsm": "0x2bC70c865b5d59aA9EAD885930B4A36c4493A5da",
-      "staticAggregationIsmFactory": "0x8F7454AC98228f3504Bb91eA3D8Adafe6406110A",
-      "staticMerkleRootMultisigIsmFactory": "0x2C1FAbEcd7bFBdEBF27CcdB67baADB38b6Df90fC",
-      "staticMerkleRootWeightedMultisigIsmFactory": "0x0761b0827849abbf7b0cC09CE14e1C93D87f5004",
-      "staticMessageIdMultisigIsmFactory": "0x8b83fefd896fAa52057798f6426E9f0B080FCCcE",
-      "staticMessageIdWeightedMultisigIsmFactory": "0x4Ed7d626f1E96cD1C0401607Bf70D95243E3dEd1",
-      "storageGasOracle": "0xA9Adb480F10547f10202173a49b7F52116304476",
-      "testRecipient": "0x779B6a921a41ceaFbAE2e2A59B5dFfB951f8C9c8",
-=======
-      "staticAggregationHookFactory": "0xa1eb15C59a493Ae00C90d42CD6fFfEEE686FF9f8",
-      "staticAggregationIsm": "0xe640167B9a283C8b4039fA33f3ac7be6e7E788c5",
-      "staticAggregationIsmFactory": "0x11EF91d17c5ad3330DbCa709a8841743d3Af6819",
-      "staticMerkleRootMultisigIsmFactory": "0x8E273260EAd8B72A085B19346A676d355740e875",
-      "staticMessageIdMultisigIsmFactory": "0x603f46cc520d2fc22957b81e206408590808F02F",
-      "storageGasOracle": "0x5E01d8F34b629E3f92d69546bbc4142A7Adee7e9",
-      "testRecipient": "0x36FdA966CfffF8a9Cdc814f546db0e6378bFef35",
-      "testTokenRecipient": "0x85ac1164878e017b67660a74ff1f41f3D05C02Bb",
->>>>>>> 4a3ac4cf
-      "timelockController": "0x0000000000000000000000000000000000000000",
-      "validatorAnnounce": "0x466b330C2e360c0214A9Da2428415298f720883E",
-      "index": {
-        "from": 200948
-      }
-    },
-<<<<<<< HEAD
-    "bsc": {
-=======
-    "inevm": {
-      "aggregationHook": "0x34F80F085b8BC1EE2f272C47d0cF3FdD2aB8F84c",
->>>>>>> 4a3ac4cf
-      "blockExplorers": [
-        {
-          "apiKey": "GP69JEAP2W7YFJT9ZJTEPGQT6Y6KMW44ZN",
-          "apiUrl": "https://api.etherscan.io/v2/api?chainid=56",
-          "family": "etherscan",
-          "name": "BscScan",
-          "url": "https://bscscan.com"
-        }
-      ],
-      "blocks": {
-        "confirmations": 1,
-        "estimateBlockTime": 3,
-        "reorgPeriod": "finalized"
-      },
-      "chainId": 56,
-      "deployer": {
-        "name": "Abacus Works",
-        "url": "https://www.hyperlane.xyz"
-      },
-      "displayName": "Binance Smart Chain",
-      "displayNameShort": "Binance",
-      "domainId": 56,
-      "gasCurrencyCoinGeckoId": "binancecoin",
-      "gnosisSafeTransactionServiceUrl": "https://safe-transaction-bsc.safe.global/",
-      "name": "bsc",
-      "nativeToken": {
-        "decimals": 18,
-        "name": "BNB",
-        "symbol": "BNB"
-      },
-      "protocol": "ethereum",
-      "rpcUrls": [
-        {
-          "http": "https://bsc.drpc.org"
-        },
-        {
-          "http": "https://bnb.rpc.subquery.network/public"
-        },
-        {
-          "http": "https://binance.llamarpc.com"
-        },
-        {
-          "http": "https://bsc.blockrazor.xyz"
-        },
-        {
-          "http": "https://bsc-pokt.nodies.app"
-        }
-      ],
-<<<<<<< HEAD
-      "technicalStack": "other",
-      "aggregationHook": "0x402Fc106576462a892355d69ACF03D46A888ae88",
-      "domainRoutingIsm": "0xBc3Af0D4930502Ff0f6a8416a7a184c7BFFe19E7",
-      "domainRoutingIsmFactory": "0xe6Af5720d34213C805C08e2470aea979e3F72F75",
-      "fallbackRoutingHook": "0x237E81f87F57Badad9e09f13CC676D986cA852e7",
-      "interchainAccountRouter": "0xf453B589F0166b90e050691EAc281C01a8959897",
-      "interchainGasPaymaster": "0x78E25e7f84416e69b9339B0A6336EB6EFfF6b451",
-      "interchainSecurityModule": "0x7764C1E0f91d35Ac0813fc5ca0C0987984E692B4",
-      "mailbox": "0x2971b9Aec44bE4eb673DF1B88cDB57b96eefe8a4",
-      "merkleTreeHook": "0xFDb9Cd5f9daAA2E4474019405A328a88E7484f26",
-      "pausableHook": "0x7DBdAd1b4A922B65d37d7258a4227b6658344b7f",
-      "pausableIsm": "0x25dB01caDf91CfD2f7e6dD829Ce81698217F9151",
-      "protocolFee": "0xA8Aa5f14a5463a78E45CC068F11c867949F3E367",
-      "proxyAdmin": "0x65993Af9D0D3a64ec77590db7ba362D6eB78eF70",
-      "staticAggregationHookFactory": "0xe70E86a7D1e001D419D71F960Cb6CaD59b6A3dB6",
-      "staticAggregationIsm": "0xfA360ff588623A026BF19A1801F2A8F1f045fa33",
-      "staticAggregationIsmFactory": "0x38B3878c4fb44d201DA924c4a04bae3EE728c065",
-      "staticMerkleRootMultisigIsmFactory": "0xfADBc81Ca8A957F1Bf7c78bCc575b28DBDE042b6",
-      "staticMerkleRootWeightedMultisigIsmFactory": "0x6f72BF0018a93689D9CD6BF59C7AAeA66F578Fc1",
-      "staticMessageIdMultisigIsmFactory": "0x4B1d8352E35e3BDE36dF5ED2e73C24E35c4a96b7",
-      "staticMessageIdWeightedMultisigIsmFactory": "0x058C7458193f1b28e2bF7547E3f7a6A719Fc0f59",
-      "storageGasOracle": "0x91d23D603d60445411C06e6443d81395593B7940",
-      "testRecipient": "0x36FdA966CfffF8a9Cdc814f546db0e6378bFef35",
-      "testTokenRecipient": "0x85ac1164878e017b67660a74ff1f41f3D05C02Bb",
-=======
-      "staticAggregationHookFactory": "0x222Dd83DAF4EE5f8e34bd5035667121c53F51Be0",
-      "staticAggregationIsm": "0x3052aD50De54aAAc5D364d80bBE681d29e924597",
-      "staticAggregationIsmFactory": "0x8F7454AC98228f3504Bb91eA3D8Adafe6406110A",
-      "staticMerkleRootMultisigIsmFactory": "0x2C1FAbEcd7bFBdEBF27CcdB67baADB38b6Df90fC",
-      "staticMessageIdMultisigIsmFactory": "0x8b83fefd896fAa52057798f6426E9f0B080FCCcE",
-      "storageGasOracle": "0x6119E37Bd66406A1Db74920aC79C15fB8411Ba76",
-      "technicalStack": "arbitrumnitro",
-      "testRecipient": "0x28291a7062afA569104bEd52F7AcCA3dD2FafD11",
->>>>>>> 4a3ac4cf
-      "timelockController": "0x0000000000000000000000000000000000000000",
-      "validatorAnnounce": "0x7024078130D9c2100fEA474DAD009C2d1703aCcd",
-      "index": {
-        "from": 32893043
-      },
-      "transactionOverrides": {
-        "gasPrice": 3000000000
-      }
-    },
-    "bsquared": {
-      "blockExplorers": [
-        {
-          "apiUrl": "https://explorer.bsquared.network/api",
-          "family": "etherscan",
-          "name": "B² Network Explorer",
-          "url": "https://explorer.bsquared.network"
+          "name": "Ronin Explorer",
+          "url": "https://app.roninchain.com"
         }
       ],
       "blocks": {
@@ -1641,6862 +6877,30 @@
         "estimateBlockTime": 3,
         "reorgPeriod": 5
       },
-      "chainId": 223,
-      "deployer": {
-        "name": "Abacus Works",
-        "url": "https://www.hyperlane.xyz"
-      },
-      "displayName": "B² Network",
-      "domainId": 223,
-      "gasCurrencyCoinGeckoId": "bitcoin",
-      "gnosisSafeTransactionServiceUrl": "https://safe-gateway.bsquared.network/txs/",
-      "name": "bsquared",
-      "nativeToken": {
-        "decimals": 18,
-        "name": "Bitcoin",
-        "symbol": "BTC"
-      },
-      "protocol": "ethereum",
-      "rpcUrls": [
-        {
-          "http": "https://rpc.bsquared.network"
-        },
-        {
-<<<<<<< HEAD
-          "http": "https://rpc.ankr.com/b2"
-        },
-=======
-          "http": "https://sentry.tm.injective.network:443"
-        }
-      ],
-      "slip44": 118,
-      "validatorAnnounce": "0x1fb225b2fcfbe75e614a1d627de97ff372242eed",
-      "technicalStack": "other"
-    },
-    "linea": {
-      "aggregationHook": "0x55A457c36Eea28Fa12690B41B1B9aefF6470062A",
-      "blockExplorers": [
->>>>>>> 4a3ac4cf
-        {
-          "http": "https://mainnet.b2-rpc.com"
-        },
-        {
-          "http": "https://b2-mainnet.alt.technology"
-        }
-      ],
-<<<<<<< HEAD
+      "chainId": 2020,
+      "deployer": {
+        "name": "Abacus Works",
+        "url": "https://www.hyperlane.xyz"
+      },
+      "displayName": "Ronin",
+      "domainId": 2020,
+      "gasCurrencyCoinGeckoId": "ronin",
+      "name": "ronin",
+      "nativeToken": {
+        "decimals": 18,
+        "name": "Ronin",
+        "symbol": "RON"
+      },
+      "protocol": "ethereum",
+      "rpcUrls": [
+        {
+          "http": "https://api.roninchain.com/rpc"
+        },
+        {
+          "http": "https://ronin.drpc.org"
+        }
+      ],
       "technicalStack": "other",
-      "aggregationHook": "0x03D610d916D5D274e4A31c026fd6884281A35d9C",
-      "domainRoutingIsm": "0xBD70Ea9D599a0FC8158B026797177773C3445730",
-      "domainRoutingIsmFactory": "0x1052eF3419f26Bec74Ed7CEf4a4FA6812Bc09908",
-      "fallbackRoutingHook": "0x60bB6D060393D3C206719A7bD61844cC82891cfB",
-      "interchainAccountRouter": "0x9f4012ba9368FBb95F56c2Fc2D956df803D8779e",
-      "interchainGasPaymaster": "0x70EbA87Cd15616f32C736B3f3BdCfaeD0713a82B",
-      "interchainSecurityModule": "0x76426C3709A0D0044af246a431311bE7F535764a",
-      "mailbox": "0x3a464f746D23Ab22155710f44dB16dcA53e0775E",
-      "merkleTreeHook": "0xbb0AE51BCa526cF313b6a95BfaB020794af6C394",
-      "pausableHook": "0x83475ca5bEB2Eaa59A2FF48a0544ebaa4a32c2de",
-      "pausableIsm": "0x0D3bD9F1bcDA82bD1682b2C895a907d7aaE45849",
-      "protocolFee": "0xbB88a31E4b709b645c06825c0E0b5CAC906d97DE",
-      "proxyAdmin": "0x2f2aFaE1139Ce54feFC03593FeE8AB2aDF4a85A7",
-      "staticAggregationHookFactory": "0xEb9FcFDC9EfDC17c1EC5E1dc085B98485da213D6",
-      "staticAggregationIsm": "0x7dBb82188F553161d4B4ac3a2362Bff3a57e21D2",
-=======
-      "blocks": {
-        "confirmations": 1,
-        "estimateBlockTime": 3,
-        "reorgPeriod": 5
-      },
-      "chainId": 59144,
-      "deployer": {
-        "name": "Abacus Works",
-        "url": "https://www.hyperlane.xyz"
-      },
-      "displayName": "Linea",
-      "domainId": 59144,
-      "domainRoutingIsm": "0x6faCF71D804964Ca62f16e56DE74d7dF38FdC3F0",
-      "domainRoutingIsmFactory": "0x3a464f746D23Ab22155710f44dB16dcA53e0775E",
-      "fallbackRoutingHook": "0x4E1c88DD261BEe2941e6c1814597e30F53330428",
-      "gasCurrencyCoinGeckoId": "ethereum",
-      "gnosisSafeTransactionServiceUrl": "https://safe-transaction-linea.safe.global",
-      "index": {
-        "from": 5154574
-      },
-      "interchainAccountRouter": "0xBfC8DCEf3eFabC064f5afff4Ac875a82D2Dc9E55",
-      "interchainGasPaymaster": "0x8105a095368f1a184CceA86cCe21318B5Ee5BE28",
-      "interchainSecurityModule": "0x953CcC67Fd6e37d7e1723E927762389a4e7Ea602",
-      "mailbox": "0x02d16BC51af6BfD153d67CA61754cF912E82C4d9",
-      "merkleTreeHook": "0xC077A0Cc408173349b1c9870C667B40FE3C01dd7",
-      "name": "linea",
-      "nativeToken": {
-        "decimals": 18,
-        "name": "Ether",
-        "symbol": "ETH"
-      },
-      "pausableHook": "0x5060eCD5dFAD300A90592C04e504600A7cdcF70b",
-      "pausableIsm": "0x01aA8200936B475762Ee28D38B43a6cFe9076E52",
-      "protocol": "ethereum",
-      "protocolFee": "0x7556a0E61d577D921Cba8Fca0d7D6299d36E607E",
-      "proxyAdmin": "0x7f50C5776722630a0024fAE05fDe8b47571D7B39",
-      "rpcUrls": [
-        {
-          "http": "https://rpc.linea.build"
-        },
-        {
-          "http": "https://1rpc.io/linea"
-        },
-        {
-          "http": "https://linea.drpc.org"
-        }
-      ],
-      "staticAggregationHookFactory": "0x67eB139588813Eb311C539Ac51C2638f3A318Ba7",
-      "staticAggregationIsm": "0xF8aD4EB8aBA13ae546B8D01501c63e4543Ff0660",
-      "staticAggregationIsmFactory": "0x2f2aFaE1139Ce54feFC03593FeE8AB2aDF4a85A7",
-      "staticMerkleRootMultisigIsmFactory": "0x0761b0827849abbf7b0cC09CE14e1C93D87f5004",
-      "staticMessageIdMultisigIsmFactory": "0x4Ed7d626f1E96cD1C0401607Bf70D95243E3dEd1",
-      "storageGasOracle": "0x781bE492F1232E66990d83a9D3AC3Ec26f56DAfB",
-      "testRecipient": "0x273Bc6b01D9E88c064b6E5e409BdF998246AEF42",
-      "timelockController": "0x0000000000000000000000000000000000000000",
-      "validatorAnnounce": "0x62B7592C1B6D1E43f4630B8e37f4377097840C05",
-      "staticMerkleRootWeightedMultisigIsmFactory": "0x11df2f96bC60DfE5A2ab193AD0FCC0a0336F22d0",
-      "staticMessageIdWeightedMultisigIsmFactory": "0xb0772086edF20278501bb2aF8D8efDe4B71C73Ce",
-      "technicalStack": "other"
-    },
-    "lisk": {
-      "aggregationHook": "0xE0246dCE9AED31111147e58281Ff68e93234C270",
-      "blockExplorers": [
-        {
-          "apiUrl": "https://blockscout.lisk.com/api/eth-rpc",
-          "family": "blockscout",
-          "name": "Lisk Explorer",
-          "url": "https://blockscout.lisk.com"
-        },
-        {
-          "apiUrl": "https://api.routescan.io/v2/network/mainnet/evm/1135/etherscan/api",
-          "family": "routescan",
-          "name": "Lisk Explorer",
-          "url": "https://1135.thesuperscan.io"
-        }
-      ],
-      "blocks": {
-        "confirmations": 3,
-        "estimateBlockTime": 2,
-        "reorgPeriod": 5
-      },
-      "chainId": 1135,
-      "deployer": {
-        "name": "Abacus Works",
-        "url": "https://www.hyperlane.xyz"
-      },
-      "displayName": "Lisk",
-      "domainId": 1135,
-      "domainRoutingIsm": "0x55d6f15ce95B7570d215bE0306706d39877a64d0",
-      "domainRoutingIsmFactory": "0x1052eF3419f26Bec74Ed7CEf4a4FA6812Bc09908",
-      "fallbackRoutingHook": "0xd21192429df453021e896f2897Dc8B1167DD61E5",
-      "gasCurrencyCoinGeckoId": "ethereum",
-      "index": {
-        "from": 4195553
-      },
-      "interchainGasPaymaster": "0x9844aFFaBE17c37F791ff99ABa58B0FbB75e22AF",
-      "interchainSecurityModule": "0x7702bfF160fD8DB870B7Dbb2a9666831fDa13728",
-      "mailbox": "0x2f2aFaE1139Ce54feFC03593FeE8AB2aDF4a85A7",
-      "merkleTreeHook": "0xF5da68b2577EF5C0A0D98aA2a58483a68C2f232a",
-      "name": "lisk",
-      "nativeToken": {
-        "decimals": 18,
-        "name": "Ether",
-        "symbol": "ETH"
-      },
-      "pausableHook": "0x61594D2cA900C44ab51d07776465397FefC643C6",
-      "pausableIsm": "0x53e912b41125d6094590a7DBEf1360d3d56EEa19",
-      "protocol": "ethereum",
-      "protocolFee": "0x4E55aDA3ef1942049EA43E904EB01F4A0a9c39bd",
-      "proxyAdmin": "0x0761b0827849abbf7b0cC09CE14e1C93D87f5004",
-      "rpcUrls": [
-        {
-          "http": "https://rpc.api.lisk.com"
-        }
-      ],
-      "staticAggregationHookFactory": "0xE936A7cBd736B47A0D688354580147Cd40043fc2",
-      "staticAggregationIsm": "0x36d5F5b369639489c75D6B522eA2465041d2f79B",
->>>>>>> 4a3ac4cf
-      "staticAggregationIsmFactory": "0x8F7454AC98228f3504Bb91eA3D8Adafe6406110A",
-      "staticMerkleRootMultisigIsmFactory": "0x2C1FAbEcd7bFBdEBF27CcdB67baADB38b6Df90fC",
-      "staticMerkleRootWeightedMultisigIsmFactory": "0x0761b0827849abbf7b0cC09CE14e1C93D87f5004",
-      "staticMessageIdMultisigIsmFactory": "0x8b83fefd896fAa52057798f6426E9f0B080FCCcE",
-      "staticMessageIdWeightedMultisigIsmFactory": "0x4Ed7d626f1E96cD1C0401607Bf70D95243E3dEd1",
-      "storageGasOracle": "0x451dF8AB0936D85526D816f0b4dCaDD934A034A4",
-      "testRecipient": "0x0F9d4704E1Fb25e416042524e594F1cEac6fF597",
-      "timelockController": "0x0000000000000000000000000000000000000000",
-      "validatorAnnounce": "0x25EAC2007b0D40E3f0AF112FD346412321038719",
-      "index": {
-        "from": 9687363
-      }
-    },
-<<<<<<< HEAD
-    "carrchain": {
-=======
-    "lukso": {
-      "aggregationHook": "0x704531b3E0029166F711BBf9d65269c8615a6e91",
->>>>>>> 4a3ac4cf
-      "blockExplorers": [
-        {
-          "apiUrl": "https://carrscan.io/api/v1",
-          "family": "other",
-          "name": "CarrScan",
-          "url": "https://carrscan.io"
-        }
-      ],
-      "blocks": {
-        "confirmations": 1,
-        "estimateBlockTime": 1,
-        "reorgPeriod": 0
-      },
-      "chainId": 7667,
-      "deployer": {
-        "name": "Abacus Works",
-        "url": "https://www.hyperlane.xyz"
-      },
-      "displayName": "CarrChain",
-      "domainId": 7667,
-      "gasCurrencyCoinGeckoId": "carnomaly",
-      "index": {
-        "from": 40
-      },
-      "name": "carrchain",
-      "nativeToken": {
-        "decimals": 18,
-        "name": "CARR",
-        "symbol": "CARR"
-      },
-      "protocol": "ethereum",
-      "rpcUrls": [
-        {
-          "http": "https://rpc.carrchain.io"
-        }
-      ],
-<<<<<<< HEAD
-      "technicalStack": "arbitrumnitro",
-      "aggregationHook": "0x461EABb3719b8901810b3Ab91144Fe3245ad11b1",
-      "domainRoutingIsm": "0xBD70Ea9D599a0FC8158B026797177773C3445730",
-      "domainRoutingIsmFactory": "0x1052eF3419f26Bec74Ed7CEf4a4FA6812Bc09908",
-      "fallbackRoutingHook": "0x1A41a365A693b6A7aED1a46316097d290f569F22",
-      "interchainAccountRouter": "0xBCD18636e5876DFd7AAb5F2B2a5Eb5ca168BA1d8",
-      "interchainGasPaymaster": "0x75719C858e0c73e07128F95B2C466d142490e933",
-      "interchainSecurityModule": "0x78bfcf2c8318B391429b3400a2a1FA6A37038D25",
-      "mailbox": "0x3a464f746D23Ab22155710f44dB16dcA53e0775E",
-      "merkleTreeHook": "0x7947b7Fe737B4bd1D3387153f32148974066E591",
-      "pausableHook": "0xf303B04d9ad21dAe2658Cf302478A424e0B45368",
-      "pausableIsm": "0xdf4aA3905e0391C7763e33CB6A08fFa97221D49B",
-      "protocolFee": "0x76F2cC245882ceFf209A61d75b9F0f1A3b7285fB",
-      "proxyAdmin": "0x2f2aFaE1139Ce54feFC03593FeE8AB2aDF4a85A7",
-      "staticAggregationHookFactory": "0xEb9FcFDC9EfDC17c1EC5E1dc085B98485da213D6",
-      "staticAggregationIsm": "0x1a81bEA3FecDaCa6a0eE119840Fb7Eb215CE54de",
-=======
-      "staticAggregationHookFactory": "0x71774316DB85BCb9bc064948Df27E9F3A4F58500",
-      "staticAggregationIsm": "0x51C6A5106EF680d11e8fD9EE1d090c07fdaD2e3D",
->>>>>>> 4a3ac4cf
-      "staticAggregationIsmFactory": "0x8F7454AC98228f3504Bb91eA3D8Adafe6406110A",
-      "staticMerkleRootMultisigIsmFactory": "0x2C1FAbEcd7bFBdEBF27CcdB67baADB38b6Df90fC",
-      "staticMerkleRootWeightedMultisigIsmFactory": "0x0761b0827849abbf7b0cC09CE14e1C93D87f5004",
-      "staticMessageIdMultisigIsmFactory": "0x8b83fefd896fAa52057798f6426E9f0B080FCCcE",
-      "staticMessageIdWeightedMultisigIsmFactory": "0x4Ed7d626f1E96cD1C0401607Bf70D95243E3dEd1",
-      "storageGasOracle": "0xC4F464C89184c7870858A8B12ca822daB6ed04F3",
-      "testRecipient": "0x5244d3359065C883BDfeEEff5329DE38c0Bd227e",
-      "validatorAnnounce": "0x5B7a808CaA2C3F1378B07cDd46eB8ccA52F67e3B"
-    },
-<<<<<<< HEAD
-    "celestia": {
-      "bech32Prefix": "celestia",
-=======
-    "mantapacific": {
-      "aggregationHook": "0x2497d04b517f8329A310e42D5D48d5206b4ffDF8",
->>>>>>> 4a3ac4cf
-      "blockExplorers": [
-        {
-          "apiUrl": "https://celenium.io",
-          "family": "other",
-          "name": "Celenium",
-          "url": "https://celenium.io"
-        },
-        {
-          "apiUrl": "https://www.mintscan.io/celestia",
-          "family": "other",
-          "name": "Mintscan",
-          "url": "https://www.mintscan.io/celestia"
-        }
-      ],
-      "blocks": {
-        "confirmations": 1,
-        "estimateBlockTime": 6,
-        "reorgPeriod": 1
-      },
-      "canonicalAsset": "utia",
-      "chainId": "celestia",
-      "contractAddressBytes": 32,
-      "deployer": {
-        "name": "Abacus Works",
-        "url": "https://www.hyperlane.xyz"
-      },
-      "displayName": "Celestia",
-      "domainId": 1128614981,
-      "gasCurrencyCoinGeckoId": "celestia",
-      "gasPrice": {
-        "denom": "utia",
-        "amount": "0.02"
-      },
-<<<<<<< HEAD
-      "grpcUrls": [
-=======
-      "pausableHook": "0x7556a0E61d577D921Cba8Fca0d7D6299d36E607E",
-      "pausableIsm": "0x6119B76720CcfeB3D256EC1b91218EEfFD6756E1",
-      "protocol": "ethereum",
-      "protocolFee": "0xd83A4F747fE80Ed98839e05079B1B7Fe037b1638",
-      "proxyAdmin": "0x2f2aFaE1139Ce54feFC03593FeE8AB2aDF4a85A7",
-      "rpcUrls": [
-        {
-          "http": "https://pacific-rpc.manta.network/http"
-        },
-        {
-          "http": "https://manta.nirvanalabs.xyz/mantapublic"
-        }
-      ],
-      "staticAggregationHookFactory": "0x8b4192B9Ad1fCa440A5808641261e5289e6de95D",
-      "staticAggregationIsm": "0x845A3feB4BcdC32a457c4051F67d3950FC6Fd1d1",
-      "staticAggregationIsmFactory": "0x1052eF3419f26Bec74Ed7CEf4a4FA6812Bc09908",
-      "staticMerkleRootMultisigIsmFactory": "0x8F7454AC98228f3504Bb91eA3D8Adafe6406110A",
-      "staticMessageIdMultisigIsmFactory": "0xEb9FcFDC9EfDC17c1EC5E1dc085B98485da213D6",
-      "storageGasOracle": "0x19dc38aeae620380430C200a6E990D5Af5480117",
-      "testRecipient": "0x4E1c88DD261BEe2941e6c1814597e30F53330428",
-      "testTokenRecipient": "0x5060eCD5dFAD300A90592C04e504600A7cdcF70b",
-      "timelockController": "0x0000000000000000000000000000000000000000",
-      "validatorAnnounce": "0x2fa5F5C96419C222cDbCeC797D696e6cE428A7A9",
-      "staticMerkleRootWeightedMultisigIsmFactory": "0x0A5d831c09204888B8791BF4E9c49445aD54f2C5",
-      "staticMessageIdWeightedMultisigIsmFactory": "0xc11f8Cf2343d3788405582F65B8af6A4F7a6FfC8",
-      "technicalStack": "opstack"
-    },
-    "mantle": {
-      "aggregationHook": "0x02eBB3E94a765c908CA113e7ABd5052EDC0207A4",
-      "blockExplorers": [
-        {
-          "apiUrl": "https://explorer.mantle.xyz/api",
-          "family": "blockscout",
-          "name": "Mantle Mainnet Explorer",
-          "url": "https://explorer.mantle.xyz"
-        },
->>>>>>> 4a3ac4cf
-        {
-          "http": "https://celestia-grpc.publicnode.com:443"
-        }
-      ],
-      "index": {
-        "chunk": 10,
-        "from": 6680339
-      },
-      "name": "celestia",
-      "nativeToken": {
-        "decimals": 6,
-        "denom": "utia",
-        "name": "Celestia",
-        "symbol": "TIA"
-      },
-      "protocol": "cosmosnative",
-      "restUrls": [
-        {
-          "http": "https://celestia-rest.publicnode.com"
-        }
-      ],
-      "rpcUrls": [
-        {
-          "http": "https://celestia-rpc.publicnode.com:443"
-        }
-      ],
-<<<<<<< HEAD
-      "slip44": 118,
-      "technicalStack": "other",
-      "interchainGasPaymaster": "0x726f757465725f706f73745f6469737061746368000000040000000000000001",
-      "interchainSecurityModule": "0x726f757465725f69736d00000000000000000000000000010000000000000000",
-      "mailbox": "0x68797065726c616e650000000000000000000000000000000000000000000000",
-      "merkleTreeHook": "0x726f757465725f706f73745f6469737061746368000000030000000000000000",
-      "validatorAnnounce": "0x68797065726c616e650000000000000000000000000000000000000000000000"
-    },
-    "celo": {
-=======
-      "staticAggregationHookFactory": "0xB29A5072baEbA9eC800307bBc51a5EF4A7Da3Fb9",
-      "staticAggregationIsm": "0xeacA9Ff0Cc6dBFc541c567deD2Fc46bA2012b4a9",
-      "staticAggregationIsmFactory": "0x8F7454AC98228f3504Bb91eA3D8Adafe6406110A",
-      "staticMerkleRootMultisigIsmFactory": "0x2C1FAbEcd7bFBdEBF27CcdB67baADB38b6Df90fC",
-      "staticMessageIdMultisigIsmFactory": "0x8b83fefd896fAa52057798f6426E9f0B080FCCcE",
-      "storageGasOracle": "0xf9DbC8776Bc2812c4DBEc45383A1783Ac758Fb55",
-      "technicalStack": "opstack",
-      "testRecipient": "0x62B7592C1B6D1E43f4630B8e37f4377097840C05",
-      "timelockController": "0x0000000000000000000000000000000000000000",
-      "validatorAnnounce": "0x1956848601549de5aa0c887892061fA5aB4f6fC4",
-      "staticMerkleRootWeightedMultisigIsmFactory": "0xAAeb91195C025C9D35F8FF70e13049D8cD25703D",
-      "staticMessageIdWeightedMultisigIsmFactory": "0x7eFF14440AbE077dBb05C7668079Bc1cD2CD9bd0"
-    },
-    "merlin": {
-      "aggregationHook": "0xb346F26074c89336F27a9CC8aE7b92FddF71Ac2C",
->>>>>>> 4a3ac4cf
-      "blockExplorers": [
-        {
-          "apiKey": "GP69JEAP2W7YFJT9ZJTEPGQT6Y6KMW44ZN",
-          "apiUrl": "https://api.etherscan.io/v2/api?chainid=42220",
-          "family": "etherscan",
-          "name": "CeloScan",
-          "url": "https://celoscan.io"
-        },
-        {
-          "apiUrl": "https://explorer.celo.org/mainnet/api",
-          "family": "blockscout",
-          "name": "Blockscout",
-          "url": "https://explorer.celo.org"
-        }
-      ],
-      "blocks": {
-        "confirmations": 1,
-        "estimateBlockTime": 1,
-        "reorgPeriod": 5
-      },
-      "chainId": 42220,
-      "deployer": {
-        "name": "Abacus Works",
-        "url": "https://www.hyperlane.xyz"
-      },
-      "displayName": "Celo",
-      "domainId": 42220,
-      "gasCurrencyCoinGeckoId": "celo",
-      "gnosisSafeTransactionServiceUrl": "https://safe-transaction-celo.safe.global/",
-      "name": "celo",
-      "nativeToken": {
-        "decimals": 18,
-        "name": "Celo",
-        "symbol": "CELO"
-      },
-      "protocol": "ethereum",
-      "rpcUrls": [
-        {
-          "http": "https://forno.celo.org"
-        },
-        {
-          "http": "https://rpc.ankr.com/celo"
-        },
-        {
-          "http": "https://celo.drpc.org"
-        }
-      ],
-<<<<<<< HEAD
-      "technicalStack": "opstack",
-      "aggregationHook": "0xc65890329066FB20c339Bc5C22f1756e9D3a4fF5",
-      "domainRoutingIsm": "0xf18E32428dad0802C5D6F723cB80A6Da889777c4",
-      "domainRoutingIsmFactory": "0x2A2c22B0a8615ad24839fA6Af302E896Af32d1a3",
-      "fallbackRoutingHook": "0xDC98a856fb9112894c2fE32267DA8bF35645FAF3",
-      "interchainAccountRouter": "0x1eA7aC243c398671194B7e2C51d76d1a1D312953",
-      "interchainGasPaymaster": "0x571f1435613381208477ac5d6974310d88AC7cB7",
-      "interchainSecurityModule": "0xCa317109BdC56F2168C985B45FF447479F74f852",
-      "mailbox": "0x50da3B3907A08a24fe4999F4Dcf337E8dC7954bb",
-      "merkleTreeHook": "0x04dB778f05854f26E67e0a66b740BBbE9070D366",
-      "pausableHook": "0x80672c5D9Fd26B235654C24adc1CFcDeb8d15115",
-      "pausableIsm": "0x6Bc4437ce69696C9461Cbc89582c259AC8847A58",
-      "protocolFee": "0x89886d431f9c3eEE64DCD6dAbA3f7D689D98D899",
-      "proxyAdmin": "0x90f9a2E9eCe93516d65FdaB726a3c62F5960a1b9",
-      "staticAggregationHookFactory": "0xc3745652EFB8555A8b064A0EA78d295133d326D2",
-      "staticAggregationIsm": "0x99e8E56Dce3402D6E09A82718937fc1cA2A9491E",
-      "staticAggregationIsmFactory": "0x1722dd970a1F56040712129f5Eeb76B003fd7500",
-      "staticMerkleRootMultisigIsmFactory": "0x4C96a1abc44dc846775CE702C9E9BE821D3b487c",
-      "staticMerkleRootWeightedMultisigIsmFactory": "0x0f05deB9c5931c3F87209674B6d4c6df74F6DCBc",
-      "staticMessageIdMultisigIsmFactory": "0xaB402f227e892Ef37C105bf06619c0fa106a1fB2",
-      "staticMessageIdWeightedMultisigIsmFactory": "0x58924b11A3B03D533192Dd5a92bc358F5a970E34",
-      "storageGasOracle": "0xD9A9966E7dA9a7f0032bF449FB12696a638E673C",
-      "testRecipient": "0x36FdA966CfffF8a9Cdc814f546db0e6378bFef35",
-      "testTokenRecipient": "0x85ac1164878e017b67660a74ff1f41f3D05C02Bb",
-=======
-      "staticAggregationHookFactory": "0x1fdfD1486b8339638C6b92f8a96D698D8182D2b1",
-      "staticAggregationIsm": "0x768DDd89D239FB3a48A7774aE6d786D72441D0e0",
-      "staticAggregationIsmFactory": "0x8F7454AC98228f3504Bb91eA3D8Adafe6406110A",
-      "staticMerkleRootMultisigIsmFactory": "0x2C1FAbEcd7bFBdEBF27CcdB67baADB38b6Df90fC",
-      "staticMessageIdMultisigIsmFactory": "0x8b83fefd896fAa52057798f6426E9f0B080FCCcE",
-      "storageGasOracle": "0xc965292958794f59ec3e9538738dD252873F07CC",
-      "testRecipient": "0xc401e251CCa7A364114504A994D6fC7cb1c243AB",
-      "validatorAnnounce": "0xd21192429df453021e896f2897Dc8B1167DD61E5",
-      "staticMerkleRootWeightedMultisigIsmFactory": "0xF15D70941dE2Bf95A23d6488eBCbedE0a444137f",
-      "staticMessageIdWeightedMultisigIsmFactory": "0xD7EcB0396406682a27E87F7946c25Ac531140959",
-      "interchainAccountRouter": "0xFCfE7344d7a769C89B3A22c596fE83a1bF8458Da",
->>>>>>> 4a3ac4cf
-      "timelockController": "0x0000000000000000000000000000000000000000",
-      "validatorAnnounce": "0xCeF677b65FDaA6804d4403083bb12B8dB3991FE1",
-      "index": {
-        "from": 22102340
-      }
-    },
-<<<<<<< HEAD
-    "cheesechain": {
-=======
-    "metis": {
-      "aggregationHook": "0xeA0750A30369403db665844661E1390E0Ce49e15",
->>>>>>> 4a3ac4cf
-      "blockExplorers": [
-        {
-          "apiUrl": "https://fetascan.xyz/api",
-          "family": "blockscout",
-          "name": "Fetascan",
-          "url": "https://fetascan.xyz"
-        }
-      ],
-      "blocks": {
-        "confirmations": 1,
-        "estimateBlockTime": 30,
-        "reorgPeriod": 1
-      },
-      "chainId": 383353,
-      "deployer": {
-        "name": "Abacus Works",
-        "url": "https://www.hyperlane.xyz"
-      },
-      "displayName": "CheeseChain",
-      "domainId": 383353,
-      "gasCurrencyCoinGeckoId": "cheese-2",
-      "gnosisSafeTransactionServiceUrl": "https://prod.cheese.transaction.keypersafe.xyz/",
-      "index": {
-        "from": 50650
-      },
-      "name": "cheesechain",
-      "nativeToken": {
-        "decimals": 18,
-        "name": "Cheese",
-        "symbol": "CHEESE"
-      },
-      "protocol": "ethereum",
-      "rpcUrls": [
-        {
-          "http": "https://cheesechain.calderachain.xyz/http"
-        }
-      ],
-<<<<<<< HEAD
-      "technicalStack": "arbitrumnitro",
-      "aggregationHook": "0x8007d1e60991fB9BE1be26f70A7cE284fdE7da97",
-      "domainRoutingIsm": "0xBD70Ea9D599a0FC8158B026797177773C3445730",
-      "domainRoutingIsmFactory": "0x1052eF3419f26Bec74Ed7CEf4a4FA6812Bc09908",
-      "fallbackRoutingHook": "0x03E20381530F2D50A0c9Ef153C19E74695c03433",
-      "interchainAccountRouter": "0xBF4f96006d98780120f950b36505bC317aC6b6a4",
-      "interchainGasPaymaster": "0x7E27456a839BFF31CA642c060a2b68414Cb6e503",
-      "interchainSecurityModule": "0xc53C9586Dac984797c896F68F92a9B11824eEB5F",
-      "mailbox": "0x2f2aFaE1139Ce54feFC03593FeE8AB2aDF4a85A7",
-      "merkleTreeHook": "0x0054D19613f20dD72721A146ED408971a2CCA9BD",
-      "pausableHook": "0x7b75b29caD47e10146e29BBf7BD9025e021a7023",
-      "pausableIsm": "0x273Bc6b01D9E88c064b6E5e409BdF998246AEF42",
-      "protocolFee": "0x01aE937A7B05d187bBCBE80F44F41879D3D335a4",
-      "proxyAdmin": "0x0761b0827849abbf7b0cC09CE14e1C93D87f5004",
-      "staticAggregationHookFactory": "0xEb9FcFDC9EfDC17c1EC5E1dc085B98485da213D6",
-      "staticAggregationIsm": "0xD3bd8f20e169364d14c7dBFE698258D780FC71e3",
-=======
-      "staticAggregationHookFactory": "0xB9C5c0664B9d2CCA4139763141763101609D40BA",
-      "staticAggregationIsm": "0x64946Bc95d9b12aBd7CF02507D5E2b709670eD48",
->>>>>>> 4a3ac4cf
-      "staticAggregationIsmFactory": "0x8F7454AC98228f3504Bb91eA3D8Adafe6406110A",
-      "staticMerkleRootMultisigIsmFactory": "0x2C1FAbEcd7bFBdEBF27CcdB67baADB38b6Df90fC",
-      "staticMerkleRootWeightedMultisigIsmFactory": "0x148CF67B8A242c1360bb2C93fCe203EC4d4f9B56",
-      "staticMessageIdMultisigIsmFactory": "0x8b83fefd896fAa52057798f6426E9f0B080FCCcE",
-      "staticMessageIdWeightedMultisigIsmFactory": "0xcd849e612Aaa138f03698C3Edb42a34117BFF631",
-      "storageGasOracle": "0xe4057c5B0c43Dc18E36b08C39B419F190D29Ac2d",
-      "testRecipient": "0x4848d54987ffc732aD313827cdC25DF2eedD79d8",
-      "timelockController": "0x0000000000000000000000000000000000000000",
-      "validatorAnnounce": "0x047ba6c9949baB22d13C347B40819b7A20C4C53a"
-    },
-<<<<<<< HEAD
-    "chilizmainnet": {
-=======
-    "mint": {
-      "aggregationHook": "0xc0dD8ACb1626bd3776d52bEBe5d1F1f7e8DcCEF2",
->>>>>>> 4a3ac4cf
-      "blockExplorers": [
-        {
-          "apiUrl": "https://api.routescan.io/v2/network/mainnet/evm/88888/etherscan/api",
-          "family": "routescan",
-          "name": "Chiliscan",
-          "url": "https://chiliscan.com"
-        }
-      ],
-      "blocks": {
-        "confirmations": 1,
-        "estimateBlockTime": 3,
-        "reorgPeriod": 9
-      },
-      "chainId": 88888,
-      "deployer": {
-        "name": "Abacus Works",
-        "url": "https://www.hyperlane.xyz"
-      },
-      "displayName": "Chiliz",
-      "domainId": 1000088888,
-      "gasCurrencyCoinGeckoId": "chiliz",
-      "name": "chilizmainnet",
-      "nativeToken": {
-        "decimals": 18,
-        "name": "Chiliz",
-        "symbol": "CHZ"
-      },
-      "protocol": "ethereum",
-      "rpcUrls": [
-        {
-          "http": "https://rpc.ankr.com/chiliz"
-        },
-        {
-          "http": "https://chiliz.publicnode.com"
-        }
-      ],
-<<<<<<< HEAD
-      "technicalStack": "other",
-      "aggregationHook": "0x219c20baA25f296DC83B0Fa8F0B2aFc951625C20",
-      "domainRoutingIsm": "0xdAEe23c103419600F3B96f4DbA3858d4a1c3eaaf",
-      "domainRoutingIsmFactory": "0x2f0E57527Bb37E5E064EF243fad56CCE6241906c",
-      "fallbackRoutingHook": "0x3CBCa631A797fd4c6332Cd4435C92065AFb57ef8",
-      "interchainAccountRouter": "0x246BBe3983C22553362A42aa4B06320E2fB4E880",
-      "interchainGasPaymaster": "0x561BcA8D862536CD9C88f332C1A1Da0fC8F96e40",
-      "interchainSecurityModule": "0x2C6702A6cC51748abDeB38a9Aa507831b7DA5889",
-      "mailbox": "0x248aDe14C0489E20C9a7Fea5F86DBfC3702208eF",
-      "merkleTreeHook": "0x9c2214467Daf9e2e1F45b36d08ce0b9C65BFeA88",
-      "pausableHook": "0x2f536FB7a37bd817Af644072a904Ddc02Dae429f",
-      "pausableIsm": "0x2b79328DA089E89A9E9c08732b56dd31F01011Db",
-      "protocolFee": "0x01EBa6D613DC09Cb899aF1e8E8a747416d7250ad",
-      "proxyAdmin": "0x48C427782Bc1e9ecE406b3e277481b28ABcBdf03",
-      "staticAggregationHookFactory": "0xDc1508844B99C606E16C2Ae87f33c373edD4B0F6",
-      "staticAggregationIsm": "0xfE0c963aDF971956BbeD320995d6b34db087C0A4",
-      "staticAggregationIsmFactory": "0x5bdADEAD721Eb4C4038fF7c989E3C7BbBA302435",
-      "staticMerkleRootMultisigIsmFactory": "0x730f8a4128Fa8c53C777B62Baa1abeF94cAd34a9",
-      "staticMerkleRootWeightedMultisigIsmFactory": "0xA8A311B69f688c1D9928259D872C31ca0d473642",
-      "staticMessageIdMultisigIsmFactory": "0xbed53B5C5BCE9433f25A2A702e6df13E22d84Ae9",
-      "staticMessageIdWeightedMultisigIsmFactory": "0x1c6f404800bA49Ed581af734eA0d25c0c7d017B2",
-      "storageGasOracle": "0x87ED6926abc9E38b9C7C19f835B41943b622663c",
-      "testRecipient": "0xE67Dc24970B482579923551Ede52BD35a2858989",
-=======
-      "staticAggregationHookFactory": "0x7fd95Df406dDF612597F1B2C52340d7D96aeD071",
-      "staticAggregationIsm": "0x64946Bc95d9b12aBd7CF02507D5E2b709670eD48",
-      "staticAggregationIsmFactory": "0x8F7454AC98228f3504Bb91eA3D8Adafe6406110A",
-      "staticMerkleRootMultisigIsmFactory": "0x2C1FAbEcd7bFBdEBF27CcdB67baADB38b6Df90fC",
-      "staticMessageIdMultisigIsmFactory": "0x8b83fefd896fAa52057798f6426E9f0B080FCCcE",
-      "storageGasOracle": "0x7b2e996742fA42d223652A344252B725D1bC428C",
-      "testRecipient": "0x2c61Cda929e4e2174cb10cd8e2724A9ceaD62E67",
-      "validatorAnnounce": "0x062200d92dF6bB7bA89Ce4D6800110450f94784e",
-      "staticMerkleRootWeightedMultisigIsmFactory": "0xcd849e612Aaa138f03698C3Edb42a34117BFF631",
-      "staticMessageIdWeightedMultisigIsmFactory": "0xb129828B9EDa48192D0B2db35D0E40dCF51B3594",
-      "interchainAccountRouter": "0x511C21cF98AB0D07a6fB9Fb65E9e66DD483375B5",
->>>>>>> 4a3ac4cf
-      "timelockController": "0x0000000000000000000000000000000000000000",
-      "validatorAnnounce": "0x16625230dD6cFe1B2bec3eCaEc7d43bA3A902CD6",
-      "index": {
-        "from": 18075501
-      },
-      "transactionOverrides": {
-        "maxPriorityFeePerGas": 1000000000
-      }
-    },
-<<<<<<< HEAD
-    "coredao": {
-=======
-    "mode": {
-      "aggregationHook": "0x5abdb28134Ec9FE3fc4943F7fb4CbDeF0141f1b4",
->>>>>>> 4a3ac4cf
-      "blockExplorers": [
-        {
-          "apiUrl": "https://scan.coredao.org/api",
-          "family": "other",
-          "name": "Core Explorer",
-          "url": "https://scan.coredao.org"
-        }
-      ],
-      "blocks": {
-        "confirmations": 1,
-        "estimateBlockTime": 3,
-        "reorgPeriod": 21
-      },
-      "chainId": 1116,
-      "deployer": {
-        "name": "Abacus Works",
-        "url": "https://www.hyperlane.xyz"
-      },
-      "displayName": "Core",
-      "domainId": 1116,
-      "gasCurrencyCoinGeckoId": "coredaoorg",
-      "name": "coredao",
-      "nativeToken": {
-        "decimals": 18,
-        "name": "CoreDAO",
-        "symbol": "CORE"
-      },
-      "protocol": "ethereum",
-      "rpcUrls": [
-        {
-          "http": "https://rpc.coredao.org"
-        },
-        {
-          "http": "https://rpc.ankr.com/core"
-        },
-        {
-          "http": "https://rpc-core.icecreamswap.com"
-        }
-      ],
-<<<<<<< HEAD
-      "technicalStack": "other",
-      "aggregationHook": "0x9aA6A7525Aa42f861AB07F8556654971dd4525ED",
-      "domainRoutingIsm": "0xBD70Ea9D599a0FC8158B026797177773C3445730",
-      "domainRoutingIsmFactory": "0x1052eF3419f26Bec74Ed7CEf4a4FA6812Bc09908",
-      "fallbackRoutingHook": "0xc401e251CCa7A364114504A994D6fC7cb1c243AB",
-      "interchainAccountRouter": "0xB8736c87da7DEc750fA0226e3bdE1Ac35B88f43d",
-      "interchainGasPaymaster": "0x4E55aDA3ef1942049EA43E904EB01F4A0a9c39bd",
-      "interchainSecurityModule": "0x266dcC79B808e8c6Caf1BeAeC7C332663F277DF9",
-      "mailbox": "0x3a464f746D23Ab22155710f44dB16dcA53e0775E",
-      "merkleTreeHook": "0x441a01Fca2eD731C0Fc4633998332f9FEDB17575",
-      "pausableHook": "0x5Ed813B8b41f25c8002B01A72bbDBe6A0232Fe27",
-      "pausableIsm": "0x61594D2cA900C44ab51d07776465397FefC643C6",
-      "protocolFee": "0x8AB7A6FaC052518A39628497735C855a2Beb515B",
-      "proxyAdmin": "0x2f2aFaE1139Ce54feFC03593FeE8AB2aDF4a85A7",
-      "staticAggregationHookFactory": "0xEb9FcFDC9EfDC17c1EC5E1dc085B98485da213D6",
-      "staticAggregationIsm": "0x78A31fF00D79158c22C09DC6D7Fa7188e21925E4",
-=======
-      "staticAggregationHookFactory": "0xd82644942C748cdaA323FC9A7D1ef3975AEf1ddA",
-      "staticAggregationIsm": "0x6BdA2074b7edCE8c4e4cD3D35517267468Aed93F",
->>>>>>> 4a3ac4cf
-      "staticAggregationIsmFactory": "0x8F7454AC98228f3504Bb91eA3D8Adafe6406110A",
-      "staticMerkleRootMultisigIsmFactory": "0x2C1FAbEcd7bFBdEBF27CcdB67baADB38b6Df90fC",
-      "staticMerkleRootWeightedMultisigIsmFactory": "0x0761b0827849abbf7b0cC09CE14e1C93D87f5004",
-      "staticMessageIdMultisigIsmFactory": "0x8b83fefd896fAa52057798f6426E9f0B080FCCcE",
-      "staticMessageIdWeightedMultisigIsmFactory": "0x4Ed7d626f1E96cD1C0401607Bf70D95243E3dEd1",
-      "storageGasOracle": "0xA38D1D7F217A52A27b0e6BF50E0a9ddAD05798C0",
-      "testRecipient": "0xbB22547D1dc681fe925f568f637Ff67aC06c20fc",
-      "timelockController": "0x0000000000000000000000000000000000000000",
-      "validatorAnnounce": "0xb4fc9B5fD57499Ef6FfF3995728a55F7A618ef86",
-      "index": {
-        "from": 17154537
-      }
-    },
-<<<<<<< HEAD
-    "coti": {
-=======
-    "moonbeam": {
-      "aggregationHook": "0x69c4621174D540A97a3a3Cf4c045a60BBeAd6C10",
->>>>>>> 4a3ac4cf
-      "blockExplorers": [
-        {
-          "apiUrl": "https://mainnet.cotiscan.io/api",
-          "family": "blockscout",
-          "name": "Cotiscan",
-          "url": "https://mainnet.cotiscan.io"
-        }
-      ],
-      "blocks": {
-        "confirmations": 1,
-        "estimateBlockTime": 5,
-        "reorgPeriod": 5
-      },
-      "chainId": 2632500,
-      "deployer": {
-        "name": "Abacus Works",
-        "url": "https://www.hyperlane.xyz"
-      },
-      "displayName": "Coti",
-      "domainId": 2632500,
-      "gasCurrencyCoinGeckoId": "coti",
-      "name": "coti",
-      "nativeToken": {
-        "decimals": 18,
-        "name": "COTI",
-        "symbol": "COTI"
-      },
-      "protocol": "ethereum",
-      "rpcUrls": [
-        {
-          "http": "https://mainnet.coti.io/rpc"
-        }
-      ],
-<<<<<<< HEAD
-      "technicalStack": "other",
-      "aggregationHook": "0x633C58cdA727D65EF37BCb60CBd0c0A40cB53E91",
-      "domainRoutingIsm": "0x93B21c39F9C4cFdD8779d01A5fdC7Fe881708Fcb",
-      "domainRoutingIsmFactory": "0xeA87ae93Fa0019a82A727bfd3eBd1cFCa8f64f1D",
-      "fallbackRoutingHook": "0x9fE454AA2B01fc7A2a777AE561bc58Ce560CD5a9",
-      "interchainAccountRouter": "0x7D5a79539d7B1c9aE5e54d18EEE188840f1Fe4CC",
-      "interchainGasPaymaster": "0x8452363d5c78bf95538614441Dc8B465e03A89ca",
-      "interchainSecurityModule": "0x11e5Cb9a9d93Cf679B3fF13fE80EcA31D5d4D1F5",
-      "mailbox": "0x398633D19f4371e1DB5a8EFE90468eB70B1176AA",
-      "merkleTreeHook": "0x6D48135b7584E8Bf828B6e23110Bc0Da4252704f",
-      "pausableHook": "0x2FF6cf2651fec512D0618E33c9d1374aaCd8b310",
-      "pausableIsm": "0x238b3Fc6f3D32102AA655984059A051647DA98e2",
-      "protocolFee": "0x7B8AA8f23Ab6B0757eC6FC71894211376D9335b0",
-      "proxyAdmin": "0xC343A7054838FE9F249D7E3Ec1Fa6f1D108694b8",
-      "staticAggregationHookFactory": "0x4Ed7d626f1E96cD1C0401607Bf70D95243E3dEd1",
-      "staticAggregationIsm": "0xeAdfBCDE8BE901e11151B8c84E6f8BE67BA7765a",
-      "staticAggregationIsmFactory": "0x1052eF3419f26Bec74Ed7CEf4a4FA6812Bc09908",
-      "staticMerkleRootMultisigIsmFactory": "0x2C1FAbEcd7bFBdEBF27CcdB67baADB38b6Df90fC",
-      "staticMerkleRootWeightedMultisigIsmFactory": "0x3a867fCfFeC2B790970eeBDC9023E75B0a172aa7",
-      "staticMessageIdMultisigIsmFactory": "0x8F7454AC98228f3504Bb91eA3D8Adafe6406110A",
-      "staticMessageIdWeightedMultisigIsmFactory": "0x2f9DB5616fa3fAd1aB06cB2C906830BA63d135e3",
-      "storageGasOracle": "0x5244d3359065C883BDfeEEff5329DE38c0Bd227e",
-      "testRecipient": "0x2ed6030D204745aC0Cd6be8301C3a63bf14D97Cc",
-=======
-      "staticAggregationHookFactory": "0x4799999864Aa444f5ed75e5D5eED59Cfc935D5F8",
-      "staticAggregationIsm": "0xDAAfa04d38d95f5B8418786AE0F7ee5B962ee92B",
-      "staticAggregationIsmFactory": "0x40c6Abcb6A2CdC8882d4bEcaC47927005c7Bb8c2",
-      "staticMerkleRootMultisigIsmFactory": "0xE2f485bc031Feb5a4C41C1967bf028653d75f0C3",
-      "staticMessageIdMultisigIsmFactory": "0x84Df48F8f241f11d0fA302d09d73030429Bd9C73",
-      "storageGasOracle": "0x448b7ADB0dA36d41AA2AfDc9d63b97541A7b3819",
-      "testRecipient": "0x36FdA966CfffF8a9Cdc814f546db0e6378bFef35",
-      "testTokenRecipient": "0x85ac1164878e017b67660a74ff1f41f3D05C02Bb",
->>>>>>> 4a3ac4cf
-      "timelockController": "0x0000000000000000000000000000000000000000",
-      "validatorAnnounce": "0xD233433AeC23F8382DAd87D808F60557Ea35399f",
-      "index": {
-        "from": 66586
-      }
-    },
-    "cyber": {
-      "blockExplorers": [
-        {
-          "apiUrl": "https://api.socialscan.io/cyber",
-          "family": "other",
-          "name": "Cyber Mainnet Explorer",
-          "url": "https://cyberscan.co"
-        }
-      ],
-      "blocks": {
-        "confirmations": 1,
-        "estimateBlockTime": 2,
-        "reorgPeriod": 5
-      },
-      "chainId": 7560,
-      "deployer": {
-        "name": "Abacus Works",
-        "url": "https://www.hyperlane.xyz"
-      },
-      "displayName": "Cyber",
-      "domainId": 7560,
-      "gasCurrencyCoinGeckoId": "ethereum",
-      "name": "cyber",
-      "nativeToken": {
-        "decimals": 18,
-        "name": "Ether",
-        "symbol": "ETH"
-      },
-      "protocol": "ethereum",
-      "rpcUrls": [
-        {
-          "http": "https://rpc.cyber.co"
-        },
-        {
-          "http": "https://cyber.alt.technology"
-        }
-      ],
-      "technicalStack": "opstack",
-      "aggregationHook": "0xF6C1769d5390Be0f77080eF7791fBbA7eF4D5659",
-      "domainRoutingIsm": "0x93e62F2c9a89f8b1e62A3c726Bbf6BD1A7b7FA3e",
-      "domainRoutingIsmFactory": "0x1052eF3419f26Bec74Ed7CEf4a4FA6812Bc09908",
-      "fallbackRoutingHook": "0xd21192429df453021e896f2897Dc8B1167DD61E5",
-      "interchainAccountRouter": "0x1B947F6246ACe28abAf073FF11c098F31ce4f899",
-      "interchainGasPaymaster": "0x9844aFFaBE17c37F791ff99ABa58B0FbB75e22AF",
-      "interchainSecurityModule": "0x556C19E691E7E49FCC709EA0D5E392d30F37886C",
-      "mailbox": "0x2f2aFaE1139Ce54feFC03593FeE8AB2aDF4a85A7",
-      "merkleTreeHook": "0xF5da68b2577EF5C0A0D98aA2a58483a68C2f232a",
-      "pausableHook": "0x61594D2cA900C44ab51d07776465397FefC643C6",
-      "pausableIsm": "0xbB22547D1dc681fe925f568f637Ff67aC06c20fc",
-      "protocolFee": "0x089DdA086dCbfA0C2cCa69B45F2eB6DE7Fd71F38",
-      "proxyAdmin": "0x0761b0827849abbf7b0cC09CE14e1C93D87f5004",
-      "staticAggregationHookFactory": "0xEb9FcFDC9EfDC17c1EC5E1dc085B98485da213D6",
-      "staticAggregationIsm": "0x5F3C25e6AfDC6953fF1c7a661963D5a54E239A8D",
-      "staticAggregationIsmFactory": "0x8F7454AC98228f3504Bb91eA3D8Adafe6406110A",
-      "staticMerkleRootMultisigIsmFactory": "0x2C1FAbEcd7bFBdEBF27CcdB67baADB38b6Df90fC",
-      "staticMerkleRootWeightedMultisigIsmFactory": "0x989B7307d266151BE763935C856493D968b2affF",
-      "staticMessageIdMultisigIsmFactory": "0x8b83fefd896fAa52057798f6426E9f0B080FCCcE",
-      "staticMessageIdWeightedMultisigIsmFactory": "0x71388C9E25BE7b229B5d17Df7D4DB3F7DA7C962d",
-      "storageGasOracle": "0x7b2e996742fA42d223652A344252B725D1bC428C",
-      "testRecipient": "0x2c61Cda929e4e2174cb10cd8e2724A9ceaD62E67",
-      "timelockController": "0x0000000000000000000000000000000000000000",
-      "validatorAnnounce": "0x062200d92df6bb7ba89ce4d6800110450f94784e",
-      "index": {
-        "from": 4842212
-      }
-    },
-<<<<<<< HEAD
-    "degenchain": {
-=======
-    "optimism": {
-      "aggregationHook": "0xb959001ec9706d56fC7787e126caC2Ad3a7158a7",
->>>>>>> 4a3ac4cf
-      "blockExplorers": [
-        {
-          "apiUrl": "https://explorer.degen.tips/api/eth-rpc",
-          "family": "blockscout",
-          "name": "Degen Chain Explorer",
-          "url": "https://explorer.degen.tips"
-        }
-      ],
-      "blocks": {
-        "confirmations": 1,
-        "estimateBlockTime": 10,
-        "reorgPeriod": 5
-      },
-      "chainId": 666666666,
-      "deployer": {
-        "name": "Abacus Works",
-        "url": "https://www.hyperlane.xyz"
-      },
-      "displayName": "Degen",
-      "domainId": 666666666,
-      "gasCurrencyCoinGeckoId": "degen-base",
-      "index": {
-        "from": 23783929
-      },
-      "name": "degenchain",
-      "nativeToken": {
-        "decimals": 18,
-        "name": "Degen",
-        "symbol": "DEGEN"
-      },
-      "protocol": "ethereum",
-      "rpcUrls": [
-        {
-          "http": "https://rpc.degen.tips"
-        }
-      ],
-<<<<<<< HEAD
-      "technicalStack": "arbitrumnitro",
-      "aggregationHook": "0xDC995884ec53b6Bc809ed614f5E92084600002ed",
-      "domainRoutingIsm": "0xaDc0cB48E8DB81855A930C0C1165ea3dCe4Ba5C7",
-      "domainRoutingIsmFactory": "0x1052eF3419f26Bec74Ed7CEf4a4FA6812Bc09908",
-      "fallbackRoutingHook": "0xd21192429df453021e896f2897Dc8B1167DD61E5",
-      "interchainAccountRouter": "0xAb65C41a1BC580a52f0b166879122EFdce0cB868",
-      "interchainGasPaymaster": "0x9844aFFaBE17c37F791ff99ABa58B0FbB75e22AF",
-      "interchainSecurityModule": "0x6141b0EeD5aa36A690f631F10cF4a3af94aEaDeb",
-      "mailbox": "0x2f2aFaE1139Ce54feFC03593FeE8AB2aDF4a85A7",
-      "merkleTreeHook": "0xF5da68b2577EF5C0A0D98aA2a58483a68C2f232a",
-      "pausableHook": "0x61594D2cA900C44ab51d07776465397FefC643C6",
-      "pausableIsm": "0x089DdA086dCbfA0C2cCa69B45F2eB6DE7Fd71F38",
-      "protocolFee": "0x4E55aDA3ef1942049EA43E904EB01F4A0a9c39bd",
-      "proxyAdmin": "0x0761b0827849abbf7b0cC09CE14e1C93D87f5004",
-      "staticAggregationHookFactory": "0xEb9FcFDC9EfDC17c1EC5E1dc085B98485da213D6",
-      "staticAggregationIsm": "0xE89fF24e1979F6AbD6b71b733cc62d1289d193c4",
-      "staticAggregationIsmFactory": "0x8F7454AC98228f3504Bb91eA3D8Adafe6406110A",
-      "staticMerkleRootMultisigIsmFactory": "0x2C1FAbEcd7bFBdEBF27CcdB67baADB38b6Df90fC",
-      "staticMerkleRootWeightedMultisigIsmFactory": "0x71388C9E25BE7b229B5d17Df7D4DB3F7DA7C962d",
-      "staticMessageIdMultisigIsmFactory": "0x8b83fefd896fAa52057798f6426E9f0B080FCCcE",
-      "staticMessageIdWeightedMultisigIsmFactory": "0x3E969bA938E6A993eeCD6F65b0dd8712B07dFe59",
-      "storageGasOracle": "0x7b2e996742fA42d223652A344252B725D1bC428C",
-      "testRecipient": "0x2c61Cda929e4e2174cb10cd8e2724A9ceaD62E67",
-=======
-      "staticAggregationHookFactory": "0xb0464AE267dbD8b0c611D7768Cd658d4c39b54d6",
-      "staticAggregationIsm": "0xdF6316DF574974110DCC94BB4E520B09Fe3CbEf9",
-      "staticAggregationIsmFactory": "0x7491843F3A5Ba24E0f17a22645bDa04A1Ae2c584",
-      "staticMerkleRootMultisigIsmFactory": "0xCA6Cb9Bc3cfF9E11003A06617cF934B684Bc78BC",
-      "staticMessageIdMultisigIsmFactory": "0xAa4Be20E9957fE21602c74d7C3cF5CB1112EA9Ef",
-      "storageGasOracle": "0x27e88AeB8EA4B159d81df06355Ea3d20bEB1de38",
-      "testRecipient": "0x36FdA966CfffF8a9Cdc814f546db0e6378bFef35",
-      "testTokenRecipient": "0x85ac1164878e017b67660a74ff1f41f3D05C02Bb",
->>>>>>> 4a3ac4cf
-      "timelockController": "0x0000000000000000000000000000000000000000",
-      "validatorAnnounce": "0x062200d92dF6bB7bA89Ce4D6800110450f94784e"
-    },
-    "dogechain": {
-      "blockExplorers": [
-        {
-          "apiUrl": "https://explorer.dogechain.dog/api",
-          "family": "blockscout",
-          "name": "Dogechain Explorer",
-          "url": "https://explorer.dogechain.dog"
-        }
-      ],
-      "blocks": {
-        "confirmations": 1,
-        "estimateBlockTime": 2,
-        "reorgPeriod": 5
-      },
-      "chainId": 2000,
-      "deployer": {
-        "name": "Abacus Works",
-        "url": "https://www.hyperlane.xyz"
-      },
-      "displayName": "Dogechain",
-      "domainId": 2000,
-      "gasCurrencyCoinGeckoId": "dogecoin",
-      "name": "dogechain",
-      "nativeToken": {
-        "decimals": 18,
-        "name": "Dogecoin",
-        "symbol": "DOGE"
-      },
-      "protocol": "ethereum",
-      "rpcUrls": [
-        {
-          "http": "https://rpc.dogechain.dog"
-        }
-      ],
-      "technicalStack": "polygoncdk",
-      "aggregationHook": "0x9aA6A7525Aa42f861AB07F8556654971dd4525ED",
-      "domainRoutingIsm": "0xBD70Ea9D599a0FC8158B026797177773C3445730",
-      "domainRoutingIsmFactory": "0x1052eF3419f26Bec74Ed7CEf4a4FA6812Bc09908",
-      "fallbackRoutingHook": "0xc401e251CCa7A364114504A994D6fC7cb1c243AB",
-      "interchainAccountRouter": "0xe05f59ec3AE5B475050a735522Def832F602152f",
-      "interchainGasPaymaster": "0x4E55aDA3ef1942049EA43E904EB01F4A0a9c39bd",
-      "interchainSecurityModule": "0xCF6b025C69193030fa48217e9bc6c8a864419EF0",
-      "mailbox": "0x3a464f746D23Ab22155710f44dB16dcA53e0775E",
-      "merkleTreeHook": "0x441a01Fca2eD731C0Fc4633998332f9FEDB17575",
-      "pausableHook": "0x5Ed813B8b41f25c8002B01A72bbDBe6A0232Fe27",
-      "pausableIsm": "0x61594D2cA900C44ab51d07776465397FefC643C6",
-      "protocolFee": "0x8AB7A6FaC052518A39628497735C855a2Beb515B",
-      "proxyAdmin": "0x2f2aFaE1139Ce54feFC03593FeE8AB2aDF4a85A7",
-      "staticAggregationHookFactory": "0xEb9FcFDC9EfDC17c1EC5E1dc085B98485da213D6",
-      "staticAggregationIsm": "0x78A31fF00D79158c22C09DC6D7Fa7188e21925E4",
-      "staticAggregationIsmFactory": "0x8F7454AC98228f3504Bb91eA3D8Adafe6406110A",
-      "staticMerkleRootMultisigIsmFactory": "0x2C1FAbEcd7bFBdEBF27CcdB67baADB38b6Df90fC",
-      "staticMerkleRootWeightedMultisigIsmFactory": "0x0761b0827849abbf7b0cC09CE14e1C93D87f5004",
-      "staticMessageIdMultisigIsmFactory": "0x8b83fefd896fAa52057798f6426E9f0B080FCCcE",
-      "staticMessageIdWeightedMultisigIsmFactory": "0x4Ed7d626f1E96cD1C0401607Bf70D95243E3dEd1",
-      "storageGasOracle": "0xA38D1D7F217A52A27b0e6BF50E0a9ddAD05798C0",
-      "testRecipient": "0xbB22547D1dc681fe925f568f637Ff67aC06c20fc",
-      "timelockController": "0x0000000000000000000000000000000000000000",
-      "validatorAnnounce": "0xb4fc9B5fD57499Ef6FfF3995728a55F7A618ef86",
-      "index": {
-        "from": 31903424
-      }
-    },
-<<<<<<< HEAD
-    "eclipsemainnet": {
-=======
-    "polygon": {
-      "aggregationHook": "0xC120b70D088b1F27F4bE61f0d84354B9C4f3794A",
->>>>>>> 4a3ac4cf
-      "blockExplorers": [
-        {
-          "apiUrl": "https://api.eclipsescan.xyz/",
-          "family": "other",
-          "name": "Eclipse Explorer",
-          "url": "https://eclipsescan.xyz/"
-        }
-      ],
-      "blocks": {
-        "confirmations": 1,
-        "estimateBlockTime": 0.4,
-        "reorgPeriod": 0
-      },
-      "chainId": 1408864445,
-      "deployer": {
-        "name": "Abacus Works",
-        "url": "https://www.hyperlane.xyz"
-      },
-      "displayName": "Eclipse",
-      "domainId": 1408864445,
-      "gasCurrencyCoinGeckoId": "ethereum",
-      "name": "eclipsemainnet",
-      "nativeToken": {
-        "decimals": 9,
-        "name": "Ether",
-        "symbol": "ETH"
-      },
-      "protocol": "sealevel",
-      "rpcUrls": [
-        {
-          "http": "https://mainnetbeta-rpc.eclipse.xyz"
-        }
-      ],
-<<<<<<< HEAD
-      "technicalStack": "other",
-      "interchainGasPaymaster": "ABb3i11z7wKoGCfeRQNQbVYWjAm7jG7HzZnDLV4RKRbK",
-      "interchainSecurityModule": "CMtST8GBWTTzBgYCdAm7Kfh4aVhM2KAeVvTo2gNoDgNU",
-      "mailbox": "EitxJuv2iBjsg2d7jVy2LDC1e2zBrx4GB5Y9h2Ko3A9Y",
-      "merkleTreeHook": "EitxJuv2iBjsg2d7jVy2LDC1e2zBrx4GB5Y9h2Ko3A9Y",
-      "validatorAnnounce": "Hqnn593pqDZWLy6bKZ4NbY767wFhUNBShDrLktuQa3Q2"
-    },
-    "edgenchain": {
-=======
-      "staticAggregationHookFactory": "0xF30E3d79F8B9520Fc53454cf43bB2D90Cd65e066",
-      "staticAggregationIsm": "0xe289bD204Dbb4F3aaFA27Dbe5751C71e101CFD80",
-      "staticAggregationIsmFactory": "0x81AdDD9Ca89105063DaDEBd5B4408551Ce850E22",
-      "staticMerkleRootMultisigIsmFactory": "0xa9E0E18E78b098c2DE36c42E4DDEA13ce214c592",
-      "staticMessageIdMultisigIsmFactory": "0xEa5Be2AD66BB1BA321B7aCf0A079fBE304B09Ca0",
-      "storageGasOracle": "0xA3a24EC5670F1F416AB9fD554FcE2f226AE9D7eB",
-      "testRecipient": "0x36FdA966CfffF8a9Cdc814f546db0e6378bFef35",
-      "testTokenRecipient": "0x85ac1164878e017b67660a74ff1f41f3D05C02Bb",
-      "timelockController": "0x0000000000000000000000000000000000000000",
-      "validatorAnnounce": "0x454E1a1E1CA8B51506090f1b5399083658eA4Fc5",
-      "staticMerkleRootWeightedMultisigIsmFactory": "0x07CE1B0cFfa436AE2fb7Fbd7318648774FdA53f9",
-      "staticMessageIdWeightedMultisigIsmFactory": "0x9e22945bE593946618383B108CC5bce09eBA4C26",
-      "technicalStack": "other"
-    },
-    "polygonzkevm": {
-      "aggregationHook": "0xf1debB1935e50414F9F02b3A1b501F1b8de05ddd",
->>>>>>> 4a3ac4cf
-      "blockExplorers": [
-        {
-          "apiUrl": "https://edgenscan.io/api",
-          "family": "blockscout",
-          "name": "Edgenscan",
-          "url": "https://edgenscan.io"
-        }
-      ],
-      "blocks": {
-        "confirmations": 1,
-        "estimateBlockTime": 3,
-        "reorgPeriod": 5
-      },
-      "chainId": 4207,
-      "deployer": {
-        "name": "LayerEdge",
-        "url": "https://www.layeredge.io"
-      },
-      "displayName": "Edgen Chain",
-      "domainId": 4207,
-      "isTestnet": false,
-      "name": "edgenchain",
-      "nativeToken": {
-        "decimals": 18,
-        "name": "EDGEN",
-        "symbol": "EDGEN"
-      },
-      "protocol": "ethereum",
-      "rpcUrls": [
-        {
-          "http": "https://rpc.layeredge.io"
-        }
-      ],
-<<<<<<< HEAD
-      "technicalStack": "other",
-      "domainRoutingIsmFactory": "0x8F3F34DE0ffd1C3135a60005C4aEACdAc1917e30",
-      "interchainGasPaymaster": "0x0000000000000000000000000000000000000000",
-      "mailbox": "0xef07FAE1a6912C8d333F72E01A03CE3bb18E12a1",
-      "merkleTreeHook": "0x8d097Ec0d44E11CC0F40CaC728150dC1Fac58AED",
-      "proxyAdmin": "0xBeeb782C8B6E855fBd794F0CffBff9fc017CbF59",
-      "staticAggregationHookFactory": "0x5E3B376650ad34DdaE5eB0854C0b6E0BCF5e61DC",
-      "staticAggregationIsmFactory": "0x38A3bdd45081bB257371937C8361ceBA1AF27809",
-      "staticMerkleRootMultisigIsmFactory": "0xF4620Dc2Cd30A4C6AeC9020Fa8c246bF52325D43",
-      "staticMerkleRootWeightedMultisigIsmFactory": "0x7b19FD94507a163C26A18cbD2c624e57b1F6448D",
-      "staticMessageIdMultisigIsmFactory": "0x9c572EE27c08f62f82af5e970a2548656d3377c7",
-      "staticMessageIdWeightedMultisigIsmFactory": "0x443bd0eFae99B037CC5580eB6A90c5E9ba642C98",
-      "testRecipient": "0xfc659F22d42cA337e06b6Bd94adE52424f5825C8",
-      "validatorAnnounce": "0x8142291D4E25268dDeDB3920a366e25CAF1CD8D6",
-      "index": {
-        "from": 6190
-      }
-    },
-    "electroneum": {
-=======
-      "staticAggregationHookFactory": "0x7cd570c6544a5b8c90D3e5031702406a769281eA",
-      "staticAggregationIsm": "0xAe7d2FA2aFc57Ce9F05930d403673A267b3efE50",
-      "staticAggregationIsmFactory": "0x1052eF3419f26Bec74Ed7CEf4a4FA6812Bc09908",
-      "staticMerkleRootMultisigIsmFactory": "0x8F7454AC98228f3504Bb91eA3D8Adafe6406110A",
-      "staticMessageIdMultisigIsmFactory": "0xEb9FcFDC9EfDC17c1EC5E1dc085B98485da213D6",
-      "storageGasOracle": "0x19dc38aeae620380430C200a6E990D5Af5480117",
-      "testRecipient": "0xD127D4549cb4A5B2781303a4fE99a10EAd13263A",
-      "timelockController": "0x0000000000000000000000000000000000000000",
-      "validatorAnnounce": "0x2fa5F5C96419C222cDbCeC797D696e6cE428A7A9",
-      "staticMerkleRootWeightedMultisigIsmFactory": "0xc24f3ba8619Fe9db9b95fB616D6945779669e591",
-      "staticMessageIdWeightedMultisigIsmFactory": "0x882Ad0CcB25CDf928e2a9C899F23eC033C4113f7",
-      "technicalStack": "polygoncdk",
-      "transactionOverrides": {
-        "gasPrice": 1000000000
-      }
-    },
-    "redstone": {
-      "aggregationHook": "0x1Ab54271d635660d5Ce805E24d4f72179d3552DD",
->>>>>>> 4a3ac4cf
-      "blockExplorers": [
-        {
-          "apiUrl": "https://blockexplorer.electroneum.com/api",
-          "family": "blockscout",
-          "name": "Electroneum Explorer",
-          "url": "https://blockexplorer.electroneum.com"
-        }
-      ],
-      "blocks": {
-        "confirmations": 1,
-        "estimateBlockTime": 5,
-        "reorgPeriod": 10
-      },
-      "chainId": 52014,
-      "deployer": {
-        "name": "Abacus Works",
-        "url": "https://www.hyperlane.xyz"
-      },
-      "displayName": "Electroneum",
-      "domainId": 52014,
-      "gasCurrencyCoinGeckoId": "electroneum",
-      "name": "electroneum",
-      "nativeToken": {
-        "decimals": 18,
-        "name": "ETN",
-        "symbol": "ETN"
-      },
-      "protocol": "ethereum",
-      "rpcUrls": [
-        {
-          "http": "https://rpc.ankr.com/electroneum"
-        }
-      ],
-<<<<<<< HEAD
-      "technicalStack": "other",
-      "aggregationHook": "0xC1F1EC06556512CCBCA8493F25dE4D438C825f7A",
-      "domainRoutingIsm": "0xBD70Ea9D599a0FC8158B026797177773C3445730",
-      "domainRoutingIsmFactory": "0x1052eF3419f26Bec74Ed7CEf4a4FA6812Bc09908",
-      "fallbackRoutingHook": "0xbE58F200ffca4e1cE4D2F4541E94Ae18370fC405",
-      "interchainAccountRouter": "0x9fE454AA2B01fc7A2a777AE561bc58Ce560CD5a9",
-      "interchainGasPaymaster": "0x1A41a365A693b6A7aED1a46316097d290f569F22",
-      "interchainSecurityModule": "0xD04cB6BE95fA37975Bc2Ac145f610948E1502181",
-      "mailbox": "0x3a464f746D23Ab22155710f44dB16dcA53e0775E",
-      "merkleTreeHook": "0xA7d42B7a7603bEb87f84a1f3D5C97a033DFd2Cc9",
-      "pausableHook": "0x8D8979F2C29bA49FAb259A826D0271c43F70288c",
-      "pausableIsm": "0xf4035357EB3e3B48E498FA6e1207892f615A2c2f",
-      "protocolFee": "0x238b3Fc6f3D32102AA655984059A051647DA98e2",
-      "proxyAdmin": "0x2f2aFaE1139Ce54feFC03593FeE8AB2aDF4a85A7",
-      "staticAggregationHookFactory": "0xEb9FcFDC9EfDC17c1EC5E1dc085B98485da213D6",
-      "staticAggregationIsm": "0x3505b58BD49C5261aC33a8Dec01756FEb66B9ee1",
-      "staticAggregationIsmFactory": "0x8F7454AC98228f3504Bb91eA3D8Adafe6406110A",
-      "staticMerkleRootMultisigIsmFactory": "0x2C1FAbEcd7bFBdEBF27CcdB67baADB38b6Df90fC",
-      "staticMerkleRootWeightedMultisigIsmFactory": "0x0761b0827849abbf7b0cC09CE14e1C93D87f5004",
-      "staticMessageIdMultisigIsmFactory": "0x8b83fefd896fAa52057798f6426E9f0B080FCCcE",
-      "staticMessageIdWeightedMultisigIsmFactory": "0x4Ed7d626f1E96cD1C0401607Bf70D95243E3dEd1",
-      "storageGasOracle": "0xcDD89f19b2d00DCB9510BB3fBd5eCeCa761fe5Ab",
-      "testRecipient": "0x6D48135b7584E8Bf828B6e23110Bc0Da4252704f",
-      "validatorAnnounce": "0x75719C858e0c73e07128F95B2C466d142490e933",
-      "index": {
-        "from": 9403258
-      }
-    },
-    "endurance": {
-=======
-      "staticAggregationHookFactory": "0xA3a24EC5670F1F416AB9fD554FcE2f226AE9D7eB",
-      "staticAggregationIsm": "0x3Bb9244a2aBBb710c933e8D82Ff8F0C200F3c036",
-      "staticAggregationIsmFactory": "0xEb9FcFDC9EfDC17c1EC5E1dc085B98485da213D6",
-      "staticMerkleRootMultisigIsmFactory": "0x8b83fefd896fAa52057798f6426E9f0B080FCCcE",
-      "staticMessageIdMultisigIsmFactory": "0x8F7454AC98228f3504Bb91eA3D8Adafe6406110A",
-      "storageGasOracle": "0x6Fae4D9935E2fcb11fC79a64e917fb2BF14DaFaa",
-      "testRecipient": "0x1Ab68dC4f7b6cfcd00218D4b761b7F3b5a724555",
-      "timelockController": "0x0000000000000000000000000000000000000000",
-      "validatorAnnounce": "0x12582c7B0f43c6A667CBaA7fA8b112F7fb1E69F0",
-      "staticMerkleRootWeightedMultisigIsmFactory": "0x794Fe7970EE45945b0ad2667f99A5bBc9ddfB5d7",
-      "staticMessageIdWeightedMultisigIsmFactory": "0x7B8AA8f23Ab6B0757eC6FC71894211376D9335b0",
-      "technicalStack": "opstack"
-    },
-    "scroll": {
-      "aggregationHook": "0x3d96e1efA9F232F7743b2C31D4ba3FE0B35008AC",
->>>>>>> 4a3ac4cf
-      "blockExplorers": [
-        {
-          "apiUrl": "https://explorer-endurance.fusionist.io/api",
-          "family": "blockscout",
-          "name": "Endurance Explorer",
-          "url": "https://explorer-endurance.fusionist.io"
-        }
-      ],
-      "blocks": {
-        "confirmations": 1,
-        "estimateBlockTime": 12,
-        "reorgPeriod": 15
-      },
-      "chainId": 648,
-      "deployer": {
-        "name": "Abacus Works",
-        "url": "https://www.hyperlane.xyz"
-      },
-      "displayName": "Endurance",
-      "domainId": 648,
-      "gasCurrencyCoinGeckoId": "endurance",
-      "gnosisSafeTransactionServiceUrl": "https://safewallet.fusionist.io/cgw/api",
-      "name": "endurance",
-      "nativeToken": {
-        "decimals": 18,
-        "name": "Fusionist",
-        "symbol": "ACE"
-      },
-      "protocol": "ethereum",
-      "rpcUrls": [
-        {
-          "http": "https://rpc-endurance.fusionist.io"
-        }
-      ],
-<<<<<<< HEAD
-      "technicalStack": "other",
-      "aggregationHook": "0x62c39B0500760c46Ae9Ae312A30f63445dc24C3a",
-      "domainRoutingIsm": "0x93e62F2c9a89f8b1e62A3c726Bbf6BD1A7b7FA3e",
-      "domainRoutingIsmFactory": "0x1052eF3419f26Bec74Ed7CEf4a4FA6812Bc09908",
-      "fallbackRoutingHook": "0x473884010F0C1742DA8Ad01E7E295624B931076b",
-      "interchainAccountRouter": "0xB5CA647Fd7b28cb8Ec80144f2C6BAEE2Dfc12E03",
-      "interchainGasPaymaster": "0xB30EAB08aa87138D57168D0e236850A530f49921",
-      "interchainSecurityModule": "0xE0Aa81E73578A9e0Fb671ab4Ad0CfBC79B72adaA",
-      "mailbox": "0x2f2aFaE1139Ce54feFC03593FeE8AB2aDF4a85A7",
-      "merkleTreeHook": "0xC831271c1fB212012811a91Dd43e5926C1020563",
-      "pausableHook": "0xaE7BCf37D4541d3CFc46c1459829c1246E11aE08",
-      "pausableIsm": "0x5Ed813B8b41f25c8002B01A72bbDBe6A0232Fe27",
-      "protocolFee": "0xcf678903c003651DB0bb933820259A16ea9d95e4",
-      "proxyAdmin": "0x0761b0827849abbf7b0cC09CE14e1C93D87f5004",
-      "staticAggregationHookFactory": "0xEb9FcFDC9EfDC17c1EC5E1dc085B98485da213D6",
-      "staticAggregationIsm": "0x20eB7a6367F962A6bB3B6eB54111A1fD073Bf0DA",
-=======
-      "staticAggregationHookFactory": "0x2F3D24f1FA44c92c786F32255e0154e2947F594d",
-      "staticAggregationIsm": "0xAC0F1820F1F3fEd26293B8714464ca431824f823",
->>>>>>> 4a3ac4cf
-      "staticAggregationIsmFactory": "0x8F7454AC98228f3504Bb91eA3D8Adafe6406110A",
-      "staticMerkleRootMultisigIsmFactory": "0x2C1FAbEcd7bFBdEBF27CcdB67baADB38b6Df90fC",
-      "staticMerkleRootWeightedMultisigIsmFactory": "0xc441521bA37EaCd9af4f319CcdA27E9D48f74281",
-      "staticMessageIdMultisigIsmFactory": "0x8b83fefd896fAa52057798f6426E9f0B080FCCcE",
-      "staticMessageIdWeightedMultisigIsmFactory": "0x730f8a4128Fa8c53C777B62Baa1abeF94cAd34a9",
-      "storageGasOracle": "0xe243Fb51d91c5DE62afAbE44F7Ed2D4DC51668C6",
-      "testRecipient": "0xD670c00C0Cad3D32436d7cF270e739772314A8CE",
-      "timelockController": "0x0000000000000000000000000000000000000000",
-      "validatorAnnounce": "0x3c7653dD0Ec21A833f99293CDC17495CE249532c",
-      "index": {
-        "from": 952917
-      }
-    },
-<<<<<<< HEAD
-    "ethereum": {
-=======
-    "sei": {
-      "aggregationHook": "0xfA2445D13CDa96c3ef3b51C78c39b1F6640924fA",
->>>>>>> 4a3ac4cf
-      "blockExplorers": [
-        {
-          "apiKey": "GP69JEAP2W7YFJT9ZJTEPGQT6Y6KMW44ZN",
-          "apiUrl": "https://api.etherscan.io/v2/api?chainid=1",
-          "family": "etherscan",
-          "name": "Etherscan",
-          "url": "https://etherscan.io"
-        },
-        {
-          "apiUrl": "https://eth.blockscout.com/api",
-          "family": "blockscout",
-          "name": "Blockscout",
-          "url": "https://blockscout.com/eth/mainnet"
-        },
-        {
-          "apiUrl": "https://api.routescan.io/v2/network/mainnet/evm/1/etherscan/api",
-          "family": "routescan",
-          "name": "Ethereum Explorer",
-          "url": "https://1.routescan.io"
-        }
-      ],
-      "blocks": {
-        "confirmations": 2,
-        "estimateBlockTime": 13,
-        "reorgPeriod": 15
-      },
-      "chainId": 1,
-      "deployer": {
-        "name": "Abacus Works",
-        "url": "https://www.hyperlane.xyz"
-      },
-      "displayName": "Ethereum",
-      "domainId": 1,
-      "gasCurrencyCoinGeckoId": "ethereum",
-      "gnosisSafeTransactionServiceUrl": "https://safe-transaction-mainnet.safe.global/",
-      "name": "ethereum",
-      "nativeToken": {
-        "decimals": 18,
-        "name": "Ether",
-        "symbol": "ETH"
-      },
-      "protocol": "ethereum",
-      "rpcUrls": [
-        {
-<<<<<<< HEAD
-          "http": "https://eth.llamarpc.com"
-        },
-        {
-          "http": "https://ethereum.publicnode.com"
-        },
-        {
-          "http": "https://eth.drpc.org"
-        },
-        {
-          "http": "https://rpc.flashbots.net"
-        },
-        {
-          "http": "https://eth.blockrazor.xyz"
-        },
-        {
-          "http": "https://eth-pokt.nodies.app"
-        }
-      ],
-=======
-          "http": "https://evm-rpc.sei-apis.com"
-        }
-      ],
-      "staticAggregationHookFactory": "0x7442A72e41F09e35945BE4984785Ab92D921e6d5",
-      "staticAggregationIsm": "0x596eCC936068AeBD836e79D530043b868569a61B",
-      "staticAggregationIsmFactory": "0x8F7454AC98228f3504Bb91eA3D8Adafe6406110A",
-      "staticMerkleRootMultisigIsmFactory": "0x2C1FAbEcd7bFBdEBF27CcdB67baADB38b6Df90fC",
-      "staticMessageIdMultisigIsmFactory": "0x8b83fefd896fAa52057798f6426E9f0B080FCCcE",
-      "storageGasOracle": "0x26f32245fCF5Ad53159E875d5Cae62aEcf19c2d4",
-      "testRecipient": "0xdB670e1a1e312BF17425b08cE55Bdf2cD8F8eD54",
-      "timelockController": "0x0000000000000000000000000000000000000000",
-      "validatorAnnounce": "0x5332D1AC0A626D265298c14ff681c0A8D28dB86d",
-      "staticMerkleRootWeightedMultisigIsmFactory": "0xDf347f7602fFF536337c0B90cEC19CD6998427C4",
-      "staticMessageIdWeightedMultisigIsmFactory": "0x816CF11aDFF6De498823F739eAfe350E82ee845D",
->>>>>>> 4a3ac4cf
-      "technicalStack": "other",
-      "aggregationHook": "0xb87AC8EA4533AE017604E44470F7c1E550AC6F10",
-      "domainRoutingIsm": "0xBA328338044e0C0AFd0591FB6E5e2F83C4e8F742",
-      "domainRoutingIsmFactory": "0x28fA9552F19039b450498B0d8e5DEAe0d0aAc559",
-      "fallbackRoutingHook": "0x571f1435613381208477ac5d6974310d88AC7cB7",
-      "interchainAccountRouter": "0xC00b94c115742f711a6F9EA90373c33e9B72A4A9",
-      "interchainGasPaymaster": "0x9e6B1022bE9BBF5aFd152483DAD9b88911bC8611",
-      "interchainSecurityModule": "0xf5b0e5Dbc75982a44025253612F98fbab146D161",
-      "mailbox": "0xc005dc82818d67AF737725bD4bf75435d065D239",
-      "merkleTreeHook": "0x48e6c30B97748d1e2e03bf3e9FbE3890ca5f8CCA",
-      "pausableHook": "0x3A66Dc852e56d3748838b3C27CF381105b83705b",
-      "pausableIsm": "0xDC98a856fb9112894c2fE32267DA8bF35645FAF3",
-      "protocolFee": "0x8B05BF30F6247a90006c5837eA63C7905D79e6d8",
-      "proxyAdmin": "0x75EE15Ee1B4A75Fa3e2fDF5DF3253c25599cc659",
-      "staticAggregationHookFactory": "0x6D2555A8ba483CcF4409C39013F5e9a3285D3C9E",
-      "staticAggregationIsm": "0x5447cdC0f4B1Afd827BF9d2F6b6cE7668d5dc284",
-      "staticAggregationIsmFactory": "0x46FA191Ad972D9674Ed752B69f9659A0d7b22846",
-      "staticMerkleRootMultisigIsmFactory": "0x47e8aF9e30C32Ab91060ED587894288786761B45",
-      "staticMerkleRootWeightedMultisigIsmFactory": "0xA2502bF73e5313c1bf48E47C887cdcbf2640FA41",
-      "staticMessageIdMultisigIsmFactory": "0xfA21D9628ADce86531854C2B7ef00F07394B0B69",
-      "staticMessageIdWeightedMultisigIsmFactory": "0x4272124Fba59CbA076D85375895f94B6a3485c3E",
-      "storageGasOracle": "0xc9a103990A8dB11b4f627bc5CD1D0c2685484Ec5",
-      "testRecipient": "0x36FdA966CfffF8a9Cdc814f546db0e6378bFef35",
-      "testTokenRecipient": "0x85ac1164878e017b67660a74ff1f41f3D05C02Bb",
-      "timelockController": "0x0000000000000000000000000000000000000000",
-      "validatorAnnounce": "0xCe74905e51497b4adD3639366708b821dcBcff96",
-      "index": {
-        "from": 18422581
-      }
-    },
-    "everclear": {
-      "blockExplorers": [
-        {
-          "apiUrl": "https://scan.everclear.org/api",
-          "family": "blockscout",
-          "name": "Everclear Explorer",
-          "url": "https://scan.everclear.org"
-        }
-      ],
-      "blocks": {
-        "confirmations": 1,
-        "estimateBlockTime": 2,
-        "reorgPeriod": 2
-      },
-      "chainId": 25327,
-      "deployer": {
-        "name": "Abacus Works",
-        "url": "https://www.hyperlane.xyz"
-      },
-      "displayName": "Everclear",
-      "domainId": 25327,
-      "gasCurrencyCoinGeckoId": "ethereum",
-      "index": {
-        "from": 37
-      },
-      "name": "everclear",
-      "nativeToken": {
-        "decimals": 18,
-        "name": "Ethereum",
-        "symbol": "ETH"
-      },
-      "protocol": "ethereum",
-      "rpcUrls": [
-        {
-          "http": "https://rpc.everclear.raas.gelato.cloud"
-        }
-      ],
-      "technicalStack": "arbitrumnitro",
-      "aggregationHook": "0x14F6CA3B04f077AF26922B7957B89b32F8C842a9",
-      "domainRoutingIsm": "0xDEed16fe4b1c9b2a93483EDFf34C77A9b57D31Ff",
-      "domainRoutingIsmFactory": "0x4Ed7d626f1E96cD1C0401607Bf70D95243E3dEd1",
-      "fallbackRoutingHook": "0x3C2b535a49c6827DF0b8e94467e6922c99E3c092",
-      "interchainAccountRouter": "0x6FD739221F53F8dc1565F3aF830Cb687cfe5932D",
-      "interchainGasPaymaster": "0xb58257cc81E47EC72fD38aE16297048de23163b4",
-      "interchainSecurityModule": "0xa3C641dF20C64E0D2a8a60147A4043DAab8ad896",
-      "mailbox": "0x7f50C5776722630a0024fAE05fDe8b47571D7B39",
-      "merkleTreeHook": "0xCC3D1659D50461d27a2F025dDb2c9B06B584B7e1",
-      "pausableHook": "0x4E55aDA3ef1942049EA43E904EB01F4A0a9c39bd",
-      "pausableIsm": "0xA38D1D7F217A52A27b0e6BF50E0a9ddAD05798C0",
-      "protocolFee": "0xC49aF4965264FA7BB6424CE37aA06773ad177224",
-      "proxyAdmin": "0x3a464f746D23Ab22155710f44dB16dcA53e0775E",
-      "staticAggregationHookFactory": "0x0761b0827849abbf7b0cC09CE14e1C93D87f5004",
-      "staticAggregationIsm": "0x47F57D08d01544Ed082152B73807A9D39305Fac6",
-      "staticAggregationIsmFactory": "0x1052eF3419f26Bec74Ed7CEf4a4FA6812Bc09908",
-      "staticMerkleRootMultisigIsmFactory": "0x8F7454AC98228f3504Bb91eA3D8Adafe6406110A",
-      "staticMerkleRootWeightedMultisigIsmFactory": "0x2f2aFaE1139Ce54feFC03593FeE8AB2aDF4a85A7",
-      "staticMessageIdMultisigIsmFactory": "0xEb9FcFDC9EfDC17c1EC5E1dc085B98485da213D6",
-      "staticMessageIdWeightedMultisigIsmFactory": "0xeA87ae93Fa0019a82A727bfd3eBd1cFCa8f64f1D",
-      "storageGasOracle": "0xf8344D85a1429708e0BE6724218E938087e596DF",
-      "testRecipient": "0xF15D70941dE2Bf95A23d6488eBCbedE0a444137f",
-      "timelockController": "0x0000000000000000000000000000000000000000",
-      "validatorAnnounce": "0xC88bAD76EC7acD9fd3b9Bb264f7f5C18097c5710"
-    },
-<<<<<<< HEAD
-    "fantom": {
-=======
-    "taiko": {
-      "aggregationHook": "0xeD3990D594ceA77b3b9b23378d8527534b6B3779",
->>>>>>> 4a3ac4cf
-      "blockExplorers": [
-        {
-          "apiUrl": "https://api.ftmscan.com/api",
-          "family": "etherscan",
-          "name": "FTMScan",
-          "url": "https://ftmscan.com"
-        }
-      ],
-      "blocks": {
-        "confirmations": 1,
-        "estimateBlockTime": 2,
-        "reorgPeriod": 5
-      },
-      "chainId": 250,
-      "deployer": {
-        "name": "Abacus Works",
-        "url": "https://www.hyperlane.xyz"
-      },
-      "displayName": "Fantom Opera",
-      "domainId": 250,
-      "gasCurrencyCoinGeckoId": "fantom",
-      "name": "fantom",
-      "nativeToken": {
-        "decimals": 18,
-        "name": "Fantom",
-        "symbol": "FTM"
-      },
-      "protocol": "ethereum",
-      "rpcUrls": [
-        {
-          "http": "https://rpcapi.fantom.network"
-        },
-        {
-          "http": "https://fantom-rpc.publicnode.com"
-        },
-        {
-          "http": "https://fantom-pokt.nodies.app"
-        },
-        {
-          "http": "https://rpc.fantom.network"
-        },
-        {
-          "http": "https://rpc2.fantom.network"
-        },
-        {
-          "http": "https://rpc3.fantom.network"
-        }
-      ],
-<<<<<<< HEAD
-      "technicalStack": "other",
-      "aggregationHook": "0xcFD1c5b1357539566edC273aDaae19CA5e359c42",
-      "domainRoutingIsm": "0x494415e823236A05c608D6b777bC80082cED6A2E",
-      "domainRoutingIsmFactory": "0x0761b0827849abbf7b0cC09CE14e1C93D87f5004",
-      "fallbackRoutingHook": "0x886BB0f329781b98f98FDeb1ce7a8957F2d43B9F",
-      "interchainAccountRouter": "0x01016c0A5118dBD87E34a50fF1a5D8D9306aAa2e",
-      "interchainGasPaymaster": "0x145566181A18E23bB6a8A3eC6D87765542A7F754",
-      "interchainSecurityModule": "0x5414bEA11F0A16367F31e2E4b45C33d94209BD6E",
-      "mailbox": "0x3a867fCfFeC2B790970eeBDC9023E75B0a172aa7",
-      "merkleTreeHook": "0x6963480b05EB58f4d624B014ab92e9aD4d21df6D",
-      "pausableHook": "0xD0dca420feFda68537695A8D887080eeF4030AF7",
-      "pausableIsm": "0x696df5e79C4f1bd5F8D587Ba8946361d9B029d4B",
-      "protocolFee": "0x13E83ac41e696856B6996263501fB3225AD5E6F5",
-      "proxyAdmin": "0xeA87ae93Fa0019a82A727bfd3eBd1cFCa8f64f1D",
-      "staticAggregationHookFactory": "0x1052eF3419f26Bec74Ed7CEf4a4FA6812Bc09908",
-      "staticAggregationIsm": "0x92772a801db50044a9D5078CC35CD63CEcD7B424",
-=======
-      "staticAggregationHookFactory": "0x51845141816656a0cDC1c0755DD18Ff99d484E33",
-      "staticAggregationIsm": "0xBa2C27984b3Bd991b1CA8C26ce91E07A7208b472",
->>>>>>> 4a3ac4cf
-      "staticAggregationIsmFactory": "0xEb9FcFDC9EfDC17c1EC5E1dc085B98485da213D6",
-      "staticMerkleRootMultisigIsmFactory": "0x8b83fefd896fAa52057798f6426E9f0B080FCCcE",
-      "staticMerkleRootWeightedMultisigIsmFactory": "0x4Ed7d626f1E96cD1C0401607Bf70D95243E3dEd1",
-      "staticMessageIdMultisigIsmFactory": "0x8F7454AC98228f3504Bb91eA3D8Adafe6406110A",
-      "staticMessageIdWeightedMultisigIsmFactory": "0x2f2aFaE1139Ce54feFC03593FeE8AB2aDF4a85A7",
-      "storageGasOracle": "0x2F619Ac5122689180AeBB930ADccdae215d538a9",
-      "testRecipient": "0xcDA455DfD9C938451BfaFC6FF0D497c8C0469C96",
-      "timelockController": "0x0000000000000000000000000000000000000000",
-      "validatorAnnounce": "0x60B8d195f1b2EcaC26d54b95C69E6399cFD64b53",
-      "index": {
-        "from": 95635171
-      }
-    },
-<<<<<<< HEAD
-    "flare": {
-=======
-    "tangle": {
-      "aggregationHook": "0x600E6824f7cDc614210616b4A2b283D484093bDA",
->>>>>>> 4a3ac4cf
-      "blockExplorers": [
-        {
-          "apiUrl": "https://flare-explorer.flare.network/api",
-          "family": "blockscout",
-          "name": "Flare Explorer",
-          "url": "https://flare-explorer.flare.network"
-        }
-      ],
-      "blocks": {
-        "confirmations": 1,
-        "estimateBlockTime": 2,
-        "reorgPeriod": 3
-      },
-      "chainId": 14,
-      "deployer": {
-        "name": "Abacus Works",
-        "url": "https://www.hyperlane.xyz"
-      },
-      "displayName": "Flare",
-      "domainId": 14,
-      "gasCurrencyCoinGeckoId": "flare-networks",
-      "name": "flare",
-      "nativeToken": {
-        "decimals": 18,
-        "name": "Flare",
-        "symbol": "FLR"
-      },
-      "protocol": "ethereum",
-      "rpcUrls": [
-        {
-          "http": "https://flare-api.flare.network/ext/C/rpc",
-          "pagination": {
-            "maxBlockRange": 30
-          }
-        },
-        {
-          "http": "https://flare.solidifi.app/ext/C/rpc"
-        },
-        {
-          "http": "https://flare.rpc.thirdweb.com"
-        },
-        {
-          "http": "https://rpc.ankr.com/flare"
-        }
-      ],
-<<<<<<< HEAD
-      "technicalStack": "other",
-      "aggregationHook": "0x9aA6A7525Aa42f861AB07F8556654971dd4525ED",
-      "domainRoutingIsm": "0xBD70Ea9D599a0FC8158B026797177773C3445730",
-      "domainRoutingIsmFactory": "0x1052eF3419f26Bec74Ed7CEf4a4FA6812Bc09908",
-      "fallbackRoutingHook": "0xc401e251CCa7A364114504A994D6fC7cb1c243AB",
-      "interchainAccountRouter": "0xC1272CCea251c85b7D11eDeD1204a88DEde90f46",
-      "interchainGasPaymaster": "0x4E55aDA3ef1942049EA43E904EB01F4A0a9c39bd",
-      "interchainSecurityModule": "0x8020b0eAeFe43ADf310CAb365B590cB78F8fFd3b",
-      "mailbox": "0x3a464f746D23Ab22155710f44dB16dcA53e0775E",
-      "merkleTreeHook": "0x441a01Fca2eD731C0Fc4633998332f9FEDB17575",
-      "pausableHook": "0x5Ed813B8b41f25c8002B01A72bbDBe6A0232Fe27",
-      "pausableIsm": "0x61594D2cA900C44ab51d07776465397FefC643C6",
-      "protocolFee": "0x8AB7A6FaC052518A39628497735C855a2Beb515B",
-      "proxyAdmin": "0x2f2aFaE1139Ce54feFC03593FeE8AB2aDF4a85A7",
-      "staticAggregationHookFactory": "0xEb9FcFDC9EfDC17c1EC5E1dc085B98485da213D6",
-      "staticAggregationIsm": "0x78A31fF00D79158c22C09DC6D7Fa7188e21925E4",
-=======
-      "staticAggregationHookFactory": "0x5b4A2b7e083aa7eF6Bf7382D51f714Ef7C2D735a",
-      "staticAggregationIsm": "0xB0525d808721426c56377469B92db16857384deF",
->>>>>>> 4a3ac4cf
-      "staticAggregationIsmFactory": "0x8F7454AC98228f3504Bb91eA3D8Adafe6406110A",
-      "staticMerkleRootMultisigIsmFactory": "0x2C1FAbEcd7bFBdEBF27CcdB67baADB38b6Df90fC",
-      "staticMerkleRootWeightedMultisigIsmFactory": "0x0761b0827849abbf7b0cC09CE14e1C93D87f5004",
-      "staticMessageIdMultisigIsmFactory": "0x8b83fefd896fAa52057798f6426E9f0B080FCCcE",
-      "staticMessageIdWeightedMultisigIsmFactory": "0x4Ed7d626f1E96cD1C0401607Bf70D95243E3dEd1",
-      "storageGasOracle": "0xA38D1D7F217A52A27b0e6BF50E0a9ddAD05798C0",
-      "testRecipient": "0xbB22547D1dc681fe925f568f637Ff67aC06c20fc",
-      "timelockController": "0x0000000000000000000000000000000000000000",
-      "validatorAnnounce": "0xb4fc9B5fD57499Ef6FfF3995728a55F7A618ef86",
-      "index": {
-        "from": 28949565
-      }
-    },
-    "flowmainnet": {
-      "blockExplorers": [
-        {
-          "apiUrl": "https://evm.flowscan.io/api",
-          "family": "blockscout",
-          "name": "EVM on Flow Explorer",
-          "url": "https://evm.flowscan.io"
-        }
-      ],
-      "blocks": {
-        "confirmations": 1,
-        "estimateBlockTime": 1,
-        "reorgPeriod": 25
-      },
-      "chainId": 747,
-      "deployer": {
-        "name": "Abacus Works",
-        "url": "https://www.hyperlane.xyz"
-      },
-      "displayName": "EVM on Flow",
-      "domainId": 1000000747,
-      "gasCurrencyCoinGeckoId": "flow",
-      "isTestnet": false,
-      "name": "flowmainnet",
-      "nativeToken": {
-        "decimals": 18,
-        "name": "Flow",
-        "symbol": "FLOW"
-      },
-      "protocol": "ethereum",
-      "rpcUrls": [
-        {
-          "http": "https://mainnet.evm.nodes.onflow.org"
-        }
-      ],
-      "technicalStack": "other",
-      "aggregationHook": "0xB66fd84619eDd59822c5748DCB4F1F78B7D8093D",
-      "domainRoutingIsm": "0xa2d4E4dF4972d5196c45bD7f9287827a712Dd27a",
-      "domainRoutingIsmFactory": "0x693A4cE39d99e46B04cb562329e3F0141cA17331",
-      "fallbackRoutingHook": "0x5CF4ce6Be17CaB6d86d724804e2f1f5040205594",
-      "interchainAccountRouter": "0x1D43Eb638ABF43B4147B7985402a4FfbDd89D4ac",
-      "interchainGasPaymaster": "0x6AA10748a036a49Cb290C0e12B77319b76792D5E",
-      "interchainSecurityModule": "0x938F0F76Fc2b2ddC68e6A9FddEdE35d543870f41",
-      "mailbox": "0xd9Cc2e652A162bb93173d1c44d46cd2c0bbDA59D",
-      "merkleTreeHook": "0x2783D98CC073dbcDa90241C804d16982D3d75821",
-      "pausableHook": "0x3bb2D0a828f7dD91bA786091F421f6d7cF376445",
-      "pausableIsm": "0x96c418BaB57953765B97532c494125F9b2e2B38D",
-      "protocolFee": "0xBF06C01ded09132B3e08467430bACdD0f9DaDe19",
-      "proxyAdmin": "0x5dfcCe8da81B542426211C99fCCfeD647e9AA496",
-      "staticAggregationHookFactory": "0x20a0A32a110362920597F72974E1E0d7e25cA20a",
-      "staticAggregationIsm": "0x806342559EBD943f259cFCf606aad7c50DE81f42",
-      "staticAggregationIsmFactory": "0x06De94EfBE80A2804c5FDE2e7C4278a10575A272",
-      "staticMerkleRootMultisigIsmFactory": "0xc1198e241DAe48BF5AEDE5DCE49Fe4A6064cF7a7",
-      "staticMerkleRootWeightedMultisigIsmFactory": "0x006e07370A328A6F23FcE297FA800c8854f6a17e",
-      "staticMessageIdMultisigIsmFactory": "0x8Ea50255C282F89d1A14ad3F159437EE5EF0507f",
-      "staticMessageIdWeightedMultisigIsmFactory": "0x68714834d97e398BE899016D140ACF0743d9Dc6A",
-      "storageGasOracle": "0xa2554A53890c0E769e3fa8b9A0b7e72F6A617367",
-      "testRecipient": "0xa7028308Ff277DB5851a95d82ED5C5256bB721F2",
-      "timelockController": "0x0000000000000000000000000000000000000000",
-      "validatorAnnounce": "0x5C6699c133A583d389Ba7e0bDD4993e2e63fA804",
-      "index": {
-        "from": 6777659
-      },
-      "transactionOverrides": {
-        "gasPrice": 100000000
-      }
-    },
-<<<<<<< HEAD
-    "fluence": {
-=======
-    "worldchain": {
-      "aggregationHook": "0x8c84184a153375d1f545E81C463FD4DBdeB8B24B",
->>>>>>> 4a3ac4cf
-      "blockExplorers": [
-        {
-          "apiUrl": "https://blockscout.mainnet.fluence.dev/api",
-          "family": "blockscout",
-          "name": "Fluence explorer",
-          "url": "https://blockscout.mainnet.fluence.dev"
-        }
-      ],
-      "blocks": {
-        "confirmations": 1,
-        "estimateBlockTime": 1,
-        "reorgPeriod": 5
-      },
-      "chainId": 9999999,
-      "deployer": {
-        "name": "Abacus Works",
-        "url": "https://www.hyperlane.xyz"
-      },
-      "displayName": "Fluence",
-      "domainId": 9999999,
-      "gasCurrencyCoinGeckoId": "fluence-2",
-      "index": {
-        "from": 10997212
-      },
-      "name": "fluence",
-      "nativeToken": {
-        "decimals": 18,
-        "name": "fluence",
-        "symbol": "FLT"
-      },
-      "protocol": "ethereum",
-      "rpcUrls": [
-        {
-          "http": "https://rpc.mainnet.fluence.dev"
-        }
-      ],
-<<<<<<< HEAD
-      "technicalStack": "arbitrumnitro",
-      "aggregationHook": "0xc9f884BE8748eEbB7Fe8b54EbA3866fF831CF0D4",
-      "domainRoutingIsm": "0xBD70Ea9D599a0FC8158B026797177773C3445730",
-      "domainRoutingIsmFactory": "0x1052eF3419f26Bec74Ed7CEf4a4FA6812Bc09908",
-      "fallbackRoutingHook": "0x5B7a808CaA2C3F1378B07cDd46eB8ccA52F67e3B",
-      "interchainAccountRouter": "0x1504Dff2ab3196a41FC0565E41B64247dc405022",
-      "interchainGasPaymaster": "0x0DbB60c348DF645c295Fd0ce26F87bB850710185",
-      "interchainSecurityModule": "0x95bC5412219416172fe8C39154fD6076EB81df1C",
-      "mailbox": "0x3a464f746D23Ab22155710f44dB16dcA53e0775E",
-      "merkleTreeHook": "0x2FF6cf2651fec512D0618E33c9d1374aaCd8b310",
-      "pausableHook": "0x5244d3359065C883BDfeEEff5329DE38c0Bd227e",
-      "pausableIsm": "0x9fE454AA2B01fc7A2a777AE561bc58Ce560CD5a9",
-      "protocolFee": "0xF6CC9B10c607afB777380bF71F272E4D7037C3A9",
-      "proxyAdmin": "0x2f2aFaE1139Ce54feFC03593FeE8AB2aDF4a85A7",
-      "staticAggregationHookFactory": "0xEb9FcFDC9EfDC17c1EC5E1dc085B98485da213D6",
-      "staticAggregationIsm": "0xEEca5C23f957aD0E4c4134D0c466e45A88437d31",
-=======
-      "staticAggregationHookFactory": "0x0643a968Fb44EDfEbB1BdA2Dcf0DD44E876c25B4",
-      "staticAggregationIsm": "0xD3bd8f20e169364d14c7dBFE698258D780FC71e3",
->>>>>>> 4a3ac4cf
-      "staticAggregationIsmFactory": "0x8F7454AC98228f3504Bb91eA3D8Adafe6406110A",
-      "staticMerkleRootMultisigIsmFactory": "0x2C1FAbEcd7bFBdEBF27CcdB67baADB38b6Df90fC",
-      "staticMerkleRootWeightedMultisigIsmFactory": "0x0761b0827849abbf7b0cC09CE14e1C93D87f5004",
-      "staticMessageIdMultisigIsmFactory": "0x8b83fefd896fAa52057798f6426E9f0B080FCCcE",
-      "staticMessageIdWeightedMultisigIsmFactory": "0x4Ed7d626f1E96cD1C0401607Bf70D95243E3dEd1",
-      "storageGasOracle": "0x4A91738390a3D55CB27c2863e8950c9cD1b89d0e",
-      "testRecipient": "0xF9aE87E9ACE51aa16AED25Ca38F17D258aECb73f",
-      "timelockController": "0x0000000000000000000000000000000000000000",
-      "validatorAnnounce": "0x7B8AA8f23Ab6B0757eC6FC71894211376D9335b0"
-    },
-<<<<<<< HEAD
-    "form": {
-=======
-    "xai": {
-      "aggregationHook": "0x31A88B8d1AeeC75Ac8Ee647EeC1d81fC755F9432",
->>>>>>> 4a3ac4cf
-      "blockExplorers": [
-        {
-          "apiUrl": "https://explorer.form.network/api",
-          "family": "blockscout",
-          "name": "Form Explorer",
-          "url": "https://explorer.form.network"
-        }
-      ],
-      "blocks": {
-        "confirmations": 1,
-        "estimateBlockTime": 2,
-        "reorgPeriod": 5
-      },
-      "chainId": 478,
-      "deployer": {
-        "name": "Abacus Works",
-        "url": "https://www.hyperlane.xyz"
-      },
-      "displayName": "Form",
-      "domainId": 478,
-      "gasCurrencyCoinGeckoId": "ethereum",
-      "gnosisSafeTransactionServiceUrl": "https://prod.form.keypersafe.xyz/",
-      "name": "form",
-      "nativeToken": {
-        "decimals": 18,
-        "name": "Ether",
-        "symbol": "ETH"
-      },
-      "protocol": "ethereum",
-      "rpcUrls": [
-        {
-          "http": "https://rpc.form.network/http"
-        }
-      ],
-<<<<<<< HEAD
-      "technicalStack": "opstack",
-      "aggregationHook": "0x2A3E42635E7acAc8Bb7851963Bc9d29B1dAAd409",
-      "domainRoutingIsm": "0xBD70Ea9D599a0FC8158B026797177773C3445730",
-      "domainRoutingIsmFactory": "0x1052eF3419f26Bec74Ed7CEf4a4FA6812Bc09908",
-      "fallbackRoutingHook": "0x2f0E57527Bb37E5E064EF243fad56CCE6241906c",
-      "interchainAccountRouter": "0xab6Ce17c7E323A8962E1BD445097D07C5693fF98",
-      "interchainGasPaymaster": "0xDf178647caB5e0222F4B53C57274FD2A03BEaed6",
-      "interchainSecurityModule": "0x0222cCc1a23fBC0a0856B470c441FA46399a8828",
-      "mailbox": "0x3a464f746D23Ab22155710f44dB16dcA53e0775E",
-      "merkleTreeHook": "0xDc1508844B99C606E16C2Ae87f33c373edD4B0F6",
-      "pausableHook": "0xA8A311B69f688c1D9928259D872C31ca0d473642",
-      "pausableIsm": "0xbed53B5C5BCE9433f25A2A702e6df13E22d84Ae9",
-      "protocolFee": "0x5DdFCA27f9a308c1429A010C4daB291b5534a297",
-      "proxyAdmin": "0x2f2aFaE1139Ce54feFC03593FeE8AB2aDF4a85A7",
-      "staticAggregationHookFactory": "0xEb9FcFDC9EfDC17c1EC5E1dc085B98485da213D6",
-      "staticAggregationIsm": "0x95cE3183137f906753463933C5dfDe777D2E7fE2",
-      "staticAggregationIsmFactory": "0x8F7454AC98228f3504Bb91eA3D8Adafe6406110A",
-      "staticMerkleRootMultisigIsmFactory": "0x2C1FAbEcd7bFBdEBF27CcdB67baADB38b6Df90fC",
-      "staticMerkleRootWeightedMultisigIsmFactory": "0x0761b0827849abbf7b0cC09CE14e1C93D87f5004",
-      "staticMessageIdMultisigIsmFactory": "0x8b83fefd896fAa52057798f6426E9f0B080FCCcE",
-      "staticMessageIdWeightedMultisigIsmFactory": "0x4Ed7d626f1E96cD1C0401607Bf70D95243E3dEd1",
-      "storageGasOracle": "0x1c6f404800bA49Ed581af734eA0d25c0c7d017B2",
-      "testRecipient": "0x4Ee9dEBB3046139661b51E17bdfD54Fd63211de7",
-      "timelockController": "0x0000000000000000000000000000000000000000",
-      "validatorAnnounce": "0x84444cE490233CFa76E3F1029bc166aa8c266907",
-      "index": {
-        "from": 469384
-      }
-    },
-    "forma": {
-=======
-      "staticAggregationHookFactory": "0xc3936Ec39Fc4fdbaE4bED93969cf4A87a8e85A0D",
-      "staticAggregationIsm": "0x5F3C25e6AfDC6953fF1c7a661963D5a54E239A8D",
-      "staticAggregationIsmFactory": "0x8F7454AC98228f3504Bb91eA3D8Adafe6406110A",
-      "staticMerkleRootMultisigIsmFactory": "0x2C1FAbEcd7bFBdEBF27CcdB67baADB38b6Df90fC",
-      "staticMessageIdMultisigIsmFactory": "0x8b83fefd896fAa52057798f6426E9f0B080FCCcE",
-      "storageGasOracle": "0x7b2e996742fA42d223652A344252B725D1bC428C",
-      "technicalStack": "arbitrumnitro",
-      "testRecipient": "0x2c61Cda929e4e2174cb10cd8e2724A9ceaD62E67",
-      "validatorAnnounce": "0x062200d92dF6bB7bA89Ce4D6800110450f94784e",
-      "staticMerkleRootWeightedMultisigIsmFactory": "0x71388C9E25BE7b229B5d17Df7D4DB3F7DA7C962d",
-      "staticMessageIdWeightedMultisigIsmFactory": "0x3E969bA938E6A993eeCD6F65b0dd8712B07dFe59",
-      "interchainAccountRouter": "0xA8aB763aB8ab133236afc7b31aFC606F268048f5",
-      "timelockController": "0x0000000000000000000000000000000000000000"
-    },
-    "xlayer": {
-      "aggregationHook": "0xFA33A7786c67c5FDB6DC71E9D4e65293C62a047A",
->>>>>>> 4a3ac4cf
-      "blockExplorers": [
-        {
-          "apiUrl": "https://explorer.forma.art/api",
-          "family": "blockscout",
-          "name": "Forma Explorer",
-          "url": "https://explorer.forma.art"
-        }
-      ],
-      "blocks": {
-        "confirmations": 1,
-        "estimateBlockTime": 3,
-        "reorgPeriod": 0
-      },
-      "chainId": 984122,
-      "deployer": {
-        "name": "Codecrafting Labs",
-        "url": "https://cclabs.tech"
-      },
-      "displayName": "Forma",
-      "displayNameShort": "Forma",
-      "domainId": 984122,
-      "gasCurrencyCoinGeckoId": "celestia",
-      "name": "forma",
-      "nativeToken": {
-        "decimals": 18,
-        "name": "TIA",
-        "symbol": "TIA"
-      },
-      "protocol": "ethereum",
-      "rpcUrls": [
-        {
-          "http": "https://rpc.forma.art"
-        }
-      ],
-<<<<<<< HEAD
-      "domainRoutingIsm": "0xF77a8d7a8Cb0c07949A5417CfCb63F29b0fC8f04",
-      "domainRoutingIsmFactory": "0x6d2667249C24127A11009f8Af7A2b198a581B6C6",
-      "interchainGasPaymaster": "0x0000000000000000000000000000000000000000",
-      "interchainSecurityModule": "0xF77a8d7a8Cb0c07949A5417CfCb63F29b0fC8f04",
-      "mailbox": "0xcb912D357c3f9aB7bdAD50B7D6Cb668896f17FE3",
-      "merkleTreeHook": "0xB37bE3baC3Af0887c75EEa6F6D9394EBD1b1E2C9",
-      "protocolFee": "0xc7258228aD1391A68b1847d12AfdD02a29304437",
-      "proxyAdmin": "0xeD9A6DBa959Ab0E6c896E669840CBbda6ac17b52",
-      "staticAggregationHookFactory": "0x4dd58237609F5C5cDA85e62f9912BEfa2d30f356",
-      "staticAggregationIsmFactory": "0x51b65b42C14a729fd587F011345FBE794aA3A651",
-      "staticMerkleRootMultisigIsmFactory": "0xD84b0e22B51c28b98d82d44f4047f597a5C3150e",
-      "staticMessageIdMultisigIsmFactory": "0x10F6D2B39D33822f868fC6149ebb57543Fd66D13",
-      "testRecipient": "0x4cA56fbEcFE8431996c6B4EC8Da140D4201338e8",
-      "validatorAnnounce": "0x3434ecD3a6D3411A699A3e60AC8B3e6aFEBD40c3",
-      "index": {
-        "from": 29
-      }
-    },
-    "fraxtal": {
-=======
-      "staticAggregationHookFactory": "0x33Ef006E7083BB38E0AFe3C3979F4e9b84415bf1",
-      "staticAggregationIsm": "0xD3bd8f20e169364d14c7dBFE698258D780FC71e3",
-      "staticAggregationIsmFactory": "0x8F7454AC98228f3504Bb91eA3D8Adafe6406110A",
-      "staticMerkleRootMultisigIsmFactory": "0x2C1FAbEcd7bFBdEBF27CcdB67baADB38b6Df90fC",
-      "staticMessageIdMultisigIsmFactory": "0x8b83fefd896fAa52057798f6426E9f0B080FCCcE",
-      "storageGasOracle": "0xe4057c5B0c43Dc18E36b08C39B419F190D29Ac2d",
-      "testRecipient": "0x4848d54987ffc732aD313827cdC25DF2eedD79d8",
-      "timelockController": "0x0000000000000000000000000000000000000000",
-      "validatorAnnounce": "0x047ba6c9949baB22d13C347B40819b7A20C4C53a",
-      "staticMerkleRootWeightedMultisigIsmFactory": "0x168DFF0Ad2b180F3801883Fe5Ae56d7E7d91D5f4",
-      "staticMessageIdWeightedMultisigIsmFactory": "0x6Fb36672365C7c797028C400A61c58c0ECc53cD2",
-      "technicalStack": "polygoncdk"
-    },
-    "zetachain": {
-      "aggregationHook": "0x3267774E526E7AE59b525aDa30C826840BA7FC5F",
->>>>>>> 4a3ac4cf
-      "blockExplorers": [
-        {
-          "apiKey": "GP69JEAP2W7YFJT9ZJTEPGQT6Y6KMW44ZN",
-          "apiUrl": "https://api.etherscan.io/v2/api?chainid=252",
-          "family": "etherscan",
-          "name": "Fraxscan",
-          "url": "https://fraxscan.com"
-        },
-        {
-          "apiUrl": "https://api.routescan.io/v2/network/mainnet/evm/252/etherscan/api",
-          "family": "routescan",
-          "name": "Fraxtal Explorer",
-          "url": "https://252.thesuperscan.io"
-        }
-      ],
-      "blocks": {
-        "confirmations": 1,
-        "estimateBlockTime": 2,
-        "reorgPeriod": 5
-      },
-      "chainId": 252,
-      "deployer": {
-        "name": "Abacus Works",
-        "url": "https://www.hyperlane.xyz"
-      },
-      "displayName": "Fraxtal",
-      "domainId": 252,
-      "gasCurrencyCoinGeckoId": "frax-share",
-      "gnosisSafeTransactionServiceUrl": "https://safe.mainnet.frax.com/txs",
-      "name": "fraxtal",
-      "nativeToken": {
-        "decimals": 18,
-        "name": "FRAX",
-        "symbol": "FRAX"
-      },
-      "protocol": "ethereum",
-      "rpcUrls": [
-        {
-          "http": "https://rpc.frax.com"
-        },
-        {
-          "http": "https://fraxtal.drpc.org"
-        }
-      ],
-<<<<<<< HEAD
-      "technicalStack": "opstack",
-      "aggregationHook": "0xD7ff06cDd83642D648baF0d36f77e79349120dA4",
-      "domainRoutingIsm": "0x0CA20946c1b7367Bd47C0a35E8feD23a4Ff59B9a",
-      "domainRoutingIsmFactory": "0x3a464f746D23Ab22155710f44dB16dcA53e0775E",
-      "fallbackRoutingHook": "0xC077A0Cc408173349b1c9870C667B40FE3C01dd7",
-      "interchainAccountRouter": "0xD59a200cCEc5b3b1bF544dD7439De452D718f594",
-      "interchainGasPaymaster": "0x2Fca7f6eC3d4A0408900f2BB30004d4616eE985E",
-      "interchainSecurityModule": "0xDbA38857413E39bF64348885D836E093f91E533F",
-      "mailbox": "0x2f9DB5616fa3fAd1aB06cB2C906830BA63d135e3",
-      "merkleTreeHook": "0x8358D8291e3bEDb04804975eEa0fe9fe0fAfB147",
-      "pausableHook": "0x4E1c88DD261BEe2941e6c1814597e30F53330428",
-      "pausableIsm": "0x26f32245fCF5Ad53159E875d5Cae62aEcf19c2d4",
-      "protocolFee": "0xD1E267d2d7876e97E217BfE61c34AB50FEF52807",
-      "proxyAdmin": "0x3a867fCfFeC2B790970eeBDC9023E75B0a172aa7",
-      "staticAggregationHookFactory": "0xeA87ae93Fa0019a82A727bfd3eBd1cFCa8f64f1D",
-      "staticAggregationIsm": "0xcA26D50602efA9d835b01A142Ae218f59aa60433",
-      "staticAggregationIsmFactory": "0x2f2aFaE1139Ce54feFC03593FeE8AB2aDF4a85A7",
-      "staticMerkleRootMultisigIsmFactory": "0x0761b0827849abbf7b0cC09CE14e1C93D87f5004",
-      "staticMerkleRootWeightedMultisigIsmFactory": "0x7947b7Fe737B4bd1D3387153f32148974066E591",
-      "staticMessageIdMultisigIsmFactory": "0x4Ed7d626f1E96cD1C0401607Bf70D95243E3dEd1",
-      "staticMessageIdWeightedMultisigIsmFactory": "0x1A41a365A693b6A7aED1a46316097d290f569F22",
-      "storageGasOracle": "0x5060eCD5dFAD300A90592C04e504600A7cdcF70b",
-      "testRecipient": "0x62B7592C1B6D1E43f4630B8e37f4377097840C05",
-=======
-      "staticAggregationHookFactory": "0x2906a1e20997184a7Bbae771B175239e9D32d4fC",
-      "staticAggregationIsm": "0x7CB2dbE36aF0C0893B1B3502358Bc3697343559c",
-      "staticAggregationIsmFactory": "0x8F7454AC98228f3504Bb91eA3D8Adafe6406110A",
-      "staticMerkleRootMultisigIsmFactory": "0x2C1FAbEcd7bFBdEBF27CcdB67baADB38b6Df90fC",
-      "staticMessageIdMultisigIsmFactory": "0x8b83fefd896fAa52057798f6426E9f0B080FCCcE",
-      "storageGasOracle": "0xC9B8ea6230d6687a4b13fD3C0b8f0Ec607B26465",
-      "testRecipient": "0x12582c7B0f43c6A667CBaA7fA8b112F7fb1E69F0",
->>>>>>> 4a3ac4cf
-      "timelockController": "0x0000000000000000000000000000000000000000",
-      "validatorAnnounce": "0x1956848601549de5aa0c887892061fA5aB4f6fC4",
-      "index": {
-        "from": 5350807
-      }
-    },
-<<<<<<< HEAD
-    "fusemainnet": {
-=======
-    "zircuit": {
-      "aggregationHook": "0x5c731fC712F351Eae3a0c47f4bd1f49041e0De7b",
->>>>>>> 4a3ac4cf
-      "blockExplorers": [
-        {
-          "apiUrl": "https://explorer.fuse.io/api",
-          "family": "etherscan",
-          "name": "FuseExplorer",
-          "url": "https://explorer.fuse.io"
-        }
-      ],
-      "blocks": {
-        "confirmations": 1,
-        "estimateBlockTime": 5,
-        "reorgPeriod": 19
-      },
-      "chainId": 122,
-      "deployer": {
-        "name": "Abacus Works",
-        "url": "https://www.hyperlane.xyz"
-      },
-      "displayName": "Fuse",
-      "domainId": 122,
-      "gasCurrencyCoinGeckoId": "fuse-network-token",
-      "gnosisSafeTransactionServiceUrl": "https://transaction-fuse.safe.fuse.io",
-      "name": "fusemainnet",
-      "nativeToken": {
-        "decimals": 18,
-        "name": "FUSE",
-        "symbol": "FUSE"
-      },
-      "protocol": "ethereum",
-      "rpcUrls": [
-        {
-          "http": "https://rpc.fuse.io"
-        },
-        {
-          "http": "https://fuse.drpc.org"
-        },
-        {
-<<<<<<< HEAD
-          "http": "https://fuse.liquify.com"
-        },
-        {
-          "http": "https://fuse-pokt.nodies.app"
-        }
-      ],
-      "technicalStack": "other",
-      "aggregationHook": "0xF4135554ED2c60dB9c1166933797164C43ABb6E2",
-      "domainRoutingIsm": "0x9c6d97AF7b4541f65C0EADf639202285Bb67b2bF",
-      "domainRoutingIsmFactory": "0x67A445C9320DCb6F600dc4505851FD1354961A3D",
-      "fallbackRoutingHook": "0x8C3e1794018a589c9E9226b8543105fCb6cC88C4",
-      "interchainAccountRouter": "0xc57fe3d144434d0aBaF8D3698E3103a4ddFD777A",
-      "interchainGasPaymaster": "0xFB9e40D811Cea562cc8a322b029eF2BDcC3ef6ed",
-      "interchainSecurityModule": "0x1c2526496A6c8EF21008D7650Ba2Fb0C69904298",
-      "mailbox": "0x3071D4DA6020C956Fe15Bfd0a9Ca8D4574f16696",
-      "merkleTreeHook": "0xfBc08389224d23b79cb21cDc16c5d42F0ad0F57f",
-      "pausableHook": "0x13E83ac41e696856B6996263501fB3225AD5E6F5",
-      "pausableIsm": "0x145566181A18E23bB6a8A3eC6D87765542A7F754",
-      "protocolFee": "0x9eb56085DdbDA60aDf7d2B533AFeD90e38fC9666",
-      "proxyAdmin": "0x6A7398A6a0fB842725afa0A5F1641FC6C9FF89cf",
-      "staticAggregationHookFactory": "0x40Ca055683d9aA603f73EDcb62874a1BaAa1d6dA",
-      "staticAggregationIsm": "0xdE9DF68d672a5965Fca2bF17B24a673983c642c5",
-      "staticAggregationIsmFactory": "0xc965292958794f59ec3e9538738dD252873F07CC",
-      "staticMerkleRootMultisigIsmFactory": "0x55E4F0bc6b7Bb493D50839A8592e7ad8d5e93cf7",
-      "staticMerkleRootWeightedMultisigIsmFactory": "0xe522A5DcA58e3ab7fEd2bf25DA3E8d90c14083a8",
-      "staticMessageIdMultisigIsmFactory": "0xDd1CddEd982e4d271d4D6Bc4cdE8d4F3338733B5",
-      "staticMessageIdWeightedMultisigIsmFactory": "0x53642476e24E28c3218E8Da44eDEBB4adB9DE13e",
-      "storageGasOracle": "0x61374178e45F65fF9D6252d017Cd580FC60B7654",
-      "testRecipient": "0x83475ca5bEB2Eaa59A2FF48a0544ebaa4a32c2de",
-=======
-          "http": "https://zircuit-mainnet.drpc.org"
-        }
-      ],
-      "staticAggregationHookFactory": "0x4426f30eE9d5373285958F2EA510f5CAd75A416D",
-      "staticAggregationIsm": "0x0f58B192d64DAe7389502b1c3F4a8A0ddBeEC488",
-      "staticAggregationIsmFactory": "0x8F7454AC98228f3504Bb91eA3D8Adafe6406110A",
-      "staticMerkleRootMultisigIsmFactory": "0x2C1FAbEcd7bFBdEBF27CcdB67baADB38b6Df90fC",
-      "staticMessageIdMultisigIsmFactory": "0x8b83fefd896fAa52057798f6426E9f0B080FCCcE",
-      "storageGasOracle": "0x46fa3A5780e5B90Eaf34BDED554d5353B5ABE9E7",
-      "testRecipient": "0xA34ceDf9068C5deE726C67A4e1DCfCc2D6E2A7fD",
-      "validatorAnnounce": "0x5366362c41e34869BDa231061603E4356D66079D",
-      "staticMerkleRootWeightedMultisigIsmFactory": "0x13E83ac41e696856B6996263501fB3225AD5E6F5",
-      "staticMessageIdWeightedMultisigIsmFactory": "0x61374178e45F65fF9D6252d017Cd580FC60B7654",
-      "interchainAccountRouter": "0xf20414268e76d0e943533aFa1F2b99DBfb4e0F71",
->>>>>>> 4a3ac4cf
-      "timelockController": "0x0000000000000000000000000000000000000000",
-      "validatorAnnounce": "0x60bB6D060393D3C206719A7bD61844cC82891cfB",
-      "index": {
-        "from": 30585739
-      }
-    },
-<<<<<<< HEAD
-    "galactica": {
-=======
-    "zoramainnet": {
-      "aggregationHook": "0x1bF0c9dAd6DF11Ed61f80800b471F811576dd236",
->>>>>>> 4a3ac4cf
-      "blockExplorers": [
-        {
-          "apiUrl": "https://explorer.galactica.com/api",
-          "family": "blockscout",
-          "name": "Galactica Explorer",
-          "url": "https://explorer.galactica.com"
-        }
-      ],
-      "blocks": {
-        "confirmations": 1,
-        "estimateBlockTime": 1,
-        "reorgPeriod": 0
-      },
-      "chainId": 613419,
-      "deployer": {
-        "name": "Abacus Works",
-        "url": "https://www.hyperlane.xyz"
-      },
-      "displayName": "Galactica",
-      "domainId": 613419,
-      "gasCurrencyCoinGeckoId": "galactica-com",
-      "index": {
-        "from": 851
-      },
-      "isTestnet": false,
-      "name": "galactica",
-      "nativeToken": {
-        "decimals": 18,
-        "name": "GNET",
-        "symbol": "GNET"
-      },
-      "protocol": "ethereum",
-      "rpcUrls": [
-        {
-          "http": "https://galactica-mainnet.g.alchemy.com/public"
-        }
-      ],
-<<<<<<< HEAD
-      "technicalStack": "arbitrumnitro",
-      "aggregationHook": "0xA256e1A0Bd9fFa340DFe9a0F3C68FE57720463Ed",
-      "domainRoutingIsm": "0xBD70Ea9D599a0FC8158B026797177773C3445730",
-      "domainRoutingIsmFactory": "0x1052eF3419f26Bec74Ed7CEf4a4FA6812Bc09908",
-      "fallbackRoutingHook": "0x0dc95Af5156fb0cC34a8c9BD646B748B9989A956",
-      "interchainAccountRouter": "0x1fbcCdc677c10671eE50b46C61F0f7d135112450",
-      "interchainGasPaymaster": "0xD233433AeC23F8382DAd87D808F60557Ea35399f",
-      "interchainSecurityModule": "0xcC10348A1Df9baCd56ba22d594Ab1e8820AbD323",
-      "mailbox": "0x3a464f746D23Ab22155710f44dB16dcA53e0775E",
-      "merkleTreeHook": "0x64F077915B41479901a23Aa798B30701589C5063",
-      "pausableHook": "0xF6CC9B10c607afB777380bF71F272E4D7037C3A9",
-      "pausableIsm": "0x0DbB60c348DF645c295Fd0ce26F87bB850710185",
-      "protocolFee": "0x946E9f4540E032a9fAc038AE58187eFcad9DE952",
-      "proxyAdmin": "0x2f2aFaE1139Ce54feFC03593FeE8AB2aDF4a85A7",
-      "staticAggregationHookFactory": "0xEb9FcFDC9EfDC17c1EC5E1dc085B98485da213D6",
-      "staticAggregationIsm": "0x44AE7f69Ca8c6EE978015f8b2C9008ee265bD12a",
-      "staticAggregationIsmFactory": "0x8F7454AC98228f3504Bb91eA3D8Adafe6406110A",
-      "staticMerkleRootMultisigIsmFactory": "0x2C1FAbEcd7bFBdEBF27CcdB67baADB38b6Df90fC",
-      "staticMerkleRootWeightedMultisigIsmFactory": "0x0761b0827849abbf7b0cC09CE14e1C93D87f5004",
-      "staticMessageIdMultisigIsmFactory": "0x8b83fefd896fAa52057798f6426E9f0B080FCCcE",
-      "staticMessageIdWeightedMultisigIsmFactory": "0x4Ed7d626f1E96cD1C0401607Bf70D95243E3dEd1",
-      "storageGasOracle": "0x794Fe7970EE45945b0ad2667f99A5bBc9ddfB5d7",
-      "testRecipient": "0xc8826EA18D9884A1A335b2Cd7d5f44B159084301",
-      "validatorAnnounce": "0x5b1A451c85e5bcCd79A56eb638aBd9998fA215f9"
-=======
-      "staticAggregationHookFactory": "0x20C58B0644338213d66F0c4c9F4cc60Cfd298bE9",
-      "staticAggregationIsm": "0x2C60156861f4C4358A4AF1c9a53Fa4207cf6A37E",
-      "staticAggregationIsmFactory": "0x721a6221493a9247c84Cb8b2Af8d5E078Cd4E364",
-      "staticMerkleRootMultisigIsmFactory": "0x2E7A93286E723F4D115B81f787b55Fe6c4f9231e",
-      "staticMessageIdMultisigIsmFactory": "0xC9c5A345b45Cf634CE71401Ec194b6688EA12c1e",
-      "storageGasOracle": "0xF1854214392864c628A16930E73B699f7a51b3EE",
-      "testRecipient": "0x6119B76720CcfeB3D256EC1b91218EEfFD6756E1",
-      "timelockController": "0x0000000000000000000000000000000000000000",
-      "validatorAnnounce": "0xFB9e40D811Cea562cc8a322b029eF2BDcC3ef6ed",
-      "staticMerkleRootWeightedMultisigIsmFactory": "0x33AA12b4e8E79cA551Ca9D1F2eC7d2cE02129dd4",
-      "staticMessageIdWeightedMultisigIsmFactory": "0xB31553F20D7b06Eb8Eaefe29376146e1d276d091",
-      "technicalStack": "opstack"
->>>>>>> 4a3ac4cf
-    },
-    "gnosis": {
-      "blockExplorers": [
-        {
-          "apiKey": "GP69JEAP2W7YFJT9ZJTEPGQT6Y6KMW44ZN",
-          "apiUrl": "https://api.etherscan.io/v2/api?chainid=100",
-          "family": "etherscan",
-          "name": "GnosisScan",
-          "url": "https://gnosisscan.io"
-        }
-      ],
-      "blocks": {
-        "confirmations": 1,
-        "estimateBlockTime": 5,
-        "reorgPeriod": 5
-      },
-      "chainId": 100,
-      "deployer": {
-        "name": "Abacus Works",
-        "url": "https://www.hyperlane.xyz"
-      },
-      "displayName": "Gnosis",
-      "domainId": 100,
-      "gasCurrencyCoinGeckoId": "xdai",
-      "gnosisSafeTransactionServiceUrl": "https://safe-transaction-gnosis-chain.safe.global/",
-      "name": "gnosis",
-      "nativeToken": {
-        "decimals": 18,
-        "name": "xDai",
-        "symbol": "xDai"
-      },
-      "protocol": "ethereum",
-      "rpcUrls": [
-        {
-          "http": "https://rpc.gnosischain.com",
-          "pagination": {
-            "maxBlockRange": 10000,
-            "minBlockNumber": 25997478
-          }
-        }
-      ],
-<<<<<<< HEAD
-      "technicalStack": "other",
-      "aggregationHook": "0xdD1FA1C12496474c1dDC67a658Ba81437F818861",
-      "domainRoutingIsm": "0x83873DB8B4982091D0781B4eDF108DCb98075C39",
-      "domainRoutingIsmFactory": "0xbB5Df000113e767dE11343A16f83De733e5bCC0F",
-      "fallbackRoutingHook": "0x24f5E353dD03E103Ba2372F7D6FC0cf3A66f849c",
-      "interchainAccountRouter": "0xef0Adeb4103A7A1AcE86371867202f2171126362",
-      "interchainGasPaymaster": "0xDd260B99d302f0A3fF885728c086f729c06f227f",
-      "interchainSecurityModule": "0xC1EA94AF4F08313Ca5f67F8252Bc6d85ED44d767",
-      "mailbox": "0xaD09d78f4c6b9dA2Ae82b1D34107802d380Bb74f",
-      "merkleTreeHook": "0x2684C6F89E901987E1FdB7649dC5Be0c57C61645",
-      "pausableHook": "0xf728C884De5275a608dEC222dACd0f2BF2E23AB6",
-      "pausableIsm": "0x223F7D3f27E6272266AE4B5B91Fd5C7A2d798cD8",
-      "protocolFee": "0x9c2214467Daf9e2e1F45b36d08ce0b9C65BFeA88",
-      "proxyAdmin": "0x81a92A1a272cb09d7b4970b07548463dC7aE0cB7",
-      "staticAggregationHookFactory": "0xbC8AA096dabDf4A0200BB9f8D4Cbb644C3D86d7B",
-      "staticAggregationIsm": "0xe640167B9a283C8b4039fA33f3ac7be6e7E788c5",
-      "staticAggregationIsmFactory": "0x11EF91d17c5ad3330DbCa709a8841743d3Af6819",
-      "staticMerkleRootMultisigIsmFactory": "0x8E273260EAd8B72A085B19346A676d355740e875",
-      "staticMerkleRootWeightedMultisigIsmFactory": "0xA37ce588515668632D9025272859D2E5bD3210BB",
-      "staticMessageIdMultisigIsmFactory": "0x603f46cc520d2fc22957b81e206408590808F02F",
-      "staticMessageIdWeightedMultisigIsmFactory": "0x5B7365640c82F402C43A3961F3fD34Ae31f52931",
-      "storageGasOracle": "0x5E01d8F34b629E3f92d69546bbc4142A7Adee7e9",
-      "testRecipient": "0x36FdA966CfffF8a9Cdc814f546db0e6378bFef35",
-      "testTokenRecipient": "0x85ac1164878e017b67660a74ff1f41f3D05C02Bb",
-=======
-      "aggregationHook": "0x8f8AC4DAb3b7b77283bc328c810e54F89ecA6f57",
-      "domainRoutingIsm": "0xBD70Ea9D599a0FC8158B026797177773C3445730",
-      "domainRoutingIsmFactory": "0x1052eF3419f26Bec74Ed7CEf4a4FA6812Bc09908",
-      "fallbackRoutingHook": "0xc401e251CCa7A364114504A994D6fC7cb1c243AB",
-      "interchainGasPaymaster": "0x4E55aDA3ef1942049EA43E904EB01F4A0a9c39bd",
-      "interchainSecurityModule": "0x10957D47D20D7eAF03B72629c4D0804eea9B0fcA",
-      "mailbox": "0x3a464f746D23Ab22155710f44dB16dcA53e0775E",
-      "merkleTreeHook": "0x441a01Fca2eD731C0Fc4633998332f9FEDB17575",
-      "pausableHook": "0x5Ed813B8b41f25c8002B01A72bbDBe6A0232Fe27",
-      "pausableIsm": "0x61594D2cA900C44ab51d07776465397FefC643C6",
-      "protocolFee": "0x8AB7A6FaC052518A39628497735C855a2Beb515B",
-      "proxyAdmin": "0x2f2aFaE1139Ce54feFC03593FeE8AB2aDF4a85A7",
-      "staticAggregationHookFactory": "0x71774316DB85BCb9bc064948Df27E9F3A4F58500",
-      "staticAggregationIsm": "0x78A31fF00D79158c22C09DC6D7Fa7188e21925E4",
-      "staticAggregationIsmFactory": "0x8F7454AC98228f3504Bb91eA3D8Adafe6406110A",
-      "staticMerkleRootMultisigIsmFactory": "0x2C1FAbEcd7bFBdEBF27CcdB67baADB38b6Df90fC",
-      "staticMerkleRootWeightedMultisigIsmFactory": "0x0761b0827849abbf7b0cC09CE14e1C93D87f5004",
-      "staticMessageIdMultisigIsmFactory": "0x8b83fefd896fAa52057798f6426E9f0B080FCCcE",
-      "staticMessageIdWeightedMultisigIsmFactory": "0x4Ed7d626f1E96cD1C0401607Bf70D95243E3dEd1",
-      "storageGasOracle": "0xA38D1D7F217A52A27b0e6BF50E0a9ddAD05798C0",
-      "testRecipient": "0xbB22547D1dc681fe925f568f637Ff67aC06c20fc",
-      "validatorAnnounce": "0xb4fc9B5fD57499Ef6FfF3995728a55F7A618ef86",
-      "index": {
-        "from": 6898609
-      },
-      "interchainAccountRouter": "0xC3d9e724c6Bf3c4456EB8572Be05AA52f8acC9Ae",
->>>>>>> 4a3ac4cf
-      "timelockController": "0x0000000000000000000000000000000000000000",
-      "validatorAnnounce": "0x87ED6926abc9E38b9C7C19f835B41943b622663c",
-      "index": {
-        "from": 30620793
-      }
-    },
-    "gravity": {
-      "blockExplorers": [
-        {
-          "apiUrl": "https://explorer.gravity.xyz/api",
-          "family": "blockscout",
-          "name": "Gravity Alpha Explorer",
-          "url": "https://explorer.gravity.xyz"
-        }
-      ],
-      "blocks": {
-        "confirmations": 1,
-        "estimateBlockTime": 1,
-        "reorgPeriod": 5
-      },
-      "chainId": 1625,
-      "deployer": {
-        "name": "Abacus Works",
-        "url": "https://www.hyperlane.xyz"
-      },
-      "displayName": "Gravity Alpha Mainnet",
-      "displayNameShort": "Gravity",
-      "domainId": 1625,
-      "gasCurrencyCoinGeckoId": "g-token",
-      "index": {
-        "from": 13374779
-      },
-      "name": "gravity",
-      "nativeToken": {
-        "decimals": 18,
-        "name": "Gravity",
-        "symbol": "G"
-      },
-      "protocol": "ethereum",
-      "rpcUrls": [
-        {
-          "http": "https://rpc.gravity.xyz"
-        }
-      ],
-<<<<<<< HEAD
-      "technicalStack": "arbitrumnitro",
-      "aggregationHook": "0x836E1b748cac2FAc6264Baf2bF83cd9a79b723C6",
-=======
-      "aggregationHook": "0x576b6a7cF370b9497db580d5717779ce43797EBd",
->>>>>>> 4a3ac4cf
-      "domainRoutingIsm": "0xBD70Ea9D599a0FC8158B026797177773C3445730",
-      "domainRoutingIsmFactory": "0x1052eF3419f26Bec74Ed7CEf4a4FA6812Bc09908",
-      "fallbackRoutingHook": "0x6963480b05EB58f4d624B014ab92e9aD4d21df6D",
-      "interchainAccountRouter": "0x335593971F655220a760837b64fbeABd09dE6dD9",
-      "interchainGasPaymaster": "0xf3dFf6747E7FC74B431C943961054B7BF6309d8a",
-      "interchainSecurityModule": "0xAD36f38a979fc74f63112EbF0c33999aaFD89Ab3",
-      "mailbox": "0x3a464f746D23Ab22155710f44dB16dcA53e0775E",
-      "merkleTreeHook": "0x5090dF2FBDa7127c7aDa41f60B79F5c55D380Dd8",
-      "pausableHook": "0x886BB0f329781b98f98FDeb1ce7a8957F2d43B9F",
-      "pausableIsm": "0x7621e04860F0bDe63311db9D5D8b589AD3458A1f",
-      "protocolFee": "0x8C3e1794018a589c9E9226b8543105fCb6cC88C4",
-      "proxyAdmin": "0x2f2aFaE1139Ce54feFC03593FeE8AB2aDF4a85A7",
-<<<<<<< HEAD
-      "staticAggregationHookFactory": "0xEb9FcFDC9EfDC17c1EC5E1dc085B98485da213D6",
-      "staticAggregationIsm": "0xfa19BfEcB4fed2e0268ee5008a11cD946DcC13c3",
-=======
-      "staticAggregationHookFactory": "0x81591Fe51Ebf220Df55E633d9F5a3C3956b5E304",
-      "staticAggregationIsm": "0x78A31fF00D79158c22C09DC6D7Fa7188e21925E4",
->>>>>>> 4a3ac4cf
-      "staticAggregationIsmFactory": "0x8F7454AC98228f3504Bb91eA3D8Adafe6406110A",
-      "staticMerkleRootMultisigIsmFactory": "0x2C1FAbEcd7bFBdEBF27CcdB67baADB38b6Df90fC",
-      "staticMerkleRootWeightedMultisigIsmFactory": "0x0761b0827849abbf7b0cC09CE14e1C93D87f5004",
-      "staticMessageIdMultisigIsmFactory": "0x8b83fefd896fAa52057798f6426E9f0B080FCCcE",
-      "staticMessageIdWeightedMultisigIsmFactory": "0x4Ed7d626f1E96cD1C0401607Bf70D95243E3dEd1",
-      "storageGasOracle": "0xD0dca420feFda68537695A8D887080eeF4030AF7",
-      "testRecipient": "0x60B8d195f1b2EcaC26d54b95C69E6399cFD64b53",
-      "timelockController": "0x0000000000000000000000000000000000000000",
-      "validatorAnnounce": "0x61374178e45F65fF9D6252d017Cd580FC60B7654"
-    },
-    "harmony": {
-      "blockExplorers": [
-        {
-          "apiUrl": "https://explorer.harmony.one/api",
-          "family": "blockscout",
-          "name": "Harmony Explorer",
-          "url": "https://explorer.harmony.one"
-        }
-      ],
-      "blocks": {
-        "confirmations": 1,
-        "estimateBlockTime": 2,
-        "reorgPeriod": 5
-      },
-      "chainId": 1666600000,
-      "deployer": {
-        "name": "Abacus Works",
-        "url": "https://www.hyperlane.xyz"
-      },
-      "displayName": "Harmony One",
-      "domainId": 1666600000,
-      "gasCurrencyCoinGeckoId": "harmony",
-      "name": "harmony",
-      "nativeToken": {
-        "decimals": 18,
-        "name": "ONE",
-        "symbol": "ONE"
-      },
-      "protocol": "ethereum",
-      "rpcUrls": [
-        {
-          "http": "https://api.harmony.one"
-        },
-        {
-          "http": "https://api.s0.t.hmny.io"
-        },
-        {
-          "http": "https://1rpc.io/one"
-        }
-      ],
-<<<<<<< HEAD
-      "technicalStack": "other",
-      "aggregationHook": "0xcFD1c5b1357539566edC273aDaae19CA5e359c42",
-      "domainRoutingIsm": "0x494415e823236A05c608D6b777bC80082cED6A2E",
-      "domainRoutingIsmFactory": "0x0761b0827849abbf7b0cC09CE14e1C93D87f5004",
-      "fallbackRoutingHook": "0x886BB0f329781b98f98FDeb1ce7a8957F2d43B9F",
-      "interchainAccountRouter": "0xFCfE7344d7a769C89B3A22c596fE83a1bF8458Da",
-      "interchainGasPaymaster": "0x145566181A18E23bB6a8A3eC6D87765542A7F754",
-      "interchainSecurityModule": "0xd188d3633f67e0B2bCA2DE42b186032A0C4B015a",
-      "mailbox": "0x3a867fCfFeC2B790970eeBDC9023E75B0a172aa7",
-      "merkleTreeHook": "0x6963480b05EB58f4d624B014ab92e9aD4d21df6D",
-      "pausableHook": "0xD0dca420feFda68537695A8D887080eeF4030AF7",
-      "pausableIsm": "0x696df5e79C4f1bd5F8D587Ba8946361d9B029d4B",
-      "protocolFee": "0x13E83ac41e696856B6996263501fB3225AD5E6F5",
-      "proxyAdmin": "0xeA87ae93Fa0019a82A727bfd3eBd1cFCa8f64f1D",
-      "staticAggregationHookFactory": "0x1052eF3419f26Bec74Ed7CEf4a4FA6812Bc09908",
-      "staticAggregationIsm": "0x92772a801db50044a9D5078CC35CD63CEcD7B424",
-      "staticAggregationIsmFactory": "0xEb9FcFDC9EfDC17c1EC5E1dc085B98485da213D6",
-      "staticMerkleRootMultisigIsmFactory": "0x8b83fefd896fAa52057798f6426E9f0B080FCCcE",
-      "staticMerkleRootWeightedMultisigIsmFactory": "0x4Ed7d626f1E96cD1C0401607Bf70D95243E3dEd1",
-      "staticMessageIdMultisigIsmFactory": "0x8F7454AC98228f3504Bb91eA3D8Adafe6406110A",
-      "staticMessageIdWeightedMultisigIsmFactory": "0x2f2aFaE1139Ce54feFC03593FeE8AB2aDF4a85A7",
-      "storageGasOracle": "0x2F619Ac5122689180AeBB930ADccdae215d538a9",
-      "testRecipient": "0xcDA455DfD9C938451BfaFC6FF0D497c8C0469C96",
-=======
-      "aggregationHook": "0xd12Aec75cF300407B2711cc16aDBD42D32582563",
-      "domainRoutingIsm": "0xBD70Ea9D599a0FC8158B026797177773C3445730",
-      "domainRoutingIsmFactory": "0x1052eF3419f26Bec74Ed7CEf4a4FA6812Bc09908",
-      "fallbackRoutingHook": "0xc401e251CCa7A364114504A994D6fC7cb1c243AB",
-      "interchainGasPaymaster": "0x4E55aDA3ef1942049EA43E904EB01F4A0a9c39bd",
-      "interchainSecurityModule": "0x266dcC79B808e8c6Caf1BeAeC7C332663F277DF9",
-      "mailbox": "0x3a464f746D23Ab22155710f44dB16dcA53e0775E",
-      "merkleTreeHook": "0x441a01Fca2eD731C0Fc4633998332f9FEDB17575",
-      "pausableHook": "0x5Ed813B8b41f25c8002B01A72bbDBe6A0232Fe27",
-      "pausableIsm": "0x61594D2cA900C44ab51d07776465397FefC643C6",
-      "protocolFee": "0x8AB7A6FaC052518A39628497735C855a2Beb515B",
-      "proxyAdmin": "0x2f2aFaE1139Ce54feFC03593FeE8AB2aDF4a85A7",
-      "staticAggregationHookFactory": "0x84e0Ad6109F07b9CCaa8BEf6C53999Eb015c3FbF",
-      "staticAggregationIsm": "0x78A31fF00D79158c22C09DC6D7Fa7188e21925E4",
-      "staticAggregationIsmFactory": "0x8F7454AC98228f3504Bb91eA3D8Adafe6406110A",
-      "staticMerkleRootMultisigIsmFactory": "0x2C1FAbEcd7bFBdEBF27CcdB67baADB38b6Df90fC",
-      "staticMerkleRootWeightedMultisigIsmFactory": "0x0761b0827849abbf7b0cC09CE14e1C93D87f5004",
-      "staticMessageIdMultisigIsmFactory": "0x8b83fefd896fAa52057798f6426E9f0B080FCCcE",
-      "staticMessageIdWeightedMultisigIsmFactory": "0x4Ed7d626f1E96cD1C0401607Bf70D95243E3dEd1",
-      "storageGasOracle": "0xA38D1D7F217A52A27b0e6BF50E0a9ddAD05798C0",
-      "testRecipient": "0xbB22547D1dc681fe925f568f637Ff67aC06c20fc",
-      "validatorAnnounce": "0xb4fc9B5fD57499Ef6FfF3995728a55F7A618ef86",
-      "index": {
-        "from": 17154537
-      },
-      "interchainAccountRouter": "0xB8736c87da7DEc750fA0226e3bdE1Ac35B88f43d",
->>>>>>> 4a3ac4cf
-      "timelockController": "0x0000000000000000000000000000000000000000",
-      "validatorAnnounce": "0x60B8d195f1b2EcaC26d54b95C69E6399cFD64b53",
-      "index": {
-        "from": 64597391
-      }
-    },
-    "hashkey": {
-      "blockExplorers": [
-        {
-          "apiUrl": "https://explorer.hsk.xyz/api",
-          "family": "blockscout",
-          "name": "Hashkey Explorer",
-          "url": "https://explorer.hsk.xyz"
-        }
-      ],
-      "blocks": {
-        "confirmations": 1,
-        "estimateBlockTime": 2,
-        "reorgPeriod": 5
-      },
-      "chainId": 177,
-      "deployer": {
-        "name": "Abacus Works",
-        "url": "https://www.hyperlane.xyz"
-      },
-      "displayName": "Hashkey",
-      "domainId": 177,
-      "gasCurrencyCoinGeckoId": "hashkey-ecopoints",
-      "isTestnet": false,
-      "name": "hashkey",
-      "nativeToken": {
-        "decimals": 18,
-        "name": "HashKey Platform Token",
-        "symbol": "HSK"
-      },
-      "protocol": "ethereum",
-      "rpcUrls": [
-        {
-          "http": "https://mainnet.hsk.xyz"
-        }
-      ],
-<<<<<<< HEAD
-      "technicalStack": "other",
-      "aggregationHook": "0x3e5C6056103BFf39D108d5251E47c818354D4325",
-      "domainRoutingIsm": "0x494415e823236A05c608D6b777bC80082cED6A2E",
-      "domainRoutingIsmFactory": "0x0761b0827849abbf7b0cC09CE14e1C93D87f5004",
-      "fallbackRoutingHook": "0x5244d3359065C883BDfeEEff5329DE38c0Bd227e",
-      "interchainAccountRouter": "0xD79A14EA21db52F130A57Ea6e2af55949B00086E",
-      "interchainGasPaymaster": "0x8452363d5c78bf95538614441Dc8B465e03A89ca",
-      "interchainSecurityModule": "0x41D03D618073D50B63E6e2eA53D68a91a3Fc7CfA",
-      "mailbox": "0x3a867fCfFeC2B790970eeBDC9023E75B0a172aa7",
-      "merkleTreeHook": "0x5B7a808CaA2C3F1378B07cDd46eB8ccA52F67e3B",
-      "pausableHook": "0x4A91738390a3D55CB27c2863e8950c9cD1b89d0e",
-      "pausableIsm": "0x76F2cC245882ceFf209A61d75b9F0f1A3b7285fB",
-      "protocolFee": "0x794Fe7970EE45945b0ad2667f99A5bBc9ddfB5d7",
-      "proxyAdmin": "0xeA87ae93Fa0019a82A727bfd3eBd1cFCa8f64f1D",
-      "staticAggregationHookFactory": "0x1052eF3419f26Bec74Ed7CEf4a4FA6812Bc09908",
-      "staticAggregationIsm": "0x97CA6497B3C49595EED20C838B0a32c206663Fa0",
-      "staticAggregationIsmFactory": "0xEb9FcFDC9EfDC17c1EC5E1dc085B98485da213D6",
-      "staticMerkleRootMultisigIsmFactory": "0x8b83fefd896fAa52057798f6426E9f0B080FCCcE",
-      "staticMerkleRootWeightedMultisigIsmFactory": "0x4Ed7d626f1E96cD1C0401607Bf70D95243E3dEd1",
-      "staticMessageIdMultisigIsmFactory": "0x8F7454AC98228f3504Bb91eA3D8Adafe6406110A",
-      "staticMessageIdWeightedMultisigIsmFactory": "0x2f2aFaE1139Ce54feFC03593FeE8AB2aDF4a85A7",
-      "storageGasOracle": "0xBCD18636e5876DFd7AAb5F2B2a5Eb5ca168BA1d8",
-      "testRecipient": "0xD233433AeC23F8382DAd87D808F60557Ea35399f",
-=======
-      "aggregationHook": "0x95fCF1b630Dcf3cB233140D0526334f794C9FD26",
-      "domainRoutingIsm": "0xBD70Ea9D599a0FC8158B026797177773C3445730",
-      "domainRoutingIsmFactory": "0x1052eF3419f26Bec74Ed7CEf4a4FA6812Bc09908",
-      "fallbackRoutingHook": "0xc401e251CCa7A364114504A994D6fC7cb1c243AB",
-      "interchainGasPaymaster": "0x4E55aDA3ef1942049EA43E904EB01F4A0a9c39bd",
-      "interchainSecurityModule": "0xCF6b025C69193030fa48217e9bc6c8a864419EF0",
-      "mailbox": "0x3a464f746D23Ab22155710f44dB16dcA53e0775E",
-      "merkleTreeHook": "0x441a01Fca2eD731C0Fc4633998332f9FEDB17575",
-      "pausableHook": "0x5Ed813B8b41f25c8002B01A72bbDBe6A0232Fe27",
-      "pausableIsm": "0x61594D2cA900C44ab51d07776465397FefC643C6",
-      "protocolFee": "0x8AB7A6FaC052518A39628497735C855a2Beb515B",
-      "proxyAdmin": "0x2f2aFaE1139Ce54feFC03593FeE8AB2aDF4a85A7",
-      "staticAggregationHookFactory": "0xe5F7E241F9bb6A644e88f2ca38fC373196b5392b",
-      "staticAggregationIsm": "0x78A31fF00D79158c22C09DC6D7Fa7188e21925E4",
-      "staticAggregationIsmFactory": "0x8F7454AC98228f3504Bb91eA3D8Adafe6406110A",
-      "staticMerkleRootMultisigIsmFactory": "0x2C1FAbEcd7bFBdEBF27CcdB67baADB38b6Df90fC",
-      "staticMerkleRootWeightedMultisigIsmFactory": "0x0761b0827849abbf7b0cC09CE14e1C93D87f5004",
-      "staticMessageIdMultisigIsmFactory": "0x8b83fefd896fAa52057798f6426E9f0B080FCCcE",
-      "staticMessageIdWeightedMultisigIsmFactory": "0x4Ed7d626f1E96cD1C0401607Bf70D95243E3dEd1",
-      "storageGasOracle": "0xA38D1D7F217A52A27b0e6BF50E0a9ddAD05798C0",
-      "testRecipient": "0xbB22547D1dc681fe925f568f637Ff67aC06c20fc",
-      "validatorAnnounce": "0xb4fc9B5fD57499Ef6FfF3995728a55F7A618ef86",
-      "index": {
-        "from": 31903424
-      },
-      "interchainAccountRouter": "0xe05f59ec3AE5B475050a735522Def832F602152f",
->>>>>>> 4a3ac4cf
-      "timelockController": "0x0000000000000000000000000000000000000000",
-      "validatorAnnounce": "0x6c5012B7eDfE317Be53D13Fc730a460f4810e234",
-      "index": {
-        "from": 5883572
-      }
-    },
-    "hemi": {
-      "blockExplorers": [
-        {
-          "apiUrl": "https://explorer.hemi.xyz/api",
-          "family": "blockscout",
-          "name": "Hemi Explorer",
-          "url": "https://explorer.hemi.xyz"
-        }
-      ],
-      "blocks": {
-        "confirmations": 1,
-        "estimateBlockTime": 12,
-        "reorgPeriod": 5
-      },
-      "chainId": 43111,
-      "deployer": {
-        "name": "Abacus Works",
-        "url": "https://www.hyperlane.xyz"
-      },
-      "displayName": "Hemi Network",
-      "domainId": 43111,
-      "gasCurrencyCoinGeckoId": "ethereum",
-      "name": "hemi",
-      "nativeToken": {
-        "decimals": 18,
-        "name": "Ether",
-        "symbol": "ETH"
-      },
-      "protocol": "ethereum",
-      "rpcUrls": [
-        {
-          "http": "https://rpc.hemi.network/rpc"
-        }
-      ],
-<<<<<<< HEAD
-      "technicalStack": "other",
-      "aggregationHook": "0x79B1c9E49396A62AFf9B072A0DebD010D4b80455",
-=======
-      "aggregationHook": "0xaC12fC09Af4E8a9cb1629b46cCC6885B40d68Cd4",
->>>>>>> 4a3ac4cf
-      "domainRoutingIsm": "0xBD70Ea9D599a0FC8158B026797177773C3445730",
-      "domainRoutingIsmFactory": "0x1052eF3419f26Bec74Ed7CEf4a4FA6812Bc09908",
-      "fallbackRoutingHook": "0x11b76D93a9D39Eb51F54eBf5566308640cDe882b",
-      "interchainAccountRouter": "0x1604d2D3DaFba7D302F86BD7e79B3931414E4625",
-      "interchainGasPaymaster": "0xc2466492C451E1AE49d8C874bB9f89293Aaad59b",
-      "interchainSecurityModule": "0x542a4EC9F1d32b21126287cEb39B9EE7f33f580a",
-      "mailbox": "0x3a464f746D23Ab22155710f44dB16dcA53e0775E",
-      "merkleTreeHook": "0x7B032cBB00AD7438E802A66D8b64761A06E5df22",
-      "pausableHook": "0x3881c3e945CBB89ae67c43E82f570baDF1c6EA94",
-      "pausableIsm": "0xb2674E213019972f937CCFc5e23BF963D915809e",
-      "protocolFee": "0x46008F5971eFb16e6c354Ef993EA021B489bc055",
-      "proxyAdmin": "0x2f2aFaE1139Ce54feFC03593FeE8AB2aDF4a85A7",
-<<<<<<< HEAD
-      "staticAggregationHookFactory": "0xEb9FcFDC9EfDC17c1EC5E1dc085B98485da213D6",
-      "staticAggregationIsm": "0x9eAc9956855640c6a58AF8f91537A3E9ccd757a9",
-=======
-      "staticAggregationHookFactory": "0xb78F6fC0b847b0631600532B34431f891eCb46C8",
-      "staticAggregationIsm": "0x78A31fF00D79158c22C09DC6D7Fa7188e21925E4",
->>>>>>> 4a3ac4cf
-      "staticAggregationIsmFactory": "0x8F7454AC98228f3504Bb91eA3D8Adafe6406110A",
-      "staticMerkleRootMultisigIsmFactory": "0x2C1FAbEcd7bFBdEBF27CcdB67baADB38b6Df90fC",
-      "staticMerkleRootWeightedMultisigIsmFactory": "0x0761b0827849abbf7b0cC09CE14e1C93D87f5004",
-      "staticMessageIdMultisigIsmFactory": "0x8b83fefd896fAa52057798f6426E9f0B080FCCcE",
-      "staticMessageIdWeightedMultisigIsmFactory": "0x4Ed7d626f1E96cD1C0401607Bf70D95243E3dEd1",
-      "storageGasOracle": "0x60515f328B2c55Df63f456D9D839a0082892dEf8",
-      "testRecipient": "0xa2401b57A8CCBF6AbD9b7e62e28811b2b523AB2B",
-      "timelockController": "0x0000000000000000000000000000000000000000",
-      "validatorAnnounce": "0xb89c6ED617f5F46175E41551350725A09110bbCE",
-      "index": {
-        "from": 881513
-      }
-    },
-    "hyperevm": {
-      "blockExplorers": [
-        {
-          "apiUrl": "https://hyperliquid.cloud.blockscout.com/api",
-          "family": "blockscout",
-          "name": "HyperEVM Explorer",
-          "url": "https://hyperliquid.cloud.blockscout.com"
-        }
-      ],
-      "blocks": {
-        "confirmations": 1,
-        "estimateBlockTime": 2,
-        "reorgPeriod": 5
-      },
-      "chainId": 999,
-      "deployer": {
-        "name": "Abacus Works",
-        "url": "https://www.hyperlane.xyz"
-      },
-      "displayName": "HyperEVM",
-      "domainId": 999,
-      "gasCurrencyCoinGeckoId": "hyperliquid",
-      "gnosisSafeTransactionServiceUrl": "https://prod.hyperliquid.keypersafe.xyz",
-      "name": "hyperevm",
-      "nativeToken": {
-        "decimals": 18,
-        "name": "Hyperliquid",
-        "symbol": "HYPE"
-      },
-      "protocol": "ethereum",
-      "rpcUrls": [
-        {
-          "http": "https://rpc.hyperliquid.xyz/evm"
-        }
-      ],
-<<<<<<< HEAD
-      "technicalStack": "other",
-      "aggregationHook": "0xa1ff44B5f7e8e8F7E8b665787e01f70C09e17283",
-=======
-      "technicalStack": "arbitrumnitro",
-      "aggregationHook": "0x960a81e97e36A7734583905103e1FFb5cd67d5c9",
->>>>>>> 4a3ac4cf
-      "domainRoutingIsm": "0xBD70Ea9D599a0FC8158B026797177773C3445730",
-      "domainRoutingIsmFactory": "0x1052eF3419f26Bec74Ed7CEf4a4FA6812Bc09908",
-      "fallbackRoutingHook": "0x5cD695ADCB156589cde501822C314bFD74398cA1",
-      "interchainAccountRouter": "0x1CF975C9bF2DF76c43a14405066007f8393142E9",
-      "interchainGasPaymaster": "0xEa2Bcee14eA30bbBe3018E5E7829F963230F71C3",
-      "interchainSecurityModule": "0xdc9BcD31e13D4754359ec8F952A71194606EFde4",
-      "mailbox": "0x3a464f746D23Ab22155710f44dB16dcA53e0775E",
-      "merkleTreeHook": "0x3862A9B1aCd89245a59002C2a08658EC1d5690E3",
-      "pausableHook": "0x8da1aE5A1fA3883c1c12b46270989EAC0EE7BA78",
-      "pausableIsm": "0x7927B6fE8FA061c32CE3771d11076E6161DE5f52",
-      "protocolFee": "0x8d7E604460E1133ebB91513a6D1024f3A3ca17F9",
-      "proxyAdmin": "0x2f2aFaE1139Ce54feFC03593FeE8AB2aDF4a85A7",
-<<<<<<< HEAD
-      "staticAggregationHookFactory": "0xEb9FcFDC9EfDC17c1EC5E1dc085B98485da213D6",
-      "staticAggregationIsm": "0x2963702D4539660Bb9Af77EC9c06ca46113825F0",
-=======
-      "staticAggregationHookFactory": "0xB526Eb52fbDa43174CcD22ba3342DfC024094D86",
-      "staticAggregationIsm": "0x78A31fF00D79158c22C09DC6D7Fa7188e21925E4",
->>>>>>> 4a3ac4cf
-      "staticAggregationIsmFactory": "0x8F7454AC98228f3504Bb91eA3D8Adafe6406110A",
-      "staticMerkleRootMultisigIsmFactory": "0x2C1FAbEcd7bFBdEBF27CcdB67baADB38b6Df90fC",
-      "staticMerkleRootWeightedMultisigIsmFactory": "0x0761b0827849abbf7b0cC09CE14e1C93D87f5004",
-      "staticMessageIdMultisigIsmFactory": "0x8b83fefd896fAa52057798f6426E9f0B080FCCcE",
-      "staticMessageIdWeightedMultisigIsmFactory": "0x4Ed7d626f1E96cD1C0401607Bf70D95243E3dEd1",
-      "storageGasOracle": "0xd766e7C7517f2d0D92754b2fe4aE7AdEf7bDEC3e",
-      "testRecipient": "0x4eB0d97B48711950ecB01871125c4523939c6Fce",
-      "timelockController": "0x0000000000000000000000000000000000000000",
-      "validatorAnnounce": "0xf4035357EB3e3B48E498FA6e1207892f615A2c2f",
-      "index": {
-        "from": 21196
-      }
-    },
-    "immutablezkevmmainnet": {
-      "blockExplorers": [
-        {
-          "apiUrl": "https://explorer.immutable.com/api",
-          "family": "blockscout",
-          "name": "Immutable Explorer",
-          "url": "https://explorer.immutable.com"
-        }
-      ],
-      "blocks": {
-        "confirmations": 1,
-        "estimateBlockTime": 2,
-        "reorgPeriod": 20
-      },
-      "chainId": 13371,
-      "deployer": {
-        "name": "Abacus Works",
-        "url": "https://www.hyperlane.xyz"
-      },
-      "displayName": "Immutable zkEVM",
-      "domainId": 1000013371,
-      "gasCurrencyCoinGeckoId": "immutable-x",
-      "name": "immutablezkevmmainnet",
-      "nativeToken": {
-        "decimals": 18,
-        "name": "Immutable",
-        "symbol": "IMX"
-      },
-      "protocol": "ethereum",
-      "rpcUrls": [
-        {
-          "http": "https://rpc.immutable.com"
-        },
-        {
-          "http": "https://immutable.gateway.tenderly.co"
-        }
-      ],
-<<<<<<< HEAD
-      "technicalStack": "other",
-      "aggregationHook": "0x10b1F811a649A82250a98fDae5494E440B0A9F89",
-      "domainRoutingIsm": "0x34397CaA9e6c1A5EF6440E82C46a83D1ef779dcF",
-      "domainRoutingIsmFactory": "0xbed53B5C5BCE9433f25A2A702e6df13E22d84Ae9",
-      "fallbackRoutingHook": "0x2b79328DA089E89A9E9c08732b56dd31F01011Db",
-      "interchainAccountRouter": "0xE2cBbc708411eAf2DfbaA31DaA531d4FF089d7b0",
-      "interchainGasPaymaster": "0xc6835e52C1b976F1ebC71Bc8919738E02849FdA9",
-      "interchainSecurityModule": "0x8146754A170086808981cb441c57B3c0038A74C3",
-      "mailbox": "0x1c6f404800bA49Ed581af734eA0d25c0c7d017B2",
-      "merkleTreeHook": "0xdAa1B65547fB969c9ff5678956AB2FF9771B883D",
-      "pausableHook": "0xA0e0829DA397CcF55d5B779C31728f21Cb8219DF",
-      "pausableIsm": "0xC8E323036AAFB4B4201e7B640E79C4Db285A3FC8",
-      "protocolFee": "0xA166219dF110BDA97b91e65D4BB4Aae4159978b9",
-      "proxyAdmin": "0x2f0E57527Bb37E5E064EF243fad56CCE6241906c",
-      "staticAggregationHookFactory": "0x730f8a4128Fa8c53C777B62Baa1abeF94cAd34a9",
-      "staticAggregationIsm": "0x1941d3fA81a868e401a0C8E0a1443d59D3Ec04Fe",
-      "staticAggregationIsmFactory": "0xc441521bA37EaCd9af4f319CcdA27E9D48f74281",
-      "staticMerkleRootMultisigIsmFactory": "0xD127D4549cb4A5B2781303a4fE99a10EAd13263A",
-      "staticMerkleRootWeightedMultisigIsmFactory": "0x5bdADEAD721Eb4C4038fF7c989E3C7BbBA302435",
-      "staticMessageIdMultisigIsmFactory": "0x7C012DCA02C42cfA3Fd7Da3B0ED7234B52AE68eF",
-      "staticMessageIdWeightedMultisigIsmFactory": "0xDc1508844B99C606E16C2Ae87f33c373edD4B0F6",
-      "storageGasOracle": "0x9c2214467Daf9e2e1F45b36d08ce0b9C65BFeA88",
-      "testRecipient": "0x01EBa6D613DC09Cb899aF1e8E8a747416d7250ad",
-      "timelockController": "0x0000000000000000000000000000000000000000",
-      "validatorAnnounce": "0x8c794a781327b819416E7b67908f1D22397f1E67",
-=======
-      "aggregationHook": "0x5720ab300520287b4f369218F025bD3372a9Fb78",
-      "domainRoutingIsm": "0xBD70Ea9D599a0FC8158B026797177773C3445730",
-      "domainRoutingIsmFactory": "0x1052eF3419f26Bec74Ed7CEf4a4FA6812Bc09908",
-      "fallbackRoutingHook": "0xc401e251CCa7A364114504A994D6fC7cb1c243AB",
-      "interchainGasPaymaster": "0x4E55aDA3ef1942049EA43E904EB01F4A0a9c39bd",
-      "interchainSecurityModule": "0xf546d2555cd4e2fC23221E1cC160433B7F578A85",
-      "mailbox": "0x3a464f746D23Ab22155710f44dB16dcA53e0775E",
-      "merkleTreeHook": "0x441a01Fca2eD731C0Fc4633998332f9FEDB17575",
-      "pausableHook": "0x5Ed813B8b41f25c8002B01A72bbDBe6A0232Fe27",
-      "pausableIsm": "0x61594D2cA900C44ab51d07776465397FefC643C6",
-      "protocolFee": "0x8AB7A6FaC052518A39628497735C855a2Beb515B",
-      "proxyAdmin": "0x2f2aFaE1139Ce54feFC03593FeE8AB2aDF4a85A7",
-      "staticAggregationHookFactory": "0x56176C7Fb66FdD70ef962Ae53a46A226c7F6a2Cc",
-      "staticAggregationIsm": "0x78A31fF00D79158c22C09DC6D7Fa7188e21925E4",
-      "staticAggregationIsmFactory": "0x8F7454AC98228f3504Bb91eA3D8Adafe6406110A",
-      "staticMerkleRootMultisigIsmFactory": "0x2C1FAbEcd7bFBdEBF27CcdB67baADB38b6Df90fC",
-      "staticMerkleRootWeightedMultisigIsmFactory": "0x0761b0827849abbf7b0cC09CE14e1C93D87f5004",
-      "staticMessageIdMultisigIsmFactory": "0x8b83fefd896fAa52057798f6426E9f0B080FCCcE",
-      "staticMessageIdWeightedMultisigIsmFactory": "0x4Ed7d626f1E96cD1C0401607Bf70D95243E3dEd1",
-      "storageGasOracle": "0xA38D1D7F217A52A27b0e6BF50E0a9ddAD05798C0",
-      "testRecipient": "0xbB22547D1dc681fe925f568f637Ff67aC06c20fc",
-      "validatorAnnounce": "0xb4fc9B5fD57499Ef6FfF3995728a55F7A618ef86",
->>>>>>> 4a3ac4cf
-      "index": {
-        "from": 14336020
-      },
-      "transactionOverrides": {
-        "maxFeePerGas": 100000000000,
-        "maxPriorityFeePerGas": 100000000000
-      }
-    },
-    "incentiv": {
-      "blockExplorers": [
-        {
-          "apiUrl": "http://explorer.incentiv.io/api",
-          "family": "blockscout",
-          "name": "Incentiv Explorer",
-          "url": "http://explorer.incentiv.io"
-        }
-      ],
-      "blocks": {
-        "confirmations": 1,
-        "estimateBlockTime": 5,
-        "reorgPeriod": 10
-      },
-      "chainId": 24101,
-      "deployer": {
-        "name": "Abacus Works",
-        "url": "https://www.hyperlane.xyz"
-      },
-      "displayName": "Incentiv",
-      "domainId": 24101,
-      "gasCurrencyCoinGeckoId": "incentiv",
-      "name": "incentiv",
-      "nativeToken": {
-        "decimals": 18,
-        "name": "CENT",
-        "symbol": "CENT"
-      },
-      "protocol": "ethereum",
-      "rpcUrls": [
-        {
-          "http": "https://rpc1-archive.incentiv.io"
-        }
-      ],
-<<<<<<< HEAD
-      "technicalStack": "other",
-      "aggregationHook": "0x461EABb3719b8901810b3Ab91144Fe3245ad11b1",
-      "domainRoutingIsm": "0xBD70Ea9D599a0FC8158B026797177773C3445730",
-      "domainRoutingIsmFactory": "0x1052eF3419f26Bec74Ed7CEf4a4FA6812Bc09908",
-      "fallbackRoutingHook": "0x1A41a365A693b6A7aED1a46316097d290f569F22",
-      "interchainAccountRouter": "0xBCD18636e5876DFd7AAb5F2B2a5Eb5ca168BA1d8",
-      "interchainGasPaymaster": "0x75719C858e0c73e07128F95B2C466d142490e933",
-      "interchainSecurityModule": "0xeb1b7D4EaD12D3640E72883c4b12FBb6577479eC",
-      "mailbox": "0x3a464f746D23Ab22155710f44dB16dcA53e0775E",
-      "merkleTreeHook": "0x7947b7Fe737B4bd1D3387153f32148974066E591",
-      "pausableHook": "0xf303B04d9ad21dAe2658Cf302478A424e0B45368",
-      "pausableIsm": "0xdf4aA3905e0391C7763e33CB6A08fFa97221D49B",
-      "protocolFee": "0x76F2cC245882ceFf209A61d75b9F0f1A3b7285fB",
-      "proxyAdmin": "0x2f2aFaE1139Ce54feFC03593FeE8AB2aDF4a85A7",
-      "staticAggregationHookFactory": "0xEb9FcFDC9EfDC17c1EC5E1dc085B98485da213D6",
-      "staticAggregationIsm": "0x1a81bEA3FecDaCa6a0eE119840Fb7Eb215CE54de",
-      "staticAggregationIsmFactory": "0x8F7454AC98228f3504Bb91eA3D8Adafe6406110A",
-      "staticMerkleRootMultisigIsmFactory": "0x2C1FAbEcd7bFBdEBF27CcdB67baADB38b6Df90fC",
-      "staticMerkleRootWeightedMultisigIsmFactory": "0x0761b0827849abbf7b0cC09CE14e1C93D87f5004",
-      "staticMessageIdMultisigIsmFactory": "0x8b83fefd896fAa52057798f6426E9f0B080FCCcE",
-      "staticMessageIdWeightedMultisigIsmFactory": "0x4Ed7d626f1E96cD1C0401607Bf70D95243E3dEd1",
-      "storageGasOracle": "0xC4F464C89184c7870858A8B12ca822daB6ed04F3",
-      "testRecipient": "0x5244d3359065C883BDfeEEff5329DE38c0Bd227e",
-      "validatorAnnounce": "0x5B7a808CaA2C3F1378B07cDd46eB8ccA52F67e3B",
-      "index": {
-        "from": 82206
-      }
-=======
-      "technicalStack": "arbitrumnitro",
-      "aggregationHook": "0x8657c385F4bDC35678fC2Aed740351db9077ebf0",
-      "domainRoutingIsm": "0xDEed16fe4b1c9b2a93483EDFf34C77A9b57D31Ff",
-      "domainRoutingIsmFactory": "0x4Ed7d626f1E96cD1C0401607Bf70D95243E3dEd1",
-      "fallbackRoutingHook": "0x3C2b535a49c6827DF0b8e94467e6922c99E3c092",
-      "interchainAccountRouter": "0x6FD739221F53F8dc1565F3aF830Cb687cfe5932D",
-      "interchainGasPaymaster": "0xb58257cc81E47EC72fD38aE16297048de23163b4",
-      "interchainSecurityModule": "0xa3C641dF20C64E0D2a8a60147A4043DAab8ad896",
-      "mailbox": "0x7f50C5776722630a0024fAE05fDe8b47571D7B39",
-      "merkleTreeHook": "0xCC3D1659D50461d27a2F025dDb2c9B06B584B7e1",
-      "pausableHook": "0x4E55aDA3ef1942049EA43E904EB01F4A0a9c39bd",
-      "pausableIsm": "0xA38D1D7F217A52A27b0e6BF50E0a9ddAD05798C0",
-      "protocolFee": "0xC49aF4965264FA7BB6424CE37aA06773ad177224",
-      "proxyAdmin": "0x3a464f746D23Ab22155710f44dB16dcA53e0775E",
-      "staticAggregationHookFactory": "0x72C0590808B8eDbBa2975E6c533a9deE0dF0c0C9",
-      "staticAggregationIsm": "0x47F57D08d01544Ed082152B73807A9D39305Fac6",
-      "staticAggregationIsmFactory": "0x1052eF3419f26Bec74Ed7CEf4a4FA6812Bc09908",
-      "staticMerkleRootMultisigIsmFactory": "0x8F7454AC98228f3504Bb91eA3D8Adafe6406110A",
-      "staticMerkleRootWeightedMultisigIsmFactory": "0x2f2aFaE1139Ce54feFC03593FeE8AB2aDF4a85A7",
-      "staticMessageIdMultisigIsmFactory": "0xEb9FcFDC9EfDC17c1EC5E1dc085B98485da213D6",
-      "staticMessageIdWeightedMultisigIsmFactory": "0xeA87ae93Fa0019a82A727bfd3eBd1cFCa8f64f1D",
-      "storageGasOracle": "0xf8344D85a1429708e0BE6724218E938087e596DF",
-      "testRecipient": "0xF15D70941dE2Bf95A23d6488eBCbedE0a444137f",
-      "timelockController": "0x0000000000000000000000000000000000000000",
-      "validatorAnnounce": "0xC88bAD76EC7acD9fd3b9Bb264f7f5C18097c5710"
->>>>>>> 4a3ac4cf
-    },
-    "inevm": {
-      "blockExplorers": [
-        {
-          "apiUrl": "https://inevm.calderaexplorer.xyz/api",
-          "family": "blockscout",
-          "name": "Caldera inEVM Explorer",
-          "url": "https://inevm.calderaexplorer.xyz"
-        }
-      ],
-      "blocks": {
-        "confirmations": 1,
-        "estimateBlockTime": 3,
-        "reorgPeriod": 3
-      },
-      "chainId": 2525,
-      "deployer": {
-        "name": "Abacus Works",
-        "url": "https://www.hyperlane.xyz"
-      },
-      "displayName": "Injective EVM",
-      "displayNameShort": "inEVM",
-      "domainId": 2525,
-      "gasCurrencyCoinGeckoId": "injective-protocol",
-      "index": {
-        "from": 37
-      },
-      "name": "inevm",
-      "nativeToken": {
-        "decimals": 18,
-        "name": "Injective",
-        "symbol": "INJ"
-      },
-      "protocol": "ethereum",
-      "rpcUrls": [
-        {
-          "http": "https://inevm.calderachain.xyz/http"
-        },
-        {
-          "http": "https://mainnet.rpc.inevm.com/http"
-        }
-      ],
-<<<<<<< HEAD
-      "technicalStack": "arbitrumnitro",
-      "aggregationHook": "0xe0dDb5dE7D52918237cC1Ae131F29dcAbcb0F62B",
-      "customHook": "0xA376b27212D608324808923Add679A2c9FAFe9Da",
-      "domainRoutingIsm": "0xBD70Ea9D599a0FC8158B026797177773C3445730",
-      "domainRoutingIsmFactory": "0x1052eF3419f26Bec74Ed7CEf4a4FA6812Bc09908",
-      "fallbackRoutingHook": "0xf8dba46ff9d8ef650052c89ca2df793fabc375f9",
-      "interchainAccountRouter": "0xd2884F7042d0a819F5276A69770F70d9C89Bf823",
-      "interchainGasPaymaster": "0x19dc38aeae620380430C200a6E990D5Af5480117",
-      "interchainSecurityModule": "0xCc1A757c2d837Ca079E78708b81EAA83e5eEad7C",
-      "mailbox": "0x2f2aFaE1139Ce54feFC03593FeE8AB2aDF4a85A7",
-      "merkleTreeHook": "0x0972954923a1e2b2aAb04Fa0c4a0797e5989Cd65",
-      "pausableHook": "0xBDa330Ea8F3005C421C8088e638fBB64fA71b9e0",
-      "pausableIsm": "0x6Fae4D9935E2fcb11fC79a64e917fb2BF14DaFaa",
-      "protocolFee": "0x0D63128D887159d63De29497dfa45AFc7C699AE4",
-      "proxyAdmin": "0x0761b0827849abbf7b0cC09CE14e1C93D87f5004",
-      "staticAggregationHookFactory": "0xEb9FcFDC9EfDC17c1EC5E1dc085B98485da213D6",
-      "staticAggregationIsm": "0x3052aD50De54aAAc5D364d80bBE681d29e924597",
-      "staticAggregationIsmFactory": "0x8F7454AC98228f3504Bb91eA3D8Adafe6406110A",
-      "staticMerkleRootMultisigIsmFactory": "0x2C1FAbEcd7bFBdEBF27CcdB67baADB38b6Df90fC",
-      "staticMerkleRootWeightedMultisigIsmFactory": "0x8cFBC2F871477126597716FF92773B557014B20e",
-      "staticMessageIdMultisigIsmFactory": "0x8b83fefd896fAa52057798f6426E9f0B080FCCcE",
-      "staticMessageIdWeightedMultisigIsmFactory": "0x45192cd669Fa8BeE012d7ea1300EF3b305277FF6",
-      "storageGasOracle": "0x6119E37Bd66406A1Db74920aC79C15fB8411Ba76",
-      "testRecipient": "0x28291a7062afA569104bEd52F7AcCA3dD2FafD11",
-=======
-      "aggregationHook": "0x0396464498515b946Cd63ECD9041EF3f1B565EF9",
-      "domainRoutingIsm": "0x4101B9B755FC58FcEA156e70B42a38CFF8A46F77",
-      "domainRoutingIsmFactory": "0x2f2aFaE1139Ce54feFC03593FeE8AB2aDF4a85A7",
-      "fallbackRoutingHook": "0x168DFF0Ad2b180F3801883Fe5Ae56d7E7d91D5f4",
-      "interchainAccountRouter": "0x6c3b61e60Ff510E35Ba51D25bb2E0F90B0307E7D",
-      "interchainGasPaymaster": "0xb4fc9B5fD57499Ef6FfF3995728a55F7A618ef86",
-      "interchainSecurityModule": "0x57fa860E56945eE4248A5dcb88aed090075D23ca",
-      "mailbox": "0xb129828B9EDa48192D0B2db35D0E40dCF51B3594",
-      "merkleTreeHook": "0x3E969bA938E6A993eeCD6F65b0dd8712B07dFe59",
-      "pausableHook": "0x6Fb36672365C7c797028C400A61c58c0ECc53cD2",
-      "pausableIsm": "0x989B7307d266151BE763935C856493D968b2affF",
-      "protocolFee": "0xfdefdDc8E153d5E0463d7E193F79A3714be16021",
-      "proxyAdmin": "0x148CF67B8A242c1360bb2C93fCe203EC4d4f9B56",
-      "staticAggregationHookFactory": "0xd001c1a418EB5174692Ab01eBd29B30Fe4432533",
-      "staticAggregationIsm": "0xdc2da0D5d7A69fa86366235E426ff4a0E214cC60",
-      "staticAggregationIsmFactory": "0x0761b0827849abbf7b0cC09CE14e1C93D87f5004",
-      "staticMerkleRootMultisigIsmFactory": "0xEb9FcFDC9EfDC17c1EC5E1dc085B98485da213D6",
-      "staticMerkleRootWeightedMultisigIsmFactory": "0xeA87ae93Fa0019a82A727bfd3eBd1cFCa8f64f1D",
-      "staticMessageIdMultisigIsmFactory": "0x1052eF3419f26Bec74Ed7CEf4a4FA6812Bc09908",
-      "staticMessageIdWeightedMultisigIsmFactory": "0x3a464f746D23Ab22155710f44dB16dcA53e0775E",
-      "storageGasOracle": "0x2c61Cda929e4e2174cb10cd8e2724A9ceaD62E67",
-      "testRecipient": "0x58556AaeB2e3829d52EE5E711D44735412efA43B",
->>>>>>> 4a3ac4cf
-      "timelockController": "0x0000000000000000000000000000000000000000",
-      "validatorAnnounce": "0x15ab173bDB6832f9b64276bA128659b0eD77730B"
-    },
-    "injective": {
-      "bech32Prefix": "inj",
-      "blockExplorers": [
-        {
-          "apiUrl": "https://apis.mintscan.io/v1/injective",
-          "family": "other",
-          "name": "Mintscan",
-          "url": "https://www.mintscan.io/injective"
-        }
-      ],
-      "blocks": {
-        "confirmations": 1,
-        "estimateBlockTime": 1,
-        "reorgPeriod": 10
-      },
-      "canonicalAsset": "inj",
-      "chainId": "injective-1",
-      "contractAddressBytes": 20,
-      "deployer": {
-        "name": "Abacus Works",
-        "url": "https://www.hyperlane.xyz"
-      },
-      "displayName": "Injective",
-      "domainId": 6909546,
-      "gasCurrencyCoinGeckoId": "injective-protocol",
-      "gasPrice": {
-        "denom": "inj",
-        "amount": "160000000"
-      },
-      "index": {
-        "chunk": 25,
-        "from": 58419500
-      },
-      "name": "injective",
-      "nativeToken": {
-        "decimals": 18,
-        "denom": "inj",
-        "name": "Injective",
-        "symbol": "INJ"
-      },
-      "protocol": "cosmos",
-      "restUrls": [
-        {
-          "http": "https://sentry.lcd.injective.network:443"
-        }
-      ],
-      "rpcUrls": [
-        {
-          "http": "https://injective-rpc.publicnode.com:443"
-        },
-        {
-          "http": "https://sentry.tm.injective.network:443"
-        }
-      ],
-      "slip44": 118,
-      "technicalStack": "other",
-      "interchainGasPaymaster": "0x27ae52298e5b53b34b7ae0ca63e05845c31e1f59",
-      "mailbox": "0x0f7fb53961d70687e352aa55cb329ca76edc0c19",
-      "merkleTreeHook": "0x568ad3638447f07def384969f4ea39fae3802962",
-      "validatorAnnounce": "0x1fb225b2fcfbe75e614a1d627de97ff372242eed"
-    },
-    "ink": {
-      "blockExplorers": [
-        {
-          "apiUrl": "https://explorer.inkonchain.com/api",
-          "family": "blockscout",
-          "name": "Ink Explorer",
-          "url": "https://explorer.inkonchain.com"
-        },
-        {
-          "apiUrl": "https://api.routescan.io/v2/network/mainnet/evm/57073/etherscan/api",
-          "family": "routescan",
-          "name": "Ink Explorer",
-          "url": "https://57073.routescan.io"
-        }
-      ],
-      "blocks": {
-        "confirmations": 1,
-        "estimateBlockTime": 1,
-        "reorgPeriod": 5
-      },
-      "chainId": 57073,
-      "deployer": {
-        "name": "Abacus Works",
-        "url": "https://www.hyperlane.xyz"
-      },
-      "displayName": "Ink",
-      "domainId": 57073,
-      "gasCurrencyCoinGeckoId": "ethereum",
-      "gnosisSafeTransactionServiceUrl": "https://safe-transaction-ink.safe.global/",
-      "name": "ink",
-      "nativeToken": {
-        "decimals": 18,
-        "name": "Ether",
-        "symbol": "ETH"
-      },
-      "protocol": "ethereum",
-      "rpcUrls": [
-        {
-          "http": "https://rpc-qnd.inkonchain.com"
-        }
-      ],
-<<<<<<< HEAD
-      "technicalStack": "opstack",
-      "aggregationHook": "0x4D5DDc9D93F9b60c101B6ba75fcD9f3a10F7F8da",
-=======
-      "technicalStack": "arbitrumnitro",
-      "aggregationHook": "0xCd232d3c5aDD5E7CF896B242ca61D1e8f2069dCA",
->>>>>>> 4a3ac4cf
-      "domainRoutingIsm": "0xDEed16fe4b1c9b2a93483EDFf34C77A9b57D31Ff",
-      "domainRoutingIsmFactory": "0x4Ed7d626f1E96cD1C0401607Bf70D95243E3dEd1",
-      "fallbackRoutingHook": "0x1c6f404800bA49Ed581af734eA0d25c0c7d017B2",
-      "interchainAccountRouter": "0x55Ba00F1Bac2a47e0A73584d7c900087642F9aE3",
-      "interchainGasPaymaster": "0xc0C2dB448fC2c84213394Fcb93a3C467e50ECa9E",
-      "interchainSecurityModule": "0x6b802A41F2b1C460161ebA017909a961D298cA3a",
-      "mailbox": "0x7f50C5776722630a0024fAE05fDe8b47571D7B39",
-      "merkleTreeHook": "0xA8A311B69f688c1D9928259D872C31ca0d473642",
-      "pausableHook": "0x48C427782Bc1e9ecE406b3e277481b28ABcBdf03",
-      "pausableIsm": "0xDc1508844B99C606E16C2Ae87f33c373edD4B0F6",
-      "protocolFee": "0x84444cE490233CFa76E3F1029bc166aa8c266907",
-      "proxyAdmin": "0x3a464f746D23Ab22155710f44dB16dcA53e0775E",
-<<<<<<< HEAD
-      "staticAggregationHookFactory": "0x0761b0827849abbf7b0cC09CE14e1C93D87f5004",
-      "staticAggregationIsm": "0x9D68537eE6b1351fE22a0837e6aD522c526CA72e",
-=======
-      "staticAggregationHookFactory": "0xFb14C0EcA994334fF16b2cd58Aade07E08B092f7",
-      "staticAggregationIsm": "0x9FF3f38DED52D74EF4b666A7A09BcB5F38d6D272",
->>>>>>> 4a3ac4cf
-      "staticAggregationIsmFactory": "0x1052eF3419f26Bec74Ed7CEf4a4FA6812Bc09908",
-      "staticMerkleRootMultisigIsmFactory": "0x2C1FAbEcd7bFBdEBF27CcdB67baADB38b6Df90fC",
-      "staticMerkleRootWeightedMultisigIsmFactory": "0x2f2aFaE1139Ce54feFC03593FeE8AB2aDF4a85A7",
-      "staticMessageIdMultisigIsmFactory": "0x8b83fefd896fAa52057798f6426E9f0B080FCCcE",
-      "staticMessageIdWeightedMultisigIsmFactory": "0xeA87ae93Fa0019a82A727bfd3eBd1cFCa8f64f1D",
-      "storageGasOracle": "0x9e8b689e83d929cb8c2d9166E55319a4e6aA83B7",
-      "testRecipient": "0x65dCf8F6b3f6a0ECEdf3d0bdCB036AEa47A1d615",
-      "timelockController": "0x0000000000000000000000000000000000000000",
-      "validatorAnnounce": "0x426a3CE72C1586b1867F9339550371E86DB3e396",
-      "index": {
-<<<<<<< HEAD
-        "from": 860343
-      }
-=======
-        "from": 78794208
-      },
-      "name": "arbitrumnova",
-      "nativeToken": {
-        "decimals": 18,
-        "name": "Ethereum",
-        "symbol": "ETH"
-      },
-      "protocol": "ethereum",
-      "rpcUrls": [
-        {
-          "http": "https://nova.arbitrum.io/rpc"
-        }
-      ],
-      "technicalStack": "arbitrumnitro",
-      "aggregationHook": "0x4337c5D1F054bffd5ea99D00fdAA62ECEBA490e6",
-      "domainRoutingIsm": "0x494415e823236A05c608D6b777bC80082cED6A2E",
-      "domainRoutingIsmFactory": "0x0761b0827849abbf7b0cC09CE14e1C93D87f5004",
-      "fallbackRoutingHook": "0x886BB0f329781b98f98FDeb1ce7a8957F2d43B9F",
-      "interchainAccountRouter": "0xf2F83b26d56f0e9B9Bd81efAb9e0ECB9ba5708be",
-      "interchainGasPaymaster": "0x145566181A18E23bB6a8A3eC6D87765542A7F754",
-      "interchainSecurityModule": "0x3a23538E3543AF6Bd5D1ecDa26d20F2F1DBAaEA6",
-      "mailbox": "0x3a867fCfFeC2B790970eeBDC9023E75B0a172aa7",
-      "merkleTreeHook": "0x6963480b05EB58f4d624B014ab92e9aD4d21df6D",
-      "pausableHook": "0xD0dca420feFda68537695A8D887080eeF4030AF7",
-      "pausableIsm": "0x696df5e79C4f1bd5F8D587Ba8946361d9B029d4B",
-      "protocolFee": "0x13E83ac41e696856B6996263501fB3225AD5E6F5",
-      "proxyAdmin": "0xeA87ae93Fa0019a82A727bfd3eBd1cFCa8f64f1D",
-      "staticAggregationHookFactory": "0xEbD54F97594471da440339d42728733048bf93AF",
-      "staticAggregationIsm": "0x92772a801db50044a9D5078CC35CD63CEcD7B424",
-      "staticAggregationIsmFactory": "0xEb9FcFDC9EfDC17c1EC5E1dc085B98485da213D6",
-      "staticMerkleRootMultisigIsmFactory": "0x8b83fefd896fAa52057798f6426E9f0B080FCCcE",
-      "staticMerkleRootWeightedMultisigIsmFactory": "0x4Ed7d626f1E96cD1C0401607Bf70D95243E3dEd1",
-      "staticMessageIdMultisigIsmFactory": "0x8F7454AC98228f3504Bb91eA3D8Adafe6406110A",
-      "staticMessageIdWeightedMultisigIsmFactory": "0x2f2aFaE1139Ce54feFC03593FeE8AB2aDF4a85A7",
-      "storageGasOracle": "0x2F619Ac5122689180AeBB930ADccdae215d538a9",
-      "testRecipient": "0xcDA455DfD9C938451BfaFC6FF0D497c8C0469C96",
-      "timelockController": "0x0000000000000000000000000000000000000000",
-      "validatorAnnounce": "0x60B8d195f1b2EcaC26d54b95C69E6399cFD64b53"
->>>>>>> 4a3ac4cf
-    },
-    "kaia": {
-      "blockExplorers": [
-        {
-          "apiUrl": "https://api-cypress.klaytnscope.com/api",
-          "family": "etherscan",
-          "name": "Kaiascope",
-          "url": "https://kaiascope.com"
-        }
-      ],
-      "blocks": {
-        "confirmations": 1,
-        "estimateBlockTime": 1,
-        "reorgPeriod": 5
-      },
-      "chainId": 8217,
-      "deployer": {
-        "name": "Abacus Works",
-        "url": "https://www.hyperlane.xyz"
-      },
-      "displayName": "Kaia",
-      "domainId": 8217,
-      "gasCurrencyCoinGeckoId": "kaia",
-      "name": "kaia",
-      "nativeToken": {
-        "decimals": 18,
-        "name": "Kaia",
-        "symbol": "KLAY"
-      },
-      "protocol": "ethereum",
-      "rpcUrls": [
-        {
-          "http": "https://public-en.node.kaia.io"
-        }
-      ],
-<<<<<<< HEAD
-      "technicalStack": "other",
-      "aggregationHook": "0xcFD1c5b1357539566edC273aDaae19CA5e359c42",
-=======
-      "technicalStack": "opstack",
-      "aggregationHook": "0xE17caeDbe9880d0EB853Dcd05D96d60456b7ce4d",
->>>>>>> 4a3ac4cf
-      "domainRoutingIsm": "0x494415e823236A05c608D6b777bC80082cED6A2E",
-      "domainRoutingIsmFactory": "0x0761b0827849abbf7b0cC09CE14e1C93D87f5004",
-      "fallbackRoutingHook": "0x886BB0f329781b98f98FDeb1ce7a8957F2d43B9F",
-      "interchainAccountRouter": "0xcfe6dBaD47c3B8cf4fecbb28B53Df4617F8538A7",
-      "interchainGasPaymaster": "0x145566181A18E23bB6a8A3eC6D87765542A7F754",
-      "interchainSecurityModule": "0x99447B1109f656822b02Ee242DBde226101F66ff",
-      "mailbox": "0x3a867fCfFeC2B790970eeBDC9023E75B0a172aa7",
-      "merkleTreeHook": "0x6963480b05EB58f4d624B014ab92e9aD4d21df6D",
-      "pausableHook": "0xD0dca420feFda68537695A8D887080eeF4030AF7",
-      "pausableIsm": "0x696df5e79C4f1bd5F8D587Ba8946361d9B029d4B",
-      "protocolFee": "0x13E83ac41e696856B6996263501fB3225AD5E6F5",
-      "proxyAdmin": "0xeA87ae93Fa0019a82A727bfd3eBd1cFCa8f64f1D",
-      "staticAggregationHookFactory": "0x648A5D1DE130b5a70ab347dc1C94F90E663a29DC",
-      "staticAggregationIsm": "0x92772a801db50044a9D5078CC35CD63CEcD7B424",
-      "staticAggregationIsmFactory": "0xEb9FcFDC9EfDC17c1EC5E1dc085B98485da213D6",
-      "staticMerkleRootMultisigIsmFactory": "0x8b83fefd896fAa52057798f6426E9f0B080FCCcE",
-      "staticMerkleRootWeightedMultisigIsmFactory": "0x4Ed7d626f1E96cD1C0401607Bf70D95243E3dEd1",
-      "staticMessageIdMultisigIsmFactory": "0x8F7454AC98228f3504Bb91eA3D8Adafe6406110A",
-      "staticMessageIdWeightedMultisigIsmFactory": "0x2f2aFaE1139Ce54feFC03593FeE8AB2aDF4a85A7",
-      "storageGasOracle": "0x2F619Ac5122689180AeBB930ADccdae215d538a9",
-      "testRecipient": "0xcDA455DfD9C938451BfaFC6FF0D497c8C0469C96",
-      "timelockController": "0x0000000000000000000000000000000000000000",
-      "validatorAnnounce": "0x60B8d195f1b2EcaC26d54b95C69E6399cFD64b53",
-      "index": {
-        "from": 167871545
-      }
-    },
-    "katana": {
-      "blockExplorers": [
-        {
-          "apiUrl": "https://explorer.katanarpc.com/api",
-          "family": "blockscout",
-          "name": "Katana Explorer",
-          "url": "https://explorer.katanarpc.com"
-        }
-      ],
-      "blocks": {
-        "confirmations": 1,
-        "estimateBlockTime": 1,
-        "reorgPeriod": 5
-      },
-      "chainId": 747474,
-      "deployer": {
-        "name": "Abacus Works",
-        "url": "https://www.hyperlane.xyz"
-      },
-      "displayName": "Katana",
-      "domainId": 747474,
-      "gasCurrencyCoinGeckoId": "ethereum",
-      "name": "katana",
-      "nativeToken": {
-        "decimals": 18,
-        "name": "Ether",
-        "symbol": "ETH"
-      },
-      "protocol": "ethereum",
-      "rpcUrls": [
-        {
-          "http": "https://rpc.katana.network"
-        }
-      ],
-      "technicalStack": "polygoncdk",
-      "aggregationHook": "0xce434fea9C3a954FDdf809e594B3F5715BEF4589",
-      "domainRoutingIsm": "0xBD70Ea9D599a0FC8158B026797177773C3445730",
-      "domainRoutingIsmFactory": "0x1052eF3419f26Bec74Ed7CEf4a4FA6812Bc09908",
-      "fallbackRoutingHook": "0x5CBD4c5f9CD55747285652f815Cc7b9A2Ef6c586",
-      "interchainAccountRouter": "0xbF2D3b1a37D54ce86d0e1455884dA875a97C87a8",
-      "interchainGasPaymaster": "0x23cc88CF424d48fDB05b4f0A8Ff6099aa4D56D8e",
-      "interchainSecurityModule": "0xeF2A299c8f8Afc864e607079835B2859d34F07F6",
-      "mailbox": "0x3a464f746D23Ab22155710f44dB16dcA53e0775E",
-      "merkleTreeHook": "0x2ed6030D204745aC0Cd6be8301C3a63bf14D97Cc",
-      "pausableHook": "0x946E9f4540E032a9fAc038AE58187eFcad9DE952",
-      "pausableIsm": "0xD233433AeC23F8382DAd87D808F60557Ea35399f",
-      "protocolFee": "0xf50e2f7ff2D367fac0B90Be2564A096168801b2d",
-      "proxyAdmin": "0x2f2aFaE1139Ce54feFC03593FeE8AB2aDF4a85A7",
-      "staticAggregationHookFactory": "0xEb9FcFDC9EfDC17c1EC5E1dc085B98485da213D6",
-      "staticAggregationIsm": "0x2bC70c865b5d59aA9EAD885930B4A36c4493A5da",
-      "staticAggregationIsmFactory": "0x8F7454AC98228f3504Bb91eA3D8Adafe6406110A",
-      "staticMerkleRootMultisigIsmFactory": "0x2C1FAbEcd7bFBdEBF27CcdB67baADB38b6Df90fC",
-      "staticMerkleRootWeightedMultisigIsmFactory": "0x0761b0827849abbf7b0cC09CE14e1C93D87f5004",
-      "staticMessageIdMultisigIsmFactory": "0x8b83fefd896fAa52057798f6426E9f0B080FCCcE",
-      "staticMessageIdWeightedMultisigIsmFactory": "0x4Ed7d626f1E96cD1C0401607Bf70D95243E3dEd1",
-      "storageGasOracle": "0xA9Adb480F10547f10202173a49b7F52116304476",
-      "testRecipient": "0x779B6a921a41ceaFbAE2e2A59B5dFfB951f8C9c8",
-      "timelockController": "0x0000000000000000000000000000000000000000",
-      "validatorAnnounce": "0x466b330C2e360c0214A9Da2428415298f720883E",
-      "index": {
-        "from": 2289443
-      }
-    },
-    "kyve": {
-      "bech32Prefix": "kyve",
-      "blockExplorers": [
-        {
-          "apiUrl": "https://explorer.kyve.network/kyve",
-          "family": "other",
-          "name": "Ping.Pub",
-          "url": "https://explorer.kyve.network/kyve"
-        }
-      ],
-      "blocks": {
-        "confirmations": 1,
-        "estimateBlockTime": 6,
-        "reorgPeriod": 1
-      },
-      "canonicalAsset": "ukyve",
-      "chainId": "kyve-1",
-      "contractAddressBytes": 32,
-      "deployer": {
-        "name": "KYVE",
-        "url": "https://kyve.network"
-      },
-      "displayName": "KYVE",
-      "domainId": 1264145989,
-      "gasCurrencyCoinGeckoId": "kyve-network",
-      "gasPrice": {
-        "denom": "ukyve",
-        "amount": "3"
-      },
-      "grpcUrls": [
-        {
-          "http": "https://grpc-raw.kyve.network"
-        }
-      ],
-      "index": {
-        "chunk": 10,
-        "from": 11592376
-      },
-      "name": "kyve",
-      "nativeToken": {
-        "decimals": 6,
-        "denom": "ukyve",
-        "name": "KYVE",
-        "symbol": "KYVE"
-      },
-      "protocol": "cosmosnative",
-      "restUrls": [
-        {
-          "http": "https://api.kyve.network"
-        }
-      ],
-      "rpcUrls": [
-        {
-          "http": "https://rpc.kyve.network"
-        }
-      ],
-      "slip44": 118,
-      "technicalStack": "other",
-<<<<<<< HEAD
-      "interchainGasPaymaster": "0x726f757465725f706f73745f6469737061746368000000040000000000000002",
-      "interchainSecurityModule": "0x726f757465725f69736d00000000000000000000000000010000000000000002",
-      "mailbox": "0x68797065726c616e650000000000000000000000000000000000000000000000",
-      "merkleTreeHook": "0x726f757465725f706f73745f6469737061746368000000030000000000000000",
-      "validatorAnnounce": "0x68797065726c616e650000000000000000000000000000000000000000000000"
-=======
-      "aggregationHook": "0xA8Ec7B0D2dF5c974E94d3E1c0872A6dD10fbb549",
-      "domainRoutingIsm": "0x494415e823236A05c608D6b777bC80082cED6A2E",
-      "domainRoutingIsmFactory": "0x0761b0827849abbf7b0cC09CE14e1C93D87f5004",
-      "fallbackRoutingHook": "0x886BB0f329781b98f98FDeb1ce7a8957F2d43B9F",
-      "interchainAccountRouter": "0x01016c0A5118dBD87E34a50fF1a5D8D9306aAa2e",
-      "interchainGasPaymaster": "0x145566181A18E23bB6a8A3eC6D87765542A7F754",
-      "interchainSecurityModule": "0x5414bEA11F0A16367F31e2E4b45C33d94209BD6E",
-      "mailbox": "0x3a867fCfFeC2B790970eeBDC9023E75B0a172aa7",
-      "merkleTreeHook": "0x6963480b05EB58f4d624B014ab92e9aD4d21df6D",
-      "pausableHook": "0xD0dca420feFda68537695A8D887080eeF4030AF7",
-      "pausableIsm": "0x696df5e79C4f1bd5F8D587Ba8946361d9B029d4B",
-      "protocolFee": "0x13E83ac41e696856B6996263501fB3225AD5E6F5",
-      "proxyAdmin": "0xeA87ae93Fa0019a82A727bfd3eBd1cFCa8f64f1D",
-      "staticAggregationHookFactory": "0x0fe2FEa014b100C24e24f6fA39D7380db6bD8E90",
-      "staticAggregationIsm": "0x92772a801db50044a9D5078CC35CD63CEcD7B424",
-      "staticAggregationIsmFactory": "0xEb9FcFDC9EfDC17c1EC5E1dc085B98485da213D6",
-      "staticMerkleRootMultisigIsmFactory": "0x8b83fefd896fAa52057798f6426E9f0B080FCCcE",
-      "staticMerkleRootWeightedMultisigIsmFactory": "0x4Ed7d626f1E96cD1C0401607Bf70D95243E3dEd1",
-      "staticMessageIdMultisigIsmFactory": "0x8F7454AC98228f3504Bb91eA3D8Adafe6406110A",
-      "staticMessageIdWeightedMultisigIsmFactory": "0x2f2aFaE1139Ce54feFC03593FeE8AB2aDF4a85A7",
-      "storageGasOracle": "0x2F619Ac5122689180AeBB930ADccdae215d538a9",
-      "testRecipient": "0xcDA455DfD9C938451BfaFC6FF0D497c8C0469C96",
-      "timelockController": "0x0000000000000000000000000000000000000000",
-      "validatorAnnounce": "0x60B8d195f1b2EcaC26d54b95C69E6399cFD64b53",
-      "index": {
-        "from": 95635171
-      }
->>>>>>> 4a3ac4cf
-    },
-    "linea": {
-      "blockExplorers": [
-        {
-          "apiKey": "GP69JEAP2W7YFJT9ZJTEPGQT6Y6KMW44ZN",
-          "apiUrl": "https://api.etherscan.io/v2/api?chainid=59144",
-          "family": "etherscan",
-          "name": "LineaScan",
-          "url": "https://lineascan.build"
-        },
-        {
-          "apiUrl": "https://api-explorer.linea.build/api",
-          "family": "blockscout",
-          "name": "Linea Explorer",
-          "url": "https://explorer.linea.build"
-        }
-      ],
-      "blocks": {
-        "confirmations": 1,
-        "estimateBlockTime": 3,
-        "reorgPeriod": 5
-      },
-      "chainId": 59144,
-      "deployer": {
-        "name": "Abacus Works",
-        "url": "https://www.hyperlane.xyz"
-      },
-      "displayName": "Linea",
-      "domainId": 59144,
-      "gasCurrencyCoinGeckoId": "ethereum",
-      "gnosisSafeTransactionServiceUrl": "https://safe-transaction-linea.safe.global",
-      "name": "linea",
-      "nativeToken": {
-        "decimals": 18,
-        "name": "Ether",
-        "symbol": "ETH"
-      },
-      "protocol": "ethereum",
-      "rpcUrls": [
-        {
-<<<<<<< HEAD
-          "http": "https://rpc.linea.build"
-        },
-        {
-          "http": "https://1rpc.io/linea"
-        },
-        {
-          "http": "https://linea.drpc.org"
-        }
-      ],
-      "technicalStack": "other",
-      "aggregationHook": "0x43fF73dF1E170D076D9Ed30d4C6922A9D34322dE",
-      "domainRoutingIsm": "0x6faCF71D804964Ca62f16e56DE74d7dF38FdC3F0",
-      "domainRoutingIsmFactory": "0x3a464f746D23Ab22155710f44dB16dcA53e0775E",
-      "fallbackRoutingHook": "0x4E1c88DD261BEe2941e6c1814597e30F53330428",
-      "interchainAccountRouter": "0xBfC8DCEf3eFabC064f5afff4Ac875a82D2Dc9E55",
-      "interchainGasPaymaster": "0x8105a095368f1a184CceA86cCe21318B5Ee5BE28",
-      "interchainSecurityModule": "0x953CcC67Fd6e37d7e1723E927762389a4e7Ea602",
-      "mailbox": "0x02d16BC51af6BfD153d67CA61754cF912E82C4d9",
-      "merkleTreeHook": "0xC077A0Cc408173349b1c9870C667B40FE3C01dd7",
-      "pausableHook": "0x5060eCD5dFAD300A90592C04e504600A7cdcF70b",
-      "pausableIsm": "0x01aA8200936B475762Ee28D38B43a6cFe9076E52",
-      "protocolFee": "0x7556a0E61d577D921Cba8Fca0d7D6299d36E607E",
-      "proxyAdmin": "0x7f50C5776722630a0024fAE05fDe8b47571D7B39",
-      "staticAggregationHookFactory": "0xeA87ae93Fa0019a82A727bfd3eBd1cFCa8f64f1D",
-      "staticAggregationIsm": "0xF8aD4EB8aBA13ae546B8D01501c63e4543Ff0660",
-      "staticAggregationIsmFactory": "0x2f2aFaE1139Ce54feFC03593FeE8AB2aDF4a85A7",
-      "staticMerkleRootMultisigIsmFactory": "0x0761b0827849abbf7b0cC09CE14e1C93D87f5004",
-      "staticMerkleRootWeightedMultisigIsmFactory": "0x11df2f96bC60DfE5A2ab193AD0FCC0a0336F22d0",
-      "staticMessageIdMultisigIsmFactory": "0x4Ed7d626f1E96cD1C0401607Bf70D95243E3dEd1",
-      "staticMessageIdWeightedMultisigIsmFactory": "0xb0772086edF20278501bb2aF8D8efDe4B71C73Ce",
-      "storageGasOracle": "0x781bE492F1232E66990d83a9D3AC3Ec26f56DAfB",
-      "testRecipient": "0x273Bc6b01D9E88c064b6E5e409BdF998246AEF42",
-=======
-          "http": "https://rpc.gravity.xyz"
-        }
-      ],
-      "technicalStack": "arbitrumnitro",
-      "aggregationHook": "0x740054E775d4f7cFFe11d2F457b79979b22B7131",
-      "domainRoutingIsm": "0xBD70Ea9D599a0FC8158B026797177773C3445730",
-      "domainRoutingIsmFactory": "0x1052eF3419f26Bec74Ed7CEf4a4FA6812Bc09908",
-      "fallbackRoutingHook": "0x6963480b05EB58f4d624B014ab92e9aD4d21df6D",
-      "interchainAccountRouter": "0x335593971F655220a760837b64fbeABd09dE6dD9",
-      "interchainGasPaymaster": "0xf3dFf6747E7FC74B431C943961054B7BF6309d8a",
-      "interchainSecurityModule": "0xAD36f38a979fc74f63112EbF0c33999aaFD89Ab3",
-      "mailbox": "0x3a464f746D23Ab22155710f44dB16dcA53e0775E",
-      "merkleTreeHook": "0x5090dF2FBDa7127c7aDa41f60B79F5c55D380Dd8",
-      "pausableHook": "0x886BB0f329781b98f98FDeb1ce7a8957F2d43B9F",
-      "pausableIsm": "0x7621e04860F0bDe63311db9D5D8b589AD3458A1f",
-      "protocolFee": "0x8C3e1794018a589c9E9226b8543105fCb6cC88C4",
-      "proxyAdmin": "0x2f2aFaE1139Ce54feFC03593FeE8AB2aDF4a85A7",
-      "staticAggregationHookFactory": "0xc99c6436b22E336E3023C5beF394012b1f4A6E36",
-      "staticAggregationIsm": "0xfa19BfEcB4fed2e0268ee5008a11cD946DcC13c3",
-      "staticAggregationIsmFactory": "0x8F7454AC98228f3504Bb91eA3D8Adafe6406110A",
-      "staticMerkleRootMultisigIsmFactory": "0x2C1FAbEcd7bFBdEBF27CcdB67baADB38b6Df90fC",
-      "staticMerkleRootWeightedMultisigIsmFactory": "0x0761b0827849abbf7b0cC09CE14e1C93D87f5004",
-      "staticMessageIdMultisigIsmFactory": "0x8b83fefd896fAa52057798f6426E9f0B080FCCcE",
-      "staticMessageIdWeightedMultisigIsmFactory": "0x4Ed7d626f1E96cD1C0401607Bf70D95243E3dEd1",
-      "storageGasOracle": "0xD0dca420feFda68537695A8D887080eeF4030AF7",
-      "testRecipient": "0x60B8d195f1b2EcaC26d54b95C69E6399cFD64b53",
->>>>>>> 4a3ac4cf
-      "timelockController": "0x0000000000000000000000000000000000000000",
-      "validatorAnnounce": "0x62B7592C1B6D1E43f4630B8e37f4377097840C05",
-      "index": {
-        "from": 5154574
-      }
-    },
-    "lisk": {
-      "blockExplorers": [
-        {
-          "apiUrl": "https://blockscout.lisk.com/api/eth-rpc",
-          "family": "blockscout",
-          "name": "Lisk Explorer",
-          "url": "https://blockscout.lisk.com"
-        },
-        {
-          "apiUrl": "https://api.routescan.io/v2/network/mainnet/evm/1135/etherscan/api",
-          "family": "routescan",
-          "name": "Lisk Explorer",
-          "url": "https://1135.thesuperscan.io"
-        }
-      ],
-      "blocks": {
-        "confirmations": 3,
-        "estimateBlockTime": 2,
-        "reorgPeriod": 5
-      },
-      "chainId": 1135,
-      "deployer": {
-        "name": "Abacus Works",
-        "url": "https://www.hyperlane.xyz"
-      },
-      "displayName": "Lisk",
-      "domainId": 1135,
-      "gasCurrencyCoinGeckoId": "ethereum",
-      "gnosisSafeTransactionServiceUrl": "https://transaction-lisk.safe.optimism.io",
-      "name": "lisk",
-      "nativeToken": {
-        "decimals": 18,
-        "name": "Ether",
-        "symbol": "ETH"
-      },
-      "protocol": "ethereum",
-      "rpcUrls": [
-        {
-          "http": "https://rpc.api.lisk.com"
-        }
-      ],
-<<<<<<< HEAD
-      "technicalStack": "opstack",
-      "aggregationHook": "0xDC995884ec53b6Bc809ed614f5E92084600002ed",
-      "domainRoutingIsm": "0x55d6f15ce95B7570d215bE0306706d39877a64d0",
-      "domainRoutingIsmFactory": "0x1052eF3419f26Bec74Ed7CEf4a4FA6812Bc09908",
-      "fallbackRoutingHook": "0xd21192429df453021e896f2897Dc8B1167DD61E5",
-      "interchainAccountRouter": "0xE59592a179c4f436d5d2e4caA6e2750beA4E3166",
-      "interchainGasPaymaster": "0x9844aFFaBE17c37F791ff99ABa58B0FbB75e22AF",
-      "interchainSecurityModule": "0x7702bfF160fD8DB870B7Dbb2a9666831fDa13728",
-      "mailbox": "0x2f2aFaE1139Ce54feFC03593FeE8AB2aDF4a85A7",
-      "merkleTreeHook": "0xF5da68b2577EF5C0A0D98aA2a58483a68C2f232a",
-      "pausableHook": "0x61594D2cA900C44ab51d07776465397FefC643C6",
-      "pausableIsm": "0x53e912b41125d6094590a7DBEf1360d3d56EEa19",
-      "protocolFee": "0x4E55aDA3ef1942049EA43E904EB01F4A0a9c39bd",
-      "proxyAdmin": "0x0761b0827849abbf7b0cC09CE14e1C93D87f5004",
-      "staticAggregationHookFactory": "0xEb9FcFDC9EfDC17c1EC5E1dc085B98485da213D6",
-      "staticAggregationIsm": "0x36d5F5b369639489c75D6B522eA2465041d2f79B",
-      "staticAggregationIsmFactory": "0x8F7454AC98228f3504Bb91eA3D8Adafe6406110A",
-      "staticMerkleRootMultisigIsmFactory": "0x2C1FAbEcd7bFBdEBF27CcdB67baADB38b6Df90fC",
-      "staticMerkleRootWeightedMultisigIsmFactory": "0x71388C9E25BE7b229B5d17Df7D4DB3F7DA7C962d",
-      "staticMessageIdMultisigIsmFactory": "0x8b83fefd896fAa52057798f6426E9f0B080FCCcE",
-      "staticMessageIdWeightedMultisigIsmFactory": "0x3E969bA938E6A993eeCD6F65b0dd8712B07dFe59",
-      "storageGasOracle": "0x7b2e996742fA42d223652A344252B725D1bC428C",
-      "testRecipient": "0x2c61Cda929e4e2174cb10cd8e2724A9ceaD62E67",
-=======
-      "technicalStack": "other",
-      "aggregationHook": "0x7753e7771015010aAB6EFed596BdB3CC3D5EdaAC",
-      "domainRoutingIsm": "0x494415e823236A05c608D6b777bC80082cED6A2E",
-      "domainRoutingIsmFactory": "0x0761b0827849abbf7b0cC09CE14e1C93D87f5004",
-      "fallbackRoutingHook": "0x886BB0f329781b98f98FDeb1ce7a8957F2d43B9F",
-      "interchainAccountRouter": "0xFCfE7344d7a769C89B3A22c596fE83a1bF8458Da",
-      "interchainGasPaymaster": "0x145566181A18E23bB6a8A3eC6D87765542A7F754",
-      "interchainSecurityModule": "0xd188d3633f67e0B2bCA2DE42b186032A0C4B015a",
-      "mailbox": "0x3a867fCfFeC2B790970eeBDC9023E75B0a172aa7",
-      "merkleTreeHook": "0x6963480b05EB58f4d624B014ab92e9aD4d21df6D",
-      "pausableHook": "0xD0dca420feFda68537695A8D887080eeF4030AF7",
-      "pausableIsm": "0x696df5e79C4f1bd5F8D587Ba8946361d9B029d4B",
-      "protocolFee": "0x13E83ac41e696856B6996263501fB3225AD5E6F5",
-      "proxyAdmin": "0xeA87ae93Fa0019a82A727bfd3eBd1cFCa8f64f1D",
-      "staticAggregationHookFactory": "0xd8dFE7c73378352e03A51B99CA6CF162Bb5cbfd0",
-      "staticAggregationIsm": "0x92772a801db50044a9D5078CC35CD63CEcD7B424",
-      "staticAggregationIsmFactory": "0xEb9FcFDC9EfDC17c1EC5E1dc085B98485da213D6",
-      "staticMerkleRootMultisigIsmFactory": "0x8b83fefd896fAa52057798f6426E9f0B080FCCcE",
-      "staticMerkleRootWeightedMultisigIsmFactory": "0x4Ed7d626f1E96cD1C0401607Bf70D95243E3dEd1",
-      "staticMessageIdMultisigIsmFactory": "0x8F7454AC98228f3504Bb91eA3D8Adafe6406110A",
-      "staticMessageIdWeightedMultisigIsmFactory": "0x2f2aFaE1139Ce54feFC03593FeE8AB2aDF4a85A7",
-      "storageGasOracle": "0x2F619Ac5122689180AeBB930ADccdae215d538a9",
-      "testRecipient": "0xcDA455DfD9C938451BfaFC6FF0D497c8C0469C96",
->>>>>>> 4a3ac4cf
-      "timelockController": "0x0000000000000000000000000000000000000000",
-      "validatorAnnounce": "0x062200d92dF6bB7bA89Ce4D6800110450f94784e",
-      "index": {
-        "from": 4195553
-      }
-    },
-    "litchain": {
-      "blockExplorers": [
-        {
-          "apiUrl": "https://lit-chain-explorer.litprotocol.com/api",
-          "family": "blockscout",
-          "name": "Lit Chain Explorer",
-          "url": "https://lit-chain-explorer.litprotocol.com"
-        }
-      ],
-      "blocks": {
-        "confirmations": 1,
-        "estimateBlockTime": 1,
-        "reorgPeriod": 0
-      },
-      "chainId": 175200,
-      "deployer": {
-        "name": "Abacus Works",
-        "url": "https://www.hyperlane.xyz"
-      },
-      "displayName": "Lit Chain",
-      "domainId": 175200,
-      "gasCurrencyCoinGeckoId": "litkey",
-      "index": {
-        "from": 854
-      },
-      "name": "litchain",
-      "nativeToken": {
-        "decimals": 18,
-        "name": "LITKEY",
-        "symbol": "LITKEY"
-      },
-      "protocol": "ethereum",
-      "rpcUrls": [
-        {
-          "http": "https://lit-chain-rpc.litprotocol.com"
-        }
-      ],
-<<<<<<< HEAD
-      "technicalStack": "arbitrumnitro",
-      "aggregationHook": "0x60A7854c34b73Bf8056Ddec3F0B1bA1e9f6508F4",
-      "domainRoutingIsm": "0xBD70Ea9D599a0FC8158B026797177773C3445730",
-      "domainRoutingIsmFactory": "0x1052eF3419f26Bec74Ed7CEf4a4FA6812Bc09908",
-      "fallbackRoutingHook": "0xE911e75CECe0eF01df3ceD96BCd362941AE474D4",
-      "interchainAccountRouter": "0x0DbB60c348DF645c295Fd0ce26F87bB850710185",
-      "interchainGasPaymaster": "0x9fE454AA2B01fc7A2a777AE561bc58Ce560CD5a9",
-      "interchainSecurityModule": "0x854726C3404b6E68084460024D5282F50da11AC4",
-      "mailbox": "0x3a464f746D23Ab22155710f44dB16dcA53e0775E",
-      "merkleTreeHook": "0xC4F464C89184c7870858A8B12ca822daB6ed04F3",
-      "pausableHook": "0x238b3Fc6f3D32102AA655984059A051647DA98e2",
-      "pausableIsm": "0x1A41a365A693b6A7aED1a46316097d290f569F22",
-      "protocolFee": "0x5244d3359065C883BDfeEEff5329DE38c0Bd227e",
-      "proxyAdmin": "0x2f2aFaE1139Ce54feFC03593FeE8AB2aDF4a85A7",
-      "staticAggregationHookFactory": "0xEb9FcFDC9EfDC17c1EC5E1dc085B98485da213D6",
-      "staticAggregationIsm": "0xd3fA473AC307cED4A454c20626EA39D88d3fDE41",
-      "staticAggregationIsmFactory": "0x8F7454AC98228f3504Bb91eA3D8Adafe6406110A",
-      "staticMerkleRootMultisigIsmFactory": "0x2C1FAbEcd7bFBdEBF27CcdB67baADB38b6Df90fC",
-      "staticMerkleRootWeightedMultisigIsmFactory": "0x0761b0827849abbf7b0cC09CE14e1C93D87f5004",
-      "staticMessageIdMultisigIsmFactory": "0x8b83fefd896fAa52057798f6426E9f0B080FCCcE",
-      "staticMessageIdWeightedMultisigIsmFactory": "0x4Ed7d626f1E96cD1C0401607Bf70D95243E3dEd1",
-      "storageGasOracle": "0x5887BDA66EC9e854b0da6BFFe423511e69d327DC",
-      "testRecipient": "0x89Ebf977E83087959aD78e5372F4AF15DcdC8143",
-      "validatorAnnounce": "0xBCD18636e5876DFd7AAb5F2B2a5Eb5ca168BA1d8"
-=======
-      "technicalStack": "other",
-      "aggregationHook": "0x797639d8EC636a0cb1a43eea5232FcEaE86867Ac",
-      "domainRoutingIsm": "0x494415e823236A05c608D6b777bC80082cED6A2E",
-      "domainRoutingIsmFactory": "0x0761b0827849abbf7b0cC09CE14e1C93D87f5004",
-      "fallbackRoutingHook": "0x886BB0f329781b98f98FDeb1ce7a8957F2d43B9F",
-      "interchainAccountRouter": "0xcfe6dBaD47c3B8cf4fecbb28B53Df4617F8538A7",
-      "interchainGasPaymaster": "0x145566181A18E23bB6a8A3eC6D87765542A7F754",
-      "interchainSecurityModule": "0x99447B1109f656822b02Ee242DBde226101F66ff",
-      "mailbox": "0x3a867fCfFeC2B790970eeBDC9023E75B0a172aa7",
-      "merkleTreeHook": "0x6963480b05EB58f4d624B014ab92e9aD4d21df6D",
-      "pausableHook": "0xD0dca420feFda68537695A8D887080eeF4030AF7",
-      "pausableIsm": "0x696df5e79C4f1bd5F8D587Ba8946361d9B029d4B",
-      "protocolFee": "0x13E83ac41e696856B6996263501fB3225AD5E6F5",
-      "proxyAdmin": "0xeA87ae93Fa0019a82A727bfd3eBd1cFCa8f64f1D",
-      "staticAggregationHookFactory": "0xEd9c6B30482ACe8De6366a1858D0702111852449",
-      "staticAggregationIsm": "0x92772a801db50044a9D5078CC35CD63CEcD7B424",
-      "staticAggregationIsmFactory": "0xEb9FcFDC9EfDC17c1EC5E1dc085B98485da213D6",
-      "staticMerkleRootMultisigIsmFactory": "0x8b83fefd896fAa52057798f6426E9f0B080FCCcE",
-      "staticMerkleRootWeightedMultisigIsmFactory": "0x4Ed7d626f1E96cD1C0401607Bf70D95243E3dEd1",
-      "staticMessageIdMultisigIsmFactory": "0x8F7454AC98228f3504Bb91eA3D8Adafe6406110A",
-      "staticMessageIdWeightedMultisigIsmFactory": "0x2f2aFaE1139Ce54feFC03593FeE8AB2aDF4a85A7",
-      "storageGasOracle": "0x2F619Ac5122689180AeBB930ADccdae215d538a9",
-      "testRecipient": "0xcDA455DfD9C938451BfaFC6FF0D497c8C0469C96",
-      "timelockController": "0x0000000000000000000000000000000000000000",
-      "validatorAnnounce": "0x60B8d195f1b2EcaC26d54b95C69E6399cFD64b53",
-      "index": {
-        "from": 167871545
-      }
->>>>>>> 4a3ac4cf
-    },
-    "lukso": {
-      "blockExplorers": [
-        {
-          "apiUrl": "https://explorer.execution.mainnet.lukso.network/api",
-          "family": "blockscout",
-          "name": "LUKSO Mainnet Explorer",
-          "url": "https://explorer.execution.mainnet.lukso.network"
-        }
-      ],
-      "blocks": {
-        "confirmations": 1,
-        "estimateBlockTime": 12,
-        "reorgPeriod": 15
-      },
-      "chainId": 42,
-      "deployer": {
-        "name": "Abacus Works",
-        "url": "https://www.hyperlane.xyz"
-      },
-      "displayName": "LUKSO",
-      "domainId": 42,
-      "gasCurrencyCoinGeckoId": "lukso-token-2",
-      "name": "lukso",
-      "nativeToken": {
-        "decimals": 18,
-        "name": "LUKSO",
-        "symbol": "LYX"
-      },
-      "protocol": "ethereum",
-      "rpcUrls": [
-        {
-          "http": "https://rpc.mainnet.lukso.network"
-        },
-        {
-          "http": "https://rpc.lukso.sigmacore.io"
-        },
-        {
-          "http": "https://42.rpc.thirdweb.com"
-        }
-      ],
-      "technicalStack": "other",
-<<<<<<< HEAD
-      "aggregationHook": "0xeCBe91B90ab862aa26E5a241D13d1746D24C74A1",
-      "domainRoutingIsm": "0x93e62F2c9a89f8b1e62A3c726Bbf6BD1A7b7FA3e",
-      "domainRoutingIsmFactory": "0x1052eF3419f26Bec74Ed7CEf4a4FA6812Bc09908",
-      "fallbackRoutingHook": "0xeed3478B08d5618ad15fE494093A011832b995be",
-      "interchainAccountRouter": "0x7e0956bfEE5C4dEAd8Ced283C934299998100362",
-      "interchainGasPaymaster": "0x441a01Fca2eD731C0Fc4633998332f9FEDB17575",
-      "interchainSecurityModule": "0x731A1a4712B657a527A42F4Dc6C1e67854C04E1F",
-      "mailbox": "0x2f2aFaE1139Ce54feFC03593FeE8AB2aDF4a85A7",
-      "merkleTreeHook": "0x062200d92dF6bB7bA89Ce4D6800110450f94784e",
-      "pausableHook": "0x232471495586baF1aCc4FD930B18302AEa3B1b35",
-      "pausableIsm": "0xF8DbA46fF9D8ef650052c89CA2Df793FaBc375F9",
-      "protocolFee": "0x31894E7a734540B343d67E491148EB4FC9f7A45B",
-      "proxyAdmin": "0x0761b0827849abbf7b0cC09CE14e1C93D87f5004",
-      "staticAggregationHookFactory": "0xEb9FcFDC9EfDC17c1EC5E1dc085B98485da213D6",
-      "staticAggregationIsm": "0x51C6A5106EF680d11e8fD9EE1d090c07fdaD2e3D",
-      "staticAggregationIsmFactory": "0x8F7454AC98228f3504Bb91eA3D8Adafe6406110A",
-      "staticMerkleRootMultisigIsmFactory": "0x2C1FAbEcd7bFBdEBF27CcdB67baADB38b6Df90fC",
-      "staticMerkleRootWeightedMultisigIsmFactory": "0x148CF67B8A242c1360bb2C93fCe203EC4d4f9B56",
-      "staticMessageIdMultisigIsmFactory": "0x8b83fefd896fAa52057798f6426E9f0B080FCCcE",
-      "staticMessageIdWeightedMultisigIsmFactory": "0xcd849e612Aaa138f03698C3Edb42a34117BFF631",
-      "storageGasOracle": "0x5F954cA945671e48466680eA815727948Ca340ef",
-      "testRecipient": "0x4E55aDA3ef1942049EA43E904EB01F4A0a9c39bd",
-=======
-      "aggregationHook": "0xBaa7305c24C6723B96327833caD8E64e9d48fD56",
-      "domainRoutingIsm": "0x494415e823236A05c608D6b777bC80082cED6A2E",
-      "domainRoutingIsmFactory": "0x0761b0827849abbf7b0cC09CE14e1C93D87f5004",
-      "fallbackRoutingHook": "0x886BB0f329781b98f98FDeb1ce7a8957F2d43B9F",
-      "interchainAccountRouter": "0x36E437699E3658396Bf6229ddDaE54884cf28779",
-      "interchainGasPaymaster": "0x145566181A18E23bB6a8A3eC6D87765542A7F754",
-      "interchainSecurityModule": "0xC858C31E2b0c617368fC2D73492c9d7B4Ee6CeE8",
-      "mailbox": "0x3a867fCfFeC2B790970eeBDC9023E75B0a172aa7",
-      "merkleTreeHook": "0x6963480b05EB58f4d624B014ab92e9aD4d21df6D",
-      "pausableHook": "0xD0dca420feFda68537695A8D887080eeF4030AF7",
-      "pausableIsm": "0x696df5e79C4f1bd5F8D587Ba8946361d9B029d4B",
-      "protocolFee": "0x13E83ac41e696856B6996263501fB3225AD5E6F5",
-      "proxyAdmin": "0xeA87ae93Fa0019a82A727bfd3eBd1cFCa8f64f1D",
-      "staticAggregationHookFactory": "0x4C96a1abc44dc846775CE702C9E9BE821D3b487c",
-      "staticAggregationIsm": "0x92772a801db50044a9D5078CC35CD63CEcD7B424",
-      "staticAggregationIsmFactory": "0xEb9FcFDC9EfDC17c1EC5E1dc085B98485da213D6",
-      "staticMerkleRootMultisigIsmFactory": "0x8b83fefd896fAa52057798f6426E9f0B080FCCcE",
-      "staticMerkleRootWeightedMultisigIsmFactory": "0x4Ed7d626f1E96cD1C0401607Bf70D95243E3dEd1",
-      "staticMessageIdMultisigIsmFactory": "0x8F7454AC98228f3504Bb91eA3D8Adafe6406110A",
-      "staticMessageIdWeightedMultisigIsmFactory": "0x2f2aFaE1139Ce54feFC03593FeE8AB2aDF4a85A7",
-      "storageGasOracle": "0x2F619Ac5122689180AeBB930ADccdae215d538a9",
-      "testRecipient": "0xcDA455DfD9C938451BfaFC6FF0D497c8C0469C96",
->>>>>>> 4a3ac4cf
-      "timelockController": "0x0000000000000000000000000000000000000000",
-      "validatorAnnounce": "0x3C2b535a49c6827DF0b8e94467e6922c99E3c092",
-      "index": {
-        "from": 3088760
-      }
-    },
-    "lumiaprism": {
-      "blockExplorers": [
-        {
-          "apiUrl": "https://explorer.lumia.org/api/eth-rpc",
-          "family": "blockscout",
-          "name": "Lumia Prism Explorer",
-          "url": "https://explorer.lumia.org"
-        }
-      ],
-      "blocks": {
-        "confirmations": 3,
-        "estimateBlockTime": 4,
-        "reorgPeriod": 5
-      },
-      "chainId": 994873017,
-      "deployer": {
-        "name": "Abacus Works",
-        "url": "https://www.hyperlane.xyz"
-      },
-      "displayName": "Lumia Prism",
-      "domainId": 1000073017,
-      "gasCurrencyCoinGeckoId": "lumia",
-      "name": "lumiaprism",
-      "nativeToken": {
-        "decimals": 18,
-        "name": "Lumia",
-        "symbol": "LUMIA"
-      },
-      "protocol": "ethereum",
-      "rpcUrls": [
-        {
-          "http": "https://mainnet-rpc.lumia.org"
-        }
-      ],
-<<<<<<< HEAD
-      "technicalStack": "polygoncdk",
-      "aggregationHook": "0xB090349B613577E10A908D7A3ac822ac0310c8fe",
-      "domainRoutingIsm": "0x30f96591A3A57D76ad4c071fD857d4D1022e886b",
-      "domainRoutingIsmFactory": "0x8eC5f0239C77295452Ed899FDB851e785cA5FC31",
-      "fallbackRoutingHook": "0x850615dF99FEc6edffC77Ff246f604a6f7Df6a78",
-      "interchainAccountRouter": "0x3C330D4A2e2b8443AFaB8E326E64ab4251B7Eae0",
-      "interchainGasPaymaster": "0xb7C9307fE90B9AB093c6D3EdeE3259f5378D5f03",
-      "interchainSecurityModule": "0x19Cc90f3b257EC07Debb3B47a39b37432bda8e99",
-      "mailbox": "0x0dF25A2d59F03F039b56E90EdC5B89679Ace28Bc",
-      "merkleTreeHook": "0xC88636fFdFAc7cb87b7A76310B7a62AF0A000595",
-      "pausableHook": "0x2AF32cF8e3Cf42d221eDa0c843818fA5ee129E27",
-      "pausableIsm": "0xd6ba5e6c82E173EC8FB1f6CD8b2b9C111A0982a7",
-      "protocolFee": "0x14891ce5AF49fb21182C1dc8B81853f3493B1B5B",
-      "proxyAdmin": "0x200183De44bf765ECB73cD62A74010EaaBC43146",
-      "staticAggregationHookFactory": "0xf40eE9FF75Fa34910b7C4C8d68d4850B3bD184D3",
-      "staticAggregationIsm": "0x3BCCc97eD209a7D8ad4A14e20f3A5C37Ff0eFaD4",
-      "staticAggregationIsmFactory": "0xD7777efaC7241E63f0c7708aA912AEd8CFAfee69",
-      "staticMerkleRootMultisigIsmFactory": "0xf376247BdE9763808034567E7E87c84970e81E8F",
-      "staticMerkleRootWeightedMultisigIsmFactory": "0x408F58D25003001C7e5F30259217F1040b8F5AaD",
-      "staticMessageIdMultisigIsmFactory": "0x280626Ea62fBB3C1A38641D5e735c1d0EE3F28cF",
-      "staticMessageIdWeightedMultisigIsmFactory": "0xf6fB78dc009C1A4286c0E7d90C10c9E8906a62Ea",
-      "storageGasOracle": "0x3c38fC01159E7BE0685653A0C896eA49F2BAa7c1",
-      "testRecipient": "0x128Ff1d24665d55f4b77B1FDbb6d8D0Ec4a0c0a1",
-=======
-      "technicalStack": "opstack",
-      "aggregationHook": "0x02B204ee3f32d11Fd683807Ee54C44b80dad8da8",
-      "domainRoutingIsm": "0x494415e823236A05c608D6b777bC80082cED6A2E",
-      "domainRoutingIsmFactory": "0x0761b0827849abbf7b0cC09CE14e1C93D87f5004",
-      "fallbackRoutingHook": "0x886BB0f329781b98f98FDeb1ce7a8957F2d43B9F",
-      "interchainAccountRouter": "0x9121E58Cb02890cEEF1a21EF4B80420eC2b8B61C",
-      "interchainGasPaymaster": "0x145566181A18E23bB6a8A3eC6D87765542A7F754",
-      "interchainSecurityModule": "0xf1A6235845DDd0F17aE630724636cc438Da2ED55",
-      "mailbox": "0x3a867fCfFeC2B790970eeBDC9023E75B0a172aa7",
-      "merkleTreeHook": "0x6963480b05EB58f4d624B014ab92e9aD4d21df6D",
-      "pausableHook": "0xD0dca420feFda68537695A8D887080eeF4030AF7",
-      "pausableIsm": "0x696df5e79C4f1bd5F8D587Ba8946361d9B029d4B",
-      "protocolFee": "0x13E83ac41e696856B6996263501fB3225AD5E6F5",
-      "proxyAdmin": "0xeA87ae93Fa0019a82A727bfd3eBd1cFCa8f64f1D",
-      "staticAggregationHookFactory": "0x254449D2EFAc8e053822eb9565Ce904D7e8910Fb",
-      "staticAggregationIsm": "0x92772a801db50044a9D5078CC35CD63CEcD7B424",
-      "staticAggregationIsmFactory": "0xEb9FcFDC9EfDC17c1EC5E1dc085B98485da213D6",
-      "staticMerkleRootMultisigIsmFactory": "0x8b83fefd896fAa52057798f6426E9f0B080FCCcE",
-      "staticMerkleRootWeightedMultisigIsmFactory": "0x4Ed7d626f1E96cD1C0401607Bf70D95243E3dEd1",
-      "staticMessageIdMultisigIsmFactory": "0x8F7454AC98228f3504Bb91eA3D8Adafe6406110A",
-      "staticMessageIdWeightedMultisigIsmFactory": "0x2f2aFaE1139Ce54feFC03593FeE8AB2aDF4a85A7",
-      "storageGasOracle": "0x2F619Ac5122689180AeBB930ADccdae215d538a9",
-      "testRecipient": "0xcDA455DfD9C938451BfaFC6FF0D497c8C0469C96",
->>>>>>> 4a3ac4cf
-      "timelockController": "0x0000000000000000000000000000000000000000",
-      "validatorAnnounce": "0x803d2A87429E20d4B52266bF97Ca1c7e4f4F5Dfa",
-      "index": {
-        "from": 3144538
-      }
-    },
-    "mantapacific": {
-      "blockExplorers": [
-        {
-          "apiUrl": "https://pacific-explorer.manta.network/api",
-          "family": "blockscout",
-          "name": "Manta Pacific Explorer",
-          "url": "https://pacific-explorer.manta.network"
-        }
-      ],
-      "blocks": {
-        "confirmations": 1,
-        "estimateBlockTime": 3,
-        "reorgPeriod": 5
-      },
-      "chainId": 169,
-      "deployer": {
-        "name": "Abacus Works",
-        "url": "https://www.hyperlane.xyz"
-      },
-      "displayName": "Manta Pacific",
-      "displayNameShort": "Manta",
-      "domainId": 169,
-      "gasCurrencyCoinGeckoId": "ethereum",
-      "gnosisSafeTransactionServiceUrl": "https://transaction.safe.manta.network",
-      "isTestnet": false,
-      "name": "mantapacific",
-      "nativeToken": {
-        "decimals": 18,
-        "name": "Ether",
-        "symbol": "ETH"
-      },
-      "protocol": "ethereum",
-      "rpcUrls": [
-        {
-          "http": "https://pacific-rpc.manta.network/http"
-        },
-        {
-          "http": "https://manta.nirvanalabs.xyz/mantapublic"
-        }
-      ],
-      "technicalStack": "opstack",
-      "aggregationHook": "0x8464aF853363B8d6844070F68b0AB34Cb6523d0F",
-      "domainRoutingIsm": "0xDEed16fe4b1c9b2a93483EDFf34C77A9b57D31Ff",
-      "domainRoutingIsmFactory": "0x8358D8291e3bEDb04804975eEa0fe9fe0fAfB147",
-      "fallbackRoutingHook": "0xD1E267d2d7876e97E217BfE61c34AB50FEF52807",
-      "interchainAccountRouter": "0x620ffeEB3359649dbE48278d3Cffd00CC36976EA",
-      "interchainGasPaymaster": "0x0D63128D887159d63De29497dfa45AFc7C699AE4",
-      "interchainSecurityModule": "0xCD08476aFda1b5937F00A8694FB25F1433d6c060",
-      "mailbox": "0x3a464f746D23Ab22155710f44dB16dcA53e0775E",
-      "merkleTreeHook": "0x149db7afD694722747035d5AEC7007ccb6F8f112",
-      "pausableHook": "0x7556a0E61d577D921Cba8Fca0d7D6299d36E607E",
-      "pausableIsm": "0x6119B76720CcfeB3D256EC1b91218EEfFD6756E1",
-      "protocolFee": "0xd83A4F747fE80Ed98839e05079B1B7Fe037b1638",
-      "proxyAdmin": "0x2f2aFaE1139Ce54feFC03593FeE8AB2aDF4a85A7",
-      "staticAggregationHookFactory": "0x0761b0827849abbf7b0cC09CE14e1C93D87f5004",
-      "staticAggregationIsm": "0x845A3feB4BcdC32a457c4051F67d3950FC6Fd1d1",
-      "staticAggregationIsmFactory": "0x1052eF3419f26Bec74Ed7CEf4a4FA6812Bc09908",
-      "staticMerkleRootMultisigIsmFactory": "0x8F7454AC98228f3504Bb91eA3D8Adafe6406110A",
-      "staticMerkleRootWeightedMultisigIsmFactory": "0x0A5d831c09204888B8791BF4E9c49445aD54f2C5",
-      "staticMessageIdMultisigIsmFactory": "0xEb9FcFDC9EfDC17c1EC5E1dc085B98485da213D6",
-      "staticMessageIdWeightedMultisigIsmFactory": "0xc11f8Cf2343d3788405582F65B8af6A4F7a6FfC8",
-      "storageGasOracle": "0x19dc38aeae620380430C200a6E990D5Af5480117",
-      "testRecipient": "0x4E1c88DD261BEe2941e6c1814597e30F53330428",
-      "testTokenRecipient": "0x5060eCD5dFAD300A90592C04e504600A7cdcF70b",
-      "timelockController": "0x0000000000000000000000000000000000000000",
-      "validatorAnnounce": "0x2fa5F5C96419C222cDbCeC797D696e6cE428A7A9",
-      "index": {
-        "from": 437300
-      }
-    },
-    "mantle": {
-      "blockExplorers": [
-        {
-          "apiUrl": "https://explorer.mantle.xyz/api",
-          "family": "blockscout",
-          "name": "Mantle Mainnet Explorer",
-          "url": "https://explorer.mantle.xyz"
-        },
-        {
-          "apiUrl": "https://api.routescan.io/v2/network/mainnet/evm/5000/etherscan/api",
-          "family": "routescan",
-          "name": "Routescan",
-          "url": "https://routescan.io"
-        }
-      ],
-      "blocks": {
-        "confirmations": 3,
-        "estimateBlockTime": 2,
-        "reorgPeriod": 2
-      },
-      "chainId": 5000,
-      "deployer": {
-        "name": "Abacus Works",
-        "url": "https://www.hyperlane.xyz"
-      },
-      "displayName": "Mantle",
-      "domainId": 5000,
-      "gasCurrencyCoinGeckoId": "mantle",
-      "gnosisSafeTransactionServiceUrl": "https://safe-transaction-mantle.safe.global",
-      "name": "mantle",
-      "nativeToken": {
-        "decimals": 18,
-        "name": "Mantle",
-        "symbol": "MNT"
-      },
-      "protocol": "ethereum",
-      "rpcUrls": [
-        {
-          "http": "https://rpc.mantle.xyz"
-        }
-      ],
-      "technicalStack": "opstack",
-      "aggregationHook": "0x76b396EaCBF3580B80Ee34C94e780a1Dee76EC72",
-      "domainRoutingIsm": "0xBD70Ea9D599a0FC8158B026797177773C3445730",
-      "domainRoutingIsmFactory": "0x1052eF3419f26Bec74Ed7CEf4a4FA6812Bc09908",
-      "fallbackRoutingHook": "0xdB670e1a1e312BF17425b08cE55Bdf2cD8F8eD54",
-      "interchainAccountRouter": "0x31e81982E98F5D321F839E82789b628AedB15751",
-      "interchainGasPaymaster": "0x8105a095368f1a184CceA86cCe21318B5Ee5BE28",
-      "interchainSecurityModule": "0x39448c217E896f8133fd8B804546B4Eec99C3F47",
-      "mailbox": "0x398633D19f4371e1DB5a8EFE90468eB70B1176AA",
-      "merkleTreeHook": "0x5332D1AC0A626D265298c14ff681c0A8D28dB86d",
-      "pausableHook": "0x9fA986ACB22953c504Fcf5985DFA476d481C3b1B",
-      "pausableIsm": "0x83c2DB237e93Ce52565AB110124f78fdf159E3f4",
-      "protocolFee": "0x7556a0E61d577D921Cba8Fca0d7D6299d36E607E",
-      "proxyAdmin": "0x14c3CEee8F431aE947364f43429a98EA89800238",
-      "staticAggregationHookFactory": "0xEb9FcFDC9EfDC17c1EC5E1dc085B98485da213D6",
-      "staticAggregationIsm": "0xeacA9Ff0Cc6dBFc541c567deD2Fc46bA2012b4a9",
-      "staticAggregationIsmFactory": "0x8F7454AC98228f3504Bb91eA3D8Adafe6406110A",
-      "staticMerkleRootMultisigIsmFactory": "0x2C1FAbEcd7bFBdEBF27CcdB67baADB38b6Df90fC",
-      "staticMerkleRootWeightedMultisigIsmFactory": "0xAAeb91195C025C9D35F8FF70e13049D8cD25703D",
-      "staticMessageIdMultisigIsmFactory": "0x8b83fefd896fAa52057798f6426E9f0B080FCCcE",
-      "staticMessageIdWeightedMultisigIsmFactory": "0x7eFF14440AbE077dBb05C7668079Bc1cD2CD9bd0",
-      "storageGasOracle": "0xf9DbC8776Bc2812c4DBEc45383A1783Ac758Fb55",
-      "testRecipient": "0x62B7592C1B6D1E43f4630B8e37f4377097840C05",
-      "timelockController": "0x0000000000000000000000000000000000000000",
-      "validatorAnnounce": "0x1956848601549de5aa0c887892061fA5aB4f6fC4",
-      "index": {
-        "from": 65590958
-      }
-    },
-    "mantra": {
-      "blockExplorers": [
-        {
-          "apiUrl": "https://blockscout.mantrascan.io/api",
-          "family": "blockscout",
-          "name": "Mantrascan",
-          "url": "https://blockscout.mantrascan.io"
-        }
-      ],
-      "blocks": {
-        "confirmations": 1,
-        "estimateBlockTime": 3,
-        "reorgPeriod": 5
-      },
-      "chainId": 5888,
-      "deployer": {
-        "name": "Abacus Works",
-        "url": "https://www.hyperlane.xyz"
-      },
-      "displayName": "Mantra",
-      "domainId": 5888,
-      "gasCurrencyCoinGeckoId": "mantra-dao",
-      "name": "mantra",
-      "nativeToken": {
-        "decimals": 18,
-        "name": "OM",
-        "symbol": "OM"
-      },
-      "protocol": "ethereum",
-      "rpcUrls": [
-        {
-          "http": "https://evm.mantrachain.io"
-        }
-      ],
-      "technicalStack": "other",
-<<<<<<< HEAD
-      "aggregationHook": "0x60A7854c34b73Bf8056Ddec3F0B1bA1e9f6508F4",
-      "domainRoutingIsm": "0xBD70Ea9D599a0FC8158B026797177773C3445730",
-      "domainRoutingIsmFactory": "0x1052eF3419f26Bec74Ed7CEf4a4FA6812Bc09908",
-      "fallbackRoutingHook": "0xE911e75CECe0eF01df3ceD96BCd362941AE474D4",
-      "interchainAccountRouter": "0x0DbB60c348DF645c295Fd0ce26F87bB850710185",
-      "interchainGasPaymaster": "0x9fE454AA2B01fc7A2a777AE561bc58Ce560CD5a9",
-      "interchainSecurityModule": "0x8a8266d822A9d4B3BB74318d73787f8171C7030b",
-      "mailbox": "0x3a464f746D23Ab22155710f44dB16dcA53e0775E",
-      "merkleTreeHook": "0xC4F464C89184c7870858A8B12ca822daB6ed04F3",
-      "pausableHook": "0x238b3Fc6f3D32102AA655984059A051647DA98e2",
-      "pausableIsm": "0x1A41a365A693b6A7aED1a46316097d290f569F22",
-      "protocolFee": "0x5244d3359065C883BDfeEEff5329DE38c0Bd227e",
-      "proxyAdmin": "0x2f2aFaE1139Ce54feFC03593FeE8AB2aDF4a85A7",
-      "staticAggregationHookFactory": "0xEb9FcFDC9EfDC17c1EC5E1dc085B98485da213D6",
-      "staticAggregationIsm": "0xd3fA473AC307cED4A454c20626EA39D88d3fDE41",
-      "staticAggregationIsmFactory": "0x8F7454AC98228f3504Bb91eA3D8Adafe6406110A",
-      "staticMerkleRootMultisigIsmFactory": "0x2C1FAbEcd7bFBdEBF27CcdB67baADB38b6Df90fC",
-      "staticMerkleRootWeightedMultisigIsmFactory": "0x0761b0827849abbf7b0cC09CE14e1C93D87f5004",
-      "staticMessageIdMultisigIsmFactory": "0x8b83fefd896fAa52057798f6426E9f0B080FCCcE",
-      "staticMessageIdWeightedMultisigIsmFactory": "0x4Ed7d626f1E96cD1C0401607Bf70D95243E3dEd1",
-      "storageGasOracle": "0x5887BDA66EC9e854b0da6BFFe423511e69d327DC",
-      "testRecipient": "0x89Ebf977E83087959aD78e5372F4AF15DcdC8143",
-      "validatorAnnounce": "0xBCD18636e5876DFd7AAb5F2B2a5Eb5ca168BA1d8",
-=======
-      "aggregationHook": "0x099292bf4767260AaD1dFfad1F2C3a8A7b902D72",
-      "domainRoutingIsm": "0xdAEe23c103419600F3B96f4DbA3858d4a1c3eaaf",
-      "domainRoutingIsmFactory": "0x2f0E57527Bb37E5E064EF243fad56CCE6241906c",
-      "fallbackRoutingHook": "0x3CBCa631A797fd4c6332Cd4435C92065AFb57ef8",
-      "interchainAccountRouter": "0x246BBe3983C22553362A42aa4B06320E2fB4E880",
-      "interchainGasPaymaster": "0x561BcA8D862536CD9C88f332C1A1Da0fC8F96e40",
-      "interchainSecurityModule": "0x2C6702A6cC51748abDeB38a9Aa507831b7DA5889",
-      "mailbox": "0x248aDe14C0489E20C9a7Fea5F86DBfC3702208eF",
-      "merkleTreeHook": "0x9c2214467Daf9e2e1F45b36d08ce0b9C65BFeA88",
-      "pausableHook": "0x2f536FB7a37bd817Af644072a904Ddc02Dae429f",
-      "pausableIsm": "0x2b79328DA089E89A9E9c08732b56dd31F01011Db",
-      "protocolFee": "0x01EBa6D613DC09Cb899aF1e8E8a747416d7250ad",
-      "proxyAdmin": "0x48C427782Bc1e9ecE406b3e277481b28ABcBdf03",
-      "staticAggregationHookFactory": "0x66312E3706965012a8BaB2B9B57e1d80ac174eb2",
-      "staticAggregationIsm": "0xfE0c963aDF971956BbeD320995d6b34db087C0A4",
-      "staticAggregationIsmFactory": "0x5bdADEAD721Eb4C4038fF7c989E3C7BbBA302435",
-      "staticMerkleRootMultisigIsmFactory": "0x730f8a4128Fa8c53C777B62Baa1abeF94cAd34a9",
-      "staticMerkleRootWeightedMultisigIsmFactory": "0xA8A311B69f688c1D9928259D872C31ca0d473642",
-      "staticMessageIdMultisigIsmFactory": "0xbed53B5C5BCE9433f25A2A702e6df13E22d84Ae9",
-      "staticMessageIdWeightedMultisigIsmFactory": "0x1c6f404800bA49Ed581af734eA0d25c0c7d017B2",
-      "storageGasOracle": "0x87ED6926abc9E38b9C7C19f835B41943b622663c",
-      "testRecipient": "0xE67Dc24970B482579923551Ede52BD35a2858989",
-      "timelockController": "0x0000000000000000000000000000000000000000",
-      "validatorAnnounce": "0x16625230dD6cFe1B2bec3eCaEc7d43bA3A902CD6",
->>>>>>> 4a3ac4cf
-      "index": {
-        "from": 8730936
-      }
-    },
-    "matchain": {
-      "blockExplorers": [
-        {
-          "apiUrl": "https://matchscan.io/api",
-          "family": "blockscout",
-          "name": "Matchain Explorer",
-          "url": "https://matchscan.io"
-        }
-      ],
-      "blocks": {
-        "confirmations": 1,
-        "estimateBlockTime": 1,
-        "reorgPeriod": 5
-      },
-      "chainId": 698,
-      "deployer": {
-        "name": "Abacus Works",
-        "url": "https://www.hyperlane.xyz"
-      },
-      "displayName": "Matchain",
-      "domainId": 698,
-      "gasCurrencyCoinGeckoId": "binancecoin",
-      "gnosisSafeTransactionServiceUrl": "https://prod.matchain.keypersafe.xyz",
-      "name": "matchain",
-      "nativeToken": {
-        "decimals": 18,
-        "name": "BNB",
-        "symbol": "BNB"
-      },
-      "protocol": "ethereum",
-      "rpcUrls": [
-        {
-          "http": "https://rpc.matchain.io"
-        }
-      ],
-<<<<<<< HEAD
-      "technicalStack": "opstack",
-      "aggregationHook": "0x57f5F4c801912C332fddCEfa22433728EcFD9595",
-      "domainRoutingIsm": "0xBD70Ea9D599a0FC8158B026797177773C3445730",
-      "domainRoutingIsmFactory": "0x1052eF3419f26Bec74Ed7CEf4a4FA6812Bc09908",
-      "fallbackRoutingHook": "0xf0F937943Cd6D2a5D02b7f96C9Dd9e04AB633813",
-      "interchainAccountRouter": "0xcb98BD947B58445Fc4815f10285F44De42129918",
-      "interchainGasPaymaster": "0x9629c28990F11c31735765A6FD59E1E1bC197DbD",
-      "interchainSecurityModule": "0x5A7e70701D8C564AA0b7eEBa652C740a0C5A9290",
-      "mailbox": "0x3a464f746D23Ab22155710f44dB16dcA53e0775E",
-      "merkleTreeHook": "0x021D2810a758c833080DEc2F1Fa8F571Aae97D45",
-      "pausableHook": "0x46008F5971eFb16e6c354Ef993EA021B489bc055",
-      "pausableIsm": "0xc2466492C451E1AE49d8C874bB9f89293Aaad59b",
-      "protocolFee": "0xb201817dFdd822B75Fa9b595457E6Ee466a7C187",
-      "proxyAdmin": "0x2f2aFaE1139Ce54feFC03593FeE8AB2aDF4a85A7",
-      "staticAggregationHookFactory": "0xEb9FcFDC9EfDC17c1EC5E1dc085B98485da213D6",
-      "staticAggregationIsm": "0x2BAb551CFDFbd6CC45a3B73424aD6228F8A81B61",
-      "staticAggregationIsmFactory": "0x8F7454AC98228f3504Bb91eA3D8Adafe6406110A",
-      "staticMerkleRootMultisigIsmFactory": "0x2C1FAbEcd7bFBdEBF27CcdB67baADB38b6Df90fC",
-      "staticMerkleRootWeightedMultisigIsmFactory": "0x0761b0827849abbf7b0cC09CE14e1C93D87f5004",
-      "staticMessageIdMultisigIsmFactory": "0x8b83fefd896fAa52057798f6426E9f0B080FCCcE",
-      "staticMessageIdWeightedMultisigIsmFactory": "0x4Ed7d626f1E96cD1C0401607Bf70D95243E3dEd1",
-      "storageGasOracle": "0xff72A726Ce261846f2dF6F32113e514b5Ddb0E37",
-      "testRecipient": "0xFa6fDABA1d0688675f05cE1B9DE17461247Bce9e",
-=======
-      "technicalStack": "other",
-      "aggregationHook": "0x441Bca9baEC7f59C718B492a58FAF04017c57724",
-      "domainRoutingIsm": "0xa2d4E4dF4972d5196c45bD7f9287827a712Dd27a",
-      "domainRoutingIsmFactory": "0x693A4cE39d99e46B04cb562329e3F0141cA17331",
-      "fallbackRoutingHook": "0x5CF4ce6Be17CaB6d86d724804e2f1f5040205594",
-      "interchainAccountRouter": "0x1D43Eb638ABF43B4147B7985402a4FfbDd89D4ac",
-      "interchainGasPaymaster": "0x6AA10748a036a49Cb290C0e12B77319b76792D5E",
-      "interchainSecurityModule": "0x938F0F76Fc2b2ddC68e6A9FddEdE35d543870f41",
-      "mailbox": "0xd9Cc2e652A162bb93173d1c44d46cd2c0bbDA59D",
-      "merkleTreeHook": "0x2783D98CC073dbcDa90241C804d16982D3d75821",
-      "pausableHook": "0x3bb2D0a828f7dD91bA786091F421f6d7cF376445",
-      "pausableIsm": "0x96c418BaB57953765B97532c494125F9b2e2B38D",
-      "protocolFee": "0xBF06C01ded09132B3e08467430bACdD0f9DaDe19",
-      "proxyAdmin": "0x5dfcCe8da81B542426211C99fCCfeD647e9AA496",
-      "staticAggregationHookFactory": "0x6eEa0652B8AF84E54959cAB65952e7cf08c39669",
-      "staticAggregationIsm": "0x806342559EBD943f259cFCf606aad7c50DE81f42",
-      "staticAggregationIsmFactory": "0x06De94EfBE80A2804c5FDE2e7C4278a10575A272",
-      "staticMerkleRootMultisigIsmFactory": "0xc1198e241DAe48BF5AEDE5DCE49Fe4A6064cF7a7",
-      "staticMerkleRootWeightedMultisigIsmFactory": "0x006e07370A328A6F23FcE297FA800c8854f6a17e",
-      "staticMessageIdMultisigIsmFactory": "0x8Ea50255C282F89d1A14ad3F159437EE5EF0507f",
-      "staticMessageIdWeightedMultisigIsmFactory": "0x68714834d97e398BE899016D140ACF0743d9Dc6A",
-      "storageGasOracle": "0xa2554A53890c0E769e3fa8b9A0b7e72F6A617367",
-      "testRecipient": "0xa7028308Ff277DB5851a95d82ED5C5256bB721F2",
->>>>>>> 4a3ac4cf
-      "timelockController": "0x0000000000000000000000000000000000000000",
-      "validatorAnnounce": "0xC5f2c60073DCAA9D157C45d5B017D639dF9C5CeB",
-      "index": {
-        "from": 16333539
-      }
-    },
-    "merlin": {
-      "blockExplorers": [
-        {
-          "apiUrl": "https://scan.merlinchain.io/api",
-          "family": "other",
-          "name": "Merlin Explorer",
-          "url": "https://scan.merlinchain.io"
-        }
-      ],
-      "blocks": {
-        "confirmations": 1,
-        "estimateBlockTime": 3,
-        "reorgPeriod": 5
-      },
-      "chainId": 4200,
-      "deployer": {
-        "name": "Abacus Works",
-        "url": "https://www.hyperlane.xyz"
-      },
-      "displayName": "Merlin",
-      "domainId": 4200,
-      "gasCurrencyCoinGeckoId": "merlin-chain-bridged-wrapped-btc-merlin",
-      "name": "merlin",
-      "nativeToken": {
-        "decimals": 18,
-        "name": "Bitcoin",
-        "symbol": "BTC"
-      },
-      "protocol": "ethereum",
-      "rpcUrls": [
-        {
-          "http": "https://rpc.merlinchain.io"
-        },
-        {
-          "http": "https://merlin.blockpi.network/v1/rpc/public"
-        }
-      ],
-<<<<<<< HEAD
-      "technicalStack": "polygoncdk",
-      "aggregationHook": "0x68c48C397DBADdC05c9dd469CF6f9DC0dBE745D8",
-      "domainRoutingIsm": "0xBD70Ea9D599a0FC8158B026797177773C3445730",
-      "domainRoutingIsmFactory": "0x1052eF3419f26Bec74Ed7CEf4a4FA6812Bc09908",
-      "fallbackRoutingHook": "0x55E4F0bc6b7Bb493D50839A8592e7ad8d5e93cf7",
-      "interchainAccountRouter": "0xFCfE7344d7a769C89B3A22c596fE83a1bF8458Da",
-      "interchainGasPaymaster": "0x9844aFFaBE17c37F791ff99ABa58B0FbB75e22AF",
-      "interchainSecurityModule": "0x3bC5335b41E8488E7966bcAb5E158BE19d7f4245",
-      "mailbox": "0x2f2aFaE1139Ce54feFC03593FeE8AB2aDF4a85A7",
-      "merkleTreeHook": "0xF5da68b2577EF5C0A0D98aA2a58483a68C2f232a",
-      "pausableHook": "0xDd1CddEd982e4d271d4D6Bc4cdE8d4F3338733B5",
-      "pausableIsm": "0x632b4F32d65F7b25B37a27C57dD510f8e4a58Bf9",
-      "protocolFee": "0xb4fc9B5fD57499Ef6FfF3995728a55F7A618ef86",
-      "proxyAdmin": "0x0761b0827849abbf7b0cC09CE14e1C93D87f5004",
-      "staticAggregationHookFactory": "0xEb9FcFDC9EfDC17c1EC5E1dc085B98485da213D6",
-      "staticAggregationIsm": "0x768DDd89D239FB3a48A7774aE6d786D72441D0e0",
-      "staticAggregationIsmFactory": "0x8F7454AC98228f3504Bb91eA3D8Adafe6406110A",
-      "staticMerkleRootMultisigIsmFactory": "0x2C1FAbEcd7bFBdEBF27CcdB67baADB38b6Df90fC",
-      "staticMerkleRootWeightedMultisigIsmFactory": "0xF15D70941dE2Bf95A23d6488eBCbedE0a444137f",
-      "staticMessageIdMultisigIsmFactory": "0x8b83fefd896fAa52057798f6426E9f0B080FCCcE",
-      "staticMessageIdWeightedMultisigIsmFactory": "0xD7EcB0396406682a27E87F7946c25Ac531140959",
-      "storageGasOracle": "0xc965292958794f59ec3e9538738dD252873F07CC",
-      "testRecipient": "0xc401e251CCa7A364114504A994D6fC7cb1c243AB",
-=======
-      "technicalStack": "other",
-      "aggregationHook": "0x67F585BB2c69aDc46275802bE52175f7392A95C8",
-      "domainRoutingIsm": "0x34397CaA9e6c1A5EF6440E82C46a83D1ef779dcF",
-      "domainRoutingIsmFactory": "0xbed53B5C5BCE9433f25A2A702e6df13E22d84Ae9",
-      "fallbackRoutingHook": "0x2b79328DA089E89A9E9c08732b56dd31F01011Db",
-      "interchainAccountRouter": "0xE2cBbc708411eAf2DfbaA31DaA531d4FF089d7b0",
-      "interchainGasPaymaster": "0xc6835e52C1b976F1ebC71Bc8919738E02849FdA9",
-      "interchainSecurityModule": "0x8146754A170086808981cb441c57B3c0038A74C3",
-      "mailbox": "0x1c6f404800bA49Ed581af734eA0d25c0c7d017B2",
-      "merkleTreeHook": "0xdAa1B65547fB969c9ff5678956AB2FF9771B883D",
-      "pausableHook": "0xA0e0829DA397CcF55d5B779C31728f21Cb8219DF",
-      "pausableIsm": "0xC8E323036AAFB4B4201e7B640E79C4Db285A3FC8",
-      "protocolFee": "0xA166219dF110BDA97b91e65D4BB4Aae4159978b9",
-      "proxyAdmin": "0x2f0E57527Bb37E5E064EF243fad56CCE6241906c",
-      "staticAggregationHookFactory": "0xfF806E766f9dD784b370c5A2a4BaaF21Ea62D877",
-      "staticAggregationIsm": "0x1941d3fA81a868e401a0C8E0a1443d59D3Ec04Fe",
-      "staticAggregationIsmFactory": "0xc441521bA37EaCd9af4f319CcdA27E9D48f74281",
-      "staticMerkleRootMultisigIsmFactory": "0xD127D4549cb4A5B2781303a4fE99a10EAd13263A",
-      "staticMerkleRootWeightedMultisigIsmFactory": "0x5bdADEAD721Eb4C4038fF7c989E3C7BbBA302435",
-      "staticMessageIdMultisigIsmFactory": "0x7C012DCA02C42cfA3Fd7Da3B0ED7234B52AE68eF",
-      "staticMessageIdWeightedMultisigIsmFactory": "0xDc1508844B99C606E16C2Ae87f33c373edD4B0F6",
-      "storageGasOracle": "0x9c2214467Daf9e2e1F45b36d08ce0b9C65BFeA88",
-      "testRecipient": "0x01EBa6D613DC09Cb899aF1e8E8a747416d7250ad",
->>>>>>> 4a3ac4cf
-      "timelockController": "0x0000000000000000000000000000000000000000",
-      "validatorAnnounce": "0xd21192429df453021e896f2897Dc8B1167DD61E5",
-      "index": {
-        "from": 13523607
-      }
-    },
-    "metal": {
-      "blockExplorers": [
-        {
-          "apiUrl": "https://explorer.metall2.com/api",
-          "family": "blockscout",
-          "name": "Metal L2 Explorer",
-          "url": "https://explorer.metall2.com"
-        }
-      ],
-      "blocks": {
-        "confirmations": 1,
-        "estimateBlockTime": 2,
-        "reorgPeriod": 5
-      },
-      "chainId": 1750,
-      "deployer": {
-        "name": "Abacus Works",
-        "url": "https://www.hyperlane.xyz"
-      },
-      "displayName": "Metal L2",
-      "domainId": 1000001750,
-      "gasCurrencyCoinGeckoId": "ethereum",
-      "gnosisSafeTransactionServiceUrl": "https://metall2.superchain.safe.protofire.io",
-      "isTestnet": false,
-      "name": "metal",
-      "nativeToken": {
-        "decimals": 18,
-        "name": "Ether",
-        "symbol": "ETH"
-      },
-      "protocol": "ethereum",
-      "rpcUrls": [
-        {
-          "http": "https://rpc.metall2.com"
-        }
-      ],
-      "technicalStack": "opstack",
-      "aggregationHook": "0x2E08c2f99eC50226779dcf5BF14FB86d9FdB6d6d",
-      "domainRoutingIsm": "0x3F525c2bf9e2Ffc54D64B883FD960FD04874D2D1",
-      "domainRoutingIsmFactory": "0x34b67302583A8Faa7c490A2D85463838D3045ce6",
-      "fallbackRoutingHook": "0x50141343265C6f84315E5B27D64f1229AC86645F",
-      "interchainAccountRouter": "0x0b2d429acccAA411b867d57703F88Ed208eC35E4",
-      "interchainGasPaymaster": "0x2b79328DA089E89A9E9c08732b56dd31F01011Db",
-      "interchainSecurityModule": "0x6d3A5b1163FC933A565896a22Af6670D86958Bba",
-      "mailbox": "0x730f8a4128Fa8c53C777B62Baa1abeF94cAd34a9",
-      "merkleTreeHook": "0x9c64f327F0140DeBd430aab3E2F1d6cbcA921227",
-      "pausableHook": "0x2684C6F89E901987E1FdB7649dC5Be0c57C61645",
-      "pausableIsm": "0xb758e4dDE95fd7C323914c5B634D25fCb0316Ba1",
-      "protocolFee": "0x2f536FB7a37bd817Af644072a904Ddc02Dae429f",
-      "proxyAdmin": "0x7C012DCA02C42cfA3Fd7Da3B0ED7234B52AE68eF",
-      "staticAggregationHookFactory": "0x6D2555A8ba483CcF4409C39013F5e9a3285D3C9E",
-      "staticAggregationIsm": "0xe05Bac82CeC0Ee8c66a29E37108E319A3B993539",
-      "staticAggregationIsmFactory": "0xC4275763D7b621eb732847957012F1fb35C90BB8",
-      "staticMerkleRootMultisigIsmFactory": "0x04bfb04fcC1C7A5B605C5fae444aC43ac0DdaC77",
-      "staticMerkleRootWeightedMultisigIsmFactory": "0x8a5524a1b898fe848819ff675c577b5c7F224684",
-      "staticMessageIdMultisigIsmFactory": "0x784b9D0f4eF9fb8444DfB5d24AB221C9D1A85395",
-      "staticMessageIdWeightedMultisigIsmFactory": "0xD127D4549cb4A5B2781303a4fE99a10EAd13263A",
-      "storageGasOracle": "0xE7487b4DF583c63D6841997ab56324D0a825e7F4",
-      "testRecipient": "0xc4D0b4ef01eD7091792fe3D4c039457719e2DC68",
-      "timelockController": "0x0000000000000000000000000000000000000000",
-      "validatorAnnounce": "0xc6835e52C1b976F1ebC71Bc8919738E02849FdA9",
-      "index": {
-        "from": 9688791
-      }
-    },
-    "metis": {
-      "blockExplorers": [
-        {
-          "apiUrl": "https://andromeda-explorer.metis.io/api/eth-rpc",
-          "family": "blockscout",
-          "name": "Metis Andromeda Explorer",
-          "url": "https://andromeda-explorer.metis.io"
-        },
-        {
-          "apiUrl": "https://api.routescan.io/v2/network/mainnet/evm/1088/etherscan/api",
-          "family": "routescan",
-          "name": "Metis Explorer",
-          "url": "https://explorer.metis.io"
-        }
-      ],
-      "blocks": {
-        "confirmations": 1,
-        "estimateBlockTime": 5,
-        "reorgPeriod": 5
-      },
-      "chainId": 1088,
-      "deployer": {
-        "name": "Abacus Works",
-        "url": "https://www.hyperlane.xyz"
-      },
-      "displayName": "Metis Andromeda",
-      "domainId": 1088,
-      "gasCurrencyCoinGeckoId": "metis-token",
-      "index": {
-        "from": 17966274
-      },
-      "name": "metis",
-      "nativeToken": {
-        "decimals": 18,
-        "name": "Metis",
-        "symbol": "METIS"
-      },
-      "protocol": "ethereum",
-      "rpcUrls": [
-        {
-          "http": "https://andromeda.metis.io/?owner=1088"
-        }
-      ],
-      "technicalStack": "opstack",
-<<<<<<< HEAD
-      "aggregationHook": "0xDC995884ec53b6Bc809ed614f5E92084600002ed",
-      "domainRoutingIsm": "0xaDc0cB48E8DB81855A930C0C1165ea3dCe4Ba5C7",
-      "domainRoutingIsmFactory": "0x1052eF3419f26Bec74Ed7CEf4a4FA6812Bc09908",
-      "fallbackRoutingHook": "0xd21192429df453021e896f2897Dc8B1167DD61E5",
-      "interchainAccountRouter": "0x04Bd82Ba84a165BE5D555549ebB9890Bb327336E",
-      "interchainGasPaymaster": "0x9844aFFaBE17c37F791ff99ABa58B0FbB75e22AF",
-      "interchainSecurityModule": "0x468281c948b71bc9F7c472839f86d8F81B4944Fd",
-      "mailbox": "0x2f2aFaE1139Ce54feFC03593FeE8AB2aDF4a85A7",
-      "merkleTreeHook": "0xF5da68b2577EF5C0A0D98aA2a58483a68C2f232a",
-      "pausableHook": "0x61594D2cA900C44ab51d07776465397FefC643C6",
-      "pausableIsm": "0xDab56C5A1EffFdd23f6BD1243E457B1575984Bc6",
-      "protocolFee": "0x4E55aDA3ef1942049EA43E904EB01F4A0a9c39bd",
-      "proxyAdmin": "0x0761b0827849abbf7b0cC09CE14e1C93D87f5004",
-      "staticAggregationHookFactory": "0xEb9FcFDC9EfDC17c1EC5E1dc085B98485da213D6",
-      "staticAggregationIsm": "0x64946Bc95d9b12aBd7CF02507D5E2b709670eD48",
-      "staticAggregationIsmFactory": "0x8F7454AC98228f3504Bb91eA3D8Adafe6406110A",
-      "staticMerkleRootMultisigIsmFactory": "0x2C1FAbEcd7bFBdEBF27CcdB67baADB38b6Df90fC",
-      "staticMerkleRootWeightedMultisigIsmFactory": "0xcd849e612Aaa138f03698C3Edb42a34117BFF631",
-      "staticMessageIdMultisigIsmFactory": "0x8b83fefd896fAa52057798f6426E9f0B080FCCcE",
-      "staticMessageIdWeightedMultisigIsmFactory": "0xb129828B9EDa48192D0B2db35D0E40dCF51B3594",
-      "storageGasOracle": "0x7b2e996742fA42d223652A344252B725D1bC428C",
-      "testRecipient": "0x2c61Cda929e4e2174cb10cd8e2724A9ceaD62E67",
-=======
-      "aggregationHook": "0x37e299866DF6751AdeF4f329Be2445E1d4f15b87",
-      "domainRoutingIsm": "0x8A82DE5b4EC1A4f1FAf86c74031c2D38B07e1E80",
-      "domainRoutingIsmFactory": "0xc441521bA37EaCd9af4f319CcdA27E9D48f74281",
-      "fallbackRoutingHook": "0xDd260B99d302f0A3fF885728c086f729c06f227f",
-      "interchainAccountRouter": "0x1B947F6246ACe28abAf073FF11c098F31ce4f899",
-      "interchainGasPaymaster": "0x2f536FB7a37bd817Af644072a904Ddc02Dae429f",
-      "interchainSecurityModule": "0xa7D451fD8C1188f8a75a1651e73279F7b764D6a3",
-      "mailbox": "0x2f0E57527Bb37E5E064EF243fad56CCE6241906c",
-      "merkleTreeHook": "0xC8E323036AAFB4B4201e7B640E79C4Db285A3FC8",
-      "pausableHook": "0xdAa1B65547fB969c9ff5678956AB2FF9771B883D",
-      "pausableIsm": "0x2684C6F89E901987E1FdB7649dC5Be0c57C61645",
-      "protocolFee": "0x2e542a3DF4fde491faa77da05eD48377aca9E44e",
-      "proxyAdmin": "0x5bdADEAD721Eb4C4038fF7c989E3C7BbBA302435",
-      "staticAggregationHookFactory": "0x2B4552385e9f7b80d18D19a333f370ef7099f473",
-      "staticAggregationIsm": "0x848A33eE97898B1Dbd11DaCd0ff9101c71C4fabA",
-      "staticAggregationIsmFactory": "0xD127D4549cb4A5B2781303a4fE99a10EAd13263A",
-      "staticMerkleRootMultisigIsmFactory": "0x34b67302583A8Faa7c490A2D85463838D3045ce6",
-      "staticMerkleRootWeightedMultisigIsmFactory": "0x730f8a4128Fa8c53C777B62Baa1abeF94cAd34a9",
-      "staticMessageIdMultisigIsmFactory": "0x8a5524a1b898fe848819ff675c577b5c7F224684",
-      "staticMessageIdWeightedMultisigIsmFactory": "0xbed53B5C5BCE9433f25A2A702e6df13E22d84Ae9",
-      "storageGasOracle": "0x2b79328DA089E89A9E9c08732b56dd31F01011Db",
-      "testRecipient": "0xa1c3884EbE24Cccb120B2E98a55f85140563aa4C",
->>>>>>> 4a3ac4cf
-      "timelockController": "0x0000000000000000000000000000000000000000",
-      "validatorAnnounce": "0x062200d92dF6bB7bA89Ce4D6800110450f94784e"
-    },
-    "milkyway": {
-      "bech32Prefix": "milk",
-      "blocks": {
-        "confirmations": 1,
-        "estimateBlockTime": 6,
-        "reorgPeriod": 1
-      },
-      "canonicalAsset": "umilk",
-      "chainId": "milkyway",
-      "contractAddressBytes": 32,
-      "deployer": {
-        "name": "Abacus Works",
-        "url": "https://www.hyperlane.xyz"
-      },
-      "displayName": "MilkyWay",
-      "domainId": 1835625579,
-      "gasCurrencyCoinGeckoId": "milkyway-2",
-      "gasPrice": {
-        "denom": "umilk",
-        "amount": "0.03"
-      },
-      "grpcUrls": [
-        {
-          "http": "https://grpc.mainnet.milkyway.zone/"
-        }
-      ],
-      "index": {
-        "chunk": 10,
-        "from": 2249100
-      },
-      "name": "milkyway",
-      "nativeToken": {
-        "decimals": 6,
-        "denom": "umilk",
-        "name": "MILK",
-        "symbol": "MILK"
-      },
-      "protocol": "cosmosnative",
-      "restUrls": [
-        {
-          "http": "https://lcd.mainnet.milkyway.zone/"
-        }
-      ],
-      "rpcUrls": [
-        {
-          "http": "https://rpc.mainnet.milkyway.zone/"
-        }
-      ],
-<<<<<<< HEAD
-      "slip44": 118,
-      "technicalStack": "other",
-      "interchainGasPaymaster": "0x726f757465725f706f73745f6469737061746368000000040000000000000000",
-      "interchainSecurityModule": "0x726f757465725f69736d00000000000000000000000000010000000000000000",
-      "mailbox": "0x68797065726c616e650000000000000000000000000000000000000000000000",
-      "merkleTreeHook": "0x726f757465725f706f73745f6469737061746368000000030000000000000001",
-      "validatorAnnounce": "0x68797065726c616e650000000000000000000000000000000000000000000000"
-=======
-      "technicalStack": "polygoncdk",
-      "aggregationHook": "0x297bDaE97E48a75e8fADe7678Be3c93aB84A15cD",
-      "domainRoutingIsm": "0xF6C3854e195467625D3a9e50103751629b767cE5",
-      "domainRoutingIsmFactory": "0xbb0AE51BCa526cF313b6a95BfaB020794af6C394",
-      "fallbackRoutingHook": "0x5C2D2fB7F948895cf57f4723167DDEe016A462D1",
-      "interchainAccountRouter": "0xd5D8c2d9A3F4974E89396928FEb7829d9C5e0788",
-      "interchainGasPaymaster": "0x282629Af1A2f9b8e2c5Cbc54C35C7989f21950c6",
-      "interchainSecurityModule": "0x775fC98d2571428d132943Aa5d752f89D012CA7B",
-      "mailbox": "0x5C02157068a52cEcfc98EDb6115DE6134EcB4764",
-      "merkleTreeHook": "0xf147bBD944C610F86DaE6C7668497D22932C1E4A",
-      "pausableHook": "0x872Bd98057931c8809927c6dE2ef39738a80Eb0C",
-      "pausableIsm": "0xEE2e85Df244e32d95d9f327D7a35Ba3d2d412225",
-      "protocolFee": "0x2A532fc8cF9a72142eA8753a0d2AB68098C19585",
-      "proxyAdmin": "0x9534122Aae7978dB8f5f10dF4432233c53e820A1",
-      "staticAggregationHookFactory": "0x7ff2bF58C38A41AD7C9CbC14e780e8a7EDBbd48D",
-      "staticAggregationIsm": "0xa0bBd1258E803be00e6953840806A917E066D56c",
-      "staticAggregationIsmFactory": "0x0D3bD9F1bcDA82bD1682b2C895a907d7aaE45849",
-      "staticMerkleRootMultisigIsmFactory": "0xeE8C0E1EeBfFCC451a013336386eA53E42a44451",
-      "staticMerkleRootWeightedMultisigIsmFactory": "0x83475ca5bEB2Eaa59A2FF48a0544ebaa4a32c2de",
-      "staticMessageIdMultisigIsmFactory": "0x9eaaC366BFD70430cFee6E70265fefFf1CfC9E47",
-      "staticMessageIdWeightedMultisigIsmFactory": "0x451dF8AB0936D85526D816f0b4dCaDD934A034A4",
-      "storageGasOracle": "0x33E0c225A54a0A86E9B267e90A90DE8CBb0fDB8f",
-      "testRecipient": "0x83f647970B213675412b76e1cCDB55D0e35365fD",
-      "timelockController": "0x0000000000000000000000000000000000000000",
-      "validatorAnnounce": "0x5ae1ECA065aC8ee92Ce98E584fc3CE43070020e7",
-      "index": {
-        "from": 122243
-      }
->>>>>>> 4a3ac4cf
-    },
-    "mint": {
-      "blockExplorers": [
-        {
-          "apiUrl": "https://explorer.mintchain.io/api",
-          "family": "blockscout",
-          "name": "Mint Explorer",
-          "url": "https://explorer.mintchain.io"
-        }
-      ],
-      "blocks": {
-        "confirmations": 1,
-        "estimateBlockTime": 2,
-        "reorgPeriod": 5
-      },
-      "chainId": 185,
-      "deployer": {
-        "name": "Abacus Works",
-        "url": "https://www.hyperlane.xyz"
-      },
-      "displayName": "Mint",
-      "domainId": 185,
-      "gasCurrencyCoinGeckoId": "ethereum",
-      "gnosisSafeTransactionServiceUrl": "https://transaction-mint.safe.optimism.io",
-      "name": "mint",
-      "nativeToken": {
-        "decimals": 18,
-        "name": "Ether",
-        "symbol": "ETH"
-      },
-      "protocol": "ethereum",
-      "rpcUrls": [
-        {
-          "http": "https://rpc.mintchain.io"
-        }
-      ],
-<<<<<<< HEAD
-      "technicalStack": "opstack",
-      "aggregationHook": "0xF6C1769d5390Be0f77080eF7791fBbA7eF4D5659",
-      "domainRoutingIsm": "0xaDc0cB48E8DB81855A930C0C1165ea3dCe4Ba5C7",
-      "domainRoutingIsmFactory": "0x1052eF3419f26Bec74Ed7CEf4a4FA6812Bc09908",
-      "fallbackRoutingHook": "0xd21192429df453021e896f2897Dc8B1167DD61E5",
-      "interchainAccountRouter": "0x511C21cF98AB0D07a6fB9Fb65E9e66DD483375B5",
-      "interchainGasPaymaster": "0x9844aFFaBE17c37F791ff99ABa58B0FbB75e22AF",
-      "interchainSecurityModule": "0x579A39E9F471Fe24a8a8989c7e51b11f3a9B9dEe",
-      "mailbox": "0x2f2aFaE1139Ce54feFC03593FeE8AB2aDF4a85A7",
-      "merkleTreeHook": "0xF5da68b2577EF5C0A0D98aA2a58483a68C2f232a",
-      "pausableHook": "0x61594D2cA900C44ab51d07776465397FefC643C6",
-      "pausableIsm": "0xDab56C5A1EffFdd23f6BD1243E457B1575984Bc6",
-      "protocolFee": "0x53e912b41125d6094590a7DBEf1360d3d56EEa19",
-      "proxyAdmin": "0x0761b0827849abbf7b0cC09CE14e1C93D87f5004",
-      "staticAggregationHookFactory": "0xEb9FcFDC9EfDC17c1EC5E1dc085B98485da213D6",
-      "staticAggregationIsm": "0x64946Bc95d9b12aBd7CF02507D5E2b709670eD48",
-      "staticAggregationIsmFactory": "0x8F7454AC98228f3504Bb91eA3D8Adafe6406110A",
-      "staticMerkleRootMultisigIsmFactory": "0x2C1FAbEcd7bFBdEBF27CcdB67baADB38b6Df90fC",
-      "staticMerkleRootWeightedMultisigIsmFactory": "0xcd849e612Aaa138f03698C3Edb42a34117BFF631",
-      "staticMessageIdMultisigIsmFactory": "0x8b83fefd896fAa52057798f6426E9f0B080FCCcE",
-      "staticMessageIdWeightedMultisigIsmFactory": "0xb129828B9EDa48192D0B2db35D0E40dCF51B3594",
-      "storageGasOracle": "0x7b2e996742fA42d223652A344252B725D1bC428C",
-      "testRecipient": "0x2c61Cda929e4e2174cb10cd8e2724A9ceaD62E67",
-=======
-      "technicalStack": "arbitrumnitro",
-      "aggregationHook": "0x2C6657ec3864fe1515cFe84C7d3cc187a34cAf15",
-      "domainRoutingIsm": "0x43fEfD9323a9e71Df4cd9f32f1015efa4c906d10",
-      "domainRoutingIsmFactory": "0x5DdFCA27f9a308c1429A010C4daB291b5534a297",
-      "fallbackRoutingHook": "0x01EBa6D613DC09Cb899aF1e8E8a747416d7250ad",
-      "interchainAccountRouter": "0xecA217aB573506eaB6E51CDD1c3a84B626CDf7b4",
-      "interchainGasPaymaster": "0xDDE46032Baf4da13fDD79BF9dfbaA2749615C409",
-      "interchainSecurityModule": "0xe43e262c5BCBeD261A011bd05CDF7Ec673ab679D",
-      "mailbox": "0x65dCf8F6b3f6a0ECEdf3d0bdCB036AEa47A1d615",
-      "merkleTreeHook": "0x8c794a781327b819416E7b67908f1D22397f1E67",
-      "pausableHook": "0x4d264424905535E97396Db83bd553D0d73A4EF9d",
-      "pausableIsm": "0xA166219dF110BDA97b91e65D4BB4Aae4159978b9",
-      "protocolFee": "0x8a733038eF4BbC314eE0F7595257D8d3799B6aA9",
-      "proxyAdmin": "0x4Ee9dEBB3046139661b51E17bdfD54Fd63211de7",
-      "staticAggregationHookFactory": "0x651178ADa5378d82401D2E6543fc00f8CDcf3aaf",
-      "staticAggregationIsm": "0x72AafB2129B3cCCc9A89A1EEdCdF50D1Ccb4a3C8",
-      "staticAggregationIsmFactory": "0xc0C2dB448fC2c84213394Fcb93a3C467e50ECa9E",
-      "staticMerkleRootMultisigIsmFactory": "0xDf178647caB5e0222F4B53C57274FD2A03BEaed6",
-      "staticMerkleRootWeightedMultisigIsmFactory": "0xcb35B397B159AAE1fbfAcc86b782B036D0DA6b1D",
-      "staticMessageIdMultisigIsmFactory": "0x5e8a0fCc0D1DF583322943e01F02cB243e5300f6",
-      "staticMessageIdWeightedMultisigIsmFactory": "0x84444cE490233CFa76E3F1029bc166aa8c266907",
-      "storageGasOracle": "0x16625230dD6cFe1B2bec3eCaEc7d43bA3A902CD6",
-      "testRecipient": "0xCE8260c1b5cF2fAD15bb4B6542716b050Fdf35c9",
->>>>>>> 4a3ac4cf
-      "timelockController": "0x0000000000000000000000000000000000000000",
-      "validatorAnnounce": "0x062200d92dF6bB7bA89Ce4D6800110450f94784e",
-      "index": {
-        "from": 3752032
-      }
-    },
-    "miraclechain": {
-      "blockExplorers": [
-        {
-          "apiUrl": "https://explorer.miracleplay.io/api",
-          "family": "blockscout",
-          "name": "Miracle Chain explorer",
-          "url": "https://explorer.miracleplay.io"
-        }
-      ],
-      "blocks": {
-        "confirmations": 1,
-        "estimateBlockTime": 3,
-        "reorgPeriod": 0
-      },
-      "chainId": 92278,
-      "deployer": {
-        "name": "Abacus Works",
-        "url": "https://www.hyperlane.xyz"
-      },
-      "displayName": "Miraclechain",
-      "domainId": 92278,
-      "gasCurrencyCoinGeckoId": "miracle-play",
-      "index": {
-        "from": 84964
-      },
-      "name": "miraclechain",
-      "nativeToken": {
-        "decimals": 18,
-        "name": "MiraclePlay",
-        "symbol": "MPT"
-      },
-      "protocol": "ethereum",
-      "rpcUrls": [
-        {
-          "http": "https://rpc.miracleplay.io"
-        }
-      ],
-      "technicalStack": "arbitrumnitro",
-<<<<<<< HEAD
-      "aggregationHook": "0xA256e1A0Bd9fFa340DFe9a0F3C68FE57720463Ed",
-      "domainRoutingIsm": "0xBD70Ea9D599a0FC8158B026797177773C3445730",
-      "domainRoutingIsmFactory": "0x1052eF3419f26Bec74Ed7CEf4a4FA6812Bc09908",
-      "fallbackRoutingHook": "0x0dc95Af5156fb0cC34a8c9BD646B748B9989A956",
-      "interchainAccountRouter": "0x38D361861d321B8B05de200c61B8F18740Daf4D8",
-      "interchainGasPaymaster": "0xD233433AeC23F8382DAd87D808F60557Ea35399f",
-      "interchainSecurityModule": "0x1a86f8330758Df74f875387a51a02721fFbC8Be5",
-      "mailbox": "0x3a464f746D23Ab22155710f44dB16dcA53e0775E",
-      "merkleTreeHook": "0x64F077915B41479901a23Aa798B30701589C5063",
-      "pausableHook": "0xF6CC9B10c607afB777380bF71F272E4D7037C3A9",
-      "pausableIsm": "0x0DbB60c348DF645c295Fd0ce26F87bB850710185",
-      "protocolFee": "0x946E9f4540E032a9fAc038AE58187eFcad9DE952",
-      "proxyAdmin": "0x2f2aFaE1139Ce54feFC03593FeE8AB2aDF4a85A7",
-      "staticAggregationHookFactory": "0xEb9FcFDC9EfDC17c1EC5E1dc085B98485da213D6",
-      "staticAggregationIsm": "0x44AE7f69Ca8c6EE978015f8b2C9008ee265bD12a",
-      "staticAggregationIsmFactory": "0x8F7454AC98228f3504Bb91eA3D8Adafe6406110A",
-      "staticMerkleRootMultisigIsmFactory": "0x2C1FAbEcd7bFBdEBF27CcdB67baADB38b6Df90fC",
-      "staticMerkleRootWeightedMultisigIsmFactory": "0x0761b0827849abbf7b0cC09CE14e1C93D87f5004",
-      "staticMessageIdMultisigIsmFactory": "0x8b83fefd896fAa52057798f6426E9f0B080FCCcE",
-      "staticMessageIdWeightedMultisigIsmFactory": "0x4Ed7d626f1E96cD1C0401607Bf70D95243E3dEd1",
-      "storageGasOracle": "0x794Fe7970EE45945b0ad2667f99A5bBc9ddfB5d7",
-      "testRecipient": "0xc8826EA18D9884A1A335b2Cd7d5f44B159084301",
-=======
-      "aggregationHook": "0x50901d3df38B75E6DE7272CedDec3F72f9AEB3A4",
-      "domainRoutingIsm": "0xab8178D8D0502Bef80177909a50F48b7c9269fde",
-      "domainRoutingIsmFactory": "0x1c6f404800bA49Ed581af734eA0d25c0c7d017B2",
-      "fallbackRoutingHook": "0x87ED6926abc9E38b9C7C19f835B41943b622663c",
-      "interchainAccountRouter": "0x02b833b8a0fB7680e2d233176B54538c81505131",
-      "interchainGasPaymaster": "0xa1c3884EbE24Cccb120B2E98a55f85140563aa4C",
-      "interchainSecurityModule": "0x61F86c2088273bf41cdda321eef11056Fb37123F",
-      "mailbox": "0x5e8a0fCc0D1DF583322943e01F02cB243e5300f6",
-      "merkleTreeHook": "0x2f536FB7a37bd817Af644072a904Ddc02Dae429f",
-      "pausableHook": "0xc6835e52C1b976F1ebC71Bc8919738E02849FdA9",
-      "pausableIsm": "0x9c2214467Daf9e2e1F45b36d08ce0b9C65BFeA88",
-      "protocolFee": "0x16625230dD6cFe1B2bec3eCaEc7d43bA3A902CD6",
-      "proxyAdmin": "0x248aDe14C0489E20C9a7Fea5F86DBfC3702208eF",
-      "staticAggregationHookFactory": "0x15DEeAB8dECDe553bb0B1F9C00984cbcae1af3D7",
-      "staticAggregationIsm": "0x0CFf4d26bF35E69DcdE55B161952656E40028a18",
-      "staticAggregationIsmFactory": "0x2f0E57527Bb37E5E064EF243fad56CCE6241906c",
-      "staticMerkleRootMultisigIsmFactory": "0x5bdADEAD721Eb4C4038fF7c989E3C7BbBA302435",
-      "staticMerkleRootWeightedMultisigIsmFactory": "0x48C427782Bc1e9ecE406b3e277481b28ABcBdf03",
-      "staticMessageIdMultisigIsmFactory": "0xDc1508844B99C606E16C2Ae87f33c373edD4B0F6",
-      "staticMessageIdWeightedMultisigIsmFactory": "0x9e8b689e83d929cb8c2d9166E55319a4e6aA83B7",
-      "storageGasOracle": "0xc4D0b4ef01eD7091792fe3D4c039457719e2DC68",
-      "testRecipient": "0x545E289B88c6d97b74eC0B96e308cae46Bf5f832",
->>>>>>> 4a3ac4cf
-      "timelockController": "0x0000000000000000000000000000000000000000",
-      "validatorAnnounce": "0x5b1A451c85e5bcCd79A56eb638aBd9998fA215f9"
-    },
-    "mitosis": {
-      "blockExplorers": [
-        {
-          "apiUrl": "https://api.routescan.io/v2/network/mainnet/evm/124816/etherscan/api",
-          "family": "routescan",
-          "name": "Mitosis Explorer",
-          "url": "https://mitoscan.io/"
-        }
-      ],
-      "blocks": {
-        "confirmations": 1,
-        "estimateBlockTime": 2,
-        "reorgPeriod": 5
-      },
-      "chainId": 124816,
-      "deployer": {
-        "name": "Abacus Works",
-        "url": "https://www.hyperlane.xyz"
-      },
-      "displayName": "Mitosis",
-      "domainId": 124816,
-      "gasCurrencyCoinGeckoId": "mitosis",
-      "name": "mitosis",
-      "nativeToken": {
-        "decimals": 18,
-        "name": "MITO",
-        "symbol": "MITO"
-      },
-      "protocol": "ethereum",
-      "rpcUrls": [
-        {
-          "http": "https://rpc.mitosis.org"
-        }
-      ],
-<<<<<<< HEAD
-      "technicalStack": "other",
-      "aggregationHook": "0x5DF904906e0736b7F56894027AEE0bdF6963629E",
-=======
-      "technicalStack": "opstack",
-      "aggregationHook": "0x2141959a9D7921Bce0Dd0859Bc236CE1021ad2Da",
->>>>>>> 4a3ac4cf
-      "domainRoutingIsm": "0xBD70Ea9D599a0FC8158B026797177773C3445730",
-      "domainRoutingIsmFactory": "0x1052eF3419f26Bec74Ed7CEf4a4FA6812Bc09908",
-      "fallbackRoutingHook": "0xEa2Bcee14eA30bbBe3018E5E7829F963230F71C3",
-      "interchainAccountRouter": "0x1A41a365A693b6A7aED1a46316097d290f569F22",
-      "interchainGasPaymaster": "0xf4035357EB3e3B48E498FA6e1207892f615A2c2f",
-      "interchainSecurityModule": "0x5a9a4F32B932F992aDc7b97D05e7B9576A3E499f",
-      "mailbox": "0x3a464f746D23Ab22155710f44dB16dcA53e0775E",
-      "merkleTreeHook": "0x1e4dE25C3b07c8DF66D4c193693d8B5f3b431d51",
-      "pausableHook": "0x2D374F85AE2B80147CffEb34d294ce02d1afd4D8",
-      "pausableIsm": "0xB2b0A80b2fa3fC9aB1564A4FaF013d4D6084B325",
-      "protocolFee": "0x8D8979F2C29bA49FAb259A826D0271c43F70288c",
-      "proxyAdmin": "0x2f2aFaE1139Ce54feFC03593FeE8AB2aDF4a85A7",
-<<<<<<< HEAD
-      "staticAggregationHookFactory": "0xEb9FcFDC9EfDC17c1EC5E1dc085B98485da213D6",
-      "staticAggregationIsm": "0x56E7a2Ef2f95374C54c70d3Ca74E8A404A59C90c",
-=======
-      "staticAggregationHookFactory": "0xEFe1997fd377cD8484549F364F6999d54EB297D3",
-      "staticAggregationIsm": "0x46De8b87577624b9ce63201238982b95ad0d7Ea4",
->>>>>>> 4a3ac4cf
-      "staticAggregationIsmFactory": "0x8F7454AC98228f3504Bb91eA3D8Adafe6406110A",
-      "staticMerkleRootMultisigIsmFactory": "0x2C1FAbEcd7bFBdEBF27CcdB67baADB38b6Df90fC",
-      "staticMerkleRootWeightedMultisigIsmFactory": "0x0761b0827849abbf7b0cC09CE14e1C93D87f5004",
-      "staticMessageIdMultisigIsmFactory": "0x8b83fefd896fAa52057798f6426E9f0B080FCCcE",
-      "staticMessageIdWeightedMultisigIsmFactory": "0x4Ed7d626f1E96cD1C0401607Bf70D95243E3dEd1",
-      "storageGasOracle": "0xf6092016a7bef22F7aC9C982C9E96D968F709C05",
-      "testRecipient": "0x72246331d057741008751AB3976a8297Ce7267Bc",
-      "validatorAnnounce": "0xdf4aA3905e0391C7763e33CB6A08fFa97221D49B",
-      "index": {
-        "from": 127654
-      }
-    },
-    "mode": {
-      "blockExplorers": [
-        {
-          "apiUrl": "https://explorer.mode.network/api",
-          "family": "blockscout",
-          "name": "Mode Explorer",
-          "url": "https://explorer.mode.network"
-        },
-        {
-          "apiUrl": "https://api.routescan.io/v2/network/mainnet/evm/34443/etherscan/api",
-          "family": "routescan",
-          "name": "Mode Explorer",
-          "url": "https://34443.thesuperscan.io"
-        }
-      ],
-      "blocks": {
-        "confirmations": 1,
-        "estimateBlockTime": 2,
-        "reorgPeriod": 5
-      },
-      "chainId": 34443,
-      "deployer": {
-        "name": "Abacus Works",
-        "url": "https://www.hyperlane.xyz"
-      },
-      "displayName": "Mode",
-      "domainId": 34443,
-      "gasCurrencyCoinGeckoId": "ethereum",
-      "gnosisSafeTransactionServiceUrl": "https://transaction-mode.safe.optimism.io",
-      "name": "mode",
-      "nativeToken": {
-        "decimals": 18,
-        "name": "Ether",
-        "symbol": "ETH"
-      },
-      "protocol": "ethereum",
-      "rpcUrls": [
-        {
-          "http": "https://mainnet.mode.network"
-        },
-        {
-          "http": "https://mode.drpc.org"
-        }
-      ],
-      "technicalStack": "opstack",
-<<<<<<< HEAD
-      "aggregationHook": "0x80D80cfBa98dD2d456ECd43Dcc1f852D5C4EeD7a",
-      "ccipHook_base": "0x31Dca7762930f56D81292f85E65c9D67575804fE",
-      "ccipHook_optimism": "0x3dF295A7821019D36C7AfBE50aaAEa77A51C164F",
-      "ccipIsm_base": "0x97a2b2A4B3EA08487871CF494B4C5fe6fE0B5f67",
-      "ccipIsm_optimism": "0x7103e5805D82912C5D9A081191dfA8d6F91139ae",
-      "domainRoutingIsm": "0xB6F0f1267B01C27326F61a4B4fe2c73751802685",
-      "domainRoutingIsmFactory": "0x1052eF3419f26Bec74Ed7CEf4a4FA6812Bc09908",
-      "fallbackRoutingHook": "0x8F1E22d309baa69D398a03cc88E9b46037e988AA",
-      "interchainAccountRouter": "0x860ec58b115930EcbC53EDb8585C1B16AFFF3c50",
-      "interchainGasPaymaster": "0x931dFCc8c1141D6F532FD023bd87DAe0080c835d",
-      "interchainSecurityModule": "0x2e543c78925db5dEA8cfACb43E0509055548c790",
-      "mailbox": "0x2f2aFaE1139Ce54feFC03593FeE8AB2aDF4a85A7",
-      "merkleTreeHook": "0xE2ee936bEa8e42671c400aC96dE198E06F2bA2A6",
-      "pausableHook": "0xA1ac41d8A663fd317cc3BD94C7de92dC4BA4a882",
-      "pausableIsm": "0xe243Fb51d91c5DE62afAbE44F7Ed2D4DC51668C6",
-      "protocolFee": "0xea820f9BCFD5E16a0dd42071EB61A29874Ad81A4",
-      "proxyAdmin": "0x0761b0827849abbf7b0cC09CE14e1C93D87f5004",
-      "staticAggregationHookFactory": "0xEb9FcFDC9EfDC17c1EC5E1dc085B98485da213D6",
-      "staticAggregationIsm": "0x6BdA2074b7edCE8c4e4cD3D35517267468Aed93F",
-      "staticAggregationIsmFactory": "0x8F7454AC98228f3504Bb91eA3D8Adafe6406110A",
-      "staticMerkleRootMultisigIsmFactory": "0x2C1FAbEcd7bFBdEBF27CcdB67baADB38b6Df90fC",
-      "staticMerkleRootWeightedMultisigIsmFactory": "0xf4eDb63976d4AB444359f84D4379c8975461120C",
-      "staticMessageIdMultisigIsmFactory": "0x8b83fefd896fAa52057798f6426E9f0B080FCCcE",
-      "staticMessageIdWeightedMultisigIsmFactory": "0xf9609bB22847e0DB5F6fB8f95b84D25A19b46ac5",
-      "storageGasOracle": "0xC9B8ea6230d6687a4b13fD3C0b8f0Ec607B26465",
-      "testRecipient": "0x12582c7B0f43c6A667CBaA7fA8b112F7fb1E69F0",
-      "timelockController": "0x0000000000000000000000000000000000000000",
-      "validatorAnnounce": "0x48083C69f5a42c6B69ABbAd48AE195BD36770ee2",
-      "index": {
-        "from": 6817759
-      }
-    },
-    "molten": {
-      "blockExplorers": [
-        {
-          "apiUrl": "https://molten.calderaexplorer.xyz/api",
-          "family": "blockscout",
-          "name": "Caldera Molten Explorer",
-          "url": "https://molten.calderaexplorer.xyz"
-        }
-      ],
-      "blocks": {
-        "confirmations": 1,
-        "estimateBlockTime": 30,
-        "reorgPeriod": 0
-      },
-      "chainId": 360,
-      "deployer": {
-        "name": "Abacus Works",
-        "url": "https://www.hyperlane.xyz"
-      },
-      "displayName": "Molten",
-      "domainId": 360,
-      "gasCurrencyCoinGeckoId": "molten-2",
-      "index": {
-        "from": 4707345
-      },
-      "name": "molten",
-      "nativeToken": {
-        "decimals": 18,
-        "name": "Molten",
-        "symbol": "MOLTEN"
-      },
-      "protocol": "ethereum",
-      "rpcUrls": [
-        {
-          "http": "https://molten.calderachain.xyz/http"
-        }
-      ],
-      "technicalStack": "arbitrumnitro",
-      "aggregationHook": "0x9aA6A7525Aa42f861AB07F8556654971dd4525ED",
-=======
-      "aggregationHook": "0xeE0b4d5eA4eE02A018a8B179A1012670BBBaC974",
->>>>>>> 4a3ac4cf
-      "domainRoutingIsm": "0xBD70Ea9D599a0FC8158B026797177773C3445730",
-      "domainRoutingIsmFactory": "0x1052eF3419f26Bec74Ed7CEf4a4FA6812Bc09908",
-      "fallbackRoutingHook": "0xc401e251CCa7A364114504A994D6fC7cb1c243AB",
-      "interchainAccountRouter": "0xCf42106b85fC72c43Ac4976f20fA2aD7D9592c31",
-      "interchainGasPaymaster": "0x4E55aDA3ef1942049EA43E904EB01F4A0a9c39bd",
-      "interchainSecurityModule": "0xB8535E623648b69Fa105bEAF39C35AE81668B27f",
-      "mailbox": "0x3a464f746D23Ab22155710f44dB16dcA53e0775E",
-      "merkleTreeHook": "0x441a01Fca2eD731C0Fc4633998332f9FEDB17575",
-      "pausableHook": "0x5Ed813B8b41f25c8002B01A72bbDBe6A0232Fe27",
-      "pausableIsm": "0x61594D2cA900C44ab51d07776465397FefC643C6",
-      "protocolFee": "0x8AB7A6FaC052518A39628497735C855a2Beb515B",
-      "proxyAdmin": "0x2f2aFaE1139Ce54feFC03593FeE8AB2aDF4a85A7",
-<<<<<<< HEAD
-      "staticAggregationHookFactory": "0xEb9FcFDC9EfDC17c1EC5E1dc085B98485da213D6",
-      "staticAggregationIsm": "0x78A31fF00D79158c22C09DC6D7Fa7188e21925E4",
-=======
-      "staticAggregationHookFactory": "0x0ba86A1d6E54F69781B962Fa9356C8dB9Af9EF72",
-      "staticAggregationIsm": "0x46De8b87577624b9ce63201238982b95ad0d7Ea4",
->>>>>>> 4a3ac4cf
-      "staticAggregationIsmFactory": "0x8F7454AC98228f3504Bb91eA3D8Adafe6406110A",
-      "staticMerkleRootMultisigIsmFactory": "0x2C1FAbEcd7bFBdEBF27CcdB67baADB38b6Df90fC",
-      "staticMerkleRootWeightedMultisigIsmFactory": "0x0761b0827849abbf7b0cC09CE14e1C93D87f5004",
-      "staticMessageIdMultisigIsmFactory": "0x8b83fefd896fAa52057798f6426E9f0B080FCCcE",
-      "staticMessageIdWeightedMultisigIsmFactory": "0x4Ed7d626f1E96cD1C0401607Bf70D95243E3dEd1",
-      "storageGasOracle": "0xA38D1D7F217A52A27b0e6BF50E0a9ddAD05798C0",
-      "testRecipient": "0xbB22547D1dc681fe925f568f637Ff67aC06c20fc",
-      "timelockController": "0x0000000000000000000000000000000000000000",
-      "validatorAnnounce": "0xb4fc9B5fD57499Ef6FfF3995728a55F7A618ef86"
-    },
-    "monad": {
-      "blockExplorers": [
-        {
-          "apiUrl": "https://mainnet-beta.monvision.io/api",
-          "family": "other",
-          "name": "Monad Explorer",
-          "url": "https://mainnet-beta.monvision.io"
-        }
-      ],
-      "blocks": {
-        "confirmations": 1,
-        "estimateBlockTime": 1,
-        "reorgPeriod": 5
-      },
-      "chainId": 143,
-      "deployer": {
-        "name": "Abacus Works",
-        "url": "https://www.hyperlane.xyz"
-      },
-      "displayName": "Monad",
-      "domainId": 143,
-      "gasCurrencyCoinGeckoId": "monad",
-      "name": "monad",
-      "nativeToken": {
-        "decimals": 18,
-        "name": "MON",
-        "symbol": "MON"
-      },
-      "protocol": "ethereum",
-      "rpcUrls": [
-        {
-          "http": "https://rpc.monad.xyz"
-        }
-      ],
-<<<<<<< HEAD
-      "technicalStack": "other",
-      "aggregationHook": "0x461EABb3719b8901810b3Ab91144Fe3245ad11b1",
-=======
-      "technicalStack": "opstack",
-      "aggregationHook": "0x41672Dc6d859F8B67b199169d98B51c035aFcEBf",
->>>>>>> 4a3ac4cf
-      "domainRoutingIsm": "0xBD70Ea9D599a0FC8158B026797177773C3445730",
-      "domainRoutingIsmFactory": "0x1052eF3419f26Bec74Ed7CEf4a4FA6812Bc09908",
-      "fallbackRoutingHook": "0x1A41a365A693b6A7aED1a46316097d290f569F22",
-      "interchainAccountRouter": "0x8452363d5c78bf95538614441Dc8B465e03A89ca",
-      "interchainGasPaymaster": "0x75719C858e0c73e07128F95B2C466d142490e933",
-      "interchainSecurityModule": "0x695bF1CA0Cc8740cC73827753D56b05De9396366",
-      "mailbox": "0x3a464f746D23Ab22155710f44dB16dcA53e0775E",
-      "merkleTreeHook": "0x7947b7Fe737B4bd1D3387153f32148974066E591",
-      "pausableHook": "0xf303B04d9ad21dAe2658Cf302478A424e0B45368",
-      "pausableIsm": "0xdf4aA3905e0391C7763e33CB6A08fFa97221D49B",
-      "protocolFee": "0x4A91738390a3D55CB27c2863e8950c9cD1b89d0e",
-      "proxyAdmin": "0x2f2aFaE1139Ce54feFC03593FeE8AB2aDF4a85A7",
-<<<<<<< HEAD
-      "staticAggregationHookFactory": "0xEb9FcFDC9EfDC17c1EC5E1dc085B98485da213D6",
-      "staticAggregationIsm": "0x1a81bEA3FecDaCa6a0eE119840Fb7Eb215CE54de",
-=======
-      "staticAggregationHookFactory": "0x4ebFf55508394eCd6A76D4a882cff9302487E631",
-      "staticAggregationIsm": "0x46De8b87577624b9ce63201238982b95ad0d7Ea4",
->>>>>>> 4a3ac4cf
-      "staticAggregationIsmFactory": "0x8F7454AC98228f3504Bb91eA3D8Adafe6406110A",
-      "staticMerkleRootMultisigIsmFactory": "0x2C1FAbEcd7bFBdEBF27CcdB67baADB38b6Df90fC",
-      "staticMerkleRootWeightedMultisigIsmFactory": "0x0761b0827849abbf7b0cC09CE14e1C93D87f5004",
-      "staticMessageIdMultisigIsmFactory": "0x8b83fefd896fAa52057798f6426E9f0B080FCCcE",
-      "staticMessageIdWeightedMultisigIsmFactory": "0x4Ed7d626f1E96cD1C0401607Bf70D95243E3dEd1",
-      "storageGasOracle": "0xC4F464C89184c7870858A8B12ca822daB6ed04F3",
-      "testRecipient": "0x284226F651eb5cbd696365BC27d333028FCc5D54",
-      "validatorAnnounce": "0x89Ebf977E83087959aD78e5372F4AF15DcdC8143",
-      "index": {
-        "from": 25705279
-      }
-    },
-    "moonbeam": {
-      "blockExplorers": [
-        {
-          "apiKey": "DDAT4TGIUSSV8MR489UJ21R34WGA1MM2GG",
-          "apiUrl": "https://api-moonbeam.moonscan.io/api",
-          "family": "etherscan",
-          "name": "MoonScan",
-          "url": "https://moonscan.io"
-        }
-      ],
-      "blocks": {
-        "confirmations": 2,
-        "estimateBlockTime": 12,
-        "reorgPeriod": "finalized"
-      },
-      "chainId": 1284,
-      "deployer": {
-        "name": "Abacus Works",
-        "url": "https://www.hyperlane.xyz"
-      },
-      "displayName": "Moonbeam",
-      "domainId": 1284,
-      "gasCurrencyCoinGeckoId": "moonbeam",
-      "gnosisSafeTransactionServiceUrl": "https://transaction.multisig.moonbeam.network",
-      "name": "moonbeam",
-      "nativeToken": {
-        "decimals": 18,
-        "name": "Moonbeam",
-        "symbol": "GLMR"
-      },
-      "protocol": "ethereum",
-      "rpcUrls": [
-        {
-          "http": "https://rpc.api.moonbeam.network"
-        }
-      ],
-<<<<<<< HEAD
-      "technicalStack": "polkadotsubstrate",
-      "aggregationHook": "0x23cca255aE83F57F39EAf9D14fB9FdaDF22D5863",
-      "domainRoutingIsm": "0x7Faa23CEdA03364A79e05259e07D5E358E7400F7",
-      "domainRoutingIsmFactory": "0x8061Af3A459093540d17823D651BC5E2A92669a7",
-      "fallbackRoutingHook": "0x6C2D6eA0969F7Aa0A850CCA88c7BFACa563B2361",
-      "interchainAccountRouter": "0x24b900De85479A586aC8568b471AAC1CEeD6370c",
-      "interchainGasPaymaster": "0x14760E32C0746094cF14D97124865BC7F0F7368F",
-      "interchainSecurityModule": "0x50CB766fF36d82E7f78213d6A068dA5584043aB8",
-      "mailbox": "0x094d03E751f49908080EFf000Dd6FD177fd44CC3",
-      "merkleTreeHook": "0x87403b85f6f316e7ba91ba1fa6C3Fb7dD4095547",
-      "pausableHook": "0xe28f2AEEB42ee83CAd068D9A9a449c8b868C137f",
-      "pausableIsm": "0x58062b26193B28000Cd991Df767f3A2674502de8",
-      "protocolFee": "0xCd3e29A9D293DcC7341295996a118913F7c582c0",
-      "proxyAdmin": "0x6A9cdA3dd1F593983BFd142Eb35e6ce4137bd5ce",
-      "staticAggregationHookFactory": "0x59cC3E7A49DdC4893eB8754c7908f96072A7DbE8",
-      "staticAggregationIsm": "0xDAAfa04d38d95f5B8418786AE0F7ee5B962ee92B",
-      "staticAggregationIsmFactory": "0x40c6Abcb6A2CdC8882d4bEcaC47927005c7Bb8c2",
-      "staticMerkleRootMultisigIsmFactory": "0xE2f485bc031Feb5a4C41C1967bf028653d75f0C3",
-      "staticMerkleRootWeightedMultisigIsmFactory": "0x13B09a1d80e93E03221e1F393B588C28a5dE9B69",
-      "staticMessageIdMultisigIsmFactory": "0x84Df48F8f241f11d0fA302d09d73030429Bd9C73",
-      "staticMessageIdWeightedMultisigIsmFactory": "0x1E14479A04786900F32c916c11eE1EEf81B5a6bA",
-      "storageGasOracle": "0x448b7ADB0dA36d41AA2AfDc9d63b97541A7b3819",
-      "testRecipient": "0x36FdA966CfffF8a9Cdc814f546db0e6378bFef35",
-      "testTokenRecipient": "0x85ac1164878e017b67660a74ff1f41f3D05C02Bb",
-=======
-      "technicalStack": "other",
-      "aggregationHook": "0xAE6dAb0E3701aa1d961215bB528AD6059d30b311",
-      "domainRoutingIsm": "0xBD70Ea9D599a0FC8158B026797177773C3445730",
-      "domainRoutingIsmFactory": "0x1052eF3419f26Bec74Ed7CEf4a4FA6812Bc09908",
-      "fallbackRoutingHook": "0x0D3bD9F1bcDA82bD1682b2C895a907d7aaE45849",
-      "interchainAccountRouter": "0x3adf8f4219BdCcd4B727B9dD67E277C58799b57C",
-      "interchainGasPaymaster": "0x9534122Aae7978dB8f5f10dF4432233c53e820A1",
-      "interchainSecurityModule": "0x9Cbc7123CE65Cb10949603e2979372351791551b",
-      "mailbox": "0x3a464f746D23Ab22155710f44dB16dcA53e0775E",
-      "merkleTreeHook": "0x9eaaC366BFD70430cFee6E70265fefFf1CfC9E47",
-      "pausableHook": "0x9eb56085DdbDA60aDf7d2B533AFeD90e38fC9666",
-      "pausableIsm": "0xc5D6aCaafBCcEC6D7fD7d92F4509befce641c563",
-      "protocolFee": "0x99fEFc1119E86Ee0153eb887cF8E8ab2d92A16e8",
-      "proxyAdmin": "0x2f2aFaE1139Ce54feFC03593FeE8AB2aDF4a85A7",
-      "staticAggregationHookFactory": "0x8Da736987c3a741Cc2a9201e3CAeFfe406080EC3",
-      "staticAggregationIsm": "0x46De8b87577624b9ce63201238982b95ad0d7Ea4",
-      "staticAggregationIsmFactory": "0x8F7454AC98228f3504Bb91eA3D8Adafe6406110A",
-      "staticMerkleRootMultisigIsmFactory": "0x2C1FAbEcd7bFBdEBF27CcdB67baADB38b6Df90fC",
-      "staticMerkleRootWeightedMultisigIsmFactory": "0x0761b0827849abbf7b0cC09CE14e1C93D87f5004",
-      "staticMessageIdMultisigIsmFactory": "0x8b83fefd896fAa52057798f6426E9f0B080FCCcE",
-      "staticMessageIdWeightedMultisigIsmFactory": "0x4Ed7d626f1E96cD1C0401607Bf70D95243E3dEd1",
-      "storageGasOracle": "0xbb0AE51BCa526cF313b6a95BfaB020794af6C394",
-      "testRecipient": "0xbB88a31E4b709b645c06825c0E0b5CAC906d97DE",
->>>>>>> 4a3ac4cf
-      "timelockController": "0x0000000000000000000000000000000000000000",
-      "validatorAnnounce": "0x8c1001eBee6F25b31863A55EadfF149aF88B356F",
-      "index": {
-        "from": 4719713
-      },
-      "transactionOverrides": {
-        "maxFeePerGas": 350000000000,
-        "maxPriorityFeePerGas": 50000000000
-      }
-    },
-    "morph": {
-      "blockExplorers": [
-        {
-          "apiUrl": "https://explorer-api.morphl2.io/api",
-          "family": "blockscout",
-          "name": "Morph Explorer",
-          "url": "https://explorer.morphl2.io"
-        }
-      ],
-      "blocks": {
-        "confirmations": 1,
-        "estimateBlockTime": 4,
-        "reorgPeriod": 5
-      },
-      "chainId": 2818,
-      "deployer": {
-        "name": "Abacus Works",
-        "url": "https://www.hyperlane.xyz"
-      },
-      "displayName": "Morph",
-      "domainId": 2818,
-      "gasCurrencyCoinGeckoId": "ethereum",
-      "name": "morph",
-      "nativeToken": {
-        "decimals": 18,
-        "name": "Ether",
-        "symbol": "ETH"
-      },
-      "protocol": "ethereum",
-      "rpcUrls": [
-        {
-          "http": "https://rpc.morphl2.io"
-        }
-      ],
-      "technicalStack": "other",
-<<<<<<< HEAD
-      "aggregationHook": "0xcFD1c5b1357539566edC273aDaae19CA5e359c42",
-      "domainRoutingIsm": "0x494415e823236A05c608D6b777bC80082cED6A2E",
-      "domainRoutingIsmFactory": "0x0761b0827849abbf7b0cC09CE14e1C93D87f5004",
-      "fallbackRoutingHook": "0x886BB0f329781b98f98FDeb1ce7a8957F2d43B9F",
-      "interchainAccountRouter": "0x36E437699E3658396Bf6229ddDaE54884cf28779",
-      "interchainGasPaymaster": "0x145566181A18E23bB6a8A3eC6D87765542A7F754",
-      "interchainSecurityModule": "0xC858C31E2b0c617368fC2D73492c9d7B4Ee6CeE8",
-      "mailbox": "0x3a867fCfFeC2B790970eeBDC9023E75B0a172aa7",
-      "merkleTreeHook": "0x6963480b05EB58f4d624B014ab92e9aD4d21df6D",
-      "pausableHook": "0xD0dca420feFda68537695A8D887080eeF4030AF7",
-      "pausableIsm": "0x696df5e79C4f1bd5F8D587Ba8946361d9B029d4B",
-      "protocolFee": "0x13E83ac41e696856B6996263501fB3225AD5E6F5",
-      "proxyAdmin": "0xeA87ae93Fa0019a82A727bfd3eBd1cFCa8f64f1D",
-      "staticAggregationHookFactory": "0x1052eF3419f26Bec74Ed7CEf4a4FA6812Bc09908",
-      "staticAggregationIsm": "0x92772a801db50044a9D5078CC35CD63CEcD7B424",
-      "staticAggregationIsmFactory": "0xEb9FcFDC9EfDC17c1EC5E1dc085B98485da213D6",
-      "staticMerkleRootMultisigIsmFactory": "0x8b83fefd896fAa52057798f6426E9f0B080FCCcE",
-      "staticMerkleRootWeightedMultisigIsmFactory": "0x4Ed7d626f1E96cD1C0401607Bf70D95243E3dEd1",
-      "staticMessageIdMultisigIsmFactory": "0x8F7454AC98228f3504Bb91eA3D8Adafe6406110A",
-      "staticMessageIdWeightedMultisigIsmFactory": "0x2f2aFaE1139Ce54feFC03593FeE8AB2aDF4a85A7",
-      "storageGasOracle": "0x2F619Ac5122689180AeBB930ADccdae215d538a9",
-      "testRecipient": "0xcDA455DfD9C938451BfaFC6FF0D497c8C0469C96",
-=======
-      "aggregationHook": "0xd7983c064Eb12C568c5e135F8f0fDB4fC9F7d524",
-      "domainRoutingIsm": "0xBD70Ea9D599a0FC8158B026797177773C3445730",
-      "domainRoutingIsmFactory": "0x1052eF3419f26Bec74Ed7CEf4a4FA6812Bc09908",
-      "fallbackRoutingHook": "0x60bB6D060393D3C206719A7bD61844cC82891cfB",
-      "interchainAccountRouter": "0x9f4012ba9368FBb95F56c2Fc2D956df803D8779e",
-      "interchainGasPaymaster": "0x70EbA87Cd15616f32C736B3f3BdCfaeD0713a82B",
-      "interchainSecurityModule": "0x76426C3709A0D0044af246a431311bE7F535764a",
-      "mailbox": "0x3a464f746D23Ab22155710f44dB16dcA53e0775E",
-      "merkleTreeHook": "0xbb0AE51BCa526cF313b6a95BfaB020794af6C394",
-      "pausableHook": "0x83475ca5bEB2Eaa59A2FF48a0544ebaa4a32c2de",
-      "pausableIsm": "0x0D3bD9F1bcDA82bD1682b2C895a907d7aaE45849",
-      "protocolFee": "0xbB88a31E4b709b645c06825c0E0b5CAC906d97DE",
-      "proxyAdmin": "0x2f2aFaE1139Ce54feFC03593FeE8AB2aDF4a85A7",
-      "staticAggregationHookFactory": "0xE047cb95FB3b7117989e911c6afb34771183fC35",
-      "staticAggregationIsm": "0x7dBb82188F553161d4B4ac3a2362Bff3a57e21D2",
-      "staticAggregationIsmFactory": "0x8F7454AC98228f3504Bb91eA3D8Adafe6406110A",
-      "staticMerkleRootMultisigIsmFactory": "0x2C1FAbEcd7bFBdEBF27CcdB67baADB38b6Df90fC",
-      "staticMerkleRootWeightedMultisigIsmFactory": "0x0761b0827849abbf7b0cC09CE14e1C93D87f5004",
-      "staticMessageIdMultisigIsmFactory": "0x8b83fefd896fAa52057798f6426E9f0B080FCCcE",
-      "staticMessageIdWeightedMultisigIsmFactory": "0x4Ed7d626f1E96cD1C0401607Bf70D95243E3dEd1",
-      "storageGasOracle": "0x451dF8AB0936D85526D816f0b4dCaDD934A034A4",
-      "testRecipient": "0x0F9d4704E1Fb25e416042524e594F1cEac6fF597",
->>>>>>> 4a3ac4cf
-      "timelockController": "0x0000000000000000000000000000000000000000",
-      "validatorAnnounce": "0x60B8d195f1b2EcaC26d54b95C69E6399cFD64b53",
-      "index": {
-        "from": 94151
-      },
-      "transactionOverrides": {
-        "gasPrice": 1000000
-      }
-    },
-    "neutron": {
-      "bech32Prefix": "neutron",
-      "blockExplorers": [
-        {
-          "apiUrl": "https://apis.mintscan.io/v1/neutron",
-          "family": "other",
-          "name": "Mintscan",
-          "url": "https://www.mintscan.io/neutron"
-        }
-      ],
-      "blocks": {
-        "confirmations": 1,
-        "estimateBlockTime": 3,
-        "reorgPeriod": 1
-      },
-      "canonicalAsset": "untrn",
-      "chainId": "neutron-1",
-      "contractAddressBytes": 32,
-      "deployer": {
-        "name": "Abacus Works",
-        "url": "https://www.hyperlane.xyz"
-      },
-      "displayName": "Neutron",
-      "domainId": 1853125230,
-      "gasCurrencyCoinGeckoId": "neutron-3",
-      "gasPrice": {
-        "denom": "untrn",
-        "amount": "0.0053"
-      },
-      "index": {
-        "chunk": 5,
-        "from": 4000000
-      },
-      "name": "neutron",
-      "nativeToken": {
-        "decimals": 6,
-        "denom": "untrn",
-        "name": "Neutron",
-        "symbol": "NTRN"
-      },
-      "protocol": "cosmos",
-      "restUrls": [
-        {
-          "http": "https://rest-lb.neutron.org"
-        }
-      ],
-      "rpcUrls": [
-        {
-          "http": "https://rpc-arch.mainnet.neutron.tm.p2p.org"
-        },
-        {
-          "http": "https://rpc-kralum.neutron-1.neutron.org"
-        }
-      ],
-<<<<<<< HEAD
-      "slip44": 118,
-      "technicalStack": "other",
-      "interchainGasPaymaster": "0x738a4454e066c3bcb48cb0f03dca1c69b3c3d5ffa4f4470096083f0680a169ac",
-      "mailbox": "0x848426d50eb2104d5c6381ec63757930b1c14659c40db8b8081e516e7c5238fc",
-      "merkleTreeHook": "0xcd30a0001cc1f436c41ef764a712ebabc5a144140e3fd03eafe64a9a24e4e27c",
-      "validatorAnnounce": "0xf3aa0d652226e21ae35cd9035c492ae41725edc9036edf0d6a48701b153b90a0"
-=======
-      "technicalStack": "polygoncdk",
-      "aggregationHook": "0xED1C265137438287061ea8ac531428B517ac3624",
-      "domainRoutingIsm": "0x30f96591A3A57D76ad4c071fD857d4D1022e886b",
-      "domainRoutingIsmFactory": "0x8eC5f0239C77295452Ed899FDB851e785cA5FC31",
-      "fallbackRoutingHook": "0x850615dF99FEc6edffC77Ff246f604a6f7Df6a78",
-      "interchainAccountRouter": "0x3C330D4A2e2b8443AFaB8E326E64ab4251B7Eae0",
-      "interchainGasPaymaster": "0xb7C9307fE90B9AB093c6D3EdeE3259f5378D5f03",
-      "interchainSecurityModule": "0x19Cc90f3b257EC07Debb3B47a39b37432bda8e99",
-      "mailbox": "0x0dF25A2d59F03F039b56E90EdC5B89679Ace28Bc",
-      "merkleTreeHook": "0xC88636fFdFAc7cb87b7A76310B7a62AF0A000595",
-      "pausableHook": "0x2AF32cF8e3Cf42d221eDa0c843818fA5ee129E27",
-      "pausableIsm": "0xd6ba5e6c82E173EC8FB1f6CD8b2b9C111A0982a7",
-      "protocolFee": "0x14891ce5AF49fb21182C1dc8B81853f3493B1B5B",
-      "proxyAdmin": "0x200183De44bf765ECB73cD62A74010EaaBC43146",
-      "staticAggregationHookFactory": "0x082ef71eb8a842f28d4cCD92529B594Eb4eddC24",
-      "staticAggregationIsm": "0x3BCCc97eD209a7D8ad4A14e20f3A5C37Ff0eFaD4",
-      "staticAggregationIsmFactory": "0xD7777efaC7241E63f0c7708aA912AEd8CFAfee69",
-      "staticMerkleRootMultisigIsmFactory": "0xf376247BdE9763808034567E7E87c84970e81E8F",
-      "staticMerkleRootWeightedMultisigIsmFactory": "0x408F58D25003001C7e5F30259217F1040b8F5AaD",
-      "staticMessageIdMultisigIsmFactory": "0x280626Ea62fBB3C1A38641D5e735c1d0EE3F28cF",
-      "staticMessageIdWeightedMultisigIsmFactory": "0xf6fB78dc009C1A4286c0E7d90C10c9E8906a62Ea",
-      "storageGasOracle": "0x3c38fC01159E7BE0685653A0C896eA49F2BAa7c1",
-      "testRecipient": "0x128Ff1d24665d55f4b77B1FDbb6d8D0Ec4a0c0a1",
-      "timelockController": "0x0000000000000000000000000000000000000000",
-      "validatorAnnounce": "0x803d2A87429E20d4B52266bF97Ca1c7e4f4F5Dfa",
-      "index": {
-        "from": 3144538,
-        "chunk": 1000
-      }
->>>>>>> 4a3ac4cf
-    },
-    "nibiru": {
-      "blockExplorers": [
-        {
-          "apiUrl": "https://api.routescan.io/v2/network/mainnet/evm/6900/etherscan/api",
-          "family": "routescan",
-          "name": "nibiscan",
-          "url": "https://nibiscan.io"
-        }
-      ],
-      "blocks": {
-        "confirmations": 7,
-        "estimateBlockTime": 2,
-        "reorgPeriod": 5
-      },
-      "chainId": 6900,
-      "deployer": {
-        "name": "Abacus Works",
-        "url": "https://www.hyperlane.xyz"
-      },
-      "displayName": "Nibiru",
-      "domainId": 6900,
-      "gasCurrencyCoinGeckoId": "nibiru",
-      "name": "nibiru",
-      "nativeToken": {
-        "decimals": 18,
-        "name": "NIBI",
-        "symbol": "NIBI"
-      },
-      "protocol": "ethereum",
-      "rpcUrls": [
-        {
-          "http": "https://evm-rpc.nibiru.fi"
-        }
-      ],
-<<<<<<< HEAD
-      "technicalStack": "other",
-      "aggregationHook": "0x5d0cc0D18Dc58bAe6C4736b8e8bb77e8d24F60d9",
-=======
-      "technicalStack": "opstack",
-      "aggregationHook": "0x7C4a0672797215Bc5d141f356333E5647852209D",
->>>>>>> 4a3ac4cf
-      "domainRoutingIsm": "0xBD70Ea9D599a0FC8158B026797177773C3445730",
-      "domainRoutingIsmFactory": "0x1052eF3419f26Bec74Ed7CEf4a4FA6812Bc09908",
-      "fallbackRoutingHook": "0x7947b7Fe737B4bd1D3387153f32148974066E591",
-      "interchainAccountRouter": "0xd5e0859Cf2e9C790bE6ec4499A39d75Cb84836Dc",
-      "interchainGasPaymaster": "0x5887BDA66EC9e854b0da6BFFe423511e69d327DC",
-      "interchainSecurityModule": "0x98e3DC33104837BDc0f2D842076E5798458975C4",
-      "mailbox": "0x3a464f746D23Ab22155710f44dB16dcA53e0775E",
-      "merkleTreeHook": "0x72246331d057741008751AB3976a8297Ce7267Bc",
-      "pausableHook": "0x1A41a365A693b6A7aED1a46316097d290f569F22",
-      "pausableIsm": "0xcDD89f19b2d00DCB9510BB3fBd5eCeCa761fe5Ab",
-      "protocolFee": "0x5B7a808CaA2C3F1378B07cDd46eB8ccA52F67e3B",
-      "proxyAdmin": "0x2f2aFaE1139Ce54feFC03593FeE8AB2aDF4a85A7",
-<<<<<<< HEAD
-      "staticAggregationHookFactory": "0xEb9FcFDC9EfDC17c1EC5E1dc085B98485da213D6",
-      "staticAggregationIsm": "0x516A7187D693830D00E95dF8a55c810A75B05514",
-=======
-      "staticAggregationHookFactory": "0x956EE1Bbcde791435914498198D6Fa3509C1469A",
-      "staticAggregationIsm": "0xEa325c513Bd54A3d4a04D98843d0523B1477751D",
->>>>>>> 4a3ac4cf
-      "staticAggregationIsmFactory": "0x8F7454AC98228f3504Bb91eA3D8Adafe6406110A",
-      "staticMerkleRootMultisigIsmFactory": "0x2C1FAbEcd7bFBdEBF27CcdB67baADB38b6Df90fC",
-      "staticMerkleRootWeightedMultisigIsmFactory": "0x0761b0827849abbf7b0cC09CE14e1C93D87f5004",
-      "staticMessageIdMultisigIsmFactory": "0x8b83fefd896fAa52057798f6426E9f0B080FCCcE",
-      "staticMessageIdWeightedMultisigIsmFactory": "0x4Ed7d626f1E96cD1C0401607Bf70D95243E3dEd1",
-      "storageGasOracle": "0xf303B04d9ad21dAe2658Cf302478A424e0B45368",
-      "testRecipient": "0xBCD18636e5876DFd7AAb5F2B2a5Eb5ca168BA1d8",
-      "timelockController": "0x0000000000000000000000000000000000000000",
-      "validatorAnnounce": "0x4A91738390a3D55CB27c2863e8950c9cD1b89d0e",
-      "index": {
-        "from": 20650648
-      }
-    },
-    "noble": {
-      "bech32Prefix": "noble",
-      "blockExplorers": [
-        {
-          "apiUrl": "https://www.mintscan.io/noble",
-          "family": "other",
-          "name": "Mintscan",
-          "url": "https://www.mintscan.io/noble"
-        }
-      ],
-      "blocks": {
-        "confirmations": 1,
-        "estimateBlockTime": 1.5,
-        "reorgPeriod": 1
-      },
-      "canonicalAsset": "uusdn",
-      "chainId": "noble-1",
-      "contractAddressBytes": 32,
-      "deployer": {
-        "name": "Noble",
-        "url": "https://noble.xyz"
-      },
-      "displayName": "Noble",
-      "domainId": 1313817164,
-      "gasCurrencyCoinGeckoId": "noble-dollar-usdn",
-      "gasPrice": {
-        "denom": "uusdn",
-        "amount": "0.1"
-      },
-      "grpcUrls": [
-        {
-          "http": "http://noble-grpc.polkachu.com:21590"
-        },
-        {
-          "http": "https://grpc.noble.xyz:443"
-        }
-      ],
-      "index": {
-        "chunk": 10,
-        "from": 28613000
-      },
-      "name": "noble",
-      "nativeToken": {
-        "decimals": 6,
-        "denom": "uusdn",
-        "name": "Noble Dollar",
-        "symbol": "USDN"
-      },
-      "protocol": "cosmosnative",
-      "restUrls": [
-        {
-          "http": "https://noble-api.polkachu.com:443"
-        },
-        {
-          "http": "https://api.noble.xyz:443"
-        }
-      ],
-      "rpcUrls": [
-        {
-          "http": "https://noble-rpc.polkachu.com:443"
-        },
-        {
-          "http": "https://rpc.noble.xyz:443"
-        }
-      ],
-<<<<<<< HEAD
-      "slip44": 118,
-      "technicalStack": "other",
-      "interchainGasPaymaster": "0x0000000000000000000000000000000000000000000000000000000000000000",
-      "interchainSecurityModule": "0x726f757465725f69736d00000000000000000000000000010000000000000000",
-      "mailbox": "0x68797065726c616e650000000000000000000000000000000000000000000000",
-      "merkleTreeHook": "0x726f757465725f706f73745f6469737061746368000000030000000000000000",
-      "validatorAnnounce": "0x68797065726c616e650000000000000000000000000000000000000000000000"
-=======
-      "technicalStack": "arbitrumnitro",
-      "aggregationHook": "0x63FbD204B10f36fD365C10AF7Df7934850674Be5",
-      "domainRoutingIsm": "0xBD70Ea9D599a0FC8158B026797177773C3445730",
-      "domainRoutingIsmFactory": "0x1052eF3419f26Bec74Ed7CEf4a4FA6812Bc09908",
-      "fallbackRoutingHook": "0xfF26696DcDb6BbFD27e959b847D4f1399D5BcF64",
-      "interchainAccountRouter": "0x24f89395e932961C27167F42DB928Ec92047B695",
-      "interchainGasPaymaster": "0x28291a7062afA569104bEd52F7AcCA3dD2FafD11",
-      "interchainSecurityModule": "0x06F980280af3372AA29A77587141E043D18e6b19",
-      "mailbox": "0x3a464f746D23Ab22155710f44dB16dcA53e0775E",
-      "merkleTreeHook": "0xcd90D49b046772F710250b9119117169CB2e4D8b",
-      "pausableHook": "0x7CE76f5f0C469bBB4cd7Ea6EbabB54437A093127",
-      "pausableIsm": "0x25EAC2007b0D40E3f0AF112FD346412321038719",
-      "protocolFee": "0xD35Aa652C1F808d3f87DA3DC7974fea888D7d625",
-      "proxyAdmin": "0x2f2aFaE1139Ce54feFC03593FeE8AB2aDF4a85A7",
-      "staticAggregationHookFactory": "0x7759513f71a1EDF48385f7EE5948Bf80786D59a2",
-      "staticAggregationIsm": "0xAf8AA677016ee577268Ab6ad19483075605a5671",
-      "staticAggregationIsmFactory": "0x8F7454AC98228f3504Bb91eA3D8Adafe6406110A",
-      "staticMerkleRootMultisigIsmFactory": "0x2C1FAbEcd7bFBdEBF27CcdB67baADB38b6Df90fC",
-      "staticMerkleRootWeightedMultisigIsmFactory": "0x0761b0827849abbf7b0cC09CE14e1C93D87f5004",
-      "staticMessageIdMultisigIsmFactory": "0x8b83fefd896fAa52057798f6426E9f0B080FCCcE",
-      "staticMessageIdWeightedMultisigIsmFactory": "0x4Ed7d626f1E96cD1C0401607Bf70D95243E3dEd1",
-      "storageGasOracle": "0xA376b27212D608324808923Add679A2c9FAFe9Da",
-      "testRecipient": "0xeF7F4367703cdf4863AD6Be34C1627d8b1C2D67a",
-      "timelockController": "0x0000000000000000000000000000000000000000",
-      "validatorAnnounce": "0x1196055C61af3e3DA6f8458B07b255a72b64Bcf7"
->>>>>>> 4a3ac4cf
-    },
-    "ontology": {
-      "blockExplorers": [
-        {
-          "apiUrl": "https://explorer.ont.io/api",
-          "family": "other",
-          "name": "Ontology Explorer",
-          "url": "https://explorer.ont.io/"
-        }
-      ],
-      "blocks": {
-        "confirmations": 1,
-        "estimateBlockTime": 1,
-        "reorgPeriod": 5
-      },
-      "chainId": 58,
-      "deployer": {
-        "name": "Abacus Works",
-        "url": "https://www.hyperlane.xyz"
-      },
-      "displayName": "Ontology",
-      "domainId": 58,
-      "gasCurrencyCoinGeckoId": "ong",
-      "name": "ontology",
-      "nativeToken": {
-        "decimals": 18,
-        "name": "Ontology Gas",
-        "symbol": "ONG"
-      },
-      "protocol": "ethereum",
-      "rpcUrls": [
-        {
-          "http": "https://dappnode4.ont.io:10339"
-        }
-      ],
-      "technicalStack": "other",
-<<<<<<< HEAD
-      "aggregationHook": "0xA220a0096E362c2D6BCb10744F5BCADB1B1d023f",
-      "domainRoutingIsm": "0xBD70Ea9D599a0FC8158B026797177773C3445730",
-      "domainRoutingIsmFactory": "0x1052eF3419f26Bec74Ed7CEf4a4FA6812Bc09908",
-      "fallbackRoutingHook": "0x3E12271EbD523d0886D0D51A4FF8D8e046CF2E1D",
-      "interchainGasPaymaster": "0x11EF91d17c5ad3330DbCa709a8841743d3Af6819",
-      "interchainSecurityModule": "0x7cF1Dc23162280dfc01c324589d0DB3018527C20",
-      "mailbox": "0x3a464f746D23Ab22155710f44dB16dcA53e0775E",
-      "merkleTreeHook": "0xb5668713E9BA8bC96f97D691663E70b54CE90b0A",
-      "pausableHook": "0xC34aD1fB13a9eE1A0C0AB75aD9B9ceeA0690Cc74",
-      "pausableIsm": "0xD59dA396F162Ed93a41252Cebb8d5DD4F093238C",
-      "protocolFee": "0xaD09d78f4c6b9dA2Ae82b1D34107802d380Bb74f",
-      "proxyAdmin": "0x2f2aFaE1139Ce54feFC03593FeE8AB2aDF4a85A7",
-      "staticAggregationHookFactory": "0xEb9FcFDC9EfDC17c1EC5E1dc085B98485da213D6",
-      "staticAggregationIsm": "0xAC25979425F296A9B20b37128FC5d997CEC9Fc5a",
-=======
-      "aggregationHook": "0x41Cc35807a6a61e9fB91187539dc3664CEaaD8ad",
-      "domainRoutingIsm": "0xBD70Ea9D599a0FC8158B026797177773C3445730",
-      "domainRoutingIsmFactory": "0x1052eF3419f26Bec74Ed7CEf4a4FA6812Bc09908",
-      "fallbackRoutingHook": "0x1c6f404800bA49Ed581af734eA0d25c0c7d017B2",
-      "interchainAccountRouter": "0x0FdAa7296D06bB5E2365c25b2bF3BB8f188Ecf4F",
-      "interchainGasPaymaster": "0xc0C2dB448fC2c84213394Fcb93a3C467e50ECa9E",
-      "interchainSecurityModule": "0xF566F50263de1D7eB147950a2674C414A74052d4",
-      "mailbox": "0x7f50C5776722630a0024fAE05fDe8b47571D7B39",
-      "merkleTreeHook": "0xA8A311B69f688c1D9928259D872C31ca0d473642",
-      "pausableHook": "0x48C427782Bc1e9ecE406b3e277481b28ABcBdf03",
-      "pausableIsm": "0xDc1508844B99C606E16C2Ae87f33c373edD4B0F6",
-      "protocolFee": "0x84444cE490233CFa76E3F1029bc166aa8c266907",
-      "proxyAdmin": "0x3a464f746D23Ab22155710f44dB16dcA53e0775E",
-      "staticAggregationHookFactory": "0xdbed7116ED7bC465AdB0d53ACb75aFC45BcC54B9",
-      "staticAggregationIsm": "0xAD067B2DF9Cab270d1F4fe546B15f1AA7e0977DD",
->>>>>>> 4a3ac4cf
-      "staticAggregationIsmFactory": "0x8F7454AC98228f3504Bb91eA3D8Adafe6406110A",
-      "staticMerkleRootMultisigIsmFactory": "0x2C1FAbEcd7bFBdEBF27CcdB67baADB38b6Df90fC",
-      "staticMerkleRootWeightedMultisigIsmFactory": "0x0761b0827849abbf7b0cC09CE14e1C93D87f5004",
-      "staticMessageIdMultisigIsmFactory": "0x8b83fefd896fAa52057798f6426E9f0B080FCCcE",
-      "staticMessageIdWeightedMultisigIsmFactory": "0x4Ed7d626f1E96cD1C0401607Bf70D95243E3dEd1",
-      "storageGasOracle": "0xc5068BB6803ADbe5600DE5189fe27A4dAcE31170",
-      "testRecipient": "0xdBa3b98DC83fec149c8C8F6617700b9e45937a2b",
-      "timelockController": "0x0000000000000000000000000000000000000000",
-      "validatorAnnounce": "0x4e128A1b613A9C9Ecf650FeE461c353612559fcf",
-      "index": {
-        "from": 18791289
-      }
-    },
-    "oortmainnet": {
-      "blockExplorers": [
-        {
-          "apiUrl": "https://mainnet-scan.oortech.com/api",
-          "family": "other",
-          "name": "Oort Olympus Explorer",
-          "url": "https://mainnet-scan.oortech.com"
-        }
-      ],
-      "blocks": {
-        "confirmations": 1,
-        "estimateBlockTime": 2,
-        "reorgPeriod": 0
-      },
-      "chainId": 970,
-      "deployer": {
-        "name": "Abacus Works",
-        "url": "https://www.hyperlane.xyz"
-      },
-      "displayName": "Oort",
-      "domainId": 970,
-      "gasCurrencyCoinGeckoId": "oort",
-      "name": "oortmainnet",
-      "nativeToken": {
-        "decimals": 18,
-        "name": "Oort",
-        "symbol": "OORT"
-      },
-      "protocol": "ethereum",
-      "rpcUrls": [
-        {
-          "http": "https://mainnet-rpc.oortech.com"
-        }
-      ],
-      "technicalStack": "other",
-      "aggregationHook": "0x90F9ac2201bCC0fA177955175708eCB5963f0eCA",
-      "domainRoutingIsm": "0x4101B9B755FC58FcEA156e70B42a38CFF8A46F77",
-      "domainRoutingIsmFactory": "0x2f2aFaE1139Ce54feFC03593FeE8AB2aDF4a85A7",
-      "fallbackRoutingHook": "0x168DFF0Ad2b180F3801883Fe5Ae56d7E7d91D5f4",
-      "interchainAccountRouter": "0x6c3b61e60Ff510E35Ba51D25bb2E0F90B0307E7D",
-      "interchainGasPaymaster": "0xb4fc9B5fD57499Ef6FfF3995728a55F7A618ef86",
-      "interchainSecurityModule": "0x57fa860E56945eE4248A5dcb88aed090075D23ca",
-      "mailbox": "0xb129828B9EDa48192D0B2db35D0E40dCF51B3594",
-      "merkleTreeHook": "0x3E969bA938E6A993eeCD6F65b0dd8712B07dFe59",
-      "pausableHook": "0x6Fb36672365C7c797028C400A61c58c0ECc53cD2",
-      "pausableIsm": "0x989B7307d266151BE763935C856493D968b2affF",
-      "protocolFee": "0xfdefdDc8E153d5E0463d7E193F79A3714be16021",
-      "proxyAdmin": "0x148CF67B8A242c1360bb2C93fCe203EC4d4f9B56",
-      "staticAggregationHookFactory": "0x4Ed7d626f1E96cD1C0401607Bf70D95243E3dEd1",
-      "staticAggregationIsm": "0xdc2da0D5d7A69fa86366235E426ff4a0E214cC60",
-      "staticAggregationIsmFactory": "0x0761b0827849abbf7b0cC09CE14e1C93D87f5004",
-      "staticMerkleRootMultisigIsmFactory": "0xEb9FcFDC9EfDC17c1EC5E1dc085B98485da213D6",
-      "staticMerkleRootWeightedMultisigIsmFactory": "0xeA87ae93Fa0019a82A727bfd3eBd1cFCa8f64f1D",
-      "staticMessageIdMultisigIsmFactory": "0x1052eF3419f26Bec74Ed7CEf4a4FA6812Bc09908",
-      "staticMessageIdWeightedMultisigIsmFactory": "0x3a464f746D23Ab22155710f44dB16dcA53e0775E",
-      "storageGasOracle": "0x2c61Cda929e4e2174cb10cd8e2724A9ceaD62E67",
-      "testRecipient": "0x58556AaeB2e3829d52EE5E711D44735412efA43B",
-      "timelockController": "0x0000000000000000000000000000000000000000",
-      "validatorAnnounce": "0x6f77d5Ef273C38CC19d1d02352785F52565A1A6c",
-      "index": {
-        "from": 26847587
-      }
-    },
-    "opbnb": {
-      "blockExplorers": [
-        {
-          "apiKey": "GP69JEAP2W7YFJT9ZJTEPGQT6Y6KMW44ZN",
-          "apiUrl": "https://api.etherscan.io/v2/api?chainid=204",
-          "family": "etherscan",
-          "name": "opBNB Scan",
-          "url": "https://opbnb.bscscan.com"
-        }
-      ],
-      "blocks": {
-        "confirmations": 1,
-        "estimateBlockTime": 1,
-        "reorgPeriod": 5
-      },
-      "chainId": 204,
-      "deployer": {
-        "name": "Abacus Works",
-        "url": "https://www.hyperlane.xyz"
-      },
-      "displayName": "opBNB",
-      "domainId": 204,
-      "gasCurrencyCoinGeckoId": "binancecoin",
-      "name": "opbnb",
-      "nativeToken": {
-        "decimals": 18,
-        "name": "BNB",
-        "symbol": "BNB"
-      },
-      "protocol": "ethereum",
-      "rpcUrls": [
-        {
-          "http": "https://opbnb-mainnet-rpc.bnbchain.org"
-        },
-        {
-          "http": "https://opbnb-mainnet.nodereal.io/v1/64a9df0874fb4a93b9d0a3849de012d3"
-        },
-        {
-          "http": "https://opbnb-mainnet.nodereal.io/v1/e9a36765eb8a40b9bd12e680a1fd2bc5"
-        },
-        {
-          "http": "https://opbnb.publicnode.com"
-        }
-      ],
-      "technicalStack": "opstack",
-<<<<<<< HEAD
-      "aggregationHook": "0x5f65691fCF01CF258Aa5A5f416902C0524402395",
-=======
-      "aggregationHook": "0x76db58FF86FDda887D3AE1596E981B721C8730e6",
->>>>>>> 4a3ac4cf
-      "domainRoutingIsm": "0xBD70Ea9D599a0FC8158B026797177773C3445730",
-      "domainRoutingIsmFactory": "0x1052eF3419f26Bec74Ed7CEf4a4FA6812Bc09908",
-      "fallbackRoutingHook": "0xdf4aA3905e0391C7763e33CB6A08fFa97221D49B",
-      "interchainAccountRouter": "0x8847A94861C299e6AD408923A604dEe057baB5dC",
-      "interchainGasPaymaster": "0xE911e75CECe0eF01df3ceD96BCd362941AE474D4",
-      "interchainSecurityModule": "0x3d3ac5683B8a70B7bdc0B4B2a939737AD4FF9151",
-      "mailbox": "0x3a464f746D23Ab22155710f44dB16dcA53e0775E",
-      "merkleTreeHook": "0xcDD89f19b2d00DCB9510BB3fBd5eCeCa761fe5Ab",
-      "pausableHook": "0x72246331d057741008751AB3976a8297Ce7267Bc",
-      "pausableIsm": "0xbE58F200ffca4e1cE4D2F4541E94Ae18370fC405",
-      "protocolFee": "0x6D48135b7584E8Bf828B6e23110Bc0Da4252704f",
-      "proxyAdmin": "0x2f2aFaE1139Ce54feFC03593FeE8AB2aDF4a85A7",
-<<<<<<< HEAD
-      "staticAggregationHookFactory": "0xEb9FcFDC9EfDC17c1EC5E1dc085B98485da213D6",
-      "staticAggregationIsm": "0x0Cb57b789C6CF954F422F043E351cc6Ba8447aE1",
-=======
-      "staticAggregationHookFactory": "0x9562b536713aF52627679c2c559ebE54fB7c3cc9",
-      "staticAggregationIsm": "0x95cE3183137f906753463933C5dfDe777D2E7fE2",
->>>>>>> 4a3ac4cf
-      "staticAggregationIsmFactory": "0x8F7454AC98228f3504Bb91eA3D8Adafe6406110A",
-      "staticMerkleRootMultisigIsmFactory": "0x2C1FAbEcd7bFBdEBF27CcdB67baADB38b6Df90fC",
-      "staticMerkleRootWeightedMultisigIsmFactory": "0x0761b0827849abbf7b0cC09CE14e1C93D87f5004",
-      "staticMessageIdMultisigIsmFactory": "0x8b83fefd896fAa52057798f6426E9f0B080FCCcE",
-      "staticMessageIdWeightedMultisigIsmFactory": "0x4Ed7d626f1E96cD1C0401607Bf70D95243E3dEd1",
-      "storageGasOracle": "0x7947b7Fe737B4bd1D3387153f32148974066E591",
-      "testRecipient": "0x76F2cC245882ceFf209A61d75b9F0f1A3b7285fB",
-      "timelockController": "0x0000000000000000000000000000000000000000",
-      "validatorAnnounce": "0x9fE454AA2B01fc7A2a777AE561bc58Ce560CD5a9",
-      "index": {
-        "from": 51245832
-      }
-    },
-    "optimism": {
-      "blockExplorers": [
-        {
-          "apiKey": "GP69JEAP2W7YFJT9ZJTEPGQT6Y6KMW44ZN",
-          "apiUrl": "https://api.etherscan.io/v2/api?chainid=10",
-          "family": "etherscan",
-          "name": "Etherscan",
-          "url": "https://optimistic.etherscan.io"
-        },
-        {
-          "apiUrl": "https://api.routescan.io/v2/network/mainnet/evm/10/etherscan/api",
-          "family": "routescan",
-          "name": "Optimism Explorer",
-          "url": "https://mainnet.thesuperscan.io"
-        },
-        {
-          "apiUrl": "https://optimism.blockscout.com/api",
-          "family": "blockscout",
-          "name": "OP Mainnet explorer",
-          "url": "https://optimism.blockscout.com"
-        }
-      ],
-      "blocks": {
-        "confirmations": 1,
-        "estimateBlockTime": 2,
-        "reorgPeriod": 10
-      },
-      "chainId": 10,
-      "deployer": {
-        "name": "Abacus Works",
-        "url": "https://www.hyperlane.xyz"
-      },
-      "displayName": "Optimism",
-      "domainId": 10,
-      "gasCurrencyCoinGeckoId": "ethereum",
-      "gnosisSafeTransactionServiceUrl": "https://safe-transaction-optimism.safe.global/",
-      "name": "optimism",
-      "nativeToken": {
-        "decimals": 18,
-        "name": "Ether",
-        "symbol": "ETH"
-      },
-      "protocol": "ethereum",
-      "rpcUrls": [
-        {
-<<<<<<< HEAD
-          "http": "https://mainnet.optimism.io"
-        },
-        {
-          "http": "https://optimism.drpc.org"
-        },
-        {
-          "http": "https://optimism-rpc.publicnode.com"
-        },
-        {
-          "http": "https://op-pokt.nodies.app"
-        }
-      ],
-      "technicalStack": "opstack",
-      "aggregationHook": "0x4ccC6d8eB79f2a1EC9bcb0f211fef7907631F91f",
-      "ccipHook_base": "0xadC2aaE7affb4a7D4E362715D1b99E65DcEcDa0c",
-      "ccipHook_mode": "0x039E1AdD839f78A1B8567DCDeE7F058187d426bd",
-      "ccipIsm_base": "0x9E14846655d56fd8Bd08ac977e489AbDe2297aAB",
-      "ccipIsm_mode": "0x859295c13ED98785715a177539db2B040866E909",
-      "domainRoutingIsm": "0xDFfFCA9320E2c7530c61c4946B4c2376A1901dF2",
-      "domainRoutingIsmFactory": "0xD2e905108c5e44dADA680274740f896Ea96Cf2Fb",
-      "fallbackRoutingHook": "0xD4b132C6d4AA93A4247F1A91e1ED929c0572a43d",
-      "interchainAccountRouter": "0x3E343D07D024E657ECF1f8Ae8bb7a12f08652E75",
-      "interchainGasPaymaster": "0xD8A76C4D91fCbB7Cc8eA795DFDF870E48368995C",
-      "interchainSecurityModule": "0x51F894d26182Df6cF18E034BF6f1f151dCdbAE29",
-      "mailbox": "0xd4C1905BB1D26BC93DAC913e13CaCC278CdCC80D",
-      "merkleTreeHook": "0x68eE9bec9B4dbB61f69D9D293Ae26a5AACb2e28f",
-      "pausableHook": "0xf753CA2269c8A7693ce1808b5709Fbf36a65D47A",
-      "pausableIsm": "0xD84D8114cCfa5c2403E56aBf754da529430704F0",
-      "protocolFee": "0xD71Ff941120e8f935b8b1E2C1eD72F5d140FF458",
-      "proxyAdmin": "0xE047cb95FB3b7117989e911c6afb34771183fC35",
-      "staticAggregationHookFactory": "0x15DEeAB8dECDe553bb0B1F9C00984cbcae1af3D7",
-      "staticAggregationIsm": "0xdF6316DF574974110DCC94BB4E520B09Fe3CbEf9",
-      "staticAggregationIsmFactory": "0x7491843F3A5Ba24E0f17a22645bDa04A1Ae2c584",
-      "staticMerkleRootMultisigIsmFactory": "0xCA6Cb9Bc3cfF9E11003A06617cF934B684Bc78BC",
-      "staticMerkleRootWeightedMultisigIsmFactory": "0x313b18228236bf89fc67cca152c62f1896eEa362",
-      "staticMessageIdMultisigIsmFactory": "0xAa4Be20E9957fE21602c74d7C3cF5CB1112EA9Ef",
-      "staticMessageIdWeightedMultisigIsmFactory": "0x3A2e96403d076e9f953166A9E4c61bcD9D164CFe",
-      "storageGasOracle": "0x27e88AeB8EA4B159d81df06355Ea3d20bEB1de38",
-      "testRecipient": "0x36FdA966CfffF8a9Cdc814f546db0e6378bFef35",
-      "testTokenRecipient": "0x85ac1164878e017b67660a74ff1f41f3D05C02Bb",
-=======
-          "http": "https://rpc-qnd.inkonchain.com"
-        }
-      ],
-      "technicalStack": "opstack",
-      "aggregationHook": "0xF23d560487C810b8F72f512d3429308a78E0DFA9",
-      "domainRoutingIsm": "0xDEed16fe4b1c9b2a93483EDFf34C77A9b57D31Ff",
-      "domainRoutingIsmFactory": "0x4Ed7d626f1E96cD1C0401607Bf70D95243E3dEd1",
-      "fallbackRoutingHook": "0x1c6f404800bA49Ed581af734eA0d25c0c7d017B2",
-      "interchainAccountRouter": "0x55Ba00F1Bac2a47e0A73584d7c900087642F9aE3",
-      "interchainGasPaymaster": "0xc0C2dB448fC2c84213394Fcb93a3C467e50ECa9E",
-      "interchainSecurityModule": "0x6b802A41F2b1C460161ebA017909a961D298cA3a",
-      "mailbox": "0x7f50C5776722630a0024fAE05fDe8b47571D7B39",
-      "merkleTreeHook": "0xA8A311B69f688c1D9928259D872C31ca0d473642",
-      "pausableHook": "0x48C427782Bc1e9ecE406b3e277481b28ABcBdf03",
-      "pausableIsm": "0xDc1508844B99C606E16C2Ae87f33c373edD4B0F6",
-      "protocolFee": "0x84444cE490233CFa76E3F1029bc166aa8c266907",
-      "proxyAdmin": "0x3a464f746D23Ab22155710f44dB16dcA53e0775E",
-      "staticAggregationHookFactory": "0xc67ABC50E7557609077E03e6aeA6834f3E4cf4cE",
-      "staticAggregationIsm": "0x9D68537eE6b1351fE22a0837e6aD522c526CA72e",
-      "staticAggregationIsmFactory": "0x1052eF3419f26Bec74Ed7CEf4a4FA6812Bc09908",
-      "staticMerkleRootMultisigIsmFactory": "0x2C1FAbEcd7bFBdEBF27CcdB67baADB38b6Df90fC",
-      "staticMerkleRootWeightedMultisigIsmFactory": "0x2f2aFaE1139Ce54feFC03593FeE8AB2aDF4a85A7",
-      "staticMessageIdMultisigIsmFactory": "0x8b83fefd896fAa52057798f6426E9f0B080FCCcE",
-      "staticMessageIdWeightedMultisigIsmFactory": "0xeA87ae93Fa0019a82A727bfd3eBd1cFCa8f64f1D",
-      "storageGasOracle": "0x9e8b689e83d929cb8c2d9166E55319a4e6aA83B7",
-      "testRecipient": "0x65dCf8F6b3f6a0ECEdf3d0bdCB036AEa47A1d615",
->>>>>>> 4a3ac4cf
-      "timelockController": "0x0000000000000000000000000000000000000000",
-      "validatorAnnounce": "0x30f5b08e01808643221528BB2f7953bf2830Ef38",
-      "index": {
-        "from": 111290758
-      }
-    },
-    "orderly": {
-      "blockExplorers": [
-        {
-          "apiUrl": "https://explorer.orderly.network/api",
-          "family": "blockscout",
-          "name": "Orderly L2 Explorer",
-          "url": "https://explorer.orderly.network"
-        }
-      ],
-      "blocks": {
-        "confirmations": 1,
-        "estimateBlockTime": 2,
-        "reorgPeriod": 5
-      },
-      "chainId": 291,
-      "deployer": {
-        "name": "Abacus Works",
-        "url": "https://www.hyperlane.xyz"
-      },
-      "displayName": "Orderly L2",
-      "domainId": 291,
-      "gasCurrencyCoinGeckoId": "ethereum",
-      "name": "orderly",
-      "nativeToken": {
-        "decimals": 18,
-        "name": "Ethereum",
-        "symbol": "ETH"
-      },
-      "protocol": "ethereum",
-      "rpcUrls": [
-        {
-          "http": "https://rpc.orderly.network"
-        }
-      ],
-      "technicalStack": "opstack",
-<<<<<<< HEAD
-      "aggregationHook": "0xcFD1c5b1357539566edC273aDaae19CA5e359c42",
-      "domainRoutingIsm": "0x494415e823236A05c608D6b777bC80082cED6A2E",
-      "domainRoutingIsmFactory": "0x0761b0827849abbf7b0cC09CE14e1C93D87f5004",
-      "fallbackRoutingHook": "0x886BB0f329781b98f98FDeb1ce7a8957F2d43B9F",
-      "interchainAccountRouter": "0x9121E58Cb02890cEEF1a21EF4B80420eC2b8B61C",
-      "interchainGasPaymaster": "0x145566181A18E23bB6a8A3eC6D87765542A7F754",
-      "interchainSecurityModule": "0xf1A6235845DDd0F17aE630724636cc438Da2ED55",
-      "mailbox": "0x3a867fCfFeC2B790970eeBDC9023E75B0a172aa7",
-      "merkleTreeHook": "0x6963480b05EB58f4d624B014ab92e9aD4d21df6D",
-      "pausableHook": "0xD0dca420feFda68537695A8D887080eeF4030AF7",
-      "pausableIsm": "0x696df5e79C4f1bd5F8D587Ba8946361d9B029d4B",
-      "protocolFee": "0x13E83ac41e696856B6996263501fB3225AD5E6F5",
-      "proxyAdmin": "0xeA87ae93Fa0019a82A727bfd3eBd1cFCa8f64f1D",
-      "staticAggregationHookFactory": "0x1052eF3419f26Bec74Ed7CEf4a4FA6812Bc09908",
-      "staticAggregationIsm": "0x92772a801db50044a9D5078CC35CD63CEcD7B424",
-      "staticAggregationIsmFactory": "0xEb9FcFDC9EfDC17c1EC5E1dc085B98485da213D6",
-      "staticMerkleRootMultisigIsmFactory": "0x8b83fefd896fAa52057798f6426E9f0B080FCCcE",
-      "staticMerkleRootWeightedMultisigIsmFactory": "0x4Ed7d626f1E96cD1C0401607Bf70D95243E3dEd1",
-      "staticMessageIdMultisigIsmFactory": "0x8F7454AC98228f3504Bb91eA3D8Adafe6406110A",
-      "staticMessageIdWeightedMultisigIsmFactory": "0x2f2aFaE1139Ce54feFC03593FeE8AB2aDF4a85A7",
-      "storageGasOracle": "0x2F619Ac5122689180AeBB930ADccdae215d538a9",
-      "testRecipient": "0xcDA455DfD9C938451BfaFC6FF0D497c8C0469C96",
-=======
-      "aggregationHook": "0x452d6D3D3b8C5E499cF33A13D2E301C6830b2353",
-      "domainRoutingIsm": "0xBD70Ea9D599a0FC8158B026797177773C3445730",
-      "domainRoutingIsmFactory": "0x1052eF3419f26Bec74Ed7CEf4a4FA6812Bc09908",
-      "fallbackRoutingHook": "0x2f0E57527Bb37E5E064EF243fad56CCE6241906c",
-      "interchainAccountRouter": "0xc08C1451979e9958458dA3387E92c9Feb1571f9C",
-      "interchainGasPaymaster": "0xDf178647caB5e0222F4B53C57274FD2A03BEaed6",
-      "interchainSecurityModule": "0x0978d812010274F5d553088000c94361e10a242E",
-      "mailbox": "0x3a464f746D23Ab22155710f44dB16dcA53e0775E",
-      "merkleTreeHook": "0xDc1508844B99C606E16C2Ae87f33c373edD4B0F6",
-      "pausableHook": "0xA8A311B69f688c1D9928259D872C31ca0d473642",
-      "pausableIsm": "0xbed53B5C5BCE9433f25A2A702e6df13E22d84Ae9",
-      "protocolFee": "0x5DdFCA27f9a308c1429A010C4daB291b5534a297",
-      "proxyAdmin": "0x2f2aFaE1139Ce54feFC03593FeE8AB2aDF4a85A7",
-      "staticAggregationHookFactory": "0xda143F3f2Aa792331F694CC4e316d72D0e560eCF",
-      "staticAggregationIsm": "0x95cE3183137f906753463933C5dfDe777D2E7fE2",
-      "staticAggregationIsmFactory": "0x8F7454AC98228f3504Bb91eA3D8Adafe6406110A",
-      "staticMerkleRootMultisigIsmFactory": "0x2C1FAbEcd7bFBdEBF27CcdB67baADB38b6Df90fC",
-      "staticMerkleRootWeightedMultisigIsmFactory": "0x0761b0827849abbf7b0cC09CE14e1C93D87f5004",
-      "staticMessageIdMultisigIsmFactory": "0x8b83fefd896fAa52057798f6426E9f0B080FCCcE",
-      "staticMessageIdWeightedMultisigIsmFactory": "0x4Ed7d626f1E96cD1C0401607Bf70D95243E3dEd1",
-      "storageGasOracle": "0x1c6f404800bA49Ed581af734eA0d25c0c7d017B2",
-      "testRecipient": "0x4Ee9dEBB3046139661b51E17bdfD54Fd63211de7",
->>>>>>> 4a3ac4cf
-      "timelockController": "0x0000000000000000000000000000000000000000",
-      "validatorAnnounce": "0x60B8d195f1b2EcaC26d54b95C69E6399cFD64b53",
-      "index": {
-        "from": 16635646
-      }
-    },
-    "osmosis": {
-      "bech32Prefix": "osmo",
-      "blockExplorers": [
-        {
-          "apiUrl": "https://apis.mintscan.io/v1/osmosis",
-          "family": "other",
-          "name": "Mintscan",
-          "url": "https://www.mintscan.io/osmosis"
-        }
-      ],
-      "blocks": {
-        "confirmations": 1,
-        "estimateBlockTime": 3,
-        "reorgPeriod": 1
-      },
-      "canonicalAsset": "uosmo",
-      "chainId": "osmosis-1",
-      "contractAddressBytes": 32,
-      "deployer": {
-        "name": "Mitosis",
-        "url": "https://mitosis.org"
-      },
-      "displayName": "Osmosis",
-      "domainId": 875,
-      "gasCurrencyCoinGeckoId": "osmosis",
-      "gasPrice": {
-        "denom": "uosmo",
-        "amount": "0.1"
-      },
-      "index": {
-        "chunk": 10,
-        "from": 14389169
-      },
-      "isTestnet": false,
-      "name": "osmosis",
-      "nativeToken": {
-        "decimals": 6,
-        "denom": "uosmo",
-        "name": "Osmosis",
-        "symbol": "OSMO"
-      },
-      "protocol": "cosmos",
-      "restUrls": [
-        {
-          "http": "https://osmosis-rest.publicnode.com"
-        }
-      ],
-      "rpcUrls": [
-        {
-          "http": "https://osmosis-rpc.publicnode.com"
-        }
-      ],
-      "slip44": 118,
-      "technicalStack": "other",
-<<<<<<< HEAD
-      "interchainGasPaymaster": "0xd20a9dcf61939fc2fe6ad501b9457b1029b3cc7ab12ed72675ea2e10d831ee5d",
-      "mailbox": "0x9493e39d85dd038022f97d88aba6bff98d98f9a016b4f2e498bf1d9898420172",
-      "merkleTreeHook": "0x8920e062ee5ed8afccbc155d13ea9049296399ee41403655864fcd243edc7388",
-      "validatorAnnounce": "0xaf867da5b09a20ee49161d57f99477c0c42d100f34eb53da0d2eb7fc6c257235"
-=======
-      "aggregationHook": "0x8E5e62877cE2fEE55E8A15F50dF0728cf908A59F",
-      "domainRoutingIsm": "0xBD70Ea9D599a0FC8158B026797177773C3445730",
-      "domainRoutingIsmFactory": "0x1052eF3419f26Bec74Ed7CEf4a4FA6812Bc09908",
-      "fallbackRoutingHook": "0x2f0E57527Bb37E5E064EF243fad56CCE6241906c",
-      "interchainAccountRouter": "0xEfad3f079048bE2765b6bCfAa3E9d99e9A2C3Df6",
-      "interchainGasPaymaster": "0xDf178647caB5e0222F4B53C57274FD2A03BEaed6",
-      "interchainSecurityModule": "0xe3EAe930577E8EB0D587096D65F3e72b486598D9",
-      "mailbox": "0x3a464f746D23Ab22155710f44dB16dcA53e0775E",
-      "merkleTreeHook": "0xDc1508844B99C606E16C2Ae87f33c373edD4B0F6",
-      "pausableHook": "0xA8A311B69f688c1D9928259D872C31ca0d473642",
-      "pausableIsm": "0xbed53B5C5BCE9433f25A2A702e6df13E22d84Ae9",
-      "protocolFee": "0x5DdFCA27f9a308c1429A010C4daB291b5534a297",
-      "proxyAdmin": "0x2f2aFaE1139Ce54feFC03593FeE8AB2aDF4a85A7",
-      "staticAggregationHookFactory": "0x3eBFfd3365AE457b84154F67Cfcb782bEc7724e9",
-      "staticAggregationIsm": "0x95cE3183137f906753463933C5dfDe777D2E7fE2",
-      "staticAggregationIsmFactory": "0x8F7454AC98228f3504Bb91eA3D8Adafe6406110A",
-      "staticMerkleRootMultisigIsmFactory": "0x2C1FAbEcd7bFBdEBF27CcdB67baADB38b6Df90fC",
-      "staticMerkleRootWeightedMultisigIsmFactory": "0x0761b0827849abbf7b0cC09CE14e1C93D87f5004",
-      "staticMessageIdMultisigIsmFactory": "0x8b83fefd896fAa52057798f6426E9f0B080FCCcE",
-      "staticMessageIdWeightedMultisigIsmFactory": "0x4Ed7d626f1E96cD1C0401607Bf70D95243E3dEd1",
-      "storageGasOracle": "0x1c6f404800bA49Ed581af734eA0d25c0c7d017B2",
-      "testRecipient": "0x4Ee9dEBB3046139661b51E17bdfD54Fd63211de7",
-      "timelockController": "0x0000000000000000000000000000000000000000",
-      "validatorAnnounce": "0x84444cE490233CFa76E3F1029bc166aa8c266907",
-      "index": {
-        "from": 482156
-      },
-      "gnosisSafeTransactionServiceUrl": "https://safe-transaction-sonic.safe.global/"
->>>>>>> 4a3ac4cf
-    },
-    "paradex": {
-      "blockExplorers": [
-        {
-          "apiUrl": "https://voyager.prod.paradex.trade/api",
-          "family": "voyager",
-          "name": "Paradex Explorer",
-          "url": "https://voyager.prod.paradex.trade"
-        }
-      ],
-      "blocks": {
-        "confirmations": 1,
-        "estimateBlockTime": 30,
-        "reorgPeriod": 1
-      },
-      "chainId": "0x505249564154455f534e5f50415241434c4541525f4d41494e4e4554",
-      "deployer": {
-        "name": "Abacus Works",
-        "url": "https://www.hyperlane.xyz"
-      },
-      "displayName": "Paradex",
-      "domainId": 514051890,
-      "gasCurrencyCoinGeckoId": "paradex-fuel",
-      "name": "paradex",
-      "nativeToken": {
-        "decimals": 18,
-        "denom": "0x047adc7deE88eec362D71A52C25D40559a921434B2d90e75b6a4a6E4e9fb9Ab1",
-        "name": "Para Gas Token",
-        "symbol": "FUEL"
-      },
-      "protocol": "starknet",
-      "rpcUrls": [
-        {
-          "http": "https://juno.api.prod.paradex.trade/rpc/v0_8"
-        },
-        {
-          "http": "https://pathfinder.api.prod.paradex.trade/rpc/v0_8"
-        }
-      ],
-      "technicalStack": "other",
-      "defaultIsm": "0x015328cb0dd4707ffcf985f5549a69d496cb9e82fbfd8fc5b1a84a6cda0db680",
-      "domainRoutingIsmFactory": "0x0000000000000000000000000000000000000000000000000000000000000000",
-      "interchainGasPaymaster": "0x0000000000000000000000000000000000000000000000000000000000000000",
-      "mailbox": "0x0375a37caebba07e57cb57690cfe681efcd0641b5cdb310622d776069528d2a8",
-      "merkleTreeHook": "0x02e13cb85a987a79ca4dc3ee2d65e3ea52acaccfb678767f290b8c6eca1d09e4",
-      "noopIsm": "0x03232921e8ffd02829ab7ee96fe96261d70be1eff2fbd0c70777cc9e9ac496c8",
-      "protocolFee": "0x032601b74dcd3e45dc022d953aaab48fe8a926d96607f07176de191bb0ace617",
-      "proxyAdmin": "0x0000000000000000000000000000000000000000000000000000000000000000",
-      "staticAggregationHookFactory": "0x0000000000000000000000000000000000000000000000000000000000000000",
-      "staticAggregationIsmFactory": "0x0000000000000000000000000000000000000000000000000000000000000000",
-      "staticMerkleRootMultisigIsmFactory": "0x0000000000000000000000000000000000000000000000000000000000000000",
-      "staticMerkleRootWeightedMultisigIsmFactory": "0x0000000000000000000000000000000000000000000000000000000000000000",
-      "staticMessageIdMultisigIsmFactory": "0x0000000000000000000000000000000000000000000000000000000000000000",
-      "staticMessageIdWeightedMultisigIsmFactory": "0x0000000000000000000000000000000000000000000000000000000000000000",
-      "testRecipient": "0x02ed6a7815eac67136bf8950d91cca4ab1fd3bc98d3852f361f47a6cff6d850f",
-      "validatorAnnounce": "0x04cc184bc56545c39a71717fc9b62bef3374268d33450095f5b6904788087b68"
-    },
-    "peaq": {
-      "blockExplorers": [
-        {
-          "apiUrl": "https://peaq.subscan.io/api",
-          "family": "other",
-          "name": "Peaq Explorer",
-          "url": "https://peaq.subscan.io/"
-        }
-      ],
-      "blocks": {
-        "confirmations": 1,
-        "estimateBlockTime": 6,
-        "reorgPeriod": "finalized"
-      },
-      "chainId": 3338,
-      "deployer": {
-        "name": "Abacus Works",
-        "url": "https://www.hyperlane.xyz"
-      },
-      "displayName": "Peaq",
-      "domainId": 3338,
-      "gasCurrencyCoinGeckoId": "peaq-2",
-      "isTestnet": false,
-      "name": "peaq",
-      "nativeToken": {
-        "decimals": 18,
-        "name": "peaq",
-        "symbol": "PEAQ"
-      },
-      "protocol": "ethereum",
-      "rpcUrls": [
-        {
-          "http": "https://peaq.api.onfinality.io/public"
-        }
-      ],
-      "technicalStack": "polkadotsubstrate",
-      "aggregationHook": "0xc9f884BE8748eEbB7Fe8b54EbA3866fF831CF0D4",
-      "domainRoutingIsm": "0xBD70Ea9D599a0FC8158B026797177773C3445730",
-      "domainRoutingIsmFactory": "0x1052eF3419f26Bec74Ed7CEf4a4FA6812Bc09908",
-      "fallbackRoutingHook": "0x5B7a808CaA2C3F1378B07cDd46eB8ccA52F67e3B",
-      "interchainAccountRouter": "0xdcA646C56E7768DD11654956adE24bfFf9Ba4893",
-      "interchainGasPaymaster": "0x0DbB60c348DF645c295Fd0ce26F87bB850710185",
-      "interchainSecurityModule": "0x11e1D3C7e8dDdaD321c076cCd10da5459C1e35Ff",
-      "mailbox": "0x3a464f746D23Ab22155710f44dB16dcA53e0775E",
-      "merkleTreeHook": "0x2FF6cf2651fec512D0618E33c9d1374aaCd8b310",
-      "pausableHook": "0x5244d3359065C883BDfeEEff5329DE38c0Bd227e",
-      "pausableIsm": "0x9fE454AA2B01fc7A2a777AE561bc58Ce560CD5a9",
-      "protocolFee": "0xF6CC9B10c607afB777380bF71F272E4D7037C3A9",
-      "proxyAdmin": "0x2f2aFaE1139Ce54feFC03593FeE8AB2aDF4a85A7",
-      "staticAggregationHookFactory": "0xEb9FcFDC9EfDC17c1EC5E1dc085B98485da213D6",
-      "staticAggregationIsm": "0xEEca5C23f957aD0E4c4134D0c466e45A88437d31",
-      "staticAggregationIsmFactory": "0x8F7454AC98228f3504Bb91eA3D8Adafe6406110A",
-      "staticMerkleRootMultisigIsmFactory": "0x2C1FAbEcd7bFBdEBF27CcdB67baADB38b6Df90fC",
-      "staticMerkleRootWeightedMultisigIsmFactory": "0x0761b0827849abbf7b0cC09CE14e1C93D87f5004",
-      "staticMessageIdMultisigIsmFactory": "0x8b83fefd896fAa52057798f6426E9f0B080FCCcE",
-      "staticMessageIdWeightedMultisigIsmFactory": "0x4Ed7d626f1E96cD1C0401607Bf70D95243E3dEd1",
-      "storageGasOracle": "0x4A91738390a3D55CB27c2863e8950c9cD1b89d0e",
-      "testRecipient": "0xF9aE87E9ACE51aa16AED25Ca38F17D258aECb73f",
-      "timelockController": "0x0000000000000000000000000000000000000000",
-      "validatorAnnounce": "0x7B8AA8f23Ab6B0757eC6FC71894211376D9335b0",
-      "index": {
-        "from": 4997878
-      }
-    },
-    "plasma": {
-      "blockExplorers": [
-        {
-          "apiUrl": "https://api.routescan.io/v2/network/mainnet/evm/9745/etherscan/api",
-          "family": "routescan",
-          "name": "Plasma Explorer",
-          "url": "https://plasmascan.to"
-        }
-      ],
-      "blocks": {
-        "confirmations": 1,
-        "estimateBlockTime": 1,
-        "reorgPeriod": 10
-      },
-      "chainId": 9745,
-      "deployer": {
-        "name": "Abacus Works",
-        "url": "https://www.hyperlane.xyz"
-      },
-      "displayName": "Plasma",
-      "domainId": 9745,
-      "gasCurrencyCoinGeckoId": "plasma",
-      "name": "plasma",
-      "nativeToken": {
-        "decimals": 18,
-        "name": "XPL",
-        "symbol": "XPL"
-      },
-      "protocol": "ethereum",
-      "rpcUrls": [
-        {
-          "http": "https://rpc.plasma.to"
-        }
-      ],
-<<<<<<< HEAD
-      "technicalStack": "other",
-      "aggregationHook": "0xC1F1EC06556512CCBCA8493F25dE4D438C825f7A",
-=======
-      "technicalStack": "polkadotsubstrate",
-      "aggregationHook": "0xc839F5879dF10CC152b0c22bE712a9d6f43ded36",
->>>>>>> 4a3ac4cf
-      "domainRoutingIsm": "0xBD70Ea9D599a0FC8158B026797177773C3445730",
-      "domainRoutingIsmFactory": "0x1052eF3419f26Bec74Ed7CEf4a4FA6812Bc09908",
-      "fallbackRoutingHook": "0xbE58F200ffca4e1cE4D2F4541E94Ae18370fC405",
-      "interchainAccountRouter": "0x9fE454AA2B01fc7A2a777AE561bc58Ce560CD5a9",
-      "interchainGasPaymaster": "0x1A41a365A693b6A7aED1a46316097d290f569F22",
-      "interchainSecurityModule": "0x590a38A8Aa29EAbCA4bd51d2588cE9AEbD8F4cdA",
-      "mailbox": "0x3a464f746D23Ab22155710f44dB16dcA53e0775E",
-      "merkleTreeHook": "0xA7d42B7a7603bEb87f84a1f3D5C97a033DFd2Cc9",
-      "pausableHook": "0x8D8979F2C29bA49FAb259A826D0271c43F70288c",
-      "pausableIsm": "0xf4035357EB3e3B48E498FA6e1207892f615A2c2f",
-      "protocolFee": "0x238b3Fc6f3D32102AA655984059A051647DA98e2",
-      "proxyAdmin": "0x2f2aFaE1139Ce54feFC03593FeE8AB2aDF4a85A7",
-<<<<<<< HEAD
-      "staticAggregationHookFactory": "0xEb9FcFDC9EfDC17c1EC5E1dc085B98485da213D6",
-      "staticAggregationIsm": "0x3505b58BD49C5261aC33a8Dec01756FEb66B9ee1",
-=======
-      "staticAggregationHookFactory": "0x8e949E80891549BC499adEa1f46502B644bFCC21",
-      "staticAggregationIsm": "0x8f1953EFbd2C720223faD02d6CB5CD25f97D7fC9",
->>>>>>> 4a3ac4cf
-      "staticAggregationIsmFactory": "0x8F7454AC98228f3504Bb91eA3D8Adafe6406110A",
-      "staticMerkleRootMultisigIsmFactory": "0x2C1FAbEcd7bFBdEBF27CcdB67baADB38b6Df90fC",
-      "staticMerkleRootWeightedMultisigIsmFactory": "0x0761b0827849abbf7b0cC09CE14e1C93D87f5004",
-      "staticMessageIdMultisigIsmFactory": "0x8b83fefd896fAa52057798f6426E9f0B080FCCcE",
-      "staticMessageIdWeightedMultisigIsmFactory": "0x4Ed7d626f1E96cD1C0401607Bf70D95243E3dEd1",
-      "storageGasOracle": "0xcDD89f19b2d00DCB9510BB3fBd5eCeCa761fe5Ab",
-      "testRecipient": "0x6D48135b7584E8Bf828B6e23110Bc0Da4252704f",
-      "validatorAnnounce": "0x75719C858e0c73e07128F95B2C466d142490e933",
-      "index": {
-        "from": 89474
-      }
-    },
-    "plume": {
-      "blockExplorers": [
-        {
-          "apiUrl": "https://explorer.plume.org/api",
-          "family": "blockscout",
-          "name": "Plume Explorer",
-          "url": "https://explorer.plume.org"
-        }
-      ],
-      "blocks": {
-        "confirmations": 1,
-        "estimateBlockTime": 2,
-        "reorgPeriod": 0
-      },
-      "chainId": 98866,
-      "deployer": {
-        "name": "Abacus Works",
-        "url": "https://www.hyperlane.xyz"
-      },
-      "displayName": "Plume",
-      "domainId": 98866,
-      "gasCurrencyCoinGeckoId": "plume",
-      "index": {
-        "from": 9588
-      },
-      "name": "plume",
-      "nativeToken": {
-        "decimals": 18,
-        "name": "Plume",
-        "symbol": "PLUME"
-      },
-      "protocol": "ethereum",
-      "rpcUrls": [
-        {
-          "http": "https://rpc.plume.org"
-        }
-      ],
-<<<<<<< HEAD
-      "technicalStack": "arbitrumnitro",
-      "aggregationHook": "0xEb340d51056Ab16Bb1fA169AA33cCDce5A8A0d3a",
-=======
-      "technicalStack": "other",
-      "aggregationHook": "0x49fFD6596aB37f6EE615A4F7cC6668fA59cedB5D",
->>>>>>> 4a3ac4cf
-      "domainRoutingIsm": "0xBD70Ea9D599a0FC8158B026797177773C3445730",
-      "domainRoutingIsmFactory": "0x1052eF3419f26Bec74Ed7CEf4a4FA6812Bc09908",
-      "fallbackRoutingHook": "0xB2b0A80b2fa3fC9aB1564A4FaF013d4D6084B325",
-      "interchainAccountRouter": "0xd9Cc2e652A162bb93173d1c44d46cd2c0bbDA59D",
-      "interchainGasPaymaster": "0xc261Bd2BD995d3D0026e918cBFD44b0Cc5416a57",
-      "interchainSecurityModule": "0x60082CF4CDcBD4D7f5A02Ad14cb98992bD4F9892",
-      "mailbox": "0x3a464f746D23Ab22155710f44dB16dcA53e0775E",
-      "merkleTreeHook": "0x25C87e735021F72d8728438C2130b02E3141f2cb",
-      "pausableHook": "0x51545389E04c2Ac07d98A40b85d29B480a2AF6ce",
-      "pausableIsm": "0x30a539E2E2d09FB4e68661B1EDD70D266211602a",
-      "protocolFee": "0x4eB0d97B48711950ecB01871125c4523939c6Fce",
-      "proxyAdmin": "0x2f2aFaE1139Ce54feFC03593FeE8AB2aDF4a85A7",
-<<<<<<< HEAD
-      "staticAggregationHookFactory": "0xEb9FcFDC9EfDC17c1EC5E1dc085B98485da213D6",
-      "staticAggregationIsm": "0x0887118B7f73c98C533351910e618Ebc94B10A3d",
-=======
-      "staticAggregationHookFactory": "0xEE848Bd5041ab551beAA7d5897b0b4F2A9a3C398",
-      "staticAggregationIsm": "0x9eAc9956855640c6a58AF8f91537A3E9ccd757a9",
->>>>>>> 4a3ac4cf
-      "staticAggregationIsmFactory": "0x8F7454AC98228f3504Bb91eA3D8Adafe6406110A",
-      "staticMerkleRootMultisigIsmFactory": "0x2C1FAbEcd7bFBdEBF27CcdB67baADB38b6Df90fC",
-      "staticMerkleRootWeightedMultisigIsmFactory": "0x0761b0827849abbf7b0cC09CE14e1C93D87f5004",
-      "staticMessageIdMultisigIsmFactory": "0x8b83fefd896fAa52057798f6426E9f0B080FCCcE",
-      "staticMessageIdWeightedMultisigIsmFactory": "0x4Ed7d626f1E96cD1C0401607Bf70D95243E3dEd1",
-      "storageGasOracle": "0x1e4dE25C3b07c8DF66D4c193693d8B5f3b431d51",
-      "testRecipient": "0x8D8979F2C29bA49FAb259A826D0271c43F70288c",
-      "timelockController": "0x0000000000000000000000000000000000000000",
-      "validatorAnnounce": "0xbE58F200ffca4e1cE4D2F4541E94Ae18370fC405"
-    },
-    "polygon": {
-      "blockExplorers": [
-        {
-          "apiKey": "GP69JEAP2W7YFJT9ZJTEPGQT6Y6KMW44ZN",
-          "apiUrl": "https://api.etherscan.io/v2/api?chainid=137",
-          "family": "etherscan",
-          "name": "PolygonScan",
-          "url": "https://polygonscan.com"
-        }
-      ],
-      "blocks": {
-        "confirmations": 3,
-        "estimateBlockTime": 2,
-        "reorgPeriod": "finalized"
-      },
-      "chainId": 137,
-      "deployer": {
-        "name": "Abacus Works",
-        "url": "https://www.hyperlane.xyz"
-      },
-      "displayName": "Polygon",
-      "domainId": 137,
-      "gasCurrencyCoinGeckoId": "polygon-ecosystem-token",
-      "gnosisSafeTransactionServiceUrl": "https://safe-transaction-polygon.safe.global/",
-      "name": "polygon",
-      "nativeToken": {
-        "decimals": 18,
-        "name": "Polygon Ecosystem Token",
-        "symbol": "POL"
-      },
-      "protocol": "ethereum",
-      "rpcUrls": [
-        {
-          "http": "https://polygon-bor.publicnode.com"
-        },
-        {
-          "http": "https://polygon-rpc.com"
-        },
-        {
-          "http": "https://polygon.drpc.org"
-        },
-        {
-          "http": "https://polygon-pokt.nodies.app"
-        }
-      ],
-      "technicalStack": "other",
-      "aggregationHook": "0x34dAb05650Cf590088bA18aF9d597f3e081bCc47",
-      "domainRoutingIsm": "0xBcb9d74E1D2549fc1939023433aaAB11587bc338",
-      "domainRoutingIsmFactory": "0x0d0E816eE4557689d34fAd5885C53b9393C1D9fA",
-      "fallbackRoutingHook": "0xca4cCe24E7e06241846F5EA0cda9947F0507C40C",
-      "interchainAccountRouter": "0xd8B641FEb587844854aeC97544ccEA426DFF04a3",
-      "interchainGasPaymaster": "0x0071740Bf129b05C4684abfbBeD248D80971cce2",
-      "interchainSecurityModule": "0x03f676ec76b997283557682C6DC07429e3B52866",
-      "mailbox": "0x5d934f4e2f797775e53561bB72aca21ba36B96BB",
-      "merkleTreeHook": "0x73FbD25c3e817DC4B4Cd9d00eff6D83dcde2DfF6",
-      "pausableHook": "0x748040afB89B8FdBb992799808215419d36A0930",
-      "pausableIsm": "0x6741e91fFDC31c7786E3684427c628dad06299B0",
-      "protocolFee": "0xF8F3629e308b4758F8396606405989F8D8C9c578",
-      "proxyAdmin": "0xC4F7590C5d30BE959225dC75640657954A86b980",
-      "staticAggregationHookFactory": "0xFeeB86e70e4a640cDd29636CCE19BD6fe8628135",
-      "staticAggregationIsm": "0xe289bD204Dbb4F3aaFA27Dbe5751C71e101CFD80",
-      "staticAggregationIsmFactory": "0x81AdDD9Ca89105063DaDEBd5B4408551Ce850E22",
-      "staticMerkleRootMultisigIsmFactory": "0xa9E0E18E78b098c2DE36c42E4DDEA13ce214c592",
-      "staticMerkleRootWeightedMultisigIsmFactory": "0x07CE1B0cFfa436AE2fb7Fbd7318648774FdA53f9",
-      "staticMessageIdMultisigIsmFactory": "0xEa5Be2AD66BB1BA321B7aCf0A079fBE304B09Ca0",
-      "staticMessageIdWeightedMultisigIsmFactory": "0x9e22945bE593946618383B108CC5bce09eBA4C26",
-      "storageGasOracle": "0xA3a24EC5670F1F416AB9fD554FcE2f226AE9D7eB",
-      "testRecipient": "0x36FdA966CfffF8a9Cdc814f546db0e6378bFef35",
-      "testTokenRecipient": "0x85ac1164878e017b67660a74ff1f41f3D05C02Bb",
-      "timelockController": "0x0000000000000000000000000000000000000000",
-      "validatorAnnounce": "0x454E1a1E1CA8B51506090f1b5399083658eA4Fc5",
-      "index": {
-        "from": 49108065
-      }
-    },
-    "polygonzkevm": {
-      "blockExplorers": [
-        {
-          "apiKey": "GP69JEAP2W7YFJT9ZJTEPGQT6Y6KMW44ZN",
-          "apiUrl": "https://api.etherscan.io/v2/api?chainid=1101",
-          "family": "etherscan",
-          "name": "PolygonScan",
-          "url": "https://zkevm.polygonscan.com"
-        }
-      ],
-      "blocks": {
-        "confirmations": 1,
-        "estimateBlockTime": 10,
-        "reorgPeriod": 5
-      },
-      "chainId": 1101,
-      "deployer": {
-        "name": "Abacus Works",
-        "url": "https://www.hyperlane.xyz"
-      },
-      "displayName": "Polygon zkEVM",
-      "displayNameShort": "zkEVM",
-      "domainId": 1101,
-      "gasCurrencyCoinGeckoId": "ethereum",
-      "gnosisSafeTransactionServiceUrl": "https://safe-transaction-zkevm.safe.global/",
-      "name": "polygonzkevm",
-      "nativeToken": {
-        "decimals": 18,
-        "name": "Ether",
-        "symbol": "ETH"
-      },
-      "protocol": "ethereum",
-      "rpcUrls": [
-        {
-          "http": "https://zkevm-rpc.com"
-        },
-        {
-          "http": "https://rpc.ankr.com/polygon_zkevm"
-        }
-      ],
-<<<<<<< HEAD
-      "technicalStack": "polygoncdk",
-      "aggregationHook": "0x8464aF853363B8d6844070F68b0AB34Cb6523d0F",
-      "domainRoutingIsm": "0x8b6862a784f634F4C8E1cbb04c9DA3dB637B7EaA",
-      "domainRoutingIsmFactory": "0xe4057c5B0c43Dc18E36b08C39B419F190D29Ac2d",
-      "fallbackRoutingHook": "0x01aE937A7B05d187bBCBE80F44F41879D3D335a4",
-      "interchainAccountRouter": "0x0b6C22e18fDcA681049A7ce003372DFfb3C71214",
-      "interchainGasPaymaster": "0x0D63128D887159d63De29497dfa45AFc7C699AE4",
-      "interchainSecurityModule": "0x369a83303336D0Ea4B96C0aE5A6ad3710E215bdE",
-=======
-      "technicalStack": "other",
-      "aggregationHook": "0x1fC7EA141078CdF5c434Ddf56b455eD472270b01",
-      "domainRoutingIsm": "0xBD70Ea9D599a0FC8158B026797177773C3445730",
-      "domainRoutingIsmFactory": "0x1052eF3419f26Bec74Ed7CEf4a4FA6812Bc09908",
-      "fallbackRoutingHook": "0x11b76D93a9D39Eb51F54eBf5566308640cDe882b",
-      "interchainAccountRouter": "0x1604d2D3DaFba7D302F86BD7e79B3931414E4625",
-      "interchainGasPaymaster": "0xc2466492C451E1AE49d8C874bB9f89293Aaad59b",
-      "interchainSecurityModule": "0x542a4EC9F1d32b21126287cEb39B9EE7f33f580a",
->>>>>>> 4a3ac4cf
-      "mailbox": "0x3a464f746D23Ab22155710f44dB16dcA53e0775E",
-      "merkleTreeHook": "0x149db7afD694722747035d5AEC7007ccb6F8f112",
-      "pausableHook": "0xc2FbB9411186AB3b1a6AFCCA702D1a80B48b197c",
-      "pausableIsm": "0x784b9D0f4eF9fb8444DfB5d24AB221C9D1A85395",
-      "protocolFee": "0xd83A4F747fE80Ed98839e05079B1B7Fe037b1638",
-      "proxyAdmin": "0x2f2aFaE1139Ce54feFC03593FeE8AB2aDF4a85A7",
-<<<<<<< HEAD
-      "staticAggregationHookFactory": "0x0761b0827849abbf7b0cC09CE14e1C93D87f5004",
-      "staticAggregationIsm": "0xAe7d2FA2aFc57Ce9F05930d403673A267b3efE50",
-      "staticAggregationIsmFactory": "0x1052eF3419f26Bec74Ed7CEf4a4FA6812Bc09908",
-      "staticMerkleRootMultisigIsmFactory": "0x8F7454AC98228f3504Bb91eA3D8Adafe6406110A",
-      "staticMerkleRootWeightedMultisigIsmFactory": "0xc24f3ba8619Fe9db9b95fB616D6945779669e591",
-      "staticMessageIdMultisigIsmFactory": "0xEb9FcFDC9EfDC17c1EC5E1dc085B98485da213D6",
-      "staticMessageIdWeightedMultisigIsmFactory": "0x882Ad0CcB25CDf928e2a9C899F23eC033C4113f7",
-      "storageGasOracle": "0x19dc38aeae620380430C200a6E990D5Af5480117",
-      "testRecipient": "0xD127D4549cb4A5B2781303a4fE99a10EAd13263A",
-=======
-      "staticAggregationHookFactory": "0xeF8Fc98C79F1f1F52F04EfeD2d50040f6F7Cf0E3",
-      "staticAggregationIsm": "0x9eAc9956855640c6a58AF8f91537A3E9ccd757a9",
-      "staticAggregationIsmFactory": "0x8F7454AC98228f3504Bb91eA3D8Adafe6406110A",
-      "staticMerkleRootMultisigIsmFactory": "0x2C1FAbEcd7bFBdEBF27CcdB67baADB38b6Df90fC",
-      "staticMerkleRootWeightedMultisigIsmFactory": "0x0761b0827849abbf7b0cC09CE14e1C93D87f5004",
-      "staticMessageIdMultisigIsmFactory": "0x8b83fefd896fAa52057798f6426E9f0B080FCCcE",
-      "staticMessageIdWeightedMultisigIsmFactory": "0x4Ed7d626f1E96cD1C0401607Bf70D95243E3dEd1",
-      "storageGasOracle": "0x60515f328B2c55Df63f456D9D839a0082892dEf8",
-      "testRecipient": "0xa2401b57A8CCBF6AbD9b7e62e28811b2b523AB2B",
->>>>>>> 4a3ac4cf
-      "timelockController": "0x0000000000000000000000000000000000000000",
-      "validatorAnnounce": "0x2fa5F5C96419C222cDbCeC797D696e6cE428A7A9",
-      "index": {
-        "from": 6577743
-      },
-      "transactionOverrides": {
-        "gasPrice": 1000000000
-      }
-    },
-    "polynomialfi": {
-      "blockExplorers": [
-        {
-          "apiUrl": "https://polynomialscan.io/api",
-          "family": "routescan",
-          "name": "Polynomial Explorer",
-          "url": "https://polynomialscan.io"
-        }
-      ],
-      "blocks": {
-        "confirmations": 1,
-        "estimateBlockTime": 2,
-        "reorgPeriod": 5
-      },
-      "chainId": 8008,
-      "deployer": {
-        "name": "Abacus Works",
-        "url": "https://www.hyperlane.xyz"
-      },
-      "displayName": "Polynomial",
-      "domainId": 1000008008,
-      "gasCurrencyCoinGeckoId": "ethereum",
-      "name": "polynomialfi",
-      "nativeToken": {
-        "decimals": 18,
-        "name": "Ethereum",
-        "symbol": "ETH"
-      },
-      "protocol": "ethereum",
-      "rpcUrls": [
-        {
-          "http": "https://rpc.polynomial.fi"
-        }
-      ],
-      "technicalStack": "opstack",
-      "aggregationHook": "0x7034eDf1fb187b33f3D44Ffd94Fb2B8432be0402",
-      "domainRoutingIsm": "0x8A82DE5b4EC1A4f1FAf86c74031c2D38B07e1E80",
-      "domainRoutingIsmFactory": "0xc441521bA37EaCd9af4f319CcdA27E9D48f74281",
-      "fallbackRoutingHook": "0xDd260B99d302f0A3fF885728c086f729c06f227f",
-      "interchainAccountRouter": "0x1B947F6246ACe28abAf073FF11c098F31ce4f899",
-      "interchainGasPaymaster": "0x2f536FB7a37bd817Af644072a904Ddc02Dae429f",
-      "interchainSecurityModule": "0xa7D451fD8C1188f8a75a1651e73279F7b764D6a3",
-      "mailbox": "0x2f0E57527Bb37E5E064EF243fad56CCE6241906c",
-      "merkleTreeHook": "0xC8E323036AAFB4B4201e7B640E79C4Db285A3FC8",
-      "pausableHook": "0xdAa1B65547fB969c9ff5678956AB2FF9771B883D",
-      "pausableIsm": "0x2684C6F89E901987E1FdB7649dC5Be0c57C61645",
-      "protocolFee": "0x2e542a3DF4fde491faa77da05eD48377aca9E44e",
-      "proxyAdmin": "0x5bdADEAD721Eb4C4038fF7c989E3C7BbBA302435",
-      "staticAggregationHookFactory": "0x7C012DCA02C42cfA3Fd7Da3B0ED7234B52AE68eF",
-      "staticAggregationIsm": "0x848A33eE97898B1Dbd11DaCd0ff9101c71C4fabA",
-      "staticAggregationIsmFactory": "0xD127D4549cb4A5B2781303a4fE99a10EAd13263A",
-      "staticMerkleRootMultisigIsmFactory": "0x34b67302583A8Faa7c490A2D85463838D3045ce6",
-      "staticMerkleRootWeightedMultisigIsmFactory": "0x730f8a4128Fa8c53C777B62Baa1abeF94cAd34a9",
-      "staticMessageIdMultisigIsmFactory": "0x8a5524a1b898fe848819ff675c577b5c7F224684",
-      "staticMessageIdWeightedMultisigIsmFactory": "0xbed53B5C5BCE9433f25A2A702e6df13E22d84Ae9",
-      "storageGasOracle": "0x2b79328DA089E89A9E9c08732b56dd31F01011Db",
-      "testRecipient": "0xa1c3884EbE24Cccb120B2E98a55f85140563aa4C",
-      "timelockController": "0x0000000000000000000000000000000000000000",
-      "validatorAnnounce": "0xA166219dF110BDA97b91e65D4BB4Aae4159978b9",
-      "index": {
-        "from": 6451460
-      }
-    },
-    "prom": {
-      "blockExplorers": [
-        {
-          "apiUrl": "https://prom-blockscout.eu-north-2.gateway.fm/api/eth-rpc",
-          "family": "blockscout",
-          "name": "Prom Explorer",
-          "url": "https://prom-blockscout.eu-north-2.gateway.fm"
-        }
-      ],
-      "blocks": {
-        "confirmations": 1,
-        "estimateBlockTime": 6,
-        "reorgPeriod": 5
-      },
-      "chainId": 227,
-      "deployer": {
-        "name": "Abacus Works",
-        "url": "https://www.hyperlane.xyz"
-      },
-      "displayName": "Prom",
-      "domainId": 227,
-      "gasCurrencyCoinGeckoId": "prometeus",
-      "name": "prom",
-      "nativeToken": {
-        "decimals": 18,
-        "name": "Prom",
-        "symbol": "PROM"
-      },
-      "protocol": "ethereum",
-      "rpcUrls": [
-        {
-          "http": "https://prom-rpc.eu-north-2.gateway.fm"
-        }
-      ],
-      "technicalStack": "polygoncdk",
-      "aggregationHook": "0x6ab6F297ff0c40115D6c663d21E936CAFFad0EEf",
-      "domainRoutingIsm": "0xF6C3854e195467625D3a9e50103751629b767cE5",
-      "domainRoutingIsmFactory": "0xbb0AE51BCa526cF313b6a95BfaB020794af6C394",
-      "fallbackRoutingHook": "0x5C2D2fB7F948895cf57f4723167DDEe016A462D1",
-      "interchainAccountRouter": "0xd5D8c2d9A3F4974E89396928FEb7829d9C5e0788",
-      "interchainGasPaymaster": "0x282629Af1A2f9b8e2c5Cbc54C35C7989f21950c6",
-      "interchainSecurityModule": "0x775fC98d2571428d132943Aa5d752f89D012CA7B",
-      "mailbox": "0x5C02157068a52cEcfc98EDb6115DE6134EcB4764",
-      "merkleTreeHook": "0xf147bBD944C610F86DaE6C7668497D22932C1E4A",
-      "pausableHook": "0x872Bd98057931c8809927c6dE2ef39738a80Eb0C",
-      "pausableIsm": "0xEE2e85Df244e32d95d9f327D7a35Ba3d2d412225",
-      "protocolFee": "0x2A532fc8cF9a72142eA8753a0d2AB68098C19585",
-      "proxyAdmin": "0x9534122Aae7978dB8f5f10dF4432233c53e820A1",
-      "staticAggregationHookFactory": "0x9eb56085DdbDA60aDf7d2B533AFeD90e38fC9666",
-      "staticAggregationIsm": "0xa0bBd1258E803be00e6953840806A917E066D56c",
-      "staticAggregationIsmFactory": "0x0D3bD9F1bcDA82bD1682b2C895a907d7aaE45849",
-      "staticMerkleRootMultisigIsmFactory": "0xeE8C0E1EeBfFCC451a013336386eA53E42a44451",
-      "staticMerkleRootWeightedMultisigIsmFactory": "0x83475ca5bEB2Eaa59A2FF48a0544ebaa4a32c2de",
-      "staticMessageIdMultisigIsmFactory": "0x9eaaC366BFD70430cFee6E70265fefFf1CfC9E47",
-      "staticMessageIdWeightedMultisigIsmFactory": "0x451dF8AB0936D85526D816f0b4dCaDD934A034A4",
-      "storageGasOracle": "0x33E0c225A54a0A86E9B267e90A90DE8CBb0fDB8f",
-      "testRecipient": "0x83f647970B213675412b76e1cCDB55D0e35365fD",
-      "timelockController": "0x0000000000000000000000000000000000000000",
-      "validatorAnnounce": "0x5ae1ECA065aC8ee92Ce98E584fc3CE43070020e7",
-      "index": {
-        "from": 122243
-      }
-    },
-    "pulsechain": {
-      "blockExplorers": [
-        {
-          "apiUrl": "https://scan.pulsechain.box/api",
-          "family": "blockscout",
-          "name": "Pulsechain Explorer",
-          "url": "https://scan.pulsechain.box"
-        },
-        {
-<<<<<<< HEAD
-          "apiUrl": "https://api.scan.pulsechain.com/api",
-          "family": "blockscout",
-          "name": "Pulsechain Explorer",
-          "url": "https://scan.pulsechainfoundation.org/#/"
-        },
-=======
-          "http": "https://rpc.matchain.io"
-        }
-      ],
-      "technicalStack": "opstack",
-      "aggregationHook": "0x120a23c90Dc45B0586fA294056D4Bd885960E665",
-      "domainRoutingIsm": "0xBD70Ea9D599a0FC8158B026797177773C3445730",
-      "domainRoutingIsmFactory": "0x1052eF3419f26Bec74Ed7CEf4a4FA6812Bc09908",
-      "fallbackRoutingHook": "0xf0F937943Cd6D2a5D02b7f96C9Dd9e04AB633813",
-      "interchainAccountRouter": "0xcb98BD947B58445Fc4815f10285F44De42129918",
-      "interchainGasPaymaster": "0x9629c28990F11c31735765A6FD59E1E1bC197DbD",
-      "interchainSecurityModule": "0x5A7e70701D8C564AA0b7eEBa652C740a0C5A9290",
-      "mailbox": "0x3a464f746D23Ab22155710f44dB16dcA53e0775E",
-      "merkleTreeHook": "0x021D2810a758c833080DEc2F1Fa8F571Aae97D45",
-      "pausableHook": "0x46008F5971eFb16e6c354Ef993EA021B489bc055",
-      "pausableIsm": "0xc2466492C451E1AE49d8C874bB9f89293Aaad59b",
-      "protocolFee": "0xb201817dFdd822B75Fa9b595457E6Ee466a7C187",
-      "proxyAdmin": "0x2f2aFaE1139Ce54feFC03593FeE8AB2aDF4a85A7",
-      "staticAggregationHookFactory": "0xCDaebcc592DA5c982B05E95039FF5f3467420223",
-      "staticAggregationIsm": "0x2BAb551CFDFbd6CC45a3B73424aD6228F8A81B61",
-      "staticAggregationIsmFactory": "0x8F7454AC98228f3504Bb91eA3D8Adafe6406110A",
-      "staticMerkleRootMultisigIsmFactory": "0x2C1FAbEcd7bFBdEBF27CcdB67baADB38b6Df90fC",
-      "staticMerkleRootWeightedMultisigIsmFactory": "0x0761b0827849abbf7b0cC09CE14e1C93D87f5004",
-      "staticMessageIdMultisigIsmFactory": "0x8b83fefd896fAa52057798f6426E9f0B080FCCcE",
-      "staticMessageIdWeightedMultisigIsmFactory": "0x4Ed7d626f1E96cD1C0401607Bf70D95243E3dEd1",
-      "storageGasOracle": "0xff72A726Ce261846f2dF6F32113e514b5Ddb0E37",
-      "testRecipient": "0xFa6fDABA1d0688675f05cE1B9DE17461247Bce9e",
-      "timelockController": "0x0000000000000000000000000000000000000000",
-      "validatorAnnounce": "0xC5f2c60073DCAA9D157C45d5B017D639dF9C5CeB",
-      "index": {
-        "from": 16333539,
-        "chunk": 999
-      },
-      "gnosisSafeTransactionServiceUrl": "https://prod.matchain.keypersafe.xyz"
-    },
-    "sonicsvm": {
-      "blockExplorers": [
->>>>>>> 4a3ac4cf
-        {
-          "apiUrl": "https://api.scan.pulsechain.com/api",
-          "family": "other",
-          "name": "Otterscan",
-          "url": "https://otter.pulsechain.com"
-        }
-      ],
-      "blocks": {
-        "confirmations": 1,
-        "estimateBlockTime": 10,
-        "reorgPeriod": 10
-      },
-      "chainId": 369,
-      "deployer": {
-        "name": "Abacus Works",
-        "url": "https://www.hyperlane.xyz"
-      },
-      "displayName": "PulseChain",
-      "domainId": 369,
-      "gasCurrencyCoinGeckoId": "pulsechain",
-      "name": "pulsechain",
-      "nativeToken": {
-        "decimals": 18,
-        "name": "PulseChain",
-        "symbol": "PLS"
-      },
-      "protocol": "ethereum",
-      "rpcUrls": [
-        {
-          "http": "https://rpc.pulsechain.com"
-        },
-        {
-          "http": "https://pulsechain-rpc.publicnode.com"
-        }
-      ],
-      "technicalStack": "other",
-      "aggregationHook": "0xcb8738c0e8ea5CCD603C8D593720FB1C16396CC5",
-      "domainRoutingIsm": "0xceC94cB0C1d128B36e2142bDd070e047f0E4B1CC",
-      "domainRoutingIsmFactory": "0x175113a9E1B81DB97482edF427C1Ac079eFD9b2a",
-      "fallbackRoutingHook": "0x4ECc899c97A5a70273C291cB30740CdF1244a931",
-      "interchainAccountRouter": "0x7823Ce52c254F71321a70b2b87EcC63a516008a1",
-      "interchainGasPaymaster": "0xc996F4D7d7F39189921A08F3DaAf1b9ff0b20006",
-      "interchainSecurityModule": "0x9352810c7cb60769623B195189028031eE718B94",
-      "mailbox": "0x56176C7Fb66FdD70ef962Ae53a46A226c7F6a2Cc",
-      "merkleTreeHook": "0x9DaC51dF95298453C7fb5b43233818CfA4604daC",
-      "pausableHook": "0x7528697bdc7300fFA9470EfbDb6007Ea34e56c38",
-      "pausableIsm": "0x5adA3443361585A1c651DA5E53AEeF5Eec364b56",
-      "protocolFee": "0xbadC9416567503f01A737477f88f64d41f817Cba",
-      "proxyAdmin": "0xEe3147deeDFC0c6DDD7c65D4e9ff9a48632BE645",
-      "staticAggregationHookFactory": "0x651178ADa5378d82401D2E6543fc00f8CDcf3aaf",
-      "staticAggregationIsm": "0xaF2eb8E23728e3f3d547E05fee3832Bee1d4Fb39",
-      "staticAggregationIsmFactory": "0xD6ba15FF7191b4b823d4e212EDA4530a76506D46",
-      "staticMerkleRootMultisigIsmFactory": "0x7aed6B857796806C890D969B40325F5bc87e0313",
-      "staticMerkleRootWeightedMultisigIsmFactory": "0x99652737deCa1924F9D267bD7eFE784f28E282C8",
-      "staticMessageIdMultisigIsmFactory": "0x55e1e72051872F571C2B9e7e738276F59ffe3148",
-      "staticMessageIdWeightedMultisigIsmFactory": "0xD9B8aCD833452ab6021290719CeF5759DDbF2E53",
-      "storageGasOracle": "0xe974B5F169a5770DbfFB20F669e662Bd721c9Cc4",
-      "testRecipient": "0x08462526f57DADfc371bc0c0cb3227eBb4576a7c",
-      "validatorAnnounce": "0xB08bd33086CF244D3757843DdD771c3263e1C02c",
-      "index": {
-        "from": 24358784
-      }
-    },
-    "radix": {
-      "bech32Prefix": "account_rdx",
-      "blockExplorers": [
-        {
-          "apiUrl": "https://dashboard.radixdlt.com",
-          "family": "radixdashboard",
-          "name": "Radix Dashboard",
-          "url": "https://dashboard.radixdlt.com"
-        }
-      ],
-      "blocks": {
-        "confirmations": 0,
-        "estimateBlockTime": 5,
-        "reorgPeriod": 0
-      },
-      "chainId": 1,
-      "deployer": {
-        "name": "Abacus Works",
-        "url": "https://www.hyperlane.xyz"
-      },
-      "displayName": "Radix",
-      "domainId": 1633970780,
-      "gasCurrencyCoinGeckoId": "radix",
-      "gatewayUrls": [
-        {
-          "http": "https://mainnet.radixdlt.com"
-        }
-      ],
-      "name": "radix",
-      "nativeToken": {
-        "decimals": 18,
-        "denom": "resource_rdx1tknxxxxxxxxxradxrdxxxxxxxxx009923554798xxxxxxxxxradxrd",
-        "name": "Radix",
-        "symbol": "XRD"
-      },
-      "protocol": "radix",
-      "rpcUrls": [
-        {
-          "http": "https://radix.rpc.grove.city/v1/326002fc"
-        }
-      ],
-      "technicalStack": "other",
-<<<<<<< HEAD
-      "interchainGasPaymaster": "component_rdx1cznxpn5m3kutzr6jrhgnvv0x7uhcs0rf8fl2w59hkclm6m7axzlqgu",
-      "interchainSecurityModule": "component_rdx1crzkj7lujcdazgc4hpuvzlkmaddwnzh6d39ln5hrpxk6wllehqcdcf",
-      "mailbox": "component_rdx1cpcq2wcs8zmpjanjf5ek76y4wttdxswnyfcuhynz4zmhjfjxqfsg9z",
-      "merkleTreeHook": "component_rdx1cz4c0upfeezhr7nxft5x3dg7w4gmhddy62d5a730lurazwkk830r4g",
-      "validatorAnnounce": "component_rdx1cr0hsv0qg58ud3pv3prd4kv2m4dl4vd4ma2yd0et64987qukxp9n94"
-=======
-      "aggregationHook": "0xC50b98A6CFC20A2484bf2A21310F22C3557E5f32",
-      "domainRoutingIsm": "0xDEed16fe4b1c9b2a93483EDFf34C77A9b57D31Ff",
-      "domainRoutingIsmFactory": "0x4Ed7d626f1E96cD1C0401607Bf70D95243E3dEd1",
-      "fallbackRoutingHook": "0x7937CB2886f01F38210506491A69B0D107Ea0ad9",
-      "interchainAccountRouter": "0x84Fcd67D2B723416e2aFDd61484BD19bd9C32f27",
-      "interchainGasPaymaster": "0x7Ce3a48cd9FD80004d95b088760bD05bA86C1f7b",
-      "interchainSecurityModule": "0xD546563262eA44C7924816DDF5f5eAf9aea8236E",
-      "mailbox": "0x7f50C5776722630a0024fAE05fDe8b47571D7B39",
-      "merkleTreeHook": "0x8F23872dAb3B166cef411EeB6C391Ff6Ce419532",
-      "pausableHook": "0x2351FBe24C1212F253b7a300ff0cBCFd97952a19",
-      "pausableIsm": "0xE885941aF52eab9E7f4c67392eACd96ea2A65d9B",
-      "protocolFee": "0xF16E63B42Df7f2676B373979120BBf7e6298F473",
-      "proxyAdmin": "0x3a464f746D23Ab22155710f44dB16dcA53e0775E",
-      "staticAggregationHookFactory": "0x92FDcD6ECa2B05a6ceAdb209D81DeB9e91f02495",
-      "staticAggregationIsm": "0x11f4E62575EE171D4df15b2D5426abd5d4196284",
-      "staticAggregationIsmFactory": "0x1052eF3419f26Bec74Ed7CEf4a4FA6812Bc09908",
-      "staticMerkleRootMultisigIsmFactory": "0x8F7454AC98228f3504Bb91eA3D8Adafe6406110A",
-      "staticMerkleRootWeightedMultisigIsmFactory": "0x2f2aFaE1139Ce54feFC03593FeE8AB2aDF4a85A7",
-      "staticMessageIdMultisigIsmFactory": "0xEb9FcFDC9EfDC17c1EC5E1dc085B98485da213D6",
-      "staticMessageIdWeightedMultisigIsmFactory": "0xeA87ae93Fa0019a82A727bfd3eBd1cFCa8f64f1D",
-      "storageGasOracle": "0xb201817dFdd822B75Fa9b595457E6Ee466a7C187",
-      "testRecipient": "0x82540c4C1C6956FC4815E583DDc6d88A782E0F3e",
-      "timelockController": "0x0000000000000000000000000000000000000000",
-      "validatorAnnounce": "0xa377b8269e0A47cdd2fD5AAeAe860b45623c6d82",
-      "index": {
-        "from": 707812
-      },
-      "gnosisSafeTransactionServiceUrl": "https://transaction.safe.berachain.com"
->>>>>>> 4a3ac4cf
-    },
-    "rarichain": {
-      "blockExplorers": [
-        {
-          "apiUrl": "https://mainnet.explorer.rarichain.org/api",
-          "family": "blockscout",
-          "name": "Rari Mainnet Explorer",
-          "url": "https://mainnet.explorer.rarichain.org"
-        }
-      ],
-      "blocks": {
-        "confirmations": 1,
-        "estimateBlockTime": 30,
-        "reorgPeriod": 0
-      },
-      "chainId": 1380012617,
-      "deployer": {
-        "name": "Abacus Works",
-        "url": "https://www.hyperlane.xyz"
-      },
-      "displayName": "RARI Chain",
-      "domainId": 1000012617,
-      "gasCurrencyCoinGeckoId": "ethereum",
-      "index": {
-        "from": 688784
-      },
-      "name": "rarichain",
-      "nativeToken": {
-        "decimals": 18,
-        "name": "Ethereum",
-        "symbol": "ETH"
-      },
-      "protocol": "ethereum",
-      "rpcUrls": [
-        {
-          "http": "https://mainnet.rpc.rarichain.org/http"
-        }
-      ],
-      "technicalStack": "arbitrumnitro",
-      "aggregationHook": "0x1bf00e9883291F1bc25292799Dd5cE4fa3a00215",
-      "domainRoutingIsm": "0x43fEfD9323a9e71Df4cd9f32f1015efa4c906d10",
-      "domainRoutingIsmFactory": "0x5DdFCA27f9a308c1429A010C4daB291b5534a297",
-      "fallbackRoutingHook": "0x01EBa6D613DC09Cb899aF1e8E8a747416d7250ad",
-      "interchainAccountRouter": "0xecA217aB573506eaB6E51CDD1c3a84B626CDf7b4",
-      "interchainGasPaymaster": "0xDDE46032Baf4da13fDD79BF9dfbaA2749615C409",
-      "interchainSecurityModule": "0xe43e262c5BCBeD261A011bd05CDF7Ec673ab679D",
-      "mailbox": "0x65dCf8F6b3f6a0ECEdf3d0bdCB036AEa47A1d615",
-      "merkleTreeHook": "0x8c794a781327b819416E7b67908f1D22397f1E67",
-      "pausableHook": "0x4d264424905535E97396Db83bd553D0d73A4EF9d",
-      "pausableIsm": "0xA166219dF110BDA97b91e65D4BB4Aae4159978b9",
-      "protocolFee": "0x8a733038eF4BbC314eE0F7595257D8d3799B6aA9",
-      "proxyAdmin": "0x4Ee9dEBB3046139661b51E17bdfD54Fd63211de7",
-      "staticAggregationHookFactory": "0x3cECBa60A580dE20CC57D87528953a00f4ED99EA",
-      "staticAggregationIsm": "0x72AafB2129B3cCCc9A89A1EEdCdF50D1Ccb4a3C8",
-      "staticAggregationIsmFactory": "0xc0C2dB448fC2c84213394Fcb93a3C467e50ECa9E",
-      "staticMerkleRootMultisigIsmFactory": "0xDf178647caB5e0222F4B53C57274FD2A03BEaed6",
-      "staticMerkleRootWeightedMultisigIsmFactory": "0xcb35B397B159AAE1fbfAcc86b782B036D0DA6b1D",
-      "staticMessageIdMultisigIsmFactory": "0x5e8a0fCc0D1DF583322943e01F02cB243e5300f6",
-      "staticMessageIdWeightedMultisigIsmFactory": "0x84444cE490233CFa76E3F1029bc166aa8c266907",
-      "storageGasOracle": "0x16625230dD6cFe1B2bec3eCaEc7d43bA3A902CD6",
-      "testRecipient": "0xCE8260c1b5cF2fAD15bb4B6542716b050Fdf35c9",
-      "timelockController": "0x0000000000000000000000000000000000000000",
-      "validatorAnnounce": "0x38D361861d321B8B05de200c61B8F18740Daf4D8"
-    },
-    "reactive": {
-      "blockExplorers": [
-        {
-          "apiUrl": "https://reactscan.net/api",
-          "family": "other",
-          "name": "Reactscan",
-          "url": "https://reactscan.net"
-        }
-      ],
-      "blocks": {
-        "confirmations": 3,
-        "estimateBlockTime": 7,
-        "reorgPeriod": 5
-      },
-      "chainId": 1597,
-      "deployer": {
-        "name": "Abacus Works",
-        "url": "https://www.hyperlane.xyz"
-      },
-      "displayName": "Reactive Mainnet",
-      "domainId": 1597,
-      "gasCurrencyCoinGeckoId": "reactive-network",
-      "name": "reactive",
-      "nativeToken": {
-        "decimals": 18,
-        "name": "REACT",
-        "symbol": "REACT"
-      },
-      "protocol": "ethereum",
-      "rpcUrls": [
-        {
-          "http": "https://mainnet-rpc.rnk.dev"
-        }
-      ],
-      "technicalStack": "other",
-<<<<<<< HEAD
-      "aggregationHook": "0x5f65691fCF01CF258Aa5A5f416902C0524402395",
-      "domainRoutingIsm": "0xBD70Ea9D599a0FC8158B026797177773C3445730",
-      "domainRoutingIsmFactory": "0x1052eF3419f26Bec74Ed7CEf4a4FA6812Bc09908",
-      "fallbackRoutingHook": "0xdf4aA3905e0391C7763e33CB6A08fFa97221D49B",
-      "interchainAccountRouter": "0x2A532fc8cF9a72142eA8753a0d2AB68098C19585",
-      "interchainGasPaymaster": "0xE911e75CECe0eF01df3ceD96BCd362941AE474D4",
-      "interchainSecurityModule": "0xE0483C11b10650b75399249184120580363B3cbc",
-=======
       "aggregationHook": "0xEEB557788922d6112aaec0D9F78e03a945f418FF",
       "domainRoutingIsm": "0xBD70Ea9D599a0FC8158B026797177773C3445730",
       "domainRoutingIsmFactory": "0x1052eF3419f26Bec74Ed7CEf4a4FA6812Bc09908",
@@ -8504,104 +6908,96 @@
       "interchainAccountRouter": "0xd6b12ecC223b483427ea66B029b4EEfcC1af86DC",
       "interchainGasPaymaster": "0x5cD695ADCB156589cde501822C314bFD74398cA1",
       "interchainSecurityModule": "0x5fB35e4A73DdCAa7F17eA0F3f084f12e50229360",
->>>>>>> 4a3ac4cf
       "mailbox": "0x3a464f746D23Ab22155710f44dB16dcA53e0775E",
-      "merkleTreeHook": "0xcDD89f19b2d00DCB9510BB3fBd5eCeCa761fe5Ab",
-      "pausableHook": "0x72246331d057741008751AB3976a8297Ce7267Bc",
-      "pausableIsm": "0xbE58F200ffca4e1cE4D2F4541E94Ae18370fC405",
-      "protocolFee": "0x6D48135b7584E8Bf828B6e23110Bc0Da4252704f",
+      "merkleTreeHook": "0xa377b8269e0A47cdd2fD5AAeAe860b45623c6d82",
+      "pausableHook": "0x3E57E4908FB4Ac05e9928feE2Ffd78f59692317C",
+      "pausableIsm": "0xF16E63B42Df7f2676B373979120BBf7e6298F473",
+      "protocolFee": "0xd386Bb418B61E296e1689C95AfE94A2E321a6eaD",
       "proxyAdmin": "0x2f2aFaE1139Ce54feFC03593FeE8AB2aDF4a85A7",
-<<<<<<< HEAD
-      "staticAggregationHookFactory": "0xEb9FcFDC9EfDC17c1EC5E1dc085B98485da213D6",
-      "staticAggregationIsm": "0x0Cb57b789C6CF954F422F043E351cc6Ba8447aE1",
-=======
       "staticAggregationHookFactory": "0x246BBe3983C22553362A42aa4B06320E2fB4E880",
       "staticAggregationIsm": "0x2ac85c56B1FCB06951a6457918E29fB2ab30722b",
->>>>>>> 4a3ac4cf
       "staticAggregationIsmFactory": "0x8F7454AC98228f3504Bb91eA3D8Adafe6406110A",
       "staticMerkleRootMultisigIsmFactory": "0x2C1FAbEcd7bFBdEBF27CcdB67baADB38b6Df90fC",
       "staticMerkleRootWeightedMultisigIsmFactory": "0x0761b0827849abbf7b0cC09CE14e1C93D87f5004",
       "staticMessageIdMultisigIsmFactory": "0x8b83fefd896fAa52057798f6426E9f0B080FCCcE",
       "staticMessageIdWeightedMultisigIsmFactory": "0x4Ed7d626f1E96cD1C0401607Bf70D95243E3dEd1",
-      "storageGasOracle": "0x7947b7Fe737B4bd1D3387153f32148974066E591",
-      "testRecipient": "0x76F2cC245882ceFf209A61d75b9F0f1A3b7285fB",
-      "timelockController": "0x0000000000000000000000000000000000000000",
-      "validatorAnnounce": "0x9fE454AA2B01fc7A2a777AE561bc58Ce560CD5a9",
-      "index": {
-        "from": 226924
-      }
-    },
-    "redstone": {
-      "blockExplorers": [
-        {
-          "apiUrl": "https://explorer.redstone.xyz/api",
+      "storageGasOracle": "0x6e1B9f776bd415d7cC3C7458A5f0d801016918f8",
+      "testRecipient": "0x51545389E04c2Ac07d98A40b85d29B480a2AF6ce",
+      "timelockController": "0x0000000000000000000000000000000000000000",
+      "validatorAnnounce": "0xB2b0A80b2fa3fC9aB1564A4FaF013d4D6084B325",
+      "index": {
+        "from": 42656210
+      },
+      "gnosisSafeTransactionServiceUrl": "https://safe-transaction-ronin.safe.onchainden.com"
+    },
+    "sophon": {
+      "blockExplorers": [
+        {
+          "apiUrl": "https://verification-explorer.sophon.xyz/contract_verification",
+          "family": "etherscan",
+          "name": "Sophon Explorer",
+          "url": "https://explorer.sophon.xyz"
+        }
+      ],
+      "blocks": {
+        "confirmations": 1,
+        "estimateBlockTime": 1,
+        "reorgPeriod": 0
+      },
+      "chainId": 50104,
+      "deployer": {
+        "name": "Abacus Works",
+        "url": "https://www.hyperlane.xyz"
+      },
+      "displayName": "Sophon",
+      "domainId": 50104,
+      "gasCurrencyCoinGeckoId": "sophon",
+      "name": "sophon",
+      "nativeToken": {
+        "decimals": 18,
+        "name": "sophon",
+        "symbol": "SOPH"
+      },
+      "protocol": "ethereum",
+      "rpcUrls": [
+        {
+          "http": "https://rpc.sophon.xyz"
+        },
+        {
+          "http": "https://sophon-mainnet-public.unifra.io"
+        }
+      ],
+      "technicalStack": "zksync",
+      "domainRoutingIsm": "0xc1FC99Ea4D8B2b06b674A2e91b5A4617c1dcFd22",
+      "domainRoutingIsmFactory": "0x0000000000000000000000000000000000000000",
+      "fallbackDomainRoutingHook": "0xc364cfedefE854c1275B0f4088EaFA9695e1FC56",
+      "fallbackRoutingHook": "0xc364cfedefE854c1275B0f4088EaFA9695e1FC56",
+      "interchainGasPaymaster": "0x73a82061Cd258d02BEa145fe183120456e718c2A",
+      "interchainSecurityModule": "0x309D19dc1AdaAcD7Ff8BaAE9737e7d2314A4651E",
+      "mailbox": "0x9BbDf86b272d224323136E15594fdCe487F40ce7",
+      "merkleTreeHook": "0x697a90753B7dCf6512189c239E612fC12baaE500",
+      "proxyAdmin": "0x038F9F4e93e88Af2C688da265222FdE80e455aA4",
+      "staticAggregationHookFactory": "0x0000000000000000000000000000000000000000",
+      "staticAggregationIsmFactory": "0x0000000000000000000000000000000000000000",
+      "staticMerkleRootMultisigIsmFactory": "0x0000000000000000000000000000000000000000",
+      "staticMerkleRootWeightedMultisigIsmFactory": "0x0000000000000000000000000000000000000000",
+      "staticMessageIdMultisigIsmFactory": "0x0000000000000000000000000000000000000000",
+      "staticMessageIdWeightedMultisigIsmFactory": "0x0000000000000000000000000000000000000000",
+      "storageGasOracle": "0xA1ADFCa9666Bcd68b7b5C8b55e3ecC465DcDfE65",
+      "testRecipient": "0xB35eCb9714e8f48332Af22B48C18ca21E2607438",
+      "validatorAnnounce": "0x54E88f2ab58E0Ab4B7Ce081FB20D85b16af041d2",
+      "index": {
+        "from": 5125936
+      },
+      "gnosisSafeTransactionServiceUrl": "https://transaction.safe.sophon.xyz"
+    },
+    "story": {
+      "blockExplorers": [
+        {
+          "apiUrl": "https://www.storyscan.xyz/api",
           "family": "blockscout",
-          "name": "Redstone Explorer",
-          "url": "https://explorer.redstone.xyz"
-        }
-      ],
-      "blocks": {
-        "confirmations": 1,
-        "estimateBlockTime": 2,
-        "reorgPeriod": 5
-      },
-      "chainId": 690,
-      "deployer": {
-        "name": "Abacus Works",
-        "url": "https://www.hyperlane.xyz"
-      },
-      "displayName": "Redstone",
-      "domainId": 690,
-      "gasCurrencyCoinGeckoId": "ethereum",
-      "gnosisSafeTransactionServiceUrl": "https://transaction-redstone.safe.optimism.io",
-      "name": "redstone",
-      "nativeToken": {
-        "decimals": 18,
-        "name": "Ether",
-        "symbol": "ETH"
-      },
-      "protocol": "ethereum",
-      "rpcUrls": [
-        {
-          "http": "https://rpc.redstonechain.com"
-        }
-      ],
-      "technicalStack": "opstack",
-      "aggregationHook": "0x7bC13D23eD161E152a05c71D037b4642EA61B8eF",
-      "domainRoutingIsm": "0x5D1e7D7c5B9e6dDC8439F67F10c578f2A1084f6F",
-      "domainRoutingIsmFactory": "0x0761b0827849abbf7b0cC09CE14e1C93D87f5004",
-      "fallbackRoutingHook": "0xA1ac41d8A663fd317cc3BD94C7de92dC4BA4a882",
-      "interchainAccountRouter": "0x27e88AeB8EA4B159d81df06355Ea3d20bEB1de38",
-      "interchainGasPaymaster": "0x2Fa570E83009eaEef3a1cbd496a9a30F05266634",
-      "interchainSecurityModule": "0xdBb7627b60Fa558e7d5f0D356FE3AF946ea7B607",
-      "mailbox": "0xeA87ae93Fa0019a82A727bfd3eBd1cFCa8f64f1D",
-      "merkleTreeHook": "0x8F1E22d309baa69D398a03cc88E9b46037e988AA",
-      "pausableHook": "0xC9B8ea6230d6687a4b13fD3C0b8f0Ec607B26465",
-      "pausableIsm": "0xD53Fdbb7537aCa82bAf7cCA7204088f15b52796a",
-      "protocolFee": "0x26f32245fCF5Ad53159E875d5Cae62aEcf19c2d4",
-      "proxyAdmin": "0x4Ed7d626f1E96cD1C0401607Bf70D95243E3dEd1",
-      "staticAggregationHookFactory": "0x1052eF3419f26Bec74Ed7CEf4a4FA6812Bc09908",
-      "staticAggregationIsm": "0x3Bb9244a2aBBb710c933e8D82Ff8F0C200F3c036",
-      "staticAggregationIsmFactory": "0xEb9FcFDC9EfDC17c1EC5E1dc085B98485da213D6",
-      "staticMerkleRootMultisigIsmFactory": "0x8b83fefd896fAa52057798f6426E9f0B080FCCcE",
-      "staticMerkleRootWeightedMultisigIsmFactory": "0x794Fe7970EE45945b0ad2667f99A5bBc9ddfB5d7",
-      "staticMessageIdMultisigIsmFactory": "0x8F7454AC98228f3504Bb91eA3D8Adafe6406110A",
-      "staticMessageIdWeightedMultisigIsmFactory": "0x7B8AA8f23Ab6B0757eC6FC71894211376D9335b0",
-      "storageGasOracle": "0x6Fae4D9935E2fcb11fC79a64e917fb2BF14DaFaa",
-      "testRecipient": "0x1Ab68dC4f7b6cfcd00218D4b761b7F3b5a724555",
-      "timelockController": "0x0000000000000000000000000000000000000000",
-      "validatorAnnounce": "0x12582c7B0f43c6A667CBaA7fA8b112F7fb1E69F0",
-      "index": {
-        "from": 1797579
-      }
-    },
-    "ronin": {
-      "blockExplorers": [
-        {
-          "apiUrl": "https://app.roninchain.com/api",
-          "family": "other",
-          "name": "Ronin Explorer",
-          "url": "https://app.roninchain.com"
+          "name": "Storyscan",
+          "url": "https://www.storyscan.xyz"
         }
       ],
       "blocks": {
@@ -8609,28 +7005,24 @@
         "estimateBlockTime": 3,
         "reorgPeriod": 5
       },
-      "chainId": 2020,
-      "deployer": {
-        "name": "Abacus Works",
-        "url": "https://www.hyperlane.xyz"
-      },
-      "displayName": "Ronin",
-      "domainId": 2020,
-      "gasCurrencyCoinGeckoId": "ronin",
-      "gnosisSafeTransactionServiceUrl": "https://safe-transaction-ronin.safe.onchainden.com",
-      "name": "ronin",
-      "nativeToken": {
-        "decimals": 18,
-        "name": "Ronin",
-        "symbol": "RON"
-      },
-      "protocol": "ethereum",
-      "rpcUrls": [
-        {
-          "http": "https://api.roninchain.com/rpc"
-        },
-        {
-          "http": "https://ronin.drpc.org"
+      "chainId": 1514,
+      "deployer": {
+        "name": "Abacus Works",
+        "url": "https://www.hyperlane.xyz"
+      },
+      "displayName": "Story Mainnet",
+      "domainId": 1514,
+      "gasCurrencyCoinGeckoId": "story-2",
+      "name": "story",
+      "nativeToken": {
+        "decimals": 18,
+        "name": "IP",
+        "symbol": "IP"
+      },
+      "protocol": "ethereum",
+      "rpcUrls": [
+        {
+          "http": "https://mainnet.storyrpc.io"
         }
       ],
       "technicalStack": "other",
@@ -8638,9 +7030,9 @@
       "domainRoutingIsm": "0xBD70Ea9D599a0FC8158B026797177773C3445730",
       "domainRoutingIsmFactory": "0x1052eF3419f26Bec74Ed7CEf4a4FA6812Bc09908",
       "fallbackRoutingHook": "0x82540c4C1C6956FC4815E583DDc6d88A782E0F3e",
-      "interchainAccountRouter": "0xd6b12ecC223b483427ea66B029b4EEfcC1af86DC",
+      "interchainAccountRouter": "0x4ef363Da5bb09CC6aeA16973786963d0C8820778",
       "interchainGasPaymaster": "0x5cD695ADCB156589cde501822C314bFD74398cA1",
-      "interchainSecurityModule": "0x5fB35e4A73DdCAa7F17eA0F3f084f12e50229360",
+      "interchainSecurityModule": "0x65d229469e9424B45BbEa310efE89E30780Bb507",
       "mailbox": "0x3a464f746D23Ab22155710f44dB16dcA53e0775E",
       "merkleTreeHook": "0xa377b8269e0A47cdd2fD5AAeAe860b45623c6d82",
       "pausableHook": "0x3E57E4908FB4Ac05e9928feE2Ffd78f59692317C",
@@ -8659,82 +7051,44 @@
       "timelockController": "0x0000000000000000000000000000000000000000",
       "validatorAnnounce": "0xB2b0A80b2fa3fC9aB1564A4FaF013d4D6084B325",
       "index": {
-        "from": 42656210
+        "from": 1043321
       }
     },
-    "scroll": {
-      "blockExplorers": [
-        {
-          "apiKey": "GP69JEAP2W7YFJT9ZJTEPGQT6Y6KMW44ZN",
-          "apiUrl": "https://api.etherscan.io/v2/api?chainid=534352",
-          "family": "etherscan",
-          "name": "Scroll Explorer",
-          "url": "https://scrollscan.com/"
-        }
-      ],
-      "blocks": {
-        "confirmations": 1,
-        "estimateBlockTime": 3,
-        "reorgPeriod": 17
-      },
-      "chainId": 534352,
-      "deployer": {
-        "name": "Abacus Works",
-        "url": "https://www.hyperlane.xyz"
-      },
-      "displayName": "Scroll",
-      "domainId": 534352,
-      "gasCurrencyCoinGeckoId": "ethereum",
-      "gnosisSafeTransactionServiceUrl": "https://safe-transaction-scroll.safe.global",
-      "name": "scroll",
-      "nativeToken": {
-        "decimals": 18,
-        "name": "Ether",
-        "symbol": "ETH"
-      },
-      "protocol": "ethereum",
-      "rpcUrls": [
-        {
-          "http": "https://rpc.scroll.io"
-        },
-        {
-          "http": "https://rpc.ankr.com/scroll"
-        },
-        {
-          "http": "https://scroll-mainnet.chainstacklabs.com"
-        },
-        {
-          "http": "https://scroll.drpc.org"
-        },
-        {
-          "http": "https://1rpc.io/scroll"
+    "subtensor": {
+      "blockExplorers": [
+        {
+          "apiUrl": "https://evm.taostats.io/api",
+          "family": "other",
+          "name": "TaoStats EVM",
+          "url": "https://evm.taostats.io"
+        }
+      ],
+      "blocks": {
+        "confirmations": 1,
+        "estimateBlockTime": 12,
+        "reorgPeriod": 5
+      },
+      "chainId": 964,
+      "deployer": {
+        "name": "Abacus Works",
+        "url": "https://www.hyperlane.xyz"
+      },
+      "displayName": "Subtensor",
+      "domainId": 964,
+      "gasCurrencyCoinGeckoId": "bittensor",
+      "name": "subtensor",
+      "nativeToken": {
+        "decimals": 18,
+        "name": "Bittensor",
+        "symbol": "TAO"
+      },
+      "protocol": "ethereum",
+      "rpcUrls": [
+        {
+          "http": "https://bittensor-finney.api.onfinality.io/public"
         }
       ],
       "technicalStack": "other",
-<<<<<<< HEAD
-      "aggregationHook": "0x9Bc0FAf446E128a618A88a2F28960Fb2Ca169faE",
-      "domainRoutingIsm": "0x4d02AfFc3F030c887e2f914B8B67E0B845e034fD",
-      "domainRoutingIsmFactory": "0xe03dad16074BC5EEA9A9311257BF02Eb0B6AAA2b",
-      "fallbackRoutingHook": "0xDa7cECb05C4aeB02c1aFDE277d4306a2da7Bd762",
-      "interchainAccountRouter": "0x7E4a3CdF715650A2EF407C86186ec8Fd2d1fb46c",
-      "interchainGasPaymaster": "0xBF12ef4B9f307463D3FB59c3604F294dDCe287E2",
-      "interchainSecurityModule": "0xDc9d5132812d1f02fA64EdA7c0Db44172Ff5C103",
-      "mailbox": "0x2f2aFaE1139Ce54feFC03593FeE8AB2aDF4a85A7",
-      "merkleTreeHook": "0x6119E37Bd66406A1Db74920aC79C15fB8411Ba76",
-      "pausableHook": "0x4Eb82Ee35b0a1c1d776E3a3B547f9A9bA6FCC9f2",
-      "pausableIsm": "0x11Fa12DBaCe771E293e19743feA342e378C6341F",
-      "protocolFee": "0xc3F23848Ed2e04C0c6d41bd7804fa8f89F940B94",
-      "proxyAdmin": "0x0761b0827849abbf7b0cC09CE14e1C93D87f5004",
-      "staticAggregationHookFactory": "0xEb9FcFDC9EfDC17c1EC5E1dc085B98485da213D6",
-      "staticAggregationIsm": "0xAC0F1820F1F3fEd26293B8714464ca431824f823",
-      "staticAggregationIsmFactory": "0x8F7454AC98228f3504Bb91eA3D8Adafe6406110A",
-      "staticMerkleRootMultisigIsmFactory": "0x2C1FAbEcd7bFBdEBF27CcdB67baADB38b6Df90fC",
-      "staticMerkleRootWeightedMultisigIsmFactory": "0xcb0D04010584AA5244b5826c990eeA4c16BeAC8C",
-      "staticMessageIdMultisigIsmFactory": "0x8b83fefd896fAa52057798f6426E9f0B080FCCcE",
-      "staticMessageIdWeightedMultisigIsmFactory": "0x609707355a53d2aAb6366f48E2b607C599D26B29",
-      "storageGasOracle": "0x481171eb1aad17eDE6a56005B7F1aB00C581ef13",
-      "testRecipient": "0x674f4698d063cE4C0d604c88dD7D542De72f327f",
-=======
       "aggregationHook": "0x677dbE4787E82a12Ffd1D18baC688bE5E1190BD4",
       "domainRoutingIsm": "0x3A19eaBd25764c857b49FD350736E2b52Ec713a0",
       "domainRoutingIsmFactory": "0xF7af65596A16740b16CF755F3A43206C96285da0",
@@ -8757,70 +7111,47 @@
       "staticMessageIdWeightedMultisigIsmFactory": "0xD23115B7FC4C606fA27D431ee76ec8e292eBfE10",
       "storageGasOracle": "0xEa2Bcee14eA30bbBe3018E5E7829F963230F71C3",
       "testRecipient": "0xcDD89f19b2d00DCB9510BB3fBd5eCeCa761fe5Ab",
->>>>>>> 4a3ac4cf
-      "timelockController": "0x0000000000000000000000000000000000000000",
-      "validatorAnnounce": "0xd83A4F747fE80Ed98839e05079B1B7Fe037b1638",
-      "index": {
-        "from": 271840
-      },
-      "transactionOverrides": {
-        "gasPrice": 200000000
+      "timelockController": "0x0000000000000000000000000000000000000000",
+      "validatorAnnounce": "0x8D8979F2C29bA49FAb259A826D0271c43F70288c",
+      "index": {
+        "from": 4821250
       }
     },
-    "sei": {
-      "blockExplorers": [
-        {
-          "apiKey": "487e1ac5-03f4-4473-9e73-cee721b782b5",
-          "apiUrl": "https://seitrace.com/pacific-1/api",
-          "family": "etherscan",
-          "name": "Seitrace",
-          "url": "https://seitrace.com"
-        }
-      ],
-      "blocks": {
-        "confirmations": 1,
-        "estimateBlockTime": 1,
-        "reorgPeriod": 1
-      },
-      "chainId": 1329,
-      "deployer": {
-        "name": "Abacus Works",
-        "url": "https://www.hyperlane.xyz"
-      },
-      "displayName": "Sei",
-      "domainId": 1329,
-      "gasCurrencyCoinGeckoId": "sei-network",
-      "gnosisSafeTransactionServiceUrl": "https://transaction.sei-safe.protofire.io",
-      "name": "sei",
-      "nativeToken": {
-        "decimals": 18,
-        "name": "Sei",
-        "symbol": "SEI"
-      },
-      "protocol": "ethereum",
-      "rpcUrls": [
-        {
-          "http": "https://evm-rpc.sei-apis.com"
+    "hyperevm": {
+      "blockExplorers": [
+        {
+          "apiUrl": "https://hyperliquid.cloud.blockscout.com/api",
+          "family": "blockscout",
+          "name": "HyperEVM Explorer",
+          "url": "https://hyperliquid.cloud.blockscout.com"
+        }
+      ],
+      "blocks": {
+        "confirmations": 1,
+        "estimateBlockTime": 2,
+        "reorgPeriod": 5
+      },
+      "chainId": 999,
+      "deployer": {
+        "name": "Abacus Works",
+        "url": "https://www.hyperlane.xyz"
+      },
+      "displayName": "HyperEVM",
+      "domainId": 999,
+      "gasCurrencyCoinGeckoId": "hyperliquid",
+      "name": "hyperevm",
+      "nativeToken": {
+        "decimals": 18,
+        "name": "Hyperliquid",
+        "symbol": "HYPE"
+      },
+      "protocol": "ethereum",
+      "rpcUrls": [
+        {
+          "http": "https://rpc.hyperliquid.xyz/evm"
         }
       ],
       "technicalStack": "other",
-<<<<<<< HEAD
-      "aggregationHook": "0x40514BD46C57455933Be8BAedE96C4F0Ba3507D6",
-      "domainRoutingIsm": "0xBD70Ea9D599a0FC8158B026797177773C3445730",
-      "domainRoutingIsmFactory": "0x1052eF3419f26Bec74Ed7CEf4a4FA6812Bc09908",
-      "fallbackRoutingHook": "0xB3fCcD379ad66CED0c91028520C64226611A48c9",
-      "interchainAccountRouter": "0xA70482D7359816809988AC4053d83F0C8C98D292",
-      "interchainGasPaymaster": "0xFC62DeF1f08793aBf0E67f69257c6be258194F72",
-      "interchainSecurityModule": "0x68390bFC6a83Bb50FC734110fB8Ff7EE2730e3f2",
-      "mailbox": "0x2f2aFaE1139Ce54feFC03593FeE8AB2aDF4a85A7",
-      "merkleTreeHook": "0xca1b69fA4c4a7c7fD839bC50867c589592bcfe49",
-      "pausableHook": "0xea820f9BCFD5E16a0dd42071EB61A29874Ad81A4",
-      "pausableIsm": "0x931dFCc8c1141D6F532FD023bd87DAe0080c835d",
-      "protocolFee": "0x83c2DB237e93Ce52565AB110124f78fdf159E3f4",
-      "proxyAdmin": "0x0761b0827849abbf7b0cC09CE14e1C93D87f5004",
-      "staticAggregationHookFactory": "0xEb9FcFDC9EfDC17c1EC5E1dc085B98485da213D6",
-      "staticAggregationIsm": "0x596eCC936068AeBD836e79D530043b868569a61B",
-=======
       "aggregationHook": "0x2e5C72F98EDe5F6C6DA3d6ED464e8949BfFf6B2f",
       "domainRoutingIsm": "0xBD70Ea9D599a0FC8158B026797177773C3445730",
       "domainRoutingIsmFactory": "0x1052eF3419f26Bec74Ed7CEf4a4FA6812Bc09908",
@@ -8836,141 +7167,119 @@
       "proxyAdmin": "0x2f2aFaE1139Ce54feFC03593FeE8AB2aDF4a85A7",
       "staticAggregationHookFactory": "0xEcB04120AcEb67aB918E51b452914716E94d80C3",
       "staticAggregationIsm": "0x2963702D4539660Bb9Af77EC9c06ca46113825F0",
->>>>>>> 4a3ac4cf
-      "staticAggregationIsmFactory": "0x8F7454AC98228f3504Bb91eA3D8Adafe6406110A",
-      "staticMerkleRootMultisigIsmFactory": "0x2C1FAbEcd7bFBdEBF27CcdB67baADB38b6Df90fC",
-      "staticMerkleRootWeightedMultisigIsmFactory": "0xDf347f7602fFF536337c0B90cEC19CD6998427C4",
-      "staticMessageIdMultisigIsmFactory": "0x8b83fefd896fAa52057798f6426E9f0B080FCCcE",
-      "staticMessageIdWeightedMultisigIsmFactory": "0x816CF11aDFF6De498823F739eAfe350E82ee845D",
-      "storageGasOracle": "0x26f32245fCF5Ad53159E875d5Cae62aEcf19c2d4",
-      "testRecipient": "0xdB670e1a1e312BF17425b08cE55Bdf2cD8F8eD54",
-      "timelockController": "0x0000000000000000000000000000000000000000",
-      "validatorAnnounce": "0x5332D1AC0A626D265298c14ff681c0A8D28dB86d",
-      "index": {
-        "from": 80809403
-      },
-      "transactionOverrides": {
-        "gasPrice": 101000000000
-      }
-    },
-    "shibarium": {
-      "blockExplorers": [
-        {
-          "apiUrl": "https://shibariumscan.io/api",
-          "family": "blockscout",
-          "name": "Shibarium Explorer",
-          "url": "https://shibariumscan.io"
-        }
-      ],
-      "blocks": {
-        "confirmations": 1,
-        "estimateBlockTime": 5,
-        "reorgPeriod": "finalized"
-      },
-      "chainId": 109,
-      "deployer": {
-        "name": "Abacus Works",
-        "url": "https://www.hyperlane.xyz"
-      },
-      "displayName": "Shibarium",
-      "domainId": 109,
-      "gasCurrencyCoinGeckoId": "bone-shibaswap",
-      "name": "shibarium",
-      "nativeToken": {
-        "decimals": 18,
-        "name": "Bone ShibaSwap",
-        "symbol": "BONE"
-      },
-      "protocol": "ethereum",
-      "rpcUrls": [
-        {
-          "http": "https://www.shibrpc.com"
-        },
-        {
-          "http": "https://rpc.shibrpc.com"
-        }
-      ],
-<<<<<<< HEAD
-      "technicalStack": "other",
-      "aggregationHook": "0x9aA6A7525Aa42f861AB07F8556654971dd4525ED",
-=======
-      "technicalStack": "arbitrumnitro",
-      "aggregationHook": "0x70d6aE3D02f469a3D002B43153de2A04007B19Bf",
->>>>>>> 4a3ac4cf
-      "domainRoutingIsm": "0xBD70Ea9D599a0FC8158B026797177773C3445730",
-      "domainRoutingIsmFactory": "0x1052eF3419f26Bec74Ed7CEf4a4FA6812Bc09908",
-      "fallbackRoutingHook": "0xc401e251CCa7A364114504A994D6fC7cb1c243AB",
-      "interchainAccountRouter": "0xa4fc7C90a4D4ae2A11637D04A6c5286E00B4bAA0",
-      "interchainGasPaymaster": "0x4E55aDA3ef1942049EA43E904EB01F4A0a9c39bd",
-      "interchainSecurityModule": "0xf546d2555cd4e2fC23221E1cC160433B7F578A85",
-      "mailbox": "0x3a464f746D23Ab22155710f44dB16dcA53e0775E",
-      "merkleTreeHook": "0x441a01Fca2eD731C0Fc4633998332f9FEDB17575",
-      "pausableHook": "0x5Ed813B8b41f25c8002B01A72bbDBe6A0232Fe27",
-      "pausableIsm": "0x61594D2cA900C44ab51d07776465397FefC643C6",
-      "protocolFee": "0x8AB7A6FaC052518A39628497735C855a2Beb515B",
-      "proxyAdmin": "0x2f2aFaE1139Ce54feFC03593FeE8AB2aDF4a85A7",
-<<<<<<< HEAD
-      "staticAggregationHookFactory": "0xEb9FcFDC9EfDC17c1EC5E1dc085B98485da213D6",
-      "staticAggregationIsm": "0x78A31fF00D79158c22C09DC6D7Fa7188e21925E4",
-=======
-      "staticAggregationHookFactory": "0xa46D4Dd18f6c45dB3D0ad898695Abcfd6b9dD177",
-      "staticAggregationIsm": "0x0887118B7f73c98C533351910e618Ebc94B10A3d",
->>>>>>> 4a3ac4cf
       "staticAggregationIsmFactory": "0x8F7454AC98228f3504Bb91eA3D8Adafe6406110A",
       "staticMerkleRootMultisigIsmFactory": "0x2C1FAbEcd7bFBdEBF27CcdB67baADB38b6Df90fC",
       "staticMerkleRootWeightedMultisigIsmFactory": "0x0761b0827849abbf7b0cC09CE14e1C93D87f5004",
       "staticMessageIdMultisigIsmFactory": "0x8b83fefd896fAa52057798f6426E9f0B080FCCcE",
       "staticMessageIdWeightedMultisigIsmFactory": "0x4Ed7d626f1E96cD1C0401607Bf70D95243E3dEd1",
-      "storageGasOracle": "0xA38D1D7F217A52A27b0e6BF50E0a9ddAD05798C0",
-      "testRecipient": "0xbB22547D1dc681fe925f568f637Ff67aC06c20fc",
-      "timelockController": "0x0000000000000000000000000000000000000000",
-      "validatorAnnounce": "0xb4fc9B5fD57499Ef6FfF3995728a55F7A618ef86",
-      "index": {
-        "from": 6519337
-      }
-    },
-    "solanamainnet": {
-      "blockExplorers": [
-        {
-          "apiUrl": "https://solscan.io",
-          "family": "other",
-          "name": "Solana Explorer",
-          "url": "https://solscan.io"
-        }
-      ],
-      "blocks": {
-        "confirmations": 1,
-        "estimateBlockTime": 0.4,
+      "storageGasOracle": "0xd766e7C7517f2d0D92754b2fe4aE7AdEf7bDEC3e",
+      "testRecipient": "0x4eB0d97B48711950ecB01871125c4523939c6Fce",
+      "timelockController": "0x0000000000000000000000000000000000000000",
+      "validatorAnnounce": "0xf4035357EB3e3B48E498FA6e1207892f615A2c2f",
+      "index": {
+        "chunk": 50,
+        "from": 21196
+      },
+      "gnosisSafeTransactionServiceUrl": "https://prod.hyperliquid.keypersafe.xyz"
+    },
+    "plume": {
+      "blockExplorers": [
+        {
+          "apiUrl": "https://explorer.plume.org/api",
+          "family": "blockscout",
+          "name": "Plume Explorer",
+          "url": "https://explorer.plume.org"
+        }
+      ],
+      "blocks": {
+        "confirmations": 1,
+        "estimateBlockTime": 2,
         "reorgPeriod": 0
       },
-      "chainId": 1399811149,
-      "deployer": {
-        "name": "Abacus Works",
-        "url": "https://www.hyperlane.xyz"
-      },
-      "displayName": "Solana",
-      "domainId": 1399811149,
-      "gasCurrencyCoinGeckoId": "solana",
-      "name": "solanamainnet",
-      "nativeToken": {
-        "decimals": 9,
-        "name": "Solana",
-        "symbol": "SOL"
-      },
-      "protocol": "sealevel",
-      "rpcUrls": [
-        {
-          "http": "https://api.mainnet-beta.solana.com"
-        }
-      ],
-<<<<<<< HEAD
-      "technicalStack": "other",
-      "interchainGasPaymaster": "JAvHW21tYXE9dtdG83DReqU2b4LUexFuCbtJT5tF8X6M",
-      "interchainSecurityModule": "Da6Lp9syj8hLRiqjZLTLbZEC1NPhPMPd1JJ3HQRN4NyJ",
-      "mailbox": "E588QtVUvresuXq2KoNEwAmoifCzYGpRBdHByN9KQMbi",
-      "merkleTreeHook": "E588QtVUvresuXq2KoNEwAmoifCzYGpRBdHByN9KQMbi",
-      "validatorAnnounce": "pRgs5vN4Pj7WvFbxf6QDHizo2njq2uksqEUbaSghVA8"
-=======
+      "chainId": 98866,
+      "deployer": {
+        "name": "Abacus Works",
+        "url": "https://www.hyperlane.xyz"
+      },
+      "displayName": "Plume",
+      "domainId": 98866,
+      "gasCurrencyCoinGeckoId": "plume",
+      "index": {
+        "from": 9588
+      },
+      "name": "plume",
+      "nativeToken": {
+        "decimals": 18,
+        "name": "Plume",
+        "symbol": "PLUME"
+      },
+      "protocol": "ethereum",
+      "rpcUrls": [
+        {
+          "http": "https://rpc.plume.org"
+        }
+      ],
+      "technicalStack": "arbitrumnitro",
+      "aggregationHook": "0x70d6aE3D02f469a3D002B43153de2A04007B19Bf",
+      "domainRoutingIsm": "0xBD70Ea9D599a0FC8158B026797177773C3445730",
+      "domainRoutingIsmFactory": "0x1052eF3419f26Bec74Ed7CEf4a4FA6812Bc09908",
+      "fallbackRoutingHook": "0xB2b0A80b2fa3fC9aB1564A4FaF013d4D6084B325",
+      "interchainAccountRouter": "0xd9Cc2e652A162bb93173d1c44d46cd2c0bbDA59D",
+      "interchainGasPaymaster": "0xc261Bd2BD995d3D0026e918cBFD44b0Cc5416a57",
+      "interchainSecurityModule": "0x60082CF4CDcBD4D7f5A02Ad14cb98992bD4F9892",
+      "mailbox": "0x3a464f746D23Ab22155710f44dB16dcA53e0775E",
+      "merkleTreeHook": "0x25C87e735021F72d8728438C2130b02E3141f2cb",
+      "pausableHook": "0x51545389E04c2Ac07d98A40b85d29B480a2AF6ce",
+      "pausableIsm": "0x30a539E2E2d09FB4e68661B1EDD70D266211602a",
+      "protocolFee": "0x4eB0d97B48711950ecB01871125c4523939c6Fce",
+      "proxyAdmin": "0x2f2aFaE1139Ce54feFC03593FeE8AB2aDF4a85A7",
+      "staticAggregationHookFactory": "0xa46D4Dd18f6c45dB3D0ad898695Abcfd6b9dD177",
+      "staticAggregationIsm": "0x0887118B7f73c98C533351910e618Ebc94B10A3d",
+      "staticAggregationIsmFactory": "0x8F7454AC98228f3504Bb91eA3D8Adafe6406110A",
+      "staticMerkleRootMultisigIsmFactory": "0x2C1FAbEcd7bFBdEBF27CcdB67baADB38b6Df90fC",
+      "staticMerkleRootWeightedMultisigIsmFactory": "0x0761b0827849abbf7b0cC09CE14e1C93D87f5004",
+      "staticMessageIdMultisigIsmFactory": "0x8b83fefd896fAa52057798f6426E9f0B080FCCcE",
+      "staticMessageIdWeightedMultisigIsmFactory": "0x4Ed7d626f1E96cD1C0401607Bf70D95243E3dEd1",
+      "storageGasOracle": "0x1e4dE25C3b07c8DF66D4c193693d8B5f3b431d51",
+      "testRecipient": "0x8D8979F2C29bA49FAb259A826D0271c43F70288c",
+      "timelockController": "0x0000000000000000000000000000000000000000",
+      "validatorAnnounce": "0xbE58F200ffca4e1cE4D2F4541E94Ae18370fC405"
+    },
+    "forma": {
+      "blockExplorers": [
+        {
+          "apiUrl": "https://explorer.forma.art/api",
+          "family": "blockscout",
+          "name": "Forma Explorer",
+          "url": "https://explorer.forma.art"
+        }
+      ],
+      "blocks": {
+        "confirmations": 1,
+        "estimateBlockTime": 3,
+        "reorgPeriod": 0
+      },
+      "chainId": 984122,
+      "deployer": {
+        "name": "Codecrafting Labs",
+        "url": "https://cclabs.tech"
+      },
+      "displayName": "Forma",
+      "displayNameShort": "Forma",
+      "domainId": 984122,
+      "gasCurrencyCoinGeckoId": "celestia",
+      "name": "forma",
+      "nativeToken": {
+        "decimals": 18,
+        "name": "TIA",
+        "symbol": "TIA"
+      },
+      "protocol": "ethereum",
+      "rpcUrls": [
+        {
+          "http": "https://rpc.forma.art"
+        }
+      ],
       "domainRoutingIsm": "0xF77a8d7a8Cb0c07949A5417CfCb63F29b0fC8f04",
       "domainRoutingIsmFactory": "0x6d2667249C24127A11009f8Af7A2b198a581B6C6",
       "interchainSecurityModule": "0xF77a8d7a8Cb0c07949A5417CfCb63F29b0fC8f04",
@@ -8990,50 +7299,42 @@
       "interchainGasPaymaster": "0x0000000000000000000000000000000000000000",
       "staticMerkleRootWeightedMultisigIsmFactory": "0xb68CD0B357a766BB31797131dE40A6a4399985a3",
       "staticMessageIdWeightedMultisigIsmFactory": "0x5FAf06A6d58ADF3Ec3d62EE33fF3362c62bAa860"
->>>>>>> 4a3ac4cf
-    },
-    "solaxy": {
-      "blockExplorers": [
-        {
-          "apiUrl": "https://explorer.solaxy.io",
-          "family": "other",
-          "name": "Solaxy Explorer",
-          "url": "https://explorer.solaxy.io"
-        }
-      ],
-      "blocks": {
-        "confirmations": 1,
-        "estimateBlockTime": 1.2,
-        "reorgPeriod": 0
-      },
-      "chainId": 1936682104,
-      "deployer": {
-        "name": "Abacus Works",
-        "url": "https://www.hyperlane.xyz"
-      },
-      "displayName": "Solaxy",
-      "domainId": 1936682104,
-      "gasCurrencyCoinGeckoId": "solaxy",
-      "name": "solaxy",
-      "nativeToken": {
-        "decimals": 6,
-        "name": "Solaxy",
-        "symbol": "SOLX"
-      },
-      "protocol": "sealevel",
-      "rpcUrls": [
-        {
-          "http": "https://mainnet.rpc.solaxy.io"
+    },
+    "coti": {
+      "blockExplorers": [
+        {
+          "apiUrl": "https://mainnet.cotiscan.io/api",
+          "family": "blockscout",
+          "name": "Cotiscan",
+          "url": "https://mainnet.cotiscan.io"
+        }
+      ],
+      "blocks": {
+        "confirmations": 1,
+        "estimateBlockTime": 5,
+        "reorgPeriod": 5
+      },
+      "chainId": 2632500,
+      "deployer": {
+        "name": "Abacus Works",
+        "url": "https://www.hyperlane.xyz"
+      },
+      "displayName": "Coti",
+      "domainId": 2632500,
+      "gasCurrencyCoinGeckoId": "coti",
+      "name": "coti",
+      "nativeToken": {
+        "decimals": 18,
+        "name": "COTI",
+        "symbol": "COTI"
+      },
+      "protocol": "ethereum",
+      "rpcUrls": [
+        {
+          "http": "https://mainnet.coti.io/rpc"
         }
       ],
       "technicalStack": "other",
-<<<<<<< HEAD
-      "interchainGasPaymaster": "3SDcBbfZUF9ykR3yudYN198ja3KJSq17Q3rKw7JKfJR6",
-      "interchainSecurityModule": "BMyTd7BBTw6ewENKkvzQsmPXPBHsTDW4oLHSYkv78spP",
-      "mailbox": "6VdnmP8MfYkPNMwyU2ZY9S3ickYyewF58LPC38y9FAVU",
-      "merkleTreeHook": "6VdnmP8MfYkPNMwyU2ZY9S3ickYyewF58LPC38y9FAVU",
-      "validatorAnnounce": "28S9ToSehVxdE7rTGEAA3vAX3AchHJh1MXcq9AeM1rL8"
-=======
       "aggregationHook": "0x504A8BC575eE5Baf88C7F8338Dfbc958E06F9D72",
       "domainRoutingIsm": "0x93B21c39F9C4cFdD8779d01A5fdC7Fe881708Fcb",
       "domainRoutingIsmFactory": "0xeA87ae93Fa0019a82A727bfd3eBd1cFCa8f64f1D",
@@ -9061,199 +7362,178 @@
       "index": {
         "from": 66586
       }
->>>>>>> 4a3ac4cf
-    },
-    "soneium": {
-      "blockExplorers": [
-        {
-          "apiUrl": "https://soneium.blockscout.com/api",
-          "family": "blockscout",
-          "name": "Soneium Explorer",
-          "url": "https://soneium.blockscout.com"
-        }
-      ],
-      "blocks": {
-        "confirmations": 1,
+    },
+    "nibiru": {
+      "blockExplorers": [
+        {
+          "apiUrl": "https://api.routescan.io/v2/network/mainnet/evm/6900/etherscan/api",
+          "family": "routescan",
+          "name": "nibiscan",
+          "url": "https://nibiscan.io"
+        }
+      ],
+      "blocks": {
+        "confirmations": 7,
         "estimateBlockTime": 2,
         "reorgPeriod": 5
       },
-      "chainId": 1868,
-      "deployer": {
-        "name": "Abacus Works",
-        "url": "https://www.hyperlane.xyz"
-      },
-      "displayName": "Soneium",
-      "domainId": 1868,
-      "gasCurrencyCoinGeckoId": "ethereum",
-      "gnosisSafeTransactionServiceUrl": "https://trx-soneium.safe.protofire.io",
-      "name": "soneium",
-      "nativeToken": {
-        "decimals": 18,
-        "name": "Ether",
-        "symbol": "ETH"
-      },
-      "protocol": "ethereum",
-      "rpcUrls": [
-        {
-          "http": "https://rpc.soneium.org"
-        }
-      ],
-<<<<<<< HEAD
-      "technicalStack": "opstack",
-      "aggregationHook": "0x2A3E42635E7acAc8Bb7851963Bc9d29B1dAAd409",
-=======
+      "chainId": 6900,
+      "deployer": {
+        "name": "Abacus Works",
+        "url": "https://www.hyperlane.xyz"
+      },
+      "displayName": "Nibiru",
+      "domainId": 6900,
+      "gasCurrencyCoinGeckoId": "nibiru",
+      "name": "nibiru",
+      "nativeToken": {
+        "decimals": 18,
+        "name": "NIBI",
+        "symbol": "NIBI"
+      },
+      "protocol": "ethereum",
+      "rpcUrls": [
+        {
+          "http": "https://evm-rpc.nibiru.fi"
+        }
+      ],
       "technicalStack": "other",
       "aggregationHook": "0x162ff5ea96FD91F2AA68937aD6ef1FD84F5189bE",
->>>>>>> 4a3ac4cf
       "domainRoutingIsm": "0xBD70Ea9D599a0FC8158B026797177773C3445730",
       "domainRoutingIsmFactory": "0x1052eF3419f26Bec74Ed7CEf4a4FA6812Bc09908",
-      "fallbackRoutingHook": "0x2f0E57527Bb37E5E064EF243fad56CCE6241906c",
-      "interchainAccountRouter": "0xc08C1451979e9958458dA3387E92c9Feb1571f9C",
-      "interchainGasPaymaster": "0xDf178647caB5e0222F4B53C57274FD2A03BEaed6",
-      "interchainSecurityModule": "0x0978d812010274F5d553088000c94361e10a242E",
+      "fallbackRoutingHook": "0x7947b7Fe737B4bd1D3387153f32148974066E591",
+      "interchainAccountRouter": "0xd5e0859Cf2e9C790bE6ec4499A39d75Cb84836Dc",
+      "interchainGasPaymaster": "0x5887BDA66EC9e854b0da6BFFe423511e69d327DC",
+      "interchainSecurityModule": "0x98e3DC33104837BDc0f2D842076E5798458975C4",
       "mailbox": "0x3a464f746D23Ab22155710f44dB16dcA53e0775E",
-      "merkleTreeHook": "0xDc1508844B99C606E16C2Ae87f33c373edD4B0F6",
-      "pausableHook": "0xA8A311B69f688c1D9928259D872C31ca0d473642",
-      "pausableIsm": "0xbed53B5C5BCE9433f25A2A702e6df13E22d84Ae9",
-      "protocolFee": "0x5DdFCA27f9a308c1429A010C4daB291b5534a297",
+      "merkleTreeHook": "0x72246331d057741008751AB3976a8297Ce7267Bc",
+      "pausableHook": "0x1A41a365A693b6A7aED1a46316097d290f569F22",
+      "pausableIsm": "0xcDD89f19b2d00DCB9510BB3fBd5eCeCa761fe5Ab",
+      "protocolFee": "0x5B7a808CaA2C3F1378B07cDd46eB8ccA52F67e3B",
       "proxyAdmin": "0x2f2aFaE1139Ce54feFC03593FeE8AB2aDF4a85A7",
-<<<<<<< HEAD
-      "staticAggregationHookFactory": "0xEb9FcFDC9EfDC17c1EC5E1dc085B98485da213D6",
-      "staticAggregationIsm": "0x95cE3183137f906753463933C5dfDe777D2E7fE2",
-=======
       "staticAggregationHookFactory": "0xEA1d1AC1d0709441a25E1746aE1c724EcDfB19f0",
       "staticAggregationIsm": "0x516A7187D693830D00E95dF8a55c810A75B05514",
->>>>>>> 4a3ac4cf
       "staticAggregationIsmFactory": "0x8F7454AC98228f3504Bb91eA3D8Adafe6406110A",
       "staticMerkleRootMultisigIsmFactory": "0x2C1FAbEcd7bFBdEBF27CcdB67baADB38b6Df90fC",
       "staticMerkleRootWeightedMultisigIsmFactory": "0x0761b0827849abbf7b0cC09CE14e1C93D87f5004",
       "staticMessageIdMultisigIsmFactory": "0x8b83fefd896fAa52057798f6426E9f0B080FCCcE",
       "staticMessageIdWeightedMultisigIsmFactory": "0x4Ed7d626f1E96cD1C0401607Bf70D95243E3dEd1",
-      "storageGasOracle": "0x1c6f404800bA49Ed581af734eA0d25c0c7d017B2",
-      "testRecipient": "0x4Ee9dEBB3046139661b51E17bdfD54Fd63211de7",
-      "timelockController": "0x0000000000000000000000000000000000000000",
-      "validatorAnnounce": "0x84444cE490233CFa76E3F1029bc166aa8c266907",
-      "index": {
-        "from": 612005
+      "storageGasOracle": "0xf303B04d9ad21dAe2658Cf302478A424e0B45368",
+      "testRecipient": "0xBCD18636e5876DFd7AAb5F2B2a5Eb5ca168BA1d8",
+      "timelockController": "0x0000000000000000000000000000000000000000",
+      "validatorAnnounce": "0x4A91738390a3D55CB27c2863e8950c9cD1b89d0e",
+      "index": {
+        "from": 20650648
       }
     },
-    "sonic": {
+    "opbnb": {
       "blockExplorers": [
         {
           "apiKey": "GP69JEAP2W7YFJT9ZJTEPGQT6Y6KMW44ZN",
-          "apiUrl": "https://api.etherscan.io/v2/api?chainid=146",
+          "apiUrl": "https://api.etherscan.io/v2/api?chainid=204",
           "family": "etherscan",
-          "name": "Sonic Explorer",
-          "url": "https://sonicscan.org"
-        }
-      ],
-      "blocks": {
-        "confirmations": 1,
-        "estimateBlockTime": 2,
+          "name": "opBNB Scan",
+          "url": "https://opbnb.bscscan.com"
+        }
+      ],
+      "blocks": {
+        "confirmations": 1,
+        "estimateBlockTime": 1,
         "reorgPeriod": 5
       },
-      "chainId": 146,
-      "deployer": {
-        "name": "Abacus Works",
-        "url": "https://www.hyperlane.xyz"
-      },
-      "displayName": "Sonic",
-      "domainId": 146,
-      "gasCurrencyCoinGeckoId": "fantom",
-      "gnosisSafeTransactionServiceUrl": "https://safe-transaction-sonic.safe.global/",
-      "name": "sonic",
-      "nativeToken": {
-        "decimals": 18,
-        "name": "Sonic",
-        "symbol": "S"
-      },
-      "protocol": "ethereum",
-      "rpcUrls": [
-        {
-          "http": "https://rpc.soniclabs.com"
-        }
-      ],
-<<<<<<< HEAD
-      "technicalStack": "other",
-      "aggregationHook": "0x2A3E42635E7acAc8Bb7851963Bc9d29B1dAAd409",
-=======
+      "chainId": 204,
+      "deployer": {
+        "name": "Abacus Works",
+        "url": "https://www.hyperlane.xyz"
+      },
+      "displayName": "opBNB",
+      "domainId": 204,
+      "gasCurrencyCoinGeckoId": "binancecoin",
+      "name": "opbnb",
+      "nativeToken": {
+        "decimals": 18,
+        "name": "BNB",
+        "symbol": "BNB"
+      },
+      "protocol": "ethereum",
+      "rpcUrls": [
+        {
+          "http": "https://opbnb-mainnet-rpc.bnbchain.org"
+        },
+        {
+          "http": "https://opbnb-mainnet.nodereal.io/v1/64a9df0874fb4a93b9d0a3849de012d3"
+        },
+        {
+          "http": "https://opbnb-mainnet.nodereal.io/v1/e9a36765eb8a40b9bd12e680a1fd2bc5"
+        },
+        {
+          "http": "https://opbnb.publicnode.com"
+        }
+      ],
       "technicalStack": "opstack",
       "aggregationHook": "0xDD3D291A2e97108e15122553138CC06d444dE86b",
->>>>>>> 4a3ac4cf
       "domainRoutingIsm": "0xBD70Ea9D599a0FC8158B026797177773C3445730",
       "domainRoutingIsmFactory": "0x1052eF3419f26Bec74Ed7CEf4a4FA6812Bc09908",
-      "fallbackRoutingHook": "0x2f0E57527Bb37E5E064EF243fad56CCE6241906c",
-      "interchainAccountRouter": "0xEfad3f079048bE2765b6bCfAa3E9d99e9A2C3Df6",
-      "interchainGasPaymaster": "0xDf178647caB5e0222F4B53C57274FD2A03BEaed6",
-      "interchainSecurityModule": "0xe3EAe930577E8EB0D587096D65F3e72b486598D9",
+      "fallbackRoutingHook": "0xdf4aA3905e0391C7763e33CB6A08fFa97221D49B",
+      "interchainAccountRouter": "0x8847A94861C299e6AD408923A604dEe057baB5dC",
+      "interchainGasPaymaster": "0xE911e75CECe0eF01df3ceD96BCd362941AE474D4",
+      "interchainSecurityModule": "0x3d3ac5683B8a70B7bdc0B4B2a939737AD4FF9151",
       "mailbox": "0x3a464f746D23Ab22155710f44dB16dcA53e0775E",
-      "merkleTreeHook": "0xDc1508844B99C606E16C2Ae87f33c373edD4B0F6",
-      "pausableHook": "0xA8A311B69f688c1D9928259D872C31ca0d473642",
-      "pausableIsm": "0xbed53B5C5BCE9433f25A2A702e6df13E22d84Ae9",
-      "protocolFee": "0x5DdFCA27f9a308c1429A010C4daB291b5534a297",
+      "merkleTreeHook": "0xcDD89f19b2d00DCB9510BB3fBd5eCeCa761fe5Ab",
+      "pausableHook": "0x72246331d057741008751AB3976a8297Ce7267Bc",
+      "pausableIsm": "0xbE58F200ffca4e1cE4D2F4541E94Ae18370fC405",
+      "protocolFee": "0x6D48135b7584E8Bf828B6e23110Bc0Da4252704f",
       "proxyAdmin": "0x2f2aFaE1139Ce54feFC03593FeE8AB2aDF4a85A7",
-<<<<<<< HEAD
-      "staticAggregationHookFactory": "0xEb9FcFDC9EfDC17c1EC5E1dc085B98485da213D6",
-      "staticAggregationIsm": "0x95cE3183137f906753463933C5dfDe777D2E7fE2",
-=======
       "staticAggregationHookFactory": "0x212D727Eb1e697da467045ef8F56f56Ce2C0F8fB",
       "staticAggregationIsm": "0x0Cb57b789C6CF954F422F043E351cc6Ba8447aE1",
->>>>>>> 4a3ac4cf
       "staticAggregationIsmFactory": "0x8F7454AC98228f3504Bb91eA3D8Adafe6406110A",
       "staticMerkleRootMultisigIsmFactory": "0x2C1FAbEcd7bFBdEBF27CcdB67baADB38b6Df90fC",
       "staticMerkleRootWeightedMultisigIsmFactory": "0x0761b0827849abbf7b0cC09CE14e1C93D87f5004",
       "staticMessageIdMultisigIsmFactory": "0x8b83fefd896fAa52057798f6426E9f0B080FCCcE",
       "staticMessageIdWeightedMultisigIsmFactory": "0x4Ed7d626f1E96cD1C0401607Bf70D95243E3dEd1",
-      "storageGasOracle": "0x1c6f404800bA49Ed581af734eA0d25c0c7d017B2",
-      "testRecipient": "0x4Ee9dEBB3046139661b51E17bdfD54Fd63211de7",
-      "timelockController": "0x0000000000000000000000000000000000000000",
-      "validatorAnnounce": "0x84444cE490233CFa76E3F1029bc166aa8c266907",
-      "index": {
-        "from": 482156
+      "storageGasOracle": "0x7947b7Fe737B4bd1D3387153f32148974066E591",
+      "testRecipient": "0x76F2cC245882ceFf209A61d75b9F0f1A3b7285fB",
+      "timelockController": "0x0000000000000000000000000000000000000000",
+      "validatorAnnounce": "0x9fE454AA2B01fc7A2a777AE561bc58Ce560CD5a9",
+      "index": {
+        "from": 51245832
       }
     },
-    "sonicsvm": {
-      "blockExplorers": [
-        {
-          "apiUrl": "https://explorer.sonic.game/?cluster=custom&customUrl=https%3A%2F%2Fapi.mainnet-alpha.sonic.game",
+    "reactive": {
+      "blockExplorers": [
+        {
+          "apiUrl": "https://reactscan.net/api",
           "family": "other",
-          "name": "Sonic SVM Explorer",
-          "url": "https://explorer.sonic.game/?cluster=custom&customUrl=https%3A%2F%2Fapi.mainnet-alpha.sonic.game"
-        }
-      ],
-      "blocks": {
-        "confirmations": 1,
-        "estimateBlockTime": 0.4,
-        "reorgPeriod": 0
-      },
-      "chainId": 507150715,
-      "deployer": {
-        "name": "Abacus Works",
-        "url": "https://www.hyperlane.xyz"
-      },
-      "displayName": "Sonic SVM",
-      "domainId": 507150715,
-      "gasCurrencyCoinGeckoId": "solana",
-      "name": "sonicsvm",
-      "nativeToken": {
-        "decimals": 9,
-        "name": "Solana",
-        "symbol": "SOL"
-      },
-      "protocol": "sealevel",
-      "rpcUrls": [
-        {
-          "http": "https://api.mainnet-alpha.sonic.game"
+          "name": "Reactscan",
+          "url": "https://reactscan.net"
+        }
+      ],
+      "blocks": {
+        "confirmations": 3,
+        "estimateBlockTime": 7,
+        "reorgPeriod": 5
+      },
+      "chainId": 1597,
+      "deployer": {
+        "name": "Abacus Works",
+        "url": "https://www.hyperlane.xyz"
+      },
+      "displayName": "Reactive Mainnet",
+      "domainId": 1597,
+      "gasCurrencyCoinGeckoId": "reactive-network",
+      "name": "reactive",
+      "nativeToken": {
+        "decimals": 18,
+        "name": "REACT",
+        "symbol": "REACT"
+      },
+      "protocol": "ethereum",
+      "rpcUrls": [
+        {
+          "http": "https://mainnet-rpc.rnk.dev"
         }
       ],
       "technicalStack": "other",
-<<<<<<< HEAD
-      "interchainGasPaymaster": "Bxof4ZpgLtoHoxBq6AGDCJUtVxUoE9LXkx8iizkDGQPz",
-      "interchainSecurityModule": "2sCw3FozxoNinZV923Q6XNvaMjRsmPSFAKnNYYnWsqD3",
-      "mailbox": "4MaM9GQZ753NhUcXH1pPsQwof1Mf3ZnjeNF4yx6S3p3N",
-      "merkleTreeHook": "4MaM9GQZ753NhUcXH1pPsQwof1Mf3ZnjeNF4yx6S3p3N",
-      "validatorAnnounce": "4LxdrQjqUzueko4MEn3cYCniEtcAZ6AxuHot2Fp3jskH"
-=======
       "aggregationHook": "0xDD3D291A2e97108e15122553138CC06d444dE86b",
       "domainRoutingIsm": "0xBD70Ea9D599a0FC8158B026797177773C3445730",
       "domainRoutingIsmFactory": "0x1052eF3419f26Bec74Ed7CEf4a4FA6812Bc09908",
@@ -9281,108 +7561,102 @@
       "index": {
         "from": 226924
       }
->>>>>>> 4a3ac4cf
-    },
-    "soon": {
-      "blockExplorers": [
-        {
-          "apiUrl": "https://explorer.soo.network/",
-          "family": "other",
-          "name": "SOON Explorer",
-          "url": "https://explorer.soo.network/"
-        }
-      ],
-      "blocks": {
-        "confirmations": 1,
-        "estimateBlockTime": 0.05,
-        "reorgPeriod": 0
-      },
-      "chainId": 50075007,
-      "deployer": {
-        "name": "Abacus Works",
-        "url": "https://www.hyperlane.xyz"
-      },
-      "displayName": "SOON",
-      "domainId": 50075007,
-      "gasCurrencyCoinGeckoId": "ethereum",
-      "name": "soon",
-      "nativeToken": {
-        "decimals": 9,
-        "name": "Ether",
-        "symbol": "ETH"
-      },
-      "protocol": "sealevel",
-      "rpcUrls": [
-        {
-          "http": "https://rpc.mainnet.soo.network/rpc"
-        }
-      ],
+    },
+    "milkyway": {
+      "bech32Prefix": "milk",
+      "blocks": {
+        "confirmations": 1,
+        "estimateBlockTime": 6,
+        "reorgPeriod": 1
+      },
+      "canonicalAsset": "umilk",
+      "chainId": "milkyway",
+      "contractAddressBytes": 32,
+      "deployer": {
+        "name": "Abacus Works",
+        "url": "https://www.hyperlane.xyz"
+      },
+      "displayName": "MilkyWay",
+      "domainId": 1835625579,
+      "gasCurrencyCoinGeckoId": "milkyway-2",
+      "gasPrice": {
+        "denom": "umilk",
+        "amount": "0.03"
+      },
+      "grpcUrls": [
+        {
+          "http": "https://grpc.mainnet.milkyway.zone/"
+        }
+      ],
+      "index": {
+        "chunk": 10,
+        "from": 2249100
+      },
+      "name": "milkyway",
+      "nativeToken": {
+        "decimals": 6,
+        "denom": "umilk",
+        "name": "MILK",
+        "symbol": "MILK"
+      },
+      "protocol": "cosmosnative",
+      "restUrls": [
+        {
+          "http": "https://lcd.mainnet.milkyway.zone/"
+        }
+      ],
+      "rpcUrls": [
+        {
+          "http": "https://rpc.mainnet.milkyway.zone/"
+        }
+      ],
+      "signer": {
+        "key": "0x5486418967eabc770b0fcb995f7ef6d9a72f7fc195531ef76c5109f44f51af26",
+        "prefix": "milk",
+        "type": "cosmosKey"
+      },
+      "slip44": 118,
       "technicalStack": "other",
-      "interchainGasPaymaster": "Dsem8R6mkrpNoNb6CRUEjEZRP2hKRC24thyCkVr8cNYZ",
-      "interchainSecurityModule": "CJVdkLzopJvaZgsJovieA6umHvcifKKVNSBH7ssJ9sX8",
-      "mailbox": "Mj7GE6LZiJUZFTgabmNkFoY2o6JCEwCMKopSUUC3kqj",
-      "merkleTreeHook": "Mj7GE6LZiJUZFTgabmNkFoY2o6JCEwCMKopSUUC3kqj",
-      "validatorAnnounce": "GFqF38mSacfvbJRKkhmjJvSkzTEKemSNVoWi4Q94ZPvz"
-    },
-    "sophon": {
-      "blockExplorers": [
-        {
-          "apiUrl": "https://verification-explorer.sophon.xyz/contract_verification",
-          "family": "etherscan",
-          "name": "Sophon Explorer",
-          "url": "https://explorer.sophon.xyz"
+      "interchainGasPaymaster": "0x726f757465725f706f73745f6469737061746368000000040000000000000000",
+      "interchainSecurityModule": "0x726f757465725f69736d00000000000000000000000000010000000000000000",
+      "mailbox": "0x68797065726c616e650000000000000000000000000000000000000000000000",
+      "merkleTreeHook": "0x726f757465725f706f73745f6469737061746368000000030000000000000001",
+      "validatorAnnounce": "0x68797065726c616e650000000000000000000000000000000000000000000000"
+    },
+    "fluence": {
+      "blockExplorers": [
+        {
+          "apiUrl": "https://blockscout.mainnet.fluence.dev/api",
+          "family": "blockscout",
+          "name": "Fluence explorer",
+          "url": "https://blockscout.mainnet.fluence.dev"
         }
       ],
       "blocks": {
         "confirmations": 1,
         "estimateBlockTime": 1,
-        "reorgPeriod": 0
-      },
-      "chainId": 50104,
-      "deployer": {
-        "name": "Abacus Works",
-        "url": "https://www.hyperlane.xyz"
-      },
-      "displayName": "Sophon",
-      "domainId": 50104,
-      "gasCurrencyCoinGeckoId": "sophon",
-      "gnosisSafeTransactionServiceUrl": "https://transaction.safe.sophon.xyz",
-      "name": "sophon",
-      "nativeToken": {
-        "decimals": 18,
-        "name": "sophon",
-        "symbol": "SOPH"
-      },
-      "protocol": "ethereum",
-      "rpcUrls": [
-        {
-          "http": "https://rpc.sophon.xyz"
-        },
-        {
-          "http": "https://sophon-mainnet-public.unifra.io"
-        }
-      ],
-<<<<<<< HEAD
-      "technicalStack": "zksync",
-      "domainRoutingIsm": "0xc1FC99Ea4D8B2b06b674A2e91b5A4617c1dcFd22",
-      "domainRoutingIsmFactory": "0x0000000000000000000000000000000000000000",
-      "fallbackDomainRoutingHook": "0xc364cfedefE854c1275B0f4088EaFA9695e1FC56",
-      "fallbackRoutingHook": "0xc364cfedefE854c1275B0f4088EaFA9695e1FC56",
-      "interchainGasPaymaster": "0x73a82061Cd258d02BEa145fe183120456e718c2A",
-      "interchainSecurityModule": "0x309D19dc1AdaAcD7Ff8BaAE9737e7d2314A4651E",
-      "mailbox": "0x9BbDf86b272d224323136E15594fdCe487F40ce7",
-      "merkleTreeHook": "0x697a90753B7dCf6512189c239E612fC12baaE500",
-      "proxyAdmin": "0x038F9F4e93e88Af2C688da265222FdE80e455aA4",
-      "staticAggregationHookFactory": "0x0000000000000000000000000000000000000000",
-      "staticAggregationIsmFactory": "0x0000000000000000000000000000000000000000",
-      "staticMerkleRootMultisigIsmFactory": "0x0000000000000000000000000000000000000000",
-      "staticMerkleRootWeightedMultisigIsmFactory": "0x0000000000000000000000000000000000000000",
-      "staticMessageIdMultisigIsmFactory": "0x0000000000000000000000000000000000000000",
-      "staticMessageIdWeightedMultisigIsmFactory": "0x0000000000000000000000000000000000000000",
-      "storageGasOracle": "0xA1ADFCa9666Bcd68b7b5C8b55e3ecC465DcDfE65",
-      "testRecipient": "0xB35eCb9714e8f48332Af22B48C18ca21E2607438",
-      "validatorAnnounce": "0x54E88f2ab58E0Ab4B7Ce081FB20D85b16af041d2",
-=======
+        "reorgPeriod": 5
+      },
+      "chainId": 9999999,
+      "deployer": {
+        "name": "Abacus Works",
+        "url": "https://www.hyperlane.xyz"
+      },
+      "displayName": "Fluence",
+      "domainId": 9999999,
+      "gasCurrencyCoinGeckoId": "fluence-2",
+      "name": "fluence",
+      "nativeToken": {
+        "decimals": 18,
+        "name": "fluence",
+        "symbol": "FLT"
+      },
+      "protocol": "ethereum",
+      "rpcUrls": [
+        {
+          "http": "https://rpc.mainnet.fluence.dev"
+        }
+      ],
       "technicalStack": "arbitrumnitro",
       "aggregationHook": "0x702e04f3aCCe31D3332AFc2111297aFadb4aeb1A",
       "domainRoutingIsm": "0xBD70Ea9D599a0FC8158B026797177773C3445730",
@@ -9408,18 +7682,17 @@
       "testRecipient": "0xF9aE87E9ACE51aa16AED25Ca38F17D258aECb73f",
       "timelockController": "0x0000000000000000000000000000000000000000",
       "validatorAnnounce": "0x7B8AA8f23Ab6B0757eC6FC71894211376D9335b0",
->>>>>>> 4a3ac4cf
-      "index": {
-        "from": 5125936
+      "index": {
+        "from": 10997212
       }
     },
-    "sovachain": {
-      "blockExplorers": [
-        {
-          "apiUrl": "https://explorer.sova.io/api",
+    "hashkey": {
+      "blockExplorers": [
+        {
+          "apiUrl": "https://explorer.hsk.xyz/api",
           "family": "blockscout",
-          "name": "Sova Explorer",
-          "url": "https://explorer.sova.io"
+          "name": "Hashkey Explorer",
+          "url": "https://explorer.hsk.xyz"
         }
       ],
       "blocks": {
@@ -9427,52 +7700,27 @@
         "estimateBlockTime": 2,
         "reorgPeriod": 5
       },
-      "chainId": 100021,
-      "deployer": {
-        "name": "Abacus Works",
-        "url": "https://www.hyperlane.xyz"
-      },
-      "displayName": "Sova",
-      "domainId": 1000100021,
-      "gasCurrencyCoinGeckoId": "ethereum",
-      "name": "sovachain",
-      "nativeToken": {
-        "decimals": 18,
-        "name": "ETH",
-        "symbol": "ETH"
-      },
-      "protocol": "ethereum",
-      "rpcUrls": [
-        {
-          "http": "https://rpc.sova.io"
-        }
-      ],
-<<<<<<< HEAD
-      "technicalStack": "opstack",
-      "aggregationHook": "0x461EABb3719b8901810b3Ab91144Fe3245ad11b1",
-      "domainRoutingIsm": "0xBD70Ea9D599a0FC8158B026797177773C3445730",
-      "domainRoutingIsmFactory": "0x1052eF3419f26Bec74Ed7CEf4a4FA6812Bc09908",
-      "fallbackRoutingHook": "0x1A41a365A693b6A7aED1a46316097d290f569F22",
-      "interchainAccountRouter": "0xBCD18636e5876DFd7AAb5F2B2a5Eb5ca168BA1d8",
-      "interchainGasPaymaster": "0x75719C858e0c73e07128F95B2C466d142490e933",
-      "interchainSecurityModule": "0x1a81bEA3FecDaCa6a0eE119840Fb7Eb215CE54de",
-      "mailbox": "0x3a464f746D23Ab22155710f44dB16dcA53e0775E",
-      "merkleTreeHook": "0x7947b7Fe737B4bd1D3387153f32148974066E591",
-      "pausableHook": "0xf303B04d9ad21dAe2658Cf302478A424e0B45368",
-      "pausableIsm": "0xdf4aA3905e0391C7763e33CB6A08fFa97221D49B",
-      "protocolFee": "0x76F2cC245882ceFf209A61d75b9F0f1A3b7285fB",
-      "proxyAdmin": "0x2f2aFaE1139Ce54feFC03593FeE8AB2aDF4a85A7",
-      "staticAggregationHookFactory": "0xEb9FcFDC9EfDC17c1EC5E1dc085B98485da213D6",
-      "staticAggregationIsm": "0x1a81bEA3FecDaCa6a0eE119840Fb7Eb215CE54de",
-      "staticAggregationIsmFactory": "0x8F7454AC98228f3504Bb91eA3D8Adafe6406110A",
-      "staticMerkleRootMultisigIsmFactory": "0x2C1FAbEcd7bFBdEBF27CcdB67baADB38b6Df90fC",
-      "staticMerkleRootWeightedMultisigIsmFactory": "0x0761b0827849abbf7b0cC09CE14e1C93D87f5004",
-      "staticMessageIdMultisigIsmFactory": "0x8b83fefd896fAa52057798f6426E9f0B080FCCcE",
-      "staticMessageIdWeightedMultisigIsmFactory": "0x4Ed7d626f1E96cD1C0401607Bf70D95243E3dEd1",
-      "storageGasOracle": "0xC4F464C89184c7870858A8B12ca822daB6ed04F3",
-      "testRecipient": "0x5244d3359065C883BDfeEEff5329DE38c0Bd227e",
-      "validatorAnnounce": "0x5B7a808CaA2C3F1378B07cDd46eB8ccA52F67e3B",
-=======
+      "chainId": 177,
+      "deployer": {
+        "name": "Abacus Works",
+        "url": "https://www.hyperlane.xyz"
+      },
+      "displayName": "Hashkey",
+      "domainId": 177,
+      "gasCurrencyCoinGeckoId": "hashkey-ecopoints",
+      "isTestnet": false,
+      "name": "hashkey",
+      "nativeToken": {
+        "decimals": 18,
+        "name": "HashKey Platform Token",
+        "symbol": "HSK"
+      },
+      "protocol": "ethereum",
+      "rpcUrls": [
+        {
+          "http": "https://mainnet.hsk.xyz"
+        }
+      ],
       "technicalStack": "other",
       "aggregationHook": "0x21c98c9D492ADAA12FB32F02f591DC4766f7CC8d",
       "domainRoutingIsm": "0x494415e823236A05c608D6b777bC80082cED6A2E",
@@ -9498,401 +7746,137 @@
       "testRecipient": "0xD233433AeC23F8382DAd87D808F60557Ea35399f",
       "timelockController": "0x0000000000000000000000000000000000000000",
       "validatorAnnounce": "0x6c5012B7eDfE317Be53D13Fc730a460f4810e234",
->>>>>>> 4a3ac4cf
-      "index": {
-        "from": 330871
+      "index": {
+        "chunk": 999,
+        "from": 5883572
       }
     },
-    "starknet": {
-      "blockExplorers": [
-        {
-          "apiUrl": "https://voyager.online/api",
-          "family": "voyager",
-          "name": "Starknet Explorer",
-          "url": "https://voyager.online/"
-        }
-      ],
-      "blocks": {
-        "confirmations": 1,
-        "estimateBlockTime": 30,
-        "reorgPeriod": 1
-      },
-      "chainId": "0x534e5f4d41494e",
-      "deployer": {
-        "name": "Abacus Works",
-        "url": "https://www.hyperlane.xyz"
-      },
-      "displayName": "Starknet",
-      "domainId": 358974494,
-      "gasCurrencyCoinGeckoId": "ethereum",
-      "name": "starknet",
-      "nativeToken": {
-        "decimals": 18,
-        "denom": "0x04718f5a0fc34cc1af16a1cdee98ffb20c31f5cd61d6ab07201858f4287c938d",
-        "name": "StarkNet Token",
-        "symbol": "STRK"
-      },
-      "protocol": "starknet",
-      "rpcUrls": [
-        {
-          "http": "https://starknet-mainnet.public.blastapi.io/rpc/v0_8"
-        },
-        {
-          "http": "https://rpc.starknet.lava.build:443/"
+    "ontology": {
+      "blockExplorers": [
+        {
+          "apiUrl": "https://explorer.ont.io/api",
+          "family": "other",
+          "name": "Ontology Explorer",
+          "url": "https://explorer.ont.io/"
+        }
+      ],
+      "blocks": {
+        "confirmations": 1,
+        "estimateBlockTime": 1,
+        "reorgPeriod": 5
+      },
+      "chainId": 58,
+      "deployer": {
+        "name": "Abacus Works",
+        "url": "https://www.hyperlane.xyz"
+      },
+      "displayName": "Ontology",
+      "domainId": 58,
+      "gasCurrencyCoinGeckoId": "ong",
+      "isTestnet": false,
+      "name": "ontology",
+      "nativeToken": {
+        "decimals": 18,
+        "name": "Ontology Gas",
+        "symbol": "ONG"
+      },
+      "protocol": "ethereum",
+      "rpcUrls": [
+        {
+          "http": "https://dappnode4.ont.io:10339"
         }
       ],
       "technicalStack": "other",
-      "defaultIsm": "0x0514c07219b64415f9971a4bed3e24ba53137d382204c9dc03e04efbdb9f2e7e",
-      "domainRoutingIsmFactory": "0x0000000000000000000000000000000000000000000000000000000000000000",
-      "interchainGasPaymaster": "0x0000000000000000000000000000000000000000000000000000000000000000",
-      "mailbox": "0x05520a179658bd81e19d4e41abce2bc397bab5af302dadea70d8918c3cbdcea8",
-      "merkleTreeHook": "0x03ef761dcfda2295d2f5e7b698df51d380162cbe1cfa5b1f48fba963808f51f1",
-      "noopIsm": "0x00f03447966e8d9b740e0b1a36761df5913ef8320057885b45082e15ab6820e5",
-      "protocolFee": "0x03de4fa3b415b90bd11749f6c0e5fc610a02db2ff903182c446c965975988869",
-      "proxyAdmin": "0x0000000000000000000000000000000000000000000000000000000000000000",
-      "staticAggregationHookFactory": "0x0000000000000000000000000000000000000000000000000000000000000000",
-      "staticAggregationIsmFactory": "0x0000000000000000000000000000000000000000000000000000000000000000",
-      "staticMerkleRootMultisigIsmFactory": "0x0000000000000000000000000000000000000000000000000000000000000000",
-      "staticMerkleRootWeightedMultisigIsmFactory": "0x0000000000000000000000000000000000000000000000000000000000000000",
-      "staticMessageIdMultisigIsmFactory": "0x0000000000000000000000000000000000000000000000000000000000000000",
-      "staticMessageIdWeightedMultisigIsmFactory": "0x0000000000000000000000000000000000000000000000000000000000000000",
-      "testRecipient": "0x07e75bba1a8a48e9246a3a32216a59fba3cb0bec7036610e45787b998b9f7060",
-      "validatorAnnounce": "0x03bcb0295d31170c5d51f6edce35d5802ce62527e0f15bd8b9f1b979db32e53a"
-    },
-    "story": {
-      "blockExplorers": [
-        {
-          "apiUrl": "https://www.storyscan.xyz/api",
-          "family": "blockscout",
-          "name": "Storyscan",
-          "url": "https://www.storyscan.xyz"
-        }
-      ],
-      "blocks": {
-        "confirmations": 1,
-        "estimateBlockTime": 3,
-        "reorgPeriod": 5
-      },
-      "chainId": 1514,
-      "deployer": {
-        "name": "Abacus Works",
-        "url": "https://www.hyperlane.xyz"
-      },
-      "displayName": "Story Mainnet",
-      "domainId": 1514,
-      "gasCurrencyCoinGeckoId": "story-2",
-      "name": "story",
-      "nativeToken": {
-        "decimals": 18,
-        "name": "IP",
-        "symbol": "IP"
-      },
-      "protocol": "ethereum",
-      "rpcUrls": [
-        {
-          "http": "https://mainnet.storyrpc.io"
-        }
-      ],
-<<<<<<< HEAD
-      "technicalStack": "other",
-      "aggregationHook": "0x162aF576D9fe7ab73fB45d0402F99CF55c128d45",
-=======
-      "technicalStack": "polkadotsubstrate",
-      "aggregationHook": "0xDfCDfd57d779076b4F2a8bE7ef14d5BBB7f748C0",
->>>>>>> 4a3ac4cf
+      "aggregationHook": "0xA220a0096E362c2D6BCb10744F5BCADB1B1d023f",
       "domainRoutingIsm": "0xBD70Ea9D599a0FC8158B026797177773C3445730",
       "domainRoutingIsmFactory": "0x1052eF3419f26Bec74Ed7CEf4a4FA6812Bc09908",
-      "fallbackRoutingHook": "0x82540c4C1C6956FC4815E583DDc6d88A782E0F3e",
-      "interchainAccountRouter": "0x4ef363Da5bb09CC6aeA16973786963d0C8820778",
-      "interchainGasPaymaster": "0x5cD695ADCB156589cde501822C314bFD74398cA1",
-      "interchainSecurityModule": "0x65d229469e9424B45BbEa310efE89E30780Bb507",
+      "fallbackRoutingHook": "0x3E12271EbD523d0886D0D51A4FF8D8e046CF2E1D",
+      "interchainAccountRouter": "0x718f11e349374481Be8c8B7589eC4B4316ddDCc2",
+      "interchainGasPaymaster": "0x11EF91d17c5ad3330DbCa709a8841743d3Af6819",
+      "interchainSecurityModule": "0x7cF1Dc23162280dfc01c324589d0DB3018527C20",
       "mailbox": "0x3a464f746D23Ab22155710f44dB16dcA53e0775E",
-      "merkleTreeHook": "0xa377b8269e0A47cdd2fD5AAeAe860b45623c6d82",
-      "pausableHook": "0x3E57E4908FB4Ac05e9928feE2Ffd78f59692317C",
-      "pausableIsm": "0xF16E63B42Df7f2676B373979120BBf7e6298F473",
-      "protocolFee": "0xd386Bb418B61E296e1689C95AfE94A2E321a6eaD",
+      "merkleTreeHook": "0xb5668713E9BA8bC96f97D691663E70b54CE90b0A",
+      "pausableHook": "0xC34aD1fB13a9eE1A0C0AB75aD9B9ceeA0690Cc74",
+      "pausableIsm": "0xD59dA396F162Ed93a41252Cebb8d5DD4F093238C",
+      "protocolFee": "0xaD09d78f4c6b9dA2Ae82b1D34107802d380Bb74f",
       "proxyAdmin": "0x2f2aFaE1139Ce54feFC03593FeE8AB2aDF4a85A7",
-<<<<<<< HEAD
       "staticAggregationHookFactory": "0xEb9FcFDC9EfDC17c1EC5E1dc085B98485da213D6",
-      "staticAggregationIsm": "0x2ac85c56B1FCB06951a6457918E29fB2ab30722b",
-=======
-      "staticAggregationHookFactory": "0x454438382f7f8c313D9D8c02398d7599B6904eA6",
-      "staticAggregationIsm": "0xEEca5C23f957aD0E4c4134D0c466e45A88437d31",
->>>>>>> 4a3ac4cf
+      "staticAggregationIsm": "0xAC25979425F296A9B20b37128FC5d997CEC9Fc5a",
       "staticAggregationIsmFactory": "0x8F7454AC98228f3504Bb91eA3D8Adafe6406110A",
       "staticMerkleRootMultisigIsmFactory": "0x2C1FAbEcd7bFBdEBF27CcdB67baADB38b6Df90fC",
       "staticMerkleRootWeightedMultisigIsmFactory": "0x0761b0827849abbf7b0cC09CE14e1C93D87f5004",
       "staticMessageIdMultisigIsmFactory": "0x8b83fefd896fAa52057798f6426E9f0B080FCCcE",
       "staticMessageIdWeightedMultisigIsmFactory": "0x4Ed7d626f1E96cD1C0401607Bf70D95243E3dEd1",
-      "storageGasOracle": "0x6e1B9f776bd415d7cC3C7458A5f0d801016918f8",
-      "testRecipient": "0x51545389E04c2Ac07d98A40b85d29B480a2AF6ce",
-      "timelockController": "0x0000000000000000000000000000000000000000",
-      "validatorAnnounce": "0xB2b0A80b2fa3fC9aB1564A4FaF013d4D6084B325",
-      "index": {
-        "from": 1043321
+      "storageGasOracle": "0xc5068BB6803ADbe5600DE5189fe27A4dAcE31170",
+      "testRecipient": "0xdBa3b98DC83fec149c8C8F6617700b9e45937a2b",
+      "timelockController": "0x0000000000000000000000000000000000000000",
+      "validatorAnnounce": "0x4e128A1b613A9C9Ecf650FeE461c353612559fcf",
+      "index": {
+        "from": 18791289
       }
     },
-    "stride": {
-      "bech32Prefix": "stride",
-      "blockExplorers": [
-        {
-          "apiUrl": "https://apis.mintscan.io/v1/stride",
+    "peaq": {
+      "blockExplorers": [
+        {
+          "apiUrl": "https://peaq.subscan.io/api",
           "family": "other",
-          "name": "Mintscan",
-          "url": "https://www.mintscan.io/stride"
-        }
-      ],
-      "blocks": {
-        "confirmations": 1,
-        "estimateBlockTime": 5,
-        "reorgPeriod": 1
-      },
-      "canonicalAsset": "ustrd",
-      "chainId": "stride-1",
-      "contractAddressBytes": 32,
-      "deployer": {
-        "name": "Stride Labs",
-        "url": "https://www.stride.zone"
-      },
-      "displayName": "Stride",
-      "domainId": 745,
-      "gasCurrencyCoinGeckoId": "stride",
-      "gasPrice": {
-        "denom": "ustrd",
-        "amount": "0.005"
-      },
-      "index": {
-        "chunk": 5,
-        "from": 9152000
-      },
-      "name": "stride",
-      "nativeToken": {
-        "decimals": 6,
-        "denom": "ustrd",
-        "name": "Stride",
-        "symbol": "STRD"
-      },
-      "protocol": "cosmos",
-      "restUrls": [
-        {
-          "http": "https://stride-api.polkachu.com"
-        }
-      ],
-      "rpcUrls": [
-        {
-          "http": "https://stride-rpc.polkachu.com"
-        }
-      ],
-      "slip44": 118,
-      "interchainGasPaymaster": "0x602D5BF31F85FE90BF812A5EE6E2CC8CF6998A687125CABEDD120983CB88DA54",
-      "mailbox": "0x89945750e089d84581f194e1947a58480b335f18386ad4f761f05feebf5e2454",
-      "merkleTreeHook": "0x7ab4a8c3ba5371e34cd8d5dc584e0d924504fc21c3cbf41c3f64d436176bf007",
-      "validatorAnnounce": "0xf57d954bf3ddb5f1032a0e020a99e931215cf83ceb4de987c781488065aaae0d"
-    },
-    "subtensor": {
-      "blockExplorers": [
-        {
-          "apiUrl": "https://evm.taostats.io/api",
-          "family": "other",
-          "name": "TaoStats EVM",
-          "url": "https://evm.taostats.io"
-        }
-      ],
-      "blocks": {
-        "confirmations": 1,
-        "estimateBlockTime": 12,
-        "reorgPeriod": 5
-      },
-      "chainId": 964,
-      "deployer": {
-        "name": "Abacus Works",
-        "url": "https://www.hyperlane.xyz"
-      },
-      "displayName": "Subtensor",
-      "domainId": 964,
-      "gasCurrencyCoinGeckoId": "bittensor",
-      "name": "subtensor",
-      "nativeToken": {
-        "decimals": 18,
-        "name": "Bittensor",
-        "symbol": "TAO"
-      },
-      "protocol": "ethereum",
-      "rpcUrls": [
-        {
-          "http": "https://bittensor-finney.api.onfinality.io/public"
-        }
-      ],
-      "technicalStack": "other",
-      "aggregationHook": "0xb67Cb70B130DD3250eef1C552f5e43D98525Db02",
-      "domainRoutingIsm": "0x3A19eaBd25764c857b49FD350736E2b52Ec713a0",
-      "domainRoutingIsmFactory": "0xF7af65596A16740b16CF755F3A43206C96285da0",
-      "fallbackRoutingHook": "0x51545389E04c2Ac07d98A40b85d29B480a2AF6ce",
-      "interchainAccountRouter": "0x9097869cb719335f45A069D41dEFAFA2858af676",
-      "interchainGasPaymaster": "0x8d7E604460E1133ebB91513a6D1024f3A3ca17F9",
-      "interchainSecurityModule": "0x69C8Ae0dA52050979C55EA95f9616AceB6143459",
-      "mailbox": "0xF767D698c510FE5E53b46BA6Fd1174F5271e390A",
-      "merkleTreeHook": "0xB2b0A80b2fa3fC9aB1564A4FaF013d4D6084B325",
-      "pausableHook": "0x1e4dE25C3b07c8DF66D4c193693d8B5f3b431d51",
-      "pausableIsm": "0xd386Bb418B61E296e1689C95AfE94A2E321a6eaD",
-      "protocolFee": "0xA7d42B7a7603bEb87f84a1f3D5C97a033DFd2Cc9",
-      "proxyAdmin": "0x82825C0884558C9c5A94B545e7563c95aBA49197",
-      "staticAggregationHookFactory": "0xF5739A4AF21346Aa937bF7fEB5d3B21c2d230138",
-      "staticAggregationIsm": "0xf71D81021b751d222622bb77C3417dC24C5F7995",
-      "staticAggregationIsmFactory": "0xBC9cd961BF6c224FAc51fb049aB6788e38e4A9C0",
-      "staticMerkleRootMultisigIsmFactory": "0xCA41932888D323B3d99f5eA48F86D502055C0322",
-      "staticMerkleRootWeightedMultisigIsmFactory": "0xb3d652BA393f83c0Cf7eF5e0Fc30532ebd49d45B",
-      "staticMessageIdMultisigIsmFactory": "0x7082e975Fde8D85B0C56B4512b437efFb46F0a09",
-      "staticMessageIdWeightedMultisigIsmFactory": "0xD23115B7FC4C606fA27D431ee76ec8e292eBfE10",
-      "storageGasOracle": "0xEa2Bcee14eA30bbBe3018E5E7829F963230F71C3",
-      "testRecipient": "0xcDD89f19b2d00DCB9510BB3fBd5eCeCa761fe5Ab",
-      "timelockController": "0x0000000000000000000000000000000000000000",
-      "validatorAnnounce": "0x8D8979F2C29bA49FAb259A826D0271c43F70288c",
-      "index": {
-        "from": 4821250
-      }
-    },
-    "superpositionmainnet": {
-      "blockExplorers": [
-        {
-          "apiUrl": "https://explorer.superposition.so/api",
-          "family": "blockscout",
-          "name": "Superposition Explorer",
-          "url": "https://explorer.superposition.so/"
-        }
-      ],
-      "blocks": {
-        "confirmations": 1,
-        "estimateBlockTime": 60,
-        "reorgPeriod": 0
-      },
-      "chainId": 55244,
-      "deployer": {
-        "name": "Abacus Works",
-        "url": "https://www.hyperlane.xyz"
-      },
-      "displayName": "Superposition",
-      "domainId": 1000055244,
-      "gasCurrencyCoinGeckoId": "ethereum",
-      "index": {
-        "from": 2743
-      },
-      "name": "superpositionmainnet",
-      "nativeToken": {
-        "decimals": 18,
-        "name": "Ethereum",
-        "symbol": "ETH"
-      },
-      "protocol": "ethereum",
-      "rpcUrls": [
-        {
-          "http": "https://rpc.superposition.so"
-        }
-      ],
-      "technicalStack": "arbitrumnitro",
-      "aggregationHook": "0xB2acA8F6e1F26eDA3997263C9fcA214Ef1E571Ff",
-      "domainRoutingIsm": "0xab8178D8D0502Bef80177909a50F48b7c9269fde",
-      "domainRoutingIsmFactory": "0x1c6f404800bA49Ed581af734eA0d25c0c7d017B2",
-      "fallbackRoutingHook": "0x87ED6926abc9E38b9C7C19f835B41943b622663c",
-      "interchainAccountRouter": "0x02b833b8a0fB7680e2d233176B54538c81505131",
-      "interchainGasPaymaster": "0xa1c3884EbE24Cccb120B2E98a55f85140563aa4C",
-      "interchainSecurityModule": "0x61F86c2088273bf41cdda321eef11056Fb37123F",
-      "mailbox": "0x5e8a0fCc0D1DF583322943e01F02cB243e5300f6",
-      "merkleTreeHook": "0x2f536FB7a37bd817Af644072a904Ddc02Dae429f",
-      "pausableHook": "0xc6835e52C1b976F1ebC71Bc8919738E02849FdA9",
-      "pausableIsm": "0x9c2214467Daf9e2e1F45b36d08ce0b9C65BFeA88",
-      "protocolFee": "0x16625230dD6cFe1B2bec3eCaEc7d43bA3A902CD6",
-      "proxyAdmin": "0x248aDe14C0489E20C9a7Fea5F86DBfC3702208eF",
-      "staticAggregationHookFactory": "0xA8A311B69f688c1D9928259D872C31ca0d473642",
-      "staticAggregationIsm": "0x0CFf4d26bF35E69DcdE55B161952656E40028a18",
-      "staticAggregationIsmFactory": "0x2f0E57527Bb37E5E064EF243fad56CCE6241906c",
-      "staticMerkleRootMultisigIsmFactory": "0x5bdADEAD721Eb4C4038fF7c989E3C7BbBA302435",
-      "staticMerkleRootWeightedMultisigIsmFactory": "0x48C427782Bc1e9ecE406b3e277481b28ABcBdf03",
-      "staticMessageIdMultisigIsmFactory": "0xDc1508844B99C606E16C2Ae87f33c373edD4B0F6",
-      "staticMessageIdWeightedMultisigIsmFactory": "0x9e8b689e83d929cb8c2d9166E55319a4e6aA83B7",
-      "storageGasOracle": "0xc4D0b4ef01eD7091792fe3D4c039457719e2DC68",
-      "testRecipient": "0x545E289B88c6d97b74eC0B96e308cae46Bf5f832",
-      "timelockController": "0x0000000000000000000000000000000000000000",
-      "validatorAnnounce": "0x26A29486480BD74f9B830a9B8dB33cb43C40f496"
-    },
-    "superseed": {
-      "blockExplorers": [
-        {
-          "apiUrl": "https://explorer.superseed.xyz/api",
-          "family": "blockscout",
-          "name": "Superseed Explorer",
-          "url": "https://explorer.superseed.xyz"
-        },
-        {
-          "apiUrl": "https://api.routescan.io/v2/network/mainnet/evm/5330/etherscan/api",
-          "family": "routescan",
-          "name": "Superseed Explorer",
-          "url": "https://5330.thesuperscan.io"
-        }
-      ],
-      "blocks": {
-        "confirmations": 1,
-        "estimateBlockTime": 2,
-        "reorgPeriod": 5
-      },
-      "chainId": 5330,
-      "deployer": {
-        "name": "Abacus Works",
-        "url": "https://www.hyperlane.xyz"
-      },
-      "displayName": "Superseed",
-      "domainId": 5330,
-      "gasCurrencyCoinGeckoId": "ethereum",
-      "gnosisSafeTransactionServiceUrl": "https://trx-superseed.safe.protofire.io",
-      "name": "superseed",
-      "nativeToken": {
-        "decimals": 18,
-        "name": "Ether",
-        "symbol": "ETH"
-      },
-      "protocol": "ethereum",
-      "rpcUrls": [
-        {
-          "http": "https://mainnet.superseed.xyz"
-        }
-      ],
-<<<<<<< HEAD
-      "technicalStack": "opstack",
-      "aggregationHook": "0x4533B9ff84bE4f4009409414aF8b8e9c3f4F52a8",
-=======
-      "technicalStack": "arbitrumnitro",
-      "aggregationHook": "0x7DD1A8FcCB85513F709931a36A747F81fc2b686b",
->>>>>>> 4a3ac4cf
+          "name": "Peaq Explorer",
+          "url": "https://peaq.subscan.io/"
+        }
+      ],
+      "blocks": {
+        "confirmations": 1,
+        "estimateBlockTime": 6,
+        "reorgPeriod": "finalized"
+      },
+      "chainId": 3338,
+      "deployer": {
+        "name": "Abacus Works",
+        "url": "https://www.hyperlane.xyz"
+      },
+      "displayName": "Peaq",
+      "domainId": 3338,
+      "gasCurrencyCoinGeckoId": "peaq-2",
+      "isTestnet": false,
+      "name": "peaq",
+      "nativeToken": {
+        "decimals": 18,
+        "name": "peaq",
+        "symbol": "PEAQ"
+      },
+      "protocol": "ethereum",
+      "rpcUrls": [
+        {
+          "http": "https://peaq.api.onfinality.io/public"
+        }
+      ],
+      "technicalStack": "polkadotsubstrate",
+      "aggregationHook": "0xDfCDfd57d779076b4F2a8bE7ef14d5BBB7f748C0",
       "domainRoutingIsm": "0xBD70Ea9D599a0FC8158B026797177773C3445730",
       "domainRoutingIsmFactory": "0x1052eF3419f26Bec74Ed7CEf4a4FA6812Bc09908",
-      "fallbackRoutingHook": "0x0D3bD9F1bcDA82bD1682b2C895a907d7aaE45849",
-      "interchainAccountRouter": "0x3CA0e8AEfC14F962B13B40c6c4b9CEE3e4927Ae3",
-      "interchainGasPaymaster": "0x9534122Aae7978dB8f5f10dF4432233c53e820A1",
-      "interchainSecurityModule": "0xe2136ce7E3B6a519480057C82388dE8765d2Fb92",
+      "fallbackRoutingHook": "0x5B7a808CaA2C3F1378B07cDd46eB8ccA52F67e3B",
+      "interchainAccountRouter": "0xdcA646C56E7768DD11654956adE24bfFf9Ba4893",
+      "interchainGasPaymaster": "0x0DbB60c348DF645c295Fd0ce26F87bB850710185",
+      "interchainSecurityModule": "0x11e1D3C7e8dDdaD321c076cCd10da5459C1e35Ff",
       "mailbox": "0x3a464f746D23Ab22155710f44dB16dcA53e0775E",
-      "merkleTreeHook": "0x9eaaC366BFD70430cFee6E70265fefFf1CfC9E47",
-      "pausableHook": "0x9eb56085DdbDA60aDf7d2B533AFeD90e38fC9666",
-      "pausableIsm": "0xc5D6aCaafBCcEC6D7fD7d92F4509befce641c563",
-      "protocolFee": "0x99fEFc1119E86Ee0153eb887cF8E8ab2d92A16e8",
+      "merkleTreeHook": "0x2FF6cf2651fec512D0618E33c9d1374aaCd8b310",
+      "pausableHook": "0x5244d3359065C883BDfeEEff5329DE38c0Bd227e",
+      "pausableIsm": "0x9fE454AA2B01fc7A2a777AE561bc58Ce560CD5a9",
+      "protocolFee": "0xF6CC9B10c607afB777380bF71F272E4D7037C3A9",
       "proxyAdmin": "0x2f2aFaE1139Ce54feFC03593FeE8AB2aDF4a85A7",
-<<<<<<< HEAD
-      "staticAggregationHookFactory": "0xEb9FcFDC9EfDC17c1EC5E1dc085B98485da213D6",
-      "staticAggregationIsm": "0x46De8b87577624b9ce63201238982b95ad0d7Ea4",
-=======
-      "staticAggregationHookFactory": "0xF9Fb87531b00A491289F4872Be15350750B20a0a",
-      "staticAggregationIsm": "0x44AE7f69Ca8c6EE978015f8b2C9008ee265bD12a",
->>>>>>> 4a3ac4cf
+      "staticAggregationHookFactory": "0x454438382f7f8c313D9D8c02398d7599B6904eA6",
+      "staticAggregationIsm": "0xEEca5C23f957aD0E4c4134D0c466e45A88437d31",
       "staticAggregationIsmFactory": "0x8F7454AC98228f3504Bb91eA3D8Adafe6406110A",
       "staticMerkleRootMultisigIsmFactory": "0x2C1FAbEcd7bFBdEBF27CcdB67baADB38b6Df90fC",
       "staticMerkleRootWeightedMultisigIsmFactory": "0x0761b0827849abbf7b0cC09CE14e1C93D87f5004",
       "staticMessageIdMultisigIsmFactory": "0x8b83fefd896fAa52057798f6426E9f0B080FCCcE",
       "staticMessageIdWeightedMultisigIsmFactory": "0x4Ed7d626f1E96cD1C0401607Bf70D95243E3dEd1",
-      "storageGasOracle": "0xbb0AE51BCa526cF313b6a95BfaB020794af6C394",
-      "testRecipient": "0xbB88a31E4b709b645c06825c0E0b5CAC906d97DE",
-      "timelockController": "0x0000000000000000000000000000000000000000",
-      "validatorAnnounce": "0xD743801ABB6c7664B623D8534C0f5AF8cD2F1C5e",
-      "index": {
-        "from": 3010957
+      "storageGasOracle": "0x4A91738390a3D55CB27c2863e8950c9cD1b89d0e",
+      "testRecipient": "0xF9aE87E9ACE51aa16AED25Ca38F17D258aECb73f",
+      "timelockController": "0x0000000000000000000000000000000000000000",
+      "validatorAnnounce": "0x7B8AA8f23Ab6B0757eC6FC71894211376D9335b0",
+      "index": {
+        "from": 4997878
       }
     },
     "svmbnb": {
@@ -9930,13 +7914,179 @@
         }
       ],
       "technicalStack": "other",
-<<<<<<< HEAD
       "interchainGasPaymaster": "76JNRGvHbER5CL7X4Mw6qpzvvKDW3syyfZ5LNXfY53sC",
       "interchainSecurityModule": "5Kkvp3mLH1tjUVwgSKWJ9mQaNvbAesaXmwYpacpwniuX",
       "mailbox": "GzwNZJ2EXUWQCEoV6zoBGLxkdsnjkLvm6zHReMEC2JSA",
       "merkleTreeHook": "GzwNZJ2EXUWQCEoV6zoBGLxkdsnjkLvm6zHReMEC2JSA",
       "validatorAnnounce": "Gh4LUk91bj4QGYWsBY4QyDGhs68n8Maf8oeTRZoQZAEf"
-=======
+    },
+    "kyve": {
+      "bech32Prefix": "kyve",
+      "blockExplorers": [
+        {
+          "apiUrl": "https://explorer.kyve.network/kyve",
+          "family": "other",
+          "name": "Ping.Pub",
+          "url": "https://explorer.kyve.network/kyve"
+        }
+      ],
+      "blocks": {
+        "confirmations": 1,
+        "estimateBlockTime": 6,
+        "reorgPeriod": 1
+      },
+      "canonicalAsset": "ukyve",
+      "chainId": "kyve-1",
+      "contractAddressBytes": 32,
+      "deployer": {
+        "name": "KYVE",
+        "url": "https://kyve.network"
+      },
+      "displayName": "KYVE",
+      "domainId": 1264145989,
+      "gasCurrencyCoinGeckoId": "kyve-network",
+      "gasPrice": {
+        "denom": "ukyve",
+        "amount": "3"
+      },
+      "grpcUrls": [
+        {
+          "http": "https://grpc-raw.kyve.network"
+        }
+      ],
+      "index": {
+        "chunk": 10,
+        "from": 11592376
+      },
+      "name": "kyve",
+      "nativeToken": {
+        "decimals": 6,
+        "denom": "ukyve",
+        "name": "KYVE",
+        "symbol": "KYVE"
+      },
+      "protocol": "cosmosnative",
+      "restUrls": [
+        {
+          "http": "https://api.kyve.network"
+        }
+      ],
+      "rpcUrls": [
+        {
+          "http": "https://rpc.kyve.network"
+        }
+      ],
+      "signer": {
+        "key": "0x5486418967eabc770b0fcb995f7ef6d9a72f7fc195531ef76c5109f44f51af26",
+        "prefix": "kyve",
+        "type": "cosmosKey"
+      },
+      "slip44": 118,
+      "technicalStack": "other",
+      "interchainGasPaymaster": "0x726f757465725f706f73745f6469737061746368000000040000000000000002",
+      "interchainSecurityModule": "0x726f757465725f69736d00000000000000000000000000010000000000000002",
+      "mailbox": "0x68797065726c616e650000000000000000000000000000000000000000000000",
+      "merkleTreeHook": "0x726f757465725f706f73745f6469737061746368000000030000000000000000",
+      "validatorAnnounce": "0x68797065726c616e650000000000000000000000000000000000000000000000"
+    },
+    "miraclechain": {
+      "blockExplorers": [
+        {
+          "apiUrl": "https://explorer.miracleplay.io/api",
+          "family": "blockscout",
+          "name": "Miracle Chain explorer",
+          "url": "https://explorer.miracleplay.io"
+        }
+      ],
+      "blocks": {
+        "confirmations": 1,
+        "estimateBlockTime": 3,
+        "reorgPeriod": 0
+      },
+      "chainId": 92278,
+      "deployer": {
+        "name": "Abacus Works",
+        "url": "https://www.hyperlane.xyz"
+      },
+      "displayName": "Miraclechain",
+      "domainId": 92278,
+      "gasCurrencyCoinGeckoId": "miracle-play",
+      "index": {
+        "from": 84964
+      },
+      "name": "miraclechain",
+      "nativeToken": {
+        "decimals": 18,
+        "name": "MiraclePlay",
+        "symbol": "MPT"
+      },
+      "protocol": "ethereum",
+      "rpcUrls": [
+        {
+          "http": "https://rpc.miracleplay.io"
+        }
+      ],
+      "technicalStack": "arbitrumnitro",
+      "aggregationHook": "0x7DD1A8FcCB85513F709931a36A747F81fc2b686b",
+      "domainRoutingIsm": "0xBD70Ea9D599a0FC8158B026797177773C3445730",
+      "domainRoutingIsmFactory": "0x1052eF3419f26Bec74Ed7CEf4a4FA6812Bc09908",
+      "fallbackRoutingHook": "0x0dc95Af5156fb0cC34a8c9BD646B748B9989A956",
+      "interchainAccountRouter": "0x38D361861d321B8B05de200c61B8F18740Daf4D8",
+      "interchainGasPaymaster": "0xD233433AeC23F8382DAd87D808F60557Ea35399f",
+      "interchainSecurityModule": "0x1a86f8330758Df74f875387a51a02721fFbC8Be5",
+      "mailbox": "0x3a464f746D23Ab22155710f44dB16dcA53e0775E",
+      "merkleTreeHook": "0x64F077915B41479901a23Aa798B30701589C5063",
+      "pausableHook": "0xF6CC9B10c607afB777380bF71F272E4D7037C3A9",
+      "pausableIsm": "0x0DbB60c348DF645c295Fd0ce26F87bB850710185",
+      "protocolFee": "0x946E9f4540E032a9fAc038AE58187eFcad9DE952",
+      "proxyAdmin": "0x2f2aFaE1139Ce54feFC03593FeE8AB2aDF4a85A7",
+      "staticAggregationHookFactory": "0xF9Fb87531b00A491289F4872Be15350750B20a0a",
+      "staticAggregationIsm": "0x44AE7f69Ca8c6EE978015f8b2C9008ee265bD12a",
+      "staticAggregationIsmFactory": "0x8F7454AC98228f3504Bb91eA3D8Adafe6406110A",
+      "staticMerkleRootMultisigIsmFactory": "0x2C1FAbEcd7bFBdEBF27CcdB67baADB38b6Df90fC",
+      "staticMerkleRootWeightedMultisigIsmFactory": "0x0761b0827849abbf7b0cC09CE14e1C93D87f5004",
+      "staticMessageIdMultisigIsmFactory": "0x8b83fefd896fAa52057798f6426E9f0B080FCCcE",
+      "staticMessageIdWeightedMultisigIsmFactory": "0x4Ed7d626f1E96cD1C0401607Bf70D95243E3dEd1",
+      "storageGasOracle": "0x794Fe7970EE45945b0ad2667f99A5bBc9ddfB5d7",
+      "testRecipient": "0xc8826EA18D9884A1A335b2Cd7d5f44B159084301",
+      "timelockController": "0x0000000000000000000000000000000000000000",
+      "validatorAnnounce": "0x5b1A451c85e5bcCd79A56eb638aBd9998fA215f9"
+    },
+    "botanix": {
+      "blockExplorers": [
+        {
+          "apiUrl": "https://api.routescan.io/v2/network/mainnet/evm/3637/etherscan/api",
+          "family": "routescan",
+          "name": "Botanix Explorer",
+          "url": "https://botanixscan.io"
+        }
+      ],
+      "blocks": {
+        "confirmations": 1,
+        "estimateBlockTime": 6,
+        "reorgPeriod": 5
+      },
+      "chainId": 3637,
+      "deployer": {
+        "name": "Abacus Works",
+        "url": "https://www.hyperlane.xyz"
+      },
+      "displayName": "Botanix",
+      "domainId": 3637,
+      "gasCurrencyCoinGeckoId": "bitcoin",
+      "name": "botanix",
+      "nativeToken": {
+        "decimals": 18,
+        "name": "Bitcoin",
+        "symbol": "BTC"
+      },
+      "protocol": "ethereum",
+      "rpcUrls": [
+        {
+          "http": "https://rpc.botanixlabs.com"
+        }
+      ],
+      "technicalStack": "other",
       "aggregationHook": "0xc579Ae10Bc4bd452357027F6A009235D5F6DaE81",
       "domainRoutingIsm": "0xBD70Ea9D599a0FC8158B026797177773C3445730",
       "domainRoutingIsmFactory": "0x1052eF3419f26Bec74Ed7CEf4a4FA6812Bc09908",
@@ -9964,32 +8114,30 @@
       "index": {
         "from": 200948
       }
->>>>>>> 4a3ac4cf
-    },
-    "swell": {
-      "blockExplorers": [
-        {
-          "apiUrl": "https://explorer.swellnetwork.io/api",
+    },
+    "katana": {
+      "blockExplorers": [
+        {
+          "apiUrl": "https://explorer.katanarpc.com/api",
           "family": "blockscout",
-          "name": "Swell Explorer",
-          "url": "https://explorer.swellnetwork.io"
-        }
-      ],
-      "blocks": {
-        "confirmations": 1,
-        "estimateBlockTime": 2,
+          "name": "Katana Explorer",
+          "url": "https://explorer.katanarpc.com"
+        }
+      ],
+      "blocks": {
+        "confirmations": 1,
+        "estimateBlockTime": 1,
         "reorgPeriod": 5
       },
-      "chainId": 1923,
-      "deployer": {
-        "name": "Abacus Works",
-        "url": "https://www.hyperlane.xyz"
-      },
-      "displayName": "Swell",
-      "domainId": 1923,
+      "chainId": 747474,
+      "deployer": {
+        "name": "Abacus Works",
+        "url": "https://www.hyperlane.xyz"
+      },
+      "displayName": "Katana",
+      "domainId": 747474,
       "gasCurrencyCoinGeckoId": "ethereum",
-      "gnosisSafeTransactionServiceUrl": "https://trx-swell.safe.protofire.io",
-      "name": "swell",
+      "name": "katana",
       "nativeToken": {
         "decimals": 18,
         "name": "Ether",
@@ -9998,47 +8146,198 @@
       "protocol": "ethereum",
       "rpcUrls": [
         {
-          "http": "https://swell-mainnet.alt.technology"
-        }
-      ],
-<<<<<<< HEAD
-      "technicalStack": "opstack",
-      "aggregationHook": "0x2e4d4189a24fa484Aad5D7Cd6ebe3A80cDAAB068",
-=======
+          "http": "https://rpc.katana.network"
+        }
+      ],
       "technicalStack": "polygoncdk",
       "aggregationHook": "0x5278c2a1797480E232FA3A5845D877Cf25BB2f89",
->>>>>>> 4a3ac4cf
       "domainRoutingIsm": "0xBD70Ea9D599a0FC8158B026797177773C3445730",
       "domainRoutingIsmFactory": "0x1052eF3419f26Bec74Ed7CEf4a4FA6812Bc09908",
-      "fallbackRoutingHook": "0x70EbA87Cd15616f32C736B3f3BdCfaeD0713a82B",
-      "interchainAccountRouter": "0x95Fb6Ca1BBF441386b119ad097edcAca3b1C35B7",
-      "interchainGasPaymaster": "0x25EAC2007b0D40E3f0AF112FD346412321038719",
-      "interchainSecurityModule": "0xe5bE5b0A7e244084D01bbD22A00C58849023E500",
+      "fallbackRoutingHook": "0x5CBD4c5f9CD55747285652f815Cc7b9A2Ef6c586",
+      "interchainAccountRouter": "0xbF2D3b1a37D54ce86d0e1455884dA875a97C87a8",
+      "interchainGasPaymaster": "0x23cc88CF424d48fDB05b4f0A8Ff6099aa4D56D8e",
+      "interchainSecurityModule": "0xeF2A299c8f8Afc864e607079835B2859d34F07F6",
       "mailbox": "0x3a464f746D23Ab22155710f44dB16dcA53e0775E",
-      "merkleTreeHook": "0x5C02157068a52cEcfc98EDb6115DE6134EcB4764",
-      "pausableHook": "0x99fEFc1119E86Ee0153eb887cF8E8ab2d92A16e8",
-      "pausableIsm": "0x9534122Aae7978dB8f5f10dF4432233c53e820A1",
-      "protocolFee": "0x7CE76f5f0C469bBB4cd7Ea6EbabB54437A093127",
+      "merkleTreeHook": "0x2ed6030D204745aC0Cd6be8301C3a63bf14D97Cc",
+      "pausableHook": "0x946E9f4540E032a9fAc038AE58187eFcad9DE952",
+      "pausableIsm": "0xD233433AeC23F8382DAd87D808F60557Ea35399f",
+      "protocolFee": "0xf50e2f7ff2D367fac0B90Be2564A096168801b2d",
       "proxyAdmin": "0x2f2aFaE1139Ce54feFC03593FeE8AB2aDF4a85A7",
-<<<<<<< HEAD
-      "staticAggregationHookFactory": "0xEb9FcFDC9EfDC17c1EC5E1dc085B98485da213D6",
-      "staticAggregationIsm": "0xEa325c513Bd54A3d4a04D98843d0523B1477751D",
-=======
       "staticAggregationHookFactory": "0xe7b37165f7bed72b3430304BE08c3E381b28521f",
       "staticAggregationIsm": "0x2bC70c865b5d59aA9EAD885930B4A36c4493A5da",
->>>>>>> 4a3ac4cf
       "staticAggregationIsmFactory": "0x8F7454AC98228f3504Bb91eA3D8Adafe6406110A",
       "staticMerkleRootMultisigIsmFactory": "0x2C1FAbEcd7bFBdEBF27CcdB67baADB38b6Df90fC",
       "staticMerkleRootWeightedMultisigIsmFactory": "0x0761b0827849abbf7b0cC09CE14e1C93D87f5004",
       "staticMessageIdMultisigIsmFactory": "0x8b83fefd896fAa52057798f6426E9f0B080FCCcE",
       "staticMessageIdWeightedMultisigIsmFactory": "0x4Ed7d626f1E96cD1C0401607Bf70D95243E3dEd1",
-      "storageGasOracle": "0xCDeb368Db32ecCefaf7018e152DA9120565cb572",
-      "testRecipient": "0xBC53dACd8c0ac0d2bAC461479EAaf5519eCC8853",
-      "timelockController": "0x0000000000000000000000000000000000000000",
-      "validatorAnnounce": "0x4D50044335dc1d4D26c343AdeDf6E47808475Deb",
-      "index": {
-        "from": 57794
+      "storageGasOracle": "0xA9Adb480F10547f10202173a49b7F52116304476",
+      "testRecipient": "0x779B6a921a41ceaFbAE2e2A59B5dFfB951f8C9c8",
+      "timelockController": "0x0000000000000000000000000000000000000000",
+      "validatorAnnounce": "0x466b330C2e360c0214A9Da2428415298f720883E",
+      "index": {
+        "from": 2289443
       }
+    },
+    "edgenchain": {
+      "blockExplorers": [
+        {
+          "apiUrl": "https://edgenscan.io/api",
+          "family": "blockscout",
+          "name": "Edgenscan",
+          "url": "https://edgenscan.io"
+        }
+      ],
+      "blocks": {
+        "confirmations": 1,
+        "estimateBlockTime": 3,
+        "reorgPeriod": 5
+      },
+      "chainId": 4207,
+      "deployer": {
+        "name": "LayerEdge",
+        "url": "https://www.layeredge.io"
+      },
+      "displayName": "Edgen Chain",
+      "domainId": 4207,
+      "isTestnet": false,
+      "name": "edgenchain",
+      "nativeToken": {
+        "decimals": 18,
+        "name": "EDGEN",
+        "symbol": "EDGEN"
+      },
+      "protocol": "ethereum",
+      "rpcUrls": [
+        {
+          "http": "https://rpc.layeredge.io"
+        }
+      ],
+      "technicalStack": "other",
+      "domainRoutingIsmFactory": "0x8F3F34DE0ffd1C3135a60005C4aEACdAc1917e30",
+      "interchainAccountRouter": "0xd75a7b112de0baEBcC7C26c9B6590f4Ac0209d49",
+      "interchainGasPaymaster": "0x0000000000000000000000000000000000000000",
+      "mailbox": "0xef07FAE1a6912C8d333F72E01A03CE3bb18E12a1",
+      "merkleTreeHook": "0x8d097Ec0d44E11CC0F40CaC728150dC1Fac58AED",
+      "proxyAdmin": "0xBeeb782C8B6E855fBd794F0CffBff9fc017CbF59",
+      "staticAggregationHookFactory": "0x5E3B376650ad34DdaE5eB0854C0b6E0BCF5e61DC",
+      "staticAggregationIsmFactory": "0x38A3bdd45081bB257371937C8361ceBA1AF27809",
+      "staticMerkleRootMultisigIsmFactory": "0xF4620Dc2Cd30A4C6AeC9020Fa8c246bF52325D43",
+      "staticMerkleRootWeightedMultisigIsmFactory": "0x7b19FD94507a163C26A18cbD2c624e57b1F6448D",
+      "staticMessageIdMultisigIsmFactory": "0x9c572EE27c08f62f82af5e970a2548656d3377c7",
+      "staticMessageIdWeightedMultisigIsmFactory": "0x443bd0eFae99B037CC5580eB6A90c5E9ba642C98",
+      "testRecipient": "0xfc659F22d42cA337e06b6Bd94adE52424f5825C8",
+      "validatorAnnounce": "0x8142291D4E25268dDeDB3920a366e25CAF1CD8D6",
+      "index": {
+        "from": 6190
+      }
+    },
+    "paradex": {
+      "blockExplorers": [
+        {
+          "apiUrl": "https://voyager.prod.paradex.trade/api",
+          "family": "voyager",
+          "name": "Paradex Explorer",
+          "url": "https://voyager.prod.paradex.trade"
+        }
+      ],
+      "blocks": {
+        "confirmations": 1,
+        "estimateBlockTime": 30,
+        "reorgPeriod": 1
+      },
+      "chainId": "0x505249564154455f534e5f50415241434c4541525f4d41494e4e4554",
+      "deployer": {
+        "name": "Abacus Works",
+        "url": "https://www.hyperlane.xyz"
+      },
+      "displayName": "Paradex",
+      "domainId": 514051890,
+      "gasCurrencyCoinGeckoId": "paradex-fuel",
+      "name": "paradex",
+      "nativeToken": {
+        "decimals": 18,
+        "denom": "0x047adc7deE88eec362D71A52C25D40559a921434B2d90e75b6a4a6E4e9fb9Ab1",
+        "name": "Para Gas Token",
+        "symbol": "FUEL"
+      },
+      "protocol": "starknet",
+      "rpcUrls": [
+        {
+          "http": "https://juno.api.prod.paradex.trade/rpc/v0_8"
+        },
+        {
+          "http": "https://pathfinder.api.prod.paradex.trade/rpc/v0_8"
+        }
+      ],
+      "technicalStack": "other",
+      "defaultIsm": "0x015328cb0dd4707ffcf985f5549a69d496cb9e82fbfd8fc5b1a84a6cda0db680",
+      "domainRoutingIsmFactory": "0x0000000000000000000000000000000000000000000000000000000000000000",
+      "interchainAccountRouter": "0x0000000000000000000000000000000000000000000000000000000000000000",
+      "interchainGasPaymaster": "0x0000000000000000000000000000000000000000000000000000000000000000",
+      "mailbox": "0x0375a37caebba07e57cb57690cfe681efcd0641b5cdb310622d776069528d2a8",
+      "merkleTreeHook": "0x02e13cb85a987a79ca4dc3ee2d65e3ea52acaccfb678767f290b8c6eca1d09e4",
+      "noopIsm": "0x03232921e8ffd02829ab7ee96fe96261d70be1eff2fbd0c70777cc9e9ac496c8",
+      "protocolFee": "0x032601b74dcd3e45dc022d953aaab48fe8a926d96607f07176de191bb0ace617",
+      "proxyAdmin": "0x0000000000000000000000000000000000000000000000000000000000000000",
+      "staticAggregationHookFactory": "0x0000000000000000000000000000000000000000000000000000000000000000",
+      "staticAggregationIsmFactory": "0x0000000000000000000000000000000000000000000000000000000000000000",
+      "staticMerkleRootMultisigIsmFactory": "0x0000000000000000000000000000000000000000000000000000000000000000",
+      "staticMerkleRootWeightedMultisigIsmFactory": "0x0000000000000000000000000000000000000000000000000000000000000000",
+      "staticMessageIdMultisigIsmFactory": "0x0000000000000000000000000000000000000000000000000000000000000000",
+      "staticMessageIdWeightedMultisigIsmFactory": "0x0000000000000000000000000000000000000000000000000000000000000000",
+      "testRecipient": "0x02ed6a7815eac67136bf8950d91cca4ab1fd3bc98d3852f361f47a6cff6d850f",
+      "validatorAnnounce": "0x04cc184bc56545c39a71717fc9b62bef3374268d33450095f5b6904788087b68",
+      "signer": {
+        "type": "starkKey",
+        "key": "0x03a9eec01324d9619ad9523d44c17622a979a20086fccc8d2daa78730a81a4f7",
+        "address": "0x07e49344eeae42bdc178ed5f32aad98ab6cb27e1bf1501bb87bd1c0e09cc922d"
+      }
+    },
+    "solaxy": {
+      "blockExplorers": [
+        {
+          "apiUrl": "https://explorer.solaxy.io",
+          "family": "other",
+          "name": "Solaxy Explorer",
+          "url": "https://explorer.solaxy.io"
+        }
+      ],
+      "blocks": {
+        "confirmations": 1,
+        "estimateBlockTime": 1.2,
+        "reorgPeriod": 0
+      },
+      "chainId": 1936682104,
+      "deployer": {
+        "name": "Abacus Works",
+        "url": "https://www.hyperlane.xyz"
+      },
+      "displayName": "Solaxy",
+      "domainId": 1936682104,
+      "gasCurrencyCoinGeckoId": "solaxy",
+      "index": {
+        "from": 1,
+        "mode": "sequence",
+        "chunk": 1
+      },
+      "name": "solaxy",
+      "nativeToken": {
+        "decimals": 6,
+        "name": "Solaxy",
+        "symbol": "SOLX"
+      },
+      "protocol": "sealevel",
+      "rpcUrls": [
+        {
+          "http": "https://mainnet.rpc.solaxy.io"
+        }
+      ],
+      "technicalStack": "other",
+      "interchainGasPaymaster": "3SDcBbfZUF9ykR3yudYN198ja3KJSq17Q3rKw7JKfJR6",
+      "interchainSecurityModule": "BMyTd7BBTw6ewENKkvzQsmPXPBHsTDW4oLHSYkv78spP",
+      "mailbox": "6VdnmP8MfYkPNMwyU2ZY9S3ickYyewF58LPC38y9FAVU",
+      "merkleTreeHook": "6VdnmP8MfYkPNMwyU2ZY9S3ickYyewF58LPC38y9FAVU",
+      "validatorAnnounce": "28S9ToSehVxdE7rTGEAA3vAX3AchHJh1MXcq9AeM1rL8"
     },
     "tac": {
       "blockExplorers": [
@@ -10076,7 +8375,7 @@
         }
       ],
       "technicalStack": "other",
-      "aggregationHook": "0x3F95E4A81B9A09880294176114e3B7592253c679",
+      "aggregationHook": "0xeaeb0AaFFDc9cCB9b4585Ee84A7f364699360E47",
       "domainRoutingIsm": "0xBD70Ea9D599a0FC8158B026797177773C3445730",
       "domainRoutingIsmFactory": "0x1052eF3419f26Bec74Ed7CEf4a4FA6812Bc09908",
       "fallbackRoutingHook": "0x23cc88CF424d48fDB05b4f0A8Ff6099aa4D56D8e",
@@ -10089,7 +8388,7 @@
       "pausableIsm": "0x5b1A451c85e5bcCd79A56eb638aBd9998fA215f9",
       "protocolFee": "0xe93f2f409ad8B5000431D234472973fe848dcBEC",
       "proxyAdmin": "0x2f2aFaE1139Ce54feFC03593FeE8AB2aDF4a85A7",
-      "staticAggregationHookFactory": "0xEb9FcFDC9EfDC17c1EC5E1dc085B98485da213D6",
+      "staticAggregationHookFactory": "0x6c3b61e60Ff510E35Ba51D25bb2E0F90B0307E7D",
       "staticAggregationIsm": "0x5E0F4268c8F747Ea41818ae411b70eaBB157fF44",
       "staticAggregationIsmFactory": "0x8F7454AC98228f3504Bb91eA3D8Adafe6406110A",
       "staticMerkleRootMultisigIsmFactory": "0x2C1FAbEcd7bFBdEBF27CcdB67baADB38b6Df90fC",
@@ -10104,421 +8403,311 @@
         "from": 781077
       }
     },
-    "taiko": {
-      "blockExplorers": [
-        {
-          "apiKey": "GP69JEAP2W7YFJT9ZJTEPGQT6Y6KMW44ZN",
-          "apiUrl": "https://api.etherscan.io/v2/api?chainid=167000",
-          "family": "etherscan",
-          "name": "Taikoscan",
-          "url": "https://taikoscan.io"
-        }
-      ],
-      "blocks": {
-        "confirmations": 1,
-        "estimateBlockTime": 12,
-        "reorgPeriod": 5
-      },
-      "chainId": 167000,
-      "deployer": {
-        "name": "Abacus Works",
-        "url": "https://www.hyperlane.xyz"
-      },
-      "displayName": "Taiko",
-      "domainId": 167000,
-      "gasCurrencyCoinGeckoId": "ethereum",
-      "gnosisSafeTransactionServiceUrl": "https://transaction.safe.taiko.xyz",
-      "name": "taiko",
-      "nativeToken": {
-        "decimals": 18,
-        "name": "Ether",
-        "symbol": "ETH"
-      },
-      "protocol": "ethereum",
-      "rpcUrls": [
-        {
-          "http": "https://rpc.mainnet.taiko.xyz"
-        }
-      ],
-      "technicalStack": "other",
-      "aggregationHook": "0x1175A31f66C5e3d0ce0ca3B7F80Abe72c6FcE272",
-      "domainRoutingIsm": "0x5D1e7D7c5B9e6dDC8439F67F10c578f2A1084f6F",
-      "domainRoutingIsmFactory": "0x0761b0827849abbf7b0cC09CE14e1C93D87f5004",
-      "fallbackRoutingHook": "0x79B1257BDBCaeF98Da685A7c225b6e61a119Cb7a",
-      "interchainAccountRouter": "0xEE47aD8f6582CDcBF4B8581A1c3482E72E4DeaBf",
-      "interchainGasPaymaster": "0x273Bc6b01D9E88c064b6E5e409BdF998246AEF42",
-      "interchainSecurityModule": "0xc40e32BbEf274E81139960BBb2C9F5E380437cA0",
-      "mailbox": "0x28EFBCadA00A7ed6772b3666F3898d276e88CAe3",
-      "merkleTreeHook": "0x6A55822cf11f9fcBc4c75BC2638AfE8Eb942cAdd",
-      "pausableHook": "0xD1E267d2d7876e97E217BfE61c34AB50FEF52807",
-      "pausableIsm": "0xD670c00C0Cad3D32436d7cF270e739772314A8CE",
-      "protocolFee": "0x4006E7434086E7f2548582cfD5ff5Ebb0e44839d",
-      "proxyAdmin": "0x398633D19f4371e1DB5a8EFE90468eB70B1176AA",
-      "staticAggregationHookFactory": "0x1052eF3419f26Bec74Ed7CEf4a4FA6812Bc09908",
-      "staticAggregationIsm": "0xBa2C27984b3Bd991b1CA8C26ce91E07A7208b472",
-      "staticAggregationIsmFactory": "0xEb9FcFDC9EfDC17c1EC5E1dc085B98485da213D6",
-      "staticMerkleRootMultisigIsmFactory": "0x8b83fefd896fAa52057798f6426E9f0B080FCCcE",
-      "staticMerkleRootWeightedMultisigIsmFactory": "0xdf4aA3905e0391C7763e33CB6A08fFa97221D49B",
-      "staticMessageIdMultisigIsmFactory": "0x8F7454AC98228f3504Bb91eA3D8Adafe6406110A",
-      "staticMessageIdWeightedMultisigIsmFactory": "0x72246331d057741008751AB3976a8297Ce7267Bc",
-      "storageGasOracle": "0x7556a0E61d577D921Cba8Fca0d7D6299d36E607E",
-      "testRecipient": "0x5fC427653b175F6De5A494DE17d1c7636d7E7965",
-      "timelockController": "0x0000000000000000000000000000000000000000",
-      "validatorAnnounce": "0x01aE937A7B05d187bBCBE80F44F41879D3D335a4",
-      "index": {
-        "from": 98997
-      }
-    },
-    "tangle": {
-      "blockExplorers": [
-        {
-          "apiUrl": "https://explorer.tangle.tools/api",
+    "galactica": {
+      "blockExplorers": [
+        {
+          "apiUrl": "https://explorer.galactica.com/api",
           "family": "blockscout",
-          "name": "Tangle EVM Explorer",
-          "url": "https://explorer.tangle.tools"
-        }
-      ],
-      "blocks": {
-        "confirmations": 1,
-        "estimateBlockTime": 6,
-        "reorgPeriod": "finalized"
-      },
-      "chainId": 5845,
-      "deployer": {
-        "name": "Abacus Works",
-        "url": "https://www.hyperlane.xyz"
-      },
-      "displayName": "Tangle",
-      "domainId": 5845,
-      "gasCurrencyCoinGeckoId": "tangle-network",
+          "name": "Galactica Explorer",
+          "url": "https://explorer.galactica.com"
+        }
+      ],
+      "blocks": {
+        "confirmations": 1,
+        "estimateBlockTime": 1,
+        "reorgPeriod": 0
+      },
+      "chainId": 613419,
+      "deployer": {
+        "name": "Abacus Works",
+        "url": "https://www.hyperlane.xyz"
+      },
+      "displayName": "Galactica",
+      "domainId": 613419,
+      "gasCurrencyCoinGeckoId": "galactica-com",
+      "index": {
+        "from": 851
+      },
       "isTestnet": false,
-      "name": "tangle",
-      "nativeToken": {
-        "decimals": 18,
-        "name": "Tangle Network Token",
-        "symbol": "TNT"
-      },
-      "protocol": "ethereum",
-      "rpcUrls": [
-        {
-          "http": "https://rpc.tangle.tools"
-        }
-      ],
-      "technicalStack": "polkadotsubstrate",
-      "aggregationHook": "0xDC995884ec53b6Bc809ed614f5E92084600002ed",
-      "domainRoutingIsm": "0xaDc0cB48E8DB81855A930C0C1165ea3dCe4Ba5C7",
-      "domainRoutingIsmFactory": "0x1052eF3419f26Bec74Ed7CEf4a4FA6812Bc09908",
-      "fallbackRoutingHook": "0xd21192429df453021e896f2897Dc8B1167DD61E5",
-      "interchainAccountRouter": "0xf63Eb8e72Cbc59eC1185620c44050aF266d3eC19",
-      "interchainGasPaymaster": "0x9844aFFaBE17c37F791ff99ABa58B0FbB75e22AF",
-      "interchainSecurityModule": "0xd66CD1B9465DD21aeAC34A00BCdF747394535E49",
-      "mailbox": "0x2f2aFaE1139Ce54feFC03593FeE8AB2aDF4a85A7",
-      "merkleTreeHook": "0xF5da68b2577EF5C0A0D98aA2a58483a68C2f232a",
-      "pausableHook": "0x61594D2cA900C44ab51d07776465397FefC643C6",
-      "pausableIsm": "0x5d69BC38eF3eDb491c0b7186BEc4eC45c4013f93",
-      "protocolFee": "0x4E55aDA3ef1942049EA43E904EB01F4A0a9c39bd",
-      "proxyAdmin": "0x0761b0827849abbf7b0cC09CE14e1C93D87f5004",
-      "staticAggregationHookFactory": "0xEb9FcFDC9EfDC17c1EC5E1dc085B98485da213D6",
-      "staticAggregationIsm": "0xB0525d808721426c56377469B92db16857384deF",
-      "staticAggregationIsmFactory": "0x8F7454AC98228f3504Bb91eA3D8Adafe6406110A",
-      "staticMerkleRootMultisigIsmFactory": "0x2C1FAbEcd7bFBdEBF27CcdB67baADB38b6Df90fC",
-      "staticMerkleRootWeightedMultisigIsmFactory": "0x148CF67B8A242c1360bb2C93fCe203EC4d4f9B56",
-      "staticMessageIdMultisigIsmFactory": "0x8b83fefd896fAa52057798f6426E9f0B080FCCcE",
-      "staticMessageIdWeightedMultisigIsmFactory": "0xcd849e612Aaa138f03698C3Edb42a34117BFF631",
-      "storageGasOracle": "0x7b2e996742fA42d223652A344252B725D1bC428C",
-      "testRecipient": "0x2c61Cda929e4e2174cb10cd8e2724A9ceaD62E67",
-      "timelockController": "0x0000000000000000000000000000000000000000",
-      "validatorAnnounce": "0x062200d92dF6bB7bA89Ce4D6800110450f94784e",
-      "index": {
-        "from": 1678063
-      }
-    },
-    "torus": {
-      "blockExplorers": [
-        {
-          "apiUrl": "https://blockscout.torus.network/api",
-          "family": "blockscout",
-          "name": "Torus Explorer",
-          "url": "https://blockscout.torus.network"
-        }
-      ],
-      "blocks": {
-        "confirmations": 1,
-        "estimateBlockTime": 8,
-        "reorgPeriod": "finalized"
-      },
-      "chainId": 21000,
-      "deployer": {
-        "name": "Abacus Works",
-        "url": "https://www.hyperlane.xyz"
-      },
-      "displayName": "Torus",
-      "domainId": 21000,
-      "gasCurrencyCoinGeckoId": "torus",
-      "name": "torus",
-      "nativeToken": {
-        "decimals": 18,
-        "name": "Torus",
-        "symbol": "TORUS"
-      },
-      "protocol": "ethereum",
-      "rpcUrls": [
-        {
-          "http": "https://api-hyperlane.nodes.torus.network"
-        },
-        {
-          "http": "https://api.torus.network"
-        }
-      ],
-<<<<<<< HEAD
-      "technicalStack": "polkadotsubstrate",
-      "aggregationHook": "0xfe94Ea7DA6C45849D395e3d03973aa924553b937",
-=======
-      "technicalStack": "other",
-      "aggregationHook": "0xeaeb0AaFFDc9cCB9b4585Ee84A7f364699360E47",
->>>>>>> 4a3ac4cf
+      "name": "galactica",
+      "nativeToken": {
+        "decimals": 18,
+        "name": "GNET",
+        "symbol": "GNET"
+      },
+      "protocol": "ethereum",
+      "rpcUrls": [
+        {
+          "http": "https://galactica-mainnet.g.alchemy.com/public"
+        }
+      ],
+      "technicalStack": "arbitrumnitro",
+      "aggregationHook": "0x712150747dACDe9B6f8b2A166Ecbadcd55752723",
       "domainRoutingIsm": "0xBD70Ea9D599a0FC8158B026797177773C3445730",
       "domainRoutingIsmFactory": "0x1052eF3419f26Bec74Ed7CEf4a4FA6812Bc09908",
-      "fallbackRoutingHook": "0x48C427782Bc1e9ecE406b3e277481b28ABcBdf03",
-      "interchainAccountRouter": "0xCCceDFFAA987F47D0D3A26430c3d3f3270fE6369",
-      "interchainGasPaymaster": "0x3cECBa60A580dE20CC57D87528953a00f4ED99EA",
-      "interchainSecurityModule": "0xEbd25c40518838bdeDceDB41aFBeC0677A0072DA",
+      "fallbackRoutingHook": "0x0dc95Af5156fb0cC34a8c9BD646B748B9989A956",
+      "interchainGasPaymaster": "0xD233433AeC23F8382DAd87D808F60557Ea35399f",
+      "interchainSecurityModule": "0xcC10348A1Df9baCd56ba22d594Ab1e8820AbD323",
       "mailbox": "0x3a464f746D23Ab22155710f44dB16dcA53e0775E",
-      "merkleTreeHook": "0x1c6f404800bA49Ed581af734eA0d25c0c7d017B2",
-      "pausableHook": "0x9e8b689e83d929cb8c2d9166E55319a4e6aA83B7",
-      "pausableIsm": "0x2f0E57527Bb37E5E064EF243fad56CCE6241906c",
-      "protocolFee": "0x4Ee9dEBB3046139661b51E17bdfD54Fd63211de7",
+      "merkleTreeHook": "0x64F077915B41479901a23Aa798B30701589C5063",
+      "pausableHook": "0xF6CC9B10c607afB777380bF71F272E4D7037C3A9",
+      "pausableIsm": "0x0DbB60c348DF645c295Fd0ce26F87bB850710185",
+      "protocolFee": "0x946E9f4540E032a9fAc038AE58187eFcad9DE952",
       "proxyAdmin": "0x2f2aFaE1139Ce54feFC03593FeE8AB2aDF4a85A7",
-<<<<<<< HEAD
-      "staticAggregationHookFactory": "0xEb9FcFDC9EfDC17c1EC5E1dc085B98485da213D6",
-      "staticAggregationIsm": "0x8f1953EFbd2C720223faD02d6CB5CD25f97D7fC9",
-=======
-      "staticAggregationHookFactory": "0x6c3b61e60Ff510E35Ba51D25bb2E0F90B0307E7D",
-      "staticAggregationIsm": "0x5E0F4268c8F747Ea41818ae411b70eaBB157fF44",
->>>>>>> 4a3ac4cf
+      "staticAggregationHookFactory": "0xa7028308Ff277DB5851a95d82ED5C5256bB721F2",
+      "staticAggregationIsm": "0x44AE7f69Ca8c6EE978015f8b2C9008ee265bD12a",
       "staticAggregationIsmFactory": "0x8F7454AC98228f3504Bb91eA3D8Adafe6406110A",
       "staticMerkleRootMultisigIsmFactory": "0x2C1FAbEcd7bFBdEBF27CcdB67baADB38b6Df90fC",
       "staticMerkleRootWeightedMultisigIsmFactory": "0x0761b0827849abbf7b0cC09CE14e1C93D87f5004",
       "staticMessageIdMultisigIsmFactory": "0x8b83fefd896fAa52057798f6426E9f0B080FCCcE",
       "staticMessageIdWeightedMultisigIsmFactory": "0x4Ed7d626f1E96cD1C0401607Bf70D95243E3dEd1",
-      "storageGasOracle": "0x248aDe14C0489E20C9a7Fea5F86DBfC3702208eF",
-      "testRecipient": "0x92249B8ed35C2980e58666a3EBF4a075DDD2895f",
-      "timelockController": "0x0000000000000000000000000000000000000000",
-      "validatorAnnounce": "0x65dCf8F6b3f6a0ECEdf3d0bdCB036AEa47A1d615",
-      "index": {
-        "from": 40622
-      }
-    },
-    "unichain": {
-      "blockExplorers": [
-        {
-          "apiKey": "GP69JEAP2W7YFJT9ZJTEPGQT6Y6KMW44ZN",
-          "apiUrl": "https://api.etherscan.io/v2/api?chainid=130",
-          "family": "etherscan",
-          "name": "Unichain Explorer",
-          "url": "https://uniscan.xyz"
-        },
-        {
-          "apiUrl": "https://unichain.blockscout.com/api",
+      "storageGasOracle": "0x794Fe7970EE45945b0ad2667f99A5bBc9ddfB5d7",
+      "testRecipient": "0xc8826EA18D9884A1A335b2Cd7d5f44B159084301",
+      "validatorAnnounce": "0x5b1A451c85e5bcCd79A56eb638aBd9998fA215f9",
+      "interchainAccountRouter": "0x1fbcCdc677c10671eE50b46C61F0f7d135112450"
+    },
+    "xrplevm": {
+      "blockExplorers": [
+        {
+          "apiUrl": "https://explorer.xrplevm.org/api",
           "family": "blockscout",
-          "name": "Unichain Blockscout",
-          "url": "https://unichain.blockscout.com"
-        }
-      ],
-      "blocks": {
-        "confirmations": 1,
-        "estimateBlockTime": 1,
+          "name": "XRPL EVM Explorer",
+          "url": "https://explorer.xrplevm.org"
+        }
+      ],
+      "blocks": {
+        "confirmations": 1,
+        "estimateBlockTime": 6,
         "reorgPeriod": 5
       },
-      "chainId": 130,
-      "deployer": {
-        "name": "Abacus Works",
-        "url": "https://www.hyperlane.xyz"
-      },
-      "displayName": "Unichain",
-      "domainId": 130,
-      "gasCurrencyCoinGeckoId": "ethereum",
-      "gnosisSafeTransactionServiceUrl": "https://safe-transaction-unichain.safe.global",
-      "name": "unichain",
-      "nativeToken": {
-        "decimals": 18,
-        "name": "Ether",
-        "symbol": "ETH"
-      },
-      "protocol": "ethereum",
-      "rpcUrls": [
-        {
-          "http": "https://mainnet.unichain.org"
-        }
-      ],
-<<<<<<< HEAD
-      "technicalStack": "opstack",
-      "aggregationHook": "0x4533B9ff84bE4f4009409414aF8b8e9c3f4F52a8",
-=======
-      "technicalStack": "arbitrumnitro",
-      "aggregationHook": "0x712150747dACDe9B6f8b2A166Ecbadcd55752723",
->>>>>>> 4a3ac4cf
+      "chainId": 1440000,
+      "deployer": {
+        "name": "Abacus Works",
+        "url": "https://www.hyperlane.xyz"
+      },
+      "displayName": "XRPL EVM",
+      "domainId": 1440000,
+      "gasCurrencyCoinGeckoId": "ripple",
+      "name": "xrplevm",
+      "nativeToken": {
+        "decimals": 18,
+        "name": "XRP",
+        "symbol": "XRP"
+      },
+      "protocol": "ethereum",
+      "rpcUrls": [
+        {
+          "http": "https://rpc.xrplevm.org"
+        }
+      ],
+      "technicalStack": "other",
+      "aggregationHook": "0x9765094E66d2702220eB30080CD4C1Ab91FAb18F",
       "domainRoutingIsm": "0xBD70Ea9D599a0FC8158B026797177773C3445730",
       "domainRoutingIsmFactory": "0x1052eF3419f26Bec74Ed7CEf4a4FA6812Bc09908",
-      "fallbackRoutingHook": "0x0D3bD9F1bcDA82bD1682b2C895a907d7aaE45849",
-      "interchainAccountRouter": "0x43320f6B410322Bf5ca326a0DeAaa6a2FC5A021B",
-      "interchainGasPaymaster": "0x9534122Aae7978dB8f5f10dF4432233c53e820A1",
-      "interchainSecurityModule": "0xe23919328fd0b0ACd8C7133FBdEf90D7C2d6B9B0",
+      "fallbackRoutingHook": "0x0dc95Af5156fb0cC34a8c9BD646B748B9989A956",
+      "interchainGasPaymaster": "0xD233433AeC23F8382DAd87D808F60557Ea35399f",
+      "interchainSecurityModule": "0x00EFC7b2D1A86BeC8D13432807f01ea05CF08B43",
       "mailbox": "0x3a464f746D23Ab22155710f44dB16dcA53e0775E",
-      "merkleTreeHook": "0x9eaaC366BFD70430cFee6E70265fefFf1CfC9E47",
-      "pausableHook": "0x9eb56085DdbDA60aDf7d2B533AFeD90e38fC9666",
-      "pausableIsm": "0xc5D6aCaafBCcEC6D7fD7d92F4509befce641c563",
-      "protocolFee": "0x99fEFc1119E86Ee0153eb887cF8E8ab2d92A16e8",
+      "merkleTreeHook": "0x64F077915B41479901a23Aa798B30701589C5063",
+      "pausableHook": "0xF6CC9B10c607afB777380bF71F272E4D7037C3A9",
+      "pausableIsm": "0x0DbB60c348DF645c295Fd0ce26F87bB850710185",
+      "protocolFee": "0x946E9f4540E032a9fAc038AE58187eFcad9DE952",
       "proxyAdmin": "0x2f2aFaE1139Ce54feFC03593FeE8AB2aDF4a85A7",
-<<<<<<< HEAD
-      "staticAggregationHookFactory": "0xEb9FcFDC9EfDC17c1EC5E1dc085B98485da213D6",
-      "staticAggregationIsm": "0x46De8b87577624b9ce63201238982b95ad0d7Ea4",
-=======
-      "staticAggregationHookFactory": "0xa7028308Ff277DB5851a95d82ED5C5256bB721F2",
+      "staticAggregationHookFactory": "0xCCBD70057fd7cfd518F7E4766102B00a6f7805a0",
       "staticAggregationIsm": "0x44AE7f69Ca8c6EE978015f8b2C9008ee265bD12a",
->>>>>>> 4a3ac4cf
       "staticAggregationIsmFactory": "0x8F7454AC98228f3504Bb91eA3D8Adafe6406110A",
       "staticMerkleRootMultisigIsmFactory": "0x2C1FAbEcd7bFBdEBF27CcdB67baADB38b6Df90fC",
       "staticMerkleRootWeightedMultisigIsmFactory": "0x0761b0827849abbf7b0cC09CE14e1C93D87f5004",
       "staticMessageIdMultisigIsmFactory": "0x8b83fefd896fAa52057798f6426E9f0B080FCCcE",
       "staticMessageIdWeightedMultisigIsmFactory": "0x4Ed7d626f1E96cD1C0401607Bf70D95243E3dEd1",
-      "storageGasOracle": "0xbb0AE51BCa526cF313b6a95BfaB020794af6C394",
-      "testRecipient": "0xbB88a31E4b709b645c06825c0E0b5CAC906d97DE",
-      "timelockController": "0x0000000000000000000000000000000000000000",
-      "validatorAnnounce": "0xD743801ABB6c7664B623D8534C0f5AF8cD2F1C5e",
-      "index": {
-        "from": 1453239
-      }
-    },
-    "vana": {
-      "blockExplorers": [
-        {
-          "apiUrl": "https://vanascan.io/api/eth-rpc",
-          "family": "blockscout",
-          "name": "Vana Explorer",
-          "url": "https://vanascan.io"
+      "storageGasOracle": "0x794Fe7970EE45945b0ad2667f99A5bBc9ddfB5d7",
+      "testRecipient": "0xc8826EA18D9884A1A335b2Cd7d5f44B159084301",
+      "validatorAnnounce": "0x5b1A451c85e5bcCd79A56eb638aBd9998fA215f9",
+      "index": {
+        "from": 1005847
+      },
+      "interchainAccountRouter": "0xe6fC77B08b457A29747682aB1dBfb32AF4A1A999"
+    },
+    "noble": {
+      "bech32Prefix": "noble",
+      "blockExplorers": [
+        {
+          "apiUrl": "https://www.mintscan.io/noble",
+          "family": "other",
+          "name": "Mintscan",
+          "url": "https://www.mintscan.io/noble"
+        }
+      ],
+      "blocks": {
+        "confirmations": 1,
+        "estimateBlockTime": 1.5,
+        "reorgPeriod": 1
+      },
+      "canonicalAsset": "uusdn",
+      "chainId": "noble-1",
+      "contractAddressBytes": 32,
+      "deployer": {
+        "name": "Noble",
+        "url": "https://noble.xyz"
+      },
+      "displayName": "Noble",
+      "domainId": 1313817164,
+      "gasCurrencyCoinGeckoId": "noble-dollar-usdn",
+      "gasPrice": {
+        "denom": "uusdn",
+        "amount": "0.1"
+      },
+      "grpcUrls": [
+        {
+          "http": "http://noble-grpc.polkachu.com:21590"
+        },
+        {
+          "http": "https://grpc.noble.xyz:443"
+        }
+      ],
+      "index": {
+        "chunk": 10,
+        "from": 28613000
+      },
+      "name": "noble",
+      "nativeToken": {
+        "decimals": 6,
+        "denom": "uusdn",
+        "name": "Noble Dollar",
+        "symbol": "USDN"
+      },
+      "protocol": "cosmosnative",
+      "restUrls": [
+        {
+          "http": "https://noble-api.polkachu.com:443"
+        },
+        {
+          "http": "https://api.noble.xyz:443"
+        }
+      ],
+      "rpcUrls": [
+        {
+          "http": "https://noble-rpc.polkachu.com:443"
+        },
+        {
+          "http": "https://rpc.noble.xyz:443"
+        }
+      ],
+      "signer": {
+        "key": "0x5486418967eabc770b0fcb995f7ef6d9a72f7fc195531ef76c5109f44f51af26",
+        "prefix": "noble",
+        "type": "cosmosKey"
+      },
+      "slip44": 118,
+      "technicalStack": "other",
+      "interchainGasPaymaster": "0x0000000000000000000000000000000000000000000000000000000000000000",
+      "interchainSecurityModule": "0x726f757465725f69736d00000000000000000000000000010000000000000000",
+      "mailbox": "0x68797065726c616e650000000000000000000000000000000000000000000000",
+      "merkleTreeHook": "0x726f757465725f706f73745f6469737061746368000000030000000000000000",
+      "validatorAnnounce": "0x68797065726c616e650000000000000000000000000000000000000000000000"
+    },
+    "celestia": {
+      "bech32Prefix": "celestia",
+      "blockExplorers": [
+        {
+          "apiUrl": "https://celenium.io",
+          "family": "other",
+          "name": "Celenium",
+          "url": "https://celenium.io"
+        },
+        {
+          "apiUrl": "https://www.mintscan.io/celestia",
+          "family": "other",
+          "name": "Mintscan",
+          "url": "https://www.mintscan.io/celestia"
         }
       ],
       "blocks": {
         "confirmations": 1,
         "estimateBlockTime": 6,
+        "reorgPeriod": 1
+      },
+      "canonicalAsset": "utia",
+      "chainId": "celestia",
+      "contractAddressBytes": 32,
+      "deployer": {
+        "name": "Abacus Works",
+        "url": "https://www.hyperlane.xyz"
+      },
+      "displayName": "Celestia",
+      "domainId": 1128614981,
+      "gasCurrencyCoinGeckoId": "celestia",
+      "gasPrice": {
+        "denom": "utia",
+        "amount": "0.02"
+      },
+      "grpcUrls": [
+        {
+          "http": "https://celestia-grpc.publicnode.com:443"
+        }
+      ],
+      "index": {
+        "chunk": 10,
+        "from": 6680339
+      },
+      "name": "celestia",
+      "nativeToken": {
+        "decimals": 6,
+        "denom": "utia",
+        "name": "Celestia",
+        "symbol": "TIA"
+      },
+      "protocol": "cosmosnative",
+      "restUrls": [
+        {
+          "http": "https://celestia-rest.publicnode.com"
+        }
+      ],
+      "rpcUrls": [
+        {
+          "http": "https://celestia-rpc.publicnode.com:443"
+        }
+      ],
+      "signer": {
+        "key": "0x5486418967eabc770b0fcb995f7ef6d9a72f7fc195531ef76c5109f44f51af26",
+        "prefix": "celestia",
+        "type": "cosmosKey"
+      },
+      "slip44": 118,
+      "technicalStack": "other",
+      "interchainGasPaymaster": "0x726f757465725f706f73745f6469737061746368000000040000000000000001",
+      "interchainSecurityModule": "0x726f757465725f69736d00000000000000000000000000010000000000000000",
+      "mailbox": "0x68797065726c616e650000000000000000000000000000000000000000000000",
+      "merkleTreeHook": "0x726f757465725f706f73745f6469737061746368000000030000000000000000",
+      "validatorAnnounce": "0x68797065726c616e650000000000000000000000000000000000000000000000"
+    },
+    "mitosis": {
+      "blocks": {
+        "confirmations": 1,
+        "estimateBlockTime": 2,
         "reorgPeriod": 5
       },
-      "chainId": 1480,
-      "deployer": {
-        "name": "Abacus Works",
-        "url": "https://www.hyperlane.xyz"
-      },
-      "displayName": "Vana",
-      "domainId": 1480,
-      "gasCurrencyCoinGeckoId": "vana",
-      "name": "vana",
-      "nativeToken": {
-        "decimals": 18,
-        "name": "Vana",
-        "symbol": "VANA"
-      },
-      "protocol": "ethereum",
-      "rpcUrls": [
-        {
-          "http": "https://rpc.vana.org"
+      "chainId": 124816,
+      "deployer": {
+        "name": "Abacus Works",
+        "url": "https://www.hyperlane.xyz"
+      },
+      "displayName": "Mitosis",
+      "domainId": 124816,
+      "gasCurrencyCoinGeckoId": "mitosis",
+      "name": "mitosis",
+      "nativeToken": {
+        "decimals": 18,
+        "name": "MITO",
+        "symbol": "MITO"
+      },
+      "protocol": "ethereum",
+      "rpcUrls": [
+        {
+          "http": "https://rpc.mitosis.org"
         }
       ],
       "technicalStack": "other",
-<<<<<<< HEAD
-      "aggregationHook": "0x4533B9ff84bE4f4009409414aF8b8e9c3f4F52a8",
-=======
-      "aggregationHook": "0x9765094E66d2702220eB30080CD4C1Ab91FAb18F",
->>>>>>> 4a3ac4cf
-      "domainRoutingIsm": "0xBD70Ea9D599a0FC8158B026797177773C3445730",
-      "domainRoutingIsmFactory": "0x1052eF3419f26Bec74Ed7CEf4a4FA6812Bc09908",
-      "fallbackRoutingHook": "0x0D3bD9F1bcDA82bD1682b2C895a907d7aaE45849",
-      "interchainAccountRouter": "0x3adf8f4219BdCcd4B727B9dD67E277C58799b57C",
-      "interchainGasPaymaster": "0x9534122Aae7978dB8f5f10dF4432233c53e820A1",
-      "interchainSecurityModule": "0x9Cbc7123CE65Cb10949603e2979372351791551b",
-      "mailbox": "0x3a464f746D23Ab22155710f44dB16dcA53e0775E",
-      "merkleTreeHook": "0x9eaaC366BFD70430cFee6E70265fefFf1CfC9E47",
-      "pausableHook": "0x9eb56085DdbDA60aDf7d2B533AFeD90e38fC9666",
-      "pausableIsm": "0xc5D6aCaafBCcEC6D7fD7d92F4509befce641c563",
-      "protocolFee": "0x99fEFc1119E86Ee0153eb887cF8E8ab2d92A16e8",
-      "proxyAdmin": "0x2f2aFaE1139Ce54feFC03593FeE8AB2aDF4a85A7",
-<<<<<<< HEAD
-      "staticAggregationHookFactory": "0xEb9FcFDC9EfDC17c1EC5E1dc085B98485da213D6",
-      "staticAggregationIsm": "0x46De8b87577624b9ce63201238982b95ad0d7Ea4",
-=======
-      "staticAggregationHookFactory": "0xCCBD70057fd7cfd518F7E4766102B00a6f7805a0",
-      "staticAggregationIsm": "0x44AE7f69Ca8c6EE978015f8b2C9008ee265bD12a",
->>>>>>> 4a3ac4cf
-      "staticAggregationIsmFactory": "0x8F7454AC98228f3504Bb91eA3D8Adafe6406110A",
-      "staticMerkleRootMultisigIsmFactory": "0x2C1FAbEcd7bFBdEBF27CcdB67baADB38b6Df90fC",
-      "staticMerkleRootWeightedMultisigIsmFactory": "0x0761b0827849abbf7b0cC09CE14e1C93D87f5004",
-      "staticMessageIdMultisigIsmFactory": "0x8b83fefd896fAa52057798f6426E9f0B080FCCcE",
-      "staticMessageIdWeightedMultisigIsmFactory": "0x4Ed7d626f1E96cD1C0401607Bf70D95243E3dEd1",
-      "storageGasOracle": "0xbb0AE51BCa526cF313b6a95BfaB020794af6C394",
-      "testRecipient": "0xbB88a31E4b709b645c06825c0E0b5CAC906d97DE",
-      "timelockController": "0x0000000000000000000000000000000000000000",
-      "validatorAnnounce": "0xD743801ABB6c7664B623D8534C0f5AF8cD2F1C5e",
-      "index": {
-        "from": 629917
-      }
-    },
-    "viction": {
-      "blockExplorers": [
-        {
-          "apiUrl": "https://www.vicscan.xyz/api",
-          "family": "other",
-          "name": "Vicscan",
-          "url": "https://www.vicscan.xyz"
-        }
-      ],
-      "blocks": {
-        "confirmations": 1,
-        "estimateBlockTime": 2,
-        "reorgPeriod": 3
-      },
-      "chainId": 88,
-      "deployer": {
-        "name": "Abacus Works",
-        "url": "https://www.hyperlane.xyz"
-      },
-      "displayName": "Viction",
-      "domainId": 88,
-      "gasCurrencyCoinGeckoId": "tomochain",
-      "name": "viction",
-      "nativeToken": {
-        "decimals": 18,
-        "name": "Viction",
-        "symbol": "VIC"
-      },
-      "protocol": "ethereum",
-      "rpcUrls": [
-        {
-          "http": "https://rpc.viction.xyz"
-        },
-        {
-          "http": "https://viction.drpc.org"
-        },
-        {
-          "http": "https://viction.blockpi.network/v1/rpc/public"
-        }
-      ],
-      "technicalStack": "other",
-<<<<<<< HEAD
-      "aggregationHook": "0x5c7890FAf9c99dC55926F00d624D7Bc6D7ac6834",
-      "domainRoutingIsm": "0x477145b11E1a71fEb658d96A0E27F19495121504",
-      "domainRoutingIsmFactory": "0x1052eF3419f26Bec74Ed7CEf4a4FA6812Bc09908",
-      "fallbackRoutingHook": "0x5d69BC38eF3eDb491c0b7186BEc4eC45c4013f93",
-      "interchainGasPaymaster": "0x0D63128D887159d63De29497dfa45AFc7C699AE4",
-      "interchainSecurityModule": "0x875a04AAdE245e9509731d33CDffCCB4184babcb",
-      "mailbox": "0x2f2aFaE1139Ce54feFC03593FeE8AB2aDF4a85A7",
-      "merkleTreeHook": "0x149db7afD694722747035d5AEC7007ccb6F8f112",
-      "pausableHook": "0xDab56C5A1EffFdd23f6BD1243E457B1575984Bc6",
-      "pausableIsm": "0x92cdbF0Ccdf8E93467FA858fb986fa650A02f2A8",
-      "protocolFee": "0xd83A4F747fE80Ed98839e05079B1B7Fe037b1638",
-      "proxyAdmin": "0x0761b0827849abbf7b0cC09CE14e1C93D87f5004",
-      "staticAggregationHookFactory": "0xEb9FcFDC9EfDC17c1EC5E1dc085B98485da213D6",
-      "staticAggregationIsm": "0x60586f0b79426f8F406C807a59c7b6478e8bBa0C",
-=======
       "aggregationHook": "0x450D2D94BD6D077E7bc86864afC9b76d537Da089",
       "domainRoutingIsm": "0xBD70Ea9D599a0FC8158B026797177773C3445730",
       "domainRoutingIsmFactory": "0x1052eF3419f26Bec74Ed7CEf4a4FA6812Bc09908",
@@ -10534,162 +8723,130 @@
       "proxyAdmin": "0x2f2aFaE1139Ce54feFC03593FeE8AB2aDF4a85A7",
       "staticAggregationHookFactory": "0x1c103FF92333b2F1975704D20EdFE6eFD05CeAE7",
       "staticAggregationIsm": "0x56E7a2Ef2f95374C54c70d3Ca74E8A404A59C90c",
->>>>>>> 4a3ac4cf
       "staticAggregationIsmFactory": "0x8F7454AC98228f3504Bb91eA3D8Adafe6406110A",
       "staticMerkleRootMultisigIsmFactory": "0x2C1FAbEcd7bFBdEBF27CcdB67baADB38b6Df90fC",
-      "staticMerkleRootWeightedMultisigIsmFactory": "0x766fc1d3F6CFAE5A06Fe8D6b65a3012401Bd36Ba",
+      "staticMerkleRootWeightedMultisigIsmFactory": "0x0761b0827849abbf7b0cC09CE14e1C93D87f5004",
       "staticMessageIdMultisigIsmFactory": "0x8b83fefd896fAa52057798f6426E9f0B080FCCcE",
-      "staticMessageIdWeightedMultisigIsmFactory": "0x9f4012ba9368FBb95F56c2Fc2D956df803D8779e",
-      "storageGasOracle": "0x19dc38aeae620380430C200a6E990D5Af5480117",
-      "testRecipient": "0x17E216fBb22dF4ef8A6640ae9Cb147C92710ac84",
-      "testTokenRecipient": "0xe042D1fbDf59828dd16b9649Ede7abFc856F7a6c",
-      "timelockController": "0x0000000000000000000000000000000000000000",
-      "validatorAnnounce": "0x2fa5F5C96419C222cDbCeC797D696e6cE428A7A9",
-      "index": {
-        "from": 73573878
-      }
-    },
-    "worldchain": {
-      "blockExplorers": [
-        {
-          "apiKey": "GP69JEAP2W7YFJT9ZJTEPGQT6Y6KMW44ZN",
-          "apiUrl": "https://api.etherscan.io/v2/api?chainid=480",
-          "family": "etherscan",
-          "name": "Worldscan",
-          "url": "https://worldscan.org"
-        },
-        {
-          "apiUrl": "https://worldchain-mainnet.explorer.alchemy.com/api",
+      "staticMessageIdWeightedMultisigIsmFactory": "0x4Ed7d626f1E96cD1C0401607Bf70D95243E3dEd1",
+      "storageGasOracle": "0xf6092016a7bef22F7aC9C982C9E96D968F709C05",
+      "testRecipient": "0x72246331d057741008751AB3976a8297Ce7267Bc",
+      "validatorAnnounce": "0xdf4aA3905e0391C7763e33CB6A08fFa97221D49B",
+      "index": {
+        "chunk": 1000,
+        "from": 127654
+      },
+      "blockExplorers": [
+        {
+          "apiUrl": "https://api.routescan.io/v2/network/mainnet/evm/124816/etherscan/api",
+          "family": "routescan",
+          "name": "Mitosis Explorer",
+          "url": "https://mitoscan.io/"
+        }
+      ]
+    },
+    "radix": {
+      "bech32Prefix": "account_rdx",
+      "blockExplorers": [
+        {
+          "apiUrl": "https://dashboard.radixdlt.com",
+          "family": "radixdashboard",
+          "name": "Radix Dashboard",
+          "url": "https://dashboard.radixdlt.com"
+        }
+      ],
+      "blocks": {
+        "confirmations": 0,
+        "estimateBlockTime": 5,
+        "reorgPeriod": 0
+      },
+      "chainId": 1,
+      "deployer": {
+        "name": "Abacus Works",
+        "url": "https://www.hyperlane.xyz"
+      },
+      "networkName": "mainnet",
+      "displayName": "Radix",
+      "domainId": 1633970780,
+      "gasCurrencyCoinGeckoId": "radix",
+      "gatewayUrls": [
+        {
+          "http": "https://mainnet.radixdlt.com"
+        }
+      ],
+      "name": "radix",
+      "nativeToken": {
+        "decimals": 18,
+        "denom": "resource_rdx1tknxxxxxxxxxradxrdxxxxxxxxx009923554798xxxxxxxxxradxrd",
+        "name": "Radix",
+        "symbol": "XRD"
+      },
+      "protocol": "radix",
+      "rpcUrls": [
+        {
+          "http": "https://radix.rpc.grove.city/v1/326002fc"
+        }
+      ],
+      "interchainGasPaymaster": "component_rdx1cznxpn5m3kutzr6jrhgnvv0x7uhcs0rf8fl2w59hkclm6m7axzlqgu",
+      "interchainSecurityModule": "component_rdx1crzkj7lujcdazgc4hpuvzlkmaddwnzh6d39ln5hrpxk6wllehqcdcf",
+      "mailbox": "component_rdx1cpcq2wcs8zmpjanjf5ek76y4wttdxswnyfcuhynz4zmhjfjxqfsg9z",
+      "merkleTreeHook": "component_rdx1cz4c0upfeezhr7nxft5x3dg7w4gmhddy62d5a730lurazwkk830r4g",
+      "validatorAnnounce": "component_rdx1cr0hsv0qg58ud3pv3prd4kv2m4dl4vd4ma2yd0et64987qukxp9n94",
+      "signer": {
+        "key": "0x1bf2d9eb6d9b2bd8ba49d3064375eaf72fb585aecc8873a20188740abd069646",
+        "type": "radixKey",
+        "suffix": "rdx"
+      },
+      "technicalStack": "other"
+    },
+    "pulsechain": {
+      "blockExplorers": [
+        {
+          "apiUrl": "https://scan.pulsechain.box/api",
           "family": "blockscout",
-          "name": "World Chain Explorer",
-          "url": "https://worldchain-mainnet.explorer.alchemy.com"
-        }
-      ],
-      "blocks": {
-        "confirmations": 1,
-        "estimateBlockTime": 2,
-        "reorgPeriod": 5
-      },
-      "chainId": 480,
-      "deployer": {
-        "name": "Abacus Works",
-        "url": "https://www.hyperlane.xyz"
-      },
-      "displayName": "World Chain",
-      "domainId": 480,
-      "gasCurrencyCoinGeckoId": "ethereum",
-      "gnosisSafeTransactionServiceUrl": "https://safe-transaction-worldchain.safe.global",
-      "name": "worldchain",
-      "nativeToken": {
-        "decimals": 18,
-        "name": "Ether",
-        "symbol": "ETH"
-      },
-      "protocol": "ethereum",
-      "rpcUrls": [
-        {
-          "http": "https://worldchain.drpc.org"
-        },
-        {
-          "http": "https://worldchain-mainnet.gateway.tenderly.co"
-        },
-        {
-          "http": "https://worldchain-mainnet.g.alchemy.com/public"
-        }
-      ],
-      "technicalStack": "opstack",
-      "aggregationHook": "0x8007d1e60991fB9BE1be26f70A7cE284fdE7da97",
-      "domainRoutingIsm": "0xBD70Ea9D599a0FC8158B026797177773C3445730",
-      "domainRoutingIsmFactory": "0x1052eF3419f26Bec74Ed7CEf4a4FA6812Bc09908",
-      "fallbackRoutingHook": "0x03E20381530F2D50A0c9Ef153C19E74695c03433",
-      "interchainAccountRouter": "0xd55bFDfb3486fE49a0b2E2Af324453452329051F",
-      "interchainGasPaymaster": "0x7E27456a839BFF31CA642c060a2b68414Cb6e503",
-      "interchainSecurityModule": "0xDd3f1816E49427C5480292aD407143FFCf29B416",
-      "mailbox": "0x2f2aFaE1139Ce54feFC03593FeE8AB2aDF4a85A7",
-      "merkleTreeHook": "0x0054D19613f20dD72721A146ED408971a2CCA9BD",
-      "pausableHook": "0x7b75b29caD47e10146e29BBf7BD9025e021a7023",
-      "pausableIsm": "0x273Bc6b01D9E88c064b6E5e409BdF998246AEF42",
-      "protocolFee": "0x01aE937A7B05d187bBCBE80F44F41879D3D335a4",
-      "proxyAdmin": "0x0761b0827849abbf7b0cC09CE14e1C93D87f5004",
-      "staticAggregationHookFactory": "0xEb9FcFDC9EfDC17c1EC5E1dc085B98485da213D6",
-      "staticAggregationIsm": "0xD3bd8f20e169364d14c7dBFE698258D780FC71e3",
-      "staticAggregationIsmFactory": "0x8F7454AC98228f3504Bb91eA3D8Adafe6406110A",
-      "staticMerkleRootMultisigIsmFactory": "0x2C1FAbEcd7bFBdEBF27CcdB67baADB38b6Df90fC",
-      "staticMerkleRootWeightedMultisigIsmFactory": "0xe8d5590F2e969F9d21f0132f2b596273f8a03Ef2",
-      "staticMessageIdMultisigIsmFactory": "0x8b83fefd896fAa52057798f6426E9f0B080FCCcE",
-      "staticMessageIdWeightedMultisigIsmFactory": "0x9024A3902B542C87a5C4A2b3e15d60B2f087Dc3E",
-      "storageGasOracle": "0xe4057c5B0c43Dc18E36b08C39B419F190D29Ac2d",
-      "testRecipient": "0x4848d54987ffc732aD313827cdC25DF2eedD79d8",
-      "timelockController": "0x0000000000000000000000000000000000000000",
-      "validatorAnnounce": "0x047ba6c9949baB22d13C347B40819b7A20C4C53a",
-      "index": {
-        "from": 1328243
-      }
-    },
-    "xai": {
-      "blockExplorers": [
-        {
-          "apiUrl": "https://explorer.xai-chain.net/api",
+          "name": "Pulsechain Explorer",
+          "url": "https://scan.pulsechain.box"
+        },
+        {
+          "apiUrl": "https://api.scan.pulsechain.com/api",
           "family": "blockscout",
-          "name": "Xai Explorer",
-          "url": "https://explorer.xai-chain.net"
-        }
-      ],
-      "blocks": {
-        "confirmations": 1,
-        "estimateBlockTime": 1,
-        "reorgPeriod": 5
-      },
-      "chainId": 660279,
-      "deployer": {
-        "name": "Abacus Works",
-        "url": "https://www.hyperlane.xyz"
-      },
-      "displayName": "Xai",
-      "domainId": 660279,
-      "gasCurrencyCoinGeckoId": "xai-blockchain",
-      "index": {
-        "from": 24395308
-      },
-      "name": "xai",
-      "nativeToken": {
-        "decimals": 18,
-        "name": "XAI Token",
-        "symbol": "XAI"
-      },
-      "protocol": "ethereum",
-      "rpcUrls": [
-        {
-          "http": "https://xai-chain.net/rpc"
-        }
-      ],
-<<<<<<< HEAD
-      "technicalStack": "arbitrumnitro",
-      "aggregationHook": "0xF6C1769d5390Be0f77080eF7791fBbA7eF4D5659",
-      "domainRoutingIsm": "0x93e62F2c9a89f8b1e62A3c726Bbf6BD1A7b7FA3e",
-      "domainRoutingIsmFactory": "0x1052eF3419f26Bec74Ed7CEf4a4FA6812Bc09908",
-      "fallbackRoutingHook": "0xd21192429df453021e896f2897Dc8B1167DD61E5",
-      "interchainAccountRouter": "0xA8aB763aB8ab133236afc7b31aFC606F268048f5",
-      "interchainGasPaymaster": "0x9844aFFaBE17c37F791ff99ABa58B0FbB75e22AF",
-      "interchainSecurityModule": "0xbDcAe4CD42D0aaaEfA59d3B8d361ecB47175edBd",
-      "mailbox": "0x2f2aFaE1139Ce54feFC03593FeE8AB2aDF4a85A7",
-      "merkleTreeHook": "0xF5da68b2577EF5C0A0D98aA2a58483a68C2f232a",
-      "pausableHook": "0x61594D2cA900C44ab51d07776465397FefC643C6",
-      "pausableIsm": "0xbB22547D1dc681fe925f568f637Ff67aC06c20fc",
-      "protocolFee": "0xe8d5590F2e969F9d21f0132f2b596273f8a03Ef2",
-      "proxyAdmin": "0x0761b0827849abbf7b0cC09CE14e1C93D87f5004",
-      "staticAggregationHookFactory": "0xEb9FcFDC9EfDC17c1EC5E1dc085B98485da213D6",
-      "staticAggregationIsm": "0x5F3C25e6AfDC6953fF1c7a661963D5a54E239A8D",
-      "staticAggregationIsmFactory": "0x8F7454AC98228f3504Bb91eA3D8Adafe6406110A",
-      "staticMerkleRootMultisigIsmFactory": "0x2C1FAbEcd7bFBdEBF27CcdB67baADB38b6Df90fC",
-      "staticMerkleRootWeightedMultisigIsmFactory": "0x71388C9E25BE7b229B5d17Df7D4DB3F7DA7C962d",
-      "staticMessageIdMultisigIsmFactory": "0x8b83fefd896fAa52057798f6426E9f0B080FCCcE",
-      "staticMessageIdWeightedMultisigIsmFactory": "0x3E969bA938E6A993eeCD6F65b0dd8712B07dFe59",
-      "storageGasOracle": "0x7b2e996742fA42d223652A344252B725D1bC428C",
-      "testRecipient": "0x2c61Cda929e4e2174cb10cd8e2724A9ceaD62E67",
-      "timelockController": "0x0000000000000000000000000000000000000000",
-      "validatorAnnounce": "0x062200d92dF6bB7bA89Ce4D6800110450f94784e"
-=======
+          "name": "Pulsechain Explorer",
+          "url": "https://scan.pulsechainfoundation.org/#/"
+        },
+        {
+          "apiUrl": "https://api.scan.pulsechain.com/api",
+          "family": "other",
+          "name": "Otterscan",
+          "url": "https://otter.pulsechain.com"
+        }
+      ],
+      "blocks": {
+        "confirmations": 1,
+        "estimateBlockTime": 10,
+        "reorgPeriod": 10
+      },
+      "chainId": 369,
+      "deployer": {
+        "name": "Abacus Works",
+        "url": "https://www.hyperlane.xyz"
+      },
+      "displayName": "PulseChain",
+      "domainId": 369,
+      "gasCurrencyCoinGeckoId": "pulsechain",
+      "name": "pulsechain",
+      "nativeToken": {
+        "decimals": 18,
+        "name": "PulseChain",
+        "symbol": "PLS"
+      },
+      "protocol": "ethereum",
+      "rpcUrls": [
+        {
+          "http": "https://rpc.pulsechain.com"
+        },
+        {
+          "http": "https://pulsechain-rpc.publicnode.com"
+        }
+      ],
       "technicalStack": "other",
       "aggregationHook": "0x7c46b24D6c5097526c1F8db141c8780941232191",
       "domainRoutingIsm": "0xceC94cB0C1d128B36e2142bDd070e047f0E4B1CC",
@@ -10717,65 +8874,41 @@
       "index": {
         "from": 24358784
       }
->>>>>>> 4a3ac4cf
-    },
-    "xlayer": {
-      "blockExplorers": [
-        {
-          "apiUrl": "https://www.oklink.com/api",
-          "family": "other",
-          "name": "X Layer Explorer",
-          "url": "https://www.oklink.com/xlayer"
-        }
-      ],
-      "blocks": {
-        "confirmations": 1,
-        "estimateBlockTime": 10,
-        "reorgPeriod": 5
-      },
-      "chainId": 196,
-      "deployer": {
-        "name": "Abacus Works",
-        "url": "https://www.hyperlane.xyz"
-      },
-      "displayName": "XLayer",
-      "displayNameShort": "XLayer",
-      "domainId": 196,
-      "gasCurrencyCoinGeckoId": "okb",
-      "gnosisSafeTransactionServiceUrl": "https://app.safe.global/welcome?chain=xlayer",
-      "name": "xlayer",
-      "nativeToken": {
-        "decimals": 18,
-        "name": "OKB",
-        "symbol": "OKB"
-      },
-      "protocol": "ethereum",
-      "rpcUrls": [
-        {
-          "http": "https://xlayerrpc.okx.com"
-        },
-        {
-          "http": "https://rpc.xlayer.tech"
-        }
-      ],
-<<<<<<< HEAD
-      "technicalStack": "polygoncdk",
-      "aggregationHook": "0x8007d1e60991fB9BE1be26f70A7cE284fdE7da97",
-      "domainRoutingIsm": "0xBD70Ea9D599a0FC8158B026797177773C3445730",
-      "domainRoutingIsmFactory": "0x1052eF3419f26Bec74Ed7CEf4a4FA6812Bc09908",
-      "fallbackRoutingHook": "0x03E20381530F2D50A0c9Ef153C19E74695c03433",
-      "interchainAccountRouter": "0x39d3c2Cf646447ee302178EDBe5a15E13B6F33aC",
-      "interchainGasPaymaster": "0x7E27456a839BFF31CA642c060a2b68414Cb6e503",
-      "interchainSecurityModule": "0x91e4E24704d03e85cd0F98065268ee671a85270d",
-      "mailbox": "0x2f2aFaE1139Ce54feFC03593FeE8AB2aDF4a85A7",
-      "merkleTreeHook": "0x0054D19613f20dD72721A146ED408971a2CCA9BD",
-      "pausableHook": "0x7b75b29caD47e10146e29BBf7BD9025e021a7023",
-      "pausableIsm": "0x273Bc6b01D9E88c064b6E5e409BdF998246AEF42",
-      "protocolFee": "0x01aE937A7B05d187bBCBE80F44F41879D3D335a4",
-      "proxyAdmin": "0x0761b0827849abbf7b0cC09CE14e1C93D87f5004",
-      "staticAggregationHookFactory": "0xEb9FcFDC9EfDC17c1EC5E1dc085B98485da213D6",
-      "staticAggregationIsm": "0xD3bd8f20e169364d14c7dBFE698258D780FC71e3",
-=======
+    },
+    "electroneum": {
+      "blockExplorers": [
+        {
+          "apiUrl": "https://blockexplorer.electroneum.com/api",
+          "family": "blockscout",
+          "name": "Electroneum Explorer",
+          "url": "https://blockexplorer.electroneum.com"
+        }
+      ],
+      "blocks": {
+        "confirmations": 1,
+        "estimateBlockTime": 5,
+        "reorgPeriod": 10
+      },
+      "chainId": 52014,
+      "deployer": {
+        "name": "Abacus Works",
+        "url": "https://www.hyperlane.xyz"
+      },
+      "displayName": "Electroneum",
+      "domainId": 52014,
+      "gasCurrencyCoinGeckoId": "electroneum",
+      "name": "electroneum",
+      "nativeToken": {
+        "decimals": 18,
+        "name": "ETN",
+        "symbol": "ETN"
+      },
+      "protocol": "ethereum",
+      "rpcUrls": [
+        {
+          "http": "https://rpc.ankr.com/electroneum"
+        }
+      ],
       "technicalStack": "other",
       "aggregationHook": "0x42d13D17Aa63cf42d1a6E60B9d13fa1869fdbee7",
       "domainRoutingIsm": "0xBD70Ea9D599a0FC8158B026797177773C3445730",
@@ -10792,89 +8925,78 @@
       "proxyAdmin": "0x2f2aFaE1139Ce54feFC03593FeE8AB2aDF4a85A7",
       "staticAggregationHookFactory": "0x5C2D2fB7F948895cf57f4723167DDEe016A462D1",
       "staticAggregationIsm": "0x3505b58BD49C5261aC33a8Dec01756FEb66B9ee1",
->>>>>>> 4a3ac4cf
-      "staticAggregationIsmFactory": "0x8F7454AC98228f3504Bb91eA3D8Adafe6406110A",
-      "staticMerkleRootMultisigIsmFactory": "0x2C1FAbEcd7bFBdEBF27CcdB67baADB38b6Df90fC",
-      "staticMerkleRootWeightedMultisigIsmFactory": "0x168DFF0Ad2b180F3801883Fe5Ae56d7E7d91D5f4",
-      "staticMessageIdMultisigIsmFactory": "0x8b83fefd896fAa52057798f6426E9f0B080FCCcE",
-      "staticMessageIdWeightedMultisigIsmFactory": "0x6Fb36672365C7c797028C400A61c58c0ECc53cD2",
-      "storageGasOracle": "0xe4057c5B0c43Dc18E36b08C39B419F190D29Ac2d",
-      "testRecipient": "0x4848d54987ffc732aD313827cdC25DF2eedD79d8",
-      "timelockController": "0x0000000000000000000000000000000000000000",
-      "validatorAnnounce": "0x047ba6c9949baB22d13C347B40819b7A20C4C53a",
-      "index": {
-        "from": 3387690
-      }
-    },
-    "xrplevm": {
-      "blockExplorers": [
-        {
-          "apiUrl": "https://explorer.xrplevm.org/api",
-          "family": "blockscout",
-          "name": "XRPL EVM Explorer",
-          "url": "https://explorer.xrplevm.org"
-        }
-      ],
-      "blocks": {
-        "confirmations": 1,
-        "estimateBlockTime": 6,
-        "reorgPeriod": 5
-      },
-      "chainId": 1440000,
-      "deployer": {
-        "name": "Abacus Works",
-        "url": "https://www.hyperlane.xyz"
-      },
-      "displayName": "XRPL EVM",
-      "domainId": 1440000,
-      "gasCurrencyCoinGeckoId": "ripple",
-      "name": "xrplevm",
-      "nativeToken": {
-        "decimals": 18,
-        "name": "XRP",
-        "symbol": "XRP"
-      },
-      "protocol": "ethereum",
-      "rpcUrls": [
-        {
-          "http": "https://rpc.xrplevm.org"
-        }
-      ],
-      "technicalStack": "other",
-<<<<<<< HEAD
-      "aggregationHook": "0xA256e1A0Bd9fFa340DFe9a0F3C68FE57720463Ed",
-=======
-      "aggregationHook": "0xfCDee6c429c1B1F165d5b673b0Dea3FdD244e3e6",
->>>>>>> 4a3ac4cf
-      "domainRoutingIsm": "0xBD70Ea9D599a0FC8158B026797177773C3445730",
-      "domainRoutingIsmFactory": "0x1052eF3419f26Bec74Ed7CEf4a4FA6812Bc09908",
-      "fallbackRoutingHook": "0x0dc95Af5156fb0cC34a8c9BD646B748B9989A956",
-      "interchainAccountRouter": "0xe6fC77B08b457A29747682aB1dBfb32AF4A1A999",
-      "interchainGasPaymaster": "0xD233433AeC23F8382DAd87D808F60557Ea35399f",
-      "interchainSecurityModule": "0x00EFC7b2D1A86BeC8D13432807f01ea05CF08B43",
-      "mailbox": "0x3a464f746D23Ab22155710f44dB16dcA53e0775E",
-      "merkleTreeHook": "0x64F077915B41479901a23Aa798B30701589C5063",
-      "pausableHook": "0xF6CC9B10c607afB777380bF71F272E4D7037C3A9",
-      "pausableIsm": "0x0DbB60c348DF645c295Fd0ce26F87bB850710185",
-      "protocolFee": "0x946E9f4540E032a9fAc038AE58187eFcad9DE952",
-      "proxyAdmin": "0x2f2aFaE1139Ce54feFC03593FeE8AB2aDF4a85A7",
-<<<<<<< HEAD
-      "staticAggregationHookFactory": "0xEb9FcFDC9EfDC17c1EC5E1dc085B98485da213D6",
-      "staticAggregationIsm": "0x44AE7f69Ca8c6EE978015f8b2C9008ee265bD12a",
-=======
-      "staticAggregationHookFactory": "0x9c64f327F0140DeBd430aab3E2F1d6cbcA921227",
-      "staticAggregationIsm": "0x3505b58BD49C5261aC33a8Dec01756FEb66B9ee1",
->>>>>>> 4a3ac4cf
       "staticAggregationIsmFactory": "0x8F7454AC98228f3504Bb91eA3D8Adafe6406110A",
       "staticMerkleRootMultisigIsmFactory": "0x2C1FAbEcd7bFBdEBF27CcdB67baADB38b6Df90fC",
       "staticMerkleRootWeightedMultisigIsmFactory": "0x0761b0827849abbf7b0cC09CE14e1C93D87f5004",
       "staticMessageIdMultisigIsmFactory": "0x8b83fefd896fAa52057798f6426E9f0B080FCCcE",
       "staticMessageIdWeightedMultisigIsmFactory": "0x4Ed7d626f1E96cD1C0401607Bf70D95243E3dEd1",
-      "storageGasOracle": "0x794Fe7970EE45945b0ad2667f99A5bBc9ddfB5d7",
-      "testRecipient": "0xc8826EA18D9884A1A335b2Cd7d5f44B159084301",
-      "validatorAnnounce": "0x5b1A451c85e5bcCd79A56eb638aBd9998fA215f9",
-      "index": {
-        "from": 1005847
+      "storageGasOracle": "0xcDD89f19b2d00DCB9510BB3fBd5eCeCa761fe5Ab",
+      "testRecipient": "0x6D48135b7584E8Bf828B6e23110Bc0Da4252704f",
+      "validatorAnnounce": "0x75719C858e0c73e07128F95B2C466d142490e933",
+      "index": {
+        "from": 9403258
+      }
+    },
+    "plasma": {
+      "blockExplorers": [
+        {
+          "apiUrl": "https://api.routescan.io/v2/network/mainnet/evm/9745/etherscan/api",
+          "family": "routescan",
+          "name": "Plasma Explorer",
+          "url": "https://plasmascan.to"
+        }
+      ],
+      "blocks": {
+        "confirmations": 1,
+        "estimateBlockTime": 1,
+        "reorgPeriod": 10
+      },
+      "chainId": 9745,
+      "deployer": {
+        "name": "Abacus Works",
+        "url": "https://www.hyperlane.xyz"
+      },
+      "displayName": "Plasma",
+      "domainId": 9745,
+      "gasCurrencyCoinGeckoId": "plasma",
+      "name": "plasma",
+      "nativeToken": {
+        "decimals": 18,
+        "name": "XPL",
+        "symbol": "XPL"
+      },
+      "protocol": "ethereum",
+      "rpcUrls": [
+        {
+          "http": "https://rpc.plasma.to"
+        }
+      ],
+      "technicalStack": "other",
+      "aggregationHook": "0xfCDee6c429c1B1F165d5b673b0Dea3FdD244e3e6",
+      "domainRoutingIsm": "0xBD70Ea9D599a0FC8158B026797177773C3445730",
+      "domainRoutingIsmFactory": "0x1052eF3419f26Bec74Ed7CEf4a4FA6812Bc09908",
+      "fallbackRoutingHook": "0xbE58F200ffca4e1cE4D2F4541E94Ae18370fC405",
+      "interchainAccountRouter": "0x9fE454AA2B01fc7A2a777AE561bc58Ce560CD5a9",
+      "interchainGasPaymaster": "0x1A41a365A693b6A7aED1a46316097d290f569F22",
+      "interchainSecurityModule": "0x590a38A8Aa29EAbCA4bd51d2588cE9AEbD8F4cdA",
+      "mailbox": "0x3a464f746D23Ab22155710f44dB16dcA53e0775E",
+      "merkleTreeHook": "0xA7d42B7a7603bEb87f84a1f3D5C97a033DFd2Cc9",
+      "pausableHook": "0x8D8979F2C29bA49FAb259A826D0271c43F70288c",
+      "pausableIsm": "0xf4035357EB3e3B48E498FA6e1207892f615A2c2f",
+      "protocolFee": "0x238b3Fc6f3D32102AA655984059A051647DA98e2",
+      "proxyAdmin": "0x2f2aFaE1139Ce54feFC03593FeE8AB2aDF4a85A7",
+      "staticAggregationHookFactory": "0x9c64f327F0140DeBd430aab3E2F1d6cbcA921227",
+      "staticAggregationIsm": "0x3505b58BD49C5261aC33a8Dec01756FEb66B9ee1",
+      "staticAggregationIsmFactory": "0x8F7454AC98228f3504Bb91eA3D8Adafe6406110A",
+      "staticMerkleRootMultisigIsmFactory": "0x2C1FAbEcd7bFBdEBF27CcdB67baADB38b6Df90fC",
+      "staticMerkleRootWeightedMultisigIsmFactory": "0x0761b0827849abbf7b0cC09CE14e1C93D87f5004",
+      "staticMessageIdMultisigIsmFactory": "0x8b83fefd896fAa52057798f6426E9f0B080FCCcE",
+      "staticMessageIdWeightedMultisigIsmFactory": "0x4Ed7d626f1E96cD1C0401607Bf70D95243E3dEd1",
+      "storageGasOracle": "0xcDD89f19b2d00DCB9510BB3fBd5eCeCa761fe5Ab",
+      "testRecipient": "0x6D48135b7584E8Bf828B6e23110Bc0Da4252704f",
+      "validatorAnnounce": "0x75719C858e0c73e07128F95B2C466d142490e933",
+      "index": {
+        "from": 89474
       }
     },
     "zerogravity": {
@@ -10937,64 +9059,46 @@
       "validatorAnnounce": "0x5b1A451c85e5bcCd79A56eb638aBd9998fA215f9",
       "index": {
         "from": 5797421
+      },
+      "transactionOverrides": {
+        "minFeePerGas": 2000000000,
+        "minPriorityFeePerGas": 2000000000
       }
     },
-    "zeronetwork": {
-      "blockExplorers": [
-        {
-          "apiUrl": "https://zero-network.calderaexplorer.xyz/verification/contract_verification",
-          "family": "etherscan",
-          "name": "Zero Network Explorer",
-          "url": "https://zerion-explorer.vercel.app"
-        }
-      ],
-      "blocks": {
-        "confirmations": 1,
-        "estimateBlockTime": 1,
-        "reorgPeriod": 0
-      },
-      "chainId": 543210,
-      "deployer": {
-        "name": "Abacus Works",
-        "url": "https://www.hyperlane.xyz"
-      },
-      "displayName": "Zero Network",
-      "domainId": 543210,
-      "gasCurrencyCoinGeckoId": "ethereum",
-      "gnosisSafeTransactionServiceUrl": "https://prod.zeronet-mainnet.transaction.keypersafe.xyz",
-      "name": "zeronetwork",
-      "nativeToken": {
-        "decimals": 18,
-        "name": "Ether",
-        "symbol": "ETH"
-      },
-      "protocol": "ethereum",
-      "rpcUrls": [
-        {
-          "http": "https://zero-network.calderachain.xyz"
-        }
-      ],
-<<<<<<< HEAD
-      "technicalStack": "zksync",
-      "domainRoutingIsm": "0x307A9dBD1df2329c3c597aF6853de60660baFFb5",
-      "domainRoutingIsmFactory": "0x0000000000000000000000000000000000000000",
-      "fallbackDomainRoutingHook": "0x671836d35BB15E21ECc92c4936F0e3131efe12B4",
-      "fallbackRoutingHook": "0x671836d35BB15E21ECc92c4936F0e3131efe12B4",
-      "interchainGasPaymaster": "0x318FbdB17d4e743aBF3183658a4730777101B75C",
-      "interchainSecurityModule": "0xAe51C9EcF4A111e478e9f8AB04a9005B5E385d1e",
-      "mailbox": "0xd7b351D2dE3495eA259DD10ab4b9300A378Afbf3",
-      "merkleTreeHook": "0x55379421409961Ef129738c24261379ef8A547Df",
-      "proxyAdmin": "0x72e2A678442Edc65f14476A0E4c94312C0469f4A",
-      "staticAggregationHookFactory": "0x0000000000000000000000000000000000000000",
-      "staticAggregationIsmFactory": "0x0000000000000000000000000000000000000000",
-      "staticMerkleRootMultisigIsmFactory": "0x0000000000000000000000000000000000000000",
-      "staticMerkleRootWeightedMultisigIsmFactory": "0x0000000000000000000000000000000000000000",
-      "staticMessageIdMultisigIsmFactory": "0x0000000000000000000000000000000000000000",
-      "staticMessageIdWeightedMultisigIsmFactory": "0x0000000000000000000000000000000000000000",
-      "storageGasOracle": "0xe85d65f04D1562f8571d57326d6798e4584aa254",
-      "testRecipient": "0xC18bE7ac43334F501fd9622877160b085215dECC",
-      "validatorAnnounce": "0xB2F0e411B46AbE3248dAFB5e89aDB5b8404F45DF",
-=======
+    "mantra": {
+      "blockExplorers": [
+        {
+          "apiUrl": "https://blockscout.mantrascan.io/api",
+          "family": "blockscout",
+          "name": "Mantrascan",
+          "url": "https://blockscout.mantrascan.io"
+        }
+      ],
+      "blocks": {
+        "confirmations": 1,
+        "estimateBlockTime": 3,
+        "reorgPeriod": 5
+      },
+      "chainId": 5888,
+      "deployer": {
+        "name": "Abacus Works",
+        "url": "https://www.hyperlane.xyz"
+      },
+      "displayName": "Mantra",
+      "domainId": 5888,
+      "gasCurrencyCoinGeckoId": "mantra-dao",
+      "name": "mantra",
+      "nativeToken": {
+        "decimals": 18,
+        "name": "OM",
+        "symbol": "OM"
+      },
+      "protocol": "ethereum",
+      "rpcUrls": [
+        {
+          "http": "https://evm.mantrachain.io"
+        }
+      ],
       "technicalStack": "other",
       "aggregationHook": "0x649CaaE2c74cc36b29d9D1faeE7FDa275c650d5e",
       "domainRoutingIsm": "0xBD70Ea9D599a0FC8158B026797177773C3445730",
@@ -11019,28 +9123,24 @@
       "storageGasOracle": "0x5887BDA66EC9e854b0da6BFFe423511e69d327DC",
       "testRecipient": "0x89Ebf977E83087959aD78e5372F4AF15DcdC8143",
       "validatorAnnounce": "0xBCD18636e5876DFd7AAb5F2B2a5Eb5ca168BA1d8",
->>>>>>> 4a3ac4cf
-      "index": {
-        "from": 475
+      "index": {
+        "from": 8730936
       }
     },
-    "zetachain": {
-      "blockExplorers": [
-        {
-          "apiUrl": "https://explorer.zetachain.com",
+    "carrchain": {
+      "blockExplorers": [
+        {
+          "apiUrl": "https://carrscan.io/api/v1",
           "family": "other",
-          "name": "ZetaScan",
-          "url": "https://explorer.zetachain.com"
-        }
-      ],
-      "blocks": {
-        "confirmations": 1,
-        "estimateBlockTime": 6,
+          "name": "CarrScan",
+          "url": "https://carrscan.io"
+        }
+      ],
+      "blocks": {
+        "confirmations": 1,
+        "estimateBlockTime": 1,
         "reorgPeriod": 0
       },
-<<<<<<< HEAD
-      "chainId": 7000,
-=======
       "chainId": 7667,
       "deployer": {
         "name": "Abacus Works",
@@ -11104,48 +9204,22 @@
         "reorgPeriod": 10
       },
       "chainId": 24101,
->>>>>>> 4a3ac4cf
-      "deployer": {
-        "name": "Abacus Works",
-        "url": "https://www.hyperlane.xyz"
-      },
-      "displayName": "ZetaChain",
-      "domainId": 7000,
-      "gasCurrencyCoinGeckoId": "zetachain",
-      "gnosisSafeTransactionServiceUrl": "https://transaction.safe.zetachain.com",
-      "name": "zetachain",
-      "nativeToken": {
-        "decimals": 18,
-        "name": "ZetaChain",
-        "symbol": "ZETA"
-      },
-      "protocol": "ethereum",
-      "rpcUrls": [
-        {
-<<<<<<< HEAD
-          "http": "https://zetachain-evm.blockpi.network/v1/rpc/public"
-        },
-        {
-          "http": "https://zetachain-mainnet.g.allthatnode.com/archive/evm"
-        }
-      ],
-      "technicalStack": "other",
-      "aggregationHook": "0x80D80cfBa98dD2d456ECd43Dcc1f852D5C4EeD7a",
-      "domainRoutingIsm": "0xaDc0cB48E8DB81855A930C0C1165ea3dCe4Ba5C7",
-      "domainRoutingIsmFactory": "0x1052eF3419f26Bec74Ed7CEf4a4FA6812Bc09908",
-      "fallbackRoutingHook": "0x8F1E22d309baa69D398a03cc88E9b46037e988AA",
-      "interchainAccountRouter": "0x6783dC9f1Bf88DC554c8716c4C42C5bf640dDcc8",
-      "interchainGasPaymaster": "0x931dFCc8c1141D6F532FD023bd87DAe0080c835d",
-      "interchainSecurityModule": "0x4b58fe30415ce50768a4984e0ed5D55c64C3E23B",
-      "mailbox": "0x2f2aFaE1139Ce54feFC03593FeE8AB2aDF4a85A7",
-      "merkleTreeHook": "0xE2ee936bEa8e42671c400aC96dE198E06F2bA2A6",
-      "pausableHook": "0xA1ac41d8A663fd317cc3BD94C7de92dC4BA4a882",
-      "pausableIsm": "0x7b75b29caD47e10146e29BBf7BD9025e021a7023",
-      "protocolFee": "0xea820f9BCFD5E16a0dd42071EB61A29874Ad81A4",
-      "proxyAdmin": "0x0761b0827849abbf7b0cC09CE14e1C93D87f5004",
-      "staticAggregationHookFactory": "0xEb9FcFDC9EfDC17c1EC5E1dc085B98485da213D6",
-      "staticAggregationIsm": "0x7CB2dbE36aF0C0893B1B3502358Bc3697343559c",
-=======
+      "deployer": {
+        "name": "Abacus Works",
+        "url": "https://www.hyperlane.xyz"
+      },
+      "displayName": "Incentiv",
+      "domainId": 24101,
+      "gasCurrencyCoinGeckoId": "incentiv",
+      "name": "incentiv",
+      "nativeToken": {
+        "decimals": 18,
+        "name": "CENT",
+        "symbol": "CENT"
+      },
+      "protocol": "ethereum",
+      "rpcUrls": [
+        {
           "http": "https://rpc1-archive.incentiv.io"
         }
       ],
@@ -11165,79 +9239,52 @@
       "proxyAdmin": "0x2f2aFaE1139Ce54feFC03593FeE8AB2aDF4a85A7",
       "staticAggregationHookFactory": "0x59973ae98D340cA0577ed92502402E82E987Ba2E",
       "staticAggregationIsm": "0x1a81bEA3FecDaCa6a0eE119840Fb7Eb215CE54de",
->>>>>>> 4a3ac4cf
       "staticAggregationIsmFactory": "0x8F7454AC98228f3504Bb91eA3D8Adafe6406110A",
       "staticMerkleRootMultisigIsmFactory": "0x2C1FAbEcd7bFBdEBF27CcdB67baADB38b6Df90fC",
-      "staticMerkleRootWeightedMultisigIsmFactory": "0xF645AeA0b8D26c9DBdfdeF2DEe59F845715BE32F",
+      "staticMerkleRootWeightedMultisigIsmFactory": "0x0761b0827849abbf7b0cC09CE14e1C93D87f5004",
       "staticMessageIdMultisigIsmFactory": "0x8b83fefd896fAa52057798f6426E9f0B080FCCcE",
-      "staticMessageIdWeightedMultisigIsmFactory": "0x0ed553e7e5D55535457d1E778Ba96cF839c18442",
-      "storageGasOracle": "0xC9B8ea6230d6687a4b13fD3C0b8f0Ec607B26465",
-      "testRecipient": "0x12582c7B0f43c6A667CBaA7fA8b112F7fb1E69F0",
-      "timelockController": "0x0000000000000000000000000000000000000000",
-      "validatorAnnounce": "0x48083C69f5a42c6B69ABbAd48AE195BD36770ee2",
-      "index": {
-        "from": 3068132
+      "staticMessageIdWeightedMultisigIsmFactory": "0x4Ed7d626f1E96cD1C0401607Bf70D95243E3dEd1",
+      "storageGasOracle": "0xC4F464C89184c7870858A8B12ca822daB6ed04F3",
+      "testRecipient": "0x5244d3359065C883BDfeEEff5329DE38c0Bd227e",
+      "validatorAnnounce": "0x5B7a808CaA2C3F1378B07cDd46eB8ccA52F67e3B",
+      "index": {
+        "from": 82206
       }
     },
-    "zircuit": {
-      "blockExplorers": [
-        {
-          "apiUrl": "https://explorer.zircuit.com/api/contractVerifyHardhat",
-          "family": "etherscan",
-          "name": "Zircuit Eplorer",
-          "url": "https://explorer.zircuit.com"
-        }
-      ],
-      "blocks": {
-        "confirmations": 1,
-        "estimateBlockTime": 2,
-        "reorgPeriod": 300
-      },
-      "chainId": 48900,
-      "deployer": {
-        "name": "Abacus Works",
-        "url": "https://www.hyperlane.xyz"
-      },
-      "displayName": "Zircuit",
-      "domainId": 48900,
-      "gasCurrencyCoinGeckoId": "ethereum",
-      "gnosisSafeTransactionServiceUrl": "https://transaction.safe.zircuit.com",
-      "name": "zircuit",
-      "nativeToken": {
-        "decimals": 18,
-        "name": "Ether",
-        "symbol": "ETH"
-      },
-      "protocol": "ethereum",
-      "rpcUrls": [
-        {
-          "http": "https://zircuit1-mainnet.p2pify.com"
-        },
-        {
-          "http": "https://zircuit1-mainnet.liquify.com"
-        },
-        {
-          "http": "https://zircuit-mainnet.drpc.org"
-        }
-      ],
-<<<<<<< HEAD
-      "technicalStack": "opstack",
-      "aggregationHook": "0x198e8c938EC00Da143e772628c7958DD97B7c2A6",
-      "domainRoutingIsm": "0x93e62F2c9a89f8b1e62A3c726Bbf6BD1A7b7FA3e",
-      "domainRoutingIsmFactory": "0x1052eF3419f26Bec74Ed7CEf4a4FA6812Bc09908",
-      "fallbackRoutingHook": "0xDa7cECb05C4aeB02c1aFDE277d4306a2da7Bd762",
-      "interchainAccountRouter": "0xf20414268e76d0e943533aFa1F2b99DBfb4e0F71",
-      "interchainGasPaymaster": "0x03cF708E42C89623bd83B281A56935cB562b9258",
-      "interchainSecurityModule": "0x19E222B88a693c1bdF05FF9104cfDd0ef56D774C",
-      "mailbox": "0xc2FbB9411186AB3b1a6AFCCA702D1a80B48b197c",
-      "merkleTreeHook": "0x4C97D35c668EE5194a13c8DE8Afc18cce40C9F28",
-      "pausableHook": "0x4Eb82Ee35b0a1c1d776E3a3B547f9A9bA6FCC9f2",
-      "pausableIsm": "0xc2Da384799488B4e1E773d70a83346529145085B",
-      "protocolFee": "0xe243Fb51d91c5DE62afAbE44F7Ed2D4DC51668C6",
-      "proxyAdmin": "0xA5580D7Af50F3FD869EbEA51e352e2656F8DD5C2",
-      "staticAggregationHookFactory": "0xEb9FcFDC9EfDC17c1EC5E1dc085B98485da213D6",
-      "staticAggregationIsm": "0x0f58B192d64DAe7389502b1c3F4a8A0ddBeEC488",
-=======
+    "monad": {
+      "blockExplorers": [
+        {
+          "apiUrl": "https://mainnet-beta.monvision.io/api",
+          "family": "other",
+          "name": "Monad Explorer",
+          "url": "https://mainnet-beta.monvision.io"
+        }
+      ],
+      "blocks": {
+        "confirmations": 1,
+        "estimateBlockTime": 1,
+        "reorgPeriod": 5
+      },
+      "chainId": 143,
+      "deployer": {
+        "name": "Abacus Works",
+        "url": "https://www.hyperlane.xyz"
+      },
+      "displayName": "Monad",
+      "domainId": 143,
+      "gasCurrencyCoinGeckoId": "monad",
+      "name": "monad",
+      "nativeToken": {
+        "decimals": 18,
+        "name": "MON",
+        "symbol": "MON"
+      },
+      "protocol": "ethereum",
+      "rpcUrls": [
+        {
+          "http": "https://rpc.monad.xyz"
+        }
+      ],
       "technicalStack": "other",
       "aggregationHook": "0x0F949218E8123bd0361b11C630008fE9bA32A06f",
       "domainRoutingIsm": "0xBD70Ea9D599a0FC8158B026797177773C3445730",
@@ -11254,27 +9301,26 @@
       "proxyAdmin": "0x2f2aFaE1139Ce54feFC03593FeE8AB2aDF4a85A7",
       "staticAggregationHookFactory": "0x2b6d3F7d28B5EC8C3C028fBCAdcf774D9709Dd29",
       "staticAggregationIsm": "0x1a81bEA3FecDaCa6a0eE119840Fb7Eb215CE54de",
->>>>>>> 4a3ac4cf
       "staticAggregationIsmFactory": "0x8F7454AC98228f3504Bb91eA3D8Adafe6406110A",
       "staticMerkleRootMultisigIsmFactory": "0x2C1FAbEcd7bFBdEBF27CcdB67baADB38b6Df90fC",
-      "staticMerkleRootWeightedMultisigIsmFactory": "0x13E83ac41e696856B6996263501fB3225AD5E6F5",
+      "staticMerkleRootWeightedMultisigIsmFactory": "0x0761b0827849abbf7b0cC09CE14e1C93D87f5004",
       "staticMessageIdMultisigIsmFactory": "0x8b83fefd896fAa52057798f6426E9f0B080FCCcE",
-      "staticMessageIdWeightedMultisigIsmFactory": "0x61374178e45F65fF9D6252d017Cd580FC60B7654",
-      "storageGasOracle": "0x46fa3A5780e5B90Eaf34BDED554d5353B5ABE9E7",
-      "testRecipient": "0xA34ceDf9068C5deE726C67A4e1DCfCc2D6E2A7fD",
-      "timelockController": "0x0000000000000000000000000000000000000000",
-      "validatorAnnounce": "0x5366362c41e34869BDa231061603E4356D66079D",
-      "index": {
-        "from": 1511458
+      "staticMessageIdWeightedMultisigIsmFactory": "0x4Ed7d626f1E96cD1C0401607Bf70D95243E3dEd1",
+      "storageGasOracle": "0xC4F464C89184c7870858A8B12ca822daB6ed04F3",
+      "testRecipient": "0x284226F651eb5cbd696365BC27d333028FCc5D54",
+      "validatorAnnounce": "0x89Ebf977E83087959aD78e5372F4AF15DcdC8143",
+      "index": {
+        "chunk": 99,
+        "from": 25705279
       }
     },
-    "zksync": {
-      "blockExplorers": [
-        {
-          "apiUrl": "https://zksync2-mainnet-explorer.zksync.io/contract_verification",
-          "family": "etherscan",
-          "name": "zkSync Explorer",
-          "url": "https://explorer.zksync.io"
+    "litchain": {
+      "blockExplorers": [
+        {
+          "apiUrl": "https://lit-chain-explorer.litprotocol.com/api",
+          "family": "blockscout",
+          "name": "Lit Chain Explorer",
+          "url": "https://lit-chain-explorer.litprotocol.com"
         }
       ],
       "blocks": {
@@ -11282,51 +9328,29 @@
         "estimateBlockTime": 1,
         "reorgPeriod": 0
       },
-      "chainId": 324,
-      "deployer": {
-        "name": "Abacus Works",
-        "url": "https://www.hyperlane.xyz"
-      },
-      "displayName": "zkSync",
-      "domainId": 324,
-      "gasCurrencyCoinGeckoId": "ethereum",
-      "gnosisSafeTransactionServiceUrl": "https://safe-transaction-zksync.safe.global",
-      "name": "zksync",
-      "nativeToken": {
-        "decimals": 18,
-        "name": "Ether",
-        "symbol": "ETH"
-      },
-      "protocol": "ethereum",
-      "rpcUrls": [
-        {
-          "http": "https://mainnet.era.zksync.io"
-        }
-      ],
-<<<<<<< HEAD
-      "technicalStack": "zksync",
-      "domainRoutingIsm": "0xec650696FDAE2355A928520AD7d6491c6072cf7f",
-      "domainRoutingIsmFactory": "0x0000000000000000000000000000000000000000",
-      "fallbackDomainRoutingHook": "0xe4e98Cc5D0318aBFD2adA8A3C6817b727063F500",
-      "fallbackRoutingHook": "0xe4e98Cc5D0318aBFD2adA8A3C6817b727063F500",
-      "interchainGasPaymaster": "0xf44AdA86a1f765A938d404699B8070Dd47bD2431",
-      "interchainSecurityModule": "0xf55CB3c8C4b20276AF9F979B0D94Bd7ae5487fa2",
-      "mailbox": "0x6bD0A2214797Bc81e0b006F7B74d6221BcD8cb6E",
-      "merkleTreeHook": "0x823500D69D77A52212DC93f8836E9c08581487eE",
-      "proxyAdmin": "0xD01274DC164D32F8595bE707F221375E68cE300C",
-      "staticAggregationHookFactory": "0x0000000000000000000000000000000000000000",
-      "staticAggregationIsmFactory": "0x0000000000000000000000000000000000000000",
-      "staticMerkleRootMultisigIsmFactory": "0x0000000000000000000000000000000000000000",
-      "staticMerkleRootWeightedMultisigIsmFactory": "0x0000000000000000000000000000000000000000",
-      "staticMessageIdMultisigIsmFactory": "0x0000000000000000000000000000000000000000",
-      "staticMessageIdWeightedMultisigIsmFactory": "0x0000000000000000000000000000000000000000",
-      "storageGasOracle": "0x37f4afe769087738f0577A77ffA24abef6fCBF99",
-      "testRecipient": "0xD55078c54b0cEAa87Ba5c3fAeAC89861c69F636d",
-      "validatorAnnounce": "0x576aF402c97bFE452Dcc203B6c3f6F4EBC92A0f5",
-      "index": {
-        "from": 47325797
-      }
-=======
+      "chainId": 175200,
+      "displayName": "Lit Chain",
+      "domainId": 175200,
+      "index": {
+        "from": 854
+      },
+      "deployer": {
+        "name": "Abacus Works",
+        "url": "https://www.hyperlane.xyz"
+      },
+      "gasCurrencyCoinGeckoId": "litkey",
+      "name": "litchain",
+      "nativeToken": {
+        "decimals": 18,
+        "name": "LITKEY",
+        "symbol": "LITKEY"
+      },
+      "protocol": "ethereum",
+      "rpcUrls": [
+        {
+          "http": "https://lit-chain-rpc.litprotocol.com"
+        }
+      ],
       "technicalStack": "arbitrumnitro",
       "aggregationHook": "0xc600Fdd9EE1fbB8Aa77CfAF1FfAB816709f0FDF6",
       "domainRoutingIsm": "0xBD70Ea9D599a0FC8158B026797177773C3445730",
@@ -11351,15 +9375,14 @@
       "storageGasOracle": "0x5887BDA66EC9e854b0da6BFFe423511e69d327DC",
       "testRecipient": "0x89Ebf977E83087959aD78e5372F4AF15DcdC8143",
       "validatorAnnounce": "0xBCD18636e5876DFd7AAb5F2B2a5Eb5ca168BA1d8"
->>>>>>> 4a3ac4cf
-    },
-    "zoramainnet": {
-      "blockExplorers": [
-        {
-          "apiUrl": "https://explorer.zora.energy/api",
+    },
+    "sovachain": {
+      "blockExplorers": [
+        {
+          "apiUrl": "https://explorer.sova.io/api",
           "family": "blockscout",
-          "name": "Zora Explorer",
-          "url": "https://explorer.zora.energy"
+          "name": "Sova Explorer",
+          "url": "https://explorer.sova.io"
         }
       ],
       "blocks": {
@@ -11367,54 +9390,27 @@
         "estimateBlockTime": 2,
         "reorgPeriod": 5
       },
-      "chainId": 7777777,
-      "deployer": {
-        "name": "Abacus Works",
-        "url": "https://www.hyperlane.xyz"
-      },
-      "displayName": "Zora",
-      "domainId": 7777777,
+      "chainId": 100021,
+      "deployer": {
+        "name": "Abacus Works",
+        "url": "https://www.hyperlane.xyz"
+      },
+      "displayName": "Sova",
+      "domainId": 1000100021,
       "gasCurrencyCoinGeckoId": "ethereum",
-      "gnosisSafeTransactionServiceUrl": "https://transaction-zora.safe.optimism.io",
-      "name": "zoramainnet",
-      "nativeToken": {
-        "decimals": 18,
-        "name": "Ether",
+      "name": "sovachain",
+      "nativeToken": {
+        "decimals": 18,
+        "name": "ETH",
         "symbol": "ETH"
       },
       "protocol": "ethereum",
       "rpcUrls": [
         {
-          "http": "https://rpc.zora.energy"
+          "http": "https://rpc.sova.io"
         }
       ],
       "technicalStack": "opstack",
-<<<<<<< HEAD
-      "aggregationHook": "0x1e7115a7E45804C81C77caFF37f2BA421f32a0b4",
-      "domainRoutingIsm": "0xe2BC89585C025E15Bb1a27A77990176C519d8fFe",
-      "domainRoutingIsmFactory": "0x32e77b20bf0cf034eB80ea9DD02De881016B01B3",
-      "fallbackRoutingHook": "0xD0dca420feFda68537695A8D887080eeF4030AF7",
-      "interchainAccountRouter": "0x9e6B1022bE9BBF5aFd152483DAD9b88911bC8611",
-      "interchainGasPaymaster": "0x18B0688990720103dB63559a3563f7E8d0f63EDb",
-      "interchainSecurityModule": "0xeb153C6e6a08837c3182179253360c7816e6bAb5",
-      "mailbox": "0xF5da68b2577EF5C0A0D98aA2a58483a68C2f232a",
-      "merkleTreeHook": "0x886BB0f329781b98f98FDeb1ce7a8957F2d43B9F",
-      "pausableHook": "0x2F619Ac5122689180AeBB930ADccdae215d538a9",
-      "pausableIsm": "0x5090dF2FBDa7127c7aDa41f60B79F5c55D380Dd8",
-      "protocolFee": "0xcDA455DfD9C938451BfaFC6FF0D497c8C0469C96",
-      "proxyAdmin": "0x632b4F32d65F7b25B37a27C57dD510f8e4a58Bf9",
-      "staticAggregationHookFactory": "0xc4Da6b5451B2FFa70a4FDE761B72f7AbB1EDb770",
-      "staticAggregationIsm": "0x2C60156861f4C4358A4AF1c9a53Fa4207cf6A37E",
-      "staticAggregationIsmFactory": "0x721a6221493a9247c84Cb8b2Af8d5E078Cd4E364",
-      "staticMerkleRootMultisigIsmFactory": "0x2E7A93286E723F4D115B81f787b55Fe6c4f9231e",
-      "staticMerkleRootWeightedMultisigIsmFactory": "0x33AA12b4e8E79cA551Ca9D1F2eC7d2cE02129dd4",
-      "staticMessageIdMultisigIsmFactory": "0xC9c5A345b45Cf634CE71401Ec194b6688EA12c1e",
-      "staticMessageIdWeightedMultisigIsmFactory": "0xB31553F20D7b06Eb8Eaefe29376146e1d276d091",
-      "storageGasOracle": "0xF1854214392864c628A16930E73B699f7a51b3EE",
-      "testRecipient": "0x6119B76720CcfeB3D256EC1b91218EEfFD6756E1",
-      "timelockController": "0x0000000000000000000000000000000000000000",
-      "validatorAnnounce": "0xFB9e40D811Cea562cc8a322b029eF2BDcC3ef6ed",
-=======
       "aggregationHook": "0xfd4BE95E8CC7B73aF5cbC4541F30Ab89dD534C67",
       "domainRoutingIsm": "0xBD70Ea9D599a0FC8158B026797177773C3445730",
       "domainRoutingIsmFactory": "0x1052eF3419f26Bec74Ed7CEf4a4FA6812Bc09908",
@@ -11438,9 +9434,8 @@
       "storageGasOracle": "0xC4F464C89184c7870858A8B12ca822daB6ed04F3",
       "testRecipient": "0x5244d3359065C883BDfeEEff5329DE38c0Bd227e",
       "validatorAnnounce": "0x5B7a808CaA2C3F1378B07cDd46eB8ccA52F67e3B",
->>>>>>> 4a3ac4cf
-      "index": {
-        "from": 17180113
+      "index": {
+        "from": 330871
       }
     }
   }
