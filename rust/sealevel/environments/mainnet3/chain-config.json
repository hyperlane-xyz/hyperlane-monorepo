{
  "abstract": {
    "blockExplorers": [
      {
        "apiUrl": "https://api.abscan.org/api",
        "family": "etherscan",
        "name": "Abstract Block Explorer",
        "url": "https://abscan.org"
      }
    ],
    "blocks": {
      "confirmations": 1,
      "estimateBlockTime": 1,
      "reorgPeriod": 0
    },
    "chainId": 2741,
    "deployer": {
      "name": "Abacus Works",
      "url": "https://www.hyperlane.xyz"
    },
    "displayName": "Abstract",
    "domainId": 2741,
    "gasCurrencyCoinGeckoId": "ethereum",
<<<<<<< HEAD
=======
    "gnosisSafeTransactionServiceUrl": "https://transaction.abstract-safe.protofire.io",
>>>>>>> e861535d
    "index": {
      "from": 201749
    },
    "name": "abstract",
    "nativeToken": {
      "decimals": 18,
      "name": "Ethereum",
      "symbol": "ETH"
    },
    "protocol": "ethereum",
    "rpcUrls": [
      {
        "http": "https://api.mainnet.abs.xyz"
      }
    ],
    "technicalStack": "zksync"
  },
  "ancient8": {
    "blockExplorers": [
      {
        "apiUrl": "https://scan.ancient8.gg/api",
        "family": "blockscout",
        "name": "Ancient8 Explorer",
        "url": "https://scan.ancient8.gg"
      }
    ],
    "blocks": {
      "confirmations": 1,
      "estimateBlockTime": 2,
      "reorgPeriod": 5
    },
    "chainId": 888888888,
    "deployer": {
      "name": "Abacus Works",
      "url": "https://www.hyperlane.xyz"
    },
    "displayName": "Ancient8",
    "domainId": 888888888,
    "gasCurrencyCoinGeckoId": "ethereum",
    "gnosisSafeTransactionServiceUrl": "https://safe.ancient8.gg/txs/",
    "isTestnet": false,
    "name": "ancient8",
    "nativeToken": {
      "decimals": 18,
      "name": "Ether",
      "symbol": "ETH"
    },
    "protocol": "ethereum",
    "rpcUrls": [
      {
        "http": "https://rpc.ancient8.gg"
      }
    ],
    "technicalStack": "opstack"
  },
  "alephzeroevmmainnet": {
    "blockExplorers": [
      {
        "apiUrl": "https://evm-explorer.alephzero.org/api",
        "family": "blockscout",
        "name": "Aleph Zero Explorer",
        "url": "https://evm-explorer.alephzero.org"
      }
    ],
    "blocks": {
      "confirmations": 1,
      "estimateBlockTime": 3,
      "reorgPeriod": 5
    },
    "chainId": 41455,
    "deployer": {
      "name": "Abacus Works",
      "url": "https://www.hyperlane.xyz"
    },
    "displayName": "Aleph Zero EVM",
    "displayNameShort": "Aleph Zero EVM",
    "domainId": 1000041455,
    "gasCurrencyCoinGeckoId": "aleph-zero",
    "index": {
      "from": 4243354
    },
    "name": "alephzeroevmmainnet",
    "nativeToken": {
      "decimals": 18,
      "name": "AZERO",
      "symbol": "AZERO"
    },
    "protocol": "ethereum",
    "rpcUrls": [
      {
        "http": "https://rpc.alephzero.raas.gelato.cloud"
      },
      {
        "http": "https://alephzero.drpc.org"
      }
    ],
    "technicalStack": "arbitrumnitro"
  },
  "apechain": {
    "blockExplorers": [
      {
        "apiUrl": "https://apechain.calderaexplorer.xyz/api",
        "family": "blockscout",
        "name": "ApeChain Explorer",
        "url": "https://apechain.calderaexplorer.xyz"
      }
    ],
    "blocks": {
      "confirmations": 1,
      "estimateBlockTime": 0.2,
      "reorgPeriod": 5
    },
    "chainId": 33139,
    "deployer": {
      "name": "Abacus Works",
      "url": "https://www.hyperlane.xyz"
    },
    "displayName": "ApeChain",
    "domainId": 33139,
    "gasCurrencyCoinGeckoId": "apecoin",
    "index": {
      "from": 1759561
    },
    "name": "apechain",
    "nativeToken": {
      "decimals": 18,
      "name": "ApeCoin",
      "symbol": "APE"
    },
    "protocol": "ethereum",
    "rpcUrls": [
      {
        "http": "https://rpc.apechain.com/http"
      }
    ],
    "technicalStack": "arbitrumnitro"
  },
  "appchain": {
    "blockExplorers": [
      {
        "apiUrl": "https://explorer.appchain.xyz/api",
        "family": "blockscout",
        "name": "AppChain Explorer",
        "url": "https://explorer.appchain.xyz"
      }
    ],
    "blocks": {
      "confirmations": 1,
      "estimateBlockTime": 2,
      "reorgPeriod": 0
    },
    "chainId": 466,
    "deployer": {
      "name": "Abacus Works",
      "url": "https://www.hyperlane.xyz"
    },
    "displayName": "AppChain",
    "domainId": 466,
    "gasCurrencyCoinGeckoId": "ethereum",
    "index": {
      "from": 190
    },
    "name": "appchain",
    "nativeToken": {
      "decimals": 18,
      "name": "Ether",
      "symbol": "ETH"
    },
    "protocol": "ethereum",
    "rpcUrls": [
      {
        "http": "https://appchain.calderachain.xyz/http"
      }
    ],
    "technicalStack": "arbitrumnitro"
  },
  "arbitrum": {
    "blockExplorers": [
      {
        "apiUrl": "https://api.arbiscan.io/api",
        "family": "etherscan",
        "name": "Arbiscan",
        "url": "https://arbiscan.io"
      }
    ],
    "blocks": {
      "confirmations": 1,
      "estimateBlockTime": 3,
      "reorgPeriod": 5
    },
    "chainId": 42161,
    "deployer": {
      "name": "Abacus Works",
      "url": "https://www.hyperlane.xyz"
    },
    "displayName": "Arbitrum",
    "domainId": 42161,
    "gasCurrencyCoinGeckoId": "ethereum",
    "gnosisSafeTransactionServiceUrl": "https://safe-transaction-arbitrum.safe.global/",
    "index": {
      "from": 143649797
    },
    "name": "arbitrum",
    "nativeToken": {
      "decimals": 18,
      "name": "Ether",
      "symbol": "ETH"
    },
    "protocol": "ethereum",
    "rpcUrls": [
      {
        "http": "https://arbitrum.llamarpc.com"
      },
      {
        "http": "https://rpc.ankr.com/arbitrum"
      },
      {
        "http": "https://arb1.arbitrum.io/rpc"
      }
    ],
    "technicalStack": "arbitrumnitro"
  },
  "arbitrumnova": {
    "blockExplorers": [
      {
        "apiUrl": "https://api-nova.arbiscan.io/api",
        "family": "etherscan",
        "name": "Arbiscan Nova",
        "url": "https://nova.arbiscan.io/"
      }
    ],
    "blocks": {
      "confirmations": 1,
      "estimateBlockTime": 2,
      "reorgPeriod": 5
    },
    "chainId": 42170,
    "deployer": {
      "name": "Abacus Works",
      "url": "https://www.hyperlane.xyz"
    },
    "displayName": "Arbitrum Nova",
    "domainId": 42170,
    "gasCurrencyCoinGeckoId": "ethereum",
    "index": {
      "from": 78794208
    },
    "name": "arbitrumnova",
    "nativeToken": {
      "decimals": 18,
      "name": "Ethereum",
      "symbol": "ETH"
    },
    "protocol": "ethereum",
    "rpcUrls": [
      {
        "http": "https://nova.arbitrum.io/rpc"
      }
    ],
    "technicalStack": "arbitrumnitro"
  },
<<<<<<< HEAD
=======
  "arcadia": {
    "blockExplorers": [
      {
        "apiUrl": "https://explorer.arcadia.khalani.network/api",
        "family": "blockscout",
        "name": "Arcadia Explorer",
        "url": "https://explorer.arcadia.khalani.network"
      }
    ],
    "blocks": {
      "confirmations": 1,
      "estimateBlockTime": 2,
      "reorgPeriod": 5
    },
    "chainId": 4278608,
    "deployer": {
      "name": "Abacus Works",
      "url": "https://www.hyperlane.xyz"
    },
    "displayName": "Arcadia",
    "domainId": 4278608,
    "gasCurrencyCoinGeckoId": "khalani-aip",
    "name": "arcadia",
    "nativeToken": {
      "decimals": 18,
      "name": "AIP",
      "symbol": "AIP"
    },
    "protocol": "ethereum",
    "rpcUrls": [
      {
        "http": "https://arcadia.khalani.network"
      }
    ],
    "technicalStack": "other"
  },
>>>>>>> e861535d
  "artela": {
    "blockExplorers": [
      {
        "apiUrl": "https://artscan.artela.network/api",
        "family": "blockscout",
        "name": "Artela Explorer",
        "url": "https://artscan.artela.network"
      }
    ],
    "blocks": {
      "confirmations": 1,
      "estimateBlockTime": 2,
      "reorgPeriod": 5
    },
    "chainId": 11820,
    "deployer": {
      "name": "Abacus Works",
      "url": "https://www.hyperlane.xyz"
    },
    "displayName": "Artela",
    "domainId": 11820,
    "gasCurrencyCoinGeckoId": "artela-network",
    "name": "artela",
    "nativeToken": {
      "decimals": 18,
      "name": "Artela",
      "symbol": "ART"
    },
    "protocol": "ethereum",
    "rpcUrls": [
      {
        "http": "https://node-euro.artela.network/rpc"
      },
      {
        "http": "https://node-hongkong.artela.network/rpc"
      }
    ],
    "technicalStack": "other"
  },
  "arthera": {
    "blockExplorers": [
      {
        "apiUrl": "https://explorer.arthera.net/api",
        "family": "blockscout",
        "name": "Arthera Explorer",
        "url": "https://explorer.arthera.net"
      }
    ],
    "blocks": {
      "confirmations": 1,
      "estimateBlockTime": 1,
      "reorgPeriod": 5
    },
    "chainId": 10242,
    "deployer": {
      "name": "Abacus Works",
      "url": "https://www.hyperlane.xyz"
    },
    "displayName": "Arthera",
    "domainId": 10242,
    "gasCurrencyCoinGeckoId": "arthera",
    "name": "arthera",
    "nativeToken": {
      "decimals": 18,
      "name": "Arthera",
      "symbol": "AA"
    },
    "protocol": "ethereum",
    "rpcUrls": [
      {
        "http": "https://rpc.arthera.net",
        "pagination": {
          "maxBlockRange": 10000
        }
      }
    ],
    "technicalStack": "other"
  },
  "astar": {
    "blockExplorers": [
      {
        "apiUrl": "https://astar.blockscout.com/api",
        "family": "blockscout",
        "name": "Astar Explorer",
        "url": "https://astar.blockscout.com"
      }
    ],
    "blocks": {
      "confirmations": 1,
      "estimateBlockTime": 13,
      "reorgPeriod": "finalized"
    },
    "chainId": 592,
    "deployer": {
      "name": "Abacus Works",
      "url": "https://www.hyperlane.xyz"
    },
    "displayName": "Astar",
    "domainId": 592,
    "gasCurrencyCoinGeckoId": "astar",
    "name": "astar",
    "nativeToken": {
      "decimals": 18,
      "name": "Astar",
      "symbol": "ASTR"
    },
    "protocol": "ethereum",
    "rpcUrls": [
      {
        "http": "https://evm.astar.network"
      }
    ],
    "technicalStack": "polkadotsubstrate"
  },
  "astarzkevm": {
    "blockExplorers": [
      {
        "apiUrl": "https://astar-zkevm.explorer.startale.com/api",
        "family": "blockscout",
        "name": "Astar zkEVM Explorer",
        "url": "https://astar-zkevm.explorer.startale.com"
      }
    ],
    "blocks": {
      "confirmations": 1,
      "estimateBlockTime": 3,
      "reorgPeriod": 5
    },
    "chainId": 3776,
    "deployer": {
      "name": "Abacus Works",
      "url": "https://www.hyperlane.xyz"
    },
    "displayName": "Astar zkEVM",
    "domainId": 3776,
    "gasCurrencyCoinGeckoId": "ethereum",
    "name": "astarzkevm",
    "nativeToken": {
      "decimals": 18,
      "name": "Ethereum",
      "symbol": "ETH"
    },
    "protocol": "ethereum",
    "rpcUrls": [
      {
        "http": "https://rpc.startale.com/astar-zkevm"
      },
      {
        "http": "https://astar-zkevm-rpc.dwellir.com"
      }
    ],
    "technicalStack": "polygoncdk"
  },
  "aurora": {
    "blockExplorers": [
      {
        "apiUrl": "https://explorer.mainnet.aurora.dev/api",
        "family": "blockscout",
        "name": "Aurora Explorer",
        "url": "https://explorer.mainnet.aurora.dev"
      }
    ],
    "blocks": {
      "confirmations": 3,
      "estimateBlockTime": 1,
      "reorgPeriod": 5
    },
    "chainId": 1313161554,
    "deployer": {
      "name": "Abacus Works",
      "url": "https://www.hyperlane.xyz"
    },
    "displayName": "Aurora",
    "domainId": 1313161554,
    "gasCurrencyCoinGeckoId": "ethereum",
    "name": "aurora",
    "nativeToken": {
      "decimals": 18,
      "name": "Ether",
      "symbol": "ETH"
    },
    "protocol": "ethereum",
    "rpcUrls": [
      {
        "http": "https://mainnet.aurora.dev"
      },
      {
        "http": "https://aurora.drpc.org"
      }
    ],
    "technicalStack": "other"
  },
<<<<<<< HEAD
=======
  "bouncebit": {
    "blockExplorers": [
      {
        "apiUrl": "https://bbscan.io/api",
        "family": "other",
        "name": "BBScan",
        "url": "https://bbscan.io"
      }
    ],
    "blocks": {
      "confirmations": 1,
      "estimateBlockTime": 4,
      "reorgPeriod": 5
    },
    "chainId": 6001,
    "deployer": {
      "name": "Abacus Works",
      "url": "https://www.hyperlane.xyz"
    },
    "displayName": "BounceBit",
    "domainId": 6001,
    "gasCurrencyCoinGeckoId": "bouncebit",
    "name": "bouncebit",
    "nativeToken": {
      "decimals": 18,
      "name": "BounceBit",
      "symbol": "BB"
    },
    "protocol": "ethereum",
    "rpcUrls": [
      {
        "http": "https://fullnode-mainnet.bouncebitapi.com"
      }
    ],
    "technicalStack": "other"
  },
>>>>>>> e861535d
  "flame": {
    "blockExplorers": [
      {
        "apiUrl": "https://explorer.flame.astria.org/api",
        "family": "blockscout",
        "name": "Astria Flame Explorer",
        "url": "https://explorer.flame.astria.org"
      }
    ],
    "blocks": {
      "confirmations": 1,
      "estimateBlockTime": 2,
      "reorgPeriod": 5
    },
    "chainId": 253368190,
    "deployer": {
      "name": "Abacus Works",
      "url": "https://www.hyperlane.xyz"
    },
    "displayName": "Flame",
    "domainId": 253368190,
    "gasCurrencyCoinGeckoId": "celestia",
    "name": "flame",
    "nativeToken": {
      "decimals": 18,
      "name": "Celestia",
      "symbol": "TIA"
    },
    "protocol": "ethereum",
    "rpcUrls": [
      {
        "http": "https://rpc.flame.astria.org"
      }
    ],
    "technicalStack": "other"
  },
  "avalanche": {
    "blockExplorers": [
      {
        "apiUrl": "https://api.routescan.io/v2/network/mainnet/evm/43114/etherscan/api",
        "family": "routescan",
        "name": "SnowTrace",
        "url": "https://snowtrace.io"
      }
    ],
    "blocks": {
      "confirmations": 3,
      "estimateBlockTime": 2,
      "reorgPeriod": 3
    },
    "chainId": 43114,
    "deployer": {
      "name": "Abacus Works",
      "url": "https://www.hyperlane.xyz"
    },
    "displayName": "Avalanche",
    "domainId": 43114,
    "gasCurrencyCoinGeckoId": "avalanche-2",
    "gnosisSafeTransactionServiceUrl": "https://safe-transaction-avalanche.safe.global/",
    "name": "avalanche",
    "nativeToken": {
      "decimals": 18,
      "name": "Avalanche",
      "symbol": "AVAX"
    },
    "protocol": "ethereum",
    "rpcUrls": [
      {
        "http": "https://rpc.ankr.com/avalanche"
      },
      {
        "http": "https://api.avax.network/ext/bc/C/rpc",
        "pagination": {
          "maxBlockRange": 100000,
          "minBlockNumber": 6765067
        }
      }
    ],
    "technicalStack": "other"
  },
  "b3": {
    "blockExplorers": [
      {
        "apiUrl": "https://explorer.b3.fun/api",
        "family": "blockscout",
        "name": "B3 Explorer",
        "url": "https://explorer.b3.fun"
      }
    ],
    "blocks": {
      "confirmations": 1,
      "estimateBlockTime": 1,
      "reorgPeriod": 5
    },
    "chainId": 8333,
    "deployer": {
      "name": "Abacus Works",
      "url": "https://www.hyperlane.xyz"
    },
    "displayName": "B3",
    "domainId": 8333,
    "gasCurrencyCoinGeckoId": "ethereum",
    "name": "b3",
    "nativeToken": {
      "decimals": 18,
      "name": "Ethereum",
      "symbol": "ETH"
    },
    "protocol": "ethereum",
    "rpcUrls": [
      {
        "http": "https://mainnet-rpc.b3.fun"
      }
    ],
    "technicalStack": "opstack"
  },
  "base": {
    "blockExplorers": [
      {
        "apiUrl": "https://api.basescan.org/api",
        "family": "etherscan",
        "name": "BaseScan",
        "url": "https://basescan.org"
      }
    ],
    "blocks": {
      "confirmations": 3,
      "estimateBlockTime": 2,
      "reorgPeriod": 10
    },
    "chainId": 8453,
    "deployer": {
      "name": "Abacus Works",
      "url": "https://www.hyperlane.xyz"
    },
    "displayName": "Base",
    "domainId": 8453,
    "gasCurrencyCoinGeckoId": "ethereum",
    "gnosisSafeTransactionServiceUrl": "https://safe-transaction-base.safe.global/",
    "name": "base",
    "nativeToken": {
      "decimals": 18,
      "name": "Ether",
      "symbol": "ETH"
    },
    "protocol": "ethereum",
    "rpcUrls": [
      {
        "http": "https://base.publicnode.com/"
      },
      {
        "http": "https://mainnet.base.org"
      },
      {
        "http": "https://base.blockpi.network/v1/rpc/public"
      }
    ],
    "technicalStack": "opstack"
  },
  "berachain": {
    "blockExplorers": [
      {
        "apiUrl": "https://api.routescan.io/v2/network/mainnet/evm/80094/etherscan/api/",
        "family": "routescan",
        "name": "Berachain Explorer",
        "url": "https://beratrail.io"
      }
    ],
    "blocks": {
      "confirmations": 1,
      "estimateBlockTime": 2,
      "reorgPeriod": 5
    },
    "chainId": 80094,
    "deployer": {
      "name": "Abacus Works",
      "url": "https://www.hyperlane.xyz"
    },
    "displayName": "Berachain",
    "domainId": 80094,
    "gasCurrencyCoinGeckoId": "berachain-bera",
    "gnosisSafeTransactionServiceUrl": "https://transaction.safe.berachain.com",
    "name": "berachain",
    "nativeToken": {
      "decimals": 18,
      "name": "BERA",
      "symbol": "BERA"
    },
    "protocol": "ethereum",
    "rpcUrls": [
      {
        "http": "https://rpc.berachain.com"
      }
    ],
    "technicalStack": "other"
  },
  "bitlayer": {
    "blockExplorers": [
      {
        "apiUrl": "https://api.btrscan.com/scan/api",
        "family": "other",
        "name": "Bitlayer Explorer",
        "url": "https://www.btrscan.com"
      }
    ],
    "blocks": {
      "confirmations": 1,
      "estimateBlockTime": 3,
      "reorgPeriod": 20
    },
    "chainId": 200901,
    "deployer": {
      "name": "Abacus Works",
      "url": "https://www.hyperlane.xyz"
    },
    "displayName": "Bitlayer",
    "domainId": 200901,
    "gasCurrencyCoinGeckoId": "bitcoin",
    "name": "bitlayer",
    "nativeToken": {
      "decimals": 18,
      "name": "Bitcoin",
      "symbol": "BTC"
    },
    "protocol": "ethereum",
    "rpcUrls": [
      {
        "http": "https://rpc.bitlayer.org"
      },
      {
        "http": "https://rpc.bitlayer-rpc.com"
      },
      {
        "http": "https://rpc.ankr.com/bitlayer"
      }
    ],
    "technicalStack": "other"
  },
  "blast": {
    "blockExplorers": [
      {
        "apiUrl": "https://api.routescan.io/v2/network/mainnet/evm/81457/etherscan/api",
        "family": "routescan",
        "name": "Blast Explorer",
        "url": "https://blastexplorer.io"
      }
    ],
    "blocks": {
      "confirmations": 1,
      "estimateBlockTime": 2,
      "reorgPeriod": 5
    },
    "chainId": 81457,
    "deployer": {
      "name": "Abacus Works",
      "url": "https://www.hyperlane.xyz"
    },
    "displayName": "Blast",
    "domainId": 81457,
    "gasCurrencyCoinGeckoId": "ethereum",
    "gnosisSafeTransactionServiceUrl": "https://safe-transaction-blast.safe.global",
    "name": "blast",
    "nativeToken": {
      "decimals": 18,
      "name": "Ether",
      "symbol": "ETH"
    },
    "protocol": "ethereum",
    "rpcUrls": [
      {
        "http": "https://rpc.blast.io"
      },
      {
        "http": "https://rpc.ankr.com/blast"
      }
    ],
    "technicalStack": "opstack"
  },
  "bob": {
    "blockExplorers": [
      {
        "apiUrl": "https://explorer.gobob.xyz/api",
        "family": "blockscout",
        "name": "BOB Explorer",
        "url": "https://explorer.gobob.xyz"
      }
    ],
    "blocks": {
      "confirmations": 1,
      "estimateBlockTime": 2,
      "reorgPeriod": 5
    },
    "chainId": 60808,
    "deployer": {
      "name": "Abacus Works",
      "url": "https://www.hyperlane.xyz"
    },
    "displayName": "BOB",
    "domainId": 60808,
    "gasCurrencyCoinGeckoId": "ethereum",
    "gnosisSafeTransactionServiceUrl": "https://transaction.safe.gobob.xyz",
    "name": "bob",
    "nativeToken": {
      "decimals": 18,
      "name": "Ether",
      "symbol": "ETH"
    },
    "protocol": "ethereum",
    "rpcUrls": [
      {
        "http": "https://rpc.gobob.xyz"
      }
    ],
    "technicalStack": "opstack"
  },
  "boba": {
<<<<<<< HEAD
    "blockExplorers": [
      {
        "apiUrl": "https://api.routescan.io/v2/network/mainnet/evm/288/etherscan/api",
        "family": "routescan",
        "name": "bobascan",
        "url": "https://bobascan.com"
      }
    ],
    "blocks": {
      "confirmations": 1,
      "estimateBlockTime": 2,
      "reorgPeriod": 5
    },
    "chainId": 288,
    "deployer": {
      "name": "Abacus Works",
      "url": "https://www.hyperlane.xyz"
    },
    "displayName": "Boba Mainnet",
    "domainId": 288,
    "gasCurrencyCoinGeckoId": "ethereum",
    "name": "boba",
    "nativeToken": {
      "decimals": 18,
      "name": "Ether",
      "symbol": "ETH"
    },
    "protocol": "ethereum",
    "rpcUrls": [
      {
        "http": "https://mainnet.boba.network"
      }
    ],
    "technicalStack": "opstack"
  },
  "bsc": {
=======
>>>>>>> e861535d
    "blockExplorers": [
      {
        "apiUrl": "https://api.routescan.io/v2/network/mainnet/evm/288/etherscan/api",
        "family": "routescan",
        "name": "bobascan",
        "url": "https://bobascan.com"
      }
    ],
    "blocks": {
      "confirmations": 1,
      "estimateBlockTime": 2,
      "reorgPeriod": 5
    },
    "chainId": 288,
    "deployer": {
      "name": "Abacus Works",
      "url": "https://www.hyperlane.xyz"
    },
    "displayName": "Boba Mainnet",
    "domainId": 288,
    "gasCurrencyCoinGeckoId": "ethereum",
    "name": "boba",
    "nativeToken": {
      "decimals": 18,
      "name": "Ether",
      "symbol": "ETH"
    },
    "protocol": "ethereum",
    "rpcUrls": [
      {
        "http": "https://mainnet.boba.network"
      }
    ],
    "technicalStack": "opstack"
  },
  "bsc": {
    "blockExplorers": [
      {
        "apiUrl": "https://api.bscscan.com/api",
        "family": "etherscan",
        "name": "BscScan",
        "url": "https://bscscan.com"
      }
    ],
    "blocks": {
      "confirmations": 1,
      "estimateBlockTime": 3,
      "reorgPeriod": "finalized"
    },
    "chainId": 56,
    "deployer": {
      "name": "Abacus Works",
      "url": "https://www.hyperlane.xyz"
    },
    "displayName": "Binance Smart Chain",
    "displayNameShort": "Binance",
    "domainId": 56,
    "gasCurrencyCoinGeckoId": "binancecoin",
    "gnosisSafeTransactionServiceUrl": "https://safe-transaction-bsc.safe.global/",
    "name": "bsc",
    "nativeToken": {
      "decimals": 18,
      "name": "BNB",
      "symbol": "BNB"
    },
    "protocol": "ethereum",
    "rpcUrls": [
      {
        "http": "https://rpc.ankr.com/bsc"
      },
      {
        "http": "https://bsc.drpc.org"
      },
      {
        "http": "https://bscrpc.com"
      }
    ],
    "technicalStack": "other",
    "transactionOverrides": {
      "gasPrice": 3000000000
    }
  },
  "bsquared": {
    "blockExplorers": [
      {
        "apiUrl": "https://explorer.bsquared.network/api",
        "family": "etherscan",
        "name": "B² Network Explorer",
        "url": "https://explorer.bsquared.network"
      }
    ],
    "blocks": {
      "confirmations": 1,
      "estimateBlockTime": 3,
      "reorgPeriod": 5
    },
    "chainId": 223,
    "deployer": {
      "name": "Abacus Works",
      "url": "https://www.hyperlane.xyz"
    },
    "displayName": "B² Network",
    "domainId": 223,
    "gasCurrencyCoinGeckoId": "bitcoin",
    "name": "bsquared",
    "nativeToken": {
      "decimals": 18,
      "name": "Bitcoin",
      "symbol": "BTC"
    },
    "protocol": "ethereum",
    "rpcUrls": [
      {
        "http": "https://rpc.bsquared.network"
      },
      {
        "http": "https://rpc.ankr.com/b2"
      },
      {
        "http": "https://mainnet.b2-rpc.com"
      },
      {
        "http": "https://b2-mainnet.alt.technology"
      }
    ],
    "technicalStack": "other"
  },
  "celo": {
    "blockExplorers": [
      {
        "apiUrl": "https://api.celoscan.io/api",
        "family": "etherscan",
        "name": "CeloScan",
        "url": "https://celoscan.io"
      },
      {
        "apiUrl": "https://explorer.celo.org/mainnet/api",
        "family": "blockscout",
        "name": "Blockscout",
        "url": "https://explorer.celo.org"
      }
    ],
    "blocks": {
      "confirmations": 1,
      "estimateBlockTime": 5,
      "reorgPeriod": 0
    },
    "chainId": 42220,
    "deployer": {
      "name": "Abacus Works",
      "url": "https://www.hyperlane.xyz"
    },
    "displayName": "Celo",
    "domainId": 42220,
    "gasCurrencyCoinGeckoId": "celo",
    "gnosisSafeTransactionServiceUrl": "https://safe-transaction-celo.safe.global/",
    "name": "celo",
    "nativeToken": {
      "decimals": 18,
      "name": "Celo",
      "symbol": "CELO"
    },
    "protocol": "ethereum",
    "rpcUrls": [
      {
        "http": "https://forno.celo.org"
      }
    ],
    "technicalStack": "other"
  },
  "cheesechain": {
    "blockExplorers": [
      {
        "apiUrl": "https://fetascan.xyz/api",
        "family": "blockscout",
        "name": "Fetascan",
        "url": "https://fetascan.xyz"
      }
    ],
    "blocks": {
      "confirmations": 1,
      "estimateBlockTime": 30,
      "reorgPeriod": 1
    },
    "chainId": 383353,
    "deployer": {
      "name": "Abacus Works",
      "url": "https://www.hyperlane.xyz"
    },
    "displayName": "CheeseChain",
    "domainId": 383353,
    "gasCurrencyCoinGeckoId": "cheese-2",
    "gnosisSafeTransactionServiceUrl": "https://prod.cheese.transaction.keypersafe.xyz/",
    "index": {
      "from": 50650
    },
    "name": "cheesechain",
    "nativeToken": {
      "decimals": 18,
      "name": "Cheese",
      "symbol": "CHEESE"
    },
    "protocol": "ethereum",
    "rpcUrls": [
      {
        "http": "https://cheesechain.calderachain.xyz/http"
      }
    ],
    "technicalStack": "arbitrumnitro"
  },
  "chilizmainnet": {
    "blockExplorers": [
      {
        "apiUrl": "https://api.routescan.io/v2/network/mainnet/evm/88888/etherscan/api",
        "family": "routescan",
        "name": "Chiliscan",
        "url": "https://chiliscan.com"
      }
    ],
    "blocks": {
      "confirmations": 1,
      "estimateBlockTime": 3,
      "reorgPeriod": 9
    },
    "chainId": 88888,
    "deployer": {
      "name": "Abacus Works",
      "url": "https://www.hyperlane.xyz"
    },
    "displayName": "Chiliz",
    "domainId": 1000088888,
    "gasCurrencyCoinGeckoId": "chiliz",
    "name": "chilizmainnet",
    "nativeToken": {
      "decimals": 18,
      "name": "Chiliz",
      "symbol": "CHZ"
    },
    "protocol": "ethereum",
    "rpcUrls": [
      {
        "http": "https://rpc.ankr.com/chiliz"
      },
      {
        "http": "https://chiliz.publicnode.com"
      }
    ],
    "technicalStack": "other",
    "transactionOverrides": {
      "maxPriorityFeePerGas": 1000000000
    }
  },
  "conflux": {
<<<<<<< HEAD
=======
    "blockExplorers": [
      {
        "apiUrl": "https://evmapi.confluxscan.net/api",
        "family": "other",
        "name": "ConfluxScan eSpace",
        "url": "https://evm.confluxscan.net"
      }
    ],
    "blocks": {
      "confirmations": 1,
      "estimateBlockTime": 2,
      "reorgPeriod": 10
    },
    "chainId": 1030,
    "deployer": {
      "name": "Abacus Works",
      "url": "https://www.hyperlane.xyz"
    },
    "displayName": "Conflux eSpace",
    "domainId": 1030,
    "gasCurrencyCoinGeckoId": "conflux-token",
    "name": "conflux",
    "nativeToken": {
      "decimals": 18,
      "name": "Ethereum",
      "symbol": "ETH"
    },
    "protocol": "ethereum",
    "rpcUrls": [
      {
        "http": "https://evm.confluxrpc.com"
      },
      {
        "http": "https://conflux-espace-public.unifra.io"
      },
      {
        "http": "https://conflux-espace.blockpi.network/v1/rpc/public"
      }
    ],
    "technicalStack": "other"
  },
  "conwai": {
    "blockExplorers": [
      {
        "apiUrl": "https://conwai.calderaexplorer.xyz/api",
        "family": "blockscout",
        "name": "Conwai Explorer",
        "url": "https://conwai.calderaexplorer.xyz"
      }
    ],
    "blocks": {
      "confirmations": 1,
      "estimateBlockTime": 2,
      "reorgPeriod": 0
    },
    "chainId": 668668,
    "deployer": {
      "name": "Abacus Works",
      "url": "https://www.hyperlane.xyz"
    },
    "displayName": "Conwai",
    "domainId": 668668,
    "gasCurrencyCoinGeckoId": "conwai",
    "index": {
      "from": 73
    },
    "name": "conwai",
    "nativeToken": {
      "decimals": 18,
      "name": "Conwai",
      "symbol": "CNW"
    },
    "protocol": "ethereum",
    "rpcUrls": [
      {
        "http": "https://conwai.calderachain.xyz/http"
      }
    ],
    "technicalStack": "arbitrumnitro"
  },
  "coredao": {
>>>>>>> e861535d
    "blockExplorers": [
      {
        "apiUrl": "https://evmapi.confluxscan.net/api",
        "family": "blockscout",
        "name": "ConfluxScan eSpace",
        "url": "https://evm.confluxscan.net"
      }
    ],
    "blocks": {
      "confirmations": 1,
      "estimateBlockTime": 2,
      "reorgPeriod": 10
    },
    "chainId": 1030,
    "deployer": {
      "name": "Abacus Works",
      "url": "https://www.hyperlane.xyz"
    },
    "displayName": "Conflux eSpace",
    "domainId": 1030,
    "gasCurrencyCoinGeckoId": "conflux-token",
    "name": "conflux",
    "nativeToken": {
      "decimals": 18,
      "name": "Ethereum",
      "symbol": "ETH"
    },
    "protocol": "ethereum",
    "rpcUrls": [
      {
        "http": "https://evm.confluxrpc.com"
      },
      {
        "http": "https://conflux-espace-public.unifra.io"
      },
      {
        "http": "https://conflux-espace.blockpi.network/v1/rpc/public"
      }
    ],
    "technicalStack": "other"
  },
<<<<<<< HEAD
  "conwai": {
=======
  "corn": {
    "blockExplorers": [
      {
        "apiUrl": "https://api.routescan.io/v2/network/mainnet/evm/21000000/etherscan/api",
        "family": "routescan",
        "name": "Cornscan",
        "url": "https://cornscan.io"
      }
    ],
    "blocks": {
      "confirmations": 1,
      "estimateBlockTime": 20,
      "reorgPeriod": 5
    },
    "chainId": 21000000,
    "deployer": {
      "name": "Abacus Works",
      "url": "https://www.hyperlane.xyz"
    },
    "displayName": "Corn",
    "domainId": 21000000,
    "gasCurrencyCoinGeckoId": "bitcoin",
    "index": {
      "from": 55636
    },
    "name": "corn",
    "nativeToken": {
      "decimals": 18,
      "name": "Bitcorn",
      "symbol": "BTCN"
    },
    "protocol": "ethereum",
    "rpcUrls": [
      {
        "http": "https://mainnet.corn-rpc.com"
      },
      {
        "http": "https://maizenet-rpc.usecorn.com"
      },
      {
        "http": "https://rpc.ankr.com/corn_maizenet"
      }
    ],
    "technicalStack": "arbitrumnitro"
  },
  "cyber": {
>>>>>>> e861535d
    "blockExplorers": [
      {
        "apiUrl": "https://conwai.calderaexplorer.xyz/api",
        "family": "blockscout",
        "name": "Conwai Explorer",
        "url": "https://conwai.calderaexplorer.xyz"
      }
    ],
    "blocks": {
      "confirmations": 1,
      "estimateBlockTime": 2,
      "reorgPeriod": 0
    },
    "chainId": 668668,
    "deployer": {
      "name": "Abacus Works",
      "url": "https://www.hyperlane.xyz"
    },
    "displayName": "Conwai",
    "domainId": 668668,
    "gasCurrencyCoinGeckoId": "conwai",
    "index": {
      "from": 73
    },
    "name": "conwai",
    "nativeToken": {
      "decimals": 18,
      "name": "Conwai",
      "symbol": "CNW"
    },
    "protocol": "ethereum",
    "rpcUrls": [
      {
        "http": "https://conwai.calderachain.xyz/http"
      }
    ],
    "technicalStack": "arbitrumnitro"
  },
  "coredao": {
    "blockExplorers": [
      {
        "apiUrl": "https://scan.coredao.org/api",
        "family": "other",
        "name": "Core Explorer",
        "url": "https://scan.coredao.org"
      }
    ],
    "blocks": {
      "confirmations": 1,
      "estimateBlockTime": 3,
      "reorgPeriod": 21
    },
    "chainId": 1116,
    "deployer": {
      "name": "Abacus Works",
      "url": "https://www.hyperlane.xyz"
    },
    "displayName": "Core",
    "domainId": 1116,
    "gasCurrencyCoinGeckoId": "coredaoorg",
    "name": "coredao",
    "nativeToken": {
      "decimals": 18,
      "name": "CoreDAO",
      "symbol": "CORE"
    },
    "protocol": "ethereum",
    "rpcUrls": [
      {
        "http": "https://rpc.coredao.org"
      },
      {
        "http": "https://core.public.infstones.com"
      },
      {
        "http": "https://rpc.ankr.com/core"
      },
      {
        "http": "https://core.drpc.org"
      },
      {
        "http": "https://rpc-core.icecreamswap.com"
      }
    ],
    "technicalStack": "other"
  },
  "corn": {
    "blockExplorers": [
      {
        "apiUrl": "https://api.routescan.io/v2/network/mainnet/evm/21000000/etherscan/api",
        "family": "routescan",
        "name": "Cornscan",
        "url": "https://cornscan.io"
      }
    ],
    "blocks": {
      "confirmations": 1,
      "estimateBlockTime": 20,
      "reorgPeriod": 5
    },
    "chainId": 21000000,
    "deployer": {
      "name": "Abacus Works",
      "url": "https://www.hyperlane.xyz"
    },
    "displayName": "Corn",
    "domainId": 21000000,
    "gasCurrencyCoinGeckoId": "bitcoin",
    "index": {
      "from": 55636
    },
    "name": "corn",
    "nativeToken": {
      "decimals": 18,
      "name": "Bitcorn",
      "symbol": "BTCN"
    },
    "protocol": "ethereum",
    "rpcUrls": [
      {
        "http": "https://mainnet.corn-rpc.com"
      },
      {
        "http": "https://maizenet-rpc.usecorn.com"
      },
      {
        "http": "https://rpc.ankr.com/corn_maizenet"
      }
    ],
    "technicalStack": "arbitrumnitro"
  },
  "cyber": {
    "blockExplorers": [
      {
        "apiUrl": "https://api.socialscan.io/cyber",
        "family": "other",
        "name": "Cyber Mainnet Explorer",
        "url": "https://cyberscan.co"
      }
    ],
    "blocks": {
      "confirmations": 1,
      "estimateBlockTime": 2,
      "reorgPeriod": 5
    },
    "chainId": 7560,
    "deployer": {
      "name": "Abacus Works",
      "url": "https://www.hyperlane.xyz"
    },
    "displayName": "Cyber",
    "domainId": 7560,
    "gasCurrencyCoinGeckoId": "ethereum",
    "name": "cyber",
    "nativeToken": {
      "decimals": 18,
      "name": "Ether",
      "symbol": "ETH"
    },
    "protocol": "ethereum",
    "rpcUrls": [
      {
        "http": "https://rpc.cyber.co"
      },
      {
        "http": "https://cyber.alt.technology"
      }
    ],
    "technicalStack": "opstack"
  },
  "degenchain": {
    "blockExplorers": [
      {
        "apiUrl": "https://explorer.degen.tips/api/eth-rpc",
        "family": "blockscout",
        "name": "Degen Chain Explorer",
        "url": "https://explorer.degen.tips"
      }
    ],
    "blocks": {
      "confirmations": 1,
      "estimateBlockTime": 10,
      "reorgPeriod": 5
    },
    "chainId": 666666666,
    "deployer": {
      "name": "Abacus Works",
      "url": "https://www.hyperlane.xyz"
    },
    "displayName": "Degen",
    "domainId": 666666666,
    "gasCurrencyCoinGeckoId": "degen-base",
    "index": {
      "from": 23783929
    },
    "name": "degenchain",
    "nativeToken": {
      "decimals": 18,
      "name": "Degen",
      "symbol": "DEGEN"
    },
    "protocol": "ethereum",
    "rpcUrls": [
      {
        "http": "https://rpc.degen.tips"
      }
    ],
    "technicalStack": "arbitrumnitro"
  },
  "dogechain": {
    "blockExplorers": [
      {
        "apiUrl": "https://explorer.dogechain.dog/api",
        "family": "blockscout",
        "name": "Dogechain Explorer",
        "url": "https://explorer.dogechain.dog"
      }
    ],
    "blocks": {
      "confirmations": 1,
      "estimateBlockTime": 2,
      "reorgPeriod": 5
    },
    "chainId": 2000,
    "deployer": {
      "name": "Abacus Works",
      "url": "https://www.hyperlane.xyz"
    },
    "displayName": "Dogechain",
    "domainId": 2000,
    "gasCurrencyCoinGeckoId": "dogecoin",
    "name": "dogechain",
    "nativeToken": {
      "decimals": 18,
      "name": "Dogecoin",
      "symbol": "DOGE"
    },
    "protocol": "ethereum",
    "rpcUrls": [
      {
        "http": "https://rpc.dogechain.dog"
      }
    ],
    "technicalStack": "polygoncdk"
  },
  "duckchain": {
    "blockExplorers": [
      {
        "apiUrl": "https://scan.duckchain.io/api",
        "family": "blockscout",
        "name": "DuckChain Explorer",
        "url": "https://scan.duckchain.io"
      }
    ],
    "blocks": {
      "confirmations": 3,
      "estimateBlockTime": 1,
      "reorgPeriod": 5
    },
    "chainId": 5545,
    "deployer": {
      "name": "Abacus Works",
      "url": "https://www.hyperlane.xyz"
    },
    "displayName": "DuckChain",
    "domainId": 5545,
    "gasCurrencyCoinGeckoId": "the-open-network",
    "index": {
      "from": 1149918
    },
    "name": "duckchain",
    "nativeToken": {
      "decimals": 18,
      "name": "Toncoin",
      "symbol": "TON"
    },
    "protocol": "ethereum",
    "rpcUrls": [
      {
        "http": "https://rpc.duckchain.io"
      },
      {
        "http": "https://rpc-hk.duckchain.io"
      }
    ],
    "technicalStack": "arbitrumnitro"
  },
  "eclipsemainnet": {
    "blockExplorers": [
      {
        "apiUrl": "https://explorer.eclipse.xyz/api",
        "family": "other",
        "name": "Eclipse Explorer",
        "url": "https://explorer.eclipse.xyz/"
      }
    ],
    "blocks": {
      "confirmations": 1,
      "estimateBlockTime": 0.4,
      "reorgPeriod": 0
    },
    "chainId": 1408864445,
    "deployer": {
      "name": "Abacus Works",
      "url": "https://www.hyperlane.xyz"
    },
    "displayName": "Eclipse",
    "domainId": 1408864445,
    "gasCurrencyCoinGeckoId": "ethereum",
    "name": "eclipsemainnet",
    "nativeToken": {
      "decimals": 9,
      "name": "Ether",
      "symbol": "ETH"
    },
    "protocol": "sealevel",
    "rpcUrls": [
      {
        "http": "https://mainnetbeta-rpc.eclipse.xyz"
      }
    ],
    "technicalStack": "other"
  },
  "endurance": {
    "blockExplorers": [
      {
        "apiUrl": "https://explorer-endurance.fusionist.io/api",
        "family": "blockscout",
        "name": "Endurance Explorer",
        "url": "https://explorer-endurance.fusionist.io"
      }
    ],
    "blocks": {
      "confirmations": 1,
      "estimateBlockTime": 12,
      "reorgPeriod": 15
    },
    "chainId": 648,
    "deployer": {
      "name": "Abacus Works",
      "url": "https://www.hyperlane.xyz"
    },
    "displayName": "Endurance",
    "domainId": 648,
    "gasCurrencyCoinGeckoId": "endurance",
    "gnosisSafeTransactionServiceUrl": "https://safewallet.fusionist.io/cgw/api",
    "name": "endurance",
    "nativeToken": {
      "decimals": 18,
      "name": "Fusionist",
      "symbol": "ACE"
    },
    "protocol": "ethereum",
    "rpcUrls": [
      {
        "http": "https://rpc-endurance.fusionist.io"
      }
    ],
    "technicalStack": "other"
  },
  "ethereum": {
    "blockExplorers": [
      {
        "apiUrl": "https://api.etherscan.io/api",
        "family": "etherscan",
        "name": "Etherscan",
        "url": "https://etherscan.io"
      },
      {
        "apiUrl": "https://eth.blockscout.com/api",
        "family": "blockscout",
        "name": "Blockscout",
        "url": "https://blockscout.com/eth/mainnet"
      }
    ],
    "blocks": {
      "confirmations": 2,
      "estimateBlockTime": 13,
      "reorgPeriod": 15
    },
    "chainId": 1,
    "deployer": {
      "name": "Abacus Works",
      "url": "https://www.hyperlane.xyz"
    },
    "displayName": "Ethereum",
    "domainId": 1,
    "gasCurrencyCoinGeckoId": "ethereum",
    "gnosisSafeTransactionServiceUrl": "https://safe-transaction-mainnet.safe.global/",
    "name": "ethereum",
    "nativeToken": {
      "decimals": 18,
      "name": "Ether",
      "symbol": "ETH"
    },
    "protocol": "ethereum",
    "rpcUrls": [
      {
        "http": "https://rpc.ankr.com/eth"
      },
      {
        "http": "https://ethereum.publicnode.com"
      },
      {
        "http": "https://cloudflare-eth.com"
      },
      {
        "http": "https://eth.drpc.org"
      }
    ],
    "technicalStack": "other"
  },
  "everclear": {
    "blockExplorers": [
      {
        "apiUrl": "https://scan.everclear.org/api",
        "family": "blockscout",
        "name": "Everclear Explorer",
        "url": "https://scan.everclear.org"
      }
    ],
    "blocks": {
      "confirmations": 1,
      "estimateBlockTime": 2,
      "reorgPeriod": 2
    },
    "chainId": 25327,
    "deployer": {
      "name": "Abacus Works",
      "url": "https://www.hyperlane.xyz"
    },
    "displayName": "Everclear",
    "domainId": 25327,
    "gasCurrencyCoinGeckoId": "ethereum",
    "index": {
      "from": 37
    },
    "name": "everclear",
    "nativeToken": {
      "decimals": 18,
      "name": "Ethereum",
      "symbol": "ETH"
    },
    "protocol": "ethereum",
    "rpcUrls": [
      {
        "http": "https://rpc.everclear.raas.gelato.cloud"
      }
    ],
    "technicalStack": "arbitrumnitro"
  },
  "evmos": {
    "blockExplorers": [
      {
        "apiUrl": "https://www.mintscan.io/evmos/api",
        "family": "other",
        "name": "Mintscan",
        "url": "https://www.mintscan.io/evmos"
      }
    ],
    "blocks": {
      "confirmations": 1,
      "estimateBlockTime": 2,
      "reorgPeriod": 5
    },
    "chainId": 9001,
    "deployer": {
      "name": "Abacus Works",
      "url": "https://www.hyperlane.xyz"
    },
    "displayName": "Evmos EVM",
    "domainId": 9001,
    "gasCurrencyCoinGeckoId": "evmos",
    "name": "evmos",
    "nativeToken": {
      "decimals": 18,
      "name": "Evmos",
      "symbol": "EVMOS"
    },
    "protocol": "ethereum",
    "rpcUrls": [
      {
        "http": "https://evmos.lava.build"
      },
      {
        "http": "https://evmos-json-rpc.stakely.io"
      },
      {
        "http": "https://rpc-evm.evmos.dragonstake.io"
      },
      {
        "http": "https://evmos.drpc.org"
      }
    ],
    "technicalStack": "other"
  },
  "fantom": {
    "blockExplorers": [
      {
        "apiUrl": "https://api.ftmscan.com/api",
        "family": "etherscan",
        "name": "FTMScan",
        "url": "https://ftmscan.com"
      }
    ],
    "blocks": {
      "confirmations": 1,
      "estimateBlockTime": 2,
      "reorgPeriod": 5
    },
    "chainId": 250,
    "deployer": {
      "name": "Abacus Works",
      "url": "https://www.hyperlane.xyz"
    },
    "displayName": "Fantom Opera",
    "domainId": 250,
    "gasCurrencyCoinGeckoId": "fantom",
    "name": "fantom",
    "nativeToken": {
      "decimals": 18,
      "name": "Fantom",
      "symbol": "FTM"
    },
    "protocol": "ethereum",
    "rpcUrls": [
      {
        "http": "https://rpcapi.fantom.network"
      },
      {
        "http": "https://fantom-rpc.publicnode.com"
      },
      {
        "http": "https://fantom-pokt.nodies.app"
      },
      {
        "http": "https://rpc.fantom.network"
      },
      {
        "http": "https://rpc2.fantom.network"
      },
      {
        "http": "https://rpc3.fantom.network"
      }
    ],
    "technicalStack": "other"
  },
  "flare": {
    "blockExplorers": [
      {
        "apiUrl": "https://flare-explorer.flare.network/api",
        "family": "blockscout",
        "name": "Flare Explorer",
        "url": "https://flare-explorer.flare.network"
      }
    ],
    "blocks": {
      "confirmations": 1,
      "estimateBlockTime": 2,
      "reorgPeriod": 3
    },
    "chainId": 14,
    "deployer": {
      "name": "Abacus Works",
      "url": "https://www.hyperlane.xyz"
    },
    "displayName": "Flare",
    "domainId": 14,
    "gasCurrencyCoinGeckoId": "flare-networks",
    "name": "flare",
    "nativeToken": {
      "decimals": 18,
      "name": "Flare",
      "symbol": "FLR"
    },
    "protocol": "ethereum",
    "rpcUrls": [
      {
        "http": "https://flare-api.flare.network/ext/C/rpc"
      },
      {
        "http": "https://flare.solidifi.app/ext/C/rpc"
      },
      {
        "http": "https://flare.rpc.thirdweb.com"
      },
      {
        "http": "https://rpc.ankr.com/flare"
      }
    ],
    "technicalStack": "other"
  },
  "flowmainnet": {
    "blockExplorers": [
      {
        "apiUrl": "https://evm.flowscan.io/api",
        "family": "blockscout",
        "name": "EVM on Flow Explorer",
        "url": "https://evm.flowscan.io"
      }
    ],
    "blocks": {
      "confirmations": 1,
      "estimateBlockTime": 1,
      "reorgPeriod": 25
    },
    "chainId": 747,
    "deployer": {
      "name": "Abacus Works",
      "url": "https://www.hyperlane.xyz"
    },
    "displayName": "EVM on Flow",
    "domainId": 1000000747,
    "gasCurrencyCoinGeckoId": "flow",
    "isTestnet": false,
    "name": "flowmainnet",
    "nativeToken": {
      "decimals": 18,
      "name": "Flow",
      "symbol": "FLOW"
    },
    "protocol": "ethereum",
    "rpcUrls": [
      {
        "http": "https://mainnet.evm.nodes.onflow.org"
      }
    ],
    "technicalStack": "other",
    "transactionOverrides": {
      "gasPrice": 100000000
    }
  },
  "form": {
    "blockExplorers": [
      {
        "apiUrl": "https://explorer.form.network/api",
        "family": "blockscout",
        "name": "Form Explorer",
        "url": "https://explorer.form.network"
      }
    ],
    "blocks": {
      "confirmations": 1,
      "estimateBlockTime": 2,
      "reorgPeriod": 5
    },
    "chainId": 478,
    "deployer": {
      "name": "Abacus Works",
      "url": "https://www.hyperlane.xyz"
    },
    "displayName": "Form",
    "domainId": 478,
    "gasCurrencyCoinGeckoId": "ethereum",
    "gnosisSafeTransactionServiceUrl": "https://prod.form.keypersafe.xyz/",
    "name": "form",
    "nativeToken": {
      "decimals": 18,
      "name": "Ether",
      "symbol": "ETH"
    },
    "protocol": "ethereum",
    "rpcUrls": [
      {
        "http": "https://rpc.form.network/http"
      }
    ],
    "technicalStack": "opstack"
  },
  "fraxtal": {
    "blockExplorers": [
      {
        "apiUrl": "https://api.fraxscan.com/api",
        "family": "etherscan",
        "name": "Fraxscan",
        "url": "https://fraxscan.com"
      }
    ],
    "blocks": {
      "confirmations": 1,
      "estimateBlockTime": 2,
      "reorgPeriod": 5
    },
    "chainId": 252,
    "deployer": {
      "name": "Abacus Works",
      "url": "https://www.hyperlane.xyz"
    },
    "displayName": "Fraxtal",
    "domainId": 252,
    "gasCurrencyCoinGeckoId": "frax-ether",
    "gnosisSafeTransactionServiceUrl": "https://transaction-frax.safe.optimism.io",
    "name": "fraxtal",
    "nativeToken": {
      "decimals": 18,
      "name": "Frax Ether",
      "symbol": "frxETH"
    },
    "protocol": "ethereum",
    "rpcUrls": [
      {
        "http": "https://rpc.frax.com"
      },
      {
        "http": "https://fraxtal.drpc.org"
      }
    ],
    "technicalStack": "opstack"
  },
  "fusemainnet": {
    "blockExplorers": [
      {
        "apiUrl": "https://explorer.fuse.io/api",
        "family": "etherscan",
        "name": "FuseExplorer",
        "url": "https://explorer.fuse.io"
      }
    ],
    "blocks": {
      "confirmations": 1,
      "estimateBlockTime": 5,
      "reorgPeriod": 19
    },
    "chainId": 122,
    "deployer": {
      "name": "Abacus Works",
      "url": "https://www.hyperlane.xyz"
    },
    "displayName": "Fuse",
    "domainId": 122,
    "gasCurrencyCoinGeckoId": "fuse-network-token",
    "gnosisSafeTransactionServiceUrl": "https://transaction-fuse.safe.fuse.io",
    "name": "fusemainnet",
    "nativeToken": {
      "decimals": 18,
      "name": "FUSE",
      "symbol": "FUSE"
    },
    "protocol": "ethereum",
    "rpcUrls": [
      {
        "http": "https://rpc.fuse.io"
      },
      {
        "http": "https://fuse.drpc.org"
      },
      {
        "http": "https://fuse.liquify.com"
      },
      {
        "http": "https://fuse-pokt.nodies.app"
      }
    ],
    "technicalStack": "other"
  },
  "glue": {
<<<<<<< HEAD
    "blockExplorers": [
      {
        "apiUrl": "https://explorer.glue.net/api",
        "family": "blockscout",
        "name": "Glue Explorer",
        "url": "https://explorer.glue.net"
      }
    ],
    "blocks": {
      "confirmations": 1,
      "estimateBlockTime": 6,
      "reorgPeriod": 5
    },
    "chainId": 1300,
    "deployer": {
      "name": "Abacus Works",
      "url": "https://www.hyperlane.xyz"
    },
    "displayName": "Glue",
    "domainId": 1300,
    "gasCurrencyCoinGeckoId": "glue",
    "name": "glue",
    "nativeToken": {
      "decimals": 18,
      "name": "GLUE",
      "symbol": "GLUE"
    },
    "protocol": "ethereum",
    "rpcUrls": [
      {
        "http": "https://rpc.glue.net"
      }
    ],
    "technicalStack": "other"
  },
  "gnosis": {
=======
>>>>>>> e861535d
    "blockExplorers": [
      {
        "apiUrl": "https://explorer.glue.net/api",
        "family": "blockscout",
        "name": "Glue Explorer",
        "url": "https://explorer.glue.net"
      }
    ],
    "blocks": {
      "confirmations": 1,
      "estimateBlockTime": 6,
      "reorgPeriod": 5
    },
    "chainId": 1300,
    "deployer": {
      "name": "Abacus Works",
      "url": "https://www.hyperlane.xyz"
    },
    "displayName": "Glue",
    "domainId": 1300,
    "gasCurrencyCoinGeckoId": "glue",
    "name": "glue",
    "nativeToken": {
      "decimals": 18,
      "name": "GLUE",
      "symbol": "GLUE"
    },
    "protocol": "ethereum",
    "rpcUrls": [
      {
        "http": "https://rpc.glue.net"
      }
    ],
    "technicalStack": "other"
  },
  "gnosis": {
    "blockExplorers": [
      {
        "apiUrl": "https://api.gnosisscan.io/api",
        "family": "etherscan",
        "name": "GnosisScan",
        "url": "https://gnosisscan.io"
      }
    ],
    "blocks": {
      "confirmations": 1,
      "estimateBlockTime": 5,
      "reorgPeriod": 5
    },
    "chainId": 100,
    "deployer": {
      "name": "Abacus Works",
      "url": "https://www.hyperlane.xyz"
    },
    "displayName": "Gnosis",
    "domainId": 100,
    "gasCurrencyCoinGeckoId": "xdai",
    "gnosisSafeTransactionServiceUrl": "https://safe-transaction-gnosis-chain.safe.global/",
    "name": "gnosis",
    "nativeToken": {
      "decimals": 18,
      "name": "xDai",
      "symbol": "xDai"
    },
    "protocol": "ethereum",
    "rpcUrls": [
      {
        "http": "https://rpc.gnosischain.com",
        "pagination": {
          "maxBlockRange": 10000,
          "minBlockNumber": 25997478
        }
      }
    ],
    "technicalStack": "other"
  },
  "gravity": {
    "blockExplorers": [
      {
        "apiUrl": "https://explorer.gravity.xyz/api",
        "family": "blockscout",
        "name": "Gravity Alpha Explorer",
        "url": "https://explorer.gravity.xyz"
      }
    ],
    "blocks": {
      "confirmations": 1,
      "estimateBlockTime": 1,
      "reorgPeriod": 5
    },
    "chainId": 1625,
    "deployer": {
      "name": "Abacus Works",
      "url": "https://www.hyperlane.xyz"
    },
    "displayName": "Gravity Alpha Mainnet",
    "displayNameShort": "Gravity",
    "domainId": 1625,
    "gasCurrencyCoinGeckoId": "g-token",
    "index": {
      "from": 13374779
    },
    "name": "gravity",
    "nativeToken": {
      "decimals": 18,
      "name": "Gravity",
      "symbol": "G"
    },
    "protocol": "ethereum",
    "rpcUrls": [
      {
        "http": "https://rpc.gravity.xyz"
      }
    ],
    "technicalStack": "arbitrumnitro"
  },
  "guru": {
    "blockExplorers": [
      {
        "apiUrl": "https://blockscout.gurunetwork.ai/api",
        "family": "blockscout",
        "name": "Guru Explorer",
        "url": "https://blockscout.gurunetwork.ai"
      }
    ],
    "blocks": {
      "confirmations": 1,
      "estimateBlockTime": 1,
      "reorgPeriod": 5
    },
    "chainId": 260,
    "deployer": {
      "name": "Abacus Works",
      "url": "https://www.hyperlane.xyz"
    },
    "displayName": "Guru Network",
    "domainId": 260,
    "gasCurrencyCoinGeckoId": "guru-network",
    "name": "guru",
    "nativeToken": {
      "decimals": 18,
      "name": "Guru Network",
      "symbol": "GURU"
    },
    "protocol": "ethereum",
    "rpcUrls": [
      {
        "http": "https://rpc.gurunetwork.ai/archive/260"
      }
    ],
    "technicalStack": "opstack"
  },
  "harmony": {
    "blockExplorers": [
      {
        "apiUrl": "https://explorer.harmony.one/api",
        "family": "blockscout",
        "name": "Harmony Explorer",
        "url": "https://explorer.harmony.one"
      }
    ],
    "blocks": {
      "confirmations": 1,
      "estimateBlockTime": 2,
      "reorgPeriod": 5
    },
    "chainId": 1666600000,
    "deployer": {
      "name": "Abacus Works",
      "url": "https://www.hyperlane.xyz"
    },
    "displayName": "Harmony One",
    "domainId": 1666600000,
    "gasCurrencyCoinGeckoId": "harmony",
    "name": "harmony",
    "nativeToken": {
      "decimals": 18,
      "name": "ONE",
      "symbol": "ONE"
    },
    "protocol": "ethereum",
    "rpcUrls": [
      {
        "http": "https://api.harmony.one"
      },
      {
        "http": "https://api.s0.t.hmny.io"
      },
      {
        "http": "https://1rpc.io/one"
      },
      {
        "http": "https://rpc.ankr.com/harmony"
      }
    ],
    "technicalStack": "other"
  },
  "hemi": {
<<<<<<< HEAD
=======
    "blockExplorers": [
      {
        "apiUrl": "https://explorer.hemi.xyz/api",
        "family": "blockscout",
        "name": "Hemi Explorer",
        "url": "https://explorer.hemi.xyz"
      }
    ],
    "blocks": {
      "confirmations": 1,
      "estimateBlockTime": 12,
      "reorgPeriod": 5
    },
    "chainId": 43111,
    "deployer": {
      "name": "Abacus Works",
      "url": "https://www.hyperlane.xyz"
    },
    "displayName": "Hemi Network",
    "domainId": 43111,
    "gasCurrencyCoinGeckoId": "ethereum",
    "name": "hemi",
    "nativeToken": {
      "decimals": 18,
      "name": "Ether",
      "symbol": "ETH"
    },
    "protocol": "ethereum",
    "rpcUrls": [
      {
        "http": "https://rpc.hemi.network/rpc"
      }
    ],
    "technicalStack": "other"
  },
  "hyperevm": {
    "blockExplorers": [
      {
        "apiUrl": "https://hyperliquid.cloud.blockscout.com/api",
        "family": "blockscout",
        "name": "HyperEVM Explorer",
        "url": "https://hyperliquid.cloud.blockscout.com"
      }
    ],
    "blocks": {
      "confirmations": 1,
      "estimateBlockTime": 2,
      "reorgPeriod": 5
    },
    "chainId": 999,
    "deployer": {
      "name": "Abacus Works",
      "url": "https://www.hyperlane.xyz"
    },
    "displayName": "HyperEVM",
    "domainId": 999,
    "gasCurrencyCoinGeckoId": "hyperliquid",
    "name": "hyperevm",
    "nativeToken": {
      "decimals": 18,
      "name": "Hyperliquid",
      "symbol": "HYPE"
    },
    "protocol": "ethereum",
    "rpcUrls": [
      {
        "http": "https://rpc.hyperliquid.xyz/evm"
      }
    ],
    "technicalStack": "other"
  },
  "immutablezkevmmainnet": {
>>>>>>> e861535d
    "blockExplorers": [
      {
        "apiUrl": "https://explorer.hemi.xyz/api",
        "family": "blockscout",
        "name": "Hemi Explorer",
        "url": "https://explorer.hemi.xyz"
      }
    ],
    "blocks": {
      "confirmations": 1,
      "estimateBlockTime": 12,
      "reorgPeriod": 5
    },
    "chainId": 43111,
    "deployer": {
      "name": "Abacus Works",
      "url": "https://www.hyperlane.xyz"
    },
<<<<<<< HEAD
    "displayName": "Hemi Network",
    "domainId": 43111,
    "gasCurrencyCoinGeckoId": "ethereum",
    "name": "hemi",
=======
    "displayName": "Immutable zkEVM",
    "domainId": 1000013371,
    "gasCurrencyCoinGeckoId": "immutable-x",
    "name": "immutablezkevmmainnet",
>>>>>>> e861535d
    "nativeToken": {
      "decimals": 18,
      "name": "Ether",
      "symbol": "ETH"
    },
    "protocol": "ethereum",
    "rpcUrls": [
      {
        "http": "https://rpc.hemi.network/rpc"
      }
    ],
    "technicalStack": "other"
  },
  "immutablezkevmmainnet": {
    "blockExplorers": [
      {
        "apiUrl": "https://explorer.immutable.com/api/eth-rpc",
        "family": "blockscout",
        "name": "Immutable Explorer",
        "url": "https://explorer.immutable.com"
      }
    ],
    "blocks": {
      "confirmations": 1,
      "estimateBlockTime": 2,
      "reorgPeriod": 20
    },
    "chainId": 13371,
    "deployer": {
      "name": "Abacus Works",
      "url": "https://www.hyperlane.xyz"
    },
    "displayName": "Immutable zkEVM",
    "domainId": 1000013371,
    "gasCurrencyCoinGeckoId": "immutable-x",
    "name": "immutablezkevmmainnet",
    "nativeToken": {
      "decimals": 18,
      "name": "Immutable",
      "symbol": "IMX"
    },
    "protocol": "ethereum",
    "rpcUrls": [
      {
        "http": "https://rpc.immutable.com"
      },
      {
        "http": "https://immutable.gateway.tenderly.co"
      }
    ],
    "technicalStack": "other",
    "transactionOverrides": {
      "maxFeePerGas": 100000000000,
      "maxPriorityFeePerGas": 100000000000
    }
  },
  "inevm": {
    "blockExplorers": [
      {
        "apiUrl": "https://inevm.calderaexplorer.xyz/api",
        "family": "blockscout",
        "name": "Caldera inEVM Explorer",
        "url": "https://inevm.calderaexplorer.xyz"
      }
    ],
    "blocks": {
      "confirmations": 1,
      "estimateBlockTime": 3,
      "reorgPeriod": 3
    },
    "chainId": 2525,
    "deployer": {
      "name": "Abacus Works",
      "url": "https://www.hyperlane.xyz"
    },
    "displayName": "Injective EVM",
    "displayNameShort": "inEVM",
    "domainId": 2525,
    "gasCurrencyCoinGeckoId": "injective-protocol",
    "index": {
      "from": 37
    },
    "name": "inevm",
    "nativeToken": {
      "decimals": 18,
      "name": "Injective",
      "symbol": "INJ"
    },
    "protocol": "ethereum",
    "rpcUrls": [
      {
        "http": "https://inevm.calderachain.xyz/http"
      },
      {
        "http": "https://mainnet.rpc.inevm.com/http"
      }
    ],
    "technicalStack": "arbitrumnitro"
  },
  "ink": {
    "blockExplorers": [
      {
        "apiUrl": "https://explorer.inkonchain.com/api",
        "family": "blockscout",
        "name": "Ink Explorer",
        "url": "https://explorer.inkonchain.com"
      }
    ],
    "blocks": {
      "confirmations": 1,
      "estimateBlockTime": 1,
      "reorgPeriod": 5
    },
    "chainId": 57073,
    "deployer": {
      "name": "Abacus Works",
      "url": "https://www.hyperlane.xyz"
    },
    "displayName": "Ink",
    "domainId": 57073,
    "gasCurrencyCoinGeckoId": "ethereum",
    "gnosisSafeTransactionServiceUrl": "https://safe-transaction-ink.safe.global/",
    "name": "ink",
    "nativeToken": {
      "decimals": 18,
      "name": "Ether",
      "symbol": "ETH"
    },
    "protocol": "ethereum",
    "rpcUrls": [
      {
        "http": "https://rpc-qnd.inkonchain.com"
      }
    ],
    "technicalStack": "opstack"
  },
  "injective": {
    "bech32Prefix": "inj",
    "blockExplorers": [
      {
        "apiUrl": "https://apis.mintscan.io/v1/injective",
        "family": "other",
        "name": "Mintscan",
        "url": "https://www.mintscan.io/injective"
      }
    ],
    "blocks": {
      "confirmations": 1,
      "estimateBlockTime": 1,
      "reorgPeriod": 10
    },
    "canonicalAsset": "inj",
    "chainId": "injective-1",
    "contractAddressBytes": 20,
    "deployer": {
      "name": "Abacus Works",
      "url": "https://www.hyperlane.xyz"
    },
    "displayName": "Injective",
    "domainId": 6909546,
    "gasCurrencyCoinGeckoId": "injective-protocol",
    "gasPrice": {
      "amount": "700000000",
      "denom": "inj"
    },
    "grpcUrls": [
      {
        "http": "https://injective-grpc.goldenratiostaking.net:443"
      }
    ],
    "index": {
      "chunk": 25,
      "from": 58419500
    },
    "name": "injective",
    "nativeToken": {
      "decimals": 18,
      "denom": "inj",
      "name": "Injective",
      "symbol": "INJ"
    },
    "protocol": "cosmos",
    "restUrls": [
      {
        "http": "https://sentry.lcd.injective.network:443"
      }
    ],
    "rpcUrls": [
      {
        "http": "https://injective-rpc.publicnode.com:443"
      },
      {
        "http": "https://sentry.tm.injective.network:443"
      }
    ],
    "slip44": 118,
    "technicalStack": "other"
  },
  "kaia": {
    "blockExplorers": [
      {
        "apiUrl": "https://api-cypress.klaytnscope.com/api",
        "family": "etherscan",
        "name": "Kaiascope",
        "url": "https://kaiascope.com"
      }
    ],
    "blocks": {
      "confirmations": 1,
      "estimateBlockTime": 1,
      "reorgPeriod": 5
    },
    "chainId": 8217,
    "deployer": {
      "name": "Abacus Works",
      "url": "https://www.hyperlane.xyz"
    },
    "displayName": "Kaia",
    "domainId": 8217,
    "gasCurrencyCoinGeckoId": "kaia",
    "name": "kaia",
    "nativeToken": {
      "decimals": 18,
      "name": "Kaia",
      "symbol": "KLAY"
    },
    "protocol": "ethereum",
    "rpcUrls": [
      {
        "http": "https://public-en.node.kaia.io"
      }
    ],
    "technicalStack": "other"
  },
  "kroma": {
    "blockExplorers": [
      {
        "apiUrl": "https://blockscout.kroma.network/api",
        "family": "blockscout",
        "name": "Kroma Explorer",
        "url": "https://blockscout.kroma.network"
      }
    ],
    "blocks": {
      "confirmations": 1,
      "estimateBlockTime": 2,
      "reorgPeriod": 5
    },
    "chainId": 255,
    "deployer": {
      "name": "Abacus Works",
      "url": "https://www.hyperlane.xyz"
    },
    "displayName": "Kroma",
    "domainId": 255,
    "gasCurrencyCoinGeckoId": "ethereum",
    "name": "kroma",
    "nativeToken": {
      "decimals": 18,
      "name": "Ether",
      "symbol": "ETH"
    },
    "protocol": "ethereum",
    "rpcUrls": [
      {
        "http": "https://rpc-kroma.rockx.com"
      },
      {
        "http": "https://api.kroma.network"
      },
      {
        "http": "https://1rpc.io/kroma"
      }
    ],
    "technicalStack": "opstack"
  },
  "linea": {
    "blockExplorers": [
      {
        "apiUrl": "https://api.lineascan.build/api",
        "family": "etherscan",
        "name": "LineaScan",
        "url": "https://lineascan.build"
      }
    ],
    "blocks": {
      "confirmations": 1,
      "estimateBlockTime": 3,
      "reorgPeriod": 5
    },
    "chainId": 59144,
    "deployer": {
      "name": "Abacus Works",
      "url": "https://www.hyperlane.xyz"
    },
    "displayName": "Linea",
    "domainId": 59144,
    "gasCurrencyCoinGeckoId": "ethereum",
    "gnosisSafeTransactionServiceUrl": "https://safe-transaction-linea.safe.global",
    "name": "linea",
    "nativeToken": {
      "decimals": 18,
      "name": "Ether",
      "symbol": "ETH"
    },
    "protocol": "ethereum",
    "rpcUrls": [
      {
        "http": "https://rpc.linea.build"
      },
      {
        "http": "https://linea.blockpi.network/v1/rpc/public"
      },
      {
        "http": "https://1rpc.io/linea"
      },
      {
        "http": "https://linea.drpc.org"
      }
    ],
    "technicalStack": "other"
  },
  "lisk": {
    "blockExplorers": [
      {
        "apiUrl": "https://blockscout.lisk.com/api/eth-rpc",
        "family": "blockscout",
        "name": "Lisk Explorer",
        "url": "https://blockscout.lisk.com"
      }
    ],
    "blocks": {
      "confirmations": 3,
      "estimateBlockTime": 2,
      "reorgPeriod": 5
    },
    "chainId": 1135,
    "deployer": {
      "name": "Abacus Works",
      "url": "https://www.hyperlane.xyz"
    },
    "displayName": "Lisk",
    "domainId": 1135,
    "gasCurrencyCoinGeckoId": "ethereum",
    "name": "lisk",
    "nativeToken": {
      "decimals": 18,
      "name": "Ether",
      "symbol": "ETH"
    },
    "protocol": "ethereum",
    "rpcUrls": [
      {
        "http": "https://rpc.api.lisk.com"
      }
    ],
    "technicalStack": "opstack"
  },
  "lukso": {
    "blockExplorers": [
      {
        "apiUrl": "https://explorer.execution.mainnet.lukso.network/api",
        "family": "blockscout",
        "name": "LUKSO Mainnet Explorer",
        "url": "https://explorer.execution.mainnet.lukso.network"
      }
    ],
    "blocks": {
      "confirmations": 1,
      "estimateBlockTime": 12,
      "reorgPeriod": 15
    },
    "chainId": 42,
    "deployer": {
      "name": "Abacus Works",
      "url": "https://www.hyperlane.xyz"
    },
    "displayName": "LUKSO",
    "domainId": 42,
    "gasCurrencyCoinGeckoId": "lukso-token-2",
    "name": "lukso",
    "nativeToken": {
      "decimals": 18,
      "name": "LUKSO",
      "symbol": "LYX"
    },
    "protocol": "ethereum",
    "rpcUrls": [
      {
        "http": "https://rpc.mainnet.lukso.network"
      },
      {
        "http": "https://rpc.lukso.sigmacore.io"
      },
      {
        "http": "https://42.rpc.thirdweb.com"
      }
    ],
    "technicalStack": "other"
  },
  "lumia": {
    "blockExplorers": [
      {
        "apiUrl": "https://explorer.lumia.org/api/eth-rpc",
        "family": "blockscout",
        "name": "Lumia Prism Explorer",
        "url": "https://explorer.lumia.org"
      }
    ],
    "blocks": {
      "confirmations": 3,
      "estimateBlockTime": 4,
      "reorgPeriod": 5
    },
    "chainId": 994873017,
    "deployer": {
      "name": "Abacus Works",
      "url": "https://www.hyperlane.xyz"
    },
    "displayName": "Lumia Prism",
    "domainId": 994873017,
    "gasCurrencyCoinGeckoId": "orion-protocol",
    "index": {
      "from": 1923136
    },
    "name": "lumia",
    "nativeToken": {
      "decimals": 18,
      "name": "Lumia",
      "symbol": "LUMIA"
    },
    "protocol": "ethereum",
    "rpcUrls": [
      {
        "http": "https://mainnet-rpc.lumia.org"
      }
    ],
    "technicalStack": "polygoncdk"
  },
  "lumiaprism": {
    "blockExplorers": [
      {
        "apiUrl": "https://explorer.lumia.org/api/eth-rpc",
        "family": "blockscout",
        "name": "Lumia Prism Explorer",
        "url": "https://explorer.lumia.org"
      }
    ],
    "blocks": {
      "confirmations": 3,
      "estimateBlockTime": 4,
      "reorgPeriod": 5
    },
    "chainId": 994873017,
    "deployer": {
      "name": "Abacus Works",
      "url": "https://www.hyperlane.xyz"
    },
    "displayName": "Lumia Prism",
    "domainId": 1000073017,
    "gasCurrencyCoinGeckoId": "lumia",
    "name": "lumiaprism",
    "nativeToken": {
      "decimals": 18,
      "name": "Lumia",
      "symbol": "LUMIA"
    },
    "protocol": "ethereum",
    "rpcUrls": [
      {
        "http": "https://mainnet-rpc.lumia.org"
      }
    ],
    "technicalStack": "polygoncdk"
  },
  "mantapacific": {
    "blockExplorers": [
      {
        "apiUrl": "https://pacific-explorer.manta.network/api",
        "family": "blockscout",
        "name": "Manta Pacific Explorer",
        "url": "https://pacific-explorer.manta.network"
      }
    ],
    "blocks": {
      "confirmations": 1,
      "estimateBlockTime": 3,
      "reorgPeriod": 5
    },
    "chainId": 169,
    "deployer": {
      "name": "Abacus Works",
      "url": "https://www.hyperlane.xyz"
    },
    "displayName": "Manta Pacific",
    "displayNameShort": "Manta",
    "domainId": 169,
    "gasCurrencyCoinGeckoId": "ethereum",
    "gnosisSafeTransactionServiceUrl": "https://transaction.safe.manta.network",
    "isTestnet": false,
    "name": "mantapacific",
    "nativeToken": {
      "decimals": 18,
      "name": "Ether",
      "symbol": "ETH"
    },
    "protocol": "ethereum",
    "rpcUrls": [
      {
        "http": "https://pacific-rpc.manta.network/http"
      },
      {
        "http": "https://manta.nirvanalabs.xyz/mantapublic"
      }
    ],
    "technicalStack": "opstack"
  },
  "mantle": {
    "blockExplorers": [
      {
        "apiUrl": "https://explorer.mantle.xyz/api",
        "family": "blockscout",
        "name": "Mantle Mainnet Explorer",
        "url": "https://explorer.mantle.xyz"
      }
    ],
    "blocks": {
      "confirmations": 3,
      "estimateBlockTime": 2,
      "reorgPeriod": 2
    },
    "chainId": 5000,
    "deployer": {
      "name": "Abacus Works",
      "url": "https://www.hyperlane.xyz"
    },
    "displayName": "Mantle",
    "domainId": 5000,
    "gasCurrencyCoinGeckoId": "mantle",
    "gnosisSafeTransactionServiceUrl": "https://transaction.multisig.mantle.xyz",
    "name": "mantle",
    "nativeToken": {
      "decimals": 18,
      "name": "Mantle",
      "symbol": "MNT"
    },
    "protocol": "ethereum",
    "rpcUrls": [
      {
        "http": "https://rpc.mantle.xyz"
      }
    ],
    "technicalStack": "opstack"
  },
  "matchain": {
    "blockExplorers": [
      {
        "apiUrl": "https://matchscan.io/api",
        "family": "blockscout",
        "name": "Matchain Explorer",
        "url": "https://matchscan.io"
      }
    ],
    "blocks": {
      "confirmations": 1,
      "estimateBlockTime": 1,
      "reorgPeriod": 5
    },
    "chainId": 698,
    "deployer": {
      "name": "Abacus Works",
      "url": "https://www.hyperlane.xyz"
    },
    "displayName": "Matchain",
    "domainId": 698,
    "gasCurrencyCoinGeckoId": "binancecoin",
    "name": "matchain",
    "nativeToken": {
      "decimals": 18,
      "name": "BNB",
      "symbol": "BNB"
    },
    "protocol": "ethereum",
    "rpcUrls": [
      {
        "http": "https://rpc.matchain.io"
      }
    ],
    "technicalStack": "opstack"
  },
  "merlin": {
    "blockExplorers": [
      {
        "apiUrl": "https://scan.merlinchain.io/api",
        "family": "other",
        "name": "Merlin Explorer",
        "url": "https://scan.merlinchain.io"
      }
    ],
    "blocks": {
      "confirmations": 1,
      "estimateBlockTime": 3,
      "reorgPeriod": 5
    },
    "chainId": 4200,
    "deployer": {
      "name": "Abacus Works",
      "url": "https://www.hyperlane.xyz"
    },
    "displayName": "Merlin",
    "domainId": 4200,
    "gasCurrencyCoinGeckoId": "merlin-chain-bridged-wrapped-btc-merlin",
    "name": "merlin",
    "nativeToken": {
      "decimals": 18,
      "name": "Bitcoin",
      "symbol": "BTC"
    },
    "protocol": "ethereum",
    "rpcUrls": [
      {
        "http": "https://rpc.merlinchain.io"
      },
      {
        "http": "https://merlin.blockpi.network/v1/rpc/public"
      }
    ],
    "technicalStack": "polygoncdk"
  },
  "metal": {
    "blockExplorers": [
      {
        "apiUrl": "https://explorer.metall2.com/api",
        "family": "blockscout",
        "name": "Metal L2 Explorer",
        "url": "https://explorer.metall2.com"
      }
    ],
    "blocks": {
      "confirmations": 1,
      "estimateBlockTime": 2,
      "reorgPeriod": 5
    },
    "chainId": 1750,
    "deployer": {
      "name": "Abacus Works",
      "url": "https://www.hyperlane.xyz"
    },
    "displayName": "Metal L2",
    "domainId": 1000001750,
    "gasCurrencyCoinGeckoId": "ethereum",
    "isTestnet": false,
    "name": "metal",
    "nativeToken": {
      "decimals": 18,
      "name": "Ether",
      "symbol": "ETH"
    },
    "protocol": "ethereum",
    "rpcUrls": [
      {
        "http": "https://rpc.metall2.com"
      }
    ],
    "technicalStack": "opstack"
  },
  "metis": {
    "blockExplorers": [
      {
        "apiUrl": "https://andromeda-explorer.metis.io/api/eth-rpc",
        "family": "blockscout",
        "name": "Metis Andromeda Explorer",
        "url": "https://andromeda-explorer.metis.io"
      }
    ],
    "blocks": {
      "confirmations": 1,
      "estimateBlockTime": 5,
      "reorgPeriod": 5
    },
    "chainId": 1088,
    "deployer": {
      "name": "Abacus Works",
      "url": "https://www.hyperlane.xyz"
    },
    "displayName": "Metis Andromeda",
    "domainId": 1088,
    "gasCurrencyCoinGeckoId": "metis-token",
    "index": {
      "from": 17966274
    },
    "name": "metis",
    "nativeToken": {
      "decimals": 18,
      "name": "Metis",
      "symbol": "METIS"
    },
    "protocol": "ethereum",
    "rpcUrls": [
      {
        "http": "https://andromeda.metis.io/?owner=1088"
      }
    ],
    "technicalStack": "opstack"
  },
  "mint": {
    "blockExplorers": [
      {
        "apiUrl": "https://explorer.mintchain.io/api",
        "family": "blockscout",
        "name": "Mint Explorer",
        "url": "https://explorer.mintchain.io"
      }
    ],
    "blocks": {
      "confirmations": 1,
      "estimateBlockTime": 2,
      "reorgPeriod": 5
    },
    "chainId": 185,
    "deployer": {
      "name": "Abacus Works",
      "url": "https://www.hyperlane.xyz"
    },
    "displayName": "Mint",
    "domainId": 185,
    "gasCurrencyCoinGeckoId": "ethereum",
    "gnosisSafeTransactionServiceUrl": "https://transaction-mint.safe.optimism.io",
    "name": "mint",
    "nativeToken": {
      "decimals": 18,
      "name": "Ether",
      "symbol": "ETH"
    },
    "protocol": "ethereum",
    "rpcUrls": [
      {
        "http": "https://rpc.mintchain.io"
      }
    ],
    "technicalStack": "opstack"
  },
  "mode": {
    "blockExplorers": [
      {
        "apiUrl": "https://explorer.mode.network/api",
        "family": "blockscout",
        "name": "Mode Explorer",
        "url": "https://explorer.mode.network"
      }
    ],
    "blocks": {
      "confirmations": 1,
      "estimateBlockTime": 2,
      "reorgPeriod": 5
    },
    "chainId": 34443,
    "deployer": {
      "name": "Abacus Works",
      "url": "https://www.hyperlane.xyz"
    },
    "displayName": "Mode",
    "domainId": 34443,
    "gasCurrencyCoinGeckoId": "ethereum",
    "gnosisSafeTransactionServiceUrl": "https://transaction-mode.safe.optimism.io",
    "name": "mode",
    "nativeToken": {
      "decimals": 18,
      "name": "Ether",
      "symbol": "ETH"
    },
    "protocol": "ethereum",
    "rpcUrls": [
      {
        "http": "https://mainnet.mode.network"
      },
      {
        "http": "https://mode.drpc.org"
      }
    ],
    "technicalStack": "opstack"
  },
  "molten": {
    "blockExplorers": [
      {
        "apiUrl": "https://molten.calderaexplorer.xyz/api",
        "family": "blockscout",
        "name": "Caldera Molten Explorer",
        "url": "https://molten.calderaexplorer.xyz"
      }
    ],
    "blocks": {
      "confirmations": 1,
      "estimateBlockTime": 30,
      "reorgPeriod": 0
    },
    "chainId": 360,
    "deployer": {
      "name": "Abacus Works",
      "url": "https://www.hyperlane.xyz"
    },
    "displayName": "Molten",
    "domainId": 360,
    "gasCurrencyCoinGeckoId": "molten-2",
    "index": {
      "from": 4707345
    },
    "name": "molten",
    "nativeToken": {
      "decimals": 18,
      "name": "Molten",
      "symbol": "MOLTEN"
    },
    "protocol": "ethereum",
    "rpcUrls": [
      {
        "http": "https://molten.calderachain.xyz/http"
      }
    ],
    "technicalStack": "arbitrumnitro"
  },
  "moonbeam": {
    "blockExplorers": [
      {
        "apiUrl": "https://api-moonbeam.moonscan.io/api",
        "family": "etherscan",
        "name": "MoonScan",
        "url": "https://moonscan.io"
      }
    ],
    "blocks": {
      "confirmations": 2,
      "estimateBlockTime": 12,
      "reorgPeriod": "finalized"
    },
    "chainId": 1284,
    "deployer": {
      "name": "Abacus Works",
      "url": "https://www.hyperlane.xyz"
    },
    "displayName": "Moonbeam",
    "domainId": 1284,
    "gasCurrencyCoinGeckoId": "moonbeam",
    "gnosisSafeTransactionServiceUrl": "https://transaction.multisig.moonbeam.network",
    "name": "moonbeam",
    "nativeToken": {
      "decimals": 18,
      "name": "Moonbeam",
      "symbol": "GLMR"
    },
    "protocol": "ethereum",
    "rpcUrls": [
      {
        "http": "https://rpc.api.moonbeam.network"
      }
    ],
    "technicalStack": "polkadotsubstrate",
    "transactionOverrides": {
      "maxFeePerGas": 350000000000,
      "maxPriorityFeePerGas": 50000000000
    }
  },
  "morph": {
    "blockExplorers": [
      {
        "apiUrl": "https://explorer-api.morphl2.io/api",
        "family": "blockscout",
        "name": "Morph Explorer",
        "url": "https://explorer.morphl2.io"
      }
    ],
    "blocks": {
      "confirmations": 1,
      "estimateBlockTime": 4,
      "reorgPeriod": 5
    },
    "chainId": 2818,
    "deployer": {
      "name": "Abacus Works",
      "url": "https://www.hyperlane.xyz"
    },
    "displayName": "Morph",
    "domainId": 2818,
    "gasCurrencyCoinGeckoId": "ethereum",
    "name": "morph",
    "nativeToken": {
      "decimals": 18,
      "name": "Ether",
      "symbol": "ETH"
    },
    "protocol": "ethereum",
    "rpcUrls": [
      {
        "http": "https://rpc.morphl2.io"
      }
    ],
    "technicalStack": "other",
    "transactionOverrides": {
      "gasPrice": 1000000
    }
  },
  "nero": {
    "blockExplorers": [
      {
        "apiUrl": "https://api.neroscan.io/api",
        "family": "etherscan",
        "name": "Neroscan",
        "url": "https://www.neroscan.io"
      }
    ],
    "blocks": {
      "confirmations": 1,
      "estimateBlockTime": 3,
      "reorgPeriod": 5
    },
    "chainId": 1689,
    "deployer": {
      "name": "Abacus Works",
      "url": "https://www.hyperlane.xyz"
    },
    "displayName": "Nero",
    "domainId": 1689,
    "gasCurrencyCoinGeckoId": "nerochain",
    "gnosisSafeTransactionServiceUrl": "https://multisign.nerochain.io/txs/",
    "name": "nero",
    "nativeToken": {
      "decimals": 18,
      "name": "Nero",
      "symbol": "NERO"
    },
    "protocol": "ethereum",
    "rpcUrls": [
      {
        "http": "https://rpc.nerochain.io"
      }
    ],
    "technicalStack": "other",
    "transactionOverrides": {
      "maxFeePerGas": 10000000000,
      "maxPriorityFeePerGas": 1000000000
    }
  },
  "nero": {
    "blockExplorers": [
      {
        "apiUrl": "https://api.neroscan.io/api",
        "family": "etherscan",
        "name": "Neroscan",
        "url": "https://www.neroscan.io"
      }
    ],
    "blocks": {
      "confirmations": 1,
      "estimateBlockTime": 3,
      "reorgPeriod": 5
    },
    "chainId": 1689,
    "deployer": {
      "name": "Abacus Works",
      "url": "https://www.hyperlane.xyz"
    },
    "displayName": "Nero",
    "domainId": 1689,
    "gasCurrencyCoinGeckoId": "nerochain",
    "gnosisSafeTransactionServiceUrl": "https://multisign.nerochain.io/txs/",
    "name": "nero",
    "nativeToken": {
      "decimals": 18,
      "name": "Nero",
      "symbol": "NERO"
    },
    "protocol": "ethereum",
    "rpcUrls": [
      {
        "http": "https://rpc.nerochain.io"
      }
    ],
    "technicalStack": "other",
    "transactionOverrides": {
      "maxFeePerGas": 10000000000,
      "maxPriorityFeePerGas": 1000000000
    }
  },
  "neutron": {
    "bech32Prefix": "neutron",
    "blockExplorers": [
      {
        "apiUrl": "https://apis.mintscan.io/v1/neutron",
        "family": "other",
        "name": "Mintscan",
        "url": "https://www.mintscan.io/neutron"
      }
    ],
    "blocks": {
      "confirmations": 1,
      "estimateBlockTime": 3,
      "reorgPeriod": 1
    },
    "canonicalAsset": "untrn",
    "chainId": "neutron-1",
    "contractAddressBytes": 32,
    "deployer": {
      "name": "Abacus Works",
      "url": "https://www.hyperlane.xyz"
    },
    "displayName": "Neutron",
    "domainId": 1853125230,
    "gasCurrencyCoinGeckoId": "neutron-3",
    "gasPrice": {
      "amount": "0.0053",
      "denom": "untrn"
    },
    "grpcUrls": [
      {
        "http": "http://grpc-kralum.neutron-1.neutron.org:80"
      }
    ],
    "index": {
      "chunk": 5,
      "from": 4000000
    },
    "name": "neutron",
    "nativeToken": {
      "decimals": 6,
      "denom": "untrn",
      "name": "Neutron",
      "symbol": "NTRN"
    },
    "protocol": "cosmos",
    "restUrls": [
      {
        "http": "https://rest-lb.neutron.org"
      }
    ],
    "rpcUrls": [
      {
        "http": "https://rpc-arch.mainnet.neutron.tm.p2p.org"
      },
      {
        "http": "https://rpc-kralum.neutron-1.neutron.org"
      }
    ],
    "slip44": 118,
    "technicalStack": "other",
    "transactionOverrides": {
      "gasPrice": "0.0075"
    }
  },
  "oortmainnet": {
    "blockExplorers": [
      {
        "apiUrl": "https://mainnet-scan.oortech.com/api",
        "family": "other",
        "name": "Oort Olympus Explorer",
        "url": "https://mainnet-scan.oortech.com"
      }
    ],
    "blocks": {
      "confirmations": 1,
      "estimateBlockTime": 2,
      "reorgPeriod": 0
    },
    "chainId": 970,
    "deployer": {
      "name": "Abacus Works",
      "url": "https://www.hyperlane.xyz"
    },
    "displayName": "Oort",
    "domainId": 970,
    "gasCurrencyCoinGeckoId": "oort",
    "name": "oortmainnet",
    "nativeToken": {
      "decimals": 18,
      "name": "Oort",
      "symbol": "OORT"
    },
    "protocol": "ethereum",
    "rpcUrls": [
      {
        "http": "https://mainnet-rpc.oortech.com"
      }
    ],
    "technicalStack": "other"
  },
  "optimism": {
    "blockExplorers": [
      {
        "apiUrl": "https://api-optimistic.etherscan.io/api",
        "family": "etherscan",
        "name": "Etherscan",
        "url": "https://optimistic.etherscan.io"
      }
    ],
    "blocks": {
      "confirmations": 1,
      "estimateBlockTime": 3,
      "reorgPeriod": 10
    },
    "chainId": 10,
    "deployer": {
      "name": "Abacus Works",
      "url": "https://www.hyperlane.xyz"
    },
    "displayName": "Optimism",
    "domainId": 10,
    "gasCurrencyCoinGeckoId": "ethereum",
    "gnosisSafeTransactionServiceUrl": "https://safe-transaction-optimism.safe.global/",
    "name": "optimism",
    "nativeToken": {
      "decimals": 18,
      "name": "Ether",
      "symbol": "ETH"
    },
    "protocol": "ethereum",
    "rpcUrls": [
      {
        "http": "https://mainnet.optimism.io"
      }
    ],
    "technicalStack": "opstack"
  },
  "orderly": {
    "blockExplorers": [
      {
        "apiUrl": "https://explorer.orderly.network/api",
        "family": "blockscout",
        "name": "Orderly L2 Explorer",
        "url": "https://explorer.orderly.network"
      }
    ],
    "blocks": {
      "confirmations": 1,
      "estimateBlockTime": 2,
      "reorgPeriod": 5
    },
    "chainId": 291,
    "deployer": {
      "name": "Abacus Works",
      "url": "https://www.hyperlane.xyz"
    },
    "displayName": "Orderly L2",
    "domainId": 291,
    "gasCurrencyCoinGeckoId": "ethereum",
    "name": "orderly",
    "nativeToken": {
      "decimals": 18,
      "name": "Ethereum",
      "symbol": "ETH"
    },
    "protocol": "ethereum",
    "rpcUrls": [
      {
        "http": "https://rpc.orderly.network"
      },
      {
        "http": "https://l2-orderly-mainnet-0.t.conduit.xyz"
      }
    ],
    "technicalStack": "opstack"
  },
  "osmosis": {
    "bech32Prefix": "osmo",
    "blockExplorers": [
      {
        "apiUrl": "https://apis.mintscan.io/v1/osmosis",
        "family": "other",
        "name": "Mintscan",
        "url": "https://www.mintscan.io/osmosis"
      }
    ],
    "blocks": {
      "confirmations": 1,
      "estimateBlockTime": 3,
      "reorgPeriod": 1
    },
    "canonicalAsset": "uosmo",
    "chainId": "osmosis-1",
    "contractAddressBytes": 32,
    "deployer": {
      "name": "Mitosis",
      "url": "https://mitosis.org"
    },
    "displayName": "Osmosis",
    "domainId": 875,
    "gasCurrencyCoinGeckoId": "osmosis",
    "gasPrice": {
      "amount": "0.025",
      "denom": "uosmo"
    },
    "grpcUrls": [
      {
        "http": "https://osmosis-grpc.publicnode.com:443"
      }
    ],
    "index": {
      "chunk": 10,
      "from": 14389169
    },
    "isTestnet": false,
    "name": "osmosis",
    "nativeToken": {
      "decimals": 6,
      "denom": "uosmo",
      "name": "Osmosis",
      "symbol": "OSMO"
    },
    "protocol": "cosmos",
    "restUrls": [
      {
        "http": "https://osmosis-rest.publicnode.com"
      }
    ],
    "rpcUrls": [
      {
        "http": "https://osmosis-rpc.publicnode.com"
      }
    ],
    "slip44": 118,
    "technicalStack": "other",
    "transactionOverrides": {
      "gasPrice": "0.025"
    }
  },
  "polygon": {
    "blockExplorers": [
      {
        "apiUrl": "https://api.polygonscan.com/api",
        "family": "etherscan",
        "name": "PolygonScan",
        "url": "https://polygonscan.com"
      }
    ],
    "blocks": {
      "confirmations": 3,
      "estimateBlockTime": 2,
      "reorgPeriod": "finalized"
    },
    "chainId": 137,
    "deployer": {
      "name": "Abacus Works",
      "url": "https://www.hyperlane.xyz"
    },
    "displayName": "Polygon",
    "domainId": 137,
    "gasCurrencyCoinGeckoId": "polygon-ecosystem-token",
    "gnosisSafeTransactionServiceUrl": "https://safe-transaction-polygon.safe.global/",
    "name": "polygon",
    "nativeToken": {
      "decimals": 18,
      "name": "Polygon Ecosystem Token",
      "symbol": "POL"
    },
    "protocol": "ethereum",
    "rpcUrls": [
      {
        "http": "https://polygon-bor.publicnode.com"
      },
      {
        "http": "https://polygon-rpc.com"
      },
      {
        "http": "https://rpc.ankr.com/polygon"
      }
    ],
    "technicalStack": "other"
  },
  "polygonzkevm": {
    "blockExplorers": [
      {
        "apiUrl": "https://api-zkevm.polygonscan.com/api",
        "family": "etherscan",
        "name": "PolygonScan",
        "url": "https://zkevm.polygonscan.com"
      }
    ],
    "blocks": {
      "confirmations": 1,
      "estimateBlockTime": 10,
      "reorgPeriod": 5
    },
    "chainId": 1101,
    "deployer": {
      "name": "Abacus Works",
      "url": "https://www.hyperlane.xyz"
    },
    "displayName": "Polygon zkEVM",
    "displayNameShort": "zkEVM",
    "domainId": 1101,
    "gasCurrencyCoinGeckoId": "ethereum",
    "gnosisSafeTransactionServiceUrl": "https://safe-transaction-zkevm.safe.global/",
    "name": "polygonzkevm",
    "nativeToken": {
      "decimals": 18,
      "name": "Ether",
      "symbol": "ETH"
    },
    "protocol": "ethereum",
    "rpcUrls": [
      {
        "http": "https://zkevm-rpc.com"
      },
      {
        "http": "https://rpc.ankr.com/polygon_zkevm"
      }
    ],
    "technicalStack": "polygoncdk",
    "transactionOverrides": {
      "gasPrice": 1000000000
    }
  },
  "polynomialfi": {
    "blockExplorers": [
      {
        "apiUrl": "https://polynomialscan.io/api",
        "family": "routescan",
        "name": "Polynomial Explorer",
        "url": "https://polynomialscan.io"
      }
    ],
    "blocks": {
      "confirmations": 1,
      "estimateBlockTime": 2,
      "reorgPeriod": 5
    },
    "chainId": 8008,
    "deployer": {
      "name": "Abacus Works",
      "url": "https://www.hyperlane.xyz"
    },
    "displayName": "Polynomial",
    "domainId": 1000008008,
    "gasCurrencyCoinGeckoId": "ethereum",
    "name": "polynomialfi",
    "nativeToken": {
      "decimals": 18,
      "name": "Ethereum",
      "symbol": "ETH"
    },
    "protocol": "ethereum",
    "rpcUrls": [
      {
        "http": "https://rpc.polynomial.fi"
      }
    ],
    "technicalStack": "opstack"
  },
  "prom": {
    "blockExplorers": [
      {
        "apiUrl": "https://prom-blockscout.eu-north-2.gateway.fm/api/eth-rpc",
        "family": "blockscout",
        "name": "Prom Explorer",
        "url": "https://prom-blockscout.eu-north-2.gateway.fm"
      }
    ],
    "blocks": {
      "confirmations": 1,
      "estimateBlockTime": 6,
      "reorgPeriod": 5
    },
    "chainId": 227,
    "deployer": {
      "name": "Abacus Works",
      "url": "https://www.hyperlane.xyz"
    },
    "displayName": "Prom",
    "domainId": 227,
    "gasCurrencyCoinGeckoId": "prometeus",
    "name": "prom",
    "nativeToken": {
      "decimals": 18,
      "name": "Prom",
      "symbol": "PROM"
    },
    "protocol": "ethereum",
    "rpcUrls": [
      {
        "http": "https://prom-rpc.eu-north-2.gateway.fm"
      }
    ],
    "technicalStack": "polygoncdk"
  },
  "proofofplay": {
    "blockExplorers": [
      {
        "apiUrl": "https://explorer.apex.proofofplay.com/api/eth-rpc",
        "family": "blockscout",
        "name": "Proof of Play Apex Explorer",
        "url": "https://explorer.apex.proofofplay.com"
      }
    ],
    "blocks": {
      "confirmations": 1,
      "estimateBlockTime": 1,
      "reorgPeriod": 5
    },
    "chainId": 70700,
    "deployer": {
      "name": "Abacus Works",
      "url": "https://www.hyperlane.xyz"
    },
    "displayName": "Proof of Play Apex",
    "domainId": 70700,
    "gasCurrencyCoinGeckoId": "ethereum",
    "index": {
      "from": 32018468
    },
    "name": "proofofplay",
    "nativeToken": {
      "decimals": 18,
      "name": "Ether",
      "symbol": "ETH"
    },
    "protocol": "ethereum",
    "rpcUrls": [
      {
        "http": "https://rpc.apex.proofofplay.com"
      }
    ],
    "technicalStack": "arbitrumnitro"
  },
  "rarichain": {
    "blockExplorers": [
      {
        "apiUrl": "https://mainnet.explorer.rarichain.org/api",
        "family": "blockscout",
        "name": "Rari Mainnet Explorer",
        "url": "https://mainnet.explorer.rarichain.org"
      }
    ],
    "blocks": {
      "confirmations": 1,
      "estimateBlockTime": 30,
      "reorgPeriod": 0
    },
    "chainId": 1380012617,
    "deployer": {
      "name": "Abacus Works",
      "url": "https://www.hyperlane.xyz"
    },
    "displayName": "RARI Chain",
    "domainId": 1000012617,
    "gasCurrencyCoinGeckoId": "ethereum",
    "index": {
      "from": 688784
    },
    "name": "rarichain",
    "nativeToken": {
      "decimals": 18,
      "name": "Ethereum",
      "symbol": "ETH"
    },
    "protocol": "ethereum",
    "rpcUrls": [
      {
        "http": "https://mainnet.rpc.rarichain.org/http"
      }
    ],
    "technicalStack": "arbitrumnitro"
  },
  "real": {
    "blockExplorers": [
      {
        "apiUrl": "https://explorer.re.al/api/eth-rpc",
        "family": "blockscout",
        "name": "re.al Explorer",
        "url": "https://explorer.re.al"
      }
    ],
    "blocks": {
      "confirmations": 1,
      "estimateBlockTime": 30,
      "reorgPeriod": 0
    },
    "chainId": 111188,
    "deployer": {
      "name": "Abacus Works",
      "url": "https://www.hyperlane.xyz"
    },
    "displayName": "re.al",
    "domainId": 111188,
    "gasCurrencyCoinGeckoId": "ethereum",
    "index": {
      "from": 363159
    },
    "name": "real",
    "nativeToken": {
      "decimals": 18,
      "name": "Real Ether",
      "symbol": "reETH"
    },
    "protocol": "ethereum",
    "rpcUrls": [
      {
        "http": "https://real.drpc.org"
      }
    ],
    "technicalStack": "arbitrumnitro"
  },
  "redstone": {
    "blockExplorers": [
      {
        "apiUrl": "https://explorer.redstone.xyz/api",
        "family": "blockscout",
        "name": "Redstone Explorer",
        "url": "https://explorer.redstone.xyz"
      }
    ],
    "blocks": {
      "confirmations": 1,
      "estimateBlockTime": 2,
      "reorgPeriod": 5
    },
    "chainId": 690,
    "deployer": {
      "name": "Abacus Works",
      "url": "https://www.hyperlane.xyz"
    },
    "displayName": "Redstone",
    "domainId": 690,
    "gasCurrencyCoinGeckoId": "ethereum",
    "gnosisSafeTransactionServiceUrl": "https://transaction-redstone.safe.optimism.io",
    "name": "redstone",
    "nativeToken": {
      "decimals": 18,
      "name": "Ether",
      "symbol": "ETH"
    },
    "protocol": "ethereum",
    "rpcUrls": [
      {
        "http": "https://rpc.redstonechain.com"
      }
    ],
    "technicalStack": "opstack"
  },
  "rivalz": {
<<<<<<< HEAD
    "blockExplorers": [
      {
        "apiUrl": "https://rivalz.calderaexplorer.xyz/api",
        "family": "blockscout",
        "name": "Rivalz Explorer",
        "url": "https://rivalz.calderaexplorer.xyz"
      }
    ],
    "blocks": {
      "confirmations": 1,
      "estimateBlockTime": 2,
      "reorgPeriod": 0
    },
    "chainId": 753,
    "deployer": {
      "name": "Abacus Works",
      "url": "https://www.hyperlane.xyz"
    },
    "displayName": "Rivalz",
    "domainId": 753,
    "gasCurrencyCoinGeckoId": "ethereum",
    "index": {
      "from": 21
    },
    "name": "rivalz",
    "nativeToken": {
      "decimals": 18,
      "name": "Ether",
      "symbol": "ETH"
    },
    "protocol": "ethereum",
    "rpcUrls": [
      {
        "http": "https://rivalz.calderachain.xyz/http"
      }
    ],
    "technicalStack": "arbitrumnitro"
  },
  "rootstockmainnet": {
=======
>>>>>>> e861535d
    "blockExplorers": [
      {
        "apiUrl": "https://rivalz.calderaexplorer.xyz/api",
        "family": "blockscout",
        "name": "Rivalz Explorer",
        "url": "https://rivalz.calderaexplorer.xyz"
      }
    ],
    "blocks": {
      "confirmations": 1,
      "estimateBlockTime": 2,
      "reorgPeriod": 0
    },
    "chainId": 753,
    "deployer": {
      "name": "Abacus Works",
      "url": "https://www.hyperlane.xyz"
    },
    "displayName": "Rivalz",
    "domainId": 753,
    "gasCurrencyCoinGeckoId": "ethereum",
    "index": {
      "from": 21
    },
    "name": "rivalz",
    "nativeToken": {
      "decimals": 18,
      "name": "Ether",
      "symbol": "ETH"
    },
    "protocol": "ethereum",
    "rpcUrls": [
      {
        "http": "https://rivalz.calderachain.xyz/http"
      }
    ],
    "technicalStack": "arbitrumnitro"
  },
  "ronin": {
    "blockExplorers": [
      {
        "apiUrl": "https://app.roninchain.com/api",
        "family": "other",
        "name": "Ronin Explorer",
        "url": "https://app.roninchain.com"
      }
    ],
    "blocks": {
      "confirmations": 1,
      "estimateBlockTime": 3,
      "reorgPeriod": 5
    },
    "chainId": 2020,
    "deployer": {
      "name": "Abacus Works",
      "url": "https://www.hyperlane.xyz"
    },
    "displayName": "Ronin",
    "domainId": 2020,
    "gasCurrencyCoinGeckoId": "ronin",
    "name": "ronin",
    "nativeToken": {
      "decimals": 18,
      "name": "Ronin",
      "symbol": "RON"
    },
    "protocol": "ethereum",
    "rpcUrls": [
      {
        "http": "https://api.roninchain.com/rpc"
      },
      {
        "http": "https://ronin.drpc.org"
      }
    ],
    "technicalStack": "other"
  },
  "rootstockmainnet": {
    "blockExplorers": [
      {
        "apiUrl": "https://rootstock.blockscout.com/api",
        "family": "blockscout",
        "name": "Blockscout",
        "url": "https://rootstock.blockscout.com"
      }
    ],
    "blocks": {
      "confirmations": 1,
      "estimateBlockTime": 30,
      "reorgPeriod": 4
    },
    "chainId": 30,
    "deployer": {
      "name": "Abacus Works",
      "url": "https://www.hyperlane.xyz"
    },
    "displayName": "Rootstock",
    "domainId": 1000000030,
    "gasCurrencyCoinGeckoId": "rootstock",
    "name": "rootstockmainnet",
    "nativeToken": {
      "decimals": 18,
      "name": "Rootstock Smart Bitcoin",
      "symbol": "RBTC"
    },
    "protocol": "ethereum",
    "rpcUrls": [
      {
        "http": "https://rpc.mainnet.rootstock.io/kXhXHf6TnnfW1POvr4UT0YUvujmuju-M"
      },
      {
        "http": "https://public-node.rsk.co"
      },
      {
        "http": "https://mycrypto.rsk.co"
      }
    ],
    "technicalStack": "other",
    "transactionOverrides": {
      "gasPrice": 70000000
    }
  },
  "sanko": {
    "blockExplorers": [
      {
        "apiUrl": "https://explorer.sanko.xyz/api/eth-rpc",
        "family": "blockscout",
        "name": "Sanko Explorer",
        "url": "https://explorer.sanko.xyz"
      }
    ],
    "blocks": {
      "confirmations": 1,
      "estimateBlockTime": 15,
      "reorgPeriod": 1
    },
    "chainId": 1996,
    "deployer": {
      "name": "Abacus Works",
      "url": "https://www.hyperlane.xyz"
    },
    "displayName": "Sanko",
    "domainId": 1996,
    "gasCurrencyCoinGeckoId": "dream-machine-token",
    "index": {
      "from": 937117
    },
    "name": "sanko",
    "nativeToken": {
      "decimals": 18,
      "name": "Dream Machine Token",
      "symbol": "DMT"
    },
    "protocol": "ethereum",
    "rpcUrls": [
      {
        "http": "https://mainnet.sanko.xyz"
      }
    ],
    "technicalStack": "arbitrumnitro"
  },
  "scroll": {
    "blockExplorers": [
      {
        "apiUrl": "https://api.scrollscan.com/api",
        "family": "etherscan",
        "name": "Scroll Explorer",
        "url": "https://scrollscan.com/"
      }
    ],
    "blocks": {
      "confirmations": 1,
      "estimateBlockTime": 3,
      "reorgPeriod": 17
    },
    "chainId": 534352,
    "deployer": {
      "name": "Abacus Works",
      "url": "https://www.hyperlane.xyz"
    },
    "displayName": "Scroll",
    "domainId": 534352,
    "gasCurrencyCoinGeckoId": "ethereum",
    "gnosisSafeTransactionServiceUrl": "https://safe-transaction-scroll.safe.global",
    "name": "scroll",
    "nativeToken": {
      "decimals": 18,
      "name": "Ether",
      "symbol": "ETH"
    },
    "protocol": "ethereum",
    "rpcUrls": [
      {
        "http": "https://rpc.scroll.io"
      },
      {
        "http": "https://rpc.ankr.com/scroll"
      },
      {
        "http": "https://scroll-mainnet.chainstacklabs.com"
      },
      {
        "http": "https://scroll.drpc.org"
      },
      {
        "http": "https://1rpc.io/scroll"
<<<<<<< HEAD
=======
      }
    ],
    "technicalStack": "other",
    "transactionOverrides": {
      "gasPrice": 200000000
    }
  },
  "sei": {
    "blockExplorers": [
      {
        "apiUrl": "https://seitrace.com/pacific-1/api",
        "family": "etherscan",
        "name": "Seitrace",
        "url": "https://seitrace.com"
      }
    ],
    "blocks": {
      "confirmations": 1,
      "estimateBlockTime": 1,
      "reorgPeriod": 1
    },
    "chainId": 1329,
    "deployer": {
      "name": "Abacus Works",
      "url": "https://www.hyperlane.xyz"
    },
    "displayName": "Sei",
    "domainId": 1329,
    "gasCurrencyCoinGeckoId": "sei-network",
    "gnosisSafeTransactionServiceUrl": "https://transaction.sei-safe.protofire.io",
    "name": "sei",
    "nativeToken": {
      "decimals": 18,
      "name": "Sei",
      "symbol": "SEI"
    },
    "protocol": "ethereum",
    "rpcUrls": [
      {
        "http": "https://evm-rpc.sei-apis.com"
      }
    ],
    "technicalStack": "other",
    "transactionOverrides": {
      "gasPrice": 101000000000
    }
  },
  "shibarium": {
    "blockExplorers": [
      {
        "apiUrl": "https://shibariumscan.io/api",
        "family": "blockscout",
        "name": "Shibarium Explorer",
        "url": "https://shibariumscan.io"
      }
    ],
    "blocks": {
      "confirmations": 1,
      "estimateBlockTime": 5,
      "reorgPeriod": "finalized"
    },
    "chainId": 109,
    "deployer": {
      "name": "Abacus Works",
      "url": "https://www.hyperlane.xyz"
    },
    "displayName": "Shibarium",
    "domainId": 109,
    "gasCurrencyCoinGeckoId": "bone-shibaswap",
    "name": "shibarium",
    "nativeToken": {
      "decimals": 18,
      "name": "Bone ShibaSwap",
      "symbol": "BONE"
    },
    "protocol": "ethereum",
    "rpcUrls": [
      {
        "http": "https://www.shibrpc.com"
      },
      {
        "http": "https://rpc.shibrpc.com"
      }
    ],
    "technicalStack": "other"
  },
  "snaxchain": {
    "blockExplorers": [
      {
        "apiUrl": "https://explorer.snaxchain.io/api",
        "family": "blockscout",
        "name": "Snaxchain Mainnet Explorer",
        "url": "https://explorer.snaxchain.io"
      }
    ],
    "blocks": {
      "confirmations": 1,
      "estimateBlockTime": 2,
      "reorgPeriod": 5
    },
    "chainId": 2192,
    "deployer": {
      "name": "Abacus Works",
      "url": "https://www.hyperlane.xyz"
    },
    "displayName": "SnaxChain",
    "domainId": 2192,
    "gasCurrencyCoinGeckoId": "ethereum",
    "name": "snaxchain",
    "nativeToken": {
      "decimals": 18,
      "name": "Ether",
      "symbol": "ETH"
    },
    "protocol": "ethereum",
    "rpcUrls": [
      {
        "http": "https://mainnet.snaxchain.io"
      }
    ],
    "technicalStack": "opstack"
  },
  "solanamainnet": {
    "blockExplorers": [
      {
        "apiUrl": "https://solscan.io",
        "family": "other",
        "name": "Solana Explorer",
        "url": "https://solscan.io"
      }
    ],
    "blocks": {
      "confirmations": 1,
      "estimateBlockTime": 0.4,
      "reorgPeriod": 0
    },
    "chainId": 1399811149,
    "deployer": {
      "name": "Abacus Works",
      "url": "https://www.hyperlane.xyz"
    },
    "displayName": "Solana",
    "domainId": 1399811149,
    "gasCurrencyCoinGeckoId": "solana",
    "name": "solanamainnet",
    "nativeToken": {
      "decimals": 9,
      "name": "Solana",
      "symbol": "SOL"
    },
    "protocol": "sealevel",
    "rpcUrls": [
      {
        "http": "https://api.mainnet-beta.solana.com"
      }
    ],
    "technicalStack": "other"
  },
  "soneium": {
    "blockExplorers": [
      {
        "apiUrl": "https://soneium.blockscout.com/api",
        "family": "blockscout",
        "name": "Soneium Explorer",
        "url": "https://soneium.blockscout.com"
      }
    ],
    "blocks": {
      "confirmations": 1,
      "estimateBlockTime": 2,
      "reorgPeriod": 5
    },
    "chainId": 1868,
    "deployer": {
      "name": "Abacus Works",
      "url": "https://www.hyperlane.xyz"
    },
    "displayName": "Soneium",
    "domainId": 1868,
    "gasCurrencyCoinGeckoId": "ethereum",
    "name": "soneium",
    "nativeToken": {
      "decimals": 18,
      "name": "Ether",
      "symbol": "ETH"
    },
    "protocol": "ethereum",
    "rpcUrls": [
      {
        "http": "https://rpc.soneium.org"
      }
    ],
    "technicalStack": "opstack"
  },
  "sonic": {
    "blockExplorers": [
      {
        "apiUrl": "https://api.sonicscan.org/api",
        "family": "etherscan",
        "name": "Sonic Explorer",
        "url": "https://sonicscan.org"
      }
    ],
    "blocks": {
      "confirmations": 1,
      "estimateBlockTime": 2,
      "reorgPeriod": 5
    },
    "chainId": 146,
    "deployer": {
      "name": "Abacus Works",
      "url": "https://www.hyperlane.xyz"
    },
    "displayName": "Sonic",
    "domainId": 146,
    "gasCurrencyCoinGeckoId": "fantom",
    "name": "sonic",
    "nativeToken": {
      "decimals": 18,
      "name": "Sonic",
      "symbol": "S"
    },
    "protocol": "ethereum",
    "rpcUrls": [
      {
        "http": "https://rpc.soniclabs.com"
      }
    ],
    "technicalStack": "other"
  },
  "sonicsvm": {
    "blockExplorers": [
      {
        "apiUrl": "https://explorer.sonic.game/?cluster=custom&customUrl=https%3A%2F%2Fapi.mainnet-alpha.sonic.game",
        "family": "other",
        "name": "Sonic SVM Explorer",
        "url": "https://explorer.sonic.game/?cluster=custom&customUrl=https%3A%2F%2Fapi.mainnet-alpha.sonic.game"
      }
    ],
    "blocks": {
      "confirmations": 1,
      "estimateBlockTime": 0.4,
      "reorgPeriod": 0
    },
    "chainId": 507150715,
    "deployer": {
      "name": "Abacus Works",
      "url": "https://www.hyperlane.xyz"
    },
    "displayName": "Sonic SVM",
    "domainId": 507150715,
    "gasCurrencyCoinGeckoId": "solana",
    "name": "sonicsvm",
    "nativeToken": {
      "decimals": 9,
      "name": "Solana",
      "symbol": "SOL"
    },
    "protocol": "sealevel",
    "rpcUrls": [
      {
        "http": "https://api.mainnet-alpha.sonic.game"
      }
    ],
    "technicalStack": "other"
  },
  "soon": {
    "blockExplorers": [
      {
        "apiUrl": "https://explorer.soo.network/",
        "family": "other",
        "name": "SOON Explorer",
        "url": "https://explorer.soo.network/"
      }
    ],
    "blocks": {
      "confirmations": 1,
      "estimateBlockTime": 0.05,
      "reorgPeriod": 0
    },
    "chainId": 50075007,
    "deployer": {
      "name": "Abacus Works",
      "url": "https://www.hyperlane.xyz"
    },
    "displayName": "SOON",
    "domainId": 50075007,
    "gasCurrencyCoinGeckoId": "ethereum",
    "name": "soon",
    "nativeToken": {
      "decimals": 9,
      "name": "Ether",
      "symbol": "ETH"
    },
    "protocol": "sealevel",
    "rpcUrls": [
      {
        "http": "https://rpc.mainnet.soo.network/rpc"
      }
    ],
    "technicalStack": "other"
  },
  "sophon": {
    "blockExplorers": [
      {
        "apiUrl": "https://verification-explorer.sophon.xyz/contract_verification",
        "family": "etherscan",
        "name": "Sophon Explorer",
        "url": "https://explorer.sophon.xyz"
      }
    ],
    "blocks": {
      "confirmations": 1,
      "estimateBlockTime": 1,
      "reorgPeriod": 0
    },
    "chainId": 50104,
    "deployer": {
      "name": "Abacus Works",
      "url": "https://www.hyperlane.xyz"
    },
    "displayName": "Sophon",
    "domainId": 50104,
    "gasCurrencyCoinGeckoId": "sophon",
    "gnosisSafeTransactionServiceUrl": "https://transaction.safe.sophon.xyz",
    "name": "sophon",
    "nativeToken": {
      "decimals": 18,
      "name": "sophon",
      "symbol": "SOPH"
    },
    "protocol": "ethereum",
    "rpcUrls": [
      {
        "http": "https://rpc.sophon.xyz"
      },
      {
        "http": "https://sophon-mainnet-public.unifra.io"
      }
    ],
    "technicalStack": "zksync"
  },
  "story": {
    "blockExplorers": [
      {
        "apiUrl": "https://www.storyscan.xyz/api",
        "family": "blockscout",
        "name": "Storyscan",
        "url": "https://www.storyscan.xyz"
      }
    ],
    "blocks": {
      "confirmations": 1,
      "estimateBlockTime": 3,
      "reorgPeriod": 5
    },
    "chainId": 1514,
    "deployer": {
      "name": "Abacus Works",
      "url": "https://www.hyperlane.xyz"
    },
    "displayName": "Story Mainnet",
    "domainId": 1514,
    "gasCurrencyCoinGeckoId": "story-2",
    "name": "story",
    "nativeToken": {
      "decimals": 18,
      "name": "IP",
      "symbol": "IP"
    },
    "protocol": "ethereum",
    "rpcUrls": [
      {
        "http": "https://mainnet.storyrpc.io"
      }
    ],
    "technicalStack": "other"
  },
  "stride": {
    "bech32Prefix": "stride",
    "blockExplorers": [
      {
        "apiUrl": "https://apis.mintscan.io/v1/stride",
        "family": "other",
        "name": "Mintscan",
        "url": "https://www.mintscan.io/stride"
      }
    ],
    "blocks": {
      "confirmations": 1,
      "estimateBlockTime": 5,
      "reorgPeriod": 1
    },
    "canonicalAsset": "ustrd",
    "chainId": "stride-1",
    "contractAddressBytes": 32,
    "deployer": {
      "name": "Stride Labs",
      "url": "https://www.stride.zone"
    },
    "displayName": "Stride",
    "domainId": 745,
    "gasCurrencyCoinGeckoId": "stride",
    "gasPrice": {
      "amount": "0.025",
      "denom": "ustrd"
    },
    "grpcUrls": [
      {
        "http": "https://stride-grpc.publicnode.com:443"
      }
    ],
    "index": {
      "chunk": 5,
      "from": 9152000
    },
    "name": "stride",
    "nativeToken": {
      "decimals": 6,
      "denom": "ustrd",
      "name": "Stride",
      "symbol": "STRD"
    },
    "protocol": "cosmos",
    "restUrls": [
      {
        "http": "https://stride-api.polkachu.com"
      }
    ],
    "rpcUrls": [
      {
        "http": "https://stride-rpc.polkachu.com"
      }
    ],
    "slip44": 118,
    "transactionOverrides": {
      "gasPrice": "0.0025"
    }
  },
  "subtensor": {
    "blockExplorers": [
      {
        "apiUrl": "https://evm.taostats.io/api",
        "family": "other",
        "name": "TaoStats EVM",
        "url": "https://evm.taostats.io"
      }
    ],
    "blocks": {
      "confirmations": 1,
      "estimateBlockTime": 12,
      "reorgPeriod": 5
    },
    "chainId": 964,
    "deployer": {
      "name": "Abacus Works",
      "url": "https://www.hyperlane.xyz"
    },
    "displayName": "Subtensor",
    "domainId": 964,
    "gasCurrencyCoinGeckoId": "bittensor",
    "name": "subtensor",
    "nativeToken": {
      "decimals": 18,
      "name": "Bittensor",
      "symbol": "TAO"
    },
    "protocol": "ethereum",
    "rpcUrls": [
      {
        "http": "https://archive.chain.opentensor.ai"
      },
      {
        "http": "https://bittensor-finney.api.onfinality.io/public"
      }
    ],
    "technicalStack": "other"
  },
  "superseed": {
    "blockExplorers": [
      {
        "apiUrl": "https://explorer.superseed.xyz/api",
        "family": "blockscout",
        "name": "Superseed Explorer",
        "url": "https://explorer.superseed.xyz"
      }
    ],
    "blocks": {
      "confirmations": 1,
      "estimateBlockTime": 2,
      "reorgPeriod": 5
    },
    "chainId": 5330,
    "deployer": {
      "name": "Abacus Works",
      "url": "https://www.hyperlane.xyz"
    },
    "displayName": "Superseed",
    "domainId": 5330,
    "gasCurrencyCoinGeckoId": "ethereum",
    "name": "superseed",
    "nativeToken": {
      "decimals": 18,
      "name": "Ether",
      "symbol": "ETH"
    },
    "protocol": "ethereum",
    "rpcUrls": [
      {
        "http": "https://mainnet.superseed.xyz"
      }
    ],
    "technicalStack": "opstack"
  },
  "superpositionmainnet": {
    "blockExplorers": [
      {
        "apiUrl": "https://explorer.superposition.so/api",
        "family": "blockscout",
        "name": "Superposition Explorer",
        "url": "https://explorer.superposition.so/"
      }
    ],
    "blocks": {
      "confirmations": 1,
      "estimateBlockTime": 60,
      "reorgPeriod": 0
    },
    "chainId": 55244,
    "deployer": {
      "name": "Abacus Works",
      "url": "https://www.hyperlane.xyz"
    },
    "displayName": "Superposition",
    "domainId": 1000055244,
    "gasCurrencyCoinGeckoId": "ethereum",
    "index": {
      "from": 2743
    },
    "name": "superpositionmainnet",
    "nativeToken": {
      "decimals": 18,
      "name": "Ethereum",
      "symbol": "ETH"
    },
    "protocol": "ethereum",
    "rpcUrls": [
      {
        "http": "https://rpc.superposition.so"
      }
    ],
    "technicalStack": "arbitrumnitro"
  },
  "swell": {
    "blockExplorers": [
      {
        "apiUrl": "https://explorer.swellnetwork.io/api",
        "family": "blockscout",
        "name": "Swell Explorer",
        "url": "https://explorer.swellnetwork.io"
      }
    ],
    "blocks": {
      "confirmations": 1,
      "estimateBlockTime": 2,
      "reorgPeriod": 5
    },
    "chainId": 1923,
    "deployer": {
      "name": "Abacus Works",
      "url": "https://www.hyperlane.xyz"
    },
    "displayName": "Swell",
    "domainId": 1923,
    "gasCurrencyCoinGeckoId": "ethereum",
    "gnosisSafeTransactionServiceUrl": "https://trx-swell.safe.protofire.io",
    "name": "swell",
    "nativeToken": {
      "decimals": 18,
      "name": "Ether",
      "symbol": "ETH"
    },
    "protocol": "ethereum",
    "rpcUrls": [
      {
        "http": "https://swell-mainnet.alt.technology"
      }
    ],
    "technicalStack": "opstack"
  },
  "taiko": {
    "blockExplorers": [
      {
        "apiUrl": "https://api.taikoscan.io/api",
        "family": "etherscan",
        "name": "Taikoscan",
        "url": "https://taikoscan.io"
      }
    ],
    "blocks": {
      "confirmations": 1,
      "estimateBlockTime": 12,
      "reorgPeriod": 5
    },
    "chainId": 167000,
    "deployer": {
      "name": "Abacus Works",
      "url": "https://www.hyperlane.xyz"
    },
    "displayName": "Taiko",
    "domainId": 167000,
    "gasCurrencyCoinGeckoId": "ethereum",
    "gnosisSafeTransactionServiceUrl": "https://transaction.safe.taiko.xyz",
    "name": "taiko",
    "nativeToken": {
      "decimals": 18,
      "name": "Ether",
      "symbol": "ETH"
    },
    "protocol": "ethereum",
    "rpcUrls": [
      {
        "http": "https://rpc.mainnet.taiko.xyz"
>>>>>>> e861535d
      }
    ],
    "technicalStack": "other"
  },
  "tangle": {
    "blockExplorers": [
      {
        "apiUrl": "https://explorer.tangle.tools/api",
        "family": "blockscout",
        "name": "Tangle EVM Explorer",
        "url": "https://explorer.tangle.tools"
      }
    ],
    "blocks": {
      "confirmations": 1,
      "estimateBlockTime": 6,
      "reorgPeriod": "finalized"
    },
    "chainId": 5845,
    "deployer": {
      "name": "Abacus Works",
      "url": "https://www.hyperlane.xyz"
    },
    "displayName": "Tangle",
    "domainId": 5845,
    "gasCurrencyCoinGeckoId": "tangle-network",
    "isTestnet": false,
    "name": "tangle",
    "nativeToken": {
      "decimals": 18,
      "name": "Tangle Network Token",
      "symbol": "TNT"
    },
    "protocol": "ethereum",
    "rpcUrls": [
      {
        "http": "https://rpc.tangle.tools"
      }
    ],
    "technicalStack": "polkadotsubstrate"
  },
  "telos": {
    "blockExplorers": [
      {
        "apiUrl": "https://www.teloscan.io/api",
        "family": "other",
        "name": "Teloscan",
        "url": "https://www.teloscan.io"
      }
    ],
    "blocks": {
      "confirmations": 1,
      "estimateBlockTime": 1,
      "reorgPeriod": "finalized"
    },
    "chainId": 40,
    "deployer": {
      "name": "Abacus Works",
      "url": "https://www.hyperlane.xyz"
    },
    "displayName": "Telos EVM",
    "domainId": 40,
    "gasCurrencyCoinGeckoId": "telos",
    "name": "telos",
    "nativeToken": {
      "decimals": 18,
      "name": "Telos",
      "symbol": "TLOS"
    },
    "protocol": "ethereum",
    "rpcUrls": [
      {
        "http": "https://rpc.telos.net"
      },
      {
        "http": "https://telos.drpc.org"
      }
    ],
    "technicalStack": "other"
  },
  "torus": {
    "blockExplorers": [
      {
        "apiUrl": "https://api.blockscout.torus.network/api",
        "family": "blockscout",
        "name": "Torus Explorer",
        "url": "https://blockscout.torus.network"
      }
    ],
    "blocks": {
      "confirmations": 1,
      "estimateBlockTime": 8,
      "reorgPeriod": "finalized"
    },
    "chainId": 21000,
    "deployer": {
      "name": "Abacus Works",
      "url": "https://www.hyperlane.xyz"
    },
    "displayName": "Torus",
    "domainId": 21000,
    "gasCurrencyCoinGeckoId": "torus",
    "name": "torus",
    "nativeToken": {
      "decimals": 18,
      "name": "Torus",
      "symbol": "TORUS"
    },
    "protocol": "ethereum",
    "rpcUrls": [
      {
        "http": "https://api-hyperlane.nodes.torus.network"
      },
      {
        "http": "https://api.torus.network"
      }
    ],
    "technicalStack": "polkadotsubstrate"
  },
  "treasure": {
    "blockExplorers": [
      {
        "apiUrl": "https://rpc-explorer-verify.treasure.lol/contract_verification",
        "family": "etherscan",
        "name": "Treasurescan",
        "url": "https://treasurescan.io"
      }
    ],
    "blocks": {
      "confirmations": 1,
      "estimateBlockTime": 1,
      "reorgPeriod": 0
    },
    "chainId": 61166,
    "deployer": {
      "name": "Abacus Works",
      "url": "https://www.hyperlane.xyz"
    },
    "displayName": "Treasure",
    "domainId": 61166,
    "gasCurrencyCoinGeckoId": "magic",
    "gnosisSafeTransactionServiceUrl": "https://prod.treasure.keypersafe.xyz",
    "name": "treasure",
    "nativeToken": {
      "decimals": 18,
      "name": "MAGIC",
      "symbol": "MAGIC"
    },
    "protocol": "ethereum",
    "rpcUrls": [
      {
        "http": "https://rpc.treasure.lol"
      }
    ],
    "technicalStack": "zksync"
  },
<<<<<<< HEAD
  "soneium": {
    "blockExplorers": [
      {
        "apiUrl": "https://soneium.blockscout.com/api",
        "family": "blockscout",
        "name": "Soneium Explorer",
        "url": "https://soneium.blockscout.com"
=======
  "trumpchain": {
    "blockExplorers": [
      {
        "apiUrl": "https://explorer.trumpchain.dev/api",
        "family": "blockscout",
        "name": "TRUMPCHAIN Explorer",
        "url": "https://explorer.trumpchain.dev"
>>>>>>> e861535d
      }
    ],
    "blocks": {
      "confirmations": 1,
<<<<<<< HEAD
      "estimateBlockTime": 2,
      "reorgPeriod": 5
    },
    "chainId": 1868,
    "deployer": {
      "name": "Abacus Works",
      "url": "https://www.hyperlane.xyz"
    },
    "displayName": "Soneium",
    "domainId": 1868,
    "gasCurrencyCoinGeckoId": "ethereum",
    "name": "soneium",
    "nativeToken": {
      "decimals": 18,
      "name": "Ether",
      "symbol": "ETH"
    },
    "protocol": "ethereum",
    "rpcUrls": [
      {
        "http": "https://rpc.soneium.org"
      }
    ],
    "technicalStack": "opstack"
  },
  "sonic": {
    "blockExplorers": [
      {
        "apiUrl": "https://api.sonicscan.org/api",
        "family": "etherscan",
        "name": "Sonic Explorer",
        "url": "https://sonicscan.org"
      }
    ],
    "blocks": {
      "confirmations": 1,
      "estimateBlockTime": 2,
      "reorgPeriod": 5
    },
    "chainId": 146,
    "deployer": {
      "name": "Abacus Works",
      "url": "https://www.hyperlane.xyz"
    },
    "displayName": "Sonic",
    "domainId": 146,
    "gasCurrencyCoinGeckoId": "fantom",
    "name": "sonic",
    "nativeToken": {
      "decimals": 18,
      "name": "Sonic",
      "symbol": "S"
    },
    "protocol": "ethereum",
    "rpcUrls": [
      {
        "http": "https://rpc.soniclabs.com"
      }
    ],
    "technicalStack": "other"
  },
  "sonicsvm": {
    "blockExplorers": [
      {
        "apiUrl": "https://solscan.io",
        "family": "other",
        "name": "Solana Explorer",
        "url": "https://solscan.io"
      }
    ],
    "blocks": {
      "confirmations": 1,
      "estimateBlockTime": 0.4,
      "reorgPeriod": 0
    },
    "chainId": 507150715,
    "deployer": {
      "name": "Abacus Works",
      "url": "https://www.hyperlane.xyz"
    },
    "displayName": "Sonic SVM",
    "domainId": 507150715,
    "gasCurrencyCoinGeckoId": "solana",
    "name": "sonicsvm",
    "nativeToken": {
      "decimals": 9,
      "name": "Solana",
      "symbol": "SOL"
    },
    "protocol": "sealevel",
    "rpcUrls": [
      {
        "http": "https://api.mainnet-alpha.sonic.game"
      }
    ],
    "technicalStack": "other"
  },
  "soon": {
    "blockExplorers": [
      {
        "apiUrl": "https://explorer.soo.network/",
        "family": "other",
        "name": "SOON Explorer",
        "url": "https://explorer.soo.network/"
      }
    ],
    "blocks": {
      "confirmations": 1,
      "estimateBlockTime": 0.05,
      "reorgPeriod": 0
    },
    "chainId": 50075007,
    "deployer": {
      "name": "Abacus Works",
      "url": "https://www.hyperlane.xyz"
    },
    "displayName": "SOON",
    "domainId": 50075007,
    "gasCurrencyCoinGeckoId": "ethereum",
    "name": "soon",
    "nativeToken": {
      "decimals": 9,
      "name": "Ether",
      "symbol": "ETH"
    },
    "protocol": "sealevel",
    "rpcUrls": [
      {
        "http": "https://rpc.mainnet.soo.network/rpc"
      }
    ],
    "technicalStack": "other"
  },
  "stride": {
    "bech32Prefix": "stride",
    "blockExplorers": [
      {
        "apiUrl": "https://apis.mintscan.io/v1/stride",
        "family": "other",
        "name": "Mintscan",
        "url": "https://www.mintscan.io/stride"
      }
    ],
    "blocks": {
      "confirmations": 1,
      "estimateBlockTime": 5,
      "reorgPeriod": 1
    },
    "canonicalAsset": "ustrd",
    "chainId": "stride-1",
    "contractAddressBytes": 32,
    "deployer": {
      "name": "Stride Labs",
      "url": "https://www.stride.zone"
    },
    "displayName": "Stride",
    "domainId": 745,
    "gasCurrencyCoinGeckoId": "stride",
    "gasPrice": {
      "amount": "0.025",
      "denom": "ustrd"
    },
    "grpcUrls": [
      {
        "http": "https://stride-grpc.publicnode.com:443"
      }
    ],
    "index": {
      "chunk": 5,
      "from": 9152000
    },
    "name": "stride",
    "nativeToken": {
      "decimals": 6,
      "denom": "ustrd",
      "name": "Stride",
      "symbol": "STRD"
=======
      "estimateBlockTime": 1,
      "reorgPeriod": 0
    },
    "chainId": 4547,
    "deployer": {
      "name": "Abacus Works",
      "url": "https://www.hyperlane.xyz"
    },
    "displayName": "TRUMPCHAIN",
    "domainId": 4547,
    "gasCurrencyCoinGeckoId": "official-trump",
    "index": {
      "from": 18
    },
    "name": "trumpchain",
    "nativeToken": {
      "decimals": 18,
      "name": "TRUMP",
      "symbol": "TRUMP"
>>>>>>> e861535d
    },
    "protocol": "ethereum",
    "rpcUrls": [
      {
        "http": "https://rpc.trumpchain.dev"
      }
    ],
    "technicalStack": "arbitrumnitro"
  },
<<<<<<< HEAD
  "superseed": {
    "blockExplorers": [
      {
        "apiUrl": "https://explorer.superseed.xyz/api",
        "family": "blockscout",
        "name": "Superseed Explorer",
        "url": "https://explorer.superseed.xyz"
      }
    ],
    "blocks": {
      "confirmations": 1,
      "estimateBlockTime": 2,
      "reorgPeriod": 5
    },
    "chainId": 5330,
    "deployer": {
      "name": "Abacus Works",
      "url": "https://www.hyperlane.xyz"
    },
    "displayName": "Superseed",
    "domainId": 5330,
    "gasCurrencyCoinGeckoId": "ethereum",
    "name": "superseed",
    "nativeToken": {
      "decimals": 18,
      "name": "Ether",
      "symbol": "ETH"
    },
    "protocol": "ethereum",
    "rpcUrls": [
      {
        "http": "https://mainnet.superseed.xyz"
      }
    ],
    "technicalStack": "opstack"
  },
  "superpositionmainnet": {
=======
  "unichain": {
>>>>>>> e861535d
    "blockExplorers": [
      {
        "apiUrl": "https://api.uniscan.xyz/api",
        "family": "etherscan",
        "name": "Unichain Explorer",
        "url": "https://uniscan.xyz"
      }
    ],
    "blocks": {
      "confirmations": 1,
      "estimateBlockTime": 1,
      "reorgPeriod": 5
    },
    "chainId": 130,
    "deployer": {
      "name": "Abacus Works",
      "url": "https://www.hyperlane.xyz"
    },
<<<<<<< HEAD
    "displayName": "Superposition",
    "domainId": 1000055244,
    "gasCurrencyCoinGeckoId": "ethereum",
    "index": {
      "from": 2743
    },
    "name": "superpositionmainnet",
=======
    "displayName": "Unichain",
    "domainId": 130,
    "gasCurrencyCoinGeckoId": "ethereum",
    "name": "unichain",
>>>>>>> e861535d
    "nativeToken": {
      "decimals": 18,
      "name": "Ether",
      "symbol": "ETH"
    },
    "protocol": "ethereum",
    "rpcUrls": [
      {
        "http": "https://mainnet.unichain.org"
      }
    ],
    "technicalStack": "opstack"
  },
<<<<<<< HEAD
  "swell": {
    "blockExplorers": [
      {
        "apiUrl": "https://explorer.swellnetwork.io/api",
        "family": "blockscout",
        "name": "Swell Explorer",
        "url": "https://explorer.swellnetwork.io"
      }
    ],
    "blocks": {
      "confirmations": 1,
      "estimateBlockTime": 2,
      "reorgPeriod": 5
    },
    "chainId": 1923,
    "deployer": {
      "name": "Abacus Works",
      "url": "https://www.hyperlane.xyz"
    },
    "displayName": "Swell",
    "domainId": 1923,
    "gasCurrencyCoinGeckoId": "ethereum",
    "gnosisSafeTransactionServiceUrl": "https://trx-swell.safe.protofire.io",
    "name": "swell",
    "nativeToken": {
      "decimals": 18,
      "name": "Ether",
      "symbol": "ETH"
    },
    "protocol": "ethereum",
    "rpcUrls": [
      {
        "http": "https://swell-mainnet.alt.technology"
      }
    ],
    "technicalStack": "opstack"
  },
  "taiko": {
=======
  "unitzero": {
>>>>>>> e861535d
    "blockExplorers": [
      {
        "apiUrl": "https://explorer.unit0.dev/api",
        "family": "blockscout",
        "name": "Unit Zero Explorer",
        "url": "https://explorer.unit0.dev"
      }
    ],
    "blocks": {
      "confirmations": 1,
      "estimateBlockTime": 7,
      "reorgPeriod": 5
    },
    "chainId": 88811,
    "deployer": {
      "name": "Abacus Works",
      "url": "https://www.hyperlane.xyz"
    },
    "displayName": "Unit Zero",
    "domainId": 88811,
    "gasCurrencyCoinGeckoId": "unit0",
    "name": "unitzero",
    "nativeToken": {
      "decimals": 18,
      "name": "Unit Zero",
      "symbol": "UNIT0"
    },
    "protocol": "ethereum",
    "rpcUrls": [
      {
        "http": "https://rpc.unit0.dev"
      }
    ],
    "technicalStack": "other"
  },
  "vana": {
    "blockExplorers": [
      {
        "apiUrl": "https://vanascan.io/api/eth-rpc",
        "family": "blockscout",
        "name": "Vana Explorer",
        "url": "https://vanascan.io"
      }
    ],
    "blocks": {
      "confirmations": 1,
      "estimateBlockTime": 6,
      "reorgPeriod": 5
    },
    "chainId": 1480,
    "deployer": {
      "name": "Abacus Works",
      "url": "https://www.hyperlane.xyz"
    },
    "displayName": "Vana",
    "domainId": 1480,
    "gasCurrencyCoinGeckoId": "vana",
    "name": "vana",
    "nativeToken": {
      "decimals": 18,
      "name": "Vana",
      "symbol": "VANA"
    },
    "protocol": "ethereum",
    "rpcUrls": [
      {
        "http": "https://rpc.vana.org"
      }
    ],
    "technicalStack": "other"
  },
  "telos": {
    "blockExplorers": [
      {
        "apiUrl": "https://www.teloscan.io/api",
        "family": "other",
        "name": "Teloscan",
        "url": "https://www.teloscan.io"
      }
    ],
    "blocks": {
      "confirmations": 1,
      "estimateBlockTime": 1,
      "reorgPeriod": "finalized"
    },
    "chainId": 40,
    "deployer": {
      "name": "Abacus Works",
      "url": "https://www.hyperlane.xyz"
    },
    "displayName": "Telos EVM",
    "domainId": 40,
    "gasCurrencyCoinGeckoId": "telos",
    "name": "telos",
    "nativeToken": {
      "decimals": 18,
      "name": "Telos",
      "symbol": "TLOS"
    },
    "protocol": "ethereum",
    "rpcUrls": [
      {
        "http": "https://rpc.telos.net"
      },
      {
        "http": "https://telos.drpc.org"
      }
    ],
    "technicalStack": "other"
  },
  "torus": {
    "blockExplorers": [
      {
        "apiUrl": "https://api.blockscout.torus.network/api",
        "family": "blockscout",
        "name": "Torus Explorer",
        "url": "https://blockscout.torus.network"
      }
    ],
    "blocks": {
      "confirmations": 1,
      "estimateBlockTime": 8,
      "reorgPeriod": "finalized"
    },
    "chainId": 21000,
    "deployer": {
      "name": "Abacus Works",
      "url": "https://www.hyperlane.xyz"
    },
    "displayName": "Torus",
    "domainId": 21000,
    "gasCurrencyCoinGeckoId": "torus",
    "name": "torus",
    "nativeToken": {
      "decimals": 18,
      "name": "Torus",
      "symbol": "TORUS"
    },
    "protocol": "ethereum",
    "rpcUrls": [
      {
        "http": "https://api-hyperlane.nodes.torus.network"
      },
      {
        "http": "https://api.torus.network"
      }
    ],
    "technicalStack": "polkadotsubstrate"
  },
  "treasure": {
    "blockExplorers": [
      {
        "apiUrl": "https://rpc-explorer-verify.treasure.lol/contract_verification",
        "family": "etherscan",
        "name": "Treasurescan",
        "url": "https://treasurescan.io"
      }
    ],
    "blocks": {
      "confirmations": 1,
      "estimateBlockTime": 1,
      "reorgPeriod": 0
    },
    "chainId": 61166,
    "deployer": {
      "name": "Abacus Works",
      "url": "https://www.hyperlane.xyz"
    },
    "displayName": "Treasure",
    "domainId": 61166,
    "gasCurrencyCoinGeckoId": "magic",
    "name": "treasure",
    "nativeToken": {
      "decimals": 18,
      "name": "MAGIC",
      "symbol": "MAGIC"
    },
    "protocol": "ethereum",
    "rpcUrls": [
      {
        "http": "https://rpc.treasure.lol"
      }
    ],
    "technicalStack": "zksync"
  },
  "trumpchain": {
    "blockExplorers": [
      {
        "apiUrl": "https://explorer.trumpchain.dev/api",
        "family": "blockscout",
        "name": "TRUMPCHAIN Explorer",
        "url": "https://explorer.trumpchain.dev"
      }
    ],
    "blocks": {
      "confirmations": 1,
      "estimateBlockTime": 1,
      "reorgPeriod": 0
    },
    "chainId": 4547,
    "deployer": {
      "name": "Abacus Works",
      "url": "https://www.hyperlane.xyz"
    },
    "displayName": "TRUMPCHAIN",
    "domainId": 4547,
    "gasCurrencyCoinGeckoId": "official-trump",
    "index": {
      "from": 18
    },
    "name": "trumpchain",
    "nativeToken": {
      "decimals": 18,
      "name": "TRUMP",
      "symbol": "TRUMP"
    },
    "protocol": "ethereum",
    "rpcUrls": [
      {
        "http": "https://rpc.trumpchain.dev"
      }
    ],
    "technicalStack": "arbitrumnitro"
  },
  "unichain": {
    "blockExplorers": [
      {
        "apiUrl": "https://unichain.blockscout.com/api",
        "family": "blockscout",
        "name": "Unichain Explorer",
        "url": "https://unichain.blockscout.com"
      }
    ],
    "blocks": {
      "confirmations": 1,
      "estimateBlockTime": 1,
      "reorgPeriod": 5
    },
    "chainId": 130,
    "deployer": {
      "name": "Abacus Works",
      "url": "https://www.hyperlane.xyz"
    },
    "displayName": "Unichain",
    "domainId": 130,
    "gasCurrencyCoinGeckoId": "ethereum",
    "name": "unichain",
    "nativeToken": {
      "decimals": 18,
      "name": "Ether",
      "symbol": "ETH"
    },
    "protocol": "ethereum",
    "rpcUrls": [
      {
        "http": "https://mainnet.unichain.org"
      }
    ],
    "technicalStack": "opstack"
  },
  "unitzero": {
    "blockExplorers": [
      {
        "apiUrl": "https://explorer.unit0.dev/api",
        "family": "blockscout",
        "name": "Unit Zero Explorer",
        "url": "https://explorer.unit0.dev"
      }
    ],
    "blocks": {
      "confirmations": 1,
      "estimateBlockTime": 7,
      "reorgPeriod": 5
    },
    "chainId": 88811,
    "deployer": {
      "name": "Abacus Works",
      "url": "https://www.hyperlane.xyz"
    },
    "displayName": "Unit Zero",
    "domainId": 88811,
    "gasCurrencyCoinGeckoId": "unit0",
    "name": "unitzero",
    "nativeToken": {
      "decimals": 18,
      "name": "Unit Zero",
      "symbol": "UNIT0"
    },
    "protocol": "ethereum",
    "rpcUrls": [
      {
        "http": "https://rpc.unit0.dev"
      }
    ],
    "technicalStack": "other"
  },
  "vana": {
    "blockExplorers": [
      {
        "apiUrl": "https://vanascan.io/api/eth-rpc",
        "family": "blockscout",
        "name": "Vana Explorer",
        "url": "https://vanascan.io"
      }
    ],
    "blocks": {
      "confirmations": 1,
      "estimateBlockTime": 6,
      "reorgPeriod": 5
    },
    "chainId": 1480,
    "deployer": {
      "name": "Abacus Works",
      "url": "https://www.hyperlane.xyz"
    },
    "displayName": "Vana",
    "domainId": 1480,
    "gasCurrencyCoinGeckoId": "vana",
    "name": "vana",
    "nativeToken": {
      "decimals": 18,
      "name": "Vana",
      "symbol": "VANA"
    },
    "protocol": "ethereum",
    "rpcUrls": [
      {
        "http": "https://rpc.vana.org"
      }
    ],
    "technicalStack": "other"
  },
  "viction": {
    "blockExplorers": [
      {
        "apiUrl": "https://www.vicscan.xyz/api",
        "family": "other",
        "name": "Vicscan",
        "url": "https://www.vicscan.xyz"
      }
    ],
    "blocks": {
      "confirmations": 1,
      "estimateBlockTime": 2,
      "reorgPeriod": 3
    },
    "chainId": 88,
    "deployer": {
      "name": "Abacus Works",
      "url": "https://www.hyperlane.xyz"
    },
    "displayName": "Viction",
    "domainId": 88,
    "gasCurrencyCoinGeckoId": "tomochain",
    "name": "viction",
    "nativeToken": {
      "decimals": 18,
      "name": "Viction",
      "symbol": "VIC"
    },
    "protocol": "ethereum",
    "rpcUrls": [
      {
        "http": "https://rpc.tomochain.com"
      },
      {
        "http": "https://viction.blockpi.network/v1/rpc/public"
      }
    ],
    "technicalStack": "other"
  },
  "worldchain": {
    "blockExplorers": [
      {
        "apiUrl": "https://api.worldscan.org/api",
        "family": "etherscan",
        "name": "Worldscan",
        "url": "https://worldscan.org"
      }
    ],
    "blocks": {
      "confirmations": 1,
      "estimateBlockTime": 2,
      "reorgPeriod": 5
    },
    "chainId": 480,
    "deployer": {
      "name": "Abacus Works",
      "url": "https://www.hyperlane.xyz"
    },
    "displayName": "World Chain",
    "domainId": 480,
    "gasCurrencyCoinGeckoId": "ethereum",
    "name": "worldchain",
    "nativeToken": {
      "decimals": 18,
      "name": "Ether",
      "symbol": "ETH"
    },
    "protocol": "ethereum",
    "rpcUrls": [
      {
        "http": "https://worldchain-mainnet.g.alchemy.com/public"
      }
    ],
    "technicalStack": "opstack"
  },
  "xai": {
    "blockExplorers": [
      {
        "apiUrl": "https://explorer.xai-chain.net/api",
        "family": "blockscout",
        "name": "Xai Explorer",
        "url": "https://explorer.xai-chain.net"
      }
    ],
    "blocks": {
      "confirmations": 1,
      "estimateBlockTime": 1,
      "reorgPeriod": 5
    },
    "chainId": 660279,
    "deployer": {
      "name": "Abacus Works",
      "url": "https://www.hyperlane.xyz"
    },
    "displayName": "Xai",
    "domainId": 660279,
    "gasCurrencyCoinGeckoId": "xai-blockchain",
    "index": {
      "from": 24395308
    },
    "name": "xai",
    "nativeToken": {
      "decimals": 18,
      "name": "XAI Token",
      "symbol": "XAI"
    },
    "protocol": "ethereum",
    "rpcUrls": [
      {
        "http": "https://xai-chain.net/rpc"
      }
    ],
    "technicalStack": "arbitrumnitro"
  },
  "xlayer": {
    "blockExplorers": [
      {
        "apiUrl": "https://www.oklink.com/api",
        "family": "other",
        "name": "X Layer Explorer",
        "url": "https://www.oklink.com/xlayer"
      }
    ],
    "blocks": {
      "confirmations": 1,
      "estimateBlockTime": 10,
      "reorgPeriod": 5
    },
    "chainId": 196,
    "deployer": {
      "name": "Abacus Works",
      "url": "https://www.hyperlane.xyz"
    },
    "displayName": "XLayer",
    "displayNameShort": "XLayer",
    "domainId": 196,
    "gasCurrencyCoinGeckoId": "okb",
    "gnosisSafeTransactionServiceUrl": "https://app.safe.global/welcome?chain=xlayer",
    "name": "xlayer",
    "nativeToken": {
      "decimals": 18,
      "name": "OKB",
      "symbol": "OKB"
    },
    "protocol": "ethereum",
    "rpcUrls": [
      {
        "http": "https://xlayerrpc.okx.com"
      },
      {
        "http": "https://rpc.xlayer.tech"
      }
    ],
    "technicalStack": "polygoncdk"
  },
  "xpla": {
    "blockExplorers": [
      {
        "apiUrl": "https://explorer.xpla.io/mainnet/api",
        "family": "other",
        "name": "XPLA Explorer",
        "url": "https://explorer.xpla.io/mainnet"
      }
    ],
    "blocks": {
      "confirmations": 1,
      "estimateBlockTime": 6,
      "reorgPeriod": 5
    },
    "chainId": 37,
    "deployer": {
      "name": "Abacus Works",
      "url": "https://www.hyperlane.xyz"
    },
    "displayName": "XPLA",
    "domainId": 37,
    "gasCurrencyCoinGeckoId": "xpla",
    "name": "xpla",
    "nativeToken": {
      "decimals": 18,
      "name": "XPLA",
      "symbol": "XPLA"
    },
    "protocol": "ethereum",
    "rpcUrls": [
      {
        "http": "https://dimension-evm-rpc.xpla.dev"
      }
    ],
    "technicalStack": "other"
  },
  "zeronetwork": {
    "blockExplorers": [
      {
        "apiUrl": "https://zero-network.calderaexplorer.xyz/verification/contract_verification",
        "family": "etherscan",
        "name": "Zero Network Explorer",
        "url": "https://zerion-explorer.vercel.app"
      }
    ],
    "blocks": {
      "confirmations": 1,
      "estimateBlockTime": 1,
      "reorgPeriod": 0
    },
    "chainId": 543210,
    "deployer": {
      "name": "Abacus Works",
      "url": "https://www.hyperlane.xyz"
    },
    "displayName": "Zero Network",
    "domainId": 543210,
    "gasCurrencyCoinGeckoId": "ethereum",
    "gnosisSafeTransactionServiceUrl": "https://prod.zeronet-mainnet.transaction.keypersafe.xyz",
    "name": "zeronetwork",
    "nativeToken": {
      "decimals": 18,
      "name": "Ether",
      "symbol": "ETH"
    },
    "protocol": "ethereum",
    "rpcUrls": [
      {
        "http": "https://zero-network.calderachain.xyz"
      }
    ],
    "technicalStack": "zksync"
  },
  "zetachain": {
    "blockExplorers": [
      {
        "apiUrl": "https://explorer.zetachain.com",
        "family": "other",
        "name": "ZetaScan",
        "url": "https://explorer.zetachain.com"
      }
    ],
    "blocks": {
      "confirmations": 1,
      "estimateBlockTime": 6,
      "reorgPeriod": 0
    },
    "chainId": 7000,
    "deployer": {
      "name": "Abacus Works",
      "url": "https://www.hyperlane.xyz"
    },
    "displayName": "ZetaChain",
    "domainId": 7000,
    "gasCurrencyCoinGeckoId": "zetachain",
    "gnosisSafeTransactionServiceUrl": "https://transaction.safe.zetachain.com",
    "name": "zetachain",
    "nativeToken": {
      "decimals": 18,
      "name": "ZetaChain",
      "symbol": "ZETA"
    },
    "protocol": "ethereum",
    "rpcUrls": [
      {
        "http": "https://zetachain-evm.blockpi.network/v1/rpc/public"
      },
      {
        "http": "https://zetachain-mainnet.g.allthatnode.com/archive/evm"
      }
    ],
    "technicalStack": "other"
  },
  "zircuit": {
    "blockExplorers": [
      {
        "apiUrl": "https://explorer.zircuit.com/api/contractVerifyHardhat",
        "family": "etherscan",
        "name": "Zircuit Eplorer",
        "url": "https://explorer.zircuit.com"
      }
    ],
    "blocks": {
      "confirmations": 1,
      "estimateBlockTime": 2,
      "reorgPeriod": 5
    },
    "chainId": 48900,
    "deployer": {
      "name": "Abacus Works",
      "url": "https://www.hyperlane.xyz"
    },
    "displayName": "Zircuit",
    "domainId": 48900,
    "gasCurrencyCoinGeckoId": "ethereum",
    "gnosisSafeTransactionServiceUrl": "https://transaction.safe.zircuit.com",
    "name": "zircuit",
    "nativeToken": {
      "decimals": 18,
      "name": "Ether",
      "symbol": "ETH"
    },
    "protocol": "ethereum",
    "rpcUrls": [
      {
        "http": "https://zircuit1-mainnet.p2pify.com"
      },
      {
        "http": "https://zircuit1-mainnet.liquify.com"
      },
      {
        "http": "https://zircuit-mainnet.drpc.org"
      }
    ],
    "technicalStack": "opstack"
  },
  "zklink": {
    "blockExplorers": [
      {
        "apiUrl": "https://explorer.zklink.io/contract_verification",
        "family": "etherscan",
        "name": "zkLink Nova Block Explorer",
        "url": "https://explorer.zklink.io"
      }
    ],
    "blocks": {
      "confirmations": 1,
      "estimateBlockTime": 1,
      "reorgPeriod": 0
    },
    "chainId": 810180,
    "deployer": {
      "name": "Abacus Works",
      "url": "https://www.hyperlane.xyz"
    },
    "displayName": "zkLink Nova",
    "displayNameShort": "zkLink",
    "domainId": 810180,
    "gasCurrencyCoinGeckoId": "ethereum",
<<<<<<< HEAD
=======
    "gnosisSafeTransactionServiceUrl": "https://transaction.safe.zklink.io",
>>>>>>> e861535d
    "name": "zklink",
    "nativeToken": {
      "decimals": 18,
      "name": "Ethereum",
      "symbol": "ETH"
    },
    "protocol": "ethereum",
    "rpcUrls": [
      {
        "http": "https://rpc.zklink.io"
      },
      {
        "http": "https://rpc.zklink.network"
      }
    ],
    "technicalStack": "zksync"
  },
  "zksync": {
    "blockExplorers": [
      {
        "apiUrl": "https://zksync2-mainnet-explorer.zksync.io/contract_verification",
        "family": "etherscan",
        "name": "zkSync Explorer",
        "url": "https://explorer.zksync.io"
      }
    ],
    "blocks": {
      "confirmations": 1,
      "estimateBlockTime": 1,
      "reorgPeriod": 0
    },
    "chainId": 324,
    "deployer": {
      "name": "Abacus Works",
      "url": "https://www.hyperlane.xyz"
    },
    "displayName": "zkSync",
    "domainId": 324,
    "gasCurrencyCoinGeckoId": "ethereum",
    "gnosisSafeTransactionServiceUrl": "https://safe-transaction-zksync.safe.global",
    "name": "zksync",
    "nativeToken": {
      "decimals": 18,
      "name": "Ether",
      "symbol": "ETH"
    },
    "protocol": "ethereum",
    "rpcUrls": [
      {
        "http": "https://mainnet.era.zksync.io"
      }
    ],
    "technicalStack": "zksync"
  },
  "zoramainnet": {
    "blockExplorers": [
      {
        "apiUrl": "https://explorer.zora.energy/api",
        "family": "blockscout",
        "name": "Zora Explorer",
        "url": "https://explorer.zora.energy"
      }
    ],
    "blocks": {
      "confirmations": 1,
      "estimateBlockTime": 2,
      "reorgPeriod": 5
    },
    "chainId": 7777777,
    "deployer": {
      "name": "Abacus Works",
      "url": "https://www.hyperlane.xyz"
    },
    "displayName": "Zora",
    "domainId": 7777777,
    "gasCurrencyCoinGeckoId": "ethereum",
    "gnosisSafeTransactionServiceUrl": "https://transaction-zora.safe.optimism.io",
    "name": "zoramainnet",
    "nativeToken": {
      "decimals": 18,
      "name": "Ether",
      "symbol": "ETH"
    },
    "protocol": "ethereum",
    "rpcUrls": [
      {
        "http": "https://rpc.zora.energy"
      }
    ],
    "technicalStack": "opstack"
  }
}<|MERGE_RESOLUTION|>--- conflicted
+++ resolved
@@ -21,10 +21,7 @@
     "displayName": "Abstract",
     "domainId": 2741,
     "gasCurrencyCoinGeckoId": "ethereum",
-<<<<<<< HEAD
-=======
     "gnosisSafeTransactionServiceUrl": "https://transaction.abstract-safe.protofire.io",
->>>>>>> e861535d
     "index": {
       "from": 201749
     },
@@ -286,8 +283,6 @@
     ],
     "technicalStack": "arbitrumnitro"
   },
-<<<<<<< HEAD
-=======
   "arcadia": {
     "blockExplorers": [
       {
@@ -324,7 +319,6 @@
     ],
     "technicalStack": "other"
   },
->>>>>>> e861535d
   "artela": {
     "blockExplorers": [
       {
@@ -517,8 +511,6 @@
     ],
     "technicalStack": "other"
   },
-<<<<<<< HEAD
-=======
   "bouncebit": {
     "blockExplorers": [
       {
@@ -555,7 +547,6 @@
     ],
     "technicalStack": "other"
   },
->>>>>>> e861535d
   "flame": {
     "blockExplorers": [
       {
@@ -872,45 +863,6 @@
     "technicalStack": "opstack"
   },
   "boba": {
-<<<<<<< HEAD
-    "blockExplorers": [
-      {
-        "apiUrl": "https://api.routescan.io/v2/network/mainnet/evm/288/etherscan/api",
-        "family": "routescan",
-        "name": "bobascan",
-        "url": "https://bobascan.com"
-      }
-    ],
-    "blocks": {
-      "confirmations": 1,
-      "estimateBlockTime": 2,
-      "reorgPeriod": 5
-    },
-    "chainId": 288,
-    "deployer": {
-      "name": "Abacus Works",
-      "url": "https://www.hyperlane.xyz"
-    },
-    "displayName": "Boba Mainnet",
-    "domainId": 288,
-    "gasCurrencyCoinGeckoId": "ethereum",
-    "name": "boba",
-    "nativeToken": {
-      "decimals": 18,
-      "name": "Ether",
-      "symbol": "ETH"
-    },
-    "protocol": "ethereum",
-    "rpcUrls": [
-      {
-        "http": "https://mainnet.boba.network"
-      }
-    ],
-    "technicalStack": "opstack"
-  },
-  "bsc": {
-=======
->>>>>>> e861535d
     "blockExplorers": [
       {
         "apiUrl": "https://api.routescan.io/v2/network/mainnet/evm/288/etherscan/api",
@@ -1164,8 +1116,6 @@
     }
   },
   "conflux": {
-<<<<<<< HEAD
-=======
     "blockExplorers": [
       {
         "apiUrl": "https://evmapi.confluxscan.net/api",
@@ -1247,51 +1197,53 @@
     "technicalStack": "arbitrumnitro"
   },
   "coredao": {
->>>>>>> e861535d
-    "blockExplorers": [
-      {
-        "apiUrl": "https://evmapi.confluxscan.net/api",
-        "family": "blockscout",
-        "name": "ConfluxScan eSpace",
-        "url": "https://evm.confluxscan.net"
-      }
-    ],
-    "blocks": {
-      "confirmations": 1,
-      "estimateBlockTime": 2,
-      "reorgPeriod": 10
-    },
-    "chainId": 1030,
-    "deployer": {
-      "name": "Abacus Works",
-      "url": "https://www.hyperlane.xyz"
-    },
-    "displayName": "Conflux eSpace",
-    "domainId": 1030,
-    "gasCurrencyCoinGeckoId": "conflux-token",
-    "name": "conflux",
-    "nativeToken": {
-      "decimals": 18,
-      "name": "Ethereum",
-      "symbol": "ETH"
-    },
-    "protocol": "ethereum",
-    "rpcUrls": [
-      {
-        "http": "https://evm.confluxrpc.com"
-      },
-      {
-        "http": "https://conflux-espace-public.unifra.io"
-      },
-      {
-        "http": "https://conflux-espace.blockpi.network/v1/rpc/public"
+    "blockExplorers": [
+      {
+        "apiUrl": "https://scan.coredao.org/api",
+        "family": "other",
+        "name": "Core Explorer",
+        "url": "https://scan.coredao.org"
+      }
+    ],
+    "blocks": {
+      "confirmations": 1,
+      "estimateBlockTime": 3,
+      "reorgPeriod": 21
+    },
+    "chainId": 1116,
+    "deployer": {
+      "name": "Abacus Works",
+      "url": "https://www.hyperlane.xyz"
+    },
+    "displayName": "Core",
+    "domainId": 1116,
+    "gasCurrencyCoinGeckoId": "coredaoorg",
+    "name": "coredao",
+    "nativeToken": {
+      "decimals": 18,
+      "name": "CoreDAO",
+      "symbol": "CORE"
+    },
+    "protocol": "ethereum",
+    "rpcUrls": [
+      {
+        "http": "https://rpc.coredao.org"
+      },
+      {
+        "http": "https://core.public.infstones.com"
+      },
+      {
+        "http": "https://rpc.ankr.com/core"
+      },
+      {
+        "http": "https://core.drpc.org"
+      },
+      {
+        "http": "https://rpc-core.icecreamswap.com"
       }
     ],
     "technicalStack": "other"
   },
-<<<<<<< HEAD
-  "conwai": {
-=======
   "corn": {
     "blockExplorers": [
       {
@@ -1338,139 +1290,6 @@
     "technicalStack": "arbitrumnitro"
   },
   "cyber": {
->>>>>>> e861535d
-    "blockExplorers": [
-      {
-        "apiUrl": "https://conwai.calderaexplorer.xyz/api",
-        "family": "blockscout",
-        "name": "Conwai Explorer",
-        "url": "https://conwai.calderaexplorer.xyz"
-      }
-    ],
-    "blocks": {
-      "confirmations": 1,
-      "estimateBlockTime": 2,
-      "reorgPeriod": 0
-    },
-    "chainId": 668668,
-    "deployer": {
-      "name": "Abacus Works",
-      "url": "https://www.hyperlane.xyz"
-    },
-    "displayName": "Conwai",
-    "domainId": 668668,
-    "gasCurrencyCoinGeckoId": "conwai",
-    "index": {
-      "from": 73
-    },
-    "name": "conwai",
-    "nativeToken": {
-      "decimals": 18,
-      "name": "Conwai",
-      "symbol": "CNW"
-    },
-    "protocol": "ethereum",
-    "rpcUrls": [
-      {
-        "http": "https://conwai.calderachain.xyz/http"
-      }
-    ],
-    "technicalStack": "arbitrumnitro"
-  },
-  "coredao": {
-    "blockExplorers": [
-      {
-        "apiUrl": "https://scan.coredao.org/api",
-        "family": "other",
-        "name": "Core Explorer",
-        "url": "https://scan.coredao.org"
-      }
-    ],
-    "blocks": {
-      "confirmations": 1,
-      "estimateBlockTime": 3,
-      "reorgPeriod": 21
-    },
-    "chainId": 1116,
-    "deployer": {
-      "name": "Abacus Works",
-      "url": "https://www.hyperlane.xyz"
-    },
-    "displayName": "Core",
-    "domainId": 1116,
-    "gasCurrencyCoinGeckoId": "coredaoorg",
-    "name": "coredao",
-    "nativeToken": {
-      "decimals": 18,
-      "name": "CoreDAO",
-      "symbol": "CORE"
-    },
-    "protocol": "ethereum",
-    "rpcUrls": [
-      {
-        "http": "https://rpc.coredao.org"
-      },
-      {
-        "http": "https://core.public.infstones.com"
-      },
-      {
-        "http": "https://rpc.ankr.com/core"
-      },
-      {
-        "http": "https://core.drpc.org"
-      },
-      {
-        "http": "https://rpc-core.icecreamswap.com"
-      }
-    ],
-    "technicalStack": "other"
-  },
-  "corn": {
-    "blockExplorers": [
-      {
-        "apiUrl": "https://api.routescan.io/v2/network/mainnet/evm/21000000/etherscan/api",
-        "family": "routescan",
-        "name": "Cornscan",
-        "url": "https://cornscan.io"
-      }
-    ],
-    "blocks": {
-      "confirmations": 1,
-      "estimateBlockTime": 20,
-      "reorgPeriod": 5
-    },
-    "chainId": 21000000,
-    "deployer": {
-      "name": "Abacus Works",
-      "url": "https://www.hyperlane.xyz"
-    },
-    "displayName": "Corn",
-    "domainId": 21000000,
-    "gasCurrencyCoinGeckoId": "bitcoin",
-    "index": {
-      "from": 55636
-    },
-    "name": "corn",
-    "nativeToken": {
-      "decimals": 18,
-      "name": "Bitcorn",
-      "symbol": "BTCN"
-    },
-    "protocol": "ethereum",
-    "rpcUrls": [
-      {
-        "http": "https://mainnet.corn-rpc.com"
-      },
-      {
-        "http": "https://maizenet-rpc.usecorn.com"
-      },
-      {
-        "http": "https://rpc.ankr.com/corn_maizenet"
-      }
-    ],
-    "technicalStack": "arbitrumnitro"
-  },
-  "cyber": {
     "blockExplorers": [
       {
         "apiUrl": "https://api.socialscan.io/cyber",
@@ -2095,45 +1914,6 @@
     "technicalStack": "other"
   },
   "glue": {
-<<<<<<< HEAD
-    "blockExplorers": [
-      {
-        "apiUrl": "https://explorer.glue.net/api",
-        "family": "blockscout",
-        "name": "Glue Explorer",
-        "url": "https://explorer.glue.net"
-      }
-    ],
-    "blocks": {
-      "confirmations": 1,
-      "estimateBlockTime": 6,
-      "reorgPeriod": 5
-    },
-    "chainId": 1300,
-    "deployer": {
-      "name": "Abacus Works",
-      "url": "https://www.hyperlane.xyz"
-    },
-    "displayName": "Glue",
-    "domainId": 1300,
-    "gasCurrencyCoinGeckoId": "glue",
-    "name": "glue",
-    "nativeToken": {
-      "decimals": 18,
-      "name": "GLUE",
-      "symbol": "GLUE"
-    },
-    "protocol": "ethereum",
-    "rpcUrls": [
-      {
-        "http": "https://rpc.glue.net"
-      }
-    ],
-    "technicalStack": "other"
-  },
-  "gnosis": {
-=======
->>>>>>> e861535d
     "blockExplorers": [
       {
         "apiUrl": "https://explorer.glue.net/api",
@@ -2332,8 +2112,6 @@
     "technicalStack": "other"
   },
   "hemi": {
-<<<<<<< HEAD
-=======
     "blockExplorers": [
       {
         "apiUrl": "https://explorer.hemi.xyz/api",
@@ -2401,50 +2179,6 @@
     "rpcUrls": [
       {
         "http": "https://rpc.hyperliquid.xyz/evm"
-      }
-    ],
-    "technicalStack": "other"
-  },
-  "immutablezkevmmainnet": {
->>>>>>> e861535d
-    "blockExplorers": [
-      {
-        "apiUrl": "https://explorer.hemi.xyz/api",
-        "family": "blockscout",
-        "name": "Hemi Explorer",
-        "url": "https://explorer.hemi.xyz"
-      }
-    ],
-    "blocks": {
-      "confirmations": 1,
-      "estimateBlockTime": 12,
-      "reorgPeriod": 5
-    },
-    "chainId": 43111,
-    "deployer": {
-      "name": "Abacus Works",
-      "url": "https://www.hyperlane.xyz"
-    },
-<<<<<<< HEAD
-    "displayName": "Hemi Network",
-    "domainId": 43111,
-    "gasCurrencyCoinGeckoId": "ethereum",
-    "name": "hemi",
-=======
-    "displayName": "Immutable zkEVM",
-    "domainId": 1000013371,
-    "gasCurrencyCoinGeckoId": "immutable-x",
-    "name": "immutablezkevmmainnet",
->>>>>>> e861535d
-    "nativeToken": {
-      "decimals": 18,
-      "name": "Ether",
-      "symbol": "ETH"
-    },
-    "protocol": "ethereum",
-    "rpcUrls": [
-      {
-        "http": "https://rpc.hemi.network/rpc"
       }
     ],
     "technicalStack": "other"
@@ -3973,7 +3707,6 @@
     "technicalStack": "opstack"
   },
   "rivalz": {
-<<<<<<< HEAD
     "blockExplorers": [
       {
         "apiUrl": "https://rivalz.calderaexplorer.xyz/api",
@@ -4012,47 +3745,6 @@
     ],
     "technicalStack": "arbitrumnitro"
   },
-  "rootstockmainnet": {
-=======
->>>>>>> e861535d
-    "blockExplorers": [
-      {
-        "apiUrl": "https://rivalz.calderaexplorer.xyz/api",
-        "family": "blockscout",
-        "name": "Rivalz Explorer",
-        "url": "https://rivalz.calderaexplorer.xyz"
-      }
-    ],
-    "blocks": {
-      "confirmations": 1,
-      "estimateBlockTime": 2,
-      "reorgPeriod": 0
-    },
-    "chainId": 753,
-    "deployer": {
-      "name": "Abacus Works",
-      "url": "https://www.hyperlane.xyz"
-    },
-    "displayName": "Rivalz",
-    "domainId": 753,
-    "gasCurrencyCoinGeckoId": "ethereum",
-    "index": {
-      "from": 21
-    },
-    "name": "rivalz",
-    "nativeToken": {
-      "decimals": 18,
-      "name": "Ether",
-      "symbol": "ETH"
-    },
-    "protocol": "ethereum",
-    "rpcUrls": [
-      {
-        "http": "https://rivalz.calderachain.xyz/http"
-      }
-    ],
-    "technicalStack": "arbitrumnitro"
-  },
   "ronin": {
     "blockExplorers": [
       {
@@ -4221,8 +3913,6 @@
       },
       {
         "http": "https://1rpc.io/scroll"
-<<<<<<< HEAD
-=======
       }
     ],
     "technicalStack": "other",
@@ -4846,7 +4536,6 @@
     "rpcUrls": [
       {
         "http": "https://rpc.mainnet.taiko.xyz"
->>>>>>> e861535d
       }
     ],
     "technicalStack": "other"
@@ -5003,15 +4692,6 @@
     ],
     "technicalStack": "zksync"
   },
-<<<<<<< HEAD
-  "soneium": {
-    "blockExplorers": [
-      {
-        "apiUrl": "https://soneium.blockscout.com/api",
-        "family": "blockscout",
-        "name": "Soneium Explorer",
-        "url": "https://soneium.blockscout.com"
-=======
   "trumpchain": {
     "blockExplorers": [
       {
@@ -5019,190 +4699,10 @@
         "family": "blockscout",
         "name": "TRUMPCHAIN Explorer",
         "url": "https://explorer.trumpchain.dev"
->>>>>>> e861535d
-      }
-    ],
-    "blocks": {
-      "confirmations": 1,
-<<<<<<< HEAD
-      "estimateBlockTime": 2,
-      "reorgPeriod": 5
-    },
-    "chainId": 1868,
-    "deployer": {
-      "name": "Abacus Works",
-      "url": "https://www.hyperlane.xyz"
-    },
-    "displayName": "Soneium",
-    "domainId": 1868,
-    "gasCurrencyCoinGeckoId": "ethereum",
-    "name": "soneium",
-    "nativeToken": {
-      "decimals": 18,
-      "name": "Ether",
-      "symbol": "ETH"
-    },
-    "protocol": "ethereum",
-    "rpcUrls": [
-      {
-        "http": "https://rpc.soneium.org"
-      }
-    ],
-    "technicalStack": "opstack"
-  },
-  "sonic": {
-    "blockExplorers": [
-      {
-        "apiUrl": "https://api.sonicscan.org/api",
-        "family": "etherscan",
-        "name": "Sonic Explorer",
-        "url": "https://sonicscan.org"
-      }
-    ],
-    "blocks": {
-      "confirmations": 1,
-      "estimateBlockTime": 2,
-      "reorgPeriod": 5
-    },
-    "chainId": 146,
-    "deployer": {
-      "name": "Abacus Works",
-      "url": "https://www.hyperlane.xyz"
-    },
-    "displayName": "Sonic",
-    "domainId": 146,
-    "gasCurrencyCoinGeckoId": "fantom",
-    "name": "sonic",
-    "nativeToken": {
-      "decimals": 18,
-      "name": "Sonic",
-      "symbol": "S"
-    },
-    "protocol": "ethereum",
-    "rpcUrls": [
-      {
-        "http": "https://rpc.soniclabs.com"
-      }
-    ],
-    "technicalStack": "other"
-  },
-  "sonicsvm": {
-    "blockExplorers": [
-      {
-        "apiUrl": "https://solscan.io",
-        "family": "other",
-        "name": "Solana Explorer",
-        "url": "https://solscan.io"
-      }
-    ],
-    "blocks": {
-      "confirmations": 1,
-      "estimateBlockTime": 0.4,
-      "reorgPeriod": 0
-    },
-    "chainId": 507150715,
-    "deployer": {
-      "name": "Abacus Works",
-      "url": "https://www.hyperlane.xyz"
-    },
-    "displayName": "Sonic SVM",
-    "domainId": 507150715,
-    "gasCurrencyCoinGeckoId": "solana",
-    "name": "sonicsvm",
-    "nativeToken": {
-      "decimals": 9,
-      "name": "Solana",
-      "symbol": "SOL"
-    },
-    "protocol": "sealevel",
-    "rpcUrls": [
-      {
-        "http": "https://api.mainnet-alpha.sonic.game"
-      }
-    ],
-    "technicalStack": "other"
-  },
-  "soon": {
-    "blockExplorers": [
-      {
-        "apiUrl": "https://explorer.soo.network/",
-        "family": "other",
-        "name": "SOON Explorer",
-        "url": "https://explorer.soo.network/"
-      }
-    ],
-    "blocks": {
-      "confirmations": 1,
-      "estimateBlockTime": 0.05,
-      "reorgPeriod": 0
-    },
-    "chainId": 50075007,
-    "deployer": {
-      "name": "Abacus Works",
-      "url": "https://www.hyperlane.xyz"
-    },
-    "displayName": "SOON",
-    "domainId": 50075007,
-    "gasCurrencyCoinGeckoId": "ethereum",
-    "name": "soon",
-    "nativeToken": {
-      "decimals": 9,
-      "name": "Ether",
-      "symbol": "ETH"
-    },
-    "protocol": "sealevel",
-    "rpcUrls": [
-      {
-        "http": "https://rpc.mainnet.soo.network/rpc"
-      }
-    ],
-    "technicalStack": "other"
-  },
-  "stride": {
-    "bech32Prefix": "stride",
-    "blockExplorers": [
-      {
-        "apiUrl": "https://apis.mintscan.io/v1/stride",
-        "family": "other",
-        "name": "Mintscan",
-        "url": "https://www.mintscan.io/stride"
-      }
-    ],
-    "blocks": {
-      "confirmations": 1,
-      "estimateBlockTime": 5,
-      "reorgPeriod": 1
-    },
-    "canonicalAsset": "ustrd",
-    "chainId": "stride-1",
-    "contractAddressBytes": 32,
-    "deployer": {
-      "name": "Stride Labs",
-      "url": "https://www.stride.zone"
-    },
-    "displayName": "Stride",
-    "domainId": 745,
-    "gasCurrencyCoinGeckoId": "stride",
-    "gasPrice": {
-      "amount": "0.025",
-      "denom": "ustrd"
-    },
-    "grpcUrls": [
-      {
-        "http": "https://stride-grpc.publicnode.com:443"
-      }
-    ],
-    "index": {
-      "chunk": 5,
-      "from": 9152000
-    },
-    "name": "stride",
-    "nativeToken": {
-      "decimals": 6,
-      "denom": "ustrd",
-      "name": "Stride",
-      "symbol": "STRD"
-=======
+      }
+    ],
+    "blocks": {
+      "confirmations": 1,
       "estimateBlockTime": 1,
       "reorgPeriod": 0
     },
@@ -5222,7 +4722,6 @@
       "decimals": 18,
       "name": "TRUMP",
       "symbol": "TRUMP"
->>>>>>> e861535d
     },
     "protocol": "ethereum",
     "rpcUrls": [
@@ -5232,365 +4731,13 @@
     ],
     "technicalStack": "arbitrumnitro"
   },
-<<<<<<< HEAD
-  "superseed": {
-    "blockExplorers": [
-      {
-        "apiUrl": "https://explorer.superseed.xyz/api",
-        "family": "blockscout",
-        "name": "Superseed Explorer",
-        "url": "https://explorer.superseed.xyz"
-      }
-    ],
-    "blocks": {
-      "confirmations": 1,
-      "estimateBlockTime": 2,
-      "reorgPeriod": 5
-    },
-    "chainId": 5330,
-    "deployer": {
-      "name": "Abacus Works",
-      "url": "https://www.hyperlane.xyz"
-    },
-    "displayName": "Superseed",
-    "domainId": 5330,
-    "gasCurrencyCoinGeckoId": "ethereum",
-    "name": "superseed",
-    "nativeToken": {
-      "decimals": 18,
-      "name": "Ether",
-      "symbol": "ETH"
-    },
-    "protocol": "ethereum",
-    "rpcUrls": [
-      {
-        "http": "https://mainnet.superseed.xyz"
-      }
-    ],
-    "technicalStack": "opstack"
-  },
-  "superpositionmainnet": {
-=======
   "unichain": {
->>>>>>> e861535d
     "blockExplorers": [
       {
         "apiUrl": "https://api.uniscan.xyz/api",
         "family": "etherscan",
         "name": "Unichain Explorer",
         "url": "https://uniscan.xyz"
-      }
-    ],
-    "blocks": {
-      "confirmations": 1,
-      "estimateBlockTime": 1,
-      "reorgPeriod": 5
-    },
-    "chainId": 130,
-    "deployer": {
-      "name": "Abacus Works",
-      "url": "https://www.hyperlane.xyz"
-    },
-<<<<<<< HEAD
-    "displayName": "Superposition",
-    "domainId": 1000055244,
-    "gasCurrencyCoinGeckoId": "ethereum",
-    "index": {
-      "from": 2743
-    },
-    "name": "superpositionmainnet",
-=======
-    "displayName": "Unichain",
-    "domainId": 130,
-    "gasCurrencyCoinGeckoId": "ethereum",
-    "name": "unichain",
->>>>>>> e861535d
-    "nativeToken": {
-      "decimals": 18,
-      "name": "Ether",
-      "symbol": "ETH"
-    },
-    "protocol": "ethereum",
-    "rpcUrls": [
-      {
-        "http": "https://mainnet.unichain.org"
-      }
-    ],
-    "technicalStack": "opstack"
-  },
-<<<<<<< HEAD
-  "swell": {
-    "blockExplorers": [
-      {
-        "apiUrl": "https://explorer.swellnetwork.io/api",
-        "family": "blockscout",
-        "name": "Swell Explorer",
-        "url": "https://explorer.swellnetwork.io"
-      }
-    ],
-    "blocks": {
-      "confirmations": 1,
-      "estimateBlockTime": 2,
-      "reorgPeriod": 5
-    },
-    "chainId": 1923,
-    "deployer": {
-      "name": "Abacus Works",
-      "url": "https://www.hyperlane.xyz"
-    },
-    "displayName": "Swell",
-    "domainId": 1923,
-    "gasCurrencyCoinGeckoId": "ethereum",
-    "gnosisSafeTransactionServiceUrl": "https://trx-swell.safe.protofire.io",
-    "name": "swell",
-    "nativeToken": {
-      "decimals": 18,
-      "name": "Ether",
-      "symbol": "ETH"
-    },
-    "protocol": "ethereum",
-    "rpcUrls": [
-      {
-        "http": "https://swell-mainnet.alt.technology"
-      }
-    ],
-    "technicalStack": "opstack"
-  },
-  "taiko": {
-=======
-  "unitzero": {
->>>>>>> e861535d
-    "blockExplorers": [
-      {
-        "apiUrl": "https://explorer.unit0.dev/api",
-        "family": "blockscout",
-        "name": "Unit Zero Explorer",
-        "url": "https://explorer.unit0.dev"
-      }
-    ],
-    "blocks": {
-      "confirmations": 1,
-      "estimateBlockTime": 7,
-      "reorgPeriod": 5
-    },
-    "chainId": 88811,
-    "deployer": {
-      "name": "Abacus Works",
-      "url": "https://www.hyperlane.xyz"
-    },
-    "displayName": "Unit Zero",
-    "domainId": 88811,
-    "gasCurrencyCoinGeckoId": "unit0",
-    "name": "unitzero",
-    "nativeToken": {
-      "decimals": 18,
-      "name": "Unit Zero",
-      "symbol": "UNIT0"
-    },
-    "protocol": "ethereum",
-    "rpcUrls": [
-      {
-        "http": "https://rpc.unit0.dev"
-      }
-    ],
-    "technicalStack": "other"
-  },
-  "vana": {
-    "blockExplorers": [
-      {
-        "apiUrl": "https://vanascan.io/api/eth-rpc",
-        "family": "blockscout",
-        "name": "Vana Explorer",
-        "url": "https://vanascan.io"
-      }
-    ],
-    "blocks": {
-      "confirmations": 1,
-      "estimateBlockTime": 6,
-      "reorgPeriod": 5
-    },
-    "chainId": 1480,
-    "deployer": {
-      "name": "Abacus Works",
-      "url": "https://www.hyperlane.xyz"
-    },
-    "displayName": "Vana",
-    "domainId": 1480,
-    "gasCurrencyCoinGeckoId": "vana",
-    "name": "vana",
-    "nativeToken": {
-      "decimals": 18,
-      "name": "Vana",
-      "symbol": "VANA"
-    },
-    "protocol": "ethereum",
-    "rpcUrls": [
-      {
-        "http": "https://rpc.vana.org"
-      }
-    ],
-    "technicalStack": "other"
-  },
-  "telos": {
-    "blockExplorers": [
-      {
-        "apiUrl": "https://www.teloscan.io/api",
-        "family": "other",
-        "name": "Teloscan",
-        "url": "https://www.teloscan.io"
-      }
-    ],
-    "blocks": {
-      "confirmations": 1,
-      "estimateBlockTime": 1,
-      "reorgPeriod": "finalized"
-    },
-    "chainId": 40,
-    "deployer": {
-      "name": "Abacus Works",
-      "url": "https://www.hyperlane.xyz"
-    },
-    "displayName": "Telos EVM",
-    "domainId": 40,
-    "gasCurrencyCoinGeckoId": "telos",
-    "name": "telos",
-    "nativeToken": {
-      "decimals": 18,
-      "name": "Telos",
-      "symbol": "TLOS"
-    },
-    "protocol": "ethereum",
-    "rpcUrls": [
-      {
-        "http": "https://rpc.telos.net"
-      },
-      {
-        "http": "https://telos.drpc.org"
-      }
-    ],
-    "technicalStack": "other"
-  },
-  "torus": {
-    "blockExplorers": [
-      {
-        "apiUrl": "https://api.blockscout.torus.network/api",
-        "family": "blockscout",
-        "name": "Torus Explorer",
-        "url": "https://blockscout.torus.network"
-      }
-    ],
-    "blocks": {
-      "confirmations": 1,
-      "estimateBlockTime": 8,
-      "reorgPeriod": "finalized"
-    },
-    "chainId": 21000,
-    "deployer": {
-      "name": "Abacus Works",
-      "url": "https://www.hyperlane.xyz"
-    },
-    "displayName": "Torus",
-    "domainId": 21000,
-    "gasCurrencyCoinGeckoId": "torus",
-    "name": "torus",
-    "nativeToken": {
-      "decimals": 18,
-      "name": "Torus",
-      "symbol": "TORUS"
-    },
-    "protocol": "ethereum",
-    "rpcUrls": [
-      {
-        "http": "https://api-hyperlane.nodes.torus.network"
-      },
-      {
-        "http": "https://api.torus.network"
-      }
-    ],
-    "technicalStack": "polkadotsubstrate"
-  },
-  "treasure": {
-    "blockExplorers": [
-      {
-        "apiUrl": "https://rpc-explorer-verify.treasure.lol/contract_verification",
-        "family": "etherscan",
-        "name": "Treasurescan",
-        "url": "https://treasurescan.io"
-      }
-    ],
-    "blocks": {
-      "confirmations": 1,
-      "estimateBlockTime": 1,
-      "reorgPeriod": 0
-    },
-    "chainId": 61166,
-    "deployer": {
-      "name": "Abacus Works",
-      "url": "https://www.hyperlane.xyz"
-    },
-    "displayName": "Treasure",
-    "domainId": 61166,
-    "gasCurrencyCoinGeckoId": "magic",
-    "name": "treasure",
-    "nativeToken": {
-      "decimals": 18,
-      "name": "MAGIC",
-      "symbol": "MAGIC"
-    },
-    "protocol": "ethereum",
-    "rpcUrls": [
-      {
-        "http": "https://rpc.treasure.lol"
-      }
-    ],
-    "technicalStack": "zksync"
-  },
-  "trumpchain": {
-    "blockExplorers": [
-      {
-        "apiUrl": "https://explorer.trumpchain.dev/api",
-        "family": "blockscout",
-        "name": "TRUMPCHAIN Explorer",
-        "url": "https://explorer.trumpchain.dev"
-      }
-    ],
-    "blocks": {
-      "confirmations": 1,
-      "estimateBlockTime": 1,
-      "reorgPeriod": 0
-    },
-    "chainId": 4547,
-    "deployer": {
-      "name": "Abacus Works",
-      "url": "https://www.hyperlane.xyz"
-    },
-    "displayName": "TRUMPCHAIN",
-    "domainId": 4547,
-    "gasCurrencyCoinGeckoId": "official-trump",
-    "index": {
-      "from": 18
-    },
-    "name": "trumpchain",
-    "nativeToken": {
-      "decimals": 18,
-      "name": "TRUMP",
-      "symbol": "TRUMP"
-    },
-    "protocol": "ethereum",
-    "rpcUrls": [
-      {
-        "http": "https://rpc.trumpchain.dev"
-      }
-    ],
-    "technicalStack": "arbitrumnitro"
-  },
-  "unichain": {
-    "blockExplorers": [
-      {
-        "apiUrl": "https://unichain.blockscout.com/api",
-        "family": "blockscout",
-        "name": "Unichain Explorer",
-        "url": "https://unichain.blockscout.com"
       }
     ],
     "blocks": {
@@ -6026,10 +5173,7 @@
     "displayNameShort": "zkLink",
     "domainId": 810180,
     "gasCurrencyCoinGeckoId": "ethereum",
-<<<<<<< HEAD
-=======
     "gnosisSafeTransactionServiceUrl": "https://transaction.safe.zklink.io",
->>>>>>> e861535d
     "name": "zklink",
     "nativeToken": {
       "decimals": 18,
