--- conflicted
+++ resolved
@@ -7,12 +7,8 @@
     "programs/ism/rubber-stamp",
     "programs/ism/multisig-ism-message-id",
     "programs/hyperlane-sealevel-token",
-<<<<<<< HEAD
-    "libraries/message-recipient-interface",
-=======
     "libraries/interchain-security-module-interface",
     "libraries/message-recipient-interface",
     "libraries/multisig-ism",
     "libraries/serializable-account-meta",
->>>>>>> 8231e223
 ]