--- conflicted
+++ resolved
@@ -36,14 +36,10 @@
 
         pub fn _message_status(&self, leaf: H256) -> Result<MessageStatus, ChainCommunicationError> {}
 
-<<<<<<< HEAD
-        pub fn _latest_checkpoint(&self, maybe_lag: Option<u64>) -> Result<Checkpoint, ChainCommunicationError> {}
+        pub fn _latest_cached_checkpoint(&self, maybe_lag: Option<u64>) -> Result<Checkpoint, ChainCommunicationError> {}
 
         // AbacusContract
         pub fn _chain_name(&self) -> &str {}
-=======
-        pub fn _latest_cached_checkpoint(&self, maybe_lag: Option<u64>) -> Result<Checkpoint, ChainCommunicationError> {}
->>>>>>> 05db8436
     }
 }
 
