--- conflicted
+++ resolved
@@ -105,13 +105,6 @@
 
 #[async_trait]
 impl AbacusCommon for MockOutboxContract {
-<<<<<<< HEAD
-    async fn status(&self, txid: H256) -> Result<Option<TxOutcome>, ChainCommunicationError> {
-        self._status(txid)
-    }
-
-=======
->>>>>>> 05e10b65
     async fn validator_manager(&self) -> Result<H256, ChainCommunicationError> {
         self._validator_manager()
     }
