--- conflicted
+++ resolved
@@ -35,14 +35,10 @@
         &self,
         from: u32,
         to: u32,
-<<<<<<< HEAD
-    ) -> Result<Vec<(RawAbacusMessage, LogMeta)>>;
+    ) -> Result<Vec<(AbacusMessage, LogMeta)>>;
 
     /// Fetch a list of delivered message IDs between blocks `from` and `to`.
     async fn fetch_delivered_messages(&self, from: u32, to: u32) -> Result<Vec<(H256, LogMeta)>>;
-=======
-    ) -> Result<Vec<(AbacusMessage, LogMeta)>>;
->>>>>>> 2864a350
 }
 
 /// Interface for InterchainGasPaymaster contract indexer.
