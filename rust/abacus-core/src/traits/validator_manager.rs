use std::fmt::Debug;

use async_trait::async_trait;
<<<<<<< HEAD
use ethers::types::U256;
=======
use auto_impl::auto_impl;
>>>>>>> b44b5cd4
use eyre::Result;

use crate::{
    accumulator::merkle::Proof,
    traits::{ChainCommunicationError, TxOutcome},
    AbacusMessage, Address, MultisigSignedCheckpoint,
};

/// Foo
#[derive(Debug)]
pub struct TxCostEstimate {
    /// Foo
    pub gas_limit: U256,
    /// FOo
    pub gas_price: U256,
}

/// Interface for an InboxValidatorManager
#[async_trait]
#[auto_impl(Box, Arc)]
pub trait InboxValidatorManager: Send + Sync + Debug {
    /// Process a message with a proof against the provided signed checkpoint
    async fn process(
        &self,
        multisig_signed_checkpoint: &MultisigSignedCheckpoint,
        message: &AbacusMessage,
        proof: &Proof,
        tx_gas_limit: Option<U256>,
    ) -> Result<TxOutcome, ChainCommunicationError>;

    /// Foo
    async fn process_estimate_costs(
        &self,
        multisig_signed_checkpoint: &MultisigSignedCheckpoint,
        message: &AbacusMessage,
        proof: &Proof,
    ) -> Result<TxCostEstimate>;

    /// Get the calldata for a transaction to process a message with a proof
    /// against the provided signed checkpoint
    fn process_calldata(
        &self,
        multisig_signed_checkpoint: &MultisigSignedCheckpoint,
        message: &AbacusMessage,
        proof: &Proof,
    ) -> Vec<u8>;

    /// The on-chain address of the inbox validator manager contract.
    fn contract_address(&self) -> Address;
}<|MERGE_RESOLUTION|>--- conflicted
+++ resolved
@@ -1,11 +1,8 @@
 use std::fmt::Debug;
 
 use async_trait::async_trait;
-<<<<<<< HEAD
+use auto_impl::auto_impl;
 use ethers::types::U256;
-=======
-use auto_impl::auto_impl;
->>>>>>> b44b5cd4
 use eyre::Result;
 
 use crate::{
