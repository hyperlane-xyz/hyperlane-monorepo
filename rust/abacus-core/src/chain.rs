--- conflicted
+++ resolved
@@ -279,43 +279,11 @@
             .collect()
     }
 
-<<<<<<< HEAD
     fn chain_name_domain_records() -> BTreeSet<ChainCoordinate> {
         abacus_settings()
             .iter()
             .flat_map(|x: &Settings| {
                 x.chains.iter().map(|(_, v)| ChainCoordinate {
-=======
-    fn outbox_chain_names() -> BTreeSet<String> {
-        abacus_settings()
-            .iter()
-            .map(|x| x.chain.outbox.name.clone())
-            .collect()
-    }
-
-    fn inbox_chain_names() -> BTreeSet<String> {
-        abacus_settings()
-            .iter()
-            .flat_map(|x: &Settings| x.chain.inboxes.iter().map(|(k, _)| String::from(k)))
-            .collect()
-    }
-
-    fn outbox_name_domain_coords() -> BTreeSet<ChainCoordinate> {
-        abacus_settings()
-            .iter()
-            .map(|x| ChainCoordinate {
-                name: x.chain.outbox.name.clone(),
-                domain: x.chain.outbox.domain.parse().unwrap(),
-            })
-            .collect()
-    }
-
-    fn inbox_name_domain_records() -> BTreeSet<ChainCoordinate> {
-        abacus_settings()
-            .iter()
-            .flat_map(|x: &Settings| {
-                x.chain.inboxes.iter().map(|(_, v)| ChainCoordinate {
->>>>>>> 19f6cd0a
                     name: v.name.clone(),
                     domain: v.domain.parse().unwrap(),
                 })
