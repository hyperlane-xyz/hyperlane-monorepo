cargo-features = ["workspace-inheritance"]

[package]
name = "hyperlane-base"
documentation.workspace = true
edition.workspace = true
homepage.workspace = true
license-file.workspace = true
publish.workspace = true
version.workspace = true

[dependencies]
async-trait.workspace = true
axum.workspace = true
bs58.workspace = true
color-eyre = { workspace = true, optional = true }
config.workspace = true
console-subscriber.workspace = true
convert_case.workspace = true
derive_builder.workspace = true
derive-new.workspace = true
ed25519-dalek.workspace = true
ethers.workspace = true
eyre.workspace = true
fuels.workspace = true
futures.workspace = true
futures-util.workspace = true
itertools.workspace = true
maplit.workspace = true
<<<<<<< HEAD
mockall.worksapce = true
=======
mockall.workspace = true
paste.workspace = true
>>>>>>> 9b07cd25
prometheus.workspace = true
serde.workspace = true
serde_json.workspace = true
solana-sdk.workspace = true
static_assertions.workspace = true
thiserror.workspace = true
tokio = { workspace = true, features = ["rt", "macros", "parking_lot"] }
tracing-error.workspace = true
tracing-futures.workspace = true
tracing-subscriber = { workspace = true, features = ["json", "ansi"] }
tracing.workspace = true
url.workspace = true
warp.workspace = true
ya-gcp.workspace = true

backtrace = { workspace = true, optional = true }
backtrace-oneline = { path = "../utils/backtrace-oneline", optional = true }

ethers-prometheus = { path = "../ethers-prometheus", features = ["serde"] }
hyperlane-core = { path = "../hyperlane-core", features = ["agent", "float"] }
hyperlane-ethereum = { path = "../chains/hyperlane-ethereum" }
hyperlane-fuel = { path = "../chains/hyperlane-fuel" }
hyperlane-sealevel = { path = "../chains/hyperlane-sealevel" }
hyperlane-cosmos = { path = "../chains/hyperlane-cosmos"}
hyperlane-test = { path = "../hyperlane-test" }


# dependency version is determined by etheres
rusoto_core = "*"
rusoto_kms = "*"
rusoto_s3 = "*"
rusoto_sts = "*"

[dev-dependencies]
color-eyre.workspace = true
reqwest.workspace = true
tempfile.workspace = true
tracing-test.workspace = true
walkdir.workspace = true

[features]
default = ["oneline-errors", "color-eyre"]
oneline-eyre = ["backtrace-oneline", "backtrace"]
oneline-errors = ["oneline-eyre"]<|MERGE_RESOLUTION|>--- conflicted
+++ resolved
@@ -27,12 +27,7 @@
 futures-util.workspace = true
 itertools.workspace = true
 maplit.workspace = true
-<<<<<<< HEAD
 mockall.worksapce = true
-=======
-mockall.workspace = true
-paste.workspace = true
->>>>>>> 9b07cd25
 prometheus.workspace = true
 serde.workspace = true
 serde_json.workspace = true
