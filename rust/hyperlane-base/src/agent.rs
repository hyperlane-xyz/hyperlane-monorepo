use std::fmt::Debug;
use std::sync::Arc;

use async_trait::async_trait;
use eyre::{Report, Result};
use futures_util::future::select_all;
<<<<<<< HEAD
use hyperlane_core::{HyperlaneDomain, ValidatorAnnounce};
=======
>>>>>>> 13daa1bd
use tokio::task::JoinHandle;
use tracing::{info_span, instrument::Instrumented, Instrument};

use crate::{cancel_task, metrics::CoreMetrics, settings::Settings};

/// Properties shared across all hyperlane agents
#[derive(Debug)]
pub struct HyperlaneAgentCore {
<<<<<<< HEAD
    /// A map of mailbox contracts by chain name
    pub mailboxes: HashMap<HyperlaneDomain, CachingMailbox>,
    /// A map of interchain gas paymaster contracts by chain name
    pub interchain_gas_paymasters: HashMap<HyperlaneDomain, CachingInterchainGasPaymaster>,
    /// A map of validator announce contracts by chain name
    pub validator_announces: HashMap<HyperlaneDomain, Arc<dyn ValidatorAnnounce>>,
    /// A persistent KV Store (currently implemented as rocksdb)
    pub db: DB,
=======
>>>>>>> 13daa1bd
    /// Prometheus metrics
    pub metrics: Arc<CoreMetrics>,
    /// Settings this agent was created with
    pub settings: Settings,
}

/// Settings of an agent.
pub trait NewFromSettings: AsRef<Settings> + Sized {
    /// The error type returned by new on failures to parse.
    type Error: Into<Report>;

    /// Create a new instance of these settings by reading the configs and env
    /// vars.
    fn new() -> std::result::Result<Self, Self::Error>;
}

/// A fundamental agent which does not make any assumptions about the tools
/// which are used.
#[async_trait]
pub trait BaseAgent: Send + Sync + Debug {
    /// The agent's name
    const AGENT_NAME: &'static str;

    /// The settings object for this agent
    type Settings: NewFromSettings;

    /// Instantiate the agent from the standard settings object
    async fn from_settings(settings: Self::Settings, metrics: Arc<CoreMetrics>) -> Result<Self>
    where
        Self: Sized;

    /// Start running this agent.
    #[allow(clippy::async_yields_async)]
    async fn run(&self) -> Instrumented<JoinHandle<Result<()>>>;
}

<<<<<<< HEAD
/// A trait for an hyperlane agent.
/// Adds assumptions for the indexer and metric methods.
///
/// To use the default implementation you must `impl AsRef<HyperlaneAgentCore>`
#[async_trait]
pub trait Agent: BaseAgent {
    /// Return a handle to the DB
    fn db(&self) -> &DB;

    /// Return a reference to a Mailbox contract
    fn mailbox(&self, domain: &HyperlaneDomain) -> Option<&CachingMailbox>;

    /// Return a reference to an InterchainGasPaymaster contract
    fn interchain_gas_paymaster(
        &self,
        domain: &HyperlaneDomain,
    ) -> Option<&CachingInterchainGasPaymaster>;

    /// Return a reference to an InterchainGasPaymaster contract
    fn validator_announce(&self, domain: &HyperlaneDomain) -> Option<&Arc<dyn ValidatorAnnounce>>;
}

#[async_trait]
impl<B> Agent for B
where
    B: BaseAgent + AsRef<HyperlaneAgentCore>,
{
    fn db(&self) -> &DB {
        &self.as_ref().db
    }

    fn mailbox(&self, domain: &HyperlaneDomain) -> Option<&CachingMailbox> {
        self.as_ref().mailboxes.get(domain)
    }

    fn interchain_gas_paymaster(
        &self,
        domain: &HyperlaneDomain,
    ) -> Option<&CachingInterchainGasPaymaster> {
        self.as_ref().interchain_gas_paymasters.get(domain)
    }

    fn validator_announce(&self, domain: &HyperlaneDomain) -> Option<&Arc<dyn ValidatorAnnounce>> {
        self.as_ref().validator_announces.get(domain)
    }
}

=======
>>>>>>> 13daa1bd
/// Call this from `main` to fully initialize and run the agent for its entire
/// lifecycle. This assumes only a single agent is being run. This will
/// initialize the metrics server and tracing as well.
pub async fn agent_main<A: BaseAgent>() -> Result<()> {
    #[cfg(feature = "oneline-errors")]
    crate::oneline_eyre::install()?;
    #[cfg(all(feature = "color_eyre", not(feature = "oneline-errors")))]
    color_eyre::install()?;

    let settings = A::Settings::new().map_err(|e| e.into())?;
    let core_settings: &Settings = settings.as_ref();

    let metrics = settings.as_ref().metrics(A::AGENT_NAME)?;
    core_settings.tracing.start_tracing(&metrics)?;
    let agent = A::from_settings(settings, metrics.clone()).await?;
    let _ = metrics.run_http_server();

    agent.run().await.await?
}

/// Utility to run multiple tasks and shutdown if any one task ends.
#[allow(clippy::unit_arg, unused_must_use)]
pub fn run_all(
    tasks: Vec<Instrumented<JoinHandle<Result<(), Report>>>>,
) -> Instrumented<JoinHandle<Result<()>>> {
    debug_assert!(!tasks.is_empty(), "No tasks submitted");
    let span = info_span!("run_all");
    tokio::spawn(async move {
        let (res, _, remaining) = select_all(tasks).await;

        for task in remaining.into_iter() {
            cancel_task!(task);
        }

        res?
    })
    .instrument(span)
}<|MERGE_RESOLUTION|>--- conflicted
+++ resolved
@@ -4,10 +4,6 @@
 use async_trait::async_trait;
 use eyre::{Report, Result};
 use futures_util::future::select_all;
-<<<<<<< HEAD
-use hyperlane_core::{HyperlaneDomain, ValidatorAnnounce};
-=======
->>>>>>> 13daa1bd
 use tokio::task::JoinHandle;
 use tracing::{info_span, instrument::Instrumented, Instrument};
 
@@ -16,17 +12,6 @@
 /// Properties shared across all hyperlane agents
 #[derive(Debug)]
 pub struct HyperlaneAgentCore {
-<<<<<<< HEAD
-    /// A map of mailbox contracts by chain name
-    pub mailboxes: HashMap<HyperlaneDomain, CachingMailbox>,
-    /// A map of interchain gas paymaster contracts by chain name
-    pub interchain_gas_paymasters: HashMap<HyperlaneDomain, CachingInterchainGasPaymaster>,
-    /// A map of validator announce contracts by chain name
-    pub validator_announces: HashMap<HyperlaneDomain, Arc<dyn ValidatorAnnounce>>,
-    /// A persistent KV Store (currently implemented as rocksdb)
-    pub db: DB,
-=======
->>>>>>> 13daa1bd
     /// Prometheus metrics
     pub metrics: Arc<CoreMetrics>,
     /// Settings this agent was created with
@@ -63,56 +48,6 @@
     async fn run(&self) -> Instrumented<JoinHandle<Result<()>>>;
 }
 
-<<<<<<< HEAD
-/// A trait for an hyperlane agent.
-/// Adds assumptions for the indexer and metric methods.
-///
-/// To use the default implementation you must `impl AsRef<HyperlaneAgentCore>`
-#[async_trait]
-pub trait Agent: BaseAgent {
-    /// Return a handle to the DB
-    fn db(&self) -> &DB;
-
-    /// Return a reference to a Mailbox contract
-    fn mailbox(&self, domain: &HyperlaneDomain) -> Option<&CachingMailbox>;
-
-    /// Return a reference to an InterchainGasPaymaster contract
-    fn interchain_gas_paymaster(
-        &self,
-        domain: &HyperlaneDomain,
-    ) -> Option<&CachingInterchainGasPaymaster>;
-
-    /// Return a reference to an InterchainGasPaymaster contract
-    fn validator_announce(&self, domain: &HyperlaneDomain) -> Option<&Arc<dyn ValidatorAnnounce>>;
-}
-
-#[async_trait]
-impl<B> Agent for B
-where
-    B: BaseAgent + AsRef<HyperlaneAgentCore>,
-{
-    fn db(&self) -> &DB {
-        &self.as_ref().db
-    }
-
-    fn mailbox(&self, domain: &HyperlaneDomain) -> Option<&CachingMailbox> {
-        self.as_ref().mailboxes.get(domain)
-    }
-
-    fn interchain_gas_paymaster(
-        &self,
-        domain: &HyperlaneDomain,
-    ) -> Option<&CachingInterchainGasPaymaster> {
-        self.as_ref().interchain_gas_paymasters.get(domain)
-    }
-
-    fn validator_announce(&self, domain: &HyperlaneDomain) -> Option<&Arc<dyn ValidatorAnnounce>> {
-        self.as_ref().validator_announces.get(domain)
-    }
-}
-
-=======
->>>>>>> 13daa1bd
 /// Call this from `main` to fully initialize and run the agent for its entire
 /// lifecycle. This assumes only a single agent is being run. This will
 /// initialize the metrics server and tracing as well.
