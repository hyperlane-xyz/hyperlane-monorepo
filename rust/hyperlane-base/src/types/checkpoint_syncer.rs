--- conflicted
+++ resolved
@@ -91,66 +91,4 @@
         }
         Ok(MultisigCheckpointSyncer::new(checkpoint_syncers))
     }
-<<<<<<< HEAD
-}
-
-#[derive(Debug, Clone)]
-/// Checkpoint syncers
-pub enum CheckpointSyncers {
-    /// A local checkpoint syncer
-    Local(LocalStorage),
-    /// A checkpoint syncer on S3.
-    /// Boxed due to large size difference between variants.
-    S3(Box<S3Storage>),
-}
-
-#[async_trait]
-impl CheckpointSyncer for CheckpointSyncers {
-    #[instrument(err, skip(self), level = "debug")]
-    /// Read the highest index of this Syncer
-    async fn latest_index(&self) -> Result<Option<u32>> {
-        match self {
-            CheckpointSyncers::Local(syncer) => syncer.latest_index().await,
-            CheckpointSyncers::S3(syncer) => syncer.latest_index().await,
-        }
-    }
-
-    #[instrument(err, skip(self))]
-    /// Attempt to fetch the signed checkpoint at this index
-    async fn fetch_checkpoint(&self, index: u32) -> Result<Option<SignedCheckpoint>> {
-        match self {
-            CheckpointSyncers::Local(syncer) => syncer.fetch_checkpoint(index).await,
-            CheckpointSyncers::S3(syncer) => syncer.fetch_checkpoint(index).await,
-        }
-    }
-
-    #[instrument(err, skip(self))]
-    /// Write the signed checkpoint to this syncer
-    async fn write_checkpoint(&self, signed_checkpoint: &SignedCheckpoint) -> Result<()> {
-        match self {
-            CheckpointSyncers::Local(syncer) => syncer.write_checkpoint(signed_checkpoint).await,
-            CheckpointSyncers::S3(syncer) => syncer.write_checkpoint(signed_checkpoint).await,
-        }
-    }
-
-    #[instrument(err, skip(self))]
-    /// Write the signed announcement to this syncer
-    async fn write_announcement(&self, signed_announcement: &SignedAnnouncement) -> Result<()> {
-        match self {
-            CheckpointSyncers::Local(syncer) => {
-                syncer.write_announcement(signed_announcement).await
-            }
-            CheckpointSyncers::S3(syncer) => syncer.write_announcement(signed_announcement).await,
-        }
-    }
-
-    /// Write the signed announcement to this syncer
-    fn announcement_location(&self) -> String {
-        match self {
-            CheckpointSyncers::Local(syncer) => syncer.announcement_location(),
-            CheckpointSyncers::S3(syncer) => syncer.announcement_location(),
-        }
-    }
-=======
->>>>>>> 13daa1bd
 }