--- conflicted
+++ resolved
@@ -15,26 +15,17 @@
 #[serde(rename_all = "camelCase")]
 pub enum Style {
     /// Pretty print
+    #[default]
+    #[serde(other)]
     Pretty,
     /// JSON
     Json,
     /// Compact
     Compact,
-    /// Default style
-    #[serde(other)]
-    #[default]
+    /// Shows everything
     Full,
 }
 
-<<<<<<< HEAD
-impl Default for Style {
-    fn default() -> Self {
-        Style::Pretty
-    }
-}
-
-=======
->>>>>>> 7f5d50ee
 /// Unification of the fmt Subscriber formatting modes
 ///
 /// You may be asking yourself, why does this exist. I ask myself the same thing
