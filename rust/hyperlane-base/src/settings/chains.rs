use std::collections::HashMap;

use ethers::prelude::Selector;
use eyre::{eyre, Context, Result};
use serde::Deserialize;

use ethers_prometheus::middleware::{
    ChainInfo, ContractInfo, PrometheusMiddlewareConf, WalletInfo,
};
use hyperlane_core::{
    ContractLocator, HyperlaneAbi, HyperlaneDomain, HyperlaneDomainProtocol, HyperlaneProvider,
    HyperlaneSigner, InterchainGasPaymaster, InterchainGasPaymasterIndexer, Mailbox,
    MailboxIndexer, MultisigIsm, H256,
};
use hyperlane_ethereum::{
    self as h_eth, BuildableWithProvider, EthereumInterchainGasPaymasterAbi, EthereumMailboxAbi,
};
use hyperlane_fuel::{self as h_fuel, prelude::*};

use crate::settings::signers::BuildableWithSignerConf;
use crate::{CoreMetrics, SignerConf};

/// A connection to _some_ blockchain.
///
/// Specify the chain name (enum variant) in toml under the `chain` key
#[derive(Clone, Debug, Deserialize)]
#[serde(tag = "protocol", content = "connection", rename_all = "camelCase")]
pub enum ChainConf {
    /// Ethereum configuration
    Ethereum(h_eth::ConnectionConf),
    /// Fuel configuration
    Fuel(h_fuel::ConnectionConf),
}

impl ChainConf {
    fn protocol(&self) -> HyperlaneDomainProtocol {
        match self {
            ChainConf::Ethereum(_) => HyperlaneDomainProtocol::Ethereum,
            ChainConf::Fuel(_) => HyperlaneDomainProtocol::Fuel,
        }
    }
}

impl Default for ChainConf {
    fn default() -> Self {
        Self::Ethereum(Default::default())
    }
}

/// Ways in which transactions can be submitted to a blockchain.
#[derive(Copy, Clone, Debug, Default, Deserialize)]
#[serde(tag = "type", rename_all = "camelCase")]
pub enum TransactionSubmissionType {
    /// Use the configured signer to sign and submit transactions in the
    /// "default" manner.
    #[default]
    Signer,
    /// Submit transactions via the Gelato relay.
    Gelato,
}

/// Configuration for using the Gelato Relay to interact with some chain.
#[derive(Clone, Debug, Deserialize)]
#[serde(rename_all = "camelCase")]
pub struct GelatoConf {
    /// The sponsor API key for submitting sponsored calls
    pub sponsorapikey: String,
}

/// Addresses for mailbox chain contracts
#[derive(Clone, Debug, Deserialize, Default)]
#[serde(rename_all = "camelCase")]
pub struct CoreContractAddresses {
    /// Address of the mailbox contract
    pub mailbox: String,
    /// Address of the InterchainGasPaymaster contract
    pub interchain_gas_paymaster: String,
}

/// Indexing settings
#[derive(Debug, Deserialize, Default, Clone)]
#[serde(rename_all = "camelCase")]
pub struct IndexSettings {
    /// The height at which to start indexing the Outbox contract
    pub from: Option<String>,
    /// The number of blocks to query at once at which to start indexing the
    /// Mailbox contract
    pub chunk: Option<String>,
}

impl IndexSettings {
    /// Get the `from` setting
    pub fn from(&self) -> u32 {
        self.from
            .as_ref()
            .and_then(|s| s.parse::<u32>().ok())
            .unwrap_or_default()
    }

    /// Get the `chunk_size` setting
    pub fn chunk_size(&self) -> u32 {
        self.chunk
            .as_ref()
            .and_then(|s| s.parse::<u32>().ok())
            .unwrap_or(1999)
    }
}

/// A chain setup is a domain ID, an address on that chain (where the mailbox is
/// deployed) and details for connecting to the chain API.
#[derive(Clone, Debug, Deserialize, Default)]
#[serde(rename_all = "camelCase")]
pub struct ChainSetup {
    /// Chain name
    pub name: String,
    /// Chain domain identifier
    pub domain: String,
    /// Signer configuration for this chain
    pub signer: Option<SignerConf>,
    /// Number of blocks until finality
    pub finality_blocks: String,
    /// Addresses of contracts on the chain
    pub addresses: CoreContractAddresses,
    /// The chain connection details
    #[serde(flatten)]
    pub chain: ChainConf,
    /// How transactions to this chain are submitted.
    #[serde(default)]
    pub txsubmission: TransactionSubmissionType,
    /// Configure chain-specific metrics information. This will automatically
    /// add all contract addresses but will not override any set explicitly.
    /// Use `metrics_conf()` to get the metrics.
    #[serde(default)]
    pub metrics_conf: PrometheusMiddlewareConf,
    /// Settings for event indexing
    #[serde(default)]
    pub index: IndexSettings,
}

impl ChainSetup {
    /// Try to convert the chain settings into an HyperlaneProvider.
    pub async fn build_provider(
        &self,
        metrics: &CoreMetrics,
    ) -> Result<Box<dyn HyperlaneProvider>> {
        match &self.chain {
            ChainConf::Ethereum(conf) => {
<<<<<<< HEAD
                hyperlane_ethereum::HyperlaneProviderBuilder {}
                    .build_with_connection_conf(
                        conf.clone(),
                        &self.locator("0x0000000000000000000000000000000000000000")?,
                        signer,
                        Some(metrics.json_rpc_client_metrics()),
                        Some((metrics.provider_metrics(), metrics_conf)),
                    )
=======
                let locator = self.locator("0x0000000000000000000000000000000000000000")?;
                self.build_ethereum(conf, &locator, metrics, h_eth::HyperlaneProviderBuilder {})
>>>>>>> 84224b98
                    .await
            }

            ChainConf::Fuel(_) => todo!(),
        }
        .context("Building provider")
    }

    /// Try to convert the chain setting into a Mailbox contract
    pub async fn build_mailbox(&self, metrics: &CoreMetrics) -> Result<Box<dyn Mailbox>> {
        let locator = self.locator(&self.addresses.mailbox)?;

        match &self.chain {
            ChainConf::Ethereum(conf) => {
<<<<<<< HEAD
                hyperlane_ethereum::MailboxBuilder {}
                    .build_with_connection_conf(
                        conf.clone(),
                        &locator,
                        signer,
                        Some(metrics.json_rpc_client_metrics()),
                        Some((metrics.provider_metrics(), metrics_conf)),
                    )
=======
                self.build_ethereum(conf, &locator, metrics, h_eth::MailboxBuilder {})
>>>>>>> 84224b98
                    .await
            }

            ChainConf::Fuel(conf) => {
                let wallet = self.fuel_signer().await?;
                hyperlane_fuel::FuelMailbox::new(conf, locator, wallet)
                    .map(|m| Box::new(m) as Box<dyn Mailbox>)
                    .map_err(Into::into)
            }
        }
        .context("Building mailbox")
    }

    /// Try to convert the chain settings into a mailbox indexer
    pub async fn build_mailbox_indexer(
        &self,
        metrics: &CoreMetrics,
    ) -> Result<Box<dyn MailboxIndexer>> {
        let locator = self.locator(&self.addresses.mailbox)?;

        match &self.chain {
            ChainConf::Ethereum(conf) => {
                self.build_ethereum(
                    conf,
                    &locator,
<<<<<<< HEAD
                    signer,
                    Some(metrics.json_rpc_client_metrics()),
                    Some((metrics.provider_metrics(), metrics_conf)),
=======
                    metrics,
                    h_eth::MailboxIndexerBuilder {
                        finality_blocks: self.finality_blocks(),
                    },
>>>>>>> 84224b98
                )
                .await
            }

            ChainConf::Fuel(_) => todo!(),
        }
        .context("Building mailbox indexer")
    }

    /// Try to convert the chain setting into an interchain gas paymaster
    /// contract
    pub async fn build_interchain_gas_paymaster(
        &self,
        metrics: &CoreMetrics,
    ) -> Result<Box<dyn InterchainGasPaymaster>> {
        let locator = self.locator(&self.addresses.interchain_gas_paymaster)?;

        match &self.chain {
            ChainConf::Ethereum(conf) => {
<<<<<<< HEAD
                hyperlane_ethereum::InterchainGasPaymasterBuilder {}
                    .build_with_connection_conf(
                        conf.clone(),
                        &locator,
                        signer,
                        Some(metrics.json_rpc_client_metrics()),
                        Some((metrics.provider_metrics(), metrics_conf)),
                    )
                    .await
=======
                self.build_ethereum(
                    conf,
                    &locator,
                    metrics,
                    h_eth::InterchainGasPaymasterBuilder {},
                )
                .await
>>>>>>> 84224b98
            }

            ChainConf::Fuel(_) => todo!(),
        }
        .context("Building IGP")
    }

    /// Try to convert the chain settings into a IGP indexer
    pub async fn build_interchain_gas_paymaster_indexer(
        &self,
        metrics: &CoreMetrics,
    ) -> Result<Box<dyn InterchainGasPaymasterIndexer>> {
        let locator = self.locator(&self.addresses.interchain_gas_paymaster)?;

        match &self.chain {
            ChainConf::Ethereum(conf) => {
                self.build_ethereum(
                    conf,
                    &locator,
<<<<<<< HEAD
                    signer,
                    Some(metrics.json_rpc_client_metrics()),
                    Some((metrics.provider_metrics(), metrics_conf)),
=======
                    metrics,
                    h_eth::InterchainGasPaymasterIndexerBuilder {
                        mailbox_address: self.addresses.mailbox.parse()?,
                        finality_blocks: self.finality_blocks(),
                    },
>>>>>>> 84224b98
                )
                .await
            }

            ChainConf::Fuel(_) => todo!(),
        }
        .context("Building IGP indexer")
    }

    /// Try to convert the chain setting into a Multisig Ism contract
    pub async fn build_multisig_ism(
        &self,
        address: H256,
        metrics: &CoreMetrics,
    ) -> Result<Box<dyn MultisigIsm>> {
        let locator = ContractLocator {
            domain: self.domain()?,
            address,
        };

        match &self.chain {
            ChainConf::Ethereum(conf) => {
<<<<<<< HEAD
                hyperlane_ethereum::MultisigIsmBuilder {}
                    .build_with_connection_conf(
                        conf.clone(),
                        &locator,
                        signer,
                        Some(metrics.json_rpc_client_metrics()),
                        Some((metrics.provider_metrics(), metrics_conf)),
                    )
=======
                self.build_ethereum(conf, &locator, metrics, h_eth::MultisigIsmBuilder {})
>>>>>>> 84224b98
                    .await
            }

            ChainConf::Fuel(_) => todo!(),
        }
        .context("Building multisig ISM")
    }

    /// Get the domain for this chain setup
    pub fn domain(&self) -> Result<HyperlaneDomain> {
        HyperlaneDomain::from_config_strs(&self.domain, &self.name, self.chain.protocol())
            .map_err(|e| eyre!("{e}"))
    }

    /// Get the number of blocks until finality
    fn finality_blocks(&self) -> u32 {
        self.finality_blocks
            .parse::<u32>()
            .expect("could not parse finality_blocks")
    }

    async fn signer<S: BuildableWithSignerConf>(&self) -> Result<Option<S>> {
        if let Some(conf) = &self.signer {
            Ok(Some(conf.build::<S>().await?))
        } else {
            Ok(None)
        }
    }

    async fn ethereum_signer(&self) -> Result<Option<h_eth::Signers>> {
        self.signer().await
    }

    async fn fuel_signer(&self) -> Result<fuels::prelude::WalletUnlocked> {
        self.signer().await.and_then(|opt| {
            opt.ok_or_else(|| eyre!("Fuel requires a signer to construct contract instances"))
        })
    }

    /// Get a clone of the ethereum metrics conf with correctly configured
    /// contract information.
    fn metrics_conf(
        &self,
        agent_name: &str,
        signer: &Option<impl HyperlaneSigner>,
    ) -> PrometheusMiddlewareConf {
        let mut cfg = self.metrics_conf.clone();

        if cfg.chain.is_none() {
            cfg.chain = Some(ChainInfo {
                name: Some(self.name.clone()),
            });
        }

        if let Some(signer) = signer {
            cfg.wallets
                .entry(signer.eth_address())
                .or_insert_with(|| WalletInfo {
                    name: Some(agent_name.into()),
                });
        }

        let functions = |m: HashMap<Vec<u8>, String>| {
            m.into_iter()
                .map(|s| (Selector::try_from(s.0).unwrap(), s.1))
                .collect()
        };

        if let Ok(addr) = self.addresses.mailbox.parse() {
            cfg.contracts.entry(addr).or_insert_with(|| ContractInfo {
                name: Some("mailbox".into()),
                functions: functions(EthereumMailboxAbi::fn_map_owned()),
            });
        }
        if let Ok(addr) = self.addresses.interchain_gas_paymaster.parse() {
            cfg.contracts.entry(addr).or_insert_with(|| ContractInfo {
                name: Some("igp".into()),
                functions: functions(EthereumInterchainGasPaymasterAbi::fn_map_owned()),
            });
        }
        cfg
    }

    fn locator(&self, address: &str) -> Result<ContractLocator> {
        let domain = self.domain()?;
        let address = match self.chain {
            ChainConf::Ethereum(_) => address
                .parse::<ethers::types::Address>()
                .context("Invalid ethereum address")?
                .into(),
            ChainConf::Fuel(_) => address
                .parse::<fuels::tx::ContractId>()
                .map_err(|e| eyre!("Invalid fuel contract id: {e}"))?
                .into_h256(),
        };

        Ok(ContractLocator { domain, address })
    }

    async fn build_ethereum<B>(
        &self,
        conf: &h_eth::ConnectionConf,
        locator: &ContractLocator,
        metrics: &CoreMetrics,
        builder: B,
    ) -> Result<B::Output>
    where
        B: BuildableWithProvider + Sync,
    {
        let signer = self.ethereum_signer().await?;
        let metrics_conf = self.metrics_conf(metrics.agent_name(), &signer);
        let rpc_metrics = Some(|| metrics.json_rpc_client_metrics());
        let middleware_metrics = Some((metrics.provider_metrics(), metrics_conf));
        let res = builder
            .build_with_connection_conf(conf, locator, signer, rpc_metrics, middleware_metrics)
            .await;
        Ok(res?)
    }
}<|MERGE_RESOLUTION|>--- conflicted
+++ resolved
@@ -145,19 +145,8 @@
     ) -> Result<Box<dyn HyperlaneProvider>> {
         match &self.chain {
             ChainConf::Ethereum(conf) => {
-<<<<<<< HEAD
-                hyperlane_ethereum::HyperlaneProviderBuilder {}
-                    .build_with_connection_conf(
-                        conf.clone(),
-                        &self.locator("0x0000000000000000000000000000000000000000")?,
-                        signer,
-                        Some(metrics.json_rpc_client_metrics()),
-                        Some((metrics.provider_metrics(), metrics_conf)),
-                    )
-=======
                 let locator = self.locator("0x0000000000000000000000000000000000000000")?;
                 self.build_ethereum(conf, &locator, metrics, h_eth::HyperlaneProviderBuilder {})
->>>>>>> 84224b98
                     .await
             }
 
@@ -172,18 +161,7 @@
 
         match &self.chain {
             ChainConf::Ethereum(conf) => {
-<<<<<<< HEAD
-                hyperlane_ethereum::MailboxBuilder {}
-                    .build_with_connection_conf(
-                        conf.clone(),
-                        &locator,
-                        signer,
-                        Some(metrics.json_rpc_client_metrics()),
-                        Some((metrics.provider_metrics(), metrics_conf)),
-                    )
-=======
                 self.build_ethereum(conf, &locator, metrics, h_eth::MailboxBuilder {})
->>>>>>> 84224b98
                     .await
             }
 
@@ -209,16 +187,10 @@
                 self.build_ethereum(
                     conf,
                     &locator,
-<<<<<<< HEAD
-                    signer,
-                    Some(metrics.json_rpc_client_metrics()),
-                    Some((metrics.provider_metrics(), metrics_conf)),
-=======
                     metrics,
                     h_eth::MailboxIndexerBuilder {
                         finality_blocks: self.finality_blocks(),
                     },
->>>>>>> 84224b98
                 )
                 .await
             }
@@ -238,17 +210,6 @@
 
         match &self.chain {
             ChainConf::Ethereum(conf) => {
-<<<<<<< HEAD
-                hyperlane_ethereum::InterchainGasPaymasterBuilder {}
-                    .build_with_connection_conf(
-                        conf.clone(),
-                        &locator,
-                        signer,
-                        Some(metrics.json_rpc_client_metrics()),
-                        Some((metrics.provider_metrics(), metrics_conf)),
-                    )
-                    .await
-=======
                 self.build_ethereum(
                     conf,
                     &locator,
@@ -256,7 +217,6 @@
                     h_eth::InterchainGasPaymasterBuilder {},
                 )
                 .await
->>>>>>> 84224b98
             }
 
             ChainConf::Fuel(_) => todo!(),
@@ -276,17 +236,11 @@
                 self.build_ethereum(
                     conf,
                     &locator,
-<<<<<<< HEAD
-                    signer,
-                    Some(metrics.json_rpc_client_metrics()),
-                    Some((metrics.provider_metrics(), metrics_conf)),
-=======
                     metrics,
                     h_eth::InterchainGasPaymasterIndexerBuilder {
                         mailbox_address: self.addresses.mailbox.parse()?,
                         finality_blocks: self.finality_blocks(),
                     },
->>>>>>> 84224b98
                 )
                 .await
             }
@@ -309,18 +263,7 @@
 
         match &self.chain {
             ChainConf::Ethereum(conf) => {
-<<<<<<< HEAD
-                hyperlane_ethereum::MultisigIsmBuilder {}
-                    .build_with_connection_conf(
-                        conf.clone(),
-                        &locator,
-                        signer,
-                        Some(metrics.json_rpc_client_metrics()),
-                        Some((metrics.provider_metrics(), metrics_conf)),
-                    )
-=======
                 self.build_ethereum(conf, &locator, metrics, h_eth::MultisigIsmBuilder {})
->>>>>>> 84224b98
                     .await
             }
 
@@ -432,7 +375,7 @@
     {
         let signer = self.ethereum_signer().await?;
         let metrics_conf = self.metrics_conf(metrics.agent_name(), &signer);
-        let rpc_metrics = Some(|| metrics.json_rpc_client_metrics());
+        let rpc_metrics = Some(metrics.json_rpc_client_metrics());
         let middleware_metrics = Some((metrics.provider_metrics(), metrics_conf));
         let res = builder
             .build_with_connection_conf(conf, locator, signer, rpc_metrics, middleware_metrics)
