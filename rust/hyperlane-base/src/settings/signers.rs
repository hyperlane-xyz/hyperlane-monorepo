--- conflicted
+++ resolved
@@ -73,8 +73,6 @@
             }
             SignerConf::Node => bail!("Node signer"),
         })
-<<<<<<< HEAD
-=======
     }
 }
 
@@ -89,6 +87,5 @@
             SignerConf::Aws { .. } => bail!("Aws signer is not supported by fuel"),
             SignerConf::Node => bail!("Node signer is not supported by fuel"),
         })
->>>>>>> f0c4afb4
     }
 }