//! Settings and configuration for Hyperlane agents
//!
//! ## Introduction
//!
//! Hyperlane Agents have a shared core, which contains connection info for rpc,
//! relevant contract addresses on each chain, etc. In addition, each agent has
//! agent-specific settings. By convention above, we represent these as a base
//! config per-Mailbox contract, and a "partial" config per agent. On bootup,
//! the agent loads the configuration, establishes RPC connections, and monitors
//! each configured chain.
//!
//! All agents share the [`Settings`] struct in this crate, and then define any
//! additional `Settings` in their own crate. By convention this is done in
//! `settings.rs` using the [`decl_settings!`] macro.
//!
//! ### Configuration
//!
//! Agents read settings from the config files and/or env.
//!
//! Config files are loaded from `rust/config/default` unless specified
//! otherwise, i.e.  via $RUN_ENV and $BASE_CONFIG (see the definition of
//! `decl_settings` in `rust/hyperlane-base/src/macros.rs`).
//!
//! #### N.B.: Environment variable names correspond 1:1 with cfg file's JSON object hierarchy.
//!
//! In particular, note that any environment variables whose names are prefixed
//! with:
//!
//! * `HYP_BASE`
//!
//! * `HYP_[agentname]`, where `[agentmame]` is agent-specific, e.g.
//!   `HYP_VALIDATOR` or `HYP_RELAYER`.
//!
//! will be read as an override to be applied against the hierarchical structure
//! of the configuration provided by the json config file at
//! `./config/$RUN_ENV/$BASE_CONFIG`.
//!
//! For example, if the config file `example_config.json` is:
//!
//! ```json
//! {
//!   "environment": "test",
//!   "signers": {},
//!   "chains": {
//!     "test2": {
//!       "domain": "13372",
//!       ...
//!     },
//!     ...
//!   },
//! }
//! ```
//!
//! and an environment variable is supplied which defines
//! `HYP_BASE_CHAINS_TEST2_DOMAIN=1`, then the `decl_settings` macro in
//! `rust/hyperlane-base/src/macros.rs` will directly override the 'domain'
//! field found in the json config to be `1`, since the fields in the
//! environment variable name describe the path traversal to arrive at this
//! field in the JSON config object.
//!
//! ### Configuration value precedence
//!
//! Configuration key/value pairs are loaded in the following order, with later
//! sources taking precedence:
//!
//! 1. The config file specified by the `RUN_ENV` and `BASE_CONFIG`
//!    env vars. `$RUN_ENV/$BASE_CONFIG`
//! 2. The config file specified by the `RUN_ENV` env var and the
//!    agent's name. `$RUN_ENV/{agent}-partial.json`.
//!    E.g. `$RUN_ENV/validator-partial.json`
//! 3. Configuration env vars with the prefix `HYP_BASE` intended
//!    to be shared by multiple agents in the same environment
//!    E.g. `export HYP_BASE_INBOXES_KOVAN_DOMAIN=3000`
//! 4. Configuration env vars with the prefix `HYP_{agent name}`
//!    intended to be used by a specific agent.
//!    E.g. `export HYP_KATHY_CHAT_TYPE="static message"`

use std::{collections::HashMap, sync::Arc};

use eyre::{eyre, Context};
use once_cell::sync::OnceCell;
use rusoto_kms::KmsClient;
use serde::Deserialize;

pub use chains::{ChainConf, ChainSetup, CoreContractAddresses};
use hyperlane_core::{
    db::{HyperlaneDB, DB},
    HyperlaneChain, HyperlaneDomain, HyperlaneProvider, InterchainGasPaymaster,
    InterchainGasPaymasterIndexer, Mailbox, MailboxIndexer, MultisigIsm, H256,
};
pub use signers::SignerConf;

use crate::{settings::trace::TracingConfig, CachingInterchainGasPaymaster};
use crate::{CachingMailbox, CoreMetrics, HyperlaneAgentCore};

use self::chains::GelatoConf;

/// Chain configuration
pub mod chains;
pub(crate) mod loader;
/// Signer configuration
mod signers;
/// Tracing subscriber management
pub mod trace;

static KMS_CLIENT: OnceCell<KmsClient> = OnceCell::new();

/// Settings. Usually this should be treated as a base config and used as
/// follows:
///
/// ```
/// use hyperlane_base::*;
/// use serde::Deserialize;
///
/// pub struct OtherSettings { /* anything */ };
///
/// #[derive(Debug, Deserialize)]
/// pub struct MySettings {
///     #[serde(flatten)]
///     base_settings: Settings,
///     #[serde(flatten)]
///     other_settings: (),
/// }
///
/// // Make sure to define MySettings::new()
/// impl MySettings {
///     fn new() -> Self {
///         unimplemented!()
///     }
/// }
/// ```
#[derive(Debug, Deserialize, Default)]
#[serde(rename_all = "camelCase")]
pub struct Settings {
    /// Configuration for contracts on each chain
    pub chains: HashMap<String, ChainSetup>,
    /// Gelato config
    pub gelato: Option<GelatoConf>,
    /// Port to listen for prometheus scrape requests
    pub metrics: Option<String>,
    /// The tracing configuration
    pub tracing: TracingConfig,
}

impl Settings {
    /// Try to generate an agent core for a named agent
    pub fn build_hyperlane_core(&self, metrics: Arc<CoreMetrics>) -> HyperlaneAgentCore {
        HyperlaneAgentCore {
            metrics,
            settings: self.clone(),
<<<<<<< HEAD
        }
=======
        })
>>>>>>> 65b10f13
    }

    /// Try to get a map of chain name -> mailbox contract
    pub async fn build_all_mailboxes(
        &self,
        chain_names: &[&str],
        metrics: &CoreMetrics,
        db: DB,
    ) -> eyre::Result<HashMap<HyperlaneDomain, CachingMailbox>> {
        let mut result = HashMap::new();
        for &chain_name in chain_names {
            let mailbox = self
                .build_caching_mailbox(chain_name, db.clone(), metrics)
                .await?;
            result.insert(mailbox.domain().clone(), mailbox);
        }
        Ok(result)
    }

    /// Try to get a map of chain name -> interchain gas paymaster contract
    pub async fn build_all_interchain_gas_paymasters(
        &self,
        chain_names: &[&str],
        metrics: &CoreMetrics,
        db: DB,
    ) -> eyre::Result<HashMap<HyperlaneDomain, CachingInterchainGasPaymaster>> {
        let mut result = HashMap::new();
        for &chain_name in chain_names {
            let igp = self
                .build_caching_interchain_gas_paymaster(chain_name, db.clone(), metrics)
                .await?;
            result.insert(igp.paymaster().domain().clone(), igp);
        }
        Ok(result)
    }

    /// Try to get a CachingMailbox
    async fn build_caching_mailbox(
        &self,
        chain_name: &str,
        db: DB,
        metrics: &CoreMetrics,
    ) -> eyre::Result<CachingMailbox> {
        let mailbox = self.build_mailbox(chain_name, metrics).await?;
        let indexer = self.build_mailbox_indexer(chain_name, metrics).await?;
        let hyperlane_db = HyperlaneDB::new(chain_name, db);
        Ok(CachingMailbox::new(
            mailbox.into(),
            hyperlane_db,
            indexer.into(),
        ))
    }

    /// Try to get a CachingInterchainGasPaymaster
    async fn build_caching_interchain_gas_paymaster(
        &self,
        chain_name: &str,
        db: DB,
        metrics: &CoreMetrics,
    ) -> eyre::Result<CachingInterchainGasPaymaster> {
        let interchain_gas_paymaster = self
            .build_interchain_gas_paymaster(chain_name, metrics)
            .await?;
        let indexer = self
            .build_interchain_gas_paymaster_indexer(chain_name, metrics)
            .await?;
        let hyperlane_db = HyperlaneDB::new(chain_name, db);
        Ok(CachingInterchainGasPaymaster::new(
            interchain_gas_paymaster.into(),
            hyperlane_db,
            indexer.into(),
        ))
    }

    /// TODO
    pub async fn build_multisig_ism(
        &self,
        chain_name: &str,
        address: H256,
        metrics: &CoreMetrics,
    ) -> eyre::Result<Box<dyn MultisigIsm>> {
        let setup = self.chain_setup(chain_name)?;
        setup.build_multisig_ism(address, metrics).await
    }

    /// Try to get the chain setup for the provided chain name
    pub fn chain_setup(&self, chain_name: &str) -> eyre::Result<&ChainSetup> {
        self.chains
            .get(chain_name)
            .ok_or_else(|| eyre!("No chain setup found for {chain_name}"))
    }

    /// Create the core metrics from the settings given the name of the agent.
    pub fn metrics(&self, name: &str) -> eyre::Result<Arc<CoreMetrics>> {
        Ok(Arc::new(CoreMetrics::new(
            name,
            self.metrics
                .as_ref()
                .map(|v| v.parse::<u16>().context("Port must be a valid u16"))
                .transpose()?,
            prometheus::Registry::new(),
        )?))
    }

    /// Private to preserve linearity of AgentCore::from_settings -- creating an
    /// agent consumes the settings.
    fn clone(&self) -> Self {
        Self {
            chains: self.chains.clone(),
            gelato: self.gelato.clone(),
            metrics: self.metrics.clone(),
            tracing: self.tracing.clone(),
        }
    }
}

/// Generate a call to ChainSetup for the given builder
macro_rules! delegate_fn {
    ($name:ident -> $ret:ty) => {
        /// Delegates building to ChainSetup
        pub async fn $name(
            &self,
            chain_name: &str,
            metrics: &CoreMetrics,
        ) -> eyre::Result<Box<$ret>> {
            let setup = self.chain_setup(chain_name)?;
            setup.$name(metrics).await
        }
    };
}

impl Settings {
    delegate_fn!(build_interchain_gas_paymaster -> dyn InterchainGasPaymaster);
    delegate_fn!(build_interchain_gas_paymaster_indexer -> dyn InterchainGasPaymasterIndexer);
    delegate_fn!(build_mailbox -> dyn Mailbox);
    delegate_fn!(build_mailbox_indexer -> dyn MailboxIndexer);
    delegate_fn!(build_provider -> dyn HyperlaneProvider);
}<|MERGE_RESOLUTION|>--- conflicted
+++ resolved
@@ -148,13 +148,8 @@
         HyperlaneAgentCore {
             metrics,
             settings: self.clone(),
-<<<<<<< HEAD
-        }
-=======
-        })
->>>>>>> 65b10f13
-    }
-
+        }
+    }
     /// Try to get a map of chain name -> mailbox contract
     pub async fn build_all_mailboxes(
         &self,
