--- conflicted
+++ resolved
@@ -1,21 +1,13 @@
 use std::{collections::HashMap, env, error::Error, path::PathBuf};
 
-<<<<<<< HEAD
-use config::{Config, Environment, File};
-=======
 use config::{Config, Environment as DeprecatedEnvironment, File};
 use convert_case::{Case, Casing};
->>>>>>> 7c989e7e
 use eyre::{bail, Context, Result};
 use itertools::Itertools;
 use serde::Deserialize;
 
-<<<<<<< HEAD
 use super::deprecated_parser::DeprecatedRawSettings;
-use crate::settings::loader::arguments::CommandLineArguments;
-=======
-use crate::{settings::loader::deprecated_arguments::DeprecatedCommandLineArguments, RawSettings};
->>>>>>> 7c989e7e
+use crate::settings::loader::deprecated_arguments::DeprecatedCommandLineArguments;
 
 mod arguments;
 mod deprecated_arguments;
@@ -136,7 +128,7 @@
 }
 
 /// Load a settings object from the config locations and re-join the components with the standard
-/// `config` crate separator `.`.  
+/// `config` crate separator `.`.
 fn split_and_recase_key(sep: &str, case: Option<Case>, key: String) -> String {
     if let Some(case) = case {
         // if case is given, replace case of each key component and separate them with `.`
