--- conflicted
+++ resolved
@@ -5,11 +5,7 @@
 use cursor::*;
 use hyperlane_core::{
     utils::fmt_sync_time, ContractSyncCursor, HyperlaneDomain, HyperlaneLogStore, HyperlaneMessage,
-<<<<<<< HEAD
     HyperlaneMessageStore, HyperlaneWatermarkedLogStore, IndexRange, Indexer, MessageIndexer,
-=======
-    HyperlaneMessageStore, HyperlaneWatermarkedLogStore, Indexer, MessageIndexer,
->>>>>>> 50f04db1
 };
 pub use metrics::ContractSyncMetrics;
 use std::fmt::Debug;
@@ -62,43 +58,29 @@
             .with_label_values(&[label, chain_name]);
 
         loop {
-<<<<<<< HEAD
             let Ok((range, eta)) = cursor.next_range().await else { continue };
             debug!(?range, "Looking for for events in index range");
 
             let logs = self.indexer.fetch_logs(range).await?;
 
-            info!(
-                ?range,
-=======
-            let Ok((from, to, eta)) = cursor.next_range().await else { continue };
-            debug!(from, to, "Looking for for events in block range");
-
-            let logs = self.indexer.fetch_logs(from, to).await?;
-
-            info!(
-                from,
-                to,
->>>>>>> 50f04db1
-                num_logs = logs.len(),
-                estimated_time_to_sync = fmt_sync_time(eta),
-                "Found log(s) in block range"
-            );
+            if !logs.is_empty() {
+                info!(
+                    ?range,
+                    num_logs = logs.len(),
+                    estimated_time_to_sync = fmt_sync_time(eta),
+                    "Found logs(s) in range"
+                );
+            }
             // Store deliveries
             let stored = self.db.store_logs(&logs).await?;
             // Report amount of deliveries stored into db
             stored_logs.inc_by(stored as u64);
             // We check the value of the current gauge to avoid overwriting a higher value
             // when using a ForwardBackwardMessageSyncCursor
-<<<<<<< HEAD
             if let IndexRange::Blocks(_, to) = range {
                 if to as i64 > indexed_height.get() {
                     indexed_height.set(to as i64);
                 }
-=======
-            if to as i64 > indexed_height.get() {
-                indexed_height.set(to as i64);
->>>>>>> 50f04db1
             }
             // Update cursor
             cursor.update(logs).await?;
@@ -122,10 +104,7 @@
         let index_settings = IndexSettings {
             from: watermark.unwrap_or(index_settings.from),
             chunk_size: index_settings.chunk_size,
-<<<<<<< HEAD
             mode: index_settings.mode,
-=======
->>>>>>> 50f04db1
         };
         Box::new(
             RateLimitedContractSyncCursor::new(
@@ -157,35 +136,23 @@
             index_settings.from,
             0,
         );
-<<<<<<< HEAD
         Box::new(ForwardMessageSyncCursor::new(
             forward_data,
             index_settings.mode,
         ))
-=======
-        Box::new(ForwardMessageSyncCursor::new(forward_data))
->>>>>>> 50f04db1
     }
 
     /// Returns a new cursor to be used for syncing dispatched messages from the indexer
     pub async fn forward_backward_message_sync_cursor(
         &self,
-<<<<<<< HEAD
         index_settings: IndexSettings,
-=======
-        chunk_size: u32,
->>>>>>> 50f04db1
     ) -> Box<dyn ContractSyncCursor<HyperlaneMessage>> {
         Box::new(
             ForwardBackwardMessageSyncCursor::new(
                 self.indexer.clone(),
                 self.db.clone(),
-<<<<<<< HEAD
                 index_settings.chunk_size,
                 index_settings.mode,
-=======
-                chunk_size,
->>>>>>> 50f04db1
             )
             .await
             .unwrap(),
