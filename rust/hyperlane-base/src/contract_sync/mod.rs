--- conflicted
+++ resolved
@@ -96,7 +96,6 @@
         }
     }
 
-<<<<<<< HEAD
     #[instrument(fields(domain=self.domain().name()), skip(self, recv, stored_logs_metric))]
     async fn fetch_logs_from_receiver(
         &self,
@@ -107,24 +106,6 @@
             match recv.try_recv() {
                 Ok(tx_id) => {
                     let logs = match self.indexer.fetch_logs_by_tx_hash(tx_id).await {
-=======
-            let (action, eta) = match cursor.next_action().await {
-                Ok((action, eta)) => (action, eta),
-                Err(err) => {
-                    warn!(?err, "Error getting next action");
-                    sleep(SLEEP_DURATION).await;
-                    continue;
-                }
-            };
-            let sleep_duration = match action {
-                // Use `loop` but always break - this allows for returning a value
-                // from the loop (the sleep duration)
-                #[allow(clippy::never_loop)]
-                CursorAction::Query(range) => loop {
-                    debug!(?range, "Looking for events in index range");
-
-                    let logs = match self.indexer.fetch_logs(range.clone()).await {
->>>>>>> d10b035e
                         Ok(logs) => logs,
                         Err(err) => {
                             warn!(?err, ?tx_id, "Error fetching logs for tx id");
@@ -173,7 +154,7 @@
             // from the loop (the sleep duration)
             #[allow(clippy::never_loop)]
             CursorAction::Query(range) => loop {
-                debug!(?range, "Looking for for events in index range");
+                debug!(?range, "Looking for events in index range");
 
                 let logs = match self.indexer.fetch_logs_in_range(range.clone()).await {
                     Ok(logs) => logs,
