--- conflicted
+++ resolved
@@ -81,6 +81,7 @@
     Taiko = 167000,
     Viction = 88,
     Worldchain = 480,
+    StarknetMainnet = 23448592,
     Xlayer = 196,
     Zetachain = 7000,
     ZoraMainnet = 7777777,
@@ -95,14 +96,9 @@
     SealevelTest2 = 13376,
     CosmosTest99990 = 99990,
     CosmosTest99991 = 99991,
-
-<<<<<<< HEAD
-    /// Starknet
-    StarknetSepolia = 23448591,
-    StarknetMainnet = 23448592,
     StarknetTest23448593 = 23448593,
     StarknetTest23448594 = 23448594,
-=======
+
     // -- Test chains --
     //
     Alfajores = 44787,
@@ -115,8 +111,8 @@
     PlumeTestnet = 161221135,
     ScrollSepolia = 534351,
     Sepolia = 11155111,
+    StarknetSepolia = 23448591,
     SuperpositionTestnet = 98985,
->>>>>>> c6bf71d1
 }
 
 #[derive(Clone, Serialize)]
@@ -229,28 +225,18 @@
 
         many_to_one!(match self {
             Mainnet: [
-<<<<<<< HEAD
-                Ethereum, Avalanche, Arbitrum, Polygon, Optimism, BinanceSmartChain, Celo,
-                Moonbeam, Gnosis, MantaPacific, Neutron, Injective, InEvm, StarknetMainnet
-            ],
-            Testnet: [
-                Alfajores, MoonbaseAlpha, Sepolia, ScrollSepolia, Chiado, PlumeTestnet, Fuji, BinanceSmartChainTestnet, StarknetSepolia
-            ],
-            LocalTestChain: [Test1, Test2, Test3, FuelTest1, SealevelTest1, SealevelTest2, CosmosTest99990, CosmosTest99991, StarknetTest23448593, StarknetTest23448594],
-=======
                 Ancient8, Arbitrum, Avalanche, BinanceSmartChain, Blast, Bob, Celo, Cheesechain, Endurance, Ethereum,
                 Fraxtal, FuseMainnet, Gnosis, InEvm, Injective, Linea, MantaPacific, Mantle, Mode, Moonbeam,
-                Neutron, Optimism, Osmosis, Polygon, Redstone, Sei, Taiko, Viction, Worldchain, Xlayer, Zetachain, ZoraMainnet
+                Neutron, Optimism, Osmosis, Polygon, Redstone, Sei, Starknet, Taiko, Viction, Worldchain, Xlayer, Zetachain, ZoraMainnet
             ],
             Testnet: [
                 Alfajores, BinanceSmartChainTestnet, Chiado, ConnextSepolia, Fuji, Holesky, MoonbaseAlpha,
-                PlumeTestnet, ScrollSepolia, Sepolia, SuperpositionTestnet
+                PlumeTestnet, ScrollSepolia, Sepolia, StarknetSepolia, SuperpositionTestnet
             ],
             LocalTestChain: [
                 Test1, Test2, Test3, FuelTest1, SealevelTest1, SealevelTest2, CosmosTest99990,
-                CosmosTest99991
+                CosmosTest99991, StarknetTest23448593, StarknetTest23448594
             ],
->>>>>>> c6bf71d1
         })
     }
 
@@ -273,17 +259,13 @@
             ],
             HyperlaneDomainProtocol::Fuel: [FuelTest1],
             HyperlaneDomainProtocol::Sealevel: [SealevelTest1, SealevelTest2],
-<<<<<<< HEAD
-            HyperlaneDomainProtocol::Cosmos: [CosmosTest99990, CosmosTest99991, Neutron, Injective],
             HyperlaneDomainProtocol::Starknet: [StarknetSepolia, StarknetMainnet, StarknetTest23448593, StarknetTest23448594],
-=======
             HyperlaneDomainProtocol::Cosmos: [
                 Injective, Neutron, Osmosis,
 
                 // Local chains
                 CosmosTest99990, CosmosTest99991,
             ],
->>>>>>> c6bf71d1
         })
     }
 
@@ -292,15 +274,8 @@
 
         many_to_one!(match self {
             HyperlaneDomainTechnicalStack::ArbitrumNitro: [Arbitrum, PlumeTestnet],
+            HyperlaneDomainTechnicalStack::Starknet: [StarknetSepolia, StarknetMainnet, StarknetTest23448593, StarknetTest23448594],
             HyperlaneDomainTechnicalStack::Other: [
-<<<<<<< HEAD
-                Ethereum, Sepolia, Polygon, Avalanche, Fuji, Optimism,
-                BinanceSmartChain, BinanceSmartChainTestnet, Celo, Gnosis, Alfajores, Moonbeam, MoonbaseAlpha,
-                ScrollSepolia, Chiado, MantaPacific, Neutron, Injective, InEvm,
-                Test1, Test2, Test3, FuelTest1, SealevelTest1, SealevelTest2, CosmosTest99990, CosmosTest99991
-            ],
-            HyperlaneDomainTechnicalStack::Starknet: [StarknetSepolia, StarknetMainnet, StarknetTest23448593, StarknetTest23448594],
-=======
                 Ancient8, Avalanche, BinanceSmartChain, Blast, Bob, Celo, Cheesechain, Endurance, Ethereum, Fraxtal, FuseMainnet,
                 Fuji, Gnosis, InEvm, Injective, Linea, MantaPacific, Mantle, Mode, Moonbeam, Neutron,
                 Optimism, Osmosis, Polygon, Redstone, Sei, Taiko, Viction, Worldchain, Xlayer, Zetachain, ZoraMainnet,
@@ -313,7 +288,6 @@
                 Alfajores, BinanceSmartChainTestnet, Chiado, ConnextSepolia, Holesky, MoonbaseAlpha, ScrollSepolia,
                 Sepolia, SuperpositionTestnet
            ],
->>>>>>> c6bf71d1
         })
     }
 }
