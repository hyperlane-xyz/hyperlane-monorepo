--- conflicted
+++ resolved
@@ -2,11 +2,7 @@
 use serde::{Deserialize, Serialize};
 use sha3::{digest::Update, Digest, Keccak256};
 
-<<<<<<< HEAD
-use crate::{utils::domain_hash, HyperlaneProtocolError, SignerExt, H160, H256};
-=======
 use crate::{utils::domain_hash, Signable, SignedType, H160, H256};
->>>>>>> 13daa1bd
 
 /// An Hyperlane checkpoint
 #[derive(Clone, Debug, Eq, PartialEq, Serialize, Deserialize)]
@@ -39,11 +35,7 @@
         H256::from_slice(
             Keccak256::new()
                 .chain(domain_hash(self.mailbox_address, self.mailbox_domain))
-<<<<<<< HEAD
-                .chain(self.storage_location.clone())
-=======
                 .chain(&self.storage_location)
->>>>>>> 13daa1bd
                 .finalize()
                 .as_slice(),
         )
