--- conflicted
+++ resolved
@@ -14,11 +14,8 @@
 pub use log_metadata::*;
 pub use merkle_tree::*;
 pub use message::*;
-<<<<<<< HEAD
 pub use operator_registration::*;
-=======
 pub use transaction::*;
->>>>>>> e62daa45
 
 use crate::{Decode, Encode, HyperlaneProtocolError, Sequenced};
 
