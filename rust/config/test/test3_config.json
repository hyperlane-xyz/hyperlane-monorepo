--- conflicted
+++ resolved
@@ -12,13 +12,8 @@
         "url": ""
       },
       "addresses": {
-<<<<<<< HEAD
-        "inbox": "0x0B306BF915C4d645ff596e518fAf3F9669b97016",
-        "validatorManager": "0x9A676e781A523b5d0C0e43731313A708CB607508"
-=======
         "inbox": "0x0DCd1Bf9A1b36cE34237eEaFef220932846BCD82",
         "validatorManager": "0xA51c1fc2f0D1a1b8494Ed1FE312d7C3a78Ed91C0"
->>>>>>> 9c888333
       }
     },
     "test2": {
@@ -31,24 +26,14 @@
         "url": ""
       },
       "addresses": {
-<<<<<<< HEAD
-        "inbox": "0x84eA74d481Ee0A5332c457a4d796187F6Ba67fEB",
-        "validatorManager": "0xc3e53F4d16Ae77Db1c982e75a937B9f60FE63690"
-=======
         "inbox": "0xc5a5C42992dECbae36851359345FE25997F5C42d",
         "validatorManager": "0x09635F643e140090A9A8Dcd712eD6285858ceBef"
->>>>>>> 9c888333
       }
     }
   },
   "outbox": {
     "addresses": {
-<<<<<<< HEAD
-      "outbox": "0x4826533B4897376654Bb4d4AD88B7faFD0C98528",
-      "interchainGasPaymaster": "0x1613beB3B2C4f22Ee086B2b38C1476A3cE7f78E8"
-=======
       "outbox": "0x1613beB3B2C4f22Ee086B2b38C1476A3cE7f78E8"
->>>>>>> 9c888333
     },
     "domain": "13373",
     "name": "test3",
