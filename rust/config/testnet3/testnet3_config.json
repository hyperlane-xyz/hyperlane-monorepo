--- conflicted
+++ resolved
@@ -6,11 +6,7 @@
       "domain": "44787",
       "addresses": {
         "mailbox": "0xCC737a94FecaeC165AbCf12dED095BB13F037685",
-<<<<<<< HEAD
-        "interchainGasPaymaster": "0xc943A19A23533d1B6f34e09F01ccC71B6413FDb2",
-=======
         "interchainGasPaymaster": "0x8f9C3888bFC8a5B25AED115A82eCbb788b196d2a",
->>>>>>> bf9d0ae7
         "validatorAnnounce": "0x81c196606092fF966446078BE3033F464Efc8655"
       },
       "signer": null,
@@ -29,11 +25,7 @@
       "domain": "43113",
       "addresses": {
         "mailbox": "0xCC737a94FecaeC165AbCf12dED095BB13F037685",
-<<<<<<< HEAD
-        "interchainGasPaymaster": "0xc943A19A23533d1B6f34e09F01ccC71B6413FDb2",
-=======
         "interchainGasPaymaster": "0x8f9C3888bFC8a5B25AED115A82eCbb788b196d2a",
->>>>>>> bf9d0ae7
         "validatorAnnounce": "0x81c196606092fF966446078BE3033F464Efc8655"
       },
       "signer": null,
@@ -52,11 +44,7 @@
       "domain": "80001",
       "addresses": {
         "mailbox": "0xCC737a94FecaeC165AbCf12dED095BB13F037685",
-<<<<<<< HEAD
-        "interchainGasPaymaster": "0xc943A19A23533d1B6f34e09F01ccC71B6413FDb2",
-=======
         "interchainGasPaymaster": "0x8f9C3888bFC8a5B25AED115A82eCbb788b196d2a",
->>>>>>> bf9d0ae7
         "validatorAnnounce": "0x81c196606092fF966446078BE3033F464Efc8655"
       },
       "signer": null,
@@ -75,11 +63,7 @@
       "domain": "97",
       "addresses": {
         "mailbox": "0xCC737a94FecaeC165AbCf12dED095BB13F037685",
-<<<<<<< HEAD
-        "interchainGasPaymaster": "0xc943A19A23533d1B6f34e09F01ccC71B6413FDb2",
-=======
         "interchainGasPaymaster": "0x8f9C3888bFC8a5B25AED115A82eCbb788b196d2a",
->>>>>>> bf9d0ae7
         "validatorAnnounce": "0x81c196606092fF966446078BE3033F464Efc8655"
       },
       "signer": null,
@@ -98,11 +82,7 @@
       "domain": "5",
       "addresses": {
         "mailbox": "0xCC737a94FecaeC165AbCf12dED095BB13F037685",
-<<<<<<< HEAD
-        "interchainGasPaymaster": "0xc943A19A23533d1B6f34e09F01ccC71B6413FDb2",
-=======
         "interchainGasPaymaster": "0x8f9C3888bFC8a5B25AED115A82eCbb788b196d2a",
->>>>>>> bf9d0ae7
         "validatorAnnounce": "0x81c196606092fF966446078BE3033F464Efc8655"
       },
       "signer": null,
@@ -121,11 +101,7 @@
       "domain": "1287",
       "addresses": {
         "mailbox": "0xCC737a94FecaeC165AbCf12dED095BB13F037685",
-<<<<<<< HEAD
-        "interchainGasPaymaster": "0xc943A19A23533d1B6f34e09F01ccC71B6413FDb2",
-=======
         "interchainGasPaymaster": "0x8f9C3888bFC8a5B25AED115A82eCbb788b196d2a",
->>>>>>> bf9d0ae7
         "validatorAnnounce": "0x81c196606092fF966446078BE3033F464Efc8655"
       },
       "signer": null,
@@ -144,11 +120,7 @@
       "domain": "420",
       "addresses": {
         "mailbox": "0xCC737a94FecaeC165AbCf12dED095BB13F037685",
-<<<<<<< HEAD
-        "interchainGasPaymaster": "0xc943A19A23533d1B6f34e09F01ccC71B6413FDb2",
-=======
         "interchainGasPaymaster": "0x8f9C3888bFC8a5B25AED115A82eCbb788b196d2a",
->>>>>>> bf9d0ae7
         "validatorAnnounce": "0x81c196606092fF966446078BE3033F464Efc8655"
       },
       "signer": null,
@@ -167,11 +139,7 @@
       "domain": "421613",
       "addresses": {
         "mailbox": "0xCC737a94FecaeC165AbCf12dED095BB13F037685",
-<<<<<<< HEAD
-        "interchainGasPaymaster": "0xc943A19A23533d1B6f34e09F01ccC71B6413FDb2",
-=======
         "interchainGasPaymaster": "0x8f9C3888bFC8a5B25AED115A82eCbb788b196d2a",
->>>>>>> bf9d0ae7
         "validatorAnnounce": "0x81c196606092fF966446078BE3033F464Efc8655"
       },
       "signer": null,
