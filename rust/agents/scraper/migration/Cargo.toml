[package]
name = "migration"
documentation.workspace = true
edition.workspace = true
homepage.workspace = true
license-file.workspace = true
publish.workspace = true
version.workspace = true

[lib]
name = "migration"
path = "src/lib.rs"

[dependencies]
<<<<<<< HEAD
hyperlane-core = { path = "../../../hyperlane-core" }
sea-orm = {version = "0.11.1", features = ["macros", "with-bigdecimal", "with-time"], default-features = false}
sea-orm-migration = { version = "0.11.1", features = ["runtime-tokio-native-tls", "sqlx-postgres"] }
serde = { version = "1.0", features = ["derive"] }
tokio = { version = "1", features = ["rt", "macros"] }
time = "0.3"
=======
sea-orm = {version = "~0.10.5", features = ["macros"]}
sea-orm-migration = { version = "~0.10.5", features = ["runtime-tokio-native-tls", "sqlx-postgres"] }
serde.workspace = true
tokio = { workspace = true, features = ["rt", "macros"] }

hyperlane-core = { path = "../../../hyperlane-core" }
>>>>>>> b25fe7f3

# bin-only deps
tracing-subscriber.workspace = true
tracing.workspace = true

[[bin]]
name = "init-db"
path = "bin/init_db.rs"

[[bin]]
name = "recreate-db"
path = "bin/recreate_db.rs"

[[bin]]
name = "generate-entities"
path = "bin/generate_entities.rs"

[features]
default = []<|MERGE_RESOLUTION|>--- conflicted
+++ resolved
@@ -12,21 +12,13 @@
 path = "src/lib.rs"
 
 [dependencies]
-<<<<<<< HEAD
-hyperlane-core = { path = "../../../hyperlane-core" }
-sea-orm = {version = "0.11.1", features = ["macros", "with-bigdecimal", "with-time"], default-features = false}
+sea-orm = {version = "0.11.1", features = ["macros", "with-bigdecimal", "with-time"]}
 sea-orm-migration = { version = "0.11.1", features = ["runtime-tokio-native-tls", "sqlx-postgres"] }
-serde = { version = "1.0", features = ["derive"] }
-tokio = { version = "1", features = ["rt", "macros"] }
+serde.workspace = true
 time = "0.3"
-=======
-sea-orm = {version = "~0.10.5", features = ["macros"]}
-sea-orm-migration = { version = "~0.10.5", features = ["runtime-tokio-native-tls", "sqlx-postgres"] }
-serde.workspace = true
 tokio = { workspace = true, features = ["rt", "macros"] }
 
 hyperlane-core = { path = "../../../hyperlane-core" }
->>>>>>> b25fe7f3
 
 # bin-only deps
 tracing-subscriber.workspace = true
