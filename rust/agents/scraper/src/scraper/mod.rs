use std::cmp::min;
use std::collections::HashMap;
use std::sync::Arc;
use std::time::Duration;

use abacus_base::chains::IndexSettings;
use async_trait::async_trait;
use ethers::types::H256;
use eyre::{eyre, Result};
use sea_orm::prelude::TimeDateTime;
use sea_orm::{Database, DbConn};
use tokio::task::JoinHandle;
use tokio::time::sleep;
use tracing::instrument::Instrumented;
use tracing::{debug, info, info_span, instrument, trace, warn, Instrument};

use abacus_base::last_message::validate_message_continuity;
use abacus_base::{
    run_all, BaseAgent, ContractSyncMetrics, CoreMetrics, DomainSettings, decl_settings,
};
use abacus_core::{
<<<<<<< HEAD
    name_from_domain_id, AbacusContract, AbacusProvider, BlockInfo, 
    ListValidity, LogMeta, AbacusMessage, RawAbacusMessage, Mailbox, MailboxIndexer
=======
    name_from_domain_id, AbacusContract, AbacusMessage, ListValidity, LogMeta, Mailbox,
    MailboxIndexer,
>>>>>>> 2864a350
};

use crate::scraper::block_cursor::BlockCursor;
use crate::{date_time, format_h256, parse_h256};

mod block_cursor;

/// A message explorer scraper agent
#[derive(Debug)]
#[allow(unused)]
pub struct Scraper {
    db: DbConn,
    metrics: Arc<CoreMetrics>,
    // TODO: Use AbacusAgentCore
    /// A map of scrapers by domain.
    scrapers: HashMap<u32, SqlChainScraper>,
}

decl_settings!(Scraper {});


#[async_trait]
impl BaseAgent for Scraper {
    const AGENT_NAME: &'static str = "scraper";
    type Settings = ScraperSettings;

    async fn from_settings(settings: Self::Settings, metrics: Arc<CoreMetrics>) -> Result<Self>
    where
        Self: Sized,
    {
        let db = Database::connect(&settings.app.db).await?;
        let contract_sync_metrics = ContractSyncMetrics::new(metrics.clone());
        let mut scrapers: HashMap<u32, SqlChainScraper> = HashMap::new();

        for (chain_name, chain_setup) in settings.chain.chains.iter() {
            // let ctx = || format!("Loading chain {}", chain_name);
            let local = Self::load_chain(&settings.chain, &chain_name, &metrics).await?;
                // .with_context(ctx)? TODO: Why doesn't this work anymore?
            {
                trace!(chain_name = chain_name, "Created mailbox and indexer");
                let scraper = SqlChainScraper::new(
                    db.clone(),
                    local,
                    &chain_setup.index,
                    contract_sync_metrics.clone(),
                )
                .await?;
                let domain = chain_setup.domain.parse().expect("invalid uint");
                scrapers.insert(domain, scraper);
            }
        }

        trace!(domain_count = scrapers.len(), "Creating scraper");

        Ok(Self {
            db,
            metrics,
            scrapers,
        })
    }

    #[allow(clippy::async_yields_async)]
    async fn run(&self) -> Instrumented<JoinHandle<Result<()>>> {
        let tasks = self
            .scrapers
            .iter()
            .map(|(name, scraper)| {
                let span = info_span!("ChainContractSync", %name, chain = scraper.local.mailbox.chain_name());
                let syncer = scraper.clone().sync();
                tokio::spawn(syncer).instrument(span)
            })
            .chain(
                // TODO: remove this during refactoring if we no longer need it
                [tokio::spawn(delivered_message_linker(self.db.clone()))
                    .instrument(info_span!("DeliveredMessageLinker"))]
                .into_iter(),
            )
            .collect();

        run_all(tasks)
    }
}

impl Scraper {
    async fn load_chain(
        config: &DomainSettings,
        chain_name: &str,
        metrics: &Arc<CoreMetrics>,
    ) -> Result<Local> {
        let ctx = || format!("Loading chain {}", chain_name);
        Ok(
            Local {
                provider: config.try_provider(chain_name, metrics).await.with_context(ctx)?.into(),
                mailbox: config.try_mailbox(chain_name, metrics).await.with_context(ctx)?.into(),
                indexer: config
                    .try_mailbox_indexer(chain_name, metrics)
                    .await
                    .with_context(ctx)?
                    .into(),
            }
        )
    }
}

#[derive(Debug, Clone)]
struct Local {
    pub mailbox: Arc<dyn Mailbox>,
    pub indexer: Arc<dyn MailboxIndexer>,
    pub provider: Arc<dyn AbacusProvider>,
}

#[derive(Debug, Clone)]
struct Delivery {
    pub message_id: H256,
    pub meta: LogMeta,
}

#[derive(Debug, Clone)]
struct SqlChainScraper {
    db: DbConn,
    /// Contracts on this chain representing this chain (e.g. mailbox)
    local: Local,
    chunk_size: u32,
    metrics: ContractSyncMetrics,
    cursor: Arc<BlockCursor>,
}

#[allow(unused)]
impl SqlChainScraper {
    pub async fn new(
        db: DbConn,
        local: Local,
        index_settings: &IndexSettings,
        metrics: ContractSyncMetrics,
    ) -> Result<Self> {
        let cursor = Arc::new(
            BlockCursor::new(
                db.clone(),
                local.mailbox.local_domain(),
                index_settings.from() as u64,
            )
            .await?,
        );
        Ok(Self {
            db,
            local,
            chunk_size: index_settings.chunk_size(),
            metrics,
            cursor,
        })
    }

    fn chain_name(&self) -> &str {
        self.local.mailbox.chain_name()
    }

    fn local_domain(&self) -> u32 {
        self.local.mailbox.local_domain()
    }

    async fn get_finalized_block_number(&self) -> Result<u32> {
        self.local.indexer.get_finalized_block_number().await
    }

    /// Sync outbound messages.
    ///
    /// This code is very similar to the mailbox contract sync code in
    /// abacus-base.
    ///
    /// TODO: merge duplicate logic?
    /// TODO: better handling for errors to auto-restart without bringing down
    /// the whole service?
    #[instrument(skip(self))]
    pub async fn sync(self) -> Result<()> {
        // TODO: pull this into a fn-like struct for ticks?
        let chain_name = self.chain_name();
        let message_labels = ["messages", chain_name];
        let deliveries_labels = ["deliveries", chain_name];

        let indexed_message_height = self
            .metrics
            .indexed_height
            .with_label_values(&message_labels);
        let indexed_deliveries_height = self
            .metrics
            .indexed_height
            .with_label_values(&deliveries_labels);
        let stored_messages = self
            .metrics
            .stored_events
            .with_label_values(&message_labels);
        let stored_deliveries = self
            .metrics
            .stored_events
            .with_label_values(&deliveries_labels);
        let missed_messages = self
            .metrics
            .missed_events
            .with_label_values(&message_labels);
        let message_nonce = self.metrics.message_nonce.clone();

        let chunk_size = self.chunk_size;
        let mut from = self.cursor.height().await as u32;
        let mut last_valid_range_start_block = from;
        let mut last_nonce = self.last_message_nonce().await?.unwrap_or(0);

        info!(from, chunk_size, chain_name, "Resuming chain sync");

        loop {
            indexed_message_height.set(from as i64);
            indexed_deliveries_height.set(from as i64);
            sleep(Duration::from_secs(5)).await;

            let tip = if let Ok(num) = self.get_finalized_block_number().await {
                num
            } else {
                continue;
            };
            if tip <= from {
                // Sleep if caught up to tip
                sleep(Duration::from_secs(10)).await;
                continue;
            }

            let to = min(tip, from + chunk_size);
            let full_chunk_from = to.checked_sub(chunk_size).unwrap_or_default();
            debug_assert_eq!(self.local.mailbox.local_domain(), self.local_domain());
            let mut sorted_messages = self
                .local
                .indexer
                .fetch_sorted_messages(full_chunk_from, to)
                .await?;

            let deliveries: Vec<Delivery> = {
                let mut delivered = vec![];
                delivered.extend(
                    self.local
                        .indexer
                        .fetch_delivered_messages(full_chunk_from, to)
                        .await?
                        .into_iter()
                        .map(|(message_id, meta)| Delivery {
                            message_id,
                            meta,
                        }),
                );
                delivered
            };

            info!(
                from = full_chunk_from,
                to,
                message_count = sorted_messages.len(),
                deliveries_count = deliveries.len(),
                chain_name,
                "Indexed block range for chain"
            );

            sorted_messages = sorted_messages
                .into_iter()
                .filter(|m| AbacusMessage::from(m.0.clone()).nonce > last_nonce)
                .collect();

            debug!(
                from = full_chunk_from,
                to,
                message_count = sorted_messages.len(),
                chain_name,
                "Filtered any messages already indexed for outbox."
            );

            match validate_message_continuity(
                Some(last_nonce),
                &sorted_messages
                    .iter()
                    .map(|(msg, _)| msg)
                    .collect::<Vec<_>>(),
            ) {
                ListValidity::Valid => {
                    // transaction (database_id, timestamp) by transaction hash
                    let txns: HashMap<H256, (i64, TimeDateTime)> = self
                        .ensure_blocks_and_txns(
                            sorted_messages
                                .iter()
                                .map(|(_, meta)| meta)
                                .chain(deliveries.iter().map(|d| &d.meta)),
                        )
                        .await?
                        .collect();

                    let max_nonce_of_batch =
                        self.store_messages(&sorted_messages, &txns).await?;
                    stored_messages.inc_by(sorted_messages.len() as u64);
                    self.record_deliveries(&deliveries, &txns).await?;
                    stored_deliveries.inc_by(deliveries.len() as u64);

                    for (raw_msg, _) in sorted_messages.iter() {
                        let dst = AbacusMessage::try_from((*raw_msg).clone())
                            .ok()
                            .and_then(|msg| name_from_domain_id(msg.destination))
                            .unwrap_or_else(|| "unknown".into());
                        message_nonce
                            .with_label_values(&["dispatch", chain_name, &dst])
                            .set(max_nonce_of_batch as i64);
                    }

                    self.cursor.update(full_chunk_from as u64).await;
                    last_nonce = max_nonce_of_batch;
                    last_valid_range_start_block = full_chunk_from;
                    from = to + 1;
                }
                ListValidity::InvalidContinuation => {
                    missed_messages.inc();
                    warn!(
                        ?last_nonce,
                        start_block = from,
                        end_block = to,
                        last_valid_range_start_block,
                        chain_name,
                        "Found invalid continuation in range. Re-indexing from the start block of the last successful range."
                    );
                    from = last_valid_range_start_block;
                }
                ListValidity::ContainsGaps => {
                    missed_messages.inc();
                    warn!(
                        ?last_nonce,
                        start_block = from,
                        end_block = to,
                        last_valid_range_start_block,
                        chain_name,
                        "Found gaps in the message in range, re-indexing the same range."
                    );
                }
                ListValidity::Empty => from = to + 1,
            }
        }
    }

    // TODO: move these database functions to a database wrapper type?

    /// Get the highest message nonce that is stored in the database.
    #[instrument(skip(self))]
    async fn last_message_nonce(&self) -> Result<Option<u32>> {
        use crate::db::message;
        use sea_orm::{prelude::*, QueryOrder, QuerySelect};

        #[derive(Copy, Clone, Debug, EnumIter, DeriveColumn)]
        enum QueryAs {
            Nonce,
        }

        Ok(message::Entity::find()
            .filter(message::Column::Origin.eq(self.local_domain()))
            .filter(message::Column::MailboxAddress.eq(format_h256(&self.local.mailbox.address())))
            .order_by_desc(message::Column::Nonce)
            .select_only()
            .column_as(message::Column::Nonce, QueryAs::Nonce)
            .into_values::<i32, QueryAs>()
            .one(&self.db)
            .await?
            .map(|idx| idx as u32))
    }

    /// Store messages from the outbox into the database.
    ///
    /// Returns the highest message nonce which was provided to this
    /// function.
    #[instrument(
        level = "debug",
        skip_all,
        fields(messages = ?messages.iter().map(|(_, meta)| meta).collect::<Vec<_>>())
    )]
<<<<<<< HEAD
    async fn store_messages(
        &self,
        messages: &[(RawAbacusMessage, LogMeta)],
        txns: &HashMap<H256, (i64, TimeDateTime)>,
    ) -> Result<u32> {
=======
    async fn store_messages(&self, messages: &[(AbacusMessage, LogMeta)]) -> Result<u32> {
>>>>>>> 2864a350
        use crate::db::message;
        use sea_orm::{sea_query::OnConflict, ActiveValue::*, Insert};

        debug_assert!(!messages.is_empty());

<<<<<<< HEAD
        let max_nonce = messages
=======
        // TODO: Look up txn info
        // TODO: Look up block info

        let txns: HashMap<H256, (i64, TimeDateTime)> = self
            .ensure_blocks_and_txns(messages.iter().map(|(_, meta)| meta))
            .await?
            .collect();

        let max_leaf_id = messages
>>>>>>> 2864a350
            .iter()
            .map(|m| AbacusMessage::from(&m.0).nonce)
            .max()
            .ok_or_else(|| eyre!("Received empty list"));
        let models = messages
            .iter()
            .map(|(raw, meta)| {
                let msg = AbacusMessage::from(raw);

                debug_assert_eq!(self.local_domain(), msg.origin);
                let (txn_id, txn_timestamp) = txns.get(&meta.transaction_hash).unwrap();
                Ok(message::ActiveModel {
                    id: NotSet,
                    time_created: Set(crate::date_time::now()),
                    msg_id: Unchanged(format_h256(&msg.id())),
                    origin: Unchanged(msg.origin as i32),
                    destination: Set(msg.destination as i32),
                    nonce: Unchanged(msg.nonce as i32),
                    sender: Set(format_h256(&msg.sender)),
                    recipient: Set(format_h256(&msg.recipient)),
                    msg_body: Set(if msg.body.is_empty() {
                        None
                    } else {
                        Some(msg.body.clone())
                    }),
                    mailbox_address: Unchanged(format_h256(&self.local.mailbox.address())),
                    timestamp: Set(*txn_timestamp),
                    origin_tx_id: Set(*txn_id),
                })
            })
            .collect::<Result<Vec<message::ActiveModel>>>()?;

        debug_assert!(!models.is_empty());
        trace!(?models, "Writing messages to database");

        Insert::many(models)
            .on_conflict(
                OnConflict::columns([
                    message::Column::MailboxAddress,
                    message::Column::Origin,
                    message::Column::Nonce,
                ])
                .update_columns([
                    message::Column::TimeCreated,
                    message::Column::Destination,
                    message::Column::Sender,
                    message::Column::Recipient,
                    message::Column::MsgBody,
                    message::Column::Timestamp,
                    message::Column::OriginTxId,
                ])
                .to_owned(),
            )
            .exec(&self.db)
            .await?;

        max_nonce
    }

    /// Record that a message was delivered.
    async fn record_deliveries(
        &self,
        deliveries: &[Delivery],
        txns: &HashMap<H256, (i64, TimeDateTime)>,
    ) -> Result<()> {
        use crate::db::delivered_message;
        use sea_orm::{sea_query::OnConflict, ActiveValue::*, Insert};

        if deliveries.is_empty() {
            return Ok(());
        }

        // we have a race condition where a message may not have been scraped yet even
        // though we have received news of delivery on this chain, so the
        // message IDs are looked up in a separate "thread".

        let models = deliveries
            .iter()
            .map(|delivery| delivered_message::ActiveModel {
                id: NotSet,
                time_created: Set(crate::date_time::now()),
                msg_id: Unchanged(format_h256(&delivery.message_id)),
                domain: Unchanged(self.local_domain() as i32),
                mailbox_address: Unchanged(format_h256(&delivery.meta.address)),
                tx_id: Set(txns.get(&delivery.meta.transaction_hash).unwrap().0),
            })
            .collect::<Vec<_>>();

        debug_assert!(!models.is_empty());
        trace!(?models, "Writing delivered messages to database");

        Insert::many(models)
            .on_conflict(
                OnConflict::columns([delivered_message::Column::MsgId])
                    .update_columns([
                        delivered_message::Column::TimeCreated,
                        delivered_message::Column::TxId,
                    ])
                    .to_owned(),
            )
            .exec(&self.db)
            .await?;
        Ok(())
    }

    /// Takes a list of txn and block hashes and ensure they are all in the
    /// database. If any are not it will fetch the data and insert them.
    ///
    /// Returns a lit of transaction hashes mapping to their database ids.
    async fn ensure_blocks_and_txns(
        &self,
        message_metadata: impl Iterator<Item = &LogMeta>,
    ) -> Result<impl Iterator<Item = (H256, (i64, TimeDateTime))>> {
        let block_hash_by_txn_hash: HashMap<H256, H256> = message_metadata
            .map(|meta| (meta.transaction_hash, meta.block_hash))
            .collect();

        // all blocks we care about
        // hash of block maps to the block id and timestamp
        let blocks: HashMap<_, _> = self
            .ensure_blocks(block_hash_by_txn_hash.values().copied())
            .await?
            .collect();
        trace!(?blocks, "Ensured blocks");

        // not sure why rust can't detect the lifetimes here are valid, but just
        // wrapping with the Arc/mutex for now.
        let block_timestamps_by_txn: Arc<std::sync::Mutex<HashMap<H256, TimeDateTime>>> =
            Default::default();

        let block_timestamps_by_txn_clone = block_timestamps_by_txn.clone();
        // all txns we care about
        let ids =
            self.ensure_txns(block_hash_by_txn_hash.into_iter().map(
                move |(txn_hash, block_hash)| {
                    let mut block_timestamps_by_txn = block_timestamps_by_txn_clone.lock().unwrap();
                    let block_info = *blocks.get(&block_hash).unwrap();
                    block_timestamps_by_txn.insert(txn_hash, block_info.1);
                    (txn_hash, block_info.0)
                },
            ))
            .await?;

        Ok(ids.map(move |(txn, id)| {
            (
                txn,
                (
                    id,
                    *block_timestamps_by_txn.lock().unwrap().get(&txn).unwrap(),
                ),
            )
        }))
    }

    /// Takes a list of `(transaction_hash, block_id)` and for each transaction
    /// if it is in the database already:
    ///     Fetches its associated database id
    /// if it is not in the database already:
    ///     Looks up its data with ethers and then returns the database id after
    ///     inserting it into the database.
    async fn ensure_txns(
        &self,
        txns: impl Iterator<Item = (H256, i64)>,
    ) -> Result<impl Iterator<Item = (H256, i64)>> {
        use crate::db::transaction;
        use sea_orm::{prelude::*, ActiveValue::*, Insert, QuerySelect};

        // mapping of txn hash to (txn_id, block_id).
        let mut txns: HashMap<H256, (Option<i64>, i64)> = txns
            .map(|(txn_hash, block_id)| (txn_hash, (None, block_id)))
            .collect();

        let db_txns: Vec<(i64, String)> = if !txns.is_empty() {
            #[derive(Copy, Clone, Debug, EnumIter, DeriveColumn)]
            enum QueryAs {
                Id,
                Hash,
            }

            // check database to see which txns we already know and fetch their IDs
            transaction::Entity::find()
                .filter(
                    txns.iter()
                        .map(|(txn, _)| transaction::Column::Hash.eq(format_h256(txn)))
                        .reduce(|acc, i| acc.or(i))
                        .unwrap(),
                )
                .select_only()
                .column_as(transaction::Column::Id, QueryAs::Id)
                .column_as(transaction::Column::Hash, QueryAs::Hash)
                .into_values::<_, QueryAs>()
                .all(&self.db)
                .await?
        } else {
            vec![]
        };
        for txn in db_txns {
            let hash = parse_h256(&txn.1)?;
            // insert the txn id now that we have it to the Option value in txns
            let _ = txns
                .get_mut(&hash)
                .expect("We found a txn that we did not request")
                .0
                .insert(txn.0);
        }

        // insert any txns that were not known and get their IDs
        // use this vec as temporary list of mut refs so we can update once we get back
        // the ids.
        let mut txns_to_insert: Vec<(&H256, &mut (Option<i64>, i64))> =
            txns.iter_mut().filter(|(_, id)| id.0.is_none()).collect();

        let mut models: Vec<transaction::ActiveModel> = Vec::with_capacity(txns_to_insert.len());
        let as_f64 = ethers::types::U256::to_f64_lossy;
        for (hash, (_, block_id)) in txns_to_insert.iter() {
            let txn = self.local.provider.get_txn_by_hash(hash).await?;
            let receipt = txn
                .receipt
                .as_ref()
                .ok_or_else(|| eyre!("Transaction is not yet included"))?;

            models.push(transaction::ActiveModel {
                id: NotSet,
                block_id: Unchanged(*block_id),
                gas_limit: Set(as_f64(txn.gas_limit)),
                max_priority_fee_per_gas: Set(txn.max_priority_fee_per_gas.map(as_f64)),
                hash: Unchanged(format_h256(hash)),
                time_created: Set(date_time::now()),
                gas_used: Set(as_f64(receipt.gas_used)),
                gas_price: Set(txn.gas_price.map(as_f64)),
                effective_gas_price: Set(receipt.effective_gas_price.map(as_f64)),
                nonce: Set(txn.nonce as i64),
                sender: Set(format_h256(&txn.sender)),
                recipient: Set(txn.recipient.as_ref().map(format_h256)),
                max_fee_per_gas: Set(txn.max_fee_per_gas.map(as_f64)),
                cumulative_gas_used: Set(as_f64(receipt.cumulative_gas_used)),
            });
        }

        if !models.is_empty() {
            trace!(?models, "Writing txns to database");
            // this is actually the ID that was first inserted for postgres
            let mut cur_id = Insert::many(models).exec(&self.db).await?.last_insert_id;
            for (_hash, (txn_id, _block_id)) in txns_to_insert.iter_mut() {
                debug_assert!(cur_id > 0);
                let _ = txn_id.insert(cur_id);
                cur_id += 1;
            }
        }
        drop(txns_to_insert);

        Ok(txns
            .into_iter()
            .map(|(hash, (txn_id, _block_id))| (hash, txn_id.unwrap())))
    }

    /// Takes a list of block hashes for each block
    /// if it is in the database already:
    ///     Fetches its associated database id
    /// if it is not in the database already:
    ///     Looks up its data with ethers and then returns the database id after
    ///     inserting it into the database.
    async fn ensure_blocks(
        &self,
        block_hashes: impl Iterator<Item = H256>,
    ) -> Result<impl Iterator<Item = (H256, (i64, TimeDateTime))>> {
        use crate::db::block;
        use sea_orm::{prelude::*, ActiveValue::*, FromQueryResult, Insert, QuerySelect};

        type OptionalBlockInfo = Option<(Option<i64>, BlockInfo)>;
        // mapping of block hash to the database id and block timestamp. Optionals are
        // in place because we will find the timestamp first if the block was not
        // already in the db.
        let mut blocks: HashMap<H256, OptionalBlockInfo> =
            block_hashes.map(|b| (b, None)).collect();

        #[derive(FromQueryResult)]
        struct Block {
            id: i64,
            hash: String,
            timestamp: TimeDateTime,
        }

        let db_blocks: Vec<Block> = if !blocks.is_empty() {
            // check database to see which blocks we already know and fetch their IDs
            block::Entity::find()
                .filter(
                    blocks
                        .iter()
                        .map(|(block, _)| block::Column::Hash.eq(format_h256(block)))
                        .reduce(|acc, i| acc.or(i))
                        .unwrap(),
                )
                .select_only()
                .column_as(block::Column::Id, "id")
                .column_as(block::Column::Hash, "hash")
                .column_as(block::Column::Timestamp, "timestamp")
                .into_model::<Block>()
                .all(&self.db)
                .await?
        } else {
            vec![]
        };

        for block in db_blocks {
            let hash = parse_h256(&block.hash)?;
            let _ = blocks
                .get_mut(&hash)
                .expect("We found a block that we did not request")
                .insert((
                    Some(block.id),
                    BlockInfo {
                        hash,
                        timestamp: date_time::to_unix_timestamp_s(&block.timestamp),
                        // TODO: we don't actually use these below, we should make sure to clean
                        // this out
                        number: 0,
                    },
                ));
        }

        let blocks_to_fetch = blocks
            .iter_mut()
            .inspect(|(_, info)| {
                // info being defined implies the id has been set (at this point)
                debug_assert!(info.is_none() || info.as_ref().unwrap().0.is_some())
            })
            .filter(|(_, block_info)| block_info.is_none());
        for (hash, block_info) in blocks_to_fetch {
            let info = self.local.provider.get_block_by_hash(hash).await?;
            let _ = block_info.insert((None, info));
        }

        // insert any blocks that were not known and get their IDs
        // use this vec as temporary list of mut refs so we can update once we get back
        // the ids.
        let mut blocks_to_insert: Vec<(&H256, &mut OptionalBlockInfo)> = blocks
            .iter_mut()
            .filter(|(_, info)| info.as_ref().unwrap().0.is_none())
            .collect();

        let mut models: Vec<block::ActiveModel> = blocks_to_insert
            .iter()
            .map(|(hash, block_info)| {
                let block_info = block_info.as_ref().unwrap();
                block::ActiveModel {
                    id: NotSet,
                    hash: Set(format_h256(hash)),
                    time_created: Set(date_time::now()),
                    domain: Unchanged(self.local_domain() as i32),
                    height: Unchanged(block_info.1.number as i64),
                    timestamp: Set(date_time::from_unix_timestamp_s(block_info.1.timestamp)),
                }
            })
            .collect();

        if !models.is_empty() {
            trace!(?models, "Writing blocks to database");
            // `last_insert_id` is actually the ID that was first inserted for postgres
            let mut cur_id = Insert::many(models).exec(&self.db).await?.last_insert_id;
            for (_hash, block_info) in blocks_to_insert.iter_mut() {
                debug_assert!(cur_id > 0);
                let _ = block_info.as_mut().unwrap().0.insert(cur_id);
                cur_id += 1;
            }
        }

        Ok(blocks.into_iter().map(|(hash, block_info)| {
            let block_info = block_info.unwrap();
            (
                hash,
                (
                    block_info.0.unwrap(),
                    date_time::from_unix_timestamp_s(block_info.1.timestamp),
                ),
            )
        }))
    }
}

/// Task-thread to link the delivered messages to the correct messages.
#[instrument(skip_all)]
async fn delivered_message_linker(db: DbConn) -> Result<()> {
    use sea_orm::{ConnectionTrait, DbBackend, Statement};

    const QUERY: &str = r#"
        UPDATE
            "delivered_message" AS "delivered"
        SET
            "msg_id" = "message"."id"
        FROM
            "message"
        WHERE
            "delivered"."msg_id" IS NULL
            AND "message"."hash" = "delivered"."hash"
    "#;

    loop {
        let linked = db
            .execute(Statement::from_string(
                DbBackend::Postgres,
                QUERY.to_owned(),
            ))
            .await?
            .rows_affected();
        info!(linked, "Linked message deliveries");
        sleep(Duration::from_secs(10)).await;
    }
}<|MERGE_RESOLUTION|>--- conflicted
+++ resolved
@@ -19,13 +19,8 @@
     run_all, BaseAgent, ContractSyncMetrics, CoreMetrics, DomainSettings, decl_settings,
 };
 use abacus_core::{
-<<<<<<< HEAD
     name_from_domain_id, AbacusContract, AbacusProvider, BlockInfo, 
-    ListValidity, LogMeta, AbacusMessage, RawAbacusMessage, Mailbox, MailboxIndexer
-=======
-    name_from_domain_id, AbacusContract, AbacusMessage, ListValidity, LogMeta, Mailbox,
-    MailboxIndexer,
->>>>>>> 2864a350
+    ListValidity, LogMeta, AbacusMessage, Mailbox, MailboxIndexer
 };
 
 use crate::scraper::block_cursor::BlockCursor;
@@ -399,41 +394,24 @@
         skip_all,
         fields(messages = ?messages.iter().map(|(_, meta)| meta).collect::<Vec<_>>())
     )]
-<<<<<<< HEAD
     async fn store_messages(
         &self,
-        messages: &[(RawAbacusMessage, LogMeta)],
+        messages: &[(AbacusMessage, LogMeta)],
         txns: &HashMap<H256, (i64, TimeDateTime)>,
     ) -> Result<u32> {
-=======
-    async fn store_messages(&self, messages: &[(AbacusMessage, LogMeta)]) -> Result<u32> {
->>>>>>> 2864a350
         use crate::db::message;
         use sea_orm::{sea_query::OnConflict, ActiveValue::*, Insert};
 
         debug_assert!(!messages.is_empty());
 
-<<<<<<< HEAD
         let max_nonce = messages
-=======
-        // TODO: Look up txn info
-        // TODO: Look up block info
-
-        let txns: HashMap<H256, (i64, TimeDateTime)> = self
-            .ensure_blocks_and_txns(messages.iter().map(|(_, meta)| meta))
-            .await?
-            .collect();
-
-        let max_leaf_id = messages
->>>>>>> 2864a350
             .iter()
-            .map(|m| AbacusMessage::from(&m.0).nonce)
+            .map(|m| &m.0.nonce)
             .max()
             .ok_or_else(|| eyre!("Received empty list"));
         let models = messages
             .iter()
-            .map(|(raw, meta)| {
-                let msg = AbacusMessage::from(raw);
+            .map(|(msg, meta)| {
 
                 debug_assert_eq!(self.local_domain(), msg.origin);
                 let (txn_id, txn_timestamp) = txns.get(&meta.transaction_hash).unwrap();
