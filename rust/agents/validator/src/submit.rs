use std::num::NonZeroU64;
use std::sync::Arc;
use std::time::{Duration, Instant};
use std::vec;

use eyre::Result;
use hyperlane_base::db::HyperlaneRocksDB;
use hyperlane_core::accumulator::incremental::IncrementalMerkle;
use prometheus::IntGauge;
<<<<<<< HEAD
use tokio::time::sleep;
=======
use tokio::{task::JoinHandle, time::sleep};
use tracing::instrument;
use tracing::{debug, error, info, info_span, instrument::Instrumented, warn, Instrument};
>>>>>>> 8aa7b62b

use hyperlane_base::{CheckpointSyncer, CoreMetrics};
use tracing::{debug, info};

use hyperlane_core::{
    Checkpoint, CheckpointWithMessageId, HyperlaneChain, HyperlaneContract, HyperlaneDomain,
    HyperlaneSigner, HyperlaneSignerExt, Mailbox,
};

#[derive(Clone)]
pub(crate) struct ValidatorSubmitter {
    interval: Duration,
    reorg_period: Option<NonZeroU64>,
    signer: Arc<dyn HyperlaneSigner>,
    mailbox: Arc<dyn Mailbox>,
    checkpoint_syncer: Arc<dyn CheckpointSyncer>,
    message_db: HyperlaneRocksDB,
    metrics: ValidatorSubmitterMetrics,
}

impl ValidatorSubmitter {
    pub(crate) fn new(
        interval: Duration,
        reorg_period: u64,
        mailbox: Arc<dyn Mailbox>,
        signer: Arc<dyn HyperlaneSigner>,
        checkpoint_syncer: Arc<dyn CheckpointSyncer>,
        message_db: HyperlaneRocksDB,
        metrics: ValidatorSubmitterMetrics,
    ) -> Self {
        Self {
            reorg_period: NonZeroU64::new(reorg_period),
            interval,
            mailbox,
            signer,
            checkpoint_syncer,
            message_db,
            metrics,
        }
    }

    pub(crate) fn checkpoint(&self, tree: &IncrementalMerkle) -> Checkpoint {
        Checkpoint {
            root: tree.root(),
            index: tree.index(),
            mailbox_address: self.mailbox.address(),
            mailbox_domain: self.mailbox.domain().id(),
        }
    }

    pub(crate) async fn checkpoint_submitter(
        self,
        mut tree: IncrementalMerkle,
        target_checkpoint: Option<Checkpoint>,
    ) -> Result<()> {
        let mut checkpoint_queue = vec![];

        let mut reached_target = false;

        while !reached_target {
            let correctness_checkpoint = if let Some(c) = target_checkpoint {
                c
            } else {
                // lag by reorg period to match message indexing
                let latest_checkpoint = self.mailbox.latest_checkpoint(self.reorg_period).await?;
                self.metrics
                    .latest_checkpoint_observed
                    .set(latest_checkpoint.index as i64);
                latest_checkpoint
            };

            // ingest available messages from DB
            while let Some(message) = self
                .message_db
                .retrieve_message_by_nonce(tree.count() as u32)?
            {
                debug!(index = message.nonce, "Ingesting leaf to tree");
                let message_id = message.id();
                tree.ingest(message_id);

                let checkpoint = self.checkpoint(&tree);

                checkpoint_queue.push(CheckpointWithMessageId {
                    checkpoint,
                    message_id,
                });

                // compare against every queued checkpoint to prevent ingesting past target
                if checkpoint == correctness_checkpoint {
                    debug!(
                        index = checkpoint.index,
                        "Reached tree consistency, signing queued checkpoints"
                    );

                    // drain and sign all checkpoints in the queue
                    for queued_checkpoint in checkpoint_queue.drain(..) {
                        let signed_checkpoint = self.signer.sign(queued_checkpoint).await?;
                        self.checkpoint_syncer
                            .write_checkpoint(&signed_checkpoint)
                            .await?;
                        info!(index = queued_checkpoint.index, "Signed checkpoint");
                    }

                    self.metrics
                        .latest_checkpoint_processed
                        .set(checkpoint.index as i64);

                    // break out of submitter loop if target checkpoint is reached
                    reached_target = target_checkpoint.is_some();
                    break;
                }
            }

            sleep(self.interval).await;
        }

<<<<<<< HEAD
        // TODO: remove this once validator is tolerant of tasks exiting
        loop {
            sleep(Duration::from_secs(u64::MAX)).await;
        }
    }
=======
    #[instrument(err, skip(self), fields(domain=%self.mailbox.domain()))]
    async fn main_task(self) -> Result<()> {
        self.announce_task().await?;
>>>>>>> 8aa7b62b

    pub(crate) async fn legacy_checkpoint_submitter(self) -> Result<()> {
        // Ensure that the mailbox has > 0 messages before we enter the main
        // validator submit loop. This is to avoid an underflow / reverted
        // call when we invoke the `mailbox.latest_checkpoint()` method,
        // which returns the **index** of the last element in the tree
        // rather than just the size.  See
        // https://github.com/hyperlane-network/hyperlane-monorepo/issues/575 for
        // more details.
        while self.mailbox.count(self.reorg_period).await? == 0 {
            info!("Waiting for first message to mailbox");
            sleep(self.interval).await;
        }

        // current_index will be None if the validator cannot find
        // a previously signed checkpoint
        let mut current_index = self.checkpoint_syncer.latest_index().await?;

        if let Some(current_index) = current_index {
            self.metrics
                .legacy_latest_checkpoint_processed
                .set(current_index as i64);
        }

        // How often to log checkpoint info - once every minute
        let checkpoint_info_log_period = Duration::from_secs(60);
        // The instant in which we last logged checkpoint info, if at all
        let mut latest_checkpoint_info_log: Option<Instant> = None;
        // Returns whether checkpoint info should be logged based off the
        // checkpoint_info_log_period having elapsed since the last log.
        // Sets latest_checkpoint_info_log to the current instant if true.
        let mut should_log_checkpoint_info = || {
            if let Some(instant) = latest_checkpoint_info_log {
                if instant.elapsed() < checkpoint_info_log_period {
                    return false;
                }
            }
            latest_checkpoint_info_log = Some(Instant::now());
            true
        };

        loop {
            // Check the latest checkpoint
            let latest_checkpoint = self.mailbox.latest_checkpoint(self.reorg_period).await?;

            self.metrics
                .legacy_latest_checkpoint_observed
                .set(latest_checkpoint.index as i64);

            // Occasional info to make it clear to a validator operator whether things are
            // working correctly without using the debug log level.
            if should_log_checkpoint_info() {
                info!(
                    latest_signed_checkpoint_index=?current_index,
                    latest_known_checkpoint_index=?latest_checkpoint.index,
                    "Latest checkpoint infos"
                );
            }

            debug!(
                latest_signed_checkpoint_index=?current_index,
                latest_known_checkpoint_index=?latest_checkpoint.index,
                "Polled latest checkpoint"
            );

            // If current_index is None, we were unable to find a previously
            // signed checkpoint, and we should sign the latest checkpoint.
            // This ensures that we still sign even if the latest checkpoint
            // has index 0.
            if current_index
                .map(|i| i < latest_checkpoint.index)
                .unwrap_or(true)
            {
                let signed_checkpoint = self.signer.sign(latest_checkpoint).await?;

                info!(signed_checkpoint = ?signed_checkpoint, signer=?self.signer, "Signed new latest checkpoint");
                current_index = Some(latest_checkpoint.index);

                self.checkpoint_syncer
                    .legacy_write_checkpoint(&signed_checkpoint)
                    .await?;
                self.metrics
                    .legacy_latest_checkpoint_processed
                    .set(signed_checkpoint.value.index as i64);
            }

            sleep(self.interval).await;
        }
    }
}

#[derive(Clone)]
pub(crate) struct ValidatorSubmitterMetrics {
    latest_checkpoint_observed: IntGauge,
    latest_checkpoint_processed: IntGauge,
    legacy_latest_checkpoint_observed: IntGauge,
    legacy_latest_checkpoint_processed: IntGauge,
}

impl ValidatorSubmitterMetrics {
    pub fn new(metrics: &CoreMetrics, mailbox_chain: &HyperlaneDomain) -> Self {
        let chain_name = mailbox_chain.name();
        Self {
            legacy_latest_checkpoint_observed: metrics
                .latest_checkpoint()
                .with_label_values(&["legacy_validator_observed", chain_name]),
            legacy_latest_checkpoint_processed: metrics
                .latest_checkpoint()
                .with_label_values(&["legacy_validator_processed", chain_name]),
            latest_checkpoint_observed: metrics
                .latest_checkpoint()
                .with_label_values(&["validator_observed", chain_name]),
            latest_checkpoint_processed: metrics
                .latest_checkpoint()
                .with_label_values(&["validator_processed", chain_name]),
        }
    }
}<|MERGE_RESOLUTION|>--- conflicted
+++ resolved
@@ -7,16 +7,11 @@
 use hyperlane_base::db::HyperlaneRocksDB;
 use hyperlane_core::accumulator::incremental::IncrementalMerkle;
 use prometheus::IntGauge;
-<<<<<<< HEAD
 use tokio::time::sleep;
-=======
-use tokio::{task::JoinHandle, time::sleep};
 use tracing::instrument;
-use tracing::{debug, error, info, info_span, instrument::Instrumented, warn, Instrument};
->>>>>>> 8aa7b62b
+use tracing::{debug, info};
 
 use hyperlane_base::{CheckpointSyncer, CoreMetrics};
-use tracing::{debug, info};
 
 use hyperlane_core::{
     Checkpoint, CheckpointWithMessageId, HyperlaneChain, HyperlaneContract, HyperlaneDomain,
@@ -64,6 +59,7 @@
         }
     }
 
+    #[instrument(err, skip(self), fields(domain=%self.mailbox.domain()))]
     pub(crate) async fn checkpoint_submitter(
         self,
         mut tree: IncrementalMerkle,
@@ -130,17 +126,11 @@
             sleep(self.interval).await;
         }
 
-<<<<<<< HEAD
         // TODO: remove this once validator is tolerant of tasks exiting
         loop {
             sleep(Duration::from_secs(u64::MAX)).await;
         }
     }
-=======
-    #[instrument(err, skip(self), fields(domain=%self.mailbox.domain()))]
-    async fn main_task(self) -> Result<()> {
-        self.announce_task().await?;
->>>>>>> 8aa7b62b
 
     pub(crate) async fn legacy_checkpoint_submitter(self) -> Result<()> {
         // Ensure that the mailbox has > 0 messages before we enter the main
