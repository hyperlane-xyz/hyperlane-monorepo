use std::sync::Arc;

use async_trait::async_trait;
use eyre::Result;
use tokio::task::JoinHandle;
use tracing::instrument::Instrumented;

<<<<<<< HEAD
use abacus_base::{run_all, AbacusAgentCore, Agent, BaseAgent, CheckpointSyncers};
=======
use abacus_base::{AbacusAgentCore, Agent, BaseAgent, CheckpointSyncers, run_all};
>>>>>>> 333b18ec
use abacus_core::{AbacusContract, Signers};

use crate::{settings::ValidatorSettings, submit::ValidatorSubmitter};
use crate::submit::ValidatorSubmitterMetrics;
<<<<<<< HEAD
use crate::{settings::ValidatorSettings, submit::ValidatorSubmitter};
=======
>>>>>>> 333b18ec

/// A validator agent
#[derive(Debug)]
pub struct Validator {
    signer: Arc<Signers>,
    reorg_period: u64,
    interval: u64,
    checkpoint_syncer: Arc<CheckpointSyncers>,
    pub(crate) core: AbacusAgentCore,
}

impl Validator {
    /// Instantiate a new validator
    pub fn new(
        signer: Signers,
        reorg_period: u64,
        interval: u64,
        checkpoint_syncer: CheckpointSyncers,
        core: AbacusAgentCore,
    ) -> Self {
        Self {
            signer: Arc::new(signer),
            reorg_period,
            interval,
            checkpoint_syncer: Arc::new(checkpoint_syncer),
            core,
        }
    }
}

impl AsRef<AbacusAgentCore> for Validator {
    fn as_ref(&self) -> &AbacusAgentCore {
        &self.core
    }
}

#[async_trait]
impl BaseAgent for Validator {
    const AGENT_NAME: &'static str = "validator";

    type Settings = ValidatorSettings;

    async fn from_settings(settings: Self::Settings) -> Result<Self>
    where
        Self: Sized,
    {
        let signer = settings.validator.try_into_signer().await?;
        let reorg_period = settings.reorgperiod.parse().expect("invalid uint");
        let interval = settings.interval.parse().expect("invalid uint");
        let checkpoint_syncer = settings.checkpointsyncer.try_into_checkpoint_syncer()?;
        let core = settings
            .as_ref()
            .try_into_abacus_core(Self::AGENT_NAME, false)
            .await?;
        Ok(Self::new(
            signer,
            reorg_period,
            interval,
            checkpoint_syncer,
            core,
        ))
    }

<<<<<<< HEAD
    fn run(&self) -> Instrumented<JoinHandle<Result<()>>> {
=======
    #[allow(clippy::async_yields_async)]
    async fn run(&self) -> Instrumented<JoinHandle<Result<()>>> {
>>>>>>> 333b18ec
        let submit = ValidatorSubmitter::new(
            self.interval,
            self.reorg_period,
            self.outbox(),
            self.signer.clone(),
            self.checkpoint_syncer.clone(),
            ValidatorSubmitterMetrics::new(&self.core.metrics, self.outbox().chain_name()),
        );

        run_all(vec![submit.spawn()])
    }
}

#[cfg(test)]
mod test {}<|MERGE_RESOLUTION|>--- conflicted
+++ resolved
@@ -5,19 +5,11 @@
 use tokio::task::JoinHandle;
 use tracing::instrument::Instrumented;
 
-<<<<<<< HEAD
 use abacus_base::{run_all, AbacusAgentCore, Agent, BaseAgent, CheckpointSyncers};
-=======
-use abacus_base::{AbacusAgentCore, Agent, BaseAgent, CheckpointSyncers, run_all};
->>>>>>> 333b18ec
 use abacus_core::{AbacusContract, Signers};
 
+use crate::submit::ValidatorSubmitterMetrics;
 use crate::{settings::ValidatorSettings, submit::ValidatorSubmitter};
-use crate::submit::ValidatorSubmitterMetrics;
-<<<<<<< HEAD
-use crate::{settings::ValidatorSettings, submit::ValidatorSubmitter};
-=======
->>>>>>> 333b18ec
 
 /// A validator agent
 #[derive(Debug)]
@@ -81,12 +73,8 @@
         ))
     }
 
-<<<<<<< HEAD
-    fn run(&self) -> Instrumented<JoinHandle<Result<()>>> {
-=======
     #[allow(clippy::async_yields_async)]
     async fn run(&self) -> Instrumented<JoinHandle<Result<()>>> {
->>>>>>> 333b18ec
         let submit = ValidatorSubmitter::new(
             self.interval,
             self.reorg_period,
