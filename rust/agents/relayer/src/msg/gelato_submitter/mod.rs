<<<<<<< HEAD
use abacus_base::chains::GelatoConf;
=======
use std::sync::Arc;

>>>>>>> 4620d2ae
use abacus_base::{CoreMetrics, InboxContracts};
use abacus_core::db::AbacusDB;
use abacus_core::AbacusCommon;
use eyre::{bail, Result};
use gelato::types::Chain;
use prometheus::{Histogram, IntCounter, IntGauge};
use tokio::sync::mpsc::{self, UnboundedReceiver, UnboundedSender};
use tokio::time::{sleep, Duration, Instant};
use tokio::{sync::mpsc::error::TryRecvError, task::JoinHandle};
use tracing::{info_span, instrument::Instrumented, Instrument};

use crate::msg::gelato_submitter::sponsored_call_op::{
    SponsoredCallOp, SponsoredCallOpArgs, SponsoredCallOptions,
};

use super::gas_payment_enforcer::GasPaymentEnforcer;
use super::SubmitMessageArgs;

mod sponsored_call_op;

#[derive(Debug)]
pub(crate) struct GelatoSubmitter {
    /// The Gelato config.
    gelato_config: GelatoConf,
    /// Source of messages to submit.
    message_receiver: mpsc::UnboundedReceiver<SubmitMessageArgs>,
    /// Inbox / InboxValidatorManager on the destination chain.
    inbox_contracts: InboxContracts,
    /// The inbox chain in the format expected by the Gelato crate.
    inbox_gelato_chain: Chain,
    /// Interface to agent rocks DB for e.g. writing delivery status upon completion.
    db: AbacusDB,
    /// Shared reqwest HTTP client to use for any ops to Gelato endpoints.
    http_client: reqwest::Client,
    /// Prometheus metrics.
    metrics: GelatoSubmitterMetrics,
    /// Channel used by SponsoredCallOps to send that their message has been successfully processed.
    message_processed_sender: UnboundedSender<SubmitMessageArgs>,
    /// Channel to receive from SponsoredCallOps that a message has been successfully processed.
    message_processed_receiver: UnboundedReceiver<SubmitMessageArgs>,
    /// Used to determine if messages have made sufficient gas payments.
    gas_payment_enforcer: Arc<GasPaymentEnforcer>,
}

impl GelatoSubmitter {
    pub fn new(
        message_receiver: mpsc::UnboundedReceiver<SubmitMessageArgs>,
        inbox_contracts: InboxContracts,
        abacus_db: AbacusDB,
<<<<<<< HEAD
        gelato_config: GelatoConf,
        http_client: reqwest::Client,
=======
        gelato_sponsor_signer: Signers,
>>>>>>> 4620d2ae
        metrics: GelatoSubmitterMetrics,
        gas_payment_enforcer: Arc<GasPaymentEnforcer>,
    ) -> Self {
        let (message_processed_sender, message_processed_receiver) =
            mpsc::unbounded_channel::<SubmitMessageArgs>();
        Self {
            message_receiver,
            inbox_gelato_chain: abacus_domain_to_gelato_chain(inbox_contracts.inbox.local_domain())
                .unwrap(),
            inbox_contracts,
            db: abacus_db,
<<<<<<< HEAD
            gelato_config,
            http_client,
=======
            gelato_sponsor_address: gelato_sponsor_signer.address(),
            gelato_sponsor_signer,
            http_client: reqwest::Client::new(),
>>>>>>> 4620d2ae
            metrics,
            message_processed_sender,
            message_processed_receiver,
            gas_payment_enforcer,
        }
    }

    pub fn spawn(mut self) -> Instrumented<JoinHandle<Result<()>>> {
        tokio::spawn(async move { self.work_loop().await })
            .instrument(info_span!("gelato submitter work loop"))
    }

    async fn work_loop(&mut self) -> Result<()> {
        loop {
            self.tick().await?;
            sleep(Duration::from_millis(1000)).await;
        }
    }

    async fn tick(&mut self) -> Result<()> {
        // Pull any messages sent by processor over channel and push
        // them into the `received_messages` in asc order by message leaf index.
        let mut received_messages = Vec::new();
        loop {
            match self.message_receiver.try_recv() {
                Ok(msg) => {
                    received_messages.push(msg);
                }
                Err(TryRecvError::Empty) => {
                    break;
                }
                Err(_) => {
                    bail!("Disconnected receive channel or fatal err");
                }
            }
        }

        // Spawn a SponsoredCallOp for each received message.
        for msg in received_messages.into_iter() {
            tracing::info!(msg=?msg, "Spawning sponsored call op for message");
            let mut op = SponsoredCallOp::new(SponsoredCallOpArgs {
                opts: SponsoredCallOptions::default(),
                http: self.http_client.clone(),
                message: msg,
                inbox_contracts: self.inbox_contracts.clone(),
                sponsor_api_key: self.gelato_config.sponsorapikey.clone(),
                destination_chain: self.inbox_gelato_chain,
                message_processed_sender: self.message_processed_sender.clone(),
                gas_payment_enforcer: self.gas_payment_enforcer.clone(),
            });
            self.metrics.active_sponsored_call_ops_gauge.add(1);

            tokio::spawn(async move { op.run().await });
        }

        // Pull any messages that have been successfully processed by SponsoredCallOps
        loop {
            match self.message_processed_receiver.try_recv() {
                Ok(msg) => {
                    self.record_message_process_success(&msg)?;
                }
                Err(TryRecvError::Empty) => {
                    break;
                }
                Err(_) => {
                    bail!("Disconnected receive channel or fatal err");
                }
            }
        }

        Ok(())
    }

    /// Record in AbacusDB and various metrics that this process has observed the successful
    /// processing of a message. An Ok(()) value returned by this function is the 'commit' point
    /// in a message's lifetime for final processing -- after this function has been seen to
    /// return 'Ok(())', then without a wiped AbacusDB, we will never re-attempt processing for
    /// this message again, even after the relayer restarts.
    fn record_message_process_success(&mut self, msg: &SubmitMessageArgs) -> Result<()> {
        tracing::info!(msg=?msg, "Recording message as successfully processed");
        self.db.mark_leaf_as_processed(msg.leaf_index)?;

        self.metrics.active_sponsored_call_ops_gauge.sub(1);
        self.metrics
            .queue_duration_hist
            .observe((Instant::now() - msg.enqueue_time).as_secs_f64());
        self.metrics.highest_submitted_leaf_index =
            std::cmp::max(self.metrics.highest_submitted_leaf_index, msg.leaf_index);
        self.metrics
            .processed_gauge
            .set(self.metrics.highest_submitted_leaf_index as i64);
        self.metrics.messages_processed_count.inc();
        Ok(())
    }
}

#[derive(Debug)]
pub(crate) struct GelatoSubmitterMetrics {
    queue_duration_hist: Histogram,
    processed_gauge: IntGauge,
    messages_processed_count: IntCounter,
    active_sponsored_call_ops_gauge: IntGauge,
    /// Private state used to update actual metrics each tick.
    highest_submitted_leaf_index: u32,
}

impl GelatoSubmitterMetrics {
    pub fn new(metrics: &CoreMetrics, outbox_chain: &str, inbox_chain: &str) -> Self {
        Self {
            queue_duration_hist: metrics
                .submitter_queue_duration_histogram()
                .with_label_values(&[outbox_chain, inbox_chain]),
            messages_processed_count: metrics
                .messages_processed_count()
                .with_label_values(&[outbox_chain, inbox_chain]),
            processed_gauge: metrics.last_known_message_leaf_index().with_label_values(&[
                "message_processed",
                outbox_chain,
                inbox_chain,
            ]),
            active_sponsored_call_ops_gauge: metrics.submitter_queue_length().with_label_values(&[
                outbox_chain,
                inbox_chain,
                "active_sponsored_call_ops",
            ]),
            highest_submitted_leaf_index: 0,
        }
    }
}

fn abacus_domain_to_gelato_chain(domain: u32) -> Result<Chain> {
    Ok(match domain {
        6648936 => Chain::Ethereum,
        1634872690 => Chain::Rinkeby,
        3000 => Chain::Kovan,

        1886350457 => Chain::Polygon,
        80001 => Chain::Mumbai,

        1635148152 => Chain::Avalanche,
        43113 => Chain::Fuji,

        6386274 => Chain::Arbitrum,
        421611 => Chain::ArbitrumRinkeby,

        28528 => Chain::Optimism,
        1869622635 => Chain::OptimismKovan,

        6452067 => Chain::BinanceSmartChain,
        1651715444 => Chain::BinanceSmartChainTestnet,

        1667591279 => Chain::Celo,
        1000 => Chain::Alfajores,

        _ => bail!("Unknown domain {}", domain),
    })
}<|MERGE_RESOLUTION|>--- conflicted
+++ resolved
@@ -1,9 +1,6 @@
-<<<<<<< HEAD
+use std::sync::Arc;
+
 use abacus_base::chains::GelatoConf;
-=======
-use std::sync::Arc;
-
->>>>>>> 4620d2ae
 use abacus_base::{CoreMetrics, InboxContracts};
 use abacus_core::db::AbacusDB;
 use abacus_core::AbacusCommon;
@@ -53,12 +50,7 @@
         message_receiver: mpsc::UnboundedReceiver<SubmitMessageArgs>,
         inbox_contracts: InboxContracts,
         abacus_db: AbacusDB,
-<<<<<<< HEAD
         gelato_config: GelatoConf,
-        http_client: reqwest::Client,
-=======
-        gelato_sponsor_signer: Signers,
->>>>>>> 4620d2ae
         metrics: GelatoSubmitterMetrics,
         gas_payment_enforcer: Arc<GasPaymentEnforcer>,
     ) -> Self {
@@ -70,14 +62,8 @@
                 .unwrap(),
             inbox_contracts,
             db: abacus_db,
-<<<<<<< HEAD
             gelato_config,
-            http_client,
-=======
-            gelato_sponsor_address: gelato_sponsor_signer.address(),
-            gelato_sponsor_signer,
             http_client: reqwest::Client::new(),
->>>>>>> 4620d2ae
             metrics,
             message_processed_sender,
             message_processed_receiver,
