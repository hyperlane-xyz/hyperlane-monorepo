use std::{
    ops::{Deref, DerefMut},
    sync::Arc,
    time::Duration,
};

use eyre::Result;
use tokio::{
    sync::mpsc::UnboundedSender,
    time::{sleep, timeout},
};
use tracing::instrument;

use gelato::{
    sponsored_call::{SponsoredCallApiCall, SponsoredCallApiCallResult, SponsoredCallArgs},
    task_status::{TaskState, TaskStatusApiCall, TaskStatusApiCallArgs},
    types::Chain,
};
use hyperlane_base::CachingMailbox;
use hyperlane_core::{ChainResult, HyperlaneContract, Mailbox};

use crate::msg::{
    gas_payment::GasPaymentEnforcer, metadata_builder::MetadataBuilder, SubmitMessageArgs,
};

// The number of seconds after a tick to sleep before attempting the next tick.
const TICK_SLEEP_DURATION_SECONDS: u64 = 30;

#[derive(Debug, Clone)]
pub struct SponsoredCallOpArgs {
    pub opts: SponsoredCallOptions,
    pub http: reqwest::Client,

    pub message: SubmitMessageArgs,
    pub mailbox: CachingMailbox,
    pub metadata_builder: MetadataBuilder,
    pub sponsor_api_key: String,
    pub destination_chain: Chain,

    pub gas_payment_enforcer: Arc<GasPaymentEnforcer>,

    /// A channel to send the message over upon the message being successfully
    /// processed.
    pub message_processed_sender: UnboundedSender<SubmitMessageArgs>,
}

#[derive(Debug, Clone)]
pub struct SponsoredCallOp(SponsoredCallOpArgs);

impl Deref for SponsoredCallOp {
    type Target = SponsoredCallOpArgs;

    fn deref(&self) -> &Self::Target {
        &self.0
    }
}

impl DerefMut for SponsoredCallOp {
    fn deref_mut(&mut self) -> &mut Self::Target {
        &mut self.0
    }
}

impl SponsoredCallOp {
    pub fn new(args: SponsoredCallOpArgs) -> Self {
        Self(args)
    }

    #[instrument(skip(self), fields(msg_nonce=self.message.message.nonce))]
    pub async fn run(&mut self) {
        loop {
            match self.tick().await {
                Ok(true) => {
                    // If the message was processed, send it over the channel and
                    // stop running.
                    if let Err(err) = self.send_message_processed() {
                        tracing::error!(
                            err=?err,
                            "Unable to send processed message, receiver is closed or dropped.",
                        );
                    }
                    return;
                }
                Err(err) => {
                    tracing::warn!(
                        err=?err,
                        "Error occurred in sponsored_call_op tick",
                    );
                }
                _ => {}
            }

            self.message.num_retries += 1;
            sleep(Duration::from_secs(TICK_SLEEP_DURATION_SECONDS)).await;
        }
    }

    /// One tick will submit a sponsored call to Gelato and wait for a terminal
    /// state or timeout.
    async fn tick(&self) -> Result<bool> {
        // Before doing anything, first check if the message has already been processed.
        if let Ok(true) = self.message_delivered().await {
            return Ok(true);
        }
        let metadata = self
            .metadata_builder
<<<<<<< HEAD
            .fetch_metadata(self.message.message.clone(), self.mailbox.clone())
=======
            .fetch_metadata(
                &self.message.message,
                self.mailbox.clone(),
                &self.message.checkpoint,
                &self.message.proof,
            )
>>>>>>> 364d6137
            .await?;

        // Estimate transaction costs for the process call. If there are issues, it's
        // likely that gas estimation has failed because the message is
        // reverting. This is defined behavior, so we just log the error and
        // move onto the next tick.
        let tx_cost_estimate = match self
            .mailbox
            .process_estimate_costs(&self.message.message, &metadata)
            .await
        {
            Ok(tx_cost_estimate) => tx_cost_estimate,
            Err(err) => {
                tracing::info!(error=?err, "Error estimating process costs");
                return Ok(false);
            }
        };

        // If the gas payment requirement hasn't been met, sleep briefly and wait for
        // the next tick.
        let (meets_gas_requirement, gas_payment) = self
            .gas_payment_enforcer
            .message_meets_gas_payment_requirement(&self.message.message, &tx_cost_estimate)
            .await?;

        if !meets_gas_requirement {
            tracing::info!(gas_payment=?gas_payment, "Gas payment requirement not met yet");
            return Ok(false);
        }

        // Send the sponsored call.
        let sponsored_call_result = self.send_sponsored_call_api_call(&metadata).await?;
        tracing::info!(
            msg=?self.message,
            task_id=sponsored_call_result.task_id,
            "Sent sponsored call",
        );

        // Wait for a terminal state, timing out according to the retry_submit_interval.
        match timeout(
            self.opts.retry_submit_interval,
            self.poll_for_terminal_state(sponsored_call_result.task_id.clone()),
        )
        .await
        {
            Ok(result) => {
                // Bubble up any error that may have occurred in `poll_for_terminal_state`.
                result
            }
            // If a timeout occurred, don't bubble up an error, instead just log
            // and set ourselves up for the next tick.
            Err(err) => {
                tracing::info!(err=?err, "Sponsored call timed out, reattempting");
                Ok(false)
            }
        }
    }

    // Waits until the message has either been processed or the task id has been
    // cancelled by Gelato.
    async fn poll_for_terminal_state(&self, task_id: String) -> Result<bool> {
        loop {
            sleep(self.opts.poll_interval).await;

            // Check if the message has been processed. Checking with the Mailbox directly
            // is the best source of truth, and is the only way in which a message can be
            // marked as processed.
            if let Ok(true) = self.message_delivered().await {
                return Ok(true);
            }

            // Get the status of the SponsoredCall task from Gelato for debugging.
            // If the task was cancelled for some reason by Gelato, stop waiting.

            let task_status_api_call = TaskStatusApiCall {
                http: self.http.clone(),
                args: TaskStatusApiCallArgs {
                    task_id: task_id.clone(),
                },
            };
            let task_status_result = task_status_api_call.run().await?;
            let task_state = task_status_result.task_state();

            tracing::info!(
                task_id=task_id,
                task_state=?task_state,
                task_status_result=?task_status_result,
                "Polled sponsored call status",
            );

            // The only terminal state status is if the task was cancelled, which happens
            // after Gelato has reached the max # of retries for a task.
            // Currently, the default is after about 30 seconds.
            if let TaskState::Cancelled = task_state {
                return Ok(false);
            }
        }
    }

    // Once gas payments are enforced, we will likely fetch the gas payment from
    // the DB here. This is why sponsored call args are created and signed for each
    // sponsored call call.
    async fn send_sponsored_call_api_call(
        &self,
        metadata: &[u8],
    ) -> Result<SponsoredCallApiCallResult> {
        let args = self.create_sponsored_call_args(metadata).await?;

        let sponsored_call_api_call = SponsoredCallApiCall {
            args: &args,
            http: self.http.clone(),
            sponsor_api_key: &self.sponsor_api_key,
        };

        sponsored_call_api_call.run().await
    }

    async fn create_sponsored_call_args(&self, metadata: &[u8]) -> Result<SponsoredCallArgs> {
        let calldata = self
            .mailbox
            .process_calldata(&self.message.message, metadata);
        Ok(SponsoredCallArgs {
            chain_id: self.destination_chain,
            target: self.mailbox.address().into(),
            data: calldata.into(),
            gas_limit: None, // Gelato will handle gas estimation
            retries: None,   // Use Gelato's default of 5 retries, each ~5 seconds apart
        })
    }

    async fn message_delivered(&self) -> ChainResult<bool> {
        self.mailbox.delivered(self.message.message.id()).await
    }

    #[allow(clippy::result_large_err)]
    fn send_message_processed(
        &self,
    ) -> Result<(), tokio::sync::mpsc::error::SendError<SubmitMessageArgs>> {
        self.message_processed_sender.send(self.message.clone())
    }
}

#[derive(Debug, Clone)]
pub struct SponsoredCallOptions {
    pub poll_interval: Duration,
    pub retry_submit_interval: Duration,
}

impl Default for SponsoredCallOptions {
    fn default() -> Self {
        Self {
            poll_interval: Duration::from_secs(20),
            retry_submit_interval: Duration::from_secs(60),
        }
    }
}<|MERGE_RESOLUTION|>--- conflicted
+++ resolved
@@ -104,16 +104,7 @@
         }
         let metadata = self
             .metadata_builder
-<<<<<<< HEAD
-            .fetch_metadata(self.message.message.clone(), self.mailbox.clone())
-=======
-            .fetch_metadata(
-                &self.message.message,
-                self.mailbox.clone(),
-                &self.message.checkpoint,
-                &self.message.proof,
-            )
->>>>>>> 364d6137
+            .fetch_metadata(&self.message.message, self.mailbox.clone())
             .await?;
 
         // Estimate transaction costs for the process call. If there are issues, it's
