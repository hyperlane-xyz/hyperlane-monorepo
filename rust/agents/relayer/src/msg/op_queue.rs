use std::{cmp::Reverse, collections::BinaryHeap, sync::Arc};

use derive_new::new;
<<<<<<< HEAD
use hyperlane_core::{MpmcReceiver, PendingOperation, QueueOperation};
=======
>>>>>>> 942aba8e
use prometheus::{IntGauge, IntGaugeVec};
use tokio::sync::{broadcast::Receiver, Mutex};
use tracing::{debug, info, instrument};

use crate::server::MessageRetryRequest;

/// Queue of generic operations that can be submitted to a destination chain.
/// Includes logic for maintaining queue metrics by the destination and `app_context` of an operation
#[derive(Debug, Clone, new)]
pub struct OpQueue {
    metrics: IntGaugeVec,
    queue_metrics_label: String,
    retry_rx: Arc<Mutex<Receiver<MessageRetryRequest>>>,
    #[new(default)]
    queue: Arc<Mutex<BinaryHeap<Reverse<QueueOperation>>>>,
}

impl OpQueue {
    /// Push an element onto the queue and update metrics
    #[instrument(skip(self), ret, fields(queue_label=%self.queue_metrics_label), level = "debug")]
    pub async fn push(&self, op: QueueOperation) {
        // increment the metric before pushing onto the queue, because we lose ownership afterwards
        self.get_operation_metric(op.as_ref()).inc();

        self.queue.lock().await.push(Reverse(op));
    }

    /// Pop an element from the queue and update metrics
    #[instrument(skip(self), ret, fields(queue_label=%self.queue_metrics_label), level = "debug")]
    pub async fn pop(&mut self) -> Option<QueueOperation> {
        let pop_attempt = self.pop_many(1).await;
        pop_attempt.into_iter().next()
    }

    /// Pop multiple elements at once from the queue and update metrics
    #[instrument(skip(self), fields(queue_label=%self.queue_metrics_label), level = "debug")]
    pub async fn pop_many(&mut self, limit: usize) -> Vec<QueueOperation> {
        self.process_retry_requests().await;
        let mut queue = self.queue.lock().await;
        let mut popped = vec![];
        while let Some(Reverse(op)) = queue.pop() {
            // even if the metric is decremented here, the operation may fail to process and be re-added to the queue.
            // in those cases, the queue length will look like it has spikes whose sizes are at most `limit`
            self.get_operation_metric(op.as_ref()).dec();
            popped.push(op);
            if popped.len() >= limit {
                break;
            }
        }
        // This function is called very often by the op_submitter tasks, so only log when there are operations to pop
        // to avoid spamming the logs
        if !popped.is_empty() {
            debug!(
                queue_label = %self.queue_metrics_label,
                operations = ?popped,
                "Popped OpQueue operations"
            );
        }
        popped
    }

    pub async fn process_retry_requests(&mut self) {
        // TODO: could rate-limit ourselves here, but we expect the volume of messages over this channel to
        // be very low.
        // The other consideration is whether to put the channel receiver in the OpQueue or in a dedicated task
        // that also holds an Arc to the Mutex. For simplicity, we'll put it in the OpQueue for now.
        let mut message_retry_requests = vec![];
        while let Ok(message_id) = self.retry_rx.lock().await.try_recv() {
            message_retry_requests.push(message_id);
        }
        if message_retry_requests.is_empty() {
            return;
        }
        let mut queue = self.queue.lock().await;
        let mut reprioritized_queue: BinaryHeap<_> = queue
            .drain()
            .map(|Reverse(mut op)| {
                // Can check for equality here because of the PartialEq implementation for MessageRetryRequest,
                // but can't use `contains` because the types are different
                if message_retry_requests.iter().any(|r| r == op) {
                    info!(
                        operation = %op,
                        queue_label = %self.queue_metrics_label,
                        "Retrying OpQueue operation"
                    );
                    op.reset_attempts()
                }
                Reverse(op)
            })
            .collect();
        queue.append(&mut reprioritized_queue);
    }

    /// Get the metric associated with this operation
    fn get_operation_metric(&self, operation: &dyn PendingOperation) -> IntGauge {
        let (destination, app_context) = operation.get_operation_labels();
        self.metrics
            .with_label_values(&[&destination, &self.queue_metrics_label, &app_context])
    }
}

#[cfg(test)]
mod test {
    use super::*;
    use hyperlane_core::{
<<<<<<< HEAD
        HyperlaneDomain, HyperlaneMessage, KnownHyperlaneDomain, MpmcChannel,
        PendingOperationResult, TryBatchAs, TxOutcome, H256, U256,
=======
        HyperlaneDomain, HyperlaneMessage, KnownHyperlaneDomain, TryBatchAs, TxOutcome, H256,
>>>>>>> 942aba8e
    };
    use std::{
        collections::VecDeque,
        time::{Duration, Instant},
    };
    use tokio::sync;

    #[derive(Debug, Clone)]
    struct MockPendingOperation {
        id: H256,
        seconds_to_next_attempt: u64,
        destination_domain: HyperlaneDomain,
    }

    impl MockPendingOperation {
        fn new(seconds_to_next_attempt: u64, destination_domain: HyperlaneDomain) -> Self {
            Self {
                id: H256::random(),
                seconds_to_next_attempt,
                destination_domain,
            }
        }
    }

    impl TryBatchAs<HyperlaneMessage> for MockPendingOperation {}

    #[async_trait::async_trait]
    impl PendingOperation for MockPendingOperation {
        fn id(&self) -> H256 {
            self.id
        }

        fn reset_attempts(&mut self) {
            self.seconds_to_next_attempt = 0;
        }

        fn priority(&self) -> u32 {
            todo!()
        }

        fn get_operation_labels(&self) -> (String, String) {
            Default::default()
        }

        fn origin_domain_id(&self) -> u32 {
            todo!()
        }

        fn destination_domain(&self) -> &HyperlaneDomain {
            &self.destination_domain
        }

        fn app_context(&self) -> Option<String> {
            todo!()
        }

        async fn prepare(&mut self) -> PendingOperationResult {
            todo!()
        }

        /// Submit this operation to the blockchain and report if it was successful
        /// or not.
        async fn submit(&mut self) {
            todo!()
        }

        fn set_submission_outcome(&mut self, _outcome: TxOutcome) {
            todo!()
        }

        fn get_tx_cost_estimate(&self) -> Option<U256> {
            todo!()
        }

        /// This will be called after the operation has been submitted and is
        /// responsible for checking if the operation has reached a point at
        /// which we consider it safe from reorgs.
        async fn confirm(&mut self) -> PendingOperationResult {
            todo!()
        }

        fn set_operation_outcome(
            &mut self,
            _submission_outcome: TxOutcome,
            _submission_estimated_cost: U256,
        ) {
            todo!()
        }

        fn next_attempt_after(&self) -> Option<Instant> {
            Some(
                Instant::now()
                    .checked_add(Duration::from_secs(self.seconds_to_next_attempt))
                    .unwrap(),
            )
        }

        fn set_next_attempt_after(&mut self, _delay: Duration) {
            todo!()
        }

        fn set_retries(&mut self, _retries: u32) {
            todo!()
        }
    }

    fn dummy_metrics_and_label() -> (IntGaugeVec, String) {
        (
            IntGaugeVec::new(
                prometheus::Opts::new("op_queue", "OpQueue metrics"),
                &["destination", "queue_metrics_label", "app_context"],
            )
            .unwrap(),
            "queue_metrics_label".to_string(),
        )
    }

    #[tokio::test]
    async fn test_multiple_op_queues_message_id() {
        let (metrics, queue_metrics_label) = dummy_metrics_and_label();
        let broadcaster = sync::broadcast::Sender::new(100);
        let mut op_queue_1 = OpQueue::new(
            metrics.clone(),
            queue_metrics_label.clone(),
            Arc::new(Mutex::new(broadcaster.subscribe())),
        );
        let mut op_queue_2 = OpQueue::new(
            metrics,
            queue_metrics_label,
            Arc::new(Mutex::new(broadcaster.subscribe())),
        );

        // Add some operations to the queue with increasing `next_attempt_after` values
        let destination_domain: HyperlaneDomain = KnownHyperlaneDomain::Injective.into();
        let messages_to_send = 5;
        let mut ops: VecDeque<_> = (1..=messages_to_send)
            .map(|seconds_to_next_attempt| {
                Box::new(MockPendingOperation::new(
                    seconds_to_next_attempt,
                    destination_domain.clone(),
                )) as QueueOperation
            })
            .collect();
        let op_ids: Vec<_> = ops.iter().map(|op| op.id()).collect();

        // push to queue 1
        for _ in 0..=2 {
            op_queue_1.push(ops.pop_front().unwrap()).await;
        }

        // push to queue 2
        for _ in 3..messages_to_send {
            op_queue_2.push(ops.pop_front().unwrap()).await;
        }

        // Retry by message ids
        broadcaster
            .send(MessageRetryRequest::MessageId(op_ids[1]))
            .unwrap();
        broadcaster
            .send(MessageRetryRequest::MessageId(op_ids[2]))
            .unwrap();

        // Pop elements from queue 1
        let mut queue_1_popped = vec![];
        while let Some(op) = op_queue_1.pop().await {
            queue_1_popped.push(op);
        }

        // The elements sent over the channel should be the first ones popped,
        // regardless of their initial `next_attempt_after`
        assert_eq!(queue_1_popped[0].id(), op_ids[2]);
        assert_eq!(queue_1_popped[1].id(), op_ids[1]);
        assert_eq!(queue_1_popped[2].id(), op_ids[0]);

        // Pop elements from queue 2
        let mut queue_2_popped = vec![];
        while let Some(op) = op_queue_2.pop().await {
            queue_2_popped.push(op);
        }

        // The elements should be popped in the order they were pushed, because there was no retry request for them
        assert_eq!(queue_2_popped[0].id(), op_ids[3]);
        assert_eq!(queue_2_popped[1].id(), op_ids[4]);
    }

    #[tokio::test]
    async fn test_destination_domain() {
        let (metrics, queue_metrics_label) = dummy_metrics_and_label();
        let broadcaster = sync::broadcast::Sender::new(100);
        let mut op_queue = OpQueue::new(
            metrics.clone(),
            queue_metrics_label.clone(),
            Arc::new(Mutex::new(broadcaster.subscribe())),
        );

        // Add some operations to the queue with increasing `next_attempt_after` values
        let destination_domain_1: HyperlaneDomain = KnownHyperlaneDomain::Injective.into();
        let destination_domain_2: HyperlaneDomain = KnownHyperlaneDomain::Ethereum.into();
        let ops = vec![
            Box::new(MockPendingOperation::new(1, destination_domain_1.clone())) as QueueOperation,
            Box::new(MockPendingOperation::new(2, destination_domain_1.clone())) as QueueOperation,
            Box::new(MockPendingOperation::new(3, destination_domain_2.clone())) as QueueOperation,
            Box::new(MockPendingOperation::new(4, destination_domain_2.clone())) as QueueOperation,
            Box::new(MockPendingOperation::new(5, destination_domain_2.clone())) as QueueOperation,
        ];

        let op_ids: Vec<_> = ops.iter().map(|op| op.id()).collect();

        // push to queue
        for op in ops {
            op_queue.push(op).await;
        }

        // Retry by domain
        broadcaster
            .send(MessageRetryRequest::DestinationDomain(
                destination_domain_2.id(),
            ))
            .unwrap();

        // Pop elements from queue
        let mut popped = vec![];
        while let Some(op) = op_queue.pop().await {
            popped.push(op.id());
        }

        // First messages should be those to `destination_domain_2` - their exact order depends on
        // how they were stored in the heap
        assert_eq!(popped[0], op_ids[2]);
        assert_eq!(popped[1], op_ids[4]);
        assert_eq!(popped[2], op_ids[3]);
        // Non-retried messages should be at the end
        assert_eq!(popped[3], op_ids[0]);
        assert_eq!(popped[4], op_ids[1]);
    }
}<|MERGE_RESOLUTION|>--- conflicted
+++ resolved
@@ -1,10 +1,7 @@
 use std::{cmp::Reverse, collections::BinaryHeap, sync::Arc};
 
 use derive_new::new;
-<<<<<<< HEAD
-use hyperlane_core::{MpmcReceiver, PendingOperation, QueueOperation};
-=======
->>>>>>> 942aba8e
+use hyperlane_core::{PendingOperation, QueueOperation};
 use prometheus::{IntGauge, IntGaugeVec};
 use tokio::sync::{broadcast::Receiver, Mutex};
 use tracing::{debug, info, instrument};
@@ -110,12 +107,8 @@
 mod test {
     use super::*;
     use hyperlane_core::{
-<<<<<<< HEAD
-        HyperlaneDomain, HyperlaneMessage, KnownHyperlaneDomain, MpmcChannel,
-        PendingOperationResult, TryBatchAs, TxOutcome, H256, U256,
-=======
-        HyperlaneDomain, HyperlaneMessage, KnownHyperlaneDomain, TryBatchAs, TxOutcome, H256,
->>>>>>> 942aba8e
+        HyperlaneDomain, HyperlaneMessage, KnownHyperlaneDomain, PendingOperationResult,
+        TryBatchAs, TxOutcome, H256, U256,
     };
     use std::{
         collections::VecDeque,
