use std::collections::{HashMap, HashSet};
use std::sync::Arc;

use async_trait::async_trait;
use eyre::{Context, Result};
use hyperlane_core::U256;
use tokio::sync::{
    mpsc::{self, UnboundedReceiver, UnboundedSender},
    RwLock,
};
use tokio::task::JoinHandle;
use tracing::{info, info_span, instrument::Instrumented, Instrument};

use hyperlane_base::{
    chains::{GelatoConf, TransactionSubmissionType},
    run_all, BaseAgent, CachingInterchainGasPaymaster, CachingMailbox, ContractSyncMetrics,
    CoreMetrics, HyperlaneAgentCore,
};
use hyperlane_core::{db::DB, HyperlaneChain, HyperlaneDomain, ValidatorAnnounce};

use crate::{
    merkle_tree_builder::MerkleTreeBuilder,
    msg::{
        gas_payment::GasPaymentEnforcer,
        gelato_submitter::{GelatoSubmitter, GelatoSubmitterMetrics},
        metadata_builder::MetadataBuilder,
        processor::{MessageProcessor, MessageProcessorMetrics},
        serial_submitter::{SerialSubmitter, SerialSubmitterMetrics},
        SubmitMessageArgs,
    },
    settings::{matching_list::MatchingList, RelayerSettings},
};

/// A relayer agent
#[derive(Debug)]
pub struct Relayer {
    origin_chain: HyperlaneDomain,
    core: HyperlaneAgentCore,
    mailboxes: HashMap<HyperlaneDomain, CachingMailbox>,
<<<<<<< HEAD
    interchain_gas_paymaster: CachingInterchainGasPaymaster,
    gas_payment_enforcement_policy: GasPaymentEnforcementPolicy,
    validator_announce: Arc<dyn ValidatorAnnounce>,
=======
    interchain_gas_paymasters: HashMap<HyperlaneDomain, CachingInterchainGasPaymaster>,
    multisig_checkpoint_syncer: MultisigCheckpointSyncer,
    gas_payment_enforcer: Arc<GasPaymentEnforcer>,
>>>>>>> 1f88d0df
    whitelist: Arc<MatchingList>,
    blacklist: Arc<MatchingList>,
    transaction_gas_limit: Option<U256>,
    skip_transaction_gas_limit_for: HashSet<u32>,
}

impl AsRef<HyperlaneAgentCore> for Relayer {
    fn as_ref(&self) -> &HyperlaneAgentCore {
        &self.core
    }
}

#[async_trait]
#[allow(clippy::unit_arg)]
impl BaseAgent for Relayer {
    const AGENT_NAME: &'static str = "relayer";

    type Settings = RelayerSettings;

    async fn from_settings(settings: Self::Settings, metrics: Arc<CoreMetrics>) -> Result<Self>
    where
        Self: Sized,
    {
        let core = settings.build_hyperlane_core(metrics.clone());
        let db = DB::from_path(&settings.db)?;

        let chain_names: Vec<_> = if let Some(ref remotes) = settings.destinationchainnames {
            // Use defined remote chains + the origin chain
            remotes
                .split(',')
                .chain([settings.originchainname.as_str()])
                .collect()
        } else {
            // If not provided, default to using every chain listed in self.chains.
            settings.chains.keys().map(String::as_str).collect()
        };

        let mailboxes = settings
            .build_all_mailboxes(chain_names.as_slice(), &metrics, db.clone())
            .await?;
        let interchain_gas_paymaster = settings
            .build_caching_interchain_gas_paymaster(&settings.originchainname, db, &metrics)
            .await?;
        let validator_announce = settings
            .build_validator_announce(&settings.originchainname, &core.metrics.clone())
            .await?;

        let whitelist = Arc::new(parse_matching_list(&settings.whitelist));
        let blacklist = Arc::new(parse_matching_list(&settings.blacklist));

        let skip_transaction_gas_limit_for = settings
            .skiptransactiongaslimitfor
            .map(|l| {
                l.split(',')
                    .map(|d| {
                        d.parse()
                            .expect("Error parsing domain id for transaction gas limit")
                    })
                    .collect()
            })
            .unwrap_or_default();

        let transaction_gas_limit = settings
            .transactiongaslimit
            .map(|l| l.parse())
            .transpose()
            .context("Invalid transaction gas limit")?;
        info!(
            %whitelist,
            %blacklist,
            ?transaction_gas_limit,
            ?skip_transaction_gas_limit_for,
            "Whitelist configuration"
        );

        let origin_chain = core
            .settings
            .chain_setup(&settings.originchainname)
            .context("Relayer must run on a configured chain")?
            .domain()?;

        let gas_payment_enforcer = Arc::new(GasPaymentEnforcer::new(
            settings.gaspaymentenforcement.policy,
            parse_matching_list(&settings.gaspaymentenforcement.whitelist),
            mailboxes.get(&origin_chain).unwrap().db().clone(),
        ));

        Ok(Self {
            origin_chain,
            core,
            mailboxes,
<<<<<<< HEAD
            interchain_gas_paymaster,
            validator_announce,
            gas_payment_enforcement_policy: settings.gaspaymentenforcementpolicy,
=======
            interchain_gas_paymasters,
            multisig_checkpoint_syncer,
            gas_payment_enforcer,
>>>>>>> 1f88d0df
            whitelist,
            blacklist,
            transaction_gas_limit,
            skip_transaction_gas_limit_for,
        })
    }

    #[allow(clippy::async_yields_async)]
    async fn run(&self) -> Instrumented<JoinHandle<Result<()>>> {
        let num_mailboxes = self.mailboxes.len();

        let mut tasks = Vec::with_capacity(num_mailboxes + 2);

        let prover_sync = Arc::new(RwLock::new(MerkleTreeBuilder::new(
            self.mailboxes.get(&self.origin_chain).unwrap().db().clone(),
        )));
        let mut send_channels: HashMap<u32, UnboundedSender<SubmitMessageArgs>> = HashMap::new();
        let destinations = self
            .mailboxes
            .keys()
            .filter(|c| **c != self.origin_chain)
            .collect::<Vec<&HyperlaneDomain>>();

        for chain in &destinations {
            let (send_channel, receive_channel): (
                UnboundedSender<SubmitMessageArgs>,
                UnboundedReceiver<SubmitMessageArgs>,
            ) = mpsc::unbounded_channel();
            let mailbox: &CachingMailbox = self.mailboxes.get(chain).unwrap();
            send_channels.insert(mailbox.domain().id(), send_channel);

            let chain_setup = self
                .core
                .settings
                .chain_setup(chain.name())
                .unwrap_or_else(|_| panic!("No chain setup found for {}", chain.name()))
                .clone();

            let txsubmission = chain_setup.txsubmission;
            let metadata_builder = MetadataBuilder::new(
                chain_setup,
                prover_sync.clone(),
                self.validator_announce.clone(),
                self.core.metrics.clone(),
            );
            tasks.push(self.run_destination_mailbox(
                mailbox.clone(),
                metadata_builder.clone(),
                txsubmission,
                self.core.settings.gelato.as_ref(),
                self.gas_payment_enforcer.clone(),
                receive_channel,
            ));
        }

        let sync_metrics = ContractSyncMetrics::new(self.core.metrics.clone());
        tasks.push(self.run_origin_mailbox_sync(sync_metrics.clone()));

        let metrics =
            MessageProcessorMetrics::new(&self.core.metrics, &self.origin_chain, destinations);
        let message_processor = MessageProcessor::new(
            self.mailboxes.get(&self.origin_chain).unwrap().db().clone(),
            self.whitelist.clone(),
            self.blacklist.clone(),
            metrics,
            prover_sync,
            send_channels,
        );
        tasks.push(self.run_message_processor(message_processor));

        tasks.push(self.run_interchain_gas_paymaster_sync(sync_metrics));

        run_all(tasks)
    }
}

impl Relayer {
    fn run_origin_mailbox_sync(
        &self,
        sync_metrics: ContractSyncMetrics,
    ) -> Instrumented<JoinHandle<Result<()>>> {
        let mailbox = self.mailboxes.get(&self.origin_chain).unwrap();
        let sync = mailbox.sync(
            self.as_ref().settings.chains[self.origin_chain.name()]
                .index
                .clone(),
            sync_metrics,
        );
        sync
    }

    fn run_interchain_gas_paymaster_sync(
        &self,
        sync_metrics: ContractSyncMetrics,
    ) -> Instrumented<JoinHandle<Result<()>>> {
        let sync = self.interchain_gas_paymaster.sync(
            self.as_ref().settings.chains[self.origin_chain.name()]
                .index
                .clone(),
            sync_metrics,
        );
        sync
    }

    /// Helper to construct a new GelatoSubmitter instance for submission to a
    /// particular mailbox.
    fn make_gelato_submitter(
        &self,
        message_receiver: UnboundedReceiver<SubmitMessageArgs>,
        mailbox: CachingMailbox,
        metadata_builder: MetadataBuilder,
        gelato_config: GelatoConf,
        gas_payment_enforcer: Arc<GasPaymentEnforcer>,
    ) -> GelatoSubmitter {
        let gelato_metrics =
            GelatoSubmitterMetrics::new(&self.core.metrics, &self.origin_chain, mailbox.domain());
        GelatoSubmitter::new(
            message_receiver,
            mailbox,
            metadata_builder,
            self.mailboxes.get(&self.origin_chain).unwrap().db().clone(),
            gelato_config,
            gelato_metrics,
            gas_payment_enforcer,
        )
    }

    fn run_message_processor(
        &self,
        message_processor: MessageProcessor,
    ) -> Instrumented<JoinHandle<Result<()>>> {
        let process_fut = message_processor.spawn();
        tokio::spawn(async move {
            let res = tokio::try_join!(process_fut)?;
            info!(?res, "try_join finished for message processor");
            Ok(())
        })
        .instrument(info_span!("run message processor"))
    }

    #[allow(clippy::too_many_arguments)]
    #[tracing::instrument(fields(destination=%destination_mailbox.domain()))]
    fn run_destination_mailbox(
        &self,
        destination_mailbox: CachingMailbox,
        metadata_builder: MetadataBuilder,
        tx_submission: TransactionSubmissionType,
        gelato_config: Option<&GelatoConf>,
        gas_payment_enforcer: Arc<GasPaymentEnforcer>,
        msg_receive: UnboundedReceiver<SubmitMessageArgs>,
    ) -> Instrumented<JoinHandle<Result<()>>> {
        let origin_mailbox = self.mailboxes.get(&self.origin_chain).unwrap();
        let destination = destination_mailbox.domain();

        let submit_fut = match tx_submission {
            TransactionSubmissionType::Gelato => {
                let gelato_config = gelato_config.unwrap_or_else(|| {
                    panic!(
                        "Expected GelatoConf for mailbox {} using Gelato",
                        destination
                    )
                });

                self.make_gelato_submitter(
                    msg_receive,
                    destination_mailbox.clone(),
                    metadata_builder,
                    gelato_config.clone(),
                    gas_payment_enforcer,
                )
                .spawn()
            }
            TransactionSubmissionType::Signer => {
                let transaction_gas_limit = if self
                    .skip_transaction_gas_limit_for
                    .contains(&destination.id())
                {
                    None
                } else {
                    self.transaction_gas_limit
                };
                let serial_submitter = SerialSubmitter::new(
                    msg_receive,
                    destination_mailbox.clone(),
                    metadata_builder,
                    origin_mailbox.db().clone(),
                    SerialSubmitterMetrics::new(
                        &self.core.metrics,
                        &self.origin_chain,
                        destination,
                    ),
                    gas_payment_enforcer,
                    transaction_gas_limit,
                );
                serial_submitter.spawn()
            }
        };

        tokio::spawn(async move {
            let res = tokio::try_join!(submit_fut)?;
            info!(?res, "try_join finished for mailbox");
            Ok(())
        })
        .instrument(info_span!("run mailbox"))
    }
}

fn parse_matching_list(list: &Option<String>) -> MatchingList {
    list.as_deref()
        .map(serde_json::from_str)
        .transpose()
        .expect("Invalid matching list received")
        .unwrap_or_default()
}

#[cfg(test)]
mod test {}<|MERGE_RESOLUTION|>--- conflicted
+++ resolved
@@ -37,15 +37,9 @@
     origin_chain: HyperlaneDomain,
     core: HyperlaneAgentCore,
     mailboxes: HashMap<HyperlaneDomain, CachingMailbox>,
-<<<<<<< HEAD
-    interchain_gas_paymaster: CachingInterchainGasPaymaster,
-    gas_payment_enforcement_policy: GasPaymentEnforcementPolicy,
     validator_announce: Arc<dyn ValidatorAnnounce>,
-=======
     interchain_gas_paymasters: HashMap<HyperlaneDomain, CachingInterchainGasPaymaster>,
-    multisig_checkpoint_syncer: MultisigCheckpointSyncer,
     gas_payment_enforcer: Arc<GasPaymentEnforcer>,
->>>>>>> 1f88d0df
     whitelist: Arc<MatchingList>,
     blacklist: Arc<MatchingList>,
     transaction_gas_limit: Option<U256>,
@@ -86,8 +80,8 @@
         let mailboxes = settings
             .build_all_mailboxes(chain_names.as_slice(), &metrics, db.clone())
             .await?;
-        let interchain_gas_paymaster = settings
-            .build_caching_interchain_gas_paymaster(&settings.originchainname, db, &metrics)
+        let interchain_gas_paymasters = settings
+            .build_all_interchain_gas_paymasters(chain_names.as_slice(), &metrics, db)
             .await?;
         let validator_announce = settings
             .build_validator_announce(&settings.originchainname, &core.metrics.clone())
@@ -137,15 +131,9 @@
             origin_chain,
             core,
             mailboxes,
-<<<<<<< HEAD
-            interchain_gas_paymaster,
             validator_announce,
-            gas_payment_enforcement_policy: settings.gaspaymentenforcementpolicy,
-=======
             interchain_gas_paymasters,
-            multisig_checkpoint_syncer,
             gas_payment_enforcer,
->>>>>>> 1f88d0df
             whitelist,
             blacklist,
             transaction_gas_limit,
@@ -241,7 +229,11 @@
         &self,
         sync_metrics: ContractSyncMetrics,
     ) -> Instrumented<JoinHandle<Result<()>>> {
-        let sync = self.interchain_gas_paymaster.sync(
+        let paymaster = self
+            .interchain_gas_paymasters
+            .get(&self.origin_chain)
+            .unwrap();
+        let sync = paymaster.sync(
             self.as_ref().settings.chains[self.origin_chain.name()]
                 .index
                 .clone(),
