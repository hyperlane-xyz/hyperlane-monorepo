use std::collections::HashMap;
use std::sync::Arc;

use async_trait::async_trait;
use eyre::{Context, Result};
use tokio::sync::{
    mpsc::{self, UnboundedReceiver, UnboundedSender},
    RwLock,
};
use tokio::task::JoinHandle;
use tracing::{info, info_span, instrument::Instrumented, Instrument};

use hyperlane_base::{
    chains::{GelatoConf, TransactionSubmissionType},
    run_all, BaseAgent, CachingInterchainGasPaymaster, CachingMailbox, ContractSyncMetrics,
    CoreMetrics, HyperlaneAgentCore, MultisigCheckpointSyncer,
};
use hyperlane_core::{db::DB, HyperlaneChain, HyperlaneDomain};

use crate::merkle_tree_builder::MerkleTreeBuilder;
use crate::msg::{
    gas_payment::GasPaymentEnforcer,
    gelato_submitter::{GelatoSubmitter, GelatoSubmitterMetrics},
    metadata_builder::MetadataBuilder,
    processor::{MessageProcessor, MessageProcessorMetrics},
    serial_submitter::{SerialSubmitter, SerialSubmitterMetrics},
    SubmitMessageArgs,
};
use crate::settings::{matching_list::MatchingList, GasPaymentEnforcementPolicy, RelayerSettings};

/// A relayer agent
#[derive(Debug)]
pub struct Relayer {
    origin_chain: HyperlaneDomain,
    core: HyperlaneAgentCore,
    mailboxes: HashMap<HyperlaneDomain, CachingMailbox>,
    interchain_gas_paymasters: HashMap<HyperlaneDomain, CachingInterchainGasPaymaster>,
    multisig_checkpoint_syncer: MultisigCheckpointSyncer,
    gas_payment_enforcement_policy: GasPaymentEnforcementPolicy,
    whitelist: Arc<MatchingList>,
    blacklist: Arc<MatchingList>,
}

impl AsRef<HyperlaneAgentCore> for Relayer {
    fn as_ref(&self) -> &HyperlaneAgentCore {
        &self.core
    }
}

#[async_trait]
#[allow(clippy::unit_arg)]
impl BaseAgent for Relayer {
    const AGENT_NAME: &'static str = "relayer";

    type Settings = RelayerSettings;

    async fn from_settings(settings: Self::Settings, metrics: Arc<CoreMetrics>) -> Result<Self>
    where
        Self: Sized,
    {
<<<<<<< HEAD
        let core = settings.build_hyperlane_core(metrics.clone());
        let db = DB::from_path(&settings.db)?;

        // If not provided, default to using every chain listed in self.chains.
        let chain_names: Vec<_> = settings.chains.keys().map(String::as_str).collect();
        let mailboxes = settings
            .build_all_mailboxes(chain_names.as_slice(), &metrics, db.clone())
            .await?;
        let interchain_gas_paymasters = settings
            .build_all_interchain_gas_paymasters(chain_names.as_slice(), &metrics, db)
            .await?;
=======
        let core = if let Some(ref remotes) = settings.destinationchainnames {
            let mut v: Vec<&str> = remotes.split(',').collect();
            v.push(&settings.originchainname);
            settings
                .try_into_hyperlane_core(metrics, Some(v.clone()))
                .await?
        } else {
            settings.try_into_hyperlane_core(metrics, None).await?
        };
>>>>>>> 64e26946

        let multisig_checkpoint_syncer = settings.multisigcheckpointsyncer.build(
            &settings.originchainname,
            core.metrics.validator_checkpoint_index(),
        )?;

        let whitelist = parse_matching_list(&settings.whitelist);
        let blacklist = parse_matching_list(&settings.blacklist);
        info!(whitelist = %whitelist, blacklist = %blacklist, "Whitelist configuration");

        let origin_chain = core
            .settings
            .chain_setup(&settings.originchainname)
            .context("Relayer must run on a configured chain")?
            .domain()?;

        Ok(Self {
            origin_chain,
            core,
            mailboxes,
            interchain_gas_paymasters,
            multisig_checkpoint_syncer,
            gas_payment_enforcement_policy: settings.gaspaymentenforcementpolicy,
            whitelist,
            blacklist,
        })
    }

    #[allow(clippy::async_yields_async)]
    async fn run(&self) -> Instrumented<JoinHandle<Result<()>>> {
        let num_mailboxes = self.mailboxes.len();

        let mut tasks = Vec::with_capacity(num_mailboxes + 2);

        let gas_payment_enforcer = Arc::new(GasPaymentEnforcer::new(
            self.gas_payment_enforcement_policy.clone(),
            self.mailboxes.get(&self.origin_chain).unwrap().db().clone(),
        ));

        let prover_sync = Arc::new(RwLock::new(MerkleTreeBuilder::new(
            self.mailboxes.get(&self.origin_chain).unwrap().db().clone(),
        )));
        let mut send_channels: HashMap<u32, UnboundedSender<SubmitMessageArgs>> = HashMap::new();
        let destinations = self
            .mailboxes
            .keys()
            .filter(|c| **c != self.origin_chain)
            .collect::<Vec<&HyperlaneDomain>>();

        for chain in &destinations {
            let (send_channel, receive_channel): (
                UnboundedSender<SubmitMessageArgs>,
                UnboundedReceiver<SubmitMessageArgs>,
            ) = mpsc::unbounded_channel();
            let mailbox: &CachingMailbox = self.mailboxes.get(chain).unwrap();
            send_channels.insert(mailbox.domain().id(), send_channel);

            let chain_setup = self
                .core
                .settings
                .chain_setup(chain.name())
                .unwrap_or_else(|_| panic!("No chain setup found for {}", chain.name()))
                .clone();

            let txsubmission = chain_setup.txsubmission;
            let metadata_builder = MetadataBuilder::new(
                self.core.metrics.clone(),
<<<<<<< HEAD
                self.core.settings.get_signer(chain.name()).await,
=======
>>>>>>> 64e26946
                chain_setup,
                self.multisig_checkpoint_syncer.clone(),
                prover_sync.clone(),
            );
            tasks.push(self.run_destination_mailbox(
                mailbox.clone(),
                metadata_builder.clone(),
                txsubmission,
                self.core.settings.gelato.as_ref(),
                gas_payment_enforcer.clone(),
                receive_channel,
            ));
        }

        let sync_metrics = ContractSyncMetrics::new(self.core.metrics.clone());
        tasks.push(self.run_origin_mailbox_sync(sync_metrics.clone()));

        let metrics =
            MessageProcessorMetrics::new(&self.core.metrics, &self.origin_chain, destinations);
        let message_processor = MessageProcessor::new(
            self.mailboxes.get(&self.origin_chain).unwrap().db().clone(),
            self.whitelist.clone(),
            self.blacklist.clone(),
            metrics,
            prover_sync,
            send_channels,
        );
        tasks.push(self.run_message_processor(message_processor));

        tasks.push(self.run_interchain_gas_paymaster_sync(sync_metrics));

        run_all(tasks)
    }
}

impl Relayer {
    fn run_origin_mailbox_sync(
        &self,
        sync_metrics: ContractSyncMetrics,
    ) -> Instrumented<JoinHandle<Result<()>>> {
        let mailbox = self.mailboxes.get(&self.origin_chain).unwrap();
        let sync = mailbox.sync(
            self.as_ref().settings.chains[self.origin_chain.name()]
                .index
                .clone(),
            sync_metrics,
        );
        sync
    }

    fn run_interchain_gas_paymaster_sync(
        &self,
        sync_metrics: ContractSyncMetrics,
    ) -> Instrumented<JoinHandle<Result<()>>> {
        let paymaster = self
            .interchain_gas_paymasters
            .get(&self.origin_chain)
            .unwrap();
        let sync = paymaster.sync(
            self.as_ref().settings.chains[self.origin_chain.name()]
                .index
                .clone(),
            sync_metrics,
        );
        sync
    }

    /// Helper to construct a new GelatoSubmitter instance for submission to a
    /// particular mailbox.
    fn make_gelato_submitter(
        &self,
        message_receiver: UnboundedReceiver<SubmitMessageArgs>,
        mailbox: CachingMailbox,
        metadata_builder: MetadataBuilder,
        gelato_config: GelatoConf,
        gas_payment_enforcer: Arc<GasPaymentEnforcer>,
    ) -> GelatoSubmitter {
        let gelato_metrics =
            GelatoSubmitterMetrics::new(&self.core.metrics, &self.origin_chain, mailbox.domain());
        GelatoSubmitter::new(
            message_receiver,
            mailbox,
            metadata_builder,
            self.mailboxes.get(&self.origin_chain).unwrap().db().clone(),
            gelato_config,
            gelato_metrics,
            gas_payment_enforcer,
        )
    }

    fn run_message_processor(
        &self,
        message_processor: MessageProcessor,
    ) -> Instrumented<JoinHandle<Result<()>>> {
        let process_fut = message_processor.spawn();
        tokio::spawn(async move {
            let res = tokio::try_join!(process_fut)?;
            info!(?res, "try_join finished for message processor");
            Ok(())
        })
        .instrument(info_span!("run message processor"))
    }

    #[allow(clippy::too_many_arguments)]
    #[tracing::instrument(fields(destination=%destination_mailbox.domain()))]
    fn run_destination_mailbox(
        &self,
        destination_mailbox: CachingMailbox,
        metadata_builder: MetadataBuilder,
        tx_submission: TransactionSubmissionType,
        gelato_config: Option<&GelatoConf>,
        gas_payment_enforcer: Arc<GasPaymentEnforcer>,
        msg_receive: UnboundedReceiver<SubmitMessageArgs>,
    ) -> Instrumented<JoinHandle<Result<()>>> {
        let origin_mailbox = self.mailboxes.get(&self.origin_chain).unwrap();
        let destination = destination_mailbox.domain();

        let submit_fut = match tx_submission {
            TransactionSubmissionType::Gelato => {
                let gelato_config = gelato_config.unwrap_or_else(|| {
                    panic!(
                        "Expected GelatoConf for mailbox {} using Gelato",
                        destination
                    )
                });

                self.make_gelato_submitter(
                    msg_receive,
                    destination_mailbox.clone(),
                    metadata_builder,
                    gelato_config.clone(),
                    gas_payment_enforcer,
                )
                .spawn()
            }
            TransactionSubmissionType::Signer => {
                let serial_submitter = SerialSubmitter::new(
                    msg_receive,
                    destination_mailbox.clone(),
                    metadata_builder,
                    origin_mailbox.db().clone(),
                    SerialSubmitterMetrics::new(
                        &self.core.metrics,
                        &self.origin_chain,
                        destination,
                    ),
                    gas_payment_enforcer,
                );
                serial_submitter.spawn()
            }
        };

        tokio::spawn(async move {
            let res = tokio::try_join!(submit_fut)?;
            info!(?res, "try_join finished for mailbox");
            Ok(())
        })
        .instrument(info_span!("run mailbox"))
    }
}

fn parse_matching_list(list: &Option<String>) -> Arc<MatchingList> {
    Arc::new(
        list.as_deref()
            .map(serde_json::from_str)
            .transpose()
            .expect("Invalid matching list received")
            .unwrap_or_default(),
    )
}

#[cfg(test)]
mod test {}<|MERGE_RESOLUTION|>--- conflicted
+++ resolved
@@ -58,8 +58,14 @@
     where
         Self: Sized,
     {
-<<<<<<< HEAD
-        let core = settings.build_hyperlane_core(metrics.clone());
+        let core = if let Some(ref remotes) = settings.destinationchainnames {
+            let mut v: Vec<&str> = remotes.split(',').collect();
+            v.push(&settings.originchainname);
+            settings.build_hyperlane_core(metrics.clone(), Some(v.clone())).await?
+        } else {
+            settings.try_into_hyperlane_core(metrics, None).await?
+        };
+
         let db = DB::from_path(&settings.db)?;
 
         // If not provided, default to using every chain listed in self.chains.
@@ -70,17 +76,6 @@
         let interchain_gas_paymasters = settings
             .build_all_interchain_gas_paymasters(chain_names.as_slice(), &metrics, db)
             .await?;
-=======
-        let core = if let Some(ref remotes) = settings.destinationchainnames {
-            let mut v: Vec<&str> = remotes.split(',').collect();
-            v.push(&settings.originchainname);
-            settings
-                .try_into_hyperlane_core(metrics, Some(v.clone()))
-                .await?
-        } else {
-            settings.try_into_hyperlane_core(metrics, None).await?
-        };
->>>>>>> 64e26946
 
         let multisig_checkpoint_syncer = settings.multisigcheckpointsyncer.build(
             &settings.originchainname,
@@ -148,10 +143,7 @@
             let txsubmission = chain_setup.txsubmission;
             let metadata_builder = MetadataBuilder::new(
                 self.core.metrics.clone(),
-<<<<<<< HEAD
                 self.core.settings.get_signer(chain.name()).await,
-=======
->>>>>>> 64e26946
                 chain_setup,
                 self.multisig_checkpoint_syncer.clone(),
                 prover_sync.clone(),
