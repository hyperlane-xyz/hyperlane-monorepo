--- conflicted
+++ resolved
@@ -11,15 +11,11 @@
 use tracing::{info, info_span, instrument::Instrumented, Instrument};
 
 use hyperlane_base::{
-<<<<<<< HEAD
-    chains::GelatoConf, run_all, Agent, BaseAgent, ContractSyncMetrics, CoreMetrics,
-    HyperlaneAgentCore,
-=======
     chains::{GelatoConf, TransactionSubmissionType},
     run_all, BaseAgent, CachingInterchainGasPaymaster, CachingMailbox, ContractSyncMetrics,
-    CoreMetrics, HyperlaneAgentCore, MultisigCheckpointSyncer,
+    CoreMetrics, HyperlaneAgentCore,
 };
-use hyperlane_core::{db::DB, HyperlaneChain, HyperlaneDomain};
+use hyperlane_core::{db::DB, HyperlaneChain, HyperlaneDomain, ValidatorAnnounce};
 
 use crate::{
     merkle_tree_builder::MerkleTreeBuilder,
@@ -32,7 +28,6 @@
         SubmitMessageArgs,
     },
     settings::{matching_list::MatchingList, GasPaymentEnforcementPolicy, RelayerSettings},
->>>>>>> 13daa1bd
 };
 
 /// A relayer agent
@@ -42,8 +37,8 @@
     core: HyperlaneAgentCore,
     mailboxes: HashMap<HyperlaneDomain, CachingMailbox>,
     interchain_gas_paymasters: HashMap<HyperlaneDomain, CachingInterchainGasPaymaster>,
-    multisig_checkpoint_syncer: MultisigCheckpointSyncer,
     gas_payment_enforcement_policy: GasPaymentEnforcementPolicy,
+    validator_announce: Arc<dyn ValidatorAnnounce>,
     whitelist: Arc<MatchingList>,
     blacklist: Arc<MatchingList>,
 }
@@ -86,14 +81,6 @@
             .build_all_interchain_gas_paymasters(chain_names.as_slice(), &metrics, db)
             .await?;
 
-<<<<<<< HEAD
-=======
-        let multisig_checkpoint_syncer = settings.multisigcheckpointsyncer.build(
-            &settings.originchainname,
-            core.metrics.validator_checkpoint_index(),
-        )?;
-
->>>>>>> 13daa1bd
         let whitelist = parse_matching_list(&settings.whitelist);
         let blacklist = parse_matching_list(&settings.blacklist);
         info!(whitelist = %whitelist, blacklist = %blacklist, "Whitelist configuration");
@@ -104,12 +91,15 @@
             .context("Relayer must run on a configured chain")?
             .domain()?;
 
+        let validator_announce = settings.build_validator_announce(&settings.originchainname, &core.metrics.clone()).await?;
+
+
         Ok(Self {
             origin_chain,
             core,
             mailboxes,
             interchain_gas_paymasters,
-            multisig_checkpoint_syncer,
+            validator_announce,
             gas_payment_enforcement_policy: settings.gaspaymentenforcementpolicy,
             whitelist,
             blacklist,
@@ -137,8 +127,6 @@
             .filter(|c| **c != self.origin_chain)
             .collect::<Vec<&HyperlaneDomain>>();
 
-        let validator_announce = self.validator_announce(&self.origin_chain).unwrap().clone();
-
         for chain in &destinations {
             let (send_channel, receive_channel): (
                 UnboundedSender<SubmitMessageArgs>,
@@ -156,18 +144,10 @@
 
             let txsubmission = chain_setup.txsubmission;
             let metadata_builder = MetadataBuilder::new(
-<<<<<<< HEAD
+                chain_setup,
+                prover_sync.clone(),
+                self.validator_announce.clone(),
                 self.core.metrics.clone(),
-                self.core.settings.get_signer(chain.name()).await,
-                chain_setup.clone(),
-                prover_sync.clone(),
-                validator_announce.clone(),
-=======
-                chain_setup,
-                self.multisig_checkpoint_syncer.clone(),
-                prover_sync.clone(),
-                self.core.metrics.clone(),
->>>>>>> 13daa1bd
             );
             tasks.push(self.run_destination_mailbox(
                 mailbox.clone(),
