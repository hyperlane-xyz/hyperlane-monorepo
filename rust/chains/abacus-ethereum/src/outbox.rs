--- conflicted
+++ resolved
@@ -232,21 +232,6 @@
 where
     M: Middleware + 'static,
 {
-<<<<<<< HEAD
-    #[tracing::instrument(err, skip(self))]
-    async fn status(&self, txid: H256) -> Result<Option<TxOutcome>, ChainCommunicationError> {
-        let receipt_opt = self
-            .contract
-            .client()
-            .get_transaction_receipt(txid)
-            .await
-            .map_err(|e| Box::new(e) as Box<dyn StdError + Send + Sync>)?;
-
-        Ok(receipt_opt.map(Into::into))
-    }
-
-=======
->>>>>>> 05e10b65
     #[tracing::instrument(err, skip(self))]
     async fn validator_manager(&self) -> Result<H256, ChainCommunicationError> {
         Ok(self.contract.validator_manager().call().await?.into())
