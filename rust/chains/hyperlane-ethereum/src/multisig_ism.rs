#![allow(clippy::enum_variant_names)]
#![allow(missing_docs)]

use std::collections::HashMap;
use std::sync::Arc;

use async_trait::async_trait;
use ethers::abi::Token;
use ethers::providers::Middleware;
use ethers::types::Selector;

use hyperlane_core::accumulator::merkle::Proof;
use hyperlane_core::{
    ChainResult, ContractLocator, HyperlaneAbi, HyperlaneChain, HyperlaneContract, HyperlaneDomain,
    HyperlaneMessage, MultisigIsm, MultisigSignedCheckpoint, RawHyperlaneMessage,
    SignatureWithSigner, H256,
};

use crate::contracts::multisig_ism::{MultisigIsm as EthereumMultisigIsmInternal, MULTISIGISM_ABI};
use crate::trait_builder::BuildableWithProvider;

impl<M> std::fmt::Display for EthereumMultisigIsmInternal<M>
where
    M: Middleware,
{
    fn fmt(&self, f: &mut std::fmt::Formatter<'_>) -> std::fmt::Result {
        write!(f, "{:?}", self)
    }
}

pub struct MultisigIsmBuilder {}

#[async_trait]
impl BuildableWithProvider for MultisigIsmBuilder {
    type Output = Box<dyn MultisigIsm>;

    async fn build_with_provider<M: Middleware + 'static>(
        &self,
        provider: M,
        locator: &ContractLocator,
    ) -> Self::Output {
        Box::new(EthereumMultisigIsm::new(Arc::new(provider), locator))
    }
}

/// A reference to an MultisigIsm contract on some Ethereum chain
#[derive(Debug)]
pub struct EthereumMultisigIsm<M>
where
    M: Middleware,
{
    contract: Arc<EthereumMultisigIsmInternal<M>>,
    domain: HyperlaneDomain,
}

impl<M> EthereumMultisigIsm<M>
where
    M: Middleware + 'static,
{
    /// Create a reference to a mailbox at a specific Ethereum address on some
    /// chain
    pub fn new(provider: Arc<M>, locator: &ContractLocator) -> Self {
        Self {
            contract: Arc::new(EthereumMultisigIsmInternal::new(locator.address, provider)),
            domain: locator.domain.clone(),
        }
    }
}

impl<M> HyperlaneChain for EthereumMultisigIsm<M>
where
    M: Middleware + 'static,
{
    fn domain(&self) -> &HyperlaneDomain {
        &self.domain
    }
}

impl<M> HyperlaneContract for EthereumMultisigIsm<M>
where
    M: Middleware + 'static,
{
    fn address(&self) -> H256 {
        self.contract.address().into()
    }
}

#[async_trait]
impl<M> MultisigIsm for EthereumMultisigIsm<M>
where
    M: Middleware + 'static,
{
    async fn validators_and_threshold(
        &self,
<<<<<<< HEAD
        message: HyperlaneMessage,
    ) -> ChainResult<(Vec<H256>, u8)> {
        let validators_and_threshold = self
            .contract
            .validators_and_threshold(RawHyperlaneMessage::from(&message).to_vec().into())
            .call()
            .await?;
        let validators: Vec<H256> = validators_and_threshold
            .0
            .iter()
            .map(|&x| H256::from(x))
            .collect();
        Ok((validators, validators_and_threshold.1))
    }

    /// Returns the metadata needed by the contract's verify function
    fn format_metadata(
        &self,
        validators: Vec<H256>,
        threshold: u8,
        checkpoint: &MultisigSignedCheckpoint,
        proof: Proof,
    ) -> Vec<u8> {
        assert_eq!(threshold as usize, checkpoint.signatures.len());
=======
        message: &HyperlaneMessage,
        checkpoint: &MultisigSignedCheckpoint,
        proof: &Proof,
    ) -> ChainResult<Vec<u8>> {
>>>>>>> 364d6137
        let root_bytes = checkpoint.checkpoint.root.to_fixed_bytes().into();
        let index_bytes = checkpoint.checkpoint.index.to_be_bytes().into();
        let proof_tokens: Vec<Token> = proof
            .path
            .iter()
            .map(|x| Token::FixedBytes(x.to_fixed_bytes().into()))
            .collect();
        let mailbox_and_proof_bytes = ethers::abi::encode(&[
            Token::FixedBytes(
                checkpoint
                    .checkpoint
                    .mailbox_address
                    .to_fixed_bytes()
                    .into(),
            ),
            Token::FixedArray(proof_tokens),
        ]);
<<<<<<< HEAD
=======
        let (validator_addresses, threshold) = self
            .contract
            .validators_and_threshold(RawHyperlaneMessage::from(message).to_vec().into())
            .call()
            .await?;

        let threshold_bytes = threshold.to_be_bytes().into();
>>>>>>> 364d6137

        // The ethers encoder likes to zero-pad non word-aligned byte arrays.
        // Thus, we pack the signatures, which are not word-aligned, ourselves.
        let signature_vecs: Vec<Vec<u8>> = order_signatures(&validators, &checkpoint.signatures);
        let signature_bytes = signature_vecs.concat();

        let validator_tokens: Vec<Token> = validators
            .iter()
            .map(|x| Token::FixedBytes(x.to_fixed_bytes().into()))
            .collect();
        let validator_bytes = ethers::abi::encode(&[Token::FixedArray(validator_tokens)]);

        [
            root_bytes,
            index_bytes,
            mailbox_and_proof_bytes,
            Vec::from([threshold]),
            signature_bytes,
            validator_bytes,
        ]
        .concat()
    }
}

pub struct EthereumMultisigIsmAbi;

impl HyperlaneAbi for EthereumMultisigIsmAbi {
    fn fn_map() -> HashMap<Selector, &'static str> {
        super::extract_fn_map(&MULTISIGISM_ABI)
    }
}

/// Orders `signatures` by the signers according to the `desired_order`.
/// Returns a Vec of the signature raw bytes in the correct order.
/// Panics if any signers in `signatures` are not present in `desired_order`
fn order_signatures(desired_order: &[H256], signatures: &[SignatureWithSigner]) -> Vec<Vec<u8>> {
    // Signer address => index to sort by
    let ordering_map: HashMap<H256, usize> = desired_order
        .iter()
        .cloned()
        .enumerate()
        .map(|(index, a)| (a, index))
        .collect();

    // Create a tuple of (SignatureWithSigner, index to sort by)
    let mut ordered_signatures = signatures
        .iter()
        .cloned()
        .map(|s| {
            let order_index = ordering_map.get(&H256::from(s.signer)).unwrap();
            (s, *order_index)
        })
        .collect::<Vec<(SignatureWithSigner, usize)>>();
    // Sort by the index
    ordered_signatures.sort_by_key(|s| s.1);
    // Now collect only the raw signature bytes
    ordered_signatures
        .iter()
        .map(|s| s.0.signature.to_vec())
        .collect()
}<|MERGE_RESOLUTION|>--- conflicted
+++ resolved
@@ -92,37 +92,26 @@
 {
     async fn validators_and_threshold(
         &self,
-<<<<<<< HEAD
-        message: HyperlaneMessage,
+        message: &HyperlaneMessage,
     ) -> ChainResult<(Vec<H256>, u8)> {
-        let validators_and_threshold = self
+        let (validator_addresses, threshold) = self
             .contract
-            .validators_and_threshold(RawHyperlaneMessage::from(&message).to_vec().into())
+            .validators_and_threshold(RawHyperlaneMessage::from(message).to_vec().into())
             .call()
             .await?;
-        let validators: Vec<H256> = validators_and_threshold
-            .0
-            .iter()
-            .map(|&x| H256::from(x))
-            .collect();
-        Ok((validators, validators_and_threshold.1))
+        let validators: Vec<H256> = validator_addresses.iter().map(|&x| H256::from(x)).collect();
+        Ok((validators, threshold))
     }
 
     /// Returns the metadata needed by the contract's verify function
     fn format_metadata(
         &self,
-        validators: Vec<H256>,
+        validators: &[H256],
         threshold: u8,
         checkpoint: &MultisigSignedCheckpoint,
-        proof: Proof,
+        proof: &Proof,
     ) -> Vec<u8> {
         assert_eq!(threshold as usize, checkpoint.signatures.len());
-=======
-        message: &HyperlaneMessage,
-        checkpoint: &MultisigSignedCheckpoint,
-        proof: &Proof,
-    ) -> ChainResult<Vec<u8>> {
->>>>>>> 364d6137
         let root_bytes = checkpoint.checkpoint.root.to_fixed_bytes().into();
         let index_bytes = checkpoint.checkpoint.index.to_be_bytes().into();
         let proof_tokens: Vec<Token> = proof
@@ -140,20 +129,10 @@
             ),
             Token::FixedArray(proof_tokens),
         ]);
-<<<<<<< HEAD
-=======
-        let (validator_addresses, threshold) = self
-            .contract
-            .validators_and_threshold(RawHyperlaneMessage::from(message).to_vec().into())
-            .call()
-            .await?;
-
-        let threshold_bytes = threshold.to_be_bytes().into();
->>>>>>> 364d6137
 
         // The ethers encoder likes to zero-pad non word-aligned byte arrays.
         // Thus, we pack the signatures, which are not word-aligned, ourselves.
-        let signature_vecs: Vec<Vec<u8>> = order_signatures(&validators, &checkpoint.signatures);
+        let signature_vecs: Vec<Vec<u8>> = order_signatures(validators, &checkpoint.signatures);
         let signature_bytes = signature_vecs.concat();
 
         let validator_tokens: Vec<Token> = validators
