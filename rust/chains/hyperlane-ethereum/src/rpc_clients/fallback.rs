use derive_new::new;
use hyperlane_core::rpc_clients::{BlockNumberGetter, FallbackProvider};
use std::fmt::{Debug, Formatter};
use std::ops::Deref;
use std::time::Duration;
use thiserror::Error;

use async_trait::async_trait;
use ethers::providers::{HttpClientError, JsonRpcClient, ProviderError};
use serde::{de::DeserializeOwned, Serialize};
use serde_json::Value;
use tokio::time::sleep;
use tracing::{instrument, warn_span};

use ethers_prometheus::json_rpc_client::PrometheusJsonRpcClientConfigExt;

use crate::rpc_clients::{categorize_client_response, CategorizedResponse};

/// Wrapper of `FallbackProvider` for use in `hyperlane-ethereum`
#[derive(new)]
pub struct EthereumFallbackProvider<C>(FallbackProvider<C>);

impl<C> Deref for EthereumFallbackProvider<C> {
    type Target = FallbackProvider<C>;

    fn deref(&self) -> &Self::Target {
        &self.0
<<<<<<< HEAD
    }
}

impl<C> EthereumFallbackProvider<C>
where
    C: JsonRpcClient<Error = HttpClientError>
        + PrometheusJsonRpcClientConfigExt
        + Into<Box<dyn BlockNumberGetter>>
        + Clone,
{
    async fn get_categorized_response(
        provider: C,
        method: &str,
        params: &Value,
    ) -> CategorizedResponse<Value> {
        let fut = match params {
            Value::Null => provider.request(method, ()),
            _ => provider.request(method, params),
        };
        let resp: Result<Value, HttpClientError> = fut.await;
        categorize_client_response(method, resp)
=======
>>>>>>> c9ef41c1
    }
}

impl<C> Debug for EthereumFallbackProvider<C>
where
    C: JsonRpcClient + PrometheusJsonRpcClientConfigExt,
{
    fn fmt(&self, f: &mut Formatter<'_>) -> std::fmt::Result {
        f.debug_struct("FallbackProvider")
            .field(
                "chain_name",
                &self
                    .0
                    .inner
                    .providers
                    .get(0)
                    .map(|v| v.chain_name())
                    .unwrap_or("None"),
            )
            .field(
                "hosts",
                &self
                    .0
                    .inner
                    .providers
                    .iter()
                    .map(|v| v.node_host())
                    .collect::<Vec<_>>()
                    .join(", "),
            )
            .finish()
    }
}

/// Errors specific to fallback provider.
#[derive(Error, Debug)]
pub enum FallbackError {
    /// All providers failed
    #[error("All providers failed. (Errors: {0:?})")]
    AllProvidersFailed(Vec<ProviderError>),
}

impl From<FallbackError> for ProviderError {
    fn from(src: FallbackError) -> Self {
        ProviderError::JsonRpcClientError(Box::new(src))
    }
}

#[cfg_attr(target_arch = "wasm32", async_trait(?Send))]
#[cfg_attr(not(target_arch = "wasm32"), async_trait)]
impl<C> JsonRpcClient for EthereumFallbackProvider<C>
where
    C: JsonRpcClient<Error = HttpClientError>
        + PrometheusJsonRpcClientConfigExt
        + Into<Box<dyn BlockNumberGetter>>
        + Clone,
{
    type Error = ProviderError;

    // TODO: Refactor the reusable parts of this function when implementing the cosmos-specific logic
    #[instrument]
    async fn request<T, R>(&self, method: &str, params: T) -> Result<R, Self::Error>
    where
        T: Debug + Serialize + Send + Sync,
        R: DeserializeOwned,
    {
        use CategorizedResponse::*;
        let params = serde_json::to_value(params).expect("valid");
        let categorized_response_closure =
            |provider| async { Self::get_categorized_response(provider, method, &params).await };

        let mut errors = vec![];
        // make sure we do at least 4 total retries.
        while errors.len() <= 3 {
            if !errors.is_empty() {
                sleep(Duration::from_millis(100)).await;
            }
            let priorities_snapshot = self.take_priorities_snapshot().await;
            for (idx, priority) in priorities_snapshot.iter().enumerate() {
                let provider = &self.inner.providers[priority.index];
<<<<<<< HEAD
                let cat_resp = categorized_response_closure(provider.clone()).await;
=======
                let fut = match params {
                    Value::Null => provider.request(method, ()),
                    _ => provider.request(method, &params),
                };
                let resp = fut.await;
>>>>>>> c9ef41c1
                self.handle_stalled_provider(priority, provider).await;
                let _span =
                    warn_span!("request_with_fallback", fallback_count=%idx, provider_index=%priority.index, ?provider).entered();

                match cat_resp {
                    IsOk(v) => return Ok(serde_json::from_value(v)?),
                    RetryableErr(e) | RateLimitErr(e) => errors.push(e.into()),
                    NonRetryableErr(e) => return Err(e.into()),
                }
            }
        }

        Err(FallbackError::AllProvidersFailed(errors).into())
    }
}

#[cfg(test)]
mod tests {
    use ethers_prometheus::json_rpc_client::{JsonRpcBlockGetter, BLOCK_NUMBER_RPC};
    use hyperlane_core::rpc_clients::FallbackProviderBuilder;

    use super::*;
    use std::sync::{Arc, Mutex};

    #[derive(Debug, Clone)]
    struct ProviderMock {
        // Store requests as tuples of (method, params)
        // Even if the tests were single-threaded, need the arc-mutex
        // for interior mutability in `JsonRpcClient::request`
        requests: Arc<Mutex<Vec<(String, String)>>>,
    }

    impl ProviderMock {
        fn new() -> Self {
            Self {
                requests: Arc::new(Mutex::new(vec![])),
            }
        }

        fn push<T: Send + Sync + Serialize + Debug>(&self, method: &str, params: T) {
            self.requests
                .lock()
                .unwrap()
                .push((method.to_owned(), format!("{:?}", params)));
        }

        fn requests(&self) -> Vec<(String, String)> {
            self.requests.lock().unwrap().clone()
        }
    }

    impl Into<Box<dyn BlockNumberGetter>> for ProviderMock {
        fn into(self) -> Box<dyn BlockNumberGetter> {
            Box::new(JsonRpcBlockGetter::new(self.clone()))
        }
    }

    fn dummy_return_value<R: DeserializeOwned>() -> Result<R, HttpClientError> {
        serde_json::from_str("0").map_err(|e| HttpClientError::SerdeJson {
            err: e,
            text: "".to_owned(),
        })
    }

    #[async_trait]
    impl JsonRpcClient for ProviderMock {
        type Error = HttpClientError;

        /// Pushes the `(method, params)` to the back of the `requests` queue,
        /// pops the responses from the back of the `responses` queue
        async fn request<T: Debug + Serialize + Send + Sync, R: DeserializeOwned>(
            &self,
            method: &str,
            params: T,
        ) -> Result<R, Self::Error> {
            self.push(method, params);
            sleep(Duration::from_millis(10)).await;
            dummy_return_value()
        }
    }

    impl PrometheusJsonRpcClientConfigExt for ProviderMock {
        fn node_host(&self) -> &str {
            todo!()
        }

        fn chain_name(&self) -> &str {
            todo!()
        }
    }

    async fn get_call_counts(fallback_provider: &FallbackProvider<ProviderMock>) -> Vec<usize> {
        fallback_provider
            .inner
            .priorities
            .read()
            .await
            .iter()
            .map(|p| {
                let provider = &fallback_provider.inner.providers[p.index];
                provider.requests().len()
            })
            .collect()
    }

    #[tokio::test]
    async fn test_first_provider_is_attempted() {
        let fallback_provider_builder = FallbackProviderBuilder::default();
        let providers = vec![
            ProviderMock::new(),
            ProviderMock::new(),
            ProviderMock::new(),
        ];
        let fallback_provider = fallback_provider_builder.add_providers(providers).build();
        let ethereum_fallback_provider = EthereumFallbackProvider::new(fallback_provider);
        ethereum_fallback_provider
            .request::<_, u64>(BLOCK_NUMBER_RPC, ())
            .await
            .unwrap();
        let provider_call_count: Vec<_> = get_call_counts(&ethereum_fallback_provider).await;
        assert_eq!(provider_call_count, vec![1, 0, 0]);
    }

    #[tokio::test]
    async fn test_one_stalled_provider() {
        let fallback_provider_builder = FallbackProviderBuilder::default();
        let providers = vec![
            ProviderMock::new(),
            ProviderMock::new(),
            ProviderMock::new(),
        ];
        let fallback_provider = fallback_provider_builder
            .add_providers(providers)
            .with_max_block_time(Duration::from_secs(0))
            .build();
        let ethereum_fallback_provider = EthereumFallbackProvider::new(fallback_provider);
        ethereum_fallback_provider
            .request::<_, u64>(BLOCK_NUMBER_RPC, ())
            .await
            .unwrap();

        let provider_call_count: Vec<_> = get_call_counts(&ethereum_fallback_provider).await;
        assert_eq!(provider_call_count, vec![0, 0, 2]);
    }

    // TODO: make `categorize_client_response` generic over `ProviderError` to allow testing
    // two stalled providers (so that the for loop in `request` doesn't stop after the first provider)
}<|MERGE_RESOLUTION|>--- conflicted
+++ resolved
@@ -25,30 +25,6 @@
 
     fn deref(&self) -> &Self::Target {
         &self.0
-<<<<<<< HEAD
-    }
-}
-
-impl<C> EthereumFallbackProvider<C>
-where
-    C: JsonRpcClient<Error = HttpClientError>
-        + PrometheusJsonRpcClientConfigExt
-        + Into<Box<dyn BlockNumberGetter>>
-        + Clone,
-{
-    async fn get_categorized_response(
-        provider: C,
-        method: &str,
-        params: &Value,
-    ) -> CategorizedResponse<Value> {
-        let fut = match params {
-            Value::Null => provider.request(method, ()),
-            _ => provider.request(method, params),
-        };
-        let resp: Result<Value, HttpClientError> = fut.await;
-        categorize_client_response(method, resp)
-=======
->>>>>>> c9ef41c1
     }
 }
 
@@ -129,15 +105,11 @@
             let priorities_snapshot = self.take_priorities_snapshot().await;
             for (idx, priority) in priorities_snapshot.iter().enumerate() {
                 let provider = &self.inner.providers[priority.index];
-<<<<<<< HEAD
-                let cat_resp = categorized_response_closure(provider.clone()).await;
-=======
                 let fut = match params {
                     Value::Null => provider.request(method, ()),
                     _ => provider.request(method, &params),
                 };
                 let resp = fut.await;
->>>>>>> c9ef41c1
                 self.handle_stalled_provider(priority, provider).await;
                 let _span =
                     warn_span!("request_with_fallback", fallback_count=%idx, provider_index=%priority.index, ?provider).entered();
