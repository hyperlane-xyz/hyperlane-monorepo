--- conflicted
+++ resolved
@@ -54,13 +54,8 @@
     "typescript-eslint": "^8.37.0"
   },
   "dependencies": {
-<<<<<<< HEAD
     "@hyperlane-xyz/provider-sdk": "workspace:*",
     "@hyperlane-xyz/utils": "workspace:*",
-=======
-    "@hyperlane-xyz/provider-sdk": "0.5.0",
-    "@hyperlane-xyz/utils": "19.13.0",
->>>>>>> 81a0ad1b
     "@provablehq/sdk": "^0.9.13",
     "bignumber.js": "^9.1.1",
     "unzipper": "^0.12.3"
