import { useMemo } from 'react';

import { ChainName, MultiProtocolProvider } from '@hyperlane-xyz/sdk';
import { Address, HexString, ProtocolType } from '@hyperlane-xyz/utils';

import { widgetLogger } from '../logger.js';

import {
  useCosmosAccount,
  useCosmosActiveChain,
  useCosmosConnectFn,
  useCosmosDisconnectFn,
  useCosmosTransactionFns,
  useCosmosWalletDetails,
} from './cosmos.js';
import {
  useEthereumAccount,
  useEthereumActiveChain,
  useEthereumConnectFn,
  useEthereumDisconnectFn,
  useEthereumTransactionFns,
  useEthereumWalletDetails,
} from './ethereum.js';
import {
  useSolanaAccount,
  useSolanaActiveChain,
  useSolanaConnectFn,
  useSolanaDisconnectFn,
  useSolanaTransactionFns,
  useSolanaWalletDetails,
} from './solana.js';
import {
  useStarknetAccount,
  useStarknetActiveChain,
  useStarknetConnectFn,
  useStarknetDisconnectFn,
  useStarknetTransactionFns,
  useStarknetWalletDetails,
} from './starknet.js';
import {
  AccountInfo,
  ActiveChainInfo,
  ChainTransactionFns,
  WalletDetails,
} from './types.js';

const logger = widgetLogger.child({
  module: 'walletIntegrations/multiProtocol',
});

export function useAccounts(
  multiProvider: MultiProtocolProvider,
  blacklistedAddresses: Address[] = [],
): {
  accounts: Record<ProtocolType, AccountInfo>;
  readyAccounts: Array<AccountInfo>;
} {
  const evmAccountInfo = useEthereumAccount(multiProvider);
  const solAccountInfo = useSolanaAccount(multiProvider);
  const cosmAccountInfo = useCosmosAccount(multiProvider);
  const starknetAccountInfo = useStarknetAccount(multiProvider);
  // Filtered ready accounts
  const readyAccounts = useMemo(
    () =>
      [
        evmAccountInfo,
        solAccountInfo,
        cosmAccountInfo,
        starknetAccountInfo,
      ].filter((a) => a.isReady),
    [evmAccountInfo, solAccountInfo, cosmAccountInfo, starknetAccountInfo],
  );

  // Check if any of the ready accounts are blacklisted
  const readyAddresses = readyAccounts
    .map((a) => a.addresses)
    .flat()
    .map((a) => a.address.toLowerCase());
  if (readyAddresses.some((a) => blacklistedAddresses.includes(a))) {
    throw new Error('Wallet address is blacklisted');
  }

  return useMemo(
    () => ({
      accounts: {
        [ProtocolType.Ethereum]: evmAccountInfo,
        [ProtocolType.Sealevel]: solAccountInfo,
        [ProtocolType.Cosmos]: cosmAccountInfo,
        [ProtocolType.Starknet]: starknetAccountInfo,
      },
      readyAccounts,
    }),
    [
      evmAccountInfo,
      solAccountInfo,
      cosmAccountInfo,
<<<<<<< HEAD
      readyAccounts,
      starknetAccountInfo,
=======
      starknetAccountInfo,
      readyAccounts,
>>>>>>> d05aa610
    ],
  );
}

export function useAccountForChain(
  multiProvider: MultiProtocolProvider,
  chainName?: ChainName,
): AccountInfo | undefined {
  const { accounts } = useAccounts(multiProvider);
  const protocol = chainName ? multiProvider.getProtocol(chainName) : undefined;
  if (!chainName || !protocol) return undefined;
  return accounts?.[protocol];
}

export function useAccountAddressForChain(
  multiProvider: MultiProtocolProvider,
  chainName?: ChainName,
): Address | undefined {
  const { accounts } = useAccounts(multiProvider);
  return getAccountAddressForChain(multiProvider, chainName, accounts);
}

export function getAccountAddressForChain(
  multiProvider: MultiProtocolProvider,
  chainName?: ChainName,
  accounts?: Record<ProtocolType, AccountInfo>,
): Address | undefined {
  if (!chainName || !accounts) return undefined;
  const protocol = multiProvider.getProtocol(chainName);
  const account = accounts[protocol];
  if (protocol === ProtocolType.Cosmos) {
    return account?.addresses.find((a) => a.chainName === chainName)?.address;
  } else {
    // Use first because only cosmos has the notion of per-chain addresses
    return account?.addresses[0]?.address;
  }
}

export function getAccountAddressAndPubKey(
  multiProvider: MultiProtocolProvider,
  chainName?: ChainName,
  accounts?: Record<ProtocolType, AccountInfo>,
): { address?: Address; publicKey?: Promise<HexString> } {
  const address = getAccountAddressForChain(multiProvider, chainName, accounts);
  if (!accounts || !chainName || !address) return {};
  const protocol = multiProvider.getProtocol(chainName);
  const publicKey = accounts[protocol]?.publicKey;
  return { address, publicKey };
}

export function useWalletDetails(): Record<ProtocolType, WalletDetails> {
  const evmWallet = useEthereumWalletDetails();
  const solWallet = useSolanaWalletDetails();
  const cosmosWallet = useCosmosWalletDetails();
  const starknetWallet = useStarknetWalletDetails();

  return useMemo(
    () => ({
      [ProtocolType.Ethereum]: evmWallet,
      [ProtocolType.Sealevel]: solWallet,
      [ProtocolType.Cosmos]: cosmosWallet,
      [ProtocolType.Starknet]: starknetWallet,
    }),
    [evmWallet, solWallet, cosmosWallet, starknetWallet],
  );
}

export function useConnectFns(): Record<ProtocolType, () => void> {
  const onConnectEthereum = useEthereumConnectFn();
  const onConnectSolana = useSolanaConnectFn();
  const onConnectCosmos = useCosmosConnectFn();
  const onConnectStarknet = useStarknetConnectFn();

  return useMemo(
    () => ({
      [ProtocolType.Ethereum]: onConnectEthereum,
      [ProtocolType.Sealevel]: onConnectSolana,
      [ProtocolType.Cosmos]: onConnectCosmos,
      [ProtocolType.Starknet]: onConnectStarknet,
    }),
    [onConnectEthereum, onConnectSolana, onConnectCosmos, onConnectStarknet],
  );
}

export function useDisconnectFns(): Record<ProtocolType, () => Promise<void>> {
  const disconnectEvm = useEthereumDisconnectFn();
  const disconnectSol = useSolanaDisconnectFn();
  const disconnectCosmos = useCosmosDisconnectFn();
  const disconnectStarknet = useStarknetDisconnectFn();

  const onClickDisconnect =
    (env: ProtocolType, disconnectFn?: () => Promise<void> | void) =>
    async () => {
      try {
        if (!disconnectFn) throw new Error('Disconnect function is null');
        await disconnectFn();
      } catch (error) {
        logger.error(`Error disconnecting from ${env} wallet`, error);
      }
    };

  return useMemo(
    () => ({
      [ProtocolType.Ethereum]: onClickDisconnect(
        ProtocolType.Ethereum,
        disconnectEvm,
      ),
      [ProtocolType.Sealevel]: onClickDisconnect(
        ProtocolType.Sealevel,
        disconnectSol,
      ),
      [ProtocolType.Cosmos]: onClickDisconnect(
        ProtocolType.Cosmos,
        disconnectCosmos,
      ),
      [ProtocolType.Starknet]: onClickDisconnect(
        ProtocolType.Starknet,
        disconnectStarknet,
      ),
    }),
    [disconnectEvm, disconnectSol, disconnectCosmos, disconnectStarknet],
  );
}

export function useActiveChains(multiProvider: MultiProtocolProvider): {
  chains: Record<ProtocolType, ActiveChainInfo>;
  readyChains: Array<ActiveChainInfo>;
} {
  const evmChain = useEthereumActiveChain(multiProvider);
  const solChain = useSolanaActiveChain(multiProvider);
  const cosmChain = useCosmosActiveChain(multiProvider);
  const starknetChain = useStarknetActiveChain(multiProvider);

  const readyChains = useMemo(
    () =>
      [evmChain, solChain, cosmChain, starknetChain].filter(
        (c) => !!c.chainDisplayName,
      ),
    [evmChain, solChain, cosmChain, starknetChain],
  );

  return useMemo(
    () => ({
      chains: {
        [ProtocolType.Ethereum]: evmChain,
        [ProtocolType.Sealevel]: solChain,
        [ProtocolType.Cosmos]: cosmChain,
        [ProtocolType.Starknet]: starknetChain,
      },
      readyChains,
    }),
    [evmChain, solChain, cosmChain, readyChains, starknetChain],
  );
}

export function useTransactionFns(
  multiProvider: MultiProtocolProvider,
): Record<ProtocolType, ChainTransactionFns> {
  const { switchNetwork: onSwitchEvmNetwork, sendTransaction: onSendEvmTx } =
    useEthereumTransactionFns(multiProvider);
  const { switchNetwork: onSwitchSolNetwork, sendTransaction: onSendSolTx } =
    useSolanaTransactionFns(multiProvider);
  const { switchNetwork: onSwitchCosmNetwork, sendTransaction: onSendCosmTx } =
    useCosmosTransactionFns(multiProvider);
  const {
    switchNetwork: onSwitchStarknetNetwork,
    sendTransaction: onSendStarknetTx,
  } = useStarknetTransactionFns(multiProvider);

  return useMemo(
    () => ({
      [ProtocolType.Ethereum]: {
        sendTransaction: onSendEvmTx,
        switchNetwork: onSwitchEvmNetwork,
      },
      [ProtocolType.Sealevel]: {
        sendTransaction: onSendSolTx,
        switchNetwork: onSwitchSolNetwork,
      },
      [ProtocolType.Cosmos]: {
        sendTransaction: onSendCosmTx,
        switchNetwork: onSwitchCosmNetwork,
      },
      [ProtocolType.Starknet]: {
        sendTransaction: onSendStarknetTx,
        switchNetwork: onSwitchStarknetNetwork,
      },
    }),
    [
      onSendEvmTx,
      onSendSolTx,
      onSwitchEvmNetwork,
      onSwitchSolNetwork,
      onSendCosmTx,
      onSwitchCosmNetwork,
      onSendStarknetTx,
      onSwitchStarknetNetwork,
    ],
  );
}<|MERGE_RESOLUTION|>--- conflicted
+++ resolved
@@ -94,13 +94,8 @@
       evmAccountInfo,
       solAccountInfo,
       cosmAccountInfo,
-<<<<<<< HEAD
-      readyAccounts,
-      starknetAccountInfo,
-=======
       starknetAccountInfo,
       readyAccounts,
->>>>>>> d05aa610
     ],
   );
 }
