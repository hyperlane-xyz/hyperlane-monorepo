--- conflicted
+++ resolved
@@ -1,7 +1,5 @@
 # @hyperlane-xyz/widgets
 
-<<<<<<< HEAD
-=======
 ## 8.7.0
 
 ### Patch Changes
@@ -36,7 +34,6 @@
   - @hyperlane-xyz/sdk@8.6.0
   - @hyperlane-xyz/utils@8.6.0
 
->>>>>>> e861535d
 ## 8.5.0
 
 ### Patch Changes
