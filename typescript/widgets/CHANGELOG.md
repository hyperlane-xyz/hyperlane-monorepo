# @hyperlane-xyz/widgets

## 15.0.0-beta.0

## 16.2.0

### Minor Changes

- a89018a3f: Include lockbox check for `useEthereumWatchAsset`

### Patch Changes

- Updated dependencies [22ceaa109]
- Updated dependencies [ce4974214]
- Updated dependencies [a89018a3f]
  - @hyperlane-xyz/sdk@16.2.0
  - @hyperlane-xyz/cosmos-sdk@16.2.0
  - @hyperlane-xyz/utils@16.2.0

## 16.1.1

### Patch Changes

- Updated dependencies [ea77b6ae4]
  - @hyperlane-xyz/sdk@16.1.1
  - @hyperlane-xyz/cosmos-sdk@16.1.1
  - @hyperlane-xyz/utils@16.1.1

## 16.1.0

### Minor Changes

- b9753277e: Add useWatchAsset fns and refactor switchNetwork

### Patch Changes

- Updated dependencies [2a2c29c39]
- Updated dependencies [e69ac9f62]
- Updated dependencies [d9b8a7551]
  - @hyperlane-xyz/sdk@16.1.0
  - @hyperlane-xyz/cosmos-sdk@16.1.0
  - @hyperlane-xyz/utils@16.1.0

## 16.0.0

### Patch Changes

- Updated dependencies [9f3222962]
- Updated dependencies [d200acfa8]
- Updated dependencies [966ad8440]
- Updated dependencies [fabb4a5af]
- Updated dependencies [a71193486]
- Updated dependencies [1f4412909]
- Updated dependencies [af783be54]
  - @hyperlane-xyz/sdk@16.0.0
  - @hyperlane-xyz/cosmos-sdk@16.0.0
  - @hyperlane-xyz/utils@16.0.0

## 15.0.0

### Patch Changes

- Updated dependencies [451f3f6c3]
- Updated dependencies [23861b70a]
  <<<<<<< HEAD
- Updated dependencies [e0c69e255]
- Updated dependencies [e0ea8910c]
- Updated dependencies [d16a853c0]
  - @hyperlane-xyz/utils@15.0.0-beta.0
  - @hyperlane-xyz/sdk@15.0.0-beta.0
<<<<<<< HEAD
  - @hyperlane-xyz/cosmos-sdk@15.0.0-beta.0
=======
  - # @hyperlane-xyz/cosmos-sdk@15.0.0-beta.0
>>>>>>> 8dd1f57d
- Updated dependencies [a33c8abd4]
- Updated dependencies [a33c8abd4]
- Updated dependencies [e0ea8910c]
- Updated dependencies [d16a853c0]
  - @hyperlane-xyz/utils@15.0.0
  - @hyperlane-xyz/sdk@15.0.0
  - @hyperlane-xyz/cosmos-sdk@15.0.0
<<<<<<< HEAD
=======
    > > > > > > > main
>>>>>>> 8dd1f57d

## 14.4.0

### Patch Changes

- daea40b35: Change argentX wallet name to Ready Wallet for `useStarknetWalletDetails`
- Updated dependencies [dce47e7b6]
  - @hyperlane-xyz/sdk@14.4.0
  - @hyperlane-xyz/cosmos-sdk@14.4.0
  - @hyperlane-xyz/utils@14.4.0

## 14.3.0

### Minor Changes

- 112d99ff2: Catch onSwitchNetwork for starknet

### Patch Changes

- Updated dependencies [ae0771d9e]
- Updated dependencies [9cc7ef6fd]
- Updated dependencies [ae0771d9e]
  - @hyperlane-xyz/sdk@14.3.0
  - @hyperlane-xyz/cosmos-sdk@14.3.0
  - @hyperlane-xyz/utils@14.3.0

## 14.2.0

### Patch Changes

- Updated dependencies [3122bae93]
- Updated dependencies [a7d5941c1]
- Updated dependencies [3e50bd7f0]
- Updated dependencies [147dd360a]
- Updated dependencies [8bde1544e]
  - @hyperlane-xyz/sdk@14.2.0
  - @hyperlane-xyz/cosmos-sdk@14.2.0
  - @hyperlane-xyz/utils@14.2.0

## 14.1.0

### Patch Changes

- Updated dependencies [ecaa4ef90]
- Updated dependencies [bd91094c3]
  - @hyperlane-xyz/sdk@14.1.0
  - @hyperlane-xyz/cosmos-sdk@14.1.0
  - @hyperlane-xyz/utils@14.1.0

## 14.0.0

### Minor Changes

- fbca68f8a: add starknet multi tx signing support

### Patch Changes

- Updated dependencies [929708c1f]
- Updated dependencies [88134de1f]
- Updated dependencies [66c13b539]
- Updated dependencies [7ad8e394c]
  - @hyperlane-xyz/sdk@14.0.0
  - @hyperlane-xyz/utils@14.0.0
  - @hyperlane-xyz/cosmos-sdk@14.0.0

## 13.4.0

### Minor Changes

- 83c628e2e: Update registry dependency.

### Patch Changes

- Updated dependencies [5f60deed3]
- Updated dependencies [0ec92f775]
- Updated dependencies [e48e5346f]
- Updated dependencies [779df446d]
- Updated dependencies [fe1d8ab2d]
- Updated dependencies [19384e74b]
- Updated dependencies [ec8d196d9]
- Updated dependencies [bacf16a80]
- Updated dependencies [1efce4979]
- Updated dependencies [64092311c]
  - @hyperlane-xyz/sdk@13.4.0
  - @hyperlane-xyz/utils@13.4.0
  - @hyperlane-xyz/cosmos-sdk@13.4.0

## 13.3.0

### Patch Changes

- Updated dependencies [509a0dc]
- Updated dependencies [119a1a8]
- Updated dependencies [f8fd7b4]
- Updated dependencies [1e137df]
- Updated dependencies [6fa767e]
  - @hyperlane-xyz/sdk@13.3.0
  - @hyperlane-xyz/cosmos-sdk@13.3.0
  - @hyperlane-xyz/utils@13.3.0

## 13.2.1

### Patch Changes

- Updated dependencies [72887f7]
  - @hyperlane-xyz/utils@13.2.1
  - @hyperlane-xyz/sdk@13.2.1
  - @hyperlane-xyz/cosmos-sdk@13.2.1

## 13.2.0

### Minor Changes

- 4d66b73: Update warp deploy to output WarpCoreConfig to specified --warpRouteId. Bump Registry to v16.0.0

### Patch Changes

- 4d66b73: Bump Registry to version 15.10.1 to patch addWarpRouteConfig to no longer throw when a warpRouteId exists
- Updated dependencies [4d66b73]
- Updated dependencies [4d66b73]
- Updated dependencies [4d66b73]
- Updated dependencies [4d66b73]
- Updated dependencies [4d66b73]
- Updated dependencies [4d66b73]
- Updated dependencies [4d66b73]
  - @hyperlane-xyz/sdk@13.2.0
  - @hyperlane-xyz/cosmos-sdk@13.2.0
  - @hyperlane-xyz/utils@13.2.0

## 13.1.1

### Patch Changes

- ba4deea: Revert workspace dependency syntax.
- Updated dependencies [ba4deea]
  - @hyperlane-xyz/cosmos-sdk@13.1.1
  - @hyperlane-xyz/sdk@13.1.1
  - @hyperlane-xyz/utils@13.1.1

## 13.1.0

### Patch Changes

- Updated dependencies [6e86efa]
- Updated dependencies [c42ea09]
- Updated dependencies [f41f766]
  - @hyperlane-xyz/sdk@13.1.0
  - @hyperlane-xyz/utils@13.1.0
  - @hyperlane-xyz/cosmos-sdk@13.1.0

## 13.0.0

### Patch Changes

- 1a7222b: Compress Starknet logo
- Updated dependencies [72b90f8]
- Updated dependencies [bc58283]
- Updated dependencies [0de63e0]
- Updated dependencies [2724559]
  - @hyperlane-xyz/sdk@13.0.0
  - @hyperlane-xyz/utils@13.0.0
  - @hyperlane-xyz/cosmos-sdk@13.0.0

## 12.6.0

### Minor Changes

- 1770318: Upgraded @hyperlane-xyz/registry to v14.0.0 and updated warp route config API usage.
- e381a8d: Update Registry version to 15.0.0

### Patch Changes

- Updated dependencies [76f0eba]
- Updated dependencies [2ae0f72]
- Updated dependencies [672d6d1]
- Updated dependencies [1f370e6]
- Updated dependencies [7d56f2c]
- Updated dependencies [6a70b8d]
- Updated dependencies [d182d7d]
- Updated dependencies [248d2e1]
- Updated dependencies [e2a4727]
- Updated dependencies [b360802]
- Updated dependencies [f6ed6ad]
- Updated dependencies [31ee1c6]
- Updated dependencies [a36d5c1]
  - @hyperlane-xyz/cosmos-sdk@12.6.0
  - @hyperlane-xyz/sdk@12.6.0
  - @hyperlane-xyz/utils@12.6.0

## 12.5.0

### Patch Changes

- Updated dependencies [c8ace88]
  - @hyperlane-xyz/sdk@12.5.0
  - @hyperlane-xyz/cosmos-sdk@12.5.0
  - @hyperlane-xyz/utils@12.5.0

## 12.4.0

### Patch Changes

- Updated dependencies [d2babb7]
  - @hyperlane-xyz/sdk@12.4.0
  - @hyperlane-xyz/cosmos-sdk@12.4.0
  - @hyperlane-xyz/utils@12.4.0

## 12.3.0

### Minor Changes

- 2edb767f2: improve how cosmos addresses are displayed
- 7500bd6fe: implemented cosmos protocol type and cosmos token adapter

### Patch Changes

- Updated dependencies [6101959f7]
- Updated dependencies [5db39f493]
- Updated dependencies [7500bd6fe]
  - @hyperlane-xyz/sdk@12.3.0
  - @hyperlane-xyz/utils@12.3.0
  - @hyperlane-xyz/cosmos-sdk@12.3.0

## 12.2.0

### Patch Changes

- Updated dependencies [c7934f711]
- Updated dependencies [ecbacbdf2]
  - @hyperlane-xyz/sdk@12.2.0
  - @hyperlane-xyz/utils@12.2.0

## 12.1.0

### Patch Changes

- Updated dependencies [acbf5936a]
- Updated dependencies [c757b6a18]
- Updated dependencies [a646f9ca1]
- Updated dependencies [3b615c892]
  - @hyperlane-xyz/sdk@12.1.0
  - @hyperlane-xyz/utils@12.1.0

## 12.0.0

### Minor Changes

- 7b0e2fed6: Add BinanceLogo to WalletLogo component

### Patch Changes

- 86685505f: Revert bundler module resolution and update starknetkit imports
- Updated dependencies [f7ca32315]
- Updated dependencies [4d3738d14]
- Updated dependencies [07321f6f0]
- Updated dependencies [59a087ded]
- Updated dependencies [59a087ded]
- Updated dependencies [337193305]
  - @hyperlane-xyz/sdk@12.0.0
  - @hyperlane-xyz/utils@12.0.0

## 11.0.0

### Major Changes

- 3b060c3e1: Stub new CosmosModule ProtocolType.

### Patch Changes

- Updated dependencies [888d180b6]
- Updated dependencies [3b060c3e1]
  - @hyperlane-xyz/sdk@11.0.0
  - @hyperlane-xyz/utils@11.0.0

## 10.0.0

### Patch Changes

- Updated dependencies [7dbf7e4fa]
- Updated dependencies [b8d95fc95]
- Updated dependencies [28ca87293]
- Updated dependencies [4fd5623b8]
  - @hyperlane-xyz/sdk@10.0.0
  - @hyperlane-xyz/utils@10.0.0

## 9.2.1

### Patch Changes

- Updated dependencies [e3d09168e]
  - @hyperlane-xyz/sdk@9.2.1
  - @hyperlane-xyz/utils@9.2.1

## 9.2.0

### Minor Changes

- 3e66e8f12: Utils for fetching Starknet chains

### Patch Changes

- Updated dependencies [7fe739d52]
- Updated dependencies [3e66e8f12]
- Updated dependencies [3852a9015]
  - @hyperlane-xyz/sdk@9.2.0
  - @hyperlane-xyz/utils@9.2.0

## 9.1.0

### Patch Changes

- Updated dependencies [67d91e489]
- Updated dependencies [cad82683f]
- Updated dependencies [97c773476]
- Updated dependencies [351bf0010]
- Updated dependencies [cad82683f]
  - @hyperlane-xyz/sdk@9.1.0
  - @hyperlane-xyz/utils@9.1.0

## 9.0.0

### Major Changes

- 4df37393f: Added minimal support for Starknet networks (for successful registry build)

### Patch Changes

- Updated dependencies [0d8624d99]
- Updated dependencies [b07e2f2ea]
- Updated dependencies [4df37393f]
- Updated dependencies [88970a78c]
  - @hyperlane-xyz/sdk@9.0.0
  - @hyperlane-xyz/utils@9.0.0

## 8.9.0

### Patch Changes

- Updated dependencies [05f89650b]
- Updated dependencies [d121c1cb8]
- Updated dependencies [3518f8901]
- Updated dependencies [d6ddf5b9e]
- Updated dependencies [766f50695]
- Updated dependencies [e78060d73]
- Updated dependencies [cb7c157f0]
- Updated dependencies [ede0cbc15]
- Updated dependencies [1955579cf]
- Updated dependencies [57137dad4]
- Updated dependencies [3518f8901]
- Updated dependencies [500249649]
- Updated dependencies [03266e2c2]
- Updated dependencies [cb93c13a4]
- Updated dependencies [456407dc7]
- Updated dependencies [4147f91cb]
  - @hyperlane-xyz/utils@8.9.0
  - @hyperlane-xyz/sdk@8.9.0

## 8.8.1

### Patch Changes

- c68529807: Update registry dependency.
  - @hyperlane-xyz/sdk@8.8.1
  - @hyperlane-xyz/utils@8.8.1

## 8.8.0

### Minor Changes

- ae8f7c642: Allow chains to be disabled in ChainSearchMenu

### Patch Changes

- Updated dependencies [719d022ec]
- Updated dependencies [c61546cb7]
  - @hyperlane-xyz/sdk@8.8.0
  - @hyperlane-xyz/utils@8.8.0

## 8.7.0

### Patch Changes

- Updated dependencies [bd0b8861f]
- Updated dependencies [55db270e3]
- Updated dependencies [b92eb1b57]
- Updated dependencies [ede0cbc15]
- Updated dependencies [12e3c4da0]
- Updated dependencies [d6724c4c3]
- Updated dependencies [d93a38cab]
  - @hyperlane-xyz/sdk@8.7.0
  - @hyperlane-xyz/utils@8.7.0

## 8.6.1

### Patch Changes

- @hyperlane-xyz/sdk@8.6.1
- @hyperlane-xyz/utils@8.6.1

## 8.6.0

### Patch Changes

- Updated dependencies [407d82004]
- Updated dependencies [ac984a17b]
- Updated dependencies [276d7ce4e]
- Updated dependencies [ba50e62fc]
- Updated dependencies [1e6ee0b9c]
- Updated dependencies [77946bb13]
  - @hyperlane-xyz/sdk@8.6.0
  - @hyperlane-xyz/utils@8.6.0

## 8.5.0

### Patch Changes

- Updated dependencies [55b8ccdff]
  - @hyperlane-xyz/sdk@8.5.0
  - @hyperlane-xyz/utils@8.5.0

## 8.4.0

### Patch Changes

- Updated dependencies [f6b682cdb]
  - @hyperlane-xyz/sdk@8.4.0
  - @hyperlane-xyz/utils@8.4.0

## 8.3.0

### Minor Changes

- 25df8a35f: Refresh Icon and Tooltip class Name

### Patch Changes

- Updated dependencies [7546c0181]
- Updated dependencies [49856fbb9]
  - @hyperlane-xyz/sdk@8.3.0
  - @hyperlane-xyz/utils@8.3.0

## 8.2.0

### Patch Changes

- Updated dependencies [69a684869]
  - @hyperlane-xyz/sdk@8.2.0
  - @hyperlane-xyz/utils@8.2.0

## 8.1.0

### Patch Changes

- Updated dependencies [79c61c891]
- Updated dependencies [9518dbc84]
- Updated dependencies [9ab961a79]
  - @hyperlane-xyz/sdk@8.1.0
  - @hyperlane-xyz/utils@8.1.0

## 8.0.0

### Minor Changes

- fd20bb1e9: Add FeeHook and Swell to pz and ez eth config generator. Bump up Registry 6.6.0

### Patch Changes

- 472b34670: Bump registry version to v6.3.0.
- a2b5efbf9: Hide outline in button and text input components
- e3f5a0a37: Allow empty data field in ethers5TxToWagmiTx
- Updated dependencies [472b34670]
- Updated dependencies [79f8197f3]
- Updated dependencies [fd20bb1e9]
- Updated dependencies [26fbec8f6]
- Updated dependencies [71aefa03e]
- Updated dependencies [9f6b8c514]
- Updated dependencies [82cebabe4]
- Updated dependencies [95cc9571e]
- Updated dependencies [c690ca82f]
- Updated dependencies [5942e9cff]
- Updated dependencies [de1190656]
- Updated dependencies [e9911bb9d]
- Updated dependencies [8834a8c92]
  - @hyperlane-xyz/sdk@8.0.0
  - @hyperlane-xyz/utils@8.0.0

## 7.3.0

### Patch Changes

- Updated dependencies [2054f4f5b]
- Updated dependencies [a96448fa6]
- Updated dependencies [170a0fc73]
- Updated dependencies [9a09afcc7]
- Updated dependencies [24784af95]
- Updated dependencies [3e8dd70ac]
- Updated dependencies [aa1ea9a48]
- Updated dependencies [665a7b8d8]
- Updated dependencies [f0b98fdef]
- Updated dependencies [ff9e8a72b]
- Updated dependencies [97c1f80b7]
- Updated dependencies [323f0f158]
- Updated dependencies [61157097b]
  - @hyperlane-xyz/sdk@7.3.0
  - @hyperlane-xyz/utils@7.3.0

## 7.2.0

### Patch Changes

- Updated dependencies [81ab4332f]
- Updated dependencies [4b3537470]
- Updated dependencies [fa6d5f5c6]
- Updated dependencies [fa6d5f5c6]
  - @hyperlane-xyz/sdk@7.2.0
  - @hyperlane-xyz/utils@7.2.0

## 7.1.0

### Minor Changes

- 0cd65c571: Add multi-protocol wallet integration hooks and types
- 186663505: New Icons
  Updated modal with new props
  Updated storybook for modal and icon list
- 0e285a443: Add various utility hooks: useIsSsr, useTimeout, useDebounce, useInterval
- 92b5fe777: Props and style update: IconButton and Tooltip
  New Icons: XCircleIcon and SwapIcon

### Patch Changes

- 794501ba6: Prevent propagation of form submissions from ChainSearchMenu
- Updated dependencies [6f2d50fbd]
- Updated dependencies [1159e0f4b]
- Updated dependencies [0e285a443]
- Updated dependencies [ff2b4e2fb]
- Updated dependencies [0e285a443]
- Updated dependencies [5db46bd31]
- Updated dependencies [0cd65c571]
  - @hyperlane-xyz/sdk@7.1.0
  - @hyperlane-xyz/utils@7.1.0

## 7.0.0

### Patch Changes

- Updated dependencies [bbb970a44]
- Updated dependencies [fa424826c]
- Updated dependencies [f48cf8766]
- Updated dependencies [40d59a2f4]
- Updated dependencies [0264f709e]
- Updated dependencies [836060240]
- Updated dependencies [ba0122279]
- Updated dependencies [e6f9d5c4f]
- Updated dependencies [f24835438]
- Updated dependencies [5f41b1134]
  - @hyperlane-xyz/sdk@7.0.0
  - @hyperlane-xyz/utils@7.0.0

## 6.0.0

### Major Changes

- e3b97c455: Detangle assumption that chainId == domainId for EVM chains. Domain IDs and Chain Names are still unique, but chainId is no longer guaranteed to be a unique identifier. Domain ID is no longer an optional field and is now required for all chain metadata.

### Patch Changes

- Updated dependencies [7b3b07900]
- Updated dependencies [30d92c319]
- Updated dependencies [e3b97c455]
  - @hyperlane-xyz/sdk@6.0.0
  - @hyperlane-xyz/utils@6.0.0

## 5.7.0

### Minor Changes

- f438d442a: Update widgets with components from explorer and warp ui

  - Add icons: Discord, Docs, Github, History, LinkedIn, Medium, Twitter, Wallet and Web
  - Add animation component: Fade component
  - Add components: DatetimeField and SelectField
  - New stories: IconList and Fade
  - Add "Icon" suffix for icons that did not have it

### Patch Changes

- 86a0bb919: - Update ChainSearchMenu with improvements
- Updated dependencies [5dabdf388]
- Updated dependencies [469f2f340]
- Updated dependencies [e104cf6aa]
- Updated dependencies [d9505ab58]
- Updated dependencies [04108155d]
- Updated dependencies [7e9e248be]
- Updated dependencies [4c0605dca]
- Updated dependencies [db9196837]
- Updated dependencies [db5875cc2]
- Updated dependencies [56328e6e1]
- Updated dependencies [956ff752a]
- Updated dependencies [39a9b2038]
  - @hyperlane-xyz/sdk@5.7.0
  - @hyperlane-xyz/utils@5.7.0

## 5.6.2

### Patch Changes

- Updated dependencies [5fd4267e7]
- Updated dependencies [a36fc5fb2]
  - @hyperlane-xyz/utils@5.6.2
  - @hyperlane-xyz/sdk@5.6.2

## 5.6.1

### Patch Changes

- @hyperlane-xyz/sdk@5.6.1
- @hyperlane-xyz/utils@5.6.1

## 5.6.0

### Patch Changes

- e89f9e35d: Update registry to v4.7.0
- Updated dependencies [f1712deb7]
- Updated dependencies [46044a2e9]
- Updated dependencies [02a5b92ba]
- Updated dependencies [29341950e]
- Updated dependencies [8001bbbd6]
- Updated dependencies [32d0a67c2]
- Updated dependencies [b1ff48bd1]
- Updated dependencies [d41aa6928]
- Updated dependencies [c3e9268f1]
- Updated dependencies [7d7bcc1a3]
- Updated dependencies [7f3e0669d]
- Updated dependencies [2317eca3c]
  - @hyperlane-xyz/utils@5.6.0
  - @hyperlane-xyz/sdk@5.6.0

## 5.5.0

### Minor Changes

- 2afc484a2: Create ChainSearchMenu and ChainDetailsMenu components
  Add required icon and button components
  Add persisted zustand store and hooks
  Add clipboard utility functions

### Patch Changes

- Updated dependencies [2afc484a2]
- Updated dependencies [2afc484a2]
- Updated dependencies [3254472e0]
- Updated dependencies [fcfe91113]
- Updated dependencies [6176c9861]
  - @hyperlane-xyz/sdk@5.5.0
  - @hyperlane-xyz/utils@5.5.0

## 5.4.0

### Patch Changes

- Updated dependencies [4415ac224]
  - @hyperlane-xyz/sdk@5.4.0

## 5.3.0

### Minor Changes

- 35d4503b9: Update to registry v4.3.6

### Patch Changes

- Updated dependencies [eb47aaee8]
- Updated dependencies [50319d8ba]
- Updated dependencies [8de531fa4]
- Updated dependencies [fd536a79a]
  - @hyperlane-xyz/sdk@5.3.0

## 5.2.1

### Patch Changes

- @hyperlane-xyz/sdk@5.2.1

## 5.2.0

### Patch Changes

- Updated dependencies [a19e882fd]
- Updated dependencies [518a1bef9]
- Updated dependencies [203084df2]
- Updated dependencies [74a592e58]
- Updated dependencies [739af9a34]
- Updated dependencies [44588c31d]
- Updated dependencies [2bd540e0f]
- Updated dependencies [291c5fe36]
- Updated dependencies [69f17d99a]
- Updated dependencies [3ad5918da]
- Updated dependencies [9563a8beb]
- Updated dependencies [73c232b3a]
- Updated dependencies [445b6222c]
- Updated dependencies [d6de34ad5]
- Updated dependencies [2e6176f67]
- Updated dependencies [f2783c03b]
- Updated dependencies [2ffb78f5c]
- Updated dependencies [3c07ded5b]
- Updated dependencies [815542dd7]
  - @hyperlane-xyz/sdk@5.2.0

## 5.1.0

### Minor Changes

- 013f19c64: Update to registry v2.5.0

### Patch Changes

- Updated dependencies [013f19c64]
- Updated dependencies [013f19c64]
- Updated dependencies [013f19c64]
- Updated dependencies [013f19c64]
- Updated dependencies [013f19c64]
- Updated dependencies [013f19c64]
- Updated dependencies [013f19c64]
- Updated dependencies [013f19c64]
- Updated dependencies [013f19c64]
- Updated dependencies [013f19c64]
- Updated dependencies [013f19c64]
- Updated dependencies [013f19c64]
- Updated dependencies [013f19c64]
- Updated dependencies [013f19c64]
- Updated dependencies [19f7d4fd9]
  - @hyperlane-xyz/sdk@5.1.0

## 5.0.0

### Minor Changes

- 98eb680ad: Migrate hyperlane widgets lib to monorepo

### Patch Changes

- Updated dependencies [2c0ae3cf3]
- Updated dependencies [0dedbf5a0]
- Updated dependencies [388d25517]
- Updated dependencies [69a39da1c]
- Updated dependencies [4907b510c]
- Updated dependencies [488f949ef]
- Updated dependencies [c7f5a35e8]
- Updated dependencies [7265a4087]
- Updated dependencies [0a40dcb8b]
- Updated dependencies [f83b492de]
- Updated dependencies [79740755b]
- Updated dependencies [8533f9e66]
- Updated dependencies [ed65556aa]
- Updated dependencies [ab827a3fa]
- Updated dependencies [dfa908796]
- Updated dependencies [ed63e04c4]
- Updated dependencies [5aa24611b]
- Updated dependencies [cfb890dc6]
- Updated dependencies [708999433]
- Updated dependencies [5529d98d0]
- Updated dependencies [62d71fad3]
- Updated dependencies [49986aa92]
- Updated dependencies [7fdd3958d]
- Updated dependencies [8e942d3c6]
- Updated dependencies [fef629673]
- Updated dependencies [be4617b18]
  - @hyperlane-xyz/sdk@5.0.0<|MERGE_RESOLUTION|>--- conflicted
+++ resolved
@@ -68,11 +68,7 @@
 - Updated dependencies [d16a853c0]
   - @hyperlane-xyz/utils@15.0.0-beta.0
   - @hyperlane-xyz/sdk@15.0.0-beta.0
-<<<<<<< HEAD
   - @hyperlane-xyz/cosmos-sdk@15.0.0-beta.0
-=======
-  - # @hyperlane-xyz/cosmos-sdk@15.0.0-beta.0
->>>>>>> 8dd1f57d
 - Updated dependencies [a33c8abd4]
 - Updated dependencies [a33c8abd4]
 - Updated dependencies [e0ea8910c]
@@ -80,10 +76,6 @@
   - @hyperlane-xyz/utils@15.0.0
   - @hyperlane-xyz/sdk@15.0.0
   - @hyperlane-xyz/cosmos-sdk@15.0.0
-<<<<<<< HEAD
-=======
-    > > > > > > > main
->>>>>>> 8dd1f57d
 
 ## 14.4.0
 
