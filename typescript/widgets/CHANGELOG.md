--- conflicted
+++ resolved
@@ -1,8 +1,7 @@
 # @hyperlane-xyz/widgets
 
-<<<<<<< HEAD
 ## 15.0.0-beta.0
-=======
+
 ## 16.2.0
 
 ### Minor Changes
@@ -58,20 +57,18 @@
   - @hyperlane-xyz/utils@16.0.0
 
 ## 15.0.0
->>>>>>> 7199adec
 
 ### Patch Changes
 
 - Updated dependencies [451f3f6c3]
 - Updated dependencies [23861b70a]
-<<<<<<< HEAD
+  <<<<<<< HEAD
 - Updated dependencies [e0c69e255]
 - Updated dependencies [e0ea8910c]
 - Updated dependencies [d16a853c0]
   - @hyperlane-xyz/utils@15.0.0-beta.0
   - @hyperlane-xyz/sdk@15.0.0-beta.0
-  - @hyperlane-xyz/cosmos-sdk@15.0.0-beta.0
-=======
+  - # @hyperlane-xyz/cosmos-sdk@15.0.0-beta.0
 - Updated dependencies [a33c8abd4]
 - Updated dependencies [a33c8abd4]
 - Updated dependencies [e0ea8910c]
@@ -79,7 +76,7 @@
   - @hyperlane-xyz/utils@15.0.0
   - @hyperlane-xyz/sdk@15.0.0
   - @hyperlane-xyz/cosmos-sdk@15.0.0
->>>>>>> 7199adec
+    > > > > > > > main
 
 ## 14.4.0
 
