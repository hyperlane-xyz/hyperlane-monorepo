--- conflicted
+++ resolved
@@ -27,11 +27,7 @@
     "@emotion/react": "^11.13.3",
     "@emotion/styled": "^11.13.0",
     "@eslint/js": "^9.15.0",
-<<<<<<< HEAD
-    "@hyperlane-xyz/registry": "9.3.0",
-=======
     "@hyperlane-xyz/registry": "9.4.0",
->>>>>>> 7dd1f64a
     "@storybook/addon-essentials": "^7.6.14",
     "@storybook/addon-interactions": "^7.6.14",
     "@storybook/addon-links": "^7.6.14",
