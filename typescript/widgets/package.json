{
  "name": "@hyperlane-xyz/widgets",
  "description": "Common react components for Hyperlane projects",
  "version": "5.3.0",
  "peerDependencies": {
    "react": "^18",
    "react-dom": "^18"
  },
  "dependencies": {
<<<<<<< HEAD
    "@hyperlane-xyz/sdk": "5.2.0",
    "@hyperlane-xyz/utils": "5.2.0",
    "react-tooltip": "^5.28.0",
    "zustand": "^4.5.5"
=======
    "@hyperlane-xyz/registry": "4.3.6",
    "@hyperlane-xyz/sdk": "5.3.0"
>>>>>>> 330b0580
  },
  "devDependencies": {
    "@hyperlane-xyz/registry": "4.1.0",
    "@storybook/addon-essentials": "^7.6.14",
    "@storybook/addon-interactions": "^7.6.14",
    "@storybook/addon-links": "^7.6.14",
    "@storybook/addon-onboarding": "^1.0.11",
    "@storybook/blocks": "^7.6.14",
    "@storybook/react": "^7.6.14",
    "@storybook/react-vite": "^7.6.14",
    "@storybook/test": "^7.6.14",
    "@types/node": "^18.11.18",
    "@types/react": "^18.0.27",
    "@types/react-dom": "^18.0.10",
    "@types/ws": "^8.5.5",
    "@typescript-eslint/eslint-plugin": "^7.4.0",
    "@typescript-eslint/parser": "^7.4.0",
    "babel-loader": "^8.3.0",
    "eslint": "^8.57.0",
    "eslint-config-prettier": "^9.1.0",
    "eslint-plugin-storybook": "^0.6.15",
    "postcss": "^8.4.21",
    "prettier": "^2.8.8",
    "react": "^18.2.0",
    "react-dom": "^18.2.0",
    "storybook": "^7.6.14",
    "tailwindcss": "^3.2.4",
    "ts-node": "^10.8.0",
    "typescript": "5.3.3",
    "vite": "^5.1.1"
  },
  "files": [
    "/dist"
  ],
  "type": "module",
  "exports": {
    ".": "./dist/index.js",
    "./styles.css": "./dist/styles.css"
  },
  "types": "./dist/index.d.ts",
  "homepage": "https://www.hyperlane.xyz",
  "keywords": [
    "Hyperlane",
    "Widgets",
    "React",
    "Components",
    "Typescript"
  ],
  "license": "Apache-2.0",
  "repository": {
    "type": "git",
    "url": "https://github.com/hyperlane-xyz/hyperlane-monorepo"
  },
  "scripts": {
    "build": "yarn build:ts && yarn build:css",
    "build:ts": "tsc",
    "build:css": "tailwindcss -c ./tailwind.config.cjs -i ./src/styles.css -o ./dist/styles.css --minify",
    "clean": "rm -rf ./dist ./cache ./storybook-static",
    "lint": "eslint ./src --ext .ts",
    "prettier": "prettier --write ./src",
    "storybook": "storybook dev -p 6006",
    "build-storybook": "storybook build"
  }
}<|MERGE_RESOLUTION|>--- conflicted
+++ resolved
@@ -7,18 +7,13 @@
     "react-dom": "^18"
   },
   "dependencies": {
-<<<<<<< HEAD
-    "@hyperlane-xyz/sdk": "5.2.0",
-    "@hyperlane-xyz/utils": "5.2.0",
+    "@hyperlane-xyz/sdk": "5.3.0",
+    "@hyperlane-xyz/utils": "5.3.0",
     "react-tooltip": "^5.28.0",
     "zustand": "^4.5.5"
-=======
-    "@hyperlane-xyz/registry": "4.3.6",
-    "@hyperlane-xyz/sdk": "5.3.0"
->>>>>>> 330b0580
   },
   "devDependencies": {
-    "@hyperlane-xyz/registry": "4.1.0",
+    "@hyperlane-xyz/registry": "4.3.6",
     "@storybook/addon-essentials": "^7.6.14",
     "@storybook/addon-interactions": "^7.6.14",
     "@storybook/addon-links": "^7.6.14",
