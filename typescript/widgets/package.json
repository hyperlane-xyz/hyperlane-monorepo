{
  "name": "@hyperlane-xyz/widgets",
  "description": "Common react components for Hyperlane projects",
  "version": "5.4.0",
  "peerDependencies": {
    "react": "^18",
    "react-dom": "^18"
  },
  "dependencies": {
<<<<<<< HEAD
    "@headlessui/react": "^2.1.8",
    "@hyperlane-xyz/sdk": "5.3.0",
    "@hyperlane-xyz/utils": "5.3.0",
    "clsx": "^2.1.1",
    "react-tooltip": "^5.28.0",
    "zustand": "^4.5.5"
=======
    "@hyperlane-xyz/registry": "4.3.6",
    "@hyperlane-xyz/sdk": "5.4.0"
>>>>>>> e490e774
  },
  "devDependencies": {
    "@hyperlane-xyz/registry": "4.3.6",
    "@storybook/addon-essentials": "^7.6.14",
    "@storybook/addon-interactions": "^7.6.14",
    "@storybook/addon-links": "^7.6.14",
    "@storybook/addon-onboarding": "^1.0.11",
    "@storybook/blocks": "^7.6.14",
    "@storybook/react": "^7.6.14",
    "@storybook/react-vite": "^7.6.14",
    "@storybook/test": "^7.6.14",
    "@types/node": "^18.11.18",
    "@types/react": "^18.0.27",
    "@types/react-dom": "^18.0.10",
    "@types/ws": "^8.5.5",
    "@typescript-eslint/eslint-plugin": "^7.4.0",
    "@typescript-eslint/parser": "^7.4.0",
    "babel-loader": "^8.3.0",
    "eslint": "^8.57.0",
    "eslint-config-prettier": "^9.1.0",
    "eslint-plugin-storybook": "^0.6.15",
    "postcss": "^8.4.21",
    "prettier": "^2.8.8",
    "react": "^18.2.0",
    "react-dom": "^18.2.0",
    "storybook": "^7.6.14",
    "tailwindcss": "^3.4.13",
    "ts-node": "^10.8.0",
    "typescript": "5.3.3",
    "vite": "^5.1.1"
  },
  "files": [
    "/dist"
  ],
  "type": "module",
  "exports": {
    ".": "./dist/index.js",
    "./styles.css": "./dist/styles.css"
  },
  "types": "./dist/index.d.ts",
  "homepage": "https://www.hyperlane.xyz",
  "keywords": [
    "Hyperlane",
    "Widgets",
    "React",
    "Components",
    "Typescript"
  ],
  "license": "Apache-2.0",
  "repository": {
    "type": "git",
    "url": "https://github.com/hyperlane-xyz/hyperlane-monorepo"
  },
  "scripts": {
    "build": "yarn build:ts && yarn build:css",
    "build:ts": "tsc",
    "build:css": "tailwindcss -c ./tailwind.config.cjs -i ./src/styles.css -o ./dist/styles.css --minify",
    "clean": "rm -rf ./dist ./cache ./storybook-static",
    "lint": "eslint ./src --ext .ts",
    "prettier": "prettier --write ./src",
    "storybook": "storybook dev -p 6006",
    "build-storybook": "storybook build"
  }
}<|MERGE_RESOLUTION|>--- conflicted
+++ resolved
@@ -7,17 +7,12 @@
     "react-dom": "^18"
   },
   "dependencies": {
-<<<<<<< HEAD
     "@headlessui/react": "^2.1.8",
-    "@hyperlane-xyz/sdk": "5.3.0",
-    "@hyperlane-xyz/utils": "5.3.0",
+    "@hyperlane-xyz/sdk": "5.4.0",
+    "@hyperlane-xyz/utils": "5.4.0",
     "clsx": "^2.1.1",
     "react-tooltip": "^5.28.0",
     "zustand": "^4.5.5"
-=======
-    "@hyperlane-xyz/registry": "4.3.6",
-    "@hyperlane-xyz/sdk": "5.4.0"
->>>>>>> e490e774
   },
   "devDependencies": {
     "@hyperlane-xyz/registry": "4.3.6",
