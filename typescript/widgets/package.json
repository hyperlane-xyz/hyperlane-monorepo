{
  "name": "@hyperlane-xyz/widgets",
  "description": "Common react components for Hyperlane projects",
  "version": "11.0.0",
  "peerDependencies": {
    "react": "^18",
    "react-dom": "^18"
  },
  "dependencies": {
    "@cosmos-kit/react": "^2.18.0",
    "@headlessui/react": "^2.1.8",
    "@hyperlane-xyz/sdk": "11.0.0",
    "@hyperlane-xyz/utils": "11.0.0",
    "@interchain-ui/react": "^1.23.28",
    "@rainbow-me/rainbowkit": "^2.2.0",
    "@solana/wallet-adapter-react": "^0.15.32",
    "@solana/wallet-adapter-react-ui": "^0.9.31",
    "@solana/web3.js": "^1.95.4",
    "@starknet-react/core": "^3.7.2",
    "clsx": "^2.1.1",
    "react-tooltip": "^5.28.0",
    "starknetkit": "2.6.1",
    "viem": "^2.21.45",
    "wagmi": "^2.12.26"
  },
  "devDependencies": {
    "@chakra-ui/react": "^2.8.2",
    "@cosmjs/cosmwasm-stargate": "^0.32.4",
    "@emotion/react": "^11.13.3",
    "@emotion/styled": "^11.13.0",
    "@eslint/js": "^9.15.0",
<<<<<<< HEAD
    "@hyperlane-xyz/registry": "11.0.0",
=======
    "@hyperlane-xyz/registry": "11.1.0",
>>>>>>> adb0c774
    "@storybook/addon-essentials": "^7.6.14",
    "@storybook/addon-interactions": "^7.6.14",
    "@storybook/addon-links": "^7.6.14",
    "@storybook/addon-onboarding": "^1.0.11",
    "@storybook/blocks": "^7.6.14",
    "@storybook/react": "^7.6.14",
    "@storybook/react-vite": "^7.6.14",
    "@storybook/test": "^7.6.14",
    "@tanstack/react-query": "^5.59.20",
    "@types/node": "^18.14.5",
    "@types/react": "^18.0.27",
    "@types/react-dom": "^18.0.10",
    "@types/ws": "^8.5.5",
    "@typescript-eslint/eslint-plugin": "^8.1.6",
    "@typescript-eslint/parser": "^8.1.6",
    "babel-loader": "^8.3.0",
    "eslint": "^9.15.0",
    "eslint-config-prettier": "^9.1.0",
    "eslint-import-resolver-typescript": "^3.6.3",
    "eslint-plugin-import": "^2.31.0",
    "eslint-plugin-react": "^7.37.2",
    "eslint-plugin-react-hooks": "^5.0.0",
    "eslint-plugin-storybook": "^0.11.1",
    "framer-motion": "^10.16.4",
    "postcss": "^8.4.21",
    "prettier": "^2.8.8",
    "react": "^18.2.0",
    "react-dom": "^18.2.0",
    "storybook": "^7.6.14",
    "tailwindcss": "^3.4.13",
    "ts-node": "^10.8.0",
    "typescript": "5.3.3",
    "vite": "^5.1.1"
  },
  "files": [
    "/dist"
  ],
  "type": "module",
  "exports": {
    ".": "./dist/index.js",
    "./styles.css": "./dist/styles.css"
  },
  "types": "./dist/index.d.ts",
  "homepage": "https://www.hyperlane.xyz",
  "keywords": [
    "Hyperlane",
    "Widgets",
    "React",
    "Components",
    "Typescript"
  ],
  "license": "Apache-2.0",
  "repository": {
    "type": "git",
    "url": "https://github.com/hyperlane-xyz/hyperlane-monorepo"
  },
  "scripts": {
    "build": "yarn build:ts && yarn build:css",
    "build:ts": "tsc",
    "build:css": "tailwindcss -c ./tailwind.config.cjs -i ./src/styles.css -o ./dist/styles.css --minify",
    "clean": "rm -rf ./dist ./cache ./storybook-static",
    "lint": "eslint -c ./eslint.config.mjs",
    "prettier": "prettier --write ./src",
    "storybook": "storybook dev -p 6006",
    "build-storybook": "storybook build"
  }
}<|MERGE_RESOLUTION|>--- conflicted
+++ resolved
@@ -29,11 +29,7 @@
     "@emotion/react": "^11.13.3",
     "@emotion/styled": "^11.13.0",
     "@eslint/js": "^9.15.0",
-<<<<<<< HEAD
-    "@hyperlane-xyz/registry": "11.0.0",
-=======
     "@hyperlane-xyz/registry": "11.1.0",
->>>>>>> adb0c774
     "@storybook/addon-essentials": "^7.6.14",
     "@storybook/addon-interactions": "^7.6.14",
     "@storybook/addon-links": "^7.6.14",
