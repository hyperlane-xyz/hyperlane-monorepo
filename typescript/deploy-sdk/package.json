{
  "name": "@hyperlane-xyz/deploy-sdk",
  "version": "0.7.0",
  "description": "Deployer SDK for the Hyperlane Protocol",
  "repository": "https://github.com/hyperlane-xyz/hyperlane-monorepo",
  "license": "Apache-2.0",
  "type": "module",
  "files": [
    "dist"
  ],
  "types": "./dist/index.d.ts",
  "exports": {
    ".": "./dist/index.js"
  },
  "scripts": {
    "build": "tsc",
    "check": "tsc --noEmit",
    "dev": "tsc --watch",
    "lint": "eslint",
    "clean": "rm -rf ./dist",
    "prettier": "prettier --write .",
    "test": "mocha --config .mocharc.json './src/**/*.test.ts' --exit"
  },
  "dependencies": {
<<<<<<< HEAD
    "@hyperlane-xyz/aleo-sdk": "19.13.0",
    "@hyperlane-xyz/cosmos-sdk": "19.13.0",
    "@hyperlane-xyz/provider-sdk": "0.5.0",
    "@hyperlane-xyz/radix-sdk": "19.13.0",
    "@hyperlane-xyz/utils": "19.13.0",
=======
    "@hyperlane-xyz/cosmos-sdk": "workspace:*",
    "@hyperlane-xyz/provider-sdk": "workspace:*",
    "@hyperlane-xyz/radix-sdk": "workspace:*",
    "@hyperlane-xyz/utils": "workspace:*",
>>>>>>> bf74618e
    "zod": "^3.21.2"
  },
  "devDependencies": {
    "@hyperlane-xyz/eslint-config": "workspace:^",
    "@hyperlane-xyz/tsconfig": "workspace:^",
    "@types/chai-as-promised": "^8",
    "@types/mocha": "^10.0.1",
    "@types/node": "^20.17.0",
    "@types/sinon": "^17.0.1",
    "@types/sinon-chai": "^3.2.12",
    "chai": "^4.5.0",
    "chai-as-promised": "^8.0.1",
    "eslint": "^9.31.0",
    "mocha": "^11.5.0",
    "sinon": "^13.0.2",
    "tsx": "^4.19.1",
    "typescript": "5.8.3"
  }
}<|MERGE_RESOLUTION|>--- conflicted
+++ resolved
@@ -22,18 +22,11 @@
     "test": "mocha --config .mocharc.json './src/**/*.test.ts' --exit"
   },
   "dependencies": {
-<<<<<<< HEAD
-    "@hyperlane-xyz/aleo-sdk": "19.13.0",
-    "@hyperlane-xyz/cosmos-sdk": "19.13.0",
-    "@hyperlane-xyz/provider-sdk": "0.5.0",
-    "@hyperlane-xyz/radix-sdk": "19.13.0",
-    "@hyperlane-xyz/utils": "19.13.0",
-=======
+    "@hyperlane-xyz/aleo-sdk": "workspace:*",
     "@hyperlane-xyz/cosmos-sdk": "workspace:*",
     "@hyperlane-xyz/provider-sdk": "workspace:*",
     "@hyperlane-xyz/radix-sdk": "workspace:*",
     "@hyperlane-xyz/utils": "workspace:*",
->>>>>>> bf74618e
     "zod": "^3.21.2"
   },
   "devDependencies": {
