import {
  HyperlaneDeployer,
  HyperlaneFactories,
  buildAgentConfig,
  buildContracts,
  coreFactories,
  serializeContracts,
} from '@hyperlane-xyz/sdk';
import { igpFactories } from '@hyperlane-xyz/sdk/dist/gas/contracts';

import { deployEnvToSdkEnv } from '../src/config/environment';
import { HyperlaneCoreInfraDeployer } from '../src/core/deploy';
<<<<<<< HEAD
import { HyperlaneIgpInfraDeployer } from '../src/gas/deploy';
import { mergeJSON, readJSON, writeJSON } from '../src/utils/utils';

import {
  getAgentConfigDirectory,
  getArgsWithModule,
  getContractAddressesSdkFilepath,
  getEnvironment,
  getEnvironmentConfig,
  getVerificationDirectory,
} from './utils';

async function main() {
  const { module } = await getArgsWithModule().argv;
  const environment = await getEnvironment();
  const config = await getEnvironmentConfig();
  const multiProvider = await config.getMultiProvider();

  // Write agent config indexing from the latest block numbers.
  // For non-net-new deployments, these changes will need to be
  // reverted manually.
  const chains = multiProvider.getKnownChainNames();
  const startBlocks = Object.fromEntries(
    await Promise.all(
      chains.map(async (c) => [
        c,
        await multiProvider.getProvider(c).getBlockNumber,
      ]),
    ),
  );

  let factories: HyperlaneFactories;
  let deployer: HyperlaneDeployer<any, any, any>;
  switch (module) {
    case 'core': {
      factories = coreFactories;
      deployer = new HyperlaneCoreInfraDeployer(
        multiProvider,
        config.core,
        environment,
      );
      break;
    }
    case 'igp': {
      factories = igpFactories;
      deployer = new HyperlaneIgpInfraDeployer(
        multiProvider,
        config.igp,
        environment,
      );
      break;
    }
    default:
      throw new Error('Unknown module type');
  }
  let previousContracts = {};
  previousAddressParsing: try {
    if (environment === 'test') {
      console.info('Skipping loading partial addresses for test environment');
      break previousAddressParsing;
    }
    const addresses = readJSON(
      getContractAddressesSdkFilepath(),
      `${deployEnvToSdkEnv[environment]}.json`,
    );
    previousContracts = buildContracts(addresses, factories);
  } catch (e) {
    console.info('Could not load partial addresses, file may not exist');
=======
import { impersonateAccount, useLocalProvider } from '../src/utils/fork';
import { readJSON, writeJSON } from '../src/utils/utils';

import {
  assertEnvironment,
  getArgsWithFork,
  getCoreContractsSdkFilepath,
  getCoreEnvironmentConfig,
  getCoreRustDirectory,
  getCoreVerificationDirectory,
} from './utils';

async function main() {
  const argv = await getArgsWithFork().argv;
  const environment = assertEnvironment(argv.environment);
  const config = getCoreEnvironmentConfig(environment);
  const multiProvider = await config.getMultiProvider();

  if (argv.fork) {
    await useLocalProvider(multiProvider, argv.fork);

    // TODO: make this more generic
    const deployerAddress =
      environment === 'testnet3'
        ? '0xfaD1C94469700833717Fa8a3017278BC1cA8031C'
        : '0xa7ECcdb9Be08178f896c26b7BbD8C3D4E844d9Ba';

    const signer = await impersonateAccount(deployerAddress);
    multiProvider.setSigner(argv.fork, signer);
  }

  const deployer = new HyperlaneCoreInfraDeployer(
    multiProvider,
    config.core,
    environment,
  );

  if (environment !== 'test') {
    try {
      const addresses = readJSON(
        getCoreContractsSdkFilepath(),
        `${deployEnvToSdkEnv[environment]}.json`,
      );
      deployer.cacheContracts(buildContracts(addresses, coreFactories) as any);
    } catch (e) {
      console.info('Could not load partial core addresses, file may not exist');
    }
  }

  if (argv.fork) {
    await deployer.deployContracts(argv.fork, config.core[argv.fork]);
    return;
>>>>>>> 5b021c62
  }

  try {
    await deployer.deploy();
  } catch (e) {
    console.error(`Encountered error during deploy`);
    console.error(e);
  }

  // Persist address artifacts, irrespective of deploy success
  mergeJSON(
    getContractAddressesSdkFilepath(),
    `${deployEnvToSdkEnv[environment]}.json`,
    serializeContracts(deployer.deployedContracts),
  );
  const verificationDir = getVerificationDirectory(environment, module);
  const verificationFile = 'verification.json';
  let existingVerificationInputs = [];
  try {
    existingVerificationInputs = readJSON(verificationDir, verificationFile);
  } catch (err) {
    /* ignore error */
  }

  writeJSON(
    verificationDir,
    verificationFile,
    deployer.mergeWithExistingVerificationInputs(existingVerificationInputs),
  );

  const sdkEnv = deployEnvToSdkEnv[environment];
  const addresses = readJSON(
    getContractAddressesSdkFilepath(),
    `${sdkEnv}.json`,
  );

  const agentConfig = await buildAgentConfig(
    multiProvider.getKnownChainNames(),
    multiProvider,
    addresses,
    startBlocks,
  );

  writeJSON(getAgentConfigDirectory(), `${sdkEnv}_config.json`, agentConfig);
}

main()
  .then()
  .catch(() => process.exit(1));<|MERGE_RESOLUTION|>--- conflicted
+++ resolved
@@ -10,24 +10,35 @@
 
 import { deployEnvToSdkEnv } from '../src/config/environment';
 import { HyperlaneCoreInfraDeployer } from '../src/core/deploy';
-<<<<<<< HEAD
 import { HyperlaneIgpInfraDeployer } from '../src/gas/deploy';
+import { impersonateAccount, useLocalProvider } from '../src/utils/fork';
 import { mergeJSON, readJSON, writeJSON } from '../src/utils/utils';
 
 import {
   getAgentConfigDirectory,
-  getArgsWithModule,
+  getArgsWithModuleAndFork,
   getContractAddressesSdkFilepath,
-  getEnvironment,
   getEnvironmentConfig,
   getVerificationDirectory,
 } from './utils';
 
 async function main() {
-  const { module } = await getArgsWithModule().argv;
-  const environment = await getEnvironment();
+  const { module, fork, environment } = await getArgsWithModuleAndFork().argv;
   const config = await getEnvironmentConfig();
   const multiProvider = await config.getMultiProvider();
+
+  if (fork) {
+    await useLocalProvider(multiProvider, fork);
+
+    // TODO: make this more generic
+    const deployerAddress =
+      environment === 'testnet3'
+        ? '0xfaD1C94469700833717Fa8a3017278BC1cA8031C'
+        : '0xa7ECcdb9Be08178f896c26b7BbD8C3D4E844d9Ba';
+
+    const signer = await impersonateAccount(deployerAddress);
+    multiProvider.setSigner(fork, signer);
+  }
 
   // Write agent config indexing from the latest block numbers.
   // For non-net-new deployments, these changes will need to be
@@ -66,73 +77,22 @@
     default:
       throw new Error('Unknown module type');
   }
-  let previousContracts = {};
-  previousAddressParsing: try {
-    if (environment === 'test') {
-      console.info('Skipping loading partial addresses for test environment');
-      break previousAddressParsing;
-    }
-    const addresses = readJSON(
-      getContractAddressesSdkFilepath(),
-      `${deployEnvToSdkEnv[environment]}.json`,
-    );
-    previousContracts = buildContracts(addresses, factories);
-  } catch (e) {
-    console.info('Could not load partial addresses, file may not exist');
-=======
-import { impersonateAccount, useLocalProvider } from '../src/utils/fork';
-import { readJSON, writeJSON } from '../src/utils/utils';
-
-import {
-  assertEnvironment,
-  getArgsWithFork,
-  getCoreContractsSdkFilepath,
-  getCoreEnvironmentConfig,
-  getCoreRustDirectory,
-  getCoreVerificationDirectory,
-} from './utils';
-
-async function main() {
-  const argv = await getArgsWithFork().argv;
-  const environment = assertEnvironment(argv.environment);
-  const config = getCoreEnvironmentConfig(environment);
-  const multiProvider = await config.getMultiProvider();
-
-  if (argv.fork) {
-    await useLocalProvider(multiProvider, argv.fork);
-
-    // TODO: make this more generic
-    const deployerAddress =
-      environment === 'testnet3'
-        ? '0xfaD1C94469700833717Fa8a3017278BC1cA8031C'
-        : '0xa7ECcdb9Be08178f896c26b7BbD8C3D4E844d9Ba';
-
-    const signer = await impersonateAccount(deployerAddress);
-    multiProvider.setSigner(argv.fork, signer);
-  }
-
-  const deployer = new HyperlaneCoreInfraDeployer(
-    multiProvider,
-    config.core,
-    environment,
-  );
 
   if (environment !== 'test') {
     try {
       const addresses = readJSON(
-        getCoreContractsSdkFilepath(),
+        getContractAddressesSdkFilepath(),
         `${deployEnvToSdkEnv[environment]}.json`,
       );
-      deployer.cacheContracts(buildContracts(addresses, coreFactories) as any);
+      deployer.cacheContracts(buildContracts(addresses, factories) as any);
     } catch (e) {
       console.info('Could not load partial core addresses, file may not exist');
     }
   }
 
-  if (argv.fork) {
-    await deployer.deployContracts(argv.fork, config.core[argv.fork]);
+  if (fork) {
+    await deployer.deployContracts(fork, config.core[fork]);
     return;
->>>>>>> 5b021c62
   }
 
   try {
