--- conflicted
+++ resolved
@@ -1,22 +1,19 @@
-import { getEnvironment, getCoreEnvironmentConfig } from './utils';
+import { ChainName } from '@abacus-network/sdk';
 import { runAgentHelmCommand } from '../src/agents';
 import { HelmCommand } from '../src/utils/helm';
+import { getCoreEnvironmentConfig, getEnvironment } from './utils';
 
 async function deploy() {
   const environment = await getEnvironment();
   const config = await getCoreEnvironmentConfig(environment);
+  const domains = Object.keys(config.transactionConfigs) as ChainName[];
   await Promise.all(
-    config.domains.map((name) => {
+    domains.map((name) => {
       return runAgentHelmCommand(
-<<<<<<< HEAD
-        HelmCommand.Upgrade,
+        HelmCommand.InstallOrUpgrade,
         config.agent,
-=======
-        HelmCommand.InstallOrUpgrade,
-        agentConfig,
->>>>>>> c7fa1272
         name,
-        config.domains,
+        domains,
       );
     }),
   );
