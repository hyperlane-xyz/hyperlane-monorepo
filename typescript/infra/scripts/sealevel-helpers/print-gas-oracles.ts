import {
  ChainMap,
  ChainName,
  ProtocolAgnositicGasOracleConfig,
} from '@hyperlane-xyz/sdk';
import {
  ProtocolType,
  objFilter,
  objMap,
  stringifyObject,
} from '@hyperlane-xyz/utils';

import { WarpRouteIds } from '../../config/environments/mainnet3/warp/warpIds.js';
import { getChain, getWarpAddresses } from '../../config/registry.js';
import { DeployEnvironment } from '../../src/config/environment.js';
import { writeJsonAtPath } from '../../src/utils/utils.js';
import { getArgs, withOutputFile } from '../agent-utils.js';
import { getEnvironmentConfig } from '../core-utils.js';

// This script exists to print the gas oracle configs for a given environment
// so they can easily be copied into the Sealevel tooling. :'(

interface GasOracleConfigWithOverhead {
  oracleConfig: ProtocolAgnositicGasOracleConfig;
  overhead?: number;
}

async function main() {
  const { environment, outFile } = await withOutputFile(getArgs()).argv;

  const environmentConfig = getEnvironmentConfig(environment);

  const allConnectedChains = getChainConnections(environment);

  // Construct a nested map of origin -> destination -> { oracleConfig, overhead }
  let gasOracles = objMap(environmentConfig.igp, (origin, igpConfig) => {
    // Only SVM origins for now
    if (getChain(origin).protocol !== ProtocolType.Sealevel) {
      return undefined;
    }

    // If there's no oracle config, don't do anything for this origin
    if (!igpConfig.oracleConfig) {
      return undefined;
    }
    // Get the set of chains that are connected to this origin via warp routes
    const connectedChainsSet = allConnectedChains[origin];
    if (!connectedChainsSet) {
      return undefined;
    }
    const connectedChains = [...connectedChainsSet];

    return connectedChains.reduce((agg, destination) => {
      const oracleConfig = igpConfig.oracleConfig[destination];
      if (oracleConfig.tokenDecimals === undefined) {
        throw new Error(
          `Token decimals not defined for ${origin} -> ${destination}`,
        );
      }
      agg[destination] = {
        oracleConfig,
        overhead: igpConfig?.overhead?.[destination],
      };
      return agg;
    }, {} as ChainMap<GasOracleConfigWithOverhead>);
  });

  // Filter out undefined values
  gasOracles = objFilter(
    gasOracles,
    (_, value): value is ChainMap<GasOracleConfigWithOverhead> | undefined =>
      value !== undefined,
  );

  console.log(stringifyObject(gasOracles, 'json', 2));

  if (outFile) {
    console.log(`Writing config to ${outFile}`);
    writeJsonAtPath(outFile, gasOracles);
  }
}

// Gets the chains in the provided warp route
function getWarpChains(warpRouteId: string): ChainName[] {
  const warpRouteAddresses = getWarpAddresses(warpRouteId);
  return Object.keys(warpRouteAddresses);
}

// Because there is a limit to how many chains we want to figure in an SVM IGP,
// we limit the chains to only those that are connected via warp routes.
// Returns a record of origin chain -> set of chains that are connected via warp routes.
function getChainConnections(
  environment: DeployEnvironment,
): ChainMap<Set<ChainName>> {
  // A list of connected chains
  let connectedChains = [];

  if (environment === 'mainnet3') {
    // All the mainnet3 warp route chains
    connectedChains = [
      // For the Rivalz team building out their own warp route
      ['solanamainnet', 'rivalz'],
      ['solanamainnet', 'everclear'],
      ['solanamainnet', 'infinityvmmainnet'],
      ['solanamainnet', 'sophon'],
      // for svmBNB routes solana<>bsc<>svmbnb<>soon
      ['solanamainnet', 'bsc'],
      ['svmbnb', 'solanamainnet'],
      ['svmbnb', 'bsc'],
      ['svmbnb', 'soon'],
<<<<<<< HEAD
      ['sonicsvm', 'eclipsemainnet'],
=======
      ['soon', 'solanamainnet'],
      ['soon', 'bsc'],
>>>>>>> 0fffbfb1
      // All warp routes
      ...Object.values(WarpRouteIds).map(getWarpChains),
    ];
  } else if (environment === 'testnet4') {
    connectedChains = [
      // As testnet warp routes are not tracked well, hardcode the connected chains.
      // For SOL/solanatestnet-sonicsvmtestnet
      ['solanatestnet', 'sonicsvmtestnet'],
      ['solanatestnet', 'connextsepolia'],
      ['solanatestnet', 'infinityvmmonza'],
      ['solanatestnet', 'basesepolia'],
    ];
  } else {
    throw new Error(`Unknown environment: ${environment}`);
  }

  return connectedChains.reduce(
    (agg, chains) => {
      // Make sure each chain is connected to every other chain
      chains.forEach((chainA) => {
        chains.forEach((chainB) => {
          if (chainA === chainB) {
            return;
          }
          if (agg[chainA] === undefined) {
            agg[chainA] = new Set();
          }
          agg[chainA].add(chainB as ChainName);
        });
      });
      return agg;
    },
    {} as ChainMap<Set<ChainName>>,
  );
}

main().catch((err) => {
  console.error(err);
  process.exit(1);
});<|MERGE_RESOLUTION|>--- conflicted
+++ resolved
@@ -108,12 +108,9 @@
       ['svmbnb', 'solanamainnet'],
       ['svmbnb', 'bsc'],
       ['svmbnb', 'soon'],
-<<<<<<< HEAD
       ['sonicsvm', 'eclipsemainnet'],
-=======
       ['soon', 'solanamainnet'],
       ['soon', 'bsc'],
->>>>>>> 0fffbfb1
       // All warp routes
       ...Object.values(WarpRouteIds).map(getWarpChains),
     ];
