--- conflicted
+++ resolved
@@ -18,11 +18,7 @@
   getAgentConfig,
   getArgs,
   getWarpRouteIdsInteractive,
-<<<<<<< HEAD
-  withWarpRouteIdNoChoices,
-=======
   withKnownWarpRouteId,
->>>>>>> 10435618
 } from '../agent-utils.js';
 import { getEnvironmentConfig } from '../core-utils.js';
 
@@ -46,11 +42,7 @@
 
 async function main() {
   configureRootLogger(LogFormat.Pretty, LogLevel.Info);
-<<<<<<< HEAD
-  const { environment, warpRouteId } = await withWarpRouteIdNoChoices(getArgs())
-=======
   const { environment, warpRouteId } = await withKnownWarpRouteId(getArgs())
->>>>>>> 10435618
     .argv;
   const envConfig = getEnvironmentConfig(environment);
   const multiProtocolProvider = await envConfig.getMultiProtocolProvider();
