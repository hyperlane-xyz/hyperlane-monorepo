import { HelmCommand } from '../../src/utils/helm';

import { runWarpRouteHelmCommand } from './helm';

async function main() {
<<<<<<< HEAD
  await runWarpRouteHelmCommand(
    HelmCommand.InstallOrUpgrade,
    'mainnet2',
    'neutron',
  );
=======
  await runWarpRouteHelmCommand(HelmCommand.InstallOrUpgrade, 'mainnet3');
>>>>>>> 34afc967
}

main()
  .then(() => console.log('Deploy successful!'))
  .catch(console.error);<|MERGE_RESOLUTION|>--- conflicted
+++ resolved
@@ -3,15 +3,7 @@
 import { runWarpRouteHelmCommand } from './helm';
 
 async function main() {
-<<<<<<< HEAD
-  await runWarpRouteHelmCommand(
-    HelmCommand.InstallOrUpgrade,
-    'mainnet2',
-    'neutron',
-  );
-=======
   await runWarpRouteHelmCommand(HelmCommand.InstallOrUpgrade, 'mainnet3');
->>>>>>> 34afc967
 }
 
 main()
