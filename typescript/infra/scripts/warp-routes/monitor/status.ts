import chalk from 'chalk';

import {
  LogFormat,
  LogLevel,
  configureRootLogger,
  rootLogger,
} from '@hyperlane-xyz/utils';

import { HelmManager } from '../../../src/utils/helm.js';
import { WarpRouteMonitorHelmManager } from '../../../src/warp/helm.js';
import {
  assertCorrectKubeContext,
  getArgs,
<<<<<<< HEAD
  withWarpRouteIdNoChoicesRequired,
=======
  withKnownWarpRouteIdRequired,
>>>>>>> 10435618
} from '../../agent-utils.js';
import { getEnvironmentConfig } from '../../core-utils.js';

const orange = chalk.hex('#FFA500');
const GRAFANA_LINK =
  'https://abacusworks.grafana.net/d/ddz6ma94rnzswc/warp-routes?orgId=1&var-warp_route_id=';
const LOG_AMOUNT = 5;

async function main() {
  configureRootLogger(LogFormat.Pretty, LogLevel.Info);
<<<<<<< HEAD
  const { environment, warpRouteId } = await withWarpRouteIdNoChoicesRequired(
=======
  const { environment, warpRouteId } = await withKnownWarpRouteIdRequired(
>>>>>>> 10435618
    getArgs(),
  ).parse();

  const config = getEnvironmentConfig(environment);
  await assertCorrectKubeContext(config);

  try {
    const podWarpRouteId = `${WarpRouteMonitorHelmManager.getHelmReleaseName(
      warpRouteId,
    )}-0`;

    rootLogger.info(chalk.grey.italic(`Fetching pod status...`));
    const pod = HelmManager.runK8sCommand(
      'get pod',
      podWarpRouteId,
      environment,
    );
    rootLogger.info(chalk.green(pod));

    rootLogger.info(chalk.gray.italic(`Fetching latest logs...`));
    const latestLogs = HelmManager.runK8sCommand(
      'logs',
      podWarpRouteId,
      environment,
      [`--tail=${LOG_AMOUNT}`],
    );
    formatAndPrintLogs(latestLogs);

    rootLogger.info(
      orange.bold(`Grafana Dashboard Link: ${GRAFANA_LINK}${warpRouteId}`),
    );
  } catch (error) {
    rootLogger.error(error);
    process.exit(1);
  }
}

function formatAndPrintLogs(rawLogs: string) {
  try {
    const logs = rawLogs
      .trim()
      .split('\n')
      .map((line) => JSON.parse(line));
    logs.forEach((log) => {
      const { time, module, msg, labels, balance, valueUSD } = log;
      const timestamp = new Date(time).toISOString();
      const chain = labels?.chain_name || 'Unknown Chain';
      const token = labels?.token_name || 'Unknown Token';
      const warpRoute = labels?.warp_route_id || 'Unknown Warp Route';
      const tokenStandard = labels?.token_standard || 'Unknown Standard';
      const tokenAddress = labels?.token_address || 'Unknown Token Address';
      const walletAddress = labels?.wallet_address || 'Unknown Wallet';

      let logMessage =
        chalk.gray(`[${timestamp}] `) + chalk.white(`[${module}] `);
      logMessage += chalk.blue(`${warpRoute} `);
      logMessage += chalk.green(`${chain} `);
      logMessage += chalk.blue.italic(`Token: ${token} (${tokenAddress}) `);
      logMessage += chalk.green.italic(`${tokenStandard} `);
      logMessage += chalk.blue.italic(`Wallet: ${walletAddress} `);

      if (balance) {
        logMessage += chalk.yellow.italic(`Balance: ${balance} `);
      }
      if (valueUSD) {
        logMessage += chalk.green.italic(`Value (USD): ${valueUSD} `);
      }
      logMessage += chalk.white(`→ ${msg}\n`);

      rootLogger.info(logMessage);
    });
  } catch (error) {
    rootLogger.error(`Failed to parse logs: ${error}`);
  }
}

main().catch((err) => {
  rootLogger.error('Error in main:', err);
  process.exit(1);
});<|MERGE_RESOLUTION|>--- conflicted
+++ resolved
@@ -12,11 +12,7 @@
 import {
   assertCorrectKubeContext,
   getArgs,
-<<<<<<< HEAD
-  withWarpRouteIdNoChoicesRequired,
-=======
-  withKnownWarpRouteIdRequired,
->>>>>>> 10435618
+  withWarpRouteIdRequired,
 } from '../../agent-utils.js';
 import { getEnvironmentConfig } from '../../core-utils.js';
 
@@ -27,11 +23,7 @@
 
 async function main() {
   configureRootLogger(LogFormat.Pretty, LogLevel.Info);
-<<<<<<< HEAD
-  const { environment, warpRouteId } = await withWarpRouteIdNoChoicesRequired(
-=======
-  const { environment, warpRouteId } = await withKnownWarpRouteIdRequired(
->>>>>>> 10435618
+  const { environment, warpRouteId } = await withWarpRouteIdRequired(
     getArgs(),
   ).parse();
 
