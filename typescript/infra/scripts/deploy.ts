--- conflicted
+++ resolved
@@ -20,24 +20,14 @@
   InterchainQueryDeployer,
   LiquidityLayerDeployer,
   TestRecipientDeployer,
-<<<<<<< HEAD
-  TokenType,
-=======
-  hyperlaneEnvironments,
->>>>>>> 6f7c5224
 } from '@hyperlane-xyz/sdk';
 import { objMap } from '@hyperlane-xyz/utils';
 
 import { Contexts } from '../config/contexts.js';
 import { core as coreConfig } from '../config/environments/mainnet3/core.js';
 import { DEPLOYER } from '../config/environments/mainnet3/owners.js';
-<<<<<<< HEAD
 import { getEnvAddresses } from '../config/registry.js';
-import { tokens } from '../src/config/warp.js';
-=======
 import { getWarpConfig } from '../config/warp.js';
-import { deployEnvToSdkEnv } from '../src/config/environment.js';
->>>>>>> 6f7c5224
 import { deployWithArtifacts } from '../src/deployment/deploy.js';
 import { TestQuerySenderDeployer } from '../src/deployment/testcontracts/testquerysender.js';
 import {
@@ -125,10 +115,6 @@
       contractVerifier,
     );
   } else if (module === Modules.WARP) {
-<<<<<<< HEAD
-    const { core } = await getHyperlaneCore(environment, multiProvider);
-=======
->>>>>>> 6f7c5224
     const ismFactory = HyperlaneIsmFactory.fromAddressesMap(
       getAddresses(envConfig.environment, Modules.PROXY_FACTORY),
       multiProvider,
