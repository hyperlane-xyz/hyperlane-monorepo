--- conflicted
+++ resolved
@@ -13,10 +13,7 @@
 import { getGovernanceSafes } from '../../config/environments/mainnet3/governance/utils.js';
 import { withGovernanceType } from '../../src/governance.js';
 import { Role } from '../../src/roles.js';
-<<<<<<< HEAD
-=======
 import { executePendingTransactions } from '../../src/tx/utils.js';
->>>>>>> bfea74da
 import { logTable } from '../../src/utils/log.js';
 import {
   SafeTxStatus,
