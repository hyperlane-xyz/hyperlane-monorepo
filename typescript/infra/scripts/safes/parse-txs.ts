import chalk from 'chalk';
import { BigNumber } from 'ethers';
import yargs from 'yargs';

import { AnnotatedEV5Transaction } from '@hyperlane-xyz/sdk';
import {
  LogFormat,
  LogLevel,
  configureRootLogger,
  rootLogger,
  stringifyObject,
} from '@hyperlane-xyz/utils';

import { safes } from '../../config/environments/mainnet3/owners.js';
import { GovernTransactionReader } from '../../src/tx/govern-transaction-reader.js';
import { getPendingTxsForChains, getSafeTx } from '../../src/utils/safe.js';
import { writeYamlAtPath } from '../../src/utils/utils.js';
import { withChains } from '../agent-utils.js';
import { getEnvironmentConfig, getHyperlaneCore } from '../core-utils.js';

const environment = 'mainnet3';
const safeChains = Object.keys(safes);

async function main() {
  const { chains } = await withChains(yargs(process.argv.slice(2)), safeChains)
    .argv;
  configureRootLogger(LogFormat.Pretty, LogLevel.Info);

  const config = getEnvironmentConfig(environment);
  const multiProvider = await config.getMultiProvider();
  const { chainAddresses } = await getHyperlaneCore(environment, multiProvider);

  const registry = await config.getRegistry();
  const warpRoutes = await registry.getWarpRoutes();

  const reader = new GovernTransactionReader(
    environment,
    multiProvider,
    chainAddresses,
    config.core,
    warpRoutes,
  );

  const pendingTxs = await getPendingTxsForChains(
    !chains || chains.length === 0 ? safeChains : chains,
    multiProvider,
    safes,
  );
  if (pendingTxs.length === 0) {
    rootLogger.info(chalk.green('No pending transactions found!'));
    process.exit(0);
  }
  // eslint-disable-next-line no-console
  console.table(pendingTxs, [
    'chain',
    'nonce',
    'submissionDate',
    'fullTxHash',
    'confs',
    'threshold',
    'status',
    'balance',
  ]);

  const chainResultEntries = await Promise.all(
<<<<<<< HEAD
    pendingTxs.map(async ({ chain, fullTxHash }) => {
=======
    pendingTxs.map(async ({ chain, nonce, fullTxHash }) => {
>>>>>>> e861535d
      rootLogger.info(`Reading tx ${fullTxHash} on ${chain}`);
      const safeTx = await getSafeTx(chain, multiProvider, fullTxHash);
      const tx: AnnotatedEV5Transaction = {
        to: safeTx.to,
        data: safeTx.data,
        value: BigNumber.from(safeTx.value),
      };

      try {
        const results = await reader.read(chain, tx);
        rootLogger.info(`Finished reading tx ${fullTxHash} on ${chain}`);
<<<<<<< HEAD
        return [`${chain}-${fullTxHash}`, results];
=======
        return [`${chain}-${nonce}-${fullTxHash}`, results];
>>>>>>> e861535d
      } catch (err) {
        rootLogger.error('Error reading transaction', err, chain, tx);
        process.exit(1);
      }
    }),
  );

  if (reader.errors.length) {
    rootLogger.error('❌❌❌❌❌ Encountered fatal errors ❌❌❌❌❌');
    rootLogger.info(stringifyObject(reader.errors, 'yaml', 2));
    rootLogger.error('❌❌❌❌❌ Encountered fatal errors ❌❌❌❌❌');
    process.exit(1);
  } else {
    rootLogger.info('✅✅✅✅✅ No fatal errors ✅✅✅✅✅');
    const chainResults = Object.fromEntries(chainResultEntries);
    const resultsPath = `safe-tx-results-${Date.now()}.yaml`;
    writeYamlAtPath(resultsPath, chainResults);
    rootLogger.info(`Results written to ${resultsPath}`);
  }
}

main().catch((err) => {
  rootLogger.error('Error:', err);
  process.exit(1);
});<|MERGE_RESOLUTION|>--- conflicted
+++ resolved
@@ -63,11 +63,7 @@
   ]);
 
   const chainResultEntries = await Promise.all(
-<<<<<<< HEAD
-    pendingTxs.map(async ({ chain, fullTxHash }) => {
-=======
     pendingTxs.map(async ({ chain, nonce, fullTxHash }) => {
->>>>>>> e861535d
       rootLogger.info(`Reading tx ${fullTxHash} on ${chain}`);
       const safeTx = await getSafeTx(chain, multiProvider, fullTxHash);
       const tx: AnnotatedEV5Transaction = {
@@ -79,11 +75,7 @@
       try {
         const results = await reader.read(chain, tx);
         rootLogger.info(`Finished reading tx ${fullTxHash} on ${chain}`);
-<<<<<<< HEAD
-        return [`${chain}-${fullTxHash}`, results];
-=======
         return [`${chain}-${nonce}-${fullTxHash}`, results];
->>>>>>> e861535d
       } catch (err) {
         rootLogger.error('Error reading transaction', err, chain, tx);
         process.exit(1);
