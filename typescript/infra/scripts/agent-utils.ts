import { checkbox, select } from '@inquirer/prompts';
import path, { join } from 'path';
import yargs, { Argv } from 'yargs';

import { ChainAddresses, IRegistry } from '@hyperlane-xyz/registry';
import {
  ChainMap,
  ChainMetadata,
  ChainName,
  CoreConfig,
  MultiProtocolProvider,
  MultiProvider,
  collectValidators,
} from '@hyperlane-xyz/sdk';
import {
  Address,
  ProtocolType,
  objFilter,
  objMap,
  promiseObjAll,
  rootLogger,
  symmetricDifference,
} from '@hyperlane-xyz/utils';

import { Contexts } from '../config/contexts.js';
import { agents } from '../config/environments/agents.js';
import { WarpRouteIds } from '../config/environments/mainnet3/warp/warpIds.js';
import { validatorBaseConfigsFn } from '../config/environments/utils.js';
import {
  getChain,
  getChainAddresses,
  getChains,
  getEnvChains,
  getRegistry,
} from '../config/registry.js';
import { getCurrentKubernetesContext } from '../src/agents/index.js';
import { getCloudAgentKey } from '../src/agents/key-utils.js';
import { CloudAgentKey } from '../src/agents/keys.js';
import { RootAgentConfig } from '../src/config/agent/agent.js';
import {
  AgentEnvironment,
  DeployEnvironment,
  EnvironmentConfig,
  assertEnvironment,
} from '../src/config/environment.js';
import { BalanceThresholdType } from '../src/config/funding/balances.js';
import { AlertType } from '../src/config/funding/grafanaAlerts.js';
import { Role } from '../src/roles.js';
import {
  assertContext,
  assertRole,
  filterRemoteDomainMetadata,
  getInfraPath,
  inCIMode,
  readJSONAtPath,
  writeMergedJSONAtPath,
} from '../src/utils/utils.js';

const debugLog = rootLogger.child({ module: 'infra:scripts:utils' }).debug;

export enum Modules {
  // TODO: change
  PROXY_FACTORY = 'ism',
  CORE = 'core',
  HOOK = 'hook',
  INTERCHAIN_GAS_PAYMASTER = 'igp',
  INTERCHAIN_ACCOUNTS = 'ica',
  INTERCHAIN_QUERY_SYSTEM = 'iqs',
  LIQUIDITY_LAYER = 'll',
  TEST_QUERY_SENDER = 'testquerysender',
  TEST_RECIPIENT = 'testrecipient',
  HELLO_WORLD = 'helloworld',
  WARP = 'warp',
  HAAS = 'haas',
  CCIP = 'ccip',
}

export const REGISTRY_MODULES = [
  Modules.PROXY_FACTORY,
  Modules.CORE,
  Modules.INTERCHAIN_GAS_PAYMASTER,
  Modules.INTERCHAIN_ACCOUNTS,
  Modules.INTERCHAIN_QUERY_SYSTEM,
  Modules.TEST_RECIPIENT,
  Modules.HOOK,
  Modules.CCIP,
];

export function getArgs() {
  return yargs(process.argv.slice(2))
    .describe('environment', 'deploy environment')
    .coerce('environment', assertEnvironment)
    .demandOption('environment')
    .alias('e', 'environment');
}

export function withBalanceThresholdConfig<T>(args: Argv<T>) {
  return args
    .describe('balanceThresholdConfig', 'balance threshold config')
    .choices('balanceThresholdConfig', Object.values(BalanceThresholdType));
}

export function withFork<T>(args: Argv<T>) {
  return args
    .describe('fork', 'network to fork')
    .choices('fork', getChains())
    .alias('f', 'fork');
}

export function withModule<T>(args: Argv<T>) {
  return args
    .choices('module', Object.values(Modules))
    .demandOption('module', 'hyperlane module to deploy')
    .alias('m', 'module');
}

export function withContext<T>(args: Argv<T>) {
  return args
    .describe('context', 'deploy context')
    .default('context', Contexts.Hyperlane)
    .coerce('context', assertContext)
    .alias('x', 'context')
    .demandOption('context');
}

export function withPushMetrics<T>(args: Argv<T>) {
  return args
    .describe('pushMetrics', 'Push metrics to prometheus')
    .boolean('pushMetrics')
    .default('pushMetrics', false);
}

export function withAsDeployer<T>(args: Argv<T>) {
  return args
    .describe('asDeployer', 'Set signer to the deployer key')
    .default('asDeployer', false);
}

export function withGovern<T>(args: Argv<T>) {
  return args.boolean('govern').default('govern', false).alias('g', 'govern');
}

export function withChainRequired<T>(args: Argv<T>) {
  return withChain(args).demandOption('chain');
}

export function withSafeHomeUrlRequired<T>(args: Argv<T>) {
  return args
    .string('safeHomeUrl')
    .describe('safeHomeUrl', 'Custom safe home url')
    .demandOption('safeHomeUrl');
}

export function withThreshold<T>(args: Argv<T>) {
  return args
    .describe('threshold', 'threshold for multisig')
    .number('threshold')
    .default('threshold', 4);
}

export function withChain<T>(args: Argv<T>) {
  return args
    .describe('chain', 'chain name')
    .choices('chain', getChains())
    .alias('c', 'chain');
}

export function withWrite<T>(args: Argv<T>) {
  return args
    .describe('write', 'Write output to file')
    .boolean('write')
    .default('write', false);
}

export function withChains<T>(args: Argv<T>, chainOptions?: ChainName[]) {
  return (
    args
      .describe('chains', 'Set of chains to perform actions on.')
      .array('chains')
      .choices(
        'chains',
        !chainOptions || chainOptions.length === 0 ? getChains() : chainOptions,
      )
      // Ensure chains are unique
      .coerce('chains', (chains: string[]) => Array.from(new Set(chains)))
      .alias('c', 'chains')
  );
}

export function withChainsRequired<T>(
  args: Argv<T>,
  chainOptions?: ChainName[],
) {
  return withChains(args, chainOptions).demandOption('chains');
}

export function withOutputFile<T>(args: Argv<T>) {
  return args
    .describe('outFile', 'output file')
    .string('outFile')
    .alias('o', 'outFile');
}

export function withKnownWarpRouteId<T>(args: Argv<T>) {
  return args
    .describe('warpRouteId', 'warp route id')
    .string('warpRouteId')
    .choices('warpRouteId', Object.values(WarpRouteIds));
}

<<<<<<< HEAD
export function withWarpRouteIdNoChoices<T>(args: Argv<T>) {
  return args.describe('warpRouteId', 'warp route id').string('warpRouteId');
}

export function withWarpRouteIdNoChoicesRequired<T>(args: Argv<T>) {
  return withWarpRouteIdNoChoices(args).demandOption('warpRouteId');
}

=======
export function withWarpRouteId<T>(args: Argv<T>) {
  return args.describe('warpRouteId', 'warp route id').string('warpRouteId');
}

>>>>>>> 10435618
export function withDryRun<T>(args: Argv<T>) {
  return args
    .describe('dryRun', 'Dry run')
    .boolean('dryRun')
    .default('dryRun', false);
}

export function withKnownWarpRouteIdRequired<T>(args: Argv<T>) {
  return withKnownWarpRouteId(args).demandOption('warpRouteId');
}

export function withProtocol<T>(args: Argv<T>) {
  return args
    .describe('protocol', 'protocol type')
    .default('protocol', ProtocolType.Ethereum)
    .choices('protocol', Object.values(ProtocolType))
    .demandOption('protocol');
}

export function withAlertType<T>(args: Argv<T>) {
  return args
    .describe('alertType', 'alert type')
    .choices('alertType', Object.values(AlertType));
}

export function withAlertTypeRequired<T>(args: Argv<T>) {
  return withAlertType(args).demandOption('alertType');
}

export function withConfirmAllChoices<T>(args: Argv<T>) {
  return args
    .describe('all', 'Confirm all choices')
    .boolean('all')
    .default('all', false);
}

export function withAgentRole<T>(args: Argv<T>) {
  return args
    .describe('role', 'agent role')
    .coerce('role', (role: string): Role => assertRole(role))
    .demandOption('role')
    .alias('r', 'role');
}

export function withAgentRoles<T>(args: Argv<T>) {
  return (
    args
      .describe('roles', 'Set of roles to perform actions on.')
      .array('roles')
      .coerce('roles', (role: string[]): Role[] => role.map(assertRole))
      .choices('roles', Object.values(Role))
      // Ensure roles are unique
      .coerce('roles', (roles: Role[]) => Array.from(new Set(roles)))
      .alias('r', 'roles')
      .alias('role', 'roles')
  );
}

export function withAgentRolesRequired<T>(args: Argv<T>) {
  return withAgentRoles(args).demandOption('roles');
}

export function withKeyRoleAndChain<T>(args: Argv<T>) {
  return args
    .describe('role', 'key role')
    .choices('role', Object.values(Role))
    .demandOption('role')
    .alias('r', 'role')

    .describe('chain', 'chain name')
    .choices('chain', getChains())
    .demandOption('chain')
    .alias('c', 'chain')

    .describe('index', 'index of role')
    .number('index')
    .alias('i', 'index');
}

// missing chains are chains needed which are not as part of defaultMultisigConfigs in sdk/src/consts/ but are in chainMetadata
export function withNewChainValidators<T>(args: Argv<T>) {
  return args
    .describe(
      'newChainValidators',
      'new chains to add and how many validators, e.g. "mynewchain=3,myothernewchain=5"',
    )
    .string('newChainValidators')
    .alias('n', 'newChainValidators');
}

export function withBuildArtifactPath<T>(args: Argv<T>) {
  return args
    .describe('buildArtifactPath', 'path to hardhat build artifact')
    .string('buildArtifactPath')
    .alias('b', 'buildArtifactPath');
}

export function withConcurrentDeploy<T>(args: Argv<T>) {
  return args
    .describe('concurrentDeploy', 'If enabled, runs all deploys concurrently')
    .boolean('concurrentDeploy')
    .default('concurrentDeploy', false);
}

export function withConcurrency<T>(args: Argv<T>) {
  return args
    .describe('concurrency', 'Number of concurrent deploys')
    .number('concurrency')
    .default('concurrency', 1);
}

export function withRpcUrls<T>(args: Argv<T>) {
  return args
    .describe(
      'rpcUrls',
      'rpc urls in a comma separated list, in order of preference',
    )
    .string('rpcUrls')
    .demandOption('rpcUrls')
    .alias('r', 'rpcUrls');
}

export function withSkipReview<T>(args: Argv<T>) {
  return args
    .describe('skipReview', 'Skip review')
    .boolean('skipReview')
    .default('skipReview', false);
}

// Interactively gets a single warp route ID
export async function getWarpRouteIdInteractive() {
  const choices = Object.values(WarpRouteIds)
    .sort()
    .map((id) => ({
      value: id,
    }));
  return select({
    message: 'Select Warp Route ID',
    choices,
    pageSize: 30,
  });
}

// Interactively gets multiple warp route IDs
export async function getWarpRouteIdsInteractive() {
  const choices = Object.values(WarpRouteIds)
    .sort()
    .map((id) => ({
      value: id,
    }));

  let selection: WarpRouteIds[] = [];

  while (!selection.length) {
    selection = await checkbox({
      message: 'Select Warp Route IDs',
      choices,
      pageSize: 30,
    });
    if (!selection.length) {
      console.log('Please select at least one Warp Route ID');
    }
  }

  return selection;
}

// not requiring to build coreConfig to get agentConfig
export async function getAgentConfigsBasedOnArgs(argv?: {
  environment: DeployEnvironment;
  context: Contexts;
  newChainValidators: string;
}) {
  const {
    environment,
    context = Contexts.Hyperlane,
    newChainValidators,
  } = argv ? argv : await withNewChainValidators(withContext(getArgs())).argv;

  const newValidatorCounts: ChainMap<number> = {};
  if (newChainValidators) {
    const chains = newChainValidators.split(',');
    for (const chain of chains) {
      const [chainName, newValidatorCount] = chain.split('=');
      newValidatorCounts[chainName] = parseInt(newValidatorCount, 10);
    }
  }

  const agentConfig = getAgentConfig(context, environment);

  for (const [chain, validatorCount] of Object.entries(newValidatorCounts)) {
    const baseConfig = {
      [Contexts.Hyperlane]: [],
      [Contexts.ReleaseCandidate]: [],
      [Contexts.Neutron]: [],
    };
    // supplementing with dummy addresses for validator as part of missingChains
    const validatorsConfig = validatorBaseConfigsFn(environment, context);

    const validators = validatorsConfig(
      {
        ...baseConfig,
        [context]: Array(validatorCount).fill('0x0'),
      },
      chain,
    );
    // the hardcoded fields are not strictly necessary to be accurate for create-keys.ts
    // ideally would still get them from the chainMetadata
    if (!agentConfig.validators) {
      throw new Error('AgentConfig does not have validators');
    }

    agentConfig.validators.chains[chain] = {
      interval: getChain(chain).blocks?.estimateBlockTime ?? 1, // dummy value
      reorgPeriod: getChain(chain).blocks?.reorgPeriod ?? 0, // dummy value
      validators,
    };

    // In addition to creating a new entry in agentConfig.validators, we update
    // the contextChainNames.validator array to include the new chain.
    if (!agentConfig.contextChainNames.validator.includes(chain)) {
      agentConfig.contextChainNames.validator.push(chain);
    }
  }

  // Sanity check that the validator agent config is valid.
  ensureValidatorConfigConsistency(agentConfig, context);

  return {
    agentConfig,
    context,
    environment,
  };
}

// Gets the agent config of a specific context.
// without fetching environment config
export function getAgentConfig(
  context: Contexts,
  environment: DeployEnvironment,
): RootAgentConfig {
  const agentsForEnvironment = agents[environment] as Record<
    Contexts,
    RootAgentConfig
  >;
  if (!Object.keys(agents[environment]).includes(context)) {
    throw new Error(
      `Context ${context} does not exist in agents for environment ${environment}`,
    );
  }
  return agentsForEnvironment[context];
}

// Ensures that the validator context chain names are in sync with the validator config.
export function ensureValidatorConfigConsistency(
  agentConfig: RootAgentConfig,
  context: Contexts,
) {
  const validatorContextChainNames = new Set(
    agentConfig.contextChainNames.validator,
  );
  const validatorConfigChains = new Set(
    Object.entries(agentConfig.validators?.chains || {})
      .filter(([_, chainConfig]) =>
        chainConfig.validators.some((validator) =>
          validator.name.startsWith(`${context}-`),
        ),
      )
      .map(([chain]) => chain),
  );
  const symDiff = symmetricDifference(
    validatorContextChainNames,
    validatorConfigChains,
  );
  if (symDiff.size > 0) {
    throw new Error(
      `Validator config invalid.\nValidator context chain names: ${[
        ...validatorContextChainNames,
      ]}\nValidator config chains: ${[...validatorConfigChains]}\nDiff: ${[
        ...symDiff,
      ]}`,
    );
  }
}

export function getKeyForRole(
  environment: DeployEnvironment,
  context: Contexts,
  role: Role,
  chain?: ChainName,
  index?: number,
): CloudAgentKey {
  debugLog(`Getting key for ${role} role`);
  const agentConfig = getAgentConfig(context, environment);
  return getCloudAgentKey(agentConfig, role, chain, index);
}

export async function getMultiProtocolProvider(
  registry: IRegistry,
): Promise<MultiProtocolProvider> {
  const chainMetadata = await registry.getMetadata();
  return new MultiProtocolProvider(chainMetadata);
}

export async function getMultiProviderForRole(
  environment: DeployEnvironment,
  supportedChainNames: ChainName[],
  registry: IRegistry,
  context: Contexts,
  role: Role,
  index?: number,
): Promise<MultiProvider> {
  const chainMetadata = await registry.getMetadata();
  debugLog(`Getting multiprovider for ${role} role`);
  const multiProvider = new MultiProvider(chainMetadata);
  if (inCIMode()) {
    debugLog('Running in CI, returning multiprovider without secret keys');
    return multiProvider;
  }
  await promiseObjAll(
    objMap(
      supportedChainNames.reduce((acc, chain) => {
        if (chainMetadata[chain]) {
          acc[chain] = chainMetadata[chain];
        }
        return acc;
      }, {} as ChainMap<ChainMetadata>),
      async (chain, _) => {
        if (multiProvider.getProtocol(chain) === ProtocolType.Ethereum) {
          const key = getKeyForRole(environment, context, role, chain, index);
          const signer = await key.getSigner();
          multiProvider.setSigner(chain, signer);
        }
      },
    ),
  );

  return multiProvider;
}

// Note: this will only work for keystores that allow key's to be extracted.
// I.e. GCP will work but AWS HSMs will not.
export async function getKeysForRole(
  environment: DeployEnvironment,
  supportedChainNames: ChainName[],
  context: Contexts,
  role: Role,
  index?: number,
): Promise<ChainMap<CloudAgentKey>> {
  if (inCIMode()) {
    debugLog('No keys to return in CI');
    return {};
  }

  const keyEntries = supportedChainNames.map((chain) => [
    chain,
    getKeyForRole(environment, context, role, chain, index),
  ]);
  return Object.fromEntries(keyEntries);
}

export function getEnvironmentDirectory(environment: DeployEnvironment) {
  return path.join('./config/environments/', environment);
}

export function getModuleDirectory(
  environment: DeployEnvironment,
  module: Modules,
  context?: Contexts,
) {
  // for backwards compatibility with existing paths
  const suffixFn = () => {
    switch (module) {
      case Modules.INTERCHAIN_ACCOUNTS:
        return 'middleware/accounts';
      case Modules.INTERCHAIN_QUERY_SYSTEM:
        return 'middleware/queries';
      case Modules.LIQUIDITY_LAYER:
        return 'middleware/liquidity-layer';
      case Modules.HELLO_WORLD:
        return `helloworld/${context}`;
      default:
        return module;
    }
  };
  return path.join(getEnvironmentDirectory(environment), suffixFn());
}

export function isRegistryModule(
  environment: DeployEnvironment,
  module: Modules,
) {
  return REGISTRY_MODULES.includes(module) && environment !== 'test';
}

// Where non-registry module addresses are dumped.
// This package must die in fire.
function getInfraLandfillPath(environment: DeployEnvironment, module: Modules) {
  return path.join(getModuleDirectory(environment, module), 'addresses.json');
}

export function getAddresses(environment: DeployEnvironment, module: Modules) {
  if (isRegistryModule(environment, module)) {
    const allAddresses = getChainAddresses();
    const envChains = getEnvChains(environment);
    return objFilter(allAddresses, (chain, _): _ is ChainAddresses => {
      return envChains.includes(chain);
    });
  } else {
    return readJSONAtPath(getInfraLandfillPath(environment, module));
  }
}

export function writeAddresses(
  environment: DeployEnvironment,
  module: Modules,
  addressesMap: ChainMap<Record<string, Address>>,
) {
  addressesMap = filterRemoteDomainMetadata(addressesMap);

  if (isRegistryModule(environment, module)) {
    for (const [chainName, addresses] of Object.entries(addressesMap)) {
      getRegistry().updateChain({ chainName, addresses });
    }
  } else {
    writeMergedJSONAtPath(
      getInfraLandfillPath(environment, module),
      addressesMap,
    );
  }
}

export function getAgentConfigDirectory() {
  return path.join('../../', 'rust', 'main', 'config');
}

export function getAgentConfigJsonPath(environment: AgentEnvironment) {
  return path.join(getAgentConfigDirectory(), `${environment}_config.json`);
}

export async function assertCorrectKubeContext(coreConfig: EnvironmentConfig) {
  const currentKubeContext = await getCurrentKubernetesContext();
  if (
    !currentKubeContext.endsWith(`${coreConfig.infra.kubernetes.clusterName}`)
  ) {
    const cluster = coreConfig.infra.kubernetes.clusterName;
    console.error(
      `Cowardly refusing to deploy using current k8s context ${currentKubeContext}; are you sure you have the right k8s context active?`,
      `Want clusterName ${cluster}`,
      `Run gcloud container clusters get-credentials ${cluster} --zone us-east1-c`,
    );
    process.exit(1);
  }
}

export function getValidatorsByChain(
  config: ChainMap<CoreConfig>,
): ChainMap<Set<string>> {
  const validators: ChainMap<Set<string>> = {};
  for (const chain of Object.keys(config)) {
    // Pulls the validators for each chain from a *single* IsmConfig
    const setsByChain = objMap(config, (local) =>
      collectValidators(local, config[chain].defaultIsm),
    );
    objMap(setsByChain, (chain, set) => {
      if (!validators[chain]) {
        validators[chain] = new Set();
      }
      [...set].map((v) => validators[chain].add(v));
    });
  }
  return validators;
}

export function getAWValidatorsPath(
  environment: DeployEnvironment,
  context: Contexts,
) {
  return join(
    getInfraPath(),
    getEnvironmentDirectory(environment),
    'aw-validators',
    `${context}.json`,
  );
}<|MERGE_RESOLUTION|>--- conflicted
+++ resolved
@@ -208,21 +208,14 @@
     .choices('warpRouteId', Object.values(WarpRouteIds));
 }
 
-<<<<<<< HEAD
-export function withWarpRouteIdNoChoices<T>(args: Argv<T>) {
-  return args.describe('warpRouteId', 'warp route id').string('warpRouteId');
-}
-
-export function withWarpRouteIdNoChoicesRequired<T>(args: Argv<T>) {
-  return withWarpRouteIdNoChoices(args).demandOption('warpRouteId');
-}
-
-=======
 export function withWarpRouteId<T>(args: Argv<T>) {
   return args.describe('warpRouteId', 'warp route id').string('warpRouteId');
 }
 
->>>>>>> 10435618
+export function withWarpRouteIdRequired<T>(args: Argv<T>) {
+  return withWarpRouteId(args).demandOption('warpRouteId');
+}
+
 export function withDryRun<T>(args: Argv<T>) {
   return args
     .describe('dryRun', 'Dry run')
