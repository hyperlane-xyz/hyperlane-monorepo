<<<<<<< HEAD
import { checkbox } from '@inquirer/prompts';
=======
import { checkbox, select } from '@inquirer/prompts';
>>>>>>> 8f8853bc
import path, { join } from 'path';
import yargs, { Argv } from 'yargs';

import { ChainAddresses, IRegistry } from '@hyperlane-xyz/registry';
import {
  ChainMap,
  ChainMetadata,
  ChainName,
  CoreConfig,
  MultiProtocolProvider,
  MultiProvider,
  collectValidators,
} from '@hyperlane-xyz/sdk';
import {
  Address,
  ProtocolType,
  objFilter,
  objMap,
  promiseObjAll,
  rootLogger,
  symmetricDifference,
} from '@hyperlane-xyz/utils';

import { Contexts } from '../config/contexts.js';
import { agents } from '../config/environments/agents.js';
import { WarpRouteIds } from '../config/environments/mainnet3/warp/warpIds.js';
import { validatorBaseConfigsFn } from '../config/environments/utils.js';
import {
  getChain,
  getChainAddresses,
  getChains,
  getEnvChains,
  getRegistry,
} from '../config/registry.js';
import { getCurrentKubernetesContext } from '../src/agents/index.js';
import { getCloudAgentKey } from '../src/agents/key-utils.js';
import { CloudAgentKey } from '../src/agents/keys.js';
import { RootAgentConfig } from '../src/config/agent/agent.js';
import {
  AgentEnvironment,
  DeployEnvironment,
  EnvironmentConfig,
  assertEnvironment,
} from '../src/config/environment.js';
import { Role } from '../src/roles.js';
import {
  assertContext,
  assertRole,
  filterRemoteDomainMetadata,
  getInfraPath,
  inCIMode,
  readJSONAtPath,
  writeMergedJSONAtPath,
} from '../src/utils/utils.js';

const debugLog = rootLogger.child({ module: 'infra:scripts:utils' }).debug;

export enum Modules {
  // TODO: change
  PROXY_FACTORY = 'ism',
  CORE = 'core',
  HOOK = 'hook',
  INTERCHAIN_GAS_PAYMASTER = 'igp',
  INTERCHAIN_ACCOUNTS = 'ica',
  INTERCHAIN_QUERY_SYSTEM = 'iqs',
  LIQUIDITY_LAYER = 'll',
  TEST_QUERY_SENDER = 'testquerysender',
  TEST_RECIPIENT = 'testrecipient',
  HELLO_WORLD = 'helloworld',
  WARP = 'warp',
  HAAS = 'haas',
}

export const REGISTRY_MODULES = [
  Modules.PROXY_FACTORY,
  Modules.CORE,
  Modules.INTERCHAIN_GAS_PAYMASTER,
  Modules.INTERCHAIN_ACCOUNTS,
  Modules.INTERCHAIN_QUERY_SYSTEM,
  Modules.TEST_RECIPIENT,
  Modules.HOOK,
];

export function getArgs() {
  return yargs(process.argv.slice(2))
    .describe('environment', 'deploy environment')
    .coerce('environment', assertEnvironment)
    .demandOption('environment')
    .alias('e', 'environment');
}

export function withFork<T>(args: Argv<T>) {
  return args
    .describe('fork', 'network to fork')
    .choices('fork', getChains())
    .alias('f', 'fork');
}

export function withModule<T>(args: Argv<T>) {
  return args
    .choices('module', Object.values(Modules))
    .demandOption('module', 'hyperlane module to deploy')
    .alias('m', 'module');
}

export function withContext<T>(args: Argv<T>) {
  return args
    .describe('context', 'deploy context')
    .default('context', Contexts.Hyperlane)
    .coerce('context', assertContext)
    .alias('x', 'context')
    .demandOption('context');
}

export function withPushMetrics<T>(args: Argv<T>) {
  return args
    .describe('pushMetrics', 'Push metrics to prometheus')
    .boolean('pushMetrics')
    .default('pushMetrics', false);
}

export function withAsDeployer<T>(args: Argv<T>) {
  return args
    .describe('asDeployer', 'Set signer to the deployer key')
    .default('asDeployer', false);
}

export function withGovern<T>(args: Argv<T>) {
  return args.boolean('govern').default('govern', false).alias('g', 'govern');
}

export function withChainRequired<T>(args: Argv<T>) {
  return withChain(args).demandOption('chain');
}

export function withSafeHomeUrlRequired<T>(args: Argv<T>) {
  return args
    .string('safeHomeUrl')
    .describe('safeHomeUrl', 'Custom safe home url')
    .demandOption('safeHomeUrl');
}

export function withThreshold<T>(args: Argv<T>) {
  return args
    .describe('threshold', 'threshold for multisig')
    .number('threshold')
    .default('threshold', 4);
}

export function withChain<T>(args: Argv<T>) {
  return args
    .describe('chain', 'chain name')
    .choices('chain', getChains())
    .alias('c', 'chain');
}

export function withChains<T>(args: Argv<T>, chainOptions?: ChainName[]) {
  return (
    args
      .describe('chains', 'Set of chains to perform actions on.')
      .array('chains')
      .choices(
        'chains',
        !chainOptions || chainOptions.length === 0 ? getChains() : chainOptions,
      )
      // Ensure chains are unique
      .coerce('chains', (chains: string[]) => Array.from(new Set(chains)))
      .alias('c', 'chains')
  );
}

export function withChainsRequired<T>(
  args: Argv<T>,
  chainOptions?: ChainName[],
) {
  return withChains(args, chainOptions).demandOption('chains');
}

export function withWarpRouteId<T>(args: Argv<T>) {
  return args.describe('warpRouteId', 'warp route id').string('warpRouteId');
}

export function withWarpRouteIdRequired<T>(args: Argv<T>) {
  return withWarpRouteId(args).demandOption('warpRouteId');
}

export function withProtocol<T>(args: Argv<T>) {
  return args
    .describe('protocol', 'protocol type')
    .default('protocol', ProtocolType.Ethereum)
    .choices('protocol', Object.values(ProtocolType))
    .demandOption('protocol');
}

export function withAgentRole<T>(args: Argv<T>) {
  return args
    .describe('role', 'agent role')
    .coerce('role', (role: string): Role => assertRole(role))
    .demandOption('role')
    .alias('r', 'role');
}

export function withAgentRoles<T>(args: Argv<T>) {
  return (
    args
      .describe('roles', 'Set of roles to perform actions on.')
      .array('roles')
      .coerce('roles', (role: string[]): Role[] => role.map(assertRole))
      .choices('roles', Object.values(Role))
      // Ensure roles are unique
      .coerce('roles', (roles: Role[]) => Array.from(new Set(roles)))
      .alias('r', 'roles')
      .alias('role', 'roles')
  );
}

export function withAgentRolesRequired<T>(args: Argv<T>) {
  return withAgentRoles(args).demandOption('roles');
}

export function withKeyRoleAndChain<T>(args: Argv<T>) {
  return args
    .describe('role', 'key role')
    .choices('role', Object.values(Role))
    .demandOption('role')
    .alias('r', 'role')

    .describe('chain', 'chain name')
    .choices('chain', getChains())
    .demandOption('chain')
    .alias('c', 'chain')

    .describe('index', 'index of role')
    .number('index')
    .alias('i', 'index');
}

// missing chains are chains needed which are not as part of defaultMultisigConfigs in sdk/src/consts/ but are in chainMetadata
export function withNewChainValidators<T>(args: Argv<T>) {
  return args
    .describe(
      'newChainValidators',
      'new chains to add and how many validators, e.g. "mynewchain=3,myothernewchain=5"',
    )
    .string('newChainValidators')
    .alias('n', 'newChainValidators');
}

export function withBuildArtifactPath<T>(args: Argv<T>) {
  return args
    .describe('buildArtifactPath', 'path to hardhat build artifact')
    .string('buildArtifactPath')
    .alias('b', 'buildArtifactPath');
}

export function withConcurrentDeploy<T>(args: Argv<T>) {
  return args
    .describe('concurrentDeploy', 'If enabled, runs all deploys concurrently')
    .boolean('concurrentDeploy')
    .default('concurrentDeploy', false);
}

export function withRpcUrls<T>(args: Argv<T>) {
  return args
    .describe(
      'rpcUrls',
      'rpc urls in a comma separated list, in order of preference',
    )
    .string('rpcUrls')
    .demandOption('rpcUrls')
    .alias('r', 'rpcUrls');
}

<<<<<<< HEAD
export function withInteractive<T>(args: Argv<T>) {
  return args
    .describe('interactive', 'If enabled, runs in interactive mode')
    .boolean('interactive')
    .default('interactive', false);
}

export async function getWarpRouteIdsInteractive() {
  const choices = Object.values(WarpRouteIds).map((id) => ({
    value: id,
  }));

  const selection = await checkbox({
    message: 'Select Warp Route IDs to deploy',
    choices,
    pageSize: 30,
  });
=======
export function withTxHashes<T>(args: Argv<T>) {
  return args
    .describe('txHashes', 'transaction hash')
    .string('txHashes')
    .array('txHashes')
    .demandOption('txHashes')
    .alias('t', 'txHashes');
}

// Interactively gets a single warp route ID
export async function getWarpRouteIdInteractive() {
  const choices = Object.values(WarpRouteIds).map((id) => ({
    value: id,
  }));
  return select({
    message: 'Select Warp Route ID',
    choices,
    pageSize: 30,
  });
}

// Interactively gets multiple warp route IDs
export async function getWarpRouteIdsInteractive() {
  const choices = Object.values(WarpRouteIds).map((id) => ({
    value: id,
  }));

  let selection: WarpRouteIds[] = [];

  while (!selection.length) {
    selection = await checkbox({
      message: 'Select Warp Route IDs',
      choices,
      pageSize: 30,
    });
    if (!selection.length) {
      console.log('Please select at least one Warp Route ID');
    }
  }
>>>>>>> 8f8853bc

  return selection;
}

// not requiring to build coreConfig to get agentConfig
export async function getAgentConfigsBasedOnArgs(argv?: {
  environment: DeployEnvironment;
  context: Contexts;
  newChainValidators: string;
}) {
  const {
    environment,
    context = Contexts.Hyperlane,
    newChainValidators,
  } = argv ? argv : await withNewChainValidators(withContext(getArgs())).argv;

  const newValidatorCounts: ChainMap<number> = {};
  if (newChainValidators) {
    const chains = newChainValidators.split(',');
    for (const chain of chains) {
      const [chainName, newValidatorCount] = chain.split('=');
      newValidatorCounts[chainName] = parseInt(newValidatorCount, 10);
    }
  }

  const agentConfig = getAgentConfig(context, environment);

  for (const [chain, validatorCount] of Object.entries(newValidatorCounts)) {
    const baseConfig = {
      [Contexts.Hyperlane]: [],
      [Contexts.ReleaseCandidate]: [],
      [Contexts.Neutron]: [],
    };
    // supplementing with dummy addresses for validator as part of missingChains
    const validatorsConfig = validatorBaseConfigsFn(environment, context);

    const validators = validatorsConfig(
      {
        ...baseConfig,
        [context]: Array(validatorCount).fill('0x0'),
      },
      chain,
    );
    // the hardcoded fields are not strictly necessary to be accurate for create-keys.ts
    // ideally would still get them from the chainMetadata
    if (!agentConfig.validators) {
      throw new Error('AgentConfig does not have validators');
    }

    agentConfig.validators.chains[chain] = {
      interval: getChain(chain).blocks?.estimateBlockTime ?? 1, // dummy value
      reorgPeriod: getChain(chain).blocks?.reorgPeriod ?? 0, // dummy value
      validators,
    };

    // In addition to creating a new entry in agentConfig.validators, we update
    // the contextChainNames.validator array to include the new chain.
    if (!agentConfig.contextChainNames.validator.includes(chain)) {
      agentConfig.contextChainNames.validator.push(chain);
    }
  }

  // Sanity check that the validator agent config is valid.
  ensureValidatorConfigConsistency(agentConfig);

  return {
    agentConfig,
    context,
    environment,
  };
}

// Gets the agent config of a specific context.
// without fetching environment config
export function getAgentConfig(
  context: Contexts,
  environment: DeployEnvironment,
): RootAgentConfig {
  const agentsForEnvironment = agents[environment] as Record<
    Contexts,
    RootAgentConfig
  >;
  if (!Object.keys(agents[environment]).includes(context)) {
    throw new Error(
      `Context ${context} does not exist in agents for environment ${environment}`,
    );
  }
  return agentsForEnvironment[context];
}

// Ensures that the validator context chain names are in sync with the validator config.
export function ensureValidatorConfigConsistency(agentConfig: RootAgentConfig) {
  const validatorContextChainNames = new Set(
    agentConfig.contextChainNames.validator,
  );
  const validatorConfigChains = new Set(
    Object.keys(agentConfig.validators?.chains || {}),
  );
  const symDiff = symmetricDifference(
    validatorContextChainNames,
    validatorConfigChains,
  );
  if (symDiff.size > 0) {
    throw new Error(
      `Validator config invalid.\nValidator context chain names: ${[
        ...validatorContextChainNames,
      ]}\nValidator config chains: ${[...validatorConfigChains]}\nDiff: ${[
        ...symDiff,
      ]}`,
    );
  }
}

export function getKeyForRole(
  environment: DeployEnvironment,
  context: Contexts,
  role: Role,
  chain?: ChainName,
  index?: number,
): CloudAgentKey {
  debugLog(`Getting key for ${role} role`);
  const agentConfig = getAgentConfig(context, environment);
  return getCloudAgentKey(agentConfig, role, chain, index);
}

export async function getMultiProtocolProvider(
  registry: IRegistry,
): Promise<MultiProtocolProvider> {
  const chainMetadata = await registry.getMetadata();
  return new MultiProtocolProvider(chainMetadata);
}

export async function getMultiProviderForRole(
  environment: DeployEnvironment,
  supportedChainNames: ChainName[],
  registry: IRegistry,
  context: Contexts,
  role: Role,
  index?: number,
): Promise<MultiProvider> {
  const chainMetadata = await registry.getMetadata();
  debugLog(`Getting multiprovider for ${role} role`);
  const multiProvider = new MultiProvider(chainMetadata);
  if (inCIMode()) {
    debugLog('Running in CI, returning multiprovider without secret keys');
    return multiProvider;
  }
  await promiseObjAll(
    objMap(
      supportedChainNames.reduce((acc, chain) => {
        if (chainMetadata[chain]) {
          acc[chain] = chainMetadata[chain];
        }
        return acc;
      }, {} as ChainMap<ChainMetadata>),
      async (chain, _) => {
        if (multiProvider.getProtocol(chain) === ProtocolType.Ethereum) {
          const key = getKeyForRole(environment, context, role, chain, index);
          const signer = await key.getSigner();
          multiProvider.setSigner(chain, signer);
        }
      },
    ),
  );

  return multiProvider;
}

// Note: this will only work for keystores that allow key's to be extracted.
// I.e. GCP will work but AWS HSMs will not.
export async function getKeysForRole(
  environment: DeployEnvironment,
  supportedChainNames: ChainName[],
  context: Contexts,
  role: Role,
  index?: number,
): Promise<ChainMap<CloudAgentKey>> {
  if (inCIMode()) {
    debugLog('No keys to return in CI');
    return {};
  }

  const keyEntries = supportedChainNames.map((chain) => [
    chain,
    getKeyForRole(environment, context, role, chain, index),
  ]);
  return Object.fromEntries(keyEntries);
}

export function getEnvironmentDirectory(environment: DeployEnvironment) {
  return path.join('./config/environments/', environment);
}

export function getModuleDirectory(
  environment: DeployEnvironment,
  module: Modules,
  context?: Contexts,
) {
  // for backwards compatibility with existing paths
  const suffixFn = () => {
    switch (module) {
      case Modules.INTERCHAIN_ACCOUNTS:
        return 'middleware/accounts';
      case Modules.INTERCHAIN_QUERY_SYSTEM:
        return 'middleware/queries';
      case Modules.LIQUIDITY_LAYER:
        return 'middleware/liquidity-layer';
      case Modules.HELLO_WORLD:
        return `helloworld/${context}`;
      default:
        return module;
    }
  };
  return path.join(getEnvironmentDirectory(environment), suffixFn());
}

export function isRegistryModule(
  environment: DeployEnvironment,
  module: Modules,
) {
  return REGISTRY_MODULES.includes(module) && environment !== 'test';
}

// Where non-registry module addresses are dumped.
// This package must die in fire.
function getInfraLandfillPath(environment: DeployEnvironment, module: Modules) {
  return path.join(getModuleDirectory(environment, module), 'addresses.json');
}

export function getAddresses(environment: DeployEnvironment, module: Modules) {
  if (isRegistryModule(environment, module)) {
    const allAddresses = getChainAddresses();
    const envChains = getEnvChains(environment);
    return objFilter(allAddresses, (chain, _): _ is ChainAddresses => {
      return envChains.includes(chain);
    });
  } else {
    return readJSONAtPath(getInfraLandfillPath(environment, module));
  }
}

export function writeAddresses(
  environment: DeployEnvironment,
  module: Modules,
  addressesMap: ChainMap<Record<string, Address>>,
) {
  addressesMap = filterRemoteDomainMetadata(addressesMap);

  if (isRegistryModule(environment, module)) {
    for (const [chainName, addresses] of Object.entries(addressesMap)) {
      getRegistry().updateChain({ chainName, addresses });
    }
  } else {
    writeMergedJSONAtPath(
      getInfraLandfillPath(environment, module),
      addressesMap,
    );
  }
}

export function getAgentConfigDirectory() {
  return path.join('../../', 'rust', 'main', 'config');
}

export function getAgentConfigJsonPath(environment: AgentEnvironment) {
  return path.join(getAgentConfigDirectory(), `${environment}_config.json`);
}

export async function assertCorrectKubeContext(coreConfig: EnvironmentConfig) {
  const currentKubeContext = await getCurrentKubernetesContext();
  if (
    !currentKubeContext.endsWith(`${coreConfig.infra.kubernetes.clusterName}`)
  ) {
    const cluster = coreConfig.infra.kubernetes.clusterName;
    console.error(
      `Cowardly refusing to deploy using current k8s context ${currentKubeContext}; are you sure you have the right k8s context active?`,
      `Want clusterName ${cluster}`,
      `Run gcloud container clusters get-credentials ${cluster} --zone us-east1-c`,
    );
    process.exit(1);
  }
}

export function getValidatorsByChain(
  config: ChainMap<CoreConfig>,
): ChainMap<Set<string>> {
  const validators: ChainMap<Set<string>> = {};
  for (const chain of Object.keys(config)) {
    // Pulls the validators for each chain from a *single* IsmConfig
    const setsByChain = objMap(config, (local) =>
      collectValidators(local, config[chain].defaultIsm),
    );
    objMap(setsByChain, (chain, set) => {
      if (!validators[chain]) {
        validators[chain] = new Set();
      }
      [...set].map((v) => validators[chain].add(v));
    });
  }
  return validators;
}

export function getAWValidatorsPath(
  environment: DeployEnvironment,
  context: Contexts,
) {
  return join(
    getInfraPath(),
    getEnvironmentDirectory(environment),
    'aw-validators',
    `${context}.json`,
  );
}<|MERGE_RESOLUTION|>--- conflicted
+++ resolved
@@ -1,8 +1,4 @@
-<<<<<<< HEAD
-import { checkbox } from '@inquirer/prompts';
-=======
 import { checkbox, select } from '@inquirer/prompts';
->>>>>>> 8f8853bc
 import path, { join } from 'path';
 import yargs, { Argv } from 'yargs';
 
@@ -276,25 +272,6 @@
     .alias('r', 'rpcUrls');
 }
 
-<<<<<<< HEAD
-export function withInteractive<T>(args: Argv<T>) {
-  return args
-    .describe('interactive', 'If enabled, runs in interactive mode')
-    .boolean('interactive')
-    .default('interactive', false);
-}
-
-export async function getWarpRouteIdsInteractive() {
-  const choices = Object.values(WarpRouteIds).map((id) => ({
-    value: id,
-  }));
-
-  const selection = await checkbox({
-    message: 'Select Warp Route IDs to deploy',
-    choices,
-    pageSize: 30,
-  });
-=======
 export function withTxHashes<T>(args: Argv<T>) {
   return args
     .describe('txHashes', 'transaction hash')
@@ -334,7 +311,6 @@
       console.log('Please select at least one Warp Route ID');
     }
   }
->>>>>>> 8f8853bc
 
   return selection;
 }
