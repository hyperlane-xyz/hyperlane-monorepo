import { checkbox, select } from '@inquirer/prompts';
import path, { join } from 'path';
import yargs, { Argv } from 'yargs';

import { ChainAddresses, IRegistry } from '@hyperlane-xyz/registry';
import {
  ChainMap,
  ChainMetadata,
  ChainName,
  CoreConfig,
  MultiProtocolProvider,
  MultiProvider,
  collectValidators,
} from '@hyperlane-xyz/sdk';
import {
  Address,
  ProtocolType,
  objFilter,
  objMap,
  promiseObjAll,
  rootLogger,
  symmetricDifference,
} from '@hyperlane-xyz/utils';

import { Contexts } from '../config/contexts.js';
import { agents } from '../config/environments/agents.js';
import { WarpRouteIds } from '../config/environments/mainnet3/warp/warpIds.js';
import { validatorBaseConfigsFn } from '../config/environments/utils.js';
import {
  getChain,
  getChainAddresses,
  getChains,
  getEnvChains,
  getRegistry,
} from '../config/registry.js';
import { getCurrentKubernetesContext } from '../src/agents/index.js';
import { getCloudAgentKey } from '../src/agents/key-utils.js';
import { CloudAgentKey } from '../src/agents/keys.js';
import { RootAgentConfig } from '../src/config/agent/agent.js';
import {
  AgentEnvironment,
  DeployEnvironment,
  EnvironmentConfig,
  assertEnvironment,
} from '../src/config/environment.js';
import { BalanceThresholdType } from '../src/config/funding/balances.js';
import { AlertType } from '../src/config/funding/grafanaAlerts.js';
import { Role } from '../src/roles.js';
import {
  assertContext,
  assertRole,
  filterRemoteDomainMetadata,
  getInfraPath,
  inCIMode,
  readJSONAtPath,
  writeMergedJSONAtPath,
} from '../src/utils/utils.js';

const debugLog = rootLogger.child({ module: 'infra:scripts:utils' }).debug;

export enum Modules {
  // TODO: change
  PROXY_FACTORY = 'ism',
  CORE = 'core',
  HOOK = 'hook',
  INTERCHAIN_GAS_PAYMASTER = 'igp',
  INTERCHAIN_ACCOUNTS = 'ica',
  INTERCHAIN_QUERY_SYSTEM = 'iqs',
  LIQUIDITY_LAYER = 'll',
  TEST_QUERY_SENDER = 'testquerysender',
  TEST_RECIPIENT = 'testrecipient',
  HELLO_WORLD = 'helloworld',
  WARP = 'warp',
  HAAS = 'haas',
  CCIP = 'ccip',
}

export const REGISTRY_MODULES = [
  Modules.PROXY_FACTORY,
  Modules.CORE,
  Modules.INTERCHAIN_GAS_PAYMASTER,
  Modules.INTERCHAIN_ACCOUNTS,
  Modules.INTERCHAIN_QUERY_SYSTEM,
  Modules.TEST_RECIPIENT,
  Modules.HOOK,
  Modules.CCIP,
];

export function getArgs() {
  return yargs(process.argv.slice(2))
    .describe('environment', 'deploy environment')
    .coerce('environment', assertEnvironment)
    .demandOption('environment')
    .alias('e', 'environment');
}

export function withBalanceThresholdConfig<T>(args: Argv<T>) {
  return args
    .describe('balanceThresholdConfig', 'balance threshold config')
    .choices('balanceThresholdConfig', Object.values(BalanceThresholdType));
}

export function withFork<T>(args: Argv<T>) {
  return args
    .describe('fork', 'network to fork')
    .choices('fork', getChains())
    .alias('f', 'fork');
}

export function withModule<T>(args: Argv<T>) {
  return args
    .choices('module', Object.values(Modules))
    .demandOption('module', 'hyperlane module to deploy')
    .alias('m', 'module');
}

export function withContext<T>(args: Argv<T>) {
  return args
    .describe('context', 'deploy context')
    .default('context', Contexts.Hyperlane)
    .coerce('context', assertContext)
    .alias('x', 'context')
    .demandOption('context');
}

export function withPushMetrics<T>(args: Argv<T>) {
  return args
    .describe('pushMetrics', 'Push metrics to prometheus')
    .boolean('pushMetrics')
    .default('pushMetrics', false);
}

export function withAsDeployer<T>(args: Argv<T>) {
  return args
    .describe('asDeployer', 'Set signer to the deployer key')
    .default('asDeployer', false);
}

export function withGovern<T>(args: Argv<T>) {
  return args.boolean('govern').default('govern', false).alias('g', 'govern');
}

export function withChainRequired<T>(args: Argv<T>) {
  return withChain(args).demandOption('chain');
}

export function withSafeHomeUrlRequired<T>(args: Argv<T>) {
  return args
    .string('safeHomeUrl')
    .describe('safeHomeUrl', 'Custom safe home url')
    .demandOption('safeHomeUrl');
}

export function withThreshold<T>(args: Argv<T>) {
  return args
    .describe('threshold', 'threshold for multisig')
    .number('threshold')
    .default('threshold', 4);
}

export function withChain<T>(args: Argv<T>) {
  return args
    .describe('chain', 'chain name')
    .choices('chain', getChains())
    .alias('c', 'chain');
}

export function withWrite<T>(args: Argv<T>) {
  return args
    .describe('write', 'Write output to file')
    .boolean('write')
    .default('write', false);
}

export function withChains<T>(args: Argv<T>, chainOptions?: ChainName[]) {
  return (
    args
      .describe('chains', 'Set of chains to perform actions on.')
      .array('chains')
      .choices(
        'chains',
        !chainOptions || chainOptions.length === 0 ? getChains() : chainOptions,
      )
      // Ensure chains are unique
      .coerce('chains', (chains: string[]) => Array.from(new Set(chains)))
      .alias('c', 'chains')
  );
}

export function withChainsRequired<T>(
  args: Argv<T>,
  chainOptions?: ChainName[],
) {
  return withChains(args, chainOptions).demandOption('chains');
}

export function withOutputFile<T>(args: Argv<T>) {
  return args
    .describe('outFile', 'output file')
    .string('outFile')
    .alias('o', 'outFile');
}

export function withWarpRouteId<T>(args: Argv<T>) {
  return args
    .describe('warpRouteId', 'warp route id')
    .string('warpRouteId')
    .choices('warpRouteId', Object.values(WarpRouteIds));
}

<<<<<<< HEAD
export function withWarpRouteIdNoChoices<T>(args: Argv<T>) {
  return args
    .describe('warpRouteId', 'warp route id')
    .string('warpRouteId')
    .demandOption('warpRouteId');
=======
export function withDryRun<T>(args: Argv<T>) {
  return args
    .describe('dryRun', 'Dry run')
    .boolean('dryRun')
    .default('dryRun', false);
>>>>>>> c6719e24
}

export function withWarpRouteIdRequired<T>(args: Argv<T>) {
  return withWarpRouteId(args).demandOption('warpRouteId');
}

export function withProtocol<T>(args: Argv<T>) {
  return args
    .describe('protocol', 'protocol type')
    .default('protocol', ProtocolType.Ethereum)
    .choices('protocol', Object.values(ProtocolType))
    .demandOption('protocol');
}

export function withAlertType<T>(args: Argv<T>) {
  return args
    .describe('alertType', 'alert type')
    .choices('alertType', Object.values(AlertType));
}

export function withAlertTypeRequired<T>(args: Argv<T>) {
  return withAlertType(args).demandOption('alertType');
}

export function withConfirmAllChoices<T>(args: Argv<T>) {
  return args
    .describe('all', 'Confirm all choices')
    .boolean('all')
    .default('all', false);
}

export function withAgentRole<T>(args: Argv<T>) {
  return args
    .describe('role', 'agent role')
    .coerce('role', (role: string): Role => assertRole(role))
    .demandOption('role')
    .alias('r', 'role');
}

export function withAgentRoles<T>(args: Argv<T>) {
  return (
    args
      .describe('roles', 'Set of roles to perform actions on.')
      .array('roles')
      .coerce('roles', (role: string[]): Role[] => role.map(assertRole))
      .choices('roles', Object.values(Role))
      // Ensure roles are unique
      .coerce('roles', (roles: Role[]) => Array.from(new Set(roles)))
      .alias('r', 'roles')
      .alias('role', 'roles')
  );
}

export function withAgentRolesRequired<T>(args: Argv<T>) {
  return withAgentRoles(args).demandOption('roles');
}

export function withKeyRoleAndChain<T>(args: Argv<T>) {
  return args
    .describe('role', 'key role')
    .choices('role', Object.values(Role))
    .demandOption('role')
    .alias('r', 'role')

    .describe('chain', 'chain name')
    .choices('chain', getChains())
    .demandOption('chain')
    .alias('c', 'chain')

    .describe('index', 'index of role')
    .number('index')
    .alias('i', 'index');
}

// missing chains are chains needed which are not as part of defaultMultisigConfigs in sdk/src/consts/ but are in chainMetadata
export function withNewChainValidators<T>(args: Argv<T>) {
  return args
    .describe(
      'newChainValidators',
      'new chains to add and how many validators, e.g. "mynewchain=3,myothernewchain=5"',
    )
    .string('newChainValidators')
    .alias('n', 'newChainValidators');
}

export function withBuildArtifactPath<T>(args: Argv<T>) {
  return args
    .describe('buildArtifactPath', 'path to hardhat build artifact')
    .string('buildArtifactPath')
    .alias('b', 'buildArtifactPath');
}

export function withConcurrentDeploy<T>(args: Argv<T>) {
  return args
    .describe('concurrentDeploy', 'If enabled, runs all deploys concurrently')
    .boolean('concurrentDeploy')
    .default('concurrentDeploy', false);
}

export function withConcurrency<T>(args: Argv<T>) {
  return args
    .describe('concurrency', 'Number of concurrent deploys')
    .number('concurrency')
    .default('concurrency', 1);
}

export function withRpcUrls<T>(args: Argv<T>) {
  return args
    .describe(
      'rpcUrls',
      'rpc urls in a comma separated list, in order of preference',
    )
    .string('rpcUrls')
    .demandOption('rpcUrls')
    .alias('r', 'rpcUrls');
}

export function withSkipReview<T>(args: Argv<T>) {
  return args
    .describe('skipReview', 'Skip review')
    .boolean('skipReview')
    .default('skipReview', false);
}

// Interactively gets a single warp route ID
export async function getWarpRouteIdInteractive() {
  const choices = Object.values(WarpRouteIds).map((id) => ({
    value: id,
  }));
  return select({
    message: 'Select Warp Route ID',
    choices,
    pageSize: 30,
  });
}

// Interactively gets multiple warp route IDs
export async function getWarpRouteIdsInteractive() {
  const choices = Object.values(WarpRouteIds)
    .sort()
    .map((id) => ({
      value: id,
    }));

  let selection: WarpRouteIds[] = [];

  while (!selection.length) {
    selection = await checkbox({
      message: 'Select Warp Route IDs',
      choices,
      pageSize: 30,
    });
    if (!selection.length) {
      console.log('Please select at least one Warp Route ID');
    }
  }

  return selection;
}

// not requiring to build coreConfig to get agentConfig
export async function getAgentConfigsBasedOnArgs(argv?: {
  environment: DeployEnvironment;
  context: Contexts;
  newChainValidators: string;
}) {
  const {
    environment,
    context = Contexts.Hyperlane,
    newChainValidators,
  } = argv ? argv : await withNewChainValidators(withContext(getArgs())).argv;

  const newValidatorCounts: ChainMap<number> = {};
  if (newChainValidators) {
    const chains = newChainValidators.split(',');
    for (const chain of chains) {
      const [chainName, newValidatorCount] = chain.split('=');
      newValidatorCounts[chainName] = parseInt(newValidatorCount, 10);
    }
  }

  const agentConfig = getAgentConfig(context, environment);

  for (const [chain, validatorCount] of Object.entries(newValidatorCounts)) {
    const baseConfig = {
      [Contexts.Hyperlane]: [],
      [Contexts.ReleaseCandidate]: [],
      [Contexts.Neutron]: [],
    };
    // supplementing with dummy addresses for validator as part of missingChains
    const validatorsConfig = validatorBaseConfigsFn(environment, context);

    const validators = validatorsConfig(
      {
        ...baseConfig,
        [context]: Array(validatorCount).fill('0x0'),
      },
      chain,
    );
    // the hardcoded fields are not strictly necessary to be accurate for create-keys.ts
    // ideally would still get them from the chainMetadata
    if (!agentConfig.validators) {
      throw new Error('AgentConfig does not have validators');
    }

    agentConfig.validators.chains[chain] = {
      interval: getChain(chain).blocks?.estimateBlockTime ?? 1, // dummy value
      reorgPeriod: getChain(chain).blocks?.reorgPeriod ?? 0, // dummy value
      validators,
    };

    // In addition to creating a new entry in agentConfig.validators, we update
    // the contextChainNames.validator array to include the new chain.
    if (!agentConfig.contextChainNames.validator.includes(chain)) {
      agentConfig.contextChainNames.validator.push(chain);
    }
  }

  // Sanity check that the validator agent config is valid.
  ensureValidatorConfigConsistency(agentConfig, context);

  return {
    agentConfig,
    context,
    environment,
  };
}

// Gets the agent config of a specific context.
// without fetching environment config
export function getAgentConfig(
  context: Contexts,
  environment: DeployEnvironment,
): RootAgentConfig {
  const agentsForEnvironment = agents[environment] as Record<
    Contexts,
    RootAgentConfig
  >;
  if (!Object.keys(agents[environment]).includes(context)) {
    throw new Error(
      `Context ${context} does not exist in agents for environment ${environment}`,
    );
  }
  return agentsForEnvironment[context];
}

// Ensures that the validator context chain names are in sync with the validator config.
export function ensureValidatorConfigConsistency(
  agentConfig: RootAgentConfig,
  context: Contexts,
) {
  const validatorContextChainNames = new Set(
    agentConfig.contextChainNames.validator,
  );
  const validatorConfigChains = new Set(
    Object.entries(agentConfig.validators?.chains || {})
      .filter(([_, chainConfig]) =>
        chainConfig.validators.some((validator) =>
          validator.name.startsWith(`${context}-`),
        ),
      )
      .map(([chain]) => chain),
  );
  const symDiff = symmetricDifference(
    validatorContextChainNames,
    validatorConfigChains,
  );
  if (symDiff.size > 0) {
    throw new Error(
      `Validator config invalid.\nValidator context chain names: ${[
        ...validatorContextChainNames,
      ]}\nValidator config chains: ${[...validatorConfigChains]}\nDiff: ${[
        ...symDiff,
      ]}`,
    );
  }
}

export function getKeyForRole(
  environment: DeployEnvironment,
  context: Contexts,
  role: Role,
  chain?: ChainName,
  index?: number,
): CloudAgentKey {
  debugLog(`Getting key for ${role} role`);
  const agentConfig = getAgentConfig(context, environment);
  return getCloudAgentKey(agentConfig, role, chain, index);
}

export async function getMultiProtocolProvider(
  registry: IRegistry,
): Promise<MultiProtocolProvider> {
  const chainMetadata = await registry.getMetadata();
  return new MultiProtocolProvider(chainMetadata);
}

export async function getMultiProviderForRole(
  environment: DeployEnvironment,
  supportedChainNames: ChainName[],
  registry: IRegistry,
  context: Contexts,
  role: Role,
  index?: number,
): Promise<MultiProvider> {
  const chainMetadata = await registry.getMetadata();
  debugLog(`Getting multiprovider for ${role} role`);
  const multiProvider = new MultiProvider(chainMetadata);
  if (inCIMode()) {
    debugLog('Running in CI, returning multiprovider without secret keys');
    return multiProvider;
  }
  await promiseObjAll(
    objMap(
      supportedChainNames.reduce((acc, chain) => {
        if (chainMetadata[chain]) {
          acc[chain] = chainMetadata[chain];
        }
        return acc;
      }, {} as ChainMap<ChainMetadata>),
      async (chain, _) => {
        if (multiProvider.getProtocol(chain) === ProtocolType.Ethereum) {
          const key = getKeyForRole(environment, context, role, chain, index);
          const signer = await key.getSigner();
          multiProvider.setSigner(chain, signer);
        }
      },
    ),
  );

  return multiProvider;
}

// Note: this will only work for keystores that allow key's to be extracted.
// I.e. GCP will work but AWS HSMs will not.
export async function getKeysForRole(
  environment: DeployEnvironment,
  supportedChainNames: ChainName[],
  context: Contexts,
  role: Role,
  index?: number,
): Promise<ChainMap<CloudAgentKey>> {
  if (inCIMode()) {
    debugLog('No keys to return in CI');
    return {};
  }

  const keyEntries = supportedChainNames.map((chain) => [
    chain,
    getKeyForRole(environment, context, role, chain, index),
  ]);
  return Object.fromEntries(keyEntries);
}

export function getEnvironmentDirectory(environment: DeployEnvironment) {
  return path.join('./config/environments/', environment);
}

export function getModuleDirectory(
  environment: DeployEnvironment,
  module: Modules,
  context?: Contexts,
) {
  // for backwards compatibility with existing paths
  const suffixFn = () => {
    switch (module) {
      case Modules.INTERCHAIN_ACCOUNTS:
        return 'middleware/accounts';
      case Modules.INTERCHAIN_QUERY_SYSTEM:
        return 'middleware/queries';
      case Modules.LIQUIDITY_LAYER:
        return 'middleware/liquidity-layer';
      case Modules.HELLO_WORLD:
        return `helloworld/${context}`;
      default:
        return module;
    }
  };
  return path.join(getEnvironmentDirectory(environment), suffixFn());
}

export function isRegistryModule(
  environment: DeployEnvironment,
  module: Modules,
) {
  return REGISTRY_MODULES.includes(module) && environment !== 'test';
}

// Where non-registry module addresses are dumped.
// This package must die in fire.
function getInfraLandfillPath(environment: DeployEnvironment, module: Modules) {
  return path.join(getModuleDirectory(environment, module), 'addresses.json');
}

export function getAddresses(environment: DeployEnvironment, module: Modules) {
  if (isRegistryModule(environment, module)) {
    const allAddresses = getChainAddresses();
    const envChains = getEnvChains(environment);
    return objFilter(allAddresses, (chain, _): _ is ChainAddresses => {
      return envChains.includes(chain);
    });
  } else {
    return readJSONAtPath(getInfraLandfillPath(environment, module));
  }
}

export function writeAddresses(
  environment: DeployEnvironment,
  module: Modules,
  addressesMap: ChainMap<Record<string, Address>>,
) {
  addressesMap = filterRemoteDomainMetadata(addressesMap);

  if (isRegistryModule(environment, module)) {
    for (const [chainName, addresses] of Object.entries(addressesMap)) {
      getRegistry().updateChain({ chainName, addresses });
    }
  } else {
    writeMergedJSONAtPath(
      getInfraLandfillPath(environment, module),
      addressesMap,
    );
  }
}

export function getAgentConfigDirectory() {
  return path.join('../../', 'rust', 'main', 'config');
}

export function getAgentConfigJsonPath(environment: AgentEnvironment) {
  return path.join(getAgentConfigDirectory(), `${environment}_config.json`);
}

export async function assertCorrectKubeContext(coreConfig: EnvironmentConfig) {
  const currentKubeContext = await getCurrentKubernetesContext();
  if (
    !currentKubeContext.endsWith(`${coreConfig.infra.kubernetes.clusterName}`)
  ) {
    const cluster = coreConfig.infra.kubernetes.clusterName;
    console.error(
      `Cowardly refusing to deploy using current k8s context ${currentKubeContext}; are you sure you have the right k8s context active?`,
      `Want clusterName ${cluster}`,
      `Run gcloud container clusters get-credentials ${cluster} --zone us-east1-c`,
    );
    process.exit(1);
  }
}

export function getValidatorsByChain(
  config: ChainMap<CoreConfig>,
): ChainMap<Set<string>> {
  const validators: ChainMap<Set<string>> = {};
  for (const chain of Object.keys(config)) {
    // Pulls the validators for each chain from a *single* IsmConfig
    const setsByChain = objMap(config, (local) =>
      collectValidators(local, config[chain].defaultIsm),
    );
    objMap(setsByChain, (chain, set) => {
      if (!validators[chain]) {
        validators[chain] = new Set();
      }
      [...set].map((v) => validators[chain].add(v));
    });
  }
  return validators;
}

export function getAWValidatorsPath(
  environment: DeployEnvironment,
  context: Contexts,
) {
  return join(
    getInfraPath(),
    getEnvironmentDirectory(environment),
    'aw-validators',
    `${context}.json`,
  );
}<|MERGE_RESOLUTION|>--- conflicted
+++ resolved
@@ -208,19 +208,18 @@
     .choices('warpRouteId', Object.values(WarpRouteIds));
 }
 
-<<<<<<< HEAD
 export function withWarpRouteIdNoChoices<T>(args: Argv<T>) {
   return args
     .describe('warpRouteId', 'warp route id')
     .string('warpRouteId')
     .demandOption('warpRouteId');
-=======
+}
+
 export function withDryRun<T>(args: Argv<T>) {
   return args
     .describe('dryRun', 'Dry run')
     .boolean('dryRun')
     .default('dryRun', false);
->>>>>>> c6719e24
 }
 
 export function withWarpRouteIdRequired<T>(args: Argv<T>) {
