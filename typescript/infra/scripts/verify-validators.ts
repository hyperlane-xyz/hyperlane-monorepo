--- conflicted
+++ resolved
@@ -44,21 +44,6 @@
     const controlValidator = validators[0];
     for (let i = 1; i < validators.length; i++) {
       const prospectiveValidator = validators[i];
-<<<<<<< HEAD
-      const metrics = await prospectiveValidator.compare(controlValidator);
-      const valid =
-        metrics.filter((metric) => metric.status !== CheckpointStatus.VALID)
-          .length === 0;
-      if (!valid) {
-        console.log(
-          `${prospectiveValidator.address} has >=1 non-valid checkpoints for ${chain}`,
-        );
-        console.log(JSON.stringify(metrics, null, 2));
-      } else {
-        console.log(
-          `${prospectiveValidator.address} has valid checkpoints for ${chain}`,
-        );
-=======
       const name = validatorSet.validators[i].name;
       try {
         const metrics = await prospectiveValidator.compare(controlValidator);
@@ -75,7 +60,6 @@
         console.error(`Comparing validator ${name} failed:`);
         console.error(error);
         throw error;
->>>>>>> ab2de7eb
       }
     }
   });
