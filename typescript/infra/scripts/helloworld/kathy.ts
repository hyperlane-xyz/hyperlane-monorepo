--- conflicted
+++ resolved
@@ -375,14 +375,9 @@
       multiProvider,
       origin,
       coreConfig.owners[origin].owner,
-<<<<<<< HEAD
     );
     updateWalletBalanceMetricFor(app, origin, owner).catch((e) => {
-      warn('Failed to update wallet balance for chain', {
-=======
-    ).catch((e) => {
       logger.warn('Failed to update wallet balance for chain', {
->>>>>>> 00fcaf74
         chain: origin,
         err: format(e),
       });
