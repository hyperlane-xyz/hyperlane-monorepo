import chalk from 'chalk';
import { Gauge, Registry } from 'prom-client';

import { DEFAULT_GITHUB_REGISTRY } from '@hyperlane-xyz/registry';
import { ChainName } from '@hyperlane-xyz/sdk';
import { assert } from '@hyperlane-xyz/utils';

import { WarpRouteIds } from '../../config/environments/mainnet3/warp/warpIds.js';
import { DEFAULT_REGISTRY_URI } from '../../config/registry.js';
import { getWarpConfigMapFromMergedRegistry } from '../../config/warp.js';
import { submitMetrics } from '../../src/utils/metrics.js';
import { Modules } from '../agent-utils.js';
import { getEnvironmentConfig } from '../core-utils.js';

import {
  getCheckWarpDeployArgs,
  getCheckerViolationsGaugeObj,
  getGovernor,
  logViolations,
} from './check-utils.js';

async function main() {
  const { environment, asDeployer, chains, fork, context, pushMetrics } =
    await getCheckWarpDeployArgs().argv;

  const metricsRegister = new Registry();
  const checkerViolationsGauge = new Gauge(
    getCheckerViolationsGaugeObj(metricsRegister),
  );
  metricsRegister.registerMetric(checkerViolationsGauge);

  const failedWarpRoutesChecks: string[] = [];

  const routesToSkip: string[] = [
    WarpRouteIds.ArbitrumBaseBlastBscEthereumGnosisLiskMantleModeOptimismPolygonScrollZeroNetworkZoraMainnet,
  ];

<<<<<<< HEAD
  const registries = [DEFAULT_GITHUB_REGISTRY, DEFAULT_REGISTRY_URI];
=======
  const registries = [DEFAULT_REGISTRY_URI];
>>>>>>> 6d17bd05
  const warpCoreConfigMap =
    await getWarpConfigMapFromMergedRegistry(registries);

  console.log(chalk.yellow('Skipping the following warp routes:'));
  routesToSkip.forEach((route) => console.log(chalk.yellow(`- ${route}`)));

  const warpIdsToCheck = Object.keys(warpCoreConfigMap).filter(
    (warpRouteId) => !routesToSkip.includes(warpRouteId),
  );

  // Get all the chains from warpCoreConfigMap. Used to initialize the MultiProvider.
  const warpConfigChains = warpIdsToCheck.reduce((chains, warpRouteId) => {
    const warpConfigs = warpCoreConfigMap[warpRouteId];
    assert(warpConfigs, `Config not found in registry for ${warpRouteId}`);
    Object.keys(warpConfigs).forEach((chain) => chains.add(chain));
    return chains;
  }, new Set<ChainName>());

  console.log(
    `Found warp configs for chains: ${Array.from(warpConfigChains).join(', ')}`,
  );

  // Get the multiprovider once to avoid recreating it for each warp route
  // We specify the chains to avoid creating a multiprovider for all chains.
  // This ensures that we don't fail to fetch secrets for new chains in the cron job.
  const envConfig = getEnvironmentConfig(environment);
  // Use default values for context, role, and useSecrets
  const multiProvider = await envConfig.getMultiProvider(
    undefined,
    undefined,
    undefined,
    Array.from(warpConfigChains),
  );

  // TODO: consider retrying this if check throws an error
  for (const warpRouteId of warpIdsToCheck) {
    console.log(`\nChecking warp route ${warpRouteId}...`);
    const warpModule = Modules.WARP;

    try {
      const governor = await getGovernor(
        warpModule,
        context,
        environment,
        asDeployer,
        warpRouteId,
        chains,
        fork,
        false,
        multiProvider,
        registries,
      );

      await governor.check();

      const violations: any = governor.getCheckerViolations();
      if (violations.length > 0) {
        logViolations(violations);

        if (pushMetrics) {
          for (const violation of violations) {
            checkerViolationsGauge
              .labels({
                module: warpModule,
                warp_route_id: warpRouteId,
                chain: violation.chain,
                contract_name: violation.name,
                type: violation.type,
                actual: violation.actual,
                expected: violation.expected,
              })
              .set(1);
            console.log(
              `Violation: ${violation.name} on ${violation.chain} with ${violation.actual} ${violation.type} ${violation.expected} pushed to metrics`,
            );
          }
        }
      } else {
        console.info(chalk.green(`${warpModule} checker found no violations`));
      }

      if (pushMetrics) {
        await submitMetrics(
          metricsRegister,
          `check-warp-deploy-${environment}`,
          {
            overwriteAllMetrics: true,
          },
        );
      }
    } catch (e) {
      console.error(
        chalk.red(`Error checking warp route ${warpRouteId}: ${e}`),
      );
      failedWarpRoutesChecks.push(warpRouteId);
    }
  }

  if (failedWarpRoutesChecks.length > 0) {
    console.error(
      chalk.red(
        `Failed to check warp routes: ${failedWarpRoutesChecks.join(', ')}`,
      ),
    );
    process.exit(1);
  }

  process.exit(0);
}

main()
  .then()
  .catch((e) => {
    console.error(e);
    process.exit(1);
  });<|MERGE_RESOLUTION|>--- conflicted
+++ resolved
@@ -35,11 +35,7 @@
     WarpRouteIds.ArbitrumBaseBlastBscEthereumGnosisLiskMantleModeOptimismPolygonScrollZeroNetworkZoraMainnet,
   ];
 
-<<<<<<< HEAD
-  const registries = [DEFAULT_GITHUB_REGISTRY, DEFAULT_REGISTRY_URI];
-=======
   const registries = [DEFAULT_REGISTRY_URI];
->>>>>>> 6d17bd05
   const warpCoreConfigMap =
     await getWarpConfigMapFromMergedRegistry(registries);
 
