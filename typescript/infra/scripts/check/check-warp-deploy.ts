import chalk from 'chalk';
import { Gauge, Registry } from 'prom-client';

import { ChainName } from '@hyperlane-xyz/sdk';

<<<<<<< HEAD
=======
import { WarpRouteIds } from '../../config/environments/mainnet3/warp/warpIds.js';
>>>>>>> e861535d
import { getWarpAddresses } from '../../config/registry.js';
import { warpConfigGetterMap } from '../../config/warp.js';
import { submitMetrics } from '../../src/utils/metrics.js';
import { Modules, getWarpRouteIdsInteractive } from '../agent-utils.js';
import { getEnvironmentConfig } from '../core-utils.js';

import {
  getCheckWarpDeployArgs,
  getCheckerViolationsGaugeObj,
  getGovernor,
  logViolations,
} from './check-utils.js';

async function main() {
  const {
    environment,
    asDeployer,
    chains,
    fork,
    context,
    pushMetrics,
    interactive,
  } = await getCheckWarpDeployArgs().argv;

  const metricsRegister = new Registry();
  const checkerViolationsGauge = new Gauge(
    getCheckerViolationsGaugeObj(metricsRegister),
  );
  metricsRegister.registerMetric(checkerViolationsGauge);

  const failedWarpRoutesChecks: string[] = [];

  const routesToSkip: string[] = [
    WarpRouteIds.ArbitrumBaseBlastBscEthereumGnosisLiskMantleModeOptimismPolygonScrollZeroNetworkZoraMainnet,
  ];

  let warpIdsToCheck: string[];
  if (interactive) {
    warpIdsToCheck = await getWarpRouteIdsInteractive();
  } else {
    console.log(chalk.yellow('Skipping the following warp routes:'));
    routesToSkip.forEach((route) => console.log(chalk.yellow(`- ${route}`)));

    warpIdsToCheck = Object.keys(warpConfigGetterMap).filter(
      (warpRouteId) => !routesToSkip.includes(warpRouteId),
    );
  }

  // Determine which chains have warp configs
  const chainsWithWarpConfigs = warpIdsToCheck.reduce((chains, warpRouteId) => {
    const warpAddresses = getWarpAddresses(warpRouteId);
    Object.keys(warpAddresses).forEach((chain) => chains.add(chain));
    return chains;
  }, new Set<ChainName>());

  console.log(
    `Found warp configs for chains: ${Array.from(chainsWithWarpConfigs).join(
      ', ',
    )}`,
  );

  // Get the multiprovider once to avoid recreating it for each warp route
  // We specify the chains to avoid creating a multiprovider for all chains.
  // This ensures that we don't fail to fetch secrets for new chains in the cron job.
  const envConfig = getEnvironmentConfig(environment);
  // Use default values for context, role, and useSecrets
  const multiProvider = await envConfig.getMultiProvider(
    undefined,
    undefined,
    undefined,
    Array.from(chainsWithWarpConfigs),
  );

  // TODO: consider retrying this if check throws an error
  for (const warpRouteId of warpIdsToCheck) {
    console.log(`\nChecking warp route ${warpRouteId}...`);
    const warpModule = Modules.WARP;

    try {
      const governor = await getGovernor(
        warpModule,
        context,
        environment,
        asDeployer,
        warpRouteId,
        chains,
        fork,
        false,
        multiProvider,
      );

      await governor.check();

      const violations: any = governor.getCheckerViolations();
      if (violations.length > 0) {
        logViolations(violations);

        if (pushMetrics) {
          for (const violation of violations) {
            checkerViolationsGauge
              .labels({
                module: warpModule,
                warp_route_id: warpRouteId,
                chain: violation.chain,
                contract_name: violation.name,
                type: violation.type,
                actual: violation.actual,
                expected: violation.expected,
              })
              .set(1);
            console.log(
              `Violation: ${violation.name} on ${violation.chain} with ${violation.actual} ${violation.type} ${violation.expected} pushed to metrics`,
            );
          }
        }
      } else {
        console.info(chalk.green(`${warpModule} checker found no violations`));
      }

      if (pushMetrics) {
        await submitMetrics(
          metricsRegister,
          `check-warp-deploy-${environment}`,
          {
            overwriteAllMetrics: true,
          },
        );
      }
    } catch (e) {
      console.error(
        chalk.red(`Error checking warp route ${warpRouteId}: ${e}`),
      );
      failedWarpRoutesChecks.push(warpRouteId);
    }
  }

  if (failedWarpRoutesChecks.length > 0) {
    console.error(
      chalk.red(
        `Failed to check warp routes: ${failedWarpRoutesChecks.join(', ')}`,
      ),
    );
    process.exit(1);
  }

  process.exit(0);
}

main()
  .then()
  .catch((e) => {
    console.error(e);
    process.exit(1);
  });<|MERGE_RESOLUTION|>--- conflicted
+++ resolved
@@ -3,10 +3,7 @@
 
 import { ChainName } from '@hyperlane-xyz/sdk';
 
-<<<<<<< HEAD
-=======
 import { WarpRouteIds } from '../../config/environments/mainnet3/warp/warpIds.js';
->>>>>>> e861535d
 import { getWarpAddresses } from '../../config/registry.js';
 import { warpConfigGetterMap } from '../../config/warp.js';
 import { submitMetrics } from '../../src/utils/metrics.js';
