--- conflicted
+++ resolved
@@ -38,21 +38,12 @@
     config.core,
   );
   await coreChecker.check();
-<<<<<<< HEAD
   // 16 ownable contracts per chain.
   await coreChecker.expectViolations([ViolationType.Owner], [6 * 16]);
-=======
-  // One add validator and one threshold violation per VM per chain
-  await coreChecker.expectViolations(
-    [CoreViolationType.Validator],
-    [2 * 7 * 7],
-  );
->>>>>>> 3e60d9aa
 
   const governor = new AbacusCoreGovernor(coreChecker);
 
   await governor.govern();
-<<<<<<< HEAD
 
   // 1.
   await governor.logCalls();
@@ -60,9 +51,6 @@
 
   // 2.
   // await governor.logSafeCalls();
-=======
-  await governor.executeCalls();
->>>>>>> 3e60d9aa
 }
 
 check().then(console.log).catch(console.error);