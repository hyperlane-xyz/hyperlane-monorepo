--- conflicted
+++ resolved
@@ -15,69 +15,8 @@
 
 export async function getCoreEnvironmentConfig(
   environment: DeployEnvironment,
-<<<<<<< HEAD
 ): Promise<CoreEnvironmentConfig<any>> {
   return (await import(moduleName(environment))).environment;
-=======
-): Promise<void> {
-  return (await importModule(moduleName(environment))).registerMultiProvider(
-    multiProvider,
-  );
-}
-
-export async function getDomainNames(
-  environment: DeployEnvironment,
-): Promise<ChainName[]> {
-  return (await importModule(moduleName(environment))).domainNames;
-}
-
-export async function getCoreConfig(
-  environment: DeployEnvironment,
-): Promise<CoreConfig> {
-  return (await importModule(moduleName(environment))).core;
-}
-
-export async function getRouterConfig(
-  environment: DeployEnvironment,
-  core: AbacusCore,
-): Promise<RouterConfig> {
-  const abacusConnectionManager: Record<string, types.Address> = {};
-  core.domainNames.map((name) => {
-    const contracts = core.mustGetContracts(name);
-    abacusConnectionManager[name] = contracts.abacusConnectionManager.address;
-  });
-  return { abacusConnectionManager };
-}
-
-export async function getGovernanceConfig(
-  environment: DeployEnvironment,
-  core: AbacusCore,
-): Promise<GovernanceConfig> {
-  const partial = (await importModule(moduleName(environment))).governance;
-  return { ...partial, ...(await getRouterConfig(environment, core)) };
-}
-
-export async function getInfrastructureConfig(
-  environment: DeployEnvironment,
-): Promise<InfrastructureConfig> {
-  return (await importModule(moduleName(environment))).infrastructure;
-}
-
-export async function getAgentConfig<Networks extends ChainName>(
-  environment: DeployEnvironment,
-): Promise<AgentConfig<Networks>> {
-  return (await importModule(moduleName(environment))).agent;
-}
-
-export async function getContractMetricsConfig(
-  environment: DeployEnvironment,
-): Promise<ContractMetricsConfig> {
-  return (await importModule(moduleName(environment))).metrics;
-}
-
-export async function getEnvironment(): Promise<DeployEnvironment> {
-  return (await getArgs().argv).e;
->>>>>>> c7fa1272
 }
 
 function getContractsSdkFilepath(mod: string, environment: DeployEnvironment) {
@@ -120,28 +59,18 @@
   return path.join(getGovernanceDirectory(environment), 'verification');
 }
 
-<<<<<<< HEAD
-export async function getKeyRoleAndChainArgs() {
-  const args = await utils.getArgs();
-=======
 export function getKeyRoleAndChainArgs() {
-  const args = getArgs();
->>>>>>> c7fa1272
-  return args
+  return utils
+    .getArgs()
     .alias('r', 'role')
     .describe('r', 'key role')
     .choices('r', Object.values(KEY_ROLE_ENUM))
     .require('r')
     .alias('c', 'chain')
     .describe('c', 'chain name')
-<<<<<<< HEAD
     .choices('c', Object.values(Chains) as ChainName[])
-    .require('c');
-=======
-    .choices('c', ALL_CHAIN_NAMES)
     .require('c')
     .alias('i', 'index')
     .describe('i', 'index of role')
     .number('i');
->>>>>>> c7fa1272
 }