--- conflicted
+++ resolved
@@ -24,14 +24,11 @@
             - {{ .Values.abacus.runEnv }}
             - -f
             - /addresses-secret/addresses.json
-<<<<<<< HEAD
             - --context
             - abacus
-=======
             env:
             - name: PROMETHEUS_PUSH_GATEWAY
               value: {{ .Values.infra.prometheusPushGateway }}
->>>>>>> 4cbd7816
             envFrom:
             - secretRef:
                 name: relayer-funder-env-var-secret
