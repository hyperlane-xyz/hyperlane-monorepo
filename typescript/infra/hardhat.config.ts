--- conflicted
+++ resolved
@@ -65,59 +65,17 @@
       );
 
       //  Generate artificial traffic
-<<<<<<< HEAD
-      let rounds = Number.parseInt(taskArgs.rounds) || 0;
-      const run_forever = rounds === 0;
-      while (run_forever || rounds-- > 0) {
-        const local = randomElement(core.chains());
-=======
       let messages = Number.parseInt(taskArgs.messages) || 0;
       const run_forever = messages === 0;
       while (run_forever || messages-- > 0) {
         // Round robin origin chain
         const local = core.chains()[messages % core.chains().length];
         // Random remote chain
->>>>>>> 63562c72
         const remote: ChainName = randomElement(core.remoteChains(local));
         const remoteId = multiProvider.getDomainId(remote);
         const mailbox = core.getContracts(local).mailbox;
         const igp = igps.getContracts(local).interchainGasPaymaster;
-<<<<<<< HEAD
-        // Send a batch of messages to the destination chain to test
-        // the relayer submitting only greedily
-        for (let i = 0; i < 10; i++) {
-          await recipient.dispatchToSelf(
-            mailbox.address,
-            igp.address,
-            remoteId,
-            '0x1234',
-            {
-              value: interchainGasPayment,
-              // Some behavior is dependent upon the previous block hash
-              // so gas estimation may sometimes be incorrect. Just avoid
-              // estimation to avoid this.
-              gasLimit: 150_000,
-            },
-          );
-          console.log(
-            `send to ${recipient.address} on ${remote} via mailbox ${
-              mailbox.address
-            } on ${local} with nonce ${(await mailbox.count()) - 1}`,
-          );
-          console.log(await chainSummary(core, local));
-          console.log(await chainSummary(core, remote));
 
-          // mine confirmation blocks instantly
-          if (isAutomine) {
-            const confirmations =
-              multiProvider.getChainMetadata(local).blocks?.confirmations || 1;
-            const hexConfirmations =
-              BigNumber.from(confirmations).toHexString();
-            await hre.network.provider.send('hardhat_mine', [hexConfirmations]);
-          }
-          await sleep(timeout);
-        }
-=======
         await recipient.dispatchToSelf(
           mailbox.address,
           igp.address,
@@ -137,8 +95,16 @@
           } on ${local} with nonce ${(await mailbox.count()) - 1}`,
         );
         console.log(await chainSummary(core, local));
+        console.log(await chainSummary(core, remote));
+
+        // mine confirmation blocks instantly
+        if (isAutomine) {
+          const confirmations =
+            multiProvider.getChainMetadata(local).blocks?.confirmations || 1;
+          const hexConfirmations = BigNumber.from(confirmations).toHexString();
+          await hre.network.provider.send('hardhat_mine', [hexConfirmations]);
+        }
         await sleep(timeout);
->>>>>>> 63562c72
       }
     },
   );
