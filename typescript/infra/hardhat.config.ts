import '@nomiclabs/hardhat-etherscan';
import '@nomiclabs/hardhat-waffle';
import { task } from 'hardhat/config';
import { HardhatRuntimeEnvironment } from 'hardhat/types';

import { TestSendReceiver__factory } from '@hyperlane-xyz/core';
import {
  ChainName,
  HyperlaneCore,
  HyperlaneIgp,
  MultiProvider,
} from '@hyperlane-xyz/sdk';

import { sleep } from './src/utils/utils';

const chainSummary = async (core: HyperlaneCore, chain: ChainName) => {
  const coreContracts = core.getContracts(chain);
  const mailbox = coreContracts.mailbox;
  const dispatched = await mailbox.count();
  // TODO: Allow processed messages to be filtered by
  // origin, possibly sender and recipient.
  const processFilter = mailbox.filters.Process();
  const processes = await mailbox.queryFilter(processFilter);
  const processed = processes.length;

  const summary = {
    chain,
    dispatched,
    processed,
  };
  return summary;
};

task('kathy', 'Dispatches random hyperlane messages')
  .addParam(
    'messages',
    'Number of messages to send; defaults to having no limit',
    '0',
  )
  .addParam('timeout', 'Time to wait between messages in ms.', '5000')
  .setAction(
    async (
      taskArgs: { messages: string; timeout: string },
      hre: HardhatRuntimeEnvironment,
    ) => {
      const timeout = Number.parseInt(taskArgs.timeout);
      const environment = 'test';
      const interchainGasPayment = hre.ethers.utils.parseUnits('100', 'gwei');
      const [signer] = await hre.ethers.getSigners();
      const multiProvider = MultiProvider.createTestMultiProvider({ signer });
      const core = HyperlaneCore.fromEnvironment(environment, multiProvider);
      const igps = HyperlaneIgp.fromEnvironment(environment, multiProvider);

      const randomElement = <T>(list: T[]) =>
        list[Math.floor(Math.random() * list.length)];

      // Deploy a recipient
      const recipientF = new TestSendReceiver__factory(signer);
      const recipient = await recipientF.deploy();
      await recipient.deployTransaction.wait();

      //  Generate artificial traffic
<<<<<<< HEAD
      let messages = Number.parseInt(taskArgs.messages) || 0;
      const run_forever = messages === 0;
      while (run_forever || messages-- > 0) {
        const local = core.chains()[0];
=======
      let rounds = Number.parseInt(taskArgs.rounds) || 0;
      const run_forever = rounds === 0;
      while (run_forever || rounds-- > 0) {
        const local = core.chains()[rounds % core.chains().length];
>>>>>>> 5e38cdf3
        const remote: ChainName = randomElement(core.remoteChains(local));
        const remoteId = multiProvider.getDomainId(remote);
        const mailbox = core.getContracts(local).mailbox;
        const igp = igps.getContracts(local).interchainGasPaymaster;
        // Send a batch of messages to the destination chain to test
        // the relayer submitting only greedily
        await recipient.dispatchToSelf(
          mailbox.address,
          igp.address,
          remoteId,
          '0x1234',
          {
            value: interchainGasPayment,
            // Some behavior is dependent upon the previous block hash
            // so gas estimation may sometimes be incorrect. Just avoid
            // estimation to avoid this.
            gasLimit: 150_000,
          },
        );
        console.log(
          `send to ${recipient.address} on ${remote} via mailbox ${
            mailbox.address
          } on ${local} with nonce ${(await mailbox.count()) - 1}`,
        );
        console.log(await chainSummary(core, local));
        await sleep(timeout);
      }
    },
  );

/**
 * @type import('hardhat/config').HardhatUserConfig
 */
module.exports = {
  solidity: {
    version: '0.7.6',
  },
  networks: {
    hardhat: {
      mining: {
        auto: true,
        interval: 2000,
      },
    },
  },
};<|MERGE_RESOLUTION|>--- conflicted
+++ resolved
@@ -60,23 +60,16 @@
       await recipient.deployTransaction.wait();
 
       //  Generate artificial traffic
-<<<<<<< HEAD
       let messages = Number.parseInt(taskArgs.messages) || 0;
       const run_forever = messages === 0;
       while (run_forever || messages-- > 0) {
-        const local = core.chains()[0];
-=======
-      let rounds = Number.parseInt(taskArgs.rounds) || 0;
-      const run_forever = rounds === 0;
-      while (run_forever || rounds-- > 0) {
-        const local = core.chains()[rounds % core.chains().length];
->>>>>>> 5e38cdf3
+        // Round robin origin chain
+        const local = core.chains()[messages % core.chains().length];
+        // Random remote chain
         const remote: ChainName = randomElement(core.remoteChains(local));
         const remoteId = multiProvider.getDomainId(remote);
         const mailbox = core.getContracts(local).mailbox;
         const igp = igps.getContracts(local).interchainGasPaymaster;
-        // Send a batch of messages to the destination chain to test
-        // the relayer submitting only greedily
         await recipient.dispatchToSelf(
           mailbox.address,
           igp.address,
