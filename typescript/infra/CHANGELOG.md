# @hyperlane-xyz/infra

<<<<<<< HEAD
=======
## 8.7.0

### Minor Changes

- db832b803: Added support for multiple registries in CLI with prioritization.

### Patch Changes

- Updated dependencies [bd0b8861f]
- Updated dependencies [55db270e3]
- Updated dependencies [b92eb1b57]
- Updated dependencies [db832b803]
- Updated dependencies [ede0cbc15]
- Updated dependencies [12e3c4da0]
- Updated dependencies [d6724c4c3]
- Updated dependencies [7dd1f64a6]
- Updated dependencies [d93a38cab]
  - @hyperlane-xyz/sdk@8.7.0
  - @hyperlane-xyz/cli@8.7.0
  - @hyperlane-xyz/helloworld@8.7.0
  - @hyperlane-xyz/utils@8.7.0

## 8.6.1

### Patch Changes

- @hyperlane-xyz/helloworld@8.6.1
- @hyperlane-xyz/sdk@8.6.1
- @hyperlane-xyz/utils@8.6.1

## 8.6.0

### Patch Changes

- Updated dependencies [407d82004]
- Updated dependencies [ac984a17b]
- Updated dependencies [276d7ce4e]
- Updated dependencies [ba50e62fc]
- Updated dependencies [1e6ee0b9c]
- Updated dependencies [77946bb13]
  - @hyperlane-xyz/sdk@8.6.0
  - @hyperlane-xyz/helloworld@8.6.0
  - @hyperlane-xyz/utils@8.6.0

>>>>>>> e861535d
## 8.5.0

### Patch Changes

- Updated dependencies [55b8ccdff]
  - @hyperlane-xyz/sdk@8.5.0
  - @hyperlane-xyz/helloworld@8.5.0
  - @hyperlane-xyz/utils@8.5.0

## 8.4.0

### Patch Changes

- Updated dependencies [f6b682cdb]
  - @hyperlane-xyz/sdk@8.4.0
  - @hyperlane-xyz/helloworld@8.4.0
  - @hyperlane-xyz/utils@8.4.0

## 8.3.0

### Minor Changes

- fed42c325: updated zero ETH warp route config getter
- 31c89a3c1: Add support for Artela config

### Patch Changes

- Updated dependencies [7546c0181]
- Updated dependencies [49856fbb9]
  - @hyperlane-xyz/sdk@8.3.0
  - @hyperlane-xyz/helloworld@8.3.0
  - @hyperlane-xyz/utils@8.3.0

## 8.2.0

### Minor Changes

- 28becff74: Add Artela/Base USDC and WETH warp route config

### Patch Changes

- Updated dependencies [69a684869]
  - @hyperlane-xyz/sdk@8.2.0
  - @hyperlane-xyz/helloworld@8.2.0
  - @hyperlane-xyz/utils@8.2.0

## 8.1.0

### Minor Changes

- 2d4963c62: Add USDC between Ink and Ethereum
- fc80df5b4: Add rstETH/ethereum-zircuit warp config

### Patch Changes

- Updated dependencies [79c61c891]
- Updated dependencies [9518dbc84]
- Updated dependencies [9ab961a79]
  - @hyperlane-xyz/sdk@8.1.0
  - @hyperlane-xyz/helloworld@8.1.0
  - @hyperlane-xyz/utils@8.1.0

## 8.0.0

### Minor Changes

- fd20bb1e9: Add FeeHook and Swell to pz and ez eth config generator. Bump up Registry 6.6.0
- 0e83758f4: added ubtc route extension config + usdc from appchain to base

### Patch Changes

- Updated dependencies [472b34670]
- Updated dependencies [79f8197f3]
- Updated dependencies [fd20bb1e9]
- Updated dependencies [26fbec8f6]
- Updated dependencies [71aefa03e]
- Updated dependencies [9f6b8c514]
- Updated dependencies [82cebabe4]
- Updated dependencies [95cc9571e]
- Updated dependencies [c690ca82f]
- Updated dependencies [5942e9cff]
- Updated dependencies [de1190656]
- Updated dependencies [e9911bb9d]
- Updated dependencies [8834a8c92]
  - @hyperlane-xyz/helloworld@8.0.0
  - @hyperlane-xyz/sdk@8.0.0
  - @hyperlane-xyz/utils@8.0.0

## 7.3.0

### Minor Changes

- 1ca857451: add USDC, USDT, cbBTC and ETH zeronetwork warp routes support in infra
- 323f0f158: Add ICAs management in core apply command

### Patch Changes

- Updated dependencies [2054f4f5b]
- Updated dependencies [a96448fa6]
- Updated dependencies [170a0fc73]
- Updated dependencies [9a09afcc7]
- Updated dependencies [24784af95]
- Updated dependencies [3e8dd70ac]
- Updated dependencies [aa1ea9a48]
- Updated dependencies [665a7b8d8]
- Updated dependencies [f0b98fdef]
- Updated dependencies [ff9e8a72b]
- Updated dependencies [97c1f80b7]
- Updated dependencies [323f0f158]
- Updated dependencies [61157097b]
  - @hyperlane-xyz/sdk@7.3.0
  - @hyperlane-xyz/helloworld@7.3.0
  - @hyperlane-xyz/utils@7.3.0

## 7.2.0

### Patch Changes

- Updated dependencies [81ab4332f]
- Updated dependencies [4b3537470]
- Updated dependencies [fa6d5f5c6]
- Updated dependencies [fa6d5f5c6]
  - @hyperlane-xyz/sdk@7.2.0
  - @hyperlane-xyz/utils@7.2.0
  - @hyperlane-xyz/helloworld@7.2.0

## 7.1.0

### Minor Changes

- 5db46bd31: Implements persistent relayer for use in CLI

### Patch Changes

- Updated dependencies [6f2d50fbd]
- Updated dependencies [1159e0f4b]
- Updated dependencies [0e285a443]
- Updated dependencies [ff2b4e2fb]
- Updated dependencies [0e285a443]
- Updated dependencies [5db46bd31]
- Updated dependencies [0cd65c571]
  - @hyperlane-xyz/sdk@7.1.0
  - @hyperlane-xyz/utils@7.1.0
  - @hyperlane-xyz/helloworld@7.1.0

## 7.0.0

### Minor Changes

- fa424826c: Add support for updating the mailbox proxy admin owner

### Patch Changes

- Updated dependencies [bbb970a44]
- Updated dependencies [fa424826c]
- Updated dependencies [f48cf8766]
- Updated dependencies [40d59a2f4]
- Updated dependencies [0264f709e]
- Updated dependencies [836060240]
- Updated dependencies [ba0122279]
- Updated dependencies [e6f9d5c4f]
- Updated dependencies [f24835438]
- Updated dependencies [5f41b1134]
  - @hyperlane-xyz/sdk@7.0.0
  - @hyperlane-xyz/utils@7.0.0
  - @hyperlane-xyz/helloworld@7.0.0

## 6.0.0

### Patch Changes

- Updated dependencies [7b3b07900]
- Updated dependencies [30d92c319]
- Updated dependencies [e3b97c455]
  - @hyperlane-xyz/sdk@6.0.0
  - @hyperlane-xyz/utils@6.0.0
  - @hyperlane-xyz/helloworld@6.0.0

## 5.7.0

### Patch Changes

- Updated dependencies [5dabdf388]
- Updated dependencies [469f2f340]
- Updated dependencies [e104cf6aa]
- Updated dependencies [d9505ab58]
- Updated dependencies [04108155d]
- Updated dependencies [7e9e248be]
- Updated dependencies [4c0605dca]
- Updated dependencies [db9196837]
- Updated dependencies [db5875cc2]
- Updated dependencies [56328e6e1]
- Updated dependencies [956ff752a]
- Updated dependencies [39a9b2038]
  - @hyperlane-xyz/sdk@5.7.0
  - @hyperlane-xyz/utils@5.7.0
  - @hyperlane-xyz/helloworld@5.7.0

## 5.6.2

### Patch Changes

- Updated dependencies [5fd4267e7]
- Updated dependencies [a36fc5fb2]
  - @hyperlane-xyz/utils@5.6.2
  - @hyperlane-xyz/sdk@5.6.2
  - @hyperlane-xyz/helloworld@5.6.2

## 5.6.1

### Patch Changes

- @hyperlane-xyz/helloworld@5.6.1
- @hyperlane-xyz/sdk@5.6.1
- @hyperlane-xyz/utils@5.6.1

## 5.6.0

### Minor Changes

- b3495b205: Updates the warpIds for Renzo's latest deployment to Sei and Taiko to be used by the Checker
- c3e9268f1: Add support for an arbitrary string in `reorgPeriod`, which is used as a block tag to get the finalized block.

### Patch Changes

- Updated dependencies [f1712deb7]
- Updated dependencies [46044a2e9]
- Updated dependencies [02a5b92ba]
- Updated dependencies [29341950e]
- Updated dependencies [8001bbbd6]
- Updated dependencies [32d0a67c2]
- Updated dependencies [b1ff48bd1]
- Updated dependencies [e89f9e35d]
- Updated dependencies [d41aa6928]
- Updated dependencies [c3e9268f1]
- Updated dependencies [7d7bcc1a3]
- Updated dependencies [7f3e0669d]
- Updated dependencies [2317eca3c]
  - @hyperlane-xyz/utils@5.6.0
  - @hyperlane-xyz/sdk@5.6.0
  - @hyperlane-xyz/helloworld@5.6.0

## 5.5.0

### Patch Changes

- Updated dependencies [2afc484a2]
- Updated dependencies [2afc484a2]
- Updated dependencies [3254472e0]
- Updated dependencies [fcfe91113]
- Updated dependencies [6176c9861]
  - @hyperlane-xyz/sdk@5.5.0
  - @hyperlane-xyz/utils@5.5.0
  - @hyperlane-xyz/helloworld@5.5.0

## 5.4.0

### Patch Changes

- Updated dependencies [4415ac224]
  - @hyperlane-xyz/utils@5.4.0
  - @hyperlane-xyz/sdk@5.4.0
  - @hyperlane-xyz/helloworld@5.4.0

## 5.3.0

### Patch Changes

- Updated dependencies [eb47aaee8]
- Updated dependencies [50319d8ba]
- Updated dependencies [35d4503b9]
- Updated dependencies [8de531fa4]
- Updated dependencies [746eeb9d9]
- Updated dependencies [fd536a79a]
- Updated dependencies [50319d8ba]
  - @hyperlane-xyz/sdk@5.3.0
  - @hyperlane-xyz/helloworld@5.3.0
  - @hyperlane-xyz/utils@5.3.0

## 5.2.1

### Patch Changes

- @hyperlane-xyz/helloworld@5.2.1
- @hyperlane-xyz/sdk@5.2.1
- @hyperlane-xyz/utils@5.2.1

## 5.2.0

### Minor Changes

- 203084df2: Added sdk support for Stake weighted ISM

### Patch Changes

- 5a0d68bdc: replace import console module with direct console
- Updated dependencies [a19e882fd]
- Updated dependencies [d6de34ad5]
- Updated dependencies [518a1bef9]
- Updated dependencies [203084df2]
- Updated dependencies [74a592e58]
- Updated dependencies [739af9a34]
- Updated dependencies [44588c31d]
- Updated dependencies [2bd540e0f]
- Updated dependencies [291c5fe36]
- Updated dependencies [69f17d99a]
- Updated dependencies [3ad5918da]
- Updated dependencies [291c5fe36]
- Updated dependencies [9563a8beb]
- Updated dependencies [73c232b3a]
- Updated dependencies [445b6222c]
- Updated dependencies [d6de34ad5]
- Updated dependencies [2e6176f67]
- Updated dependencies [f2783c03b]
- Updated dependencies [2ffb78f5c]
- Updated dependencies [3c07ded5b]
- Updated dependencies [815542dd7]
  - @hyperlane-xyz/sdk@5.2.0
  - @hyperlane-xyz/utils@5.2.0
  - @hyperlane-xyz/helloworld@5.2.0

## 5.1.0

### Minor Changes

- 013f19c64: Update to registry v2.5.0

### Patch Changes

- Updated dependencies [013f19c64]
- Updated dependencies [013f19c64]
- Updated dependencies [013f19c64]
- Updated dependencies [013f19c64]
- Updated dependencies [013f19c64]
- Updated dependencies [013f19c64]
- Updated dependencies [013f19c64]
- Updated dependencies [013f19c64]
- Updated dependencies [013f19c64]
- Updated dependencies [013f19c64]
- Updated dependencies [013f19c64]
- Updated dependencies [013f19c64]
- Updated dependencies [013f19c64]
- Updated dependencies [013f19c64]
- Updated dependencies [013f19c64]
- Updated dependencies [19f7d4fd9]
  - @hyperlane-xyz/sdk@5.1.0
  - @hyperlane-xyz/helloworld@5.1.0
  - @hyperlane-xyz/utils@5.1.0

## 5.0.0

### Minor Changes

- 388d25517: Added HyperlaneRelayer for relaying messages from the CLI

### Patch Changes

- Updated dependencies [2c0ae3cf3]
- Updated dependencies [0dedbf5a0]
- Updated dependencies [388d25517]
- Updated dependencies [69a39da1c]
- Updated dependencies [4907b510c]
- Updated dependencies [488f949ef]
- Updated dependencies [c7f5a35e8]
- Updated dependencies [7265a4087]
- Updated dependencies [0a40dcb8b]
- Updated dependencies [f83b492de]
- Updated dependencies [79740755b]
- Updated dependencies [8533f9e66]
- Updated dependencies [ed65556aa]
- Updated dependencies [ab827a3fa]
- Updated dependencies [dfa908796]
- Updated dependencies [ed63e04c4]
- Updated dependencies [dfa908796]
- Updated dependencies [5aa24611b]
- Updated dependencies [cfb890dc6]
- Updated dependencies [708999433]
- Updated dependencies [5529d98d0]
- Updated dependencies [62d71fad3]
- Updated dependencies [49986aa92]
- Updated dependencies [7fdd3958d]
- Updated dependencies [8e942d3c6]
- Updated dependencies [fef629673]
- Updated dependencies [be4617b18]
- Updated dependencies [1474865ae]
  - @hyperlane-xyz/sdk@5.0.0
  - @hyperlane-xyz/utils@5.0.0
  - @hyperlane-xyz/helloworld@5.0.0

## 4.1.0

### Minor Changes

- d31677224: Deploy to bob, mantle, taiko

### Patch Changes

- Updated dependencies [36e75af4e]
- Updated dependencies [d31677224]
- Updated dependencies [4cc9327e5]
- Updated dependencies [1687fca93]
  - @hyperlane-xyz/sdk@4.1.0
  - @hyperlane-xyz/helloworld@4.1.0
  - @hyperlane-xyz/utils@4.1.0

## 4.0.0

### Minor Changes

- 6398aab72: Upgrade registry to 2.1.1
- bf7ad09da: feat(cli): add `warp --symbol` flag

### Patch Changes

- Updated dependencies [b05ae38ac]
- Updated dependencies [9304fe241]
- Updated dependencies [6398aab72]
- Updated dependencies [bdcbe1d16]
- Updated dependencies [6b63c5d82]
- Updated dependencies [bf7ad09da]
- Updated dependencies [e38d31685]
- Updated dependencies [e0f226806]
- Updated dependencies [6db9fa9ad]
  - @hyperlane-xyz/sdk@4.0.0
  - @hyperlane-xyz/helloworld@4.0.0
  - @hyperlane-xyz/utils@4.0.0

## 3.16.0

### Minor Changes

- 5cc64eb09: Add support for new chains: linea, fraxtal, sei.
  Support osmosis remote.
  Drive-by fix to always fetch explorer API keys when running deploy script.

### Patch Changes

- 5cc64eb09: Allow selecting a specific chain to govern in check-deploy script
- Updated dependencies [f9bbdde76]
- Updated dependencies [5cc64eb09]
  - @hyperlane-xyz/sdk@3.16.0
  - @hyperlane-xyz/helloworld@3.16.0
  - @hyperlane-xyz/utils@3.16.0

## 3.15.1

### Patch Changes

- Updated dependencies [6620fe636]
- Updated dependencies [acaa22cd9]
- Updated dependencies [921e449b4]
  - @hyperlane-xyz/helloworld@3.15.1
  - @hyperlane-xyz/sdk@3.15.1
  - @hyperlane-xyz/utils@3.15.1

## 3.15.0

### Patch Changes

- Updated dependencies [51bfff683]
  - @hyperlane-xyz/sdk@3.15.0
  - @hyperlane-xyz/helloworld@3.15.0
  - @hyperlane-xyz/utils@3.15.0

## 3.14.0

### Patch Changes

- @hyperlane-xyz/helloworld@3.14.0
- @hyperlane-xyz/sdk@3.14.0
- @hyperlane-xyz/utils@3.14.0

## 3.13.0

### Minor Changes

- 39ea7cdef: Implement multi collateral warp routes
- 0cf692e73: Implement metadata builder fetching from message

### Patch Changes

- b6b26e2bb: fix: minor change was breaking in registry export
- Updated dependencies [b6b26e2bb]
- Updated dependencies [39ea7cdef]
- Updated dependencies [babe816f8]
- Updated dependencies [0cf692e73]
  - @hyperlane-xyz/helloworld@3.13.0
  - @hyperlane-xyz/sdk@3.13.0
  - @hyperlane-xyz/utils@3.13.0

## 3.12.0

### Patch Changes

- Updated dependencies [eba393680]
- Updated dependencies [69de68a66]
  - @hyperlane-xyz/sdk@3.12.0
  - @hyperlane-xyz/utils@3.12.0
  - @hyperlane-xyz/helloworld@3.12.0

## 3.11.1

### Patch Changes

- Updated dependencies [c900da187]
  - @hyperlane-xyz/sdk@3.11.1
  - @hyperlane-xyz/helloworld@3.11.1
  - @hyperlane-xyz/utils@3.11.1

## 3.11.0

### Minor Changes

- af2634207: Moved Hook/ISM reading into CLI.

### Patch Changes

- a86a8296b: Removes Gnosis safe util from infra in favor of SDK
- Updated dependencies [811ecfbba]
- Updated dependencies [f8b6ea467]
- Updated dependencies [d37cbab72]
- Updated dependencies [b6fdf2f7f]
- Updated dependencies [a86a8296b]
- Updated dependencies [2db77f177]
- Updated dependencies [3a08e31b6]
- Updated dependencies [917266dce]
- Updated dependencies [aab63d466]
- Updated dependencies [2e439423e]
- Updated dependencies [b63714ede]
- Updated dependencies [3528b281e]
- Updated dependencies [450e8e0d5]
- Updated dependencies [2b3f75836]
- Updated dependencies [af2634207]
  - @hyperlane-xyz/sdk@3.11.0
  - @hyperlane-xyz/helloworld@3.11.0
  - @hyperlane-xyz/utils@3.11.0

## 3.10.0

### Minor Changes

- 96485144a: SDK support for ICA deployment and operation.
- 38358ecec: Deprecate Polygon Mumbai testnet (soon to be replaced by Polygon Amoy testnet)
- 4e7a43be6: Replace Debug logger with Pino

### Patch Changes

- Updated dependencies [96485144a]
- Updated dependencies [38358ecec]
- Updated dependencies [ed0d4188c]
- Updated dependencies [4e7a43be6]
  - @hyperlane-xyz/helloworld@3.10.0
  - @hyperlane-xyz/utils@3.10.0
  - @hyperlane-xyz/sdk@3.10.0

## 3.9.0

### Patch Changes

- Updated dependencies [11f257ebc]
  - @hyperlane-xyz/sdk@3.9.0
  - @hyperlane-xyz/helloworld@3.9.0
  - @hyperlane-xyz/utils@3.9.0

## 3.8.2

### Patch Changes

- @hyperlane-xyz/helloworld@3.8.2
- @hyperlane-xyz/sdk@3.8.2
- @hyperlane-xyz/utils@3.8.2

## 3.8.1

### Patch Changes

- Updated dependencies [5daaae274]
  - @hyperlane-xyz/utils@3.8.1
  - @hyperlane-xyz/sdk@3.8.1
  - @hyperlane-xyz/helloworld@3.8.1

## 3.8.0

### Minor Changes

- 9681df08d: Remove support for goerli networks (including optimismgoerli, arbitrumgoerli, lineagoerli and polygonzkevmtestnet)
- 9681df08d: Enabled verification of contracts as part of the deployment flow.

  - Solidity build artifact is now included as part of the `@hyperlane-xyz/core` package.
  - Updated the `HyperlaneDeployer` to perform contract verification immediately after deploying a contract. A default verifier is instantiated using the core build artifact.
  - Updated the `HyperlaneIsmFactory` to re-use the `HyperlaneDeployer` for deployment where possible.
  - Minor logging improvements throughout deployers.

### Patch Changes

- 9681df08d: Removed basegoerli and moonbasealpha testnets
- 9681df08d: Add logos for plume to SDK
- 9681df08d: TestRecipient as part of core deployer
- 9681df08d: Update viction validator set
- 9681df08d: Patch transfer ownership in hook deployer
- Updated dependencies [9681df08d]
- Updated dependencies [9681df08d]
- Updated dependencies [9681df08d]
- Updated dependencies [9681df08d]
- Updated dependencies [9681df08d]
- Updated dependencies [9681df08d]
- Updated dependencies [9681df08d]
- Updated dependencies [9681df08d]
- Updated dependencies [9681df08d]
- Updated dependencies [9681df08d]
- Updated dependencies [9681df08d]
- Updated dependencies [9681df08d]
  - @hyperlane-xyz/sdk@3.8.0
  - @hyperlane-xyz/helloworld@3.8.0
  - @hyperlane-xyz/utils@3.8.0

## 3.7.0

### Minor Changes

- 54aeb6420: Added warp route artifacts type adopting registry schema

### Patch Changes

- 87151c62b: Bumped injective reorg period
- ab17af5f7: Updating HyperlaneIgpDeployer to configure storage gas oracles as part of deployment
- Updated dependencies [6f464eaed]
- Updated dependencies [87151c62b]
- Updated dependencies [ab17af5f7]
- Updated dependencies [7b40232af]
- Updated dependencies [54aeb6420]
  - @hyperlane-xyz/sdk@3.7.0
  - @hyperlane-xyz/helloworld@3.7.0
  - @hyperlane-xyz/utils@3.7.0

## 3.6.2

### Patch Changes

- @hyperlane-xyz/helloworld@3.6.2
- @hyperlane-xyz/sdk@3.6.2
- @hyperlane-xyz/utils@3.6.2

## 3.6.1

### Patch Changes

- ae4476ad0: Bumped mantapacific reorgPeriod to 1, a reorg period in chain metadata is now required by infra.
- e4e4f93fc: Support pausable ISM in deployer and checker
- Updated dependencies [3c298d064]
- Updated dependencies [ae4476ad0]
- Updated dependencies [f3b7ddb69]
- Updated dependencies [df24eec8b]
- Updated dependencies [78e50e7da]
- Updated dependencies [e4e4f93fc]
  - @hyperlane-xyz/utils@3.6.1
  - @hyperlane-xyz/sdk@3.6.1
  - @hyperlane-xyz/helloworld@3.6.1

## 3.6.0

### Patch Changes

- 67a6d971e: Added `shouldRecover` flag to deployContractFromFactory so that the `TestRecipientDeployer` can deploy new contracts if it's not the owner of the prior deployments (We were recovering the SDK artifacts which meant the deployer won't be able to set the ISM as they needed)
- Updated dependencies [67a6d971e]
- Updated dependencies [612d4163a]
- Updated dependencies [0488ef31d]
- Updated dependencies [8d8ba3f7a]
  - @hyperlane-xyz/sdk@3.6.0
  - @hyperlane-xyz/helloworld@3.6.0
  - @hyperlane-xyz/utils@3.6.0

## 3.5.1

### Patch Changes

- Updated dependencies [a04454d6d]
  - @hyperlane-xyz/sdk@3.5.1
  - @hyperlane-xyz/helloworld@3.5.1
  - @hyperlane-xyz/utils@3.5.1

## 3.5.0

### Minor Changes

- 655b6a0cd: Redeploy Routing ISM Factories

### Patch Changes

- f7d285e3a: Adds Test Recipient addresses to the SDK artifacts
- Updated dependencies [655b6a0cd]
- Updated dependencies [08ba0d32b]
- Updated dependencies [f7d285e3a]
  - @hyperlane-xyz/sdk@3.5.0
  - @hyperlane-xyz/helloworld@3.5.0
  - @hyperlane-xyz/utils@3.5.0

## 3.4.0

### Patch Changes

- e06fe0b32: Supporting DefaultFallbackRoutingIsm through non-factory deployments
- Updated dependencies [7919417ec]
- Updated dependencies [fd4fc1898]
- Updated dependencies [e06fe0b32]
- Updated dependencies [b832e57ae]
- Updated dependencies [79c96d718]
  - @hyperlane-xyz/sdk@3.4.0
  - @hyperlane-xyz/utils@3.4.0
  - @hyperlane-xyz/helloworld@3.4.0

## 3.3.0

### Patch Changes

- 7e620c9df: Allow CLI to accept hook as a config
- 9f2c7ce7c: Removing agentStartBlocks and using mailbox.deployedBlock() instead
- Updated dependencies [7e620c9df]
- Updated dependencies [350175581]
- Updated dependencies [9f2c7ce7c]
  - @hyperlane-xyz/sdk@3.3.0
  - @hyperlane-xyz/helloworld@3.3.0
  - @hyperlane-xyz/utils@3.3.0

## 3.2.0

### Patch Changes

- Updated dependencies [df693708b]
  - @hyperlane-xyz/sdk@3.2.0
  - @hyperlane-xyz/helloworld@3.2.0
  - @hyperlane-xyz/utils@3.2.0

## 3.1.10

### Patch Changes

- Updated dependencies [c9e0aedae]
  - @hyperlane-xyz/helloworld@3.1.10
  - @hyperlane-xyz/sdk@3.1.10
  - @hyperlane-xyz/utils@3.1.10<|MERGE_RESOLUTION|>--- conflicted
+++ resolved
@@ -1,7 +1,5 @@
 # @hyperlane-xyz/infra
 
-<<<<<<< HEAD
-=======
 ## 8.7.0
 
 ### Minor Changes
@@ -46,7 +44,6 @@
   - @hyperlane-xyz/helloworld@8.6.0
   - @hyperlane-xyz/utils@8.6.0
 
->>>>>>> e861535d
 ## 8.5.0
 
 ### Patch Changes
