# @hyperlane-xyz/infra

<<<<<<< HEAD
## 15.0.0-beta.0
=======
## 17.0.0

### Patch Changes

- b23bcd111: Fix: Corrected logger usage by avoiding destructured debug method calls
- Updated dependencies [400c02460]
- Updated dependencies [8c15edc67]
- Updated dependencies [76a5db49a]
- Updated dependencies [6583df016]
- Updated dependencies [e0bda316a]
- Updated dependencies [7f542b288]
  - @hyperlane-xyz/sdk@17.0.0
  - @hyperlane-xyz/utils@17.0.0
  - @hyperlane-xyz/helloworld@17.0.0

## 16.2.0

### Patch Changes

- Updated dependencies [22ceaa109]
- Updated dependencies [ce4974214]
- Updated dependencies [a89018a3f]
  - @hyperlane-xyz/sdk@16.2.0
  - @hyperlane-xyz/helloworld@16.2.0
  - @hyperlane-xyz/utils@16.2.0

## 16.1.1

### Patch Changes

- Updated dependencies [ea77b6ae4]
  - @hyperlane-xyz/sdk@16.1.1
  - @hyperlane-xyz/helloworld@16.1.1
  - @hyperlane-xyz/utils@16.1.1

## 16.1.0

### Patch Changes

- Updated dependencies [2a2c29c39]
- Updated dependencies [e69ac9f62]
- Updated dependencies [d9b8a7551]
  - @hyperlane-xyz/sdk@16.1.0
  - @hyperlane-xyz/helloworld@16.1.0
  - @hyperlane-xyz/utils@16.1.0

## 16.0.0

### Patch Changes

- 8e7656628: fix: skip EDGEN
- Updated dependencies [9f3222962]
- Updated dependencies [d200acfa8]
- Updated dependencies [966ad8440]
- Updated dependencies [fabb4a5af]
- Updated dependencies [a71193486]
- Updated dependencies [1f4412909]
- Updated dependencies [af783be54]
  - @hyperlane-xyz/sdk@16.0.0
  - @hyperlane-xyz/helloworld@16.0.0
  - @hyperlane-xyz/utils@16.0.0

## 15.0.0
>>>>>>> bd94ae8c

### Patch Changes

- Updated dependencies [451f3f6c3]
- Updated dependencies [23861b70a]
<<<<<<< HEAD
- Updated dependencies [e0c69e255]
- Updated dependencies [e0ea8910c]
- Updated dependencies [d16a853c0]
  - @hyperlane-xyz/utils@15.0.0-beta.0
  - @hyperlane-xyz/sdk@15.0.0-beta.0
  - @hyperlane-xyz/helloworld@15.0.0-beta.0
=======
- Updated dependencies [a33c8abd4]
- Updated dependencies [a33c8abd4]
- Updated dependencies [e0ea8910c]
- Updated dependencies [d16a853c0]
  - @hyperlane-xyz/utils@15.0.0
  - @hyperlane-xyz/sdk@15.0.0
  - @hyperlane-xyz/helloworld@15.0.0
>>>>>>> bd94ae8c

## 14.4.0

### Patch Changes

- Updated dependencies [dce47e7b6]
  - @hyperlane-xyz/sdk@14.4.0
  - @hyperlane-xyz/helloworld@14.4.0
  - @hyperlane-xyz/utils@14.4.0

## 14.3.0

### Patch Changes

- Updated dependencies [ae0771d9e]
- Updated dependencies [9cc7ef6fd]
- Updated dependencies [ae0771d9e]
  - @hyperlane-xyz/sdk@14.3.0
  - @hyperlane-xyz/helloworld@14.3.0
  - @hyperlane-xyz/utils@14.3.0

## 14.2.0

### Patch Changes

- Updated dependencies [3122bae93]
- Updated dependencies [a7d5941c1]
- Updated dependencies [3e50bd7f0]
- Updated dependencies [147dd360a]
- Updated dependencies [8bde1544e]
  - @hyperlane-xyz/sdk@14.2.0
  - @hyperlane-xyz/helloworld@14.2.0
  - @hyperlane-xyz/utils@14.2.0

## 14.1.0

### Patch Changes

- Updated dependencies [ecaa4ef90]
- Updated dependencies [bd91094c3]
  - @hyperlane-xyz/sdk@14.1.0
  - @hyperlane-xyz/helloworld@14.1.0
  - @hyperlane-xyz/utils@14.1.0

## 14.0.0

### Patch Changes

- Updated dependencies [929708c1f]
- Updated dependencies [88134de1f]
- Updated dependencies [66c13b539]
- Updated dependencies [7ad8e394c]
  - @hyperlane-xyz/sdk@14.0.0
  - @hyperlane-xyz/utils@14.0.0
  - @hyperlane-xyz/helloworld@14.0.0

## 13.4.0

### Patch Changes

- Updated dependencies [5f60deed3]
- Updated dependencies [83c628e2e]
- Updated dependencies [0ec92f775]
- Updated dependencies [e48e5346f]
- Updated dependencies [779df446d]
- Updated dependencies [fe1d8ab2d]
- Updated dependencies [19384e74b]
- Updated dependencies [ec8d196d9]
- Updated dependencies [bacf16a80]
- Updated dependencies [1efce4979]
- Updated dependencies [64092311c]
  - @hyperlane-xyz/sdk@13.4.0
  - @hyperlane-xyz/helloworld@13.4.0
  - @hyperlane-xyz/utils@13.4.0

## 13.3.0

### Patch Changes

- 119a1a8: Remove `accountOwners` from `InterchainAccountRouter`

  This reverse mapping was intended to index from a given proxy account what the corresponding derivation inputs were.

  However, this implied 2 cold SSTORE instructions per account creation.

  Instead, the `InterchainAccountCreated` event can be used which now has an `indexed` account key to filter by.

- Updated dependencies [509a0dc]
- Updated dependencies [119a1a8]
- Updated dependencies [f8fd7b4]
- Updated dependencies [1e137df]
- Updated dependencies [6fa767e]
  - @hyperlane-xyz/sdk@13.3.0
  - @hyperlane-xyz/helloworld@13.3.0
  - @hyperlane-xyz/utils@13.3.0

## 13.2.1

### Patch Changes

- Updated dependencies [72887f7]
  - @hyperlane-xyz/helloworld@13.2.1
  - @hyperlane-xyz/utils@13.2.1
  - @hyperlane-xyz/sdk@13.2.1

## 13.2.0

### Patch Changes

- Updated dependencies [4d66b73]
- Updated dependencies [4d66b73]
- Updated dependencies [4d66b73]
- Updated dependencies [4d66b73]
- Updated dependencies [4d66b73]
- Updated dependencies [4d66b73]
- Updated dependencies [4d66b73]
- Updated dependencies [4d66b73]
- Updated dependencies [4d66b73]
  - @hyperlane-xyz/helloworld@13.2.0
  - @hyperlane-xyz/sdk@13.2.0
  - @hyperlane-xyz/utils@13.2.0

## 13.1.1

### Patch Changes

- ba4deea: Revert workspace dependency syntax.
- Updated dependencies [ba4deea]
  - @hyperlane-xyz/helloworld@13.1.1
  - @hyperlane-xyz/sdk@13.1.1
  - @hyperlane-xyz/utils@13.1.1

## 13.1.0

### Patch Changes

- Updated dependencies [6e86efa]
- Updated dependencies [c42ea09]
- Updated dependencies [f41f766]
  - @hyperlane-xyz/sdk@13.1.0
  - @hyperlane-xyz/utils@13.1.0
  - @hyperlane-xyz/helloworld@13.1.0

## 13.0.0

### Patch Changes

- Updated dependencies [72b90f8]
- Updated dependencies [bc58283]
- Updated dependencies [0de63e0]
- Updated dependencies [2724559]
  - @hyperlane-xyz/sdk@13.0.0
  - @hyperlane-xyz/utils@13.0.0
  - @hyperlane-xyz/helloworld@13.0.0

## 12.6.0

### Minor Changes

- 1770318: Upgraded @hyperlane-xyz/registry to v14.0.0 and updated warp route config API usage.

### Patch Changes

- Updated dependencies [76f0eba]
- Updated dependencies [2ae0f72]
- Updated dependencies [672d6d1]
- Updated dependencies [1770318]
- Updated dependencies [1f370e6]
- Updated dependencies [7d56f2c]
- Updated dependencies [6a70b8d]
- Updated dependencies [d182d7d]
- Updated dependencies [248d2e1]
- Updated dependencies [e2a4727]
- Updated dependencies [b360802]
- Updated dependencies [e381a8d]
- Updated dependencies [f6ed6ad]
- Updated dependencies [31ee1c6]
- Updated dependencies [a36d5c1]
  - @hyperlane-xyz/sdk@12.6.0
  - @hyperlane-xyz/helloworld@12.6.0
  - @hyperlane-xyz/utils@12.6.0

## 12.5.0

### Patch Changes

- Updated dependencies [c8ace88]
  - @hyperlane-xyz/sdk@12.5.0
  - @hyperlane-xyz/helloworld@12.5.0
  - @hyperlane-xyz/utils@12.5.0

## 12.4.0

### Patch Changes

- Updated dependencies [d2babb7]
  - @hyperlane-xyz/sdk@12.4.0
  - @hyperlane-xyz/helloworld@12.4.0
  - @hyperlane-xyz/utils@12.4.0

## 12.3.0

### Minor Changes

- 6101959f7: Enhanced the router enrollment check to support non-fully connected warp routes using the `remoteRouters` property from the deployment config.

### Patch Changes

- Updated dependencies [6101959f7]
- Updated dependencies [5db39f493]
- Updated dependencies [7500bd6fe]
  - @hyperlane-xyz/sdk@12.3.0
  - @hyperlane-xyz/utils@12.3.0
  - @hyperlane-xyz/helloworld@12.3.0

## 12.2.0

### Patch Changes

- Updated dependencies [c7934f711]
- Updated dependencies [ecbacbdf2]
  - @hyperlane-xyz/sdk@12.2.0
  - @hyperlane-xyz/helloworld@12.2.0
  - @hyperlane-xyz/utils@12.2.0

## 12.1.0

### Minor Changes

- acbf5936a: New check: HyperlaneRouterChecker now compares the list of domains
  the Router is enrolled with against the warp route expectations.
  It will raise a violation for missing remote domains.
  `check-deploy` and `check-warp-deploy` scripts use this new check.

### Patch Changes

- Updated dependencies [acbf5936a]
- Updated dependencies [c757b6a18]
- Updated dependencies [a646f9ca1]
- Updated dependencies [3b615c892]
  - @hyperlane-xyz/sdk@12.1.0
  - @hyperlane-xyz/helloworld@12.1.0
  - @hyperlane-xyz/utils@12.1.0

## 12.0.0

### Minor Changes

- d478ffd08: updated warp ids and added new soon routes

### Patch Changes

- Updated dependencies [f7ca32315]
- Updated dependencies [4d3738d14]
- Updated dependencies [07321f6f0]
- Updated dependencies [59a087ded]
- Updated dependencies [59a087ded]
- Updated dependencies [337193305]
  - @hyperlane-xyz/sdk@12.0.0
  - @hyperlane-xyz/helloworld@12.0.0
  - @hyperlane-xyz/utils@12.0.0

## 11.0.0

### Minor Changes

- 888d180b6: Fixes a small bug when initializing a token adapter that caused the wrong adapter to be chosen when interacting with svm chains + add new warp ids for new soon wr deployments

### Patch Changes

- Updated dependencies [888d180b6]
- Updated dependencies [3b060c3e1]
  - @hyperlane-xyz/sdk@11.0.0
  - @hyperlane-xyz/utils@11.0.0
  - @hyperlane-xyz/helloworld@11.0.0

## 10.0.0

### Patch Changes

- 4fd5623b8: Fixes a bug where `SealevelHypCollateralAdapter` initialization logic erroneously set the `isSpl2022` property to false.

  It updates the `Token.getHypAdapter` and `Token.getAdapter` methods to be async so that before creating an instance of the `SealevelHypCollateralAdapter` class, the collateral account info can be retrieved on chain to set the correct spl standard.

- Updated dependencies [7dbf7e4fa]
- Updated dependencies [b8d95fc95]
- Updated dependencies [28ca87293]
- Updated dependencies [4fd5623b8]
  - @hyperlane-xyz/sdk@10.0.0
  - @hyperlane-xyz/utils@10.0.0
  - @hyperlane-xyz/helloworld@10.0.0

## 9.2.1

### Patch Changes

- Updated dependencies [e3d09168e]
  - @hyperlane-xyz/sdk@9.2.1
  - @hyperlane-xyz/helloworld@9.2.1
  - @hyperlane-xyz/utils@9.2.1

## 9.2.0

### Minor Changes

- ebc320c78: Updated the UBTC config getter to sync it with the soneium extension

### Patch Changes

- Updated dependencies [7fe739d52]
- Updated dependencies [3e66e8f12]
- Updated dependencies [3852a9015]
  - @hyperlane-xyz/sdk@9.2.0
  - @hyperlane-xyz/helloworld@9.2.0
  - @hyperlane-xyz/utils@9.2.0

## 9.1.0

### Patch Changes

- Updated dependencies [67d91e489]
- Updated dependencies [cad82683f]
- Updated dependencies [97c773476]
- Updated dependencies [351bf0010]
- Updated dependencies [cad82683f]
  - @hyperlane-xyz/sdk@9.1.0
  - @hyperlane-xyz/helloworld@9.1.0
  - @hyperlane-xyz/utils@9.1.0

## 9.0.0

### Patch Changes

- Updated dependencies [0d8624d99]
- Updated dependencies [b07e2f2ea]
- Updated dependencies [4df37393f]
- Updated dependencies [88970a78c]
  - @hyperlane-xyz/sdk@9.0.0
  - @hyperlane-xyz/utils@9.0.0
  - @hyperlane-xyz/helloworld@9.0.0

## 8.9.0

### Minor Changes

- 768b601da: updated the warp monitor to monitor extra lock boxes
- 33178eaa8: Move getRegistry function from the CLI to `@hyperlane-xyz/registry` package.

### Patch Changes

- Updated dependencies [05f89650b]
- Updated dependencies [d121c1cb8]
- Updated dependencies [3518f8901]
- Updated dependencies [d6ddf5b9e]
- Updated dependencies [766f50695]
- Updated dependencies [e78060d73]
- Updated dependencies [cb7c157f0]
- Updated dependencies [ede0cbc15]
- Updated dependencies [1955579cf]
- Updated dependencies [57137dad4]
- Updated dependencies [3518f8901]
- Updated dependencies [500249649]
- Updated dependencies [03266e2c2]
- Updated dependencies [cb93c13a4]
- Updated dependencies [456407dc7]
- Updated dependencies [4147f91cb]
  - @hyperlane-xyz/utils@8.9.0
  - @hyperlane-xyz/sdk@8.9.0
  - @hyperlane-xyz/helloworld@8.9.0

## 8.8.1

### Patch Changes

- Updated dependencies [c68529807]
  - @hyperlane-xyz/cli@8.8.1
  - @hyperlane-xyz/helloworld@8.8.1
  - @hyperlane-xyz/sdk@8.8.1
  - @hyperlane-xyz/utils@8.8.1

## 8.8.0

### Patch Changes

- Updated dependencies [719d022ec]
- Updated dependencies [c61546cb7]
- Updated dependencies [d82d24cc7]
- Updated dependencies [b054b0424]
  - @hyperlane-xyz/sdk@8.8.0
  - @hyperlane-xyz/cli@8.8.0
  - @hyperlane-xyz/helloworld@8.8.0
  - @hyperlane-xyz/utils@8.8.0

## 8.7.0

### Minor Changes

- db832b803: Added support for multiple registries in CLI with prioritization.

### Patch Changes

- Updated dependencies [bd0b8861f]
- Updated dependencies [55db270e3]
- Updated dependencies [b92eb1b57]
- Updated dependencies [db832b803]
- Updated dependencies [ede0cbc15]
- Updated dependencies [12e3c4da0]
- Updated dependencies [d6724c4c3]
- Updated dependencies [7dd1f64a6]
- Updated dependencies [d93a38cab]
  - @hyperlane-xyz/sdk@8.7.0
  - @hyperlane-xyz/cli@8.7.0
  - @hyperlane-xyz/helloworld@8.7.0
  - @hyperlane-xyz/utils@8.7.0

## 8.6.1

### Patch Changes

- @hyperlane-xyz/helloworld@8.6.1
- @hyperlane-xyz/sdk@8.6.1
- @hyperlane-xyz/utils@8.6.1

## 8.6.0

### Patch Changes

- Updated dependencies [407d82004]
- Updated dependencies [ac984a17b]
- Updated dependencies [276d7ce4e]
- Updated dependencies [ba50e62fc]
- Updated dependencies [1e6ee0b9c]
- Updated dependencies [77946bb13]
  - @hyperlane-xyz/sdk@8.6.0
  - @hyperlane-xyz/helloworld@8.6.0
  - @hyperlane-xyz/utils@8.6.0

## 8.5.0

### Patch Changes

- Updated dependencies [55b8ccdff]
  - @hyperlane-xyz/sdk@8.5.0
  - @hyperlane-xyz/helloworld@8.5.0
  - @hyperlane-xyz/utils@8.5.0

## 8.4.0

### Patch Changes

- Updated dependencies [f6b682cdb]
  - @hyperlane-xyz/sdk@8.4.0
  - @hyperlane-xyz/helloworld@8.4.0
  - @hyperlane-xyz/utils@8.4.0

## 8.3.0

### Minor Changes

- fed42c325: updated zero ETH warp route config getter
- 31c89a3c1: Add support for Artela config

### Patch Changes

- Updated dependencies [7546c0181]
- Updated dependencies [49856fbb9]
  - @hyperlane-xyz/sdk@8.3.0
  - @hyperlane-xyz/helloworld@8.3.0
  - @hyperlane-xyz/utils@8.3.0

## 8.2.0

### Minor Changes

- 28becff74: Add Artela/Base USDC and WETH warp route config

### Patch Changes

- Updated dependencies [69a684869]
  - @hyperlane-xyz/sdk@8.2.0
  - @hyperlane-xyz/helloworld@8.2.0
  - @hyperlane-xyz/utils@8.2.0

## 8.1.0

### Minor Changes

- 2d4963c62: Add USDC between Ink and Ethereum
- fc80df5b4: Add rstETH/ethereum-zircuit warp config

### Patch Changes

- Updated dependencies [79c61c891]
- Updated dependencies [9518dbc84]
- Updated dependencies [9ab961a79]
  - @hyperlane-xyz/sdk@8.1.0
  - @hyperlane-xyz/helloworld@8.1.0
  - @hyperlane-xyz/utils@8.1.0

## 8.0.0

### Minor Changes

- fd20bb1e9: Add FeeHook and Swell to pz and ez eth config generator. Bump up Registry 6.6.0
- 0e83758f4: added ubtc route extension config + usdc from appchain to base

### Patch Changes

- Updated dependencies [472b34670]
- Updated dependencies [79f8197f3]
- Updated dependencies [fd20bb1e9]
- Updated dependencies [26fbec8f6]
- Updated dependencies [71aefa03e]
- Updated dependencies [9f6b8c514]
- Updated dependencies [82cebabe4]
- Updated dependencies [95cc9571e]
- Updated dependencies [c690ca82f]
- Updated dependencies [5942e9cff]
- Updated dependencies [de1190656]
- Updated dependencies [e9911bb9d]
- Updated dependencies [8834a8c92]
  - @hyperlane-xyz/helloworld@8.0.0
  - @hyperlane-xyz/sdk@8.0.0
  - @hyperlane-xyz/utils@8.0.0

## 7.3.0

### Minor Changes

- 1ca857451: add USDC, USDT, cbBTC and ETH zeronetwork warp routes support in infra
- 323f0f158: Add ICAs management in core apply command

### Patch Changes

- Updated dependencies [2054f4f5b]
- Updated dependencies [a96448fa6]
- Updated dependencies [170a0fc73]
- Updated dependencies [9a09afcc7]
- Updated dependencies [24784af95]
- Updated dependencies [3e8dd70ac]
- Updated dependencies [aa1ea9a48]
- Updated dependencies [665a7b8d8]
- Updated dependencies [f0b98fdef]
- Updated dependencies [ff9e8a72b]
- Updated dependencies [97c1f80b7]
- Updated dependencies [323f0f158]
- Updated dependencies [61157097b]
  - @hyperlane-xyz/sdk@7.3.0
  - @hyperlane-xyz/helloworld@7.3.0
  - @hyperlane-xyz/utils@7.3.0

## 7.2.0

### Patch Changes

- Updated dependencies [81ab4332f]
- Updated dependencies [4b3537470]
- Updated dependencies [fa6d5f5c6]
- Updated dependencies [fa6d5f5c6]
  - @hyperlane-xyz/sdk@7.2.0
  - @hyperlane-xyz/utils@7.2.0
  - @hyperlane-xyz/helloworld@7.2.0

## 7.1.0

### Minor Changes

- 5db46bd31: Implements persistent relayer for use in CLI

### Patch Changes

- Updated dependencies [6f2d50fbd]
- Updated dependencies [1159e0f4b]
- Updated dependencies [0e285a443]
- Updated dependencies [ff2b4e2fb]
- Updated dependencies [0e285a443]
- Updated dependencies [5db46bd31]
- Updated dependencies [0cd65c571]
  - @hyperlane-xyz/sdk@7.1.0
  - @hyperlane-xyz/utils@7.1.0
  - @hyperlane-xyz/helloworld@7.1.0

## 7.0.0

### Minor Changes

- fa424826c: Add support for updating the mailbox proxy admin owner

### Patch Changes

- Updated dependencies [bbb970a44]
- Updated dependencies [fa424826c]
- Updated dependencies [f48cf8766]
- Updated dependencies [40d59a2f4]
- Updated dependencies [0264f709e]
- Updated dependencies [836060240]
- Updated dependencies [ba0122279]
- Updated dependencies [e6f9d5c4f]
- Updated dependencies [f24835438]
- Updated dependencies [5f41b1134]
  - @hyperlane-xyz/sdk@7.0.0
  - @hyperlane-xyz/utils@7.0.0
  - @hyperlane-xyz/helloworld@7.0.0

## 6.0.0

### Patch Changes

- Updated dependencies [7b3b07900]
- Updated dependencies [30d92c319]
- Updated dependencies [e3b97c455]
  - @hyperlane-xyz/sdk@6.0.0
  - @hyperlane-xyz/utils@6.0.0
  - @hyperlane-xyz/helloworld@6.0.0

## 5.7.0

### Patch Changes

- Updated dependencies [5dabdf388]
- Updated dependencies [469f2f340]
- Updated dependencies [e104cf6aa]
- Updated dependencies [d9505ab58]
- Updated dependencies [04108155d]
- Updated dependencies [7e9e248be]
- Updated dependencies [4c0605dca]
- Updated dependencies [db9196837]
- Updated dependencies [db5875cc2]
- Updated dependencies [56328e6e1]
- Updated dependencies [956ff752a]
- Updated dependencies [39a9b2038]
  - @hyperlane-xyz/sdk@5.7.0
  - @hyperlane-xyz/utils@5.7.0
  - @hyperlane-xyz/helloworld@5.7.0

## 5.6.2

### Patch Changes

- Updated dependencies [5fd4267e7]
- Updated dependencies [a36fc5fb2]
  - @hyperlane-xyz/utils@5.6.2
  - @hyperlane-xyz/sdk@5.6.2
  - @hyperlane-xyz/helloworld@5.6.2

## 5.6.1

### Patch Changes

- @hyperlane-xyz/helloworld@5.6.1
- @hyperlane-xyz/sdk@5.6.1
- @hyperlane-xyz/utils@5.6.1

## 5.6.0

### Minor Changes

- b3495b205: Updates the warpIds for Renzo's latest deployment to Sei and Taiko to be used by the Checker
- c3e9268f1: Add support for an arbitrary string in `reorgPeriod`, which is used as a block tag to get the finalized block.

### Patch Changes

- Updated dependencies [f1712deb7]
- Updated dependencies [46044a2e9]
- Updated dependencies [02a5b92ba]
- Updated dependencies [29341950e]
- Updated dependencies [8001bbbd6]
- Updated dependencies [32d0a67c2]
- Updated dependencies [b1ff48bd1]
- Updated dependencies [e89f9e35d]
- Updated dependencies [d41aa6928]
- Updated dependencies [c3e9268f1]
- Updated dependencies [7d7bcc1a3]
- Updated dependencies [7f3e0669d]
- Updated dependencies [2317eca3c]
  - @hyperlane-xyz/utils@5.6.0
  - @hyperlane-xyz/sdk@5.6.0
  - @hyperlane-xyz/helloworld@5.6.0

## 5.5.0

### Patch Changes

- Updated dependencies [2afc484a2]
- Updated dependencies [2afc484a2]
- Updated dependencies [3254472e0]
- Updated dependencies [fcfe91113]
- Updated dependencies [6176c9861]
  - @hyperlane-xyz/sdk@5.5.0
  - @hyperlane-xyz/utils@5.5.0
  - @hyperlane-xyz/helloworld@5.5.0

## 5.4.0

### Patch Changes

- Updated dependencies [4415ac224]
  - @hyperlane-xyz/utils@5.4.0
  - @hyperlane-xyz/sdk@5.4.0
  - @hyperlane-xyz/helloworld@5.4.0

## 5.3.0

### Patch Changes

- Updated dependencies [eb47aaee8]
- Updated dependencies [50319d8ba]
- Updated dependencies [35d4503b9]
- Updated dependencies [8de531fa4]
- Updated dependencies [746eeb9d9]
- Updated dependencies [fd536a79a]
- Updated dependencies [50319d8ba]
  - @hyperlane-xyz/sdk@5.3.0
  - @hyperlane-xyz/helloworld@5.3.0
  - @hyperlane-xyz/utils@5.3.0

## 5.2.1

### Patch Changes

- @hyperlane-xyz/helloworld@5.2.1
- @hyperlane-xyz/sdk@5.2.1
- @hyperlane-xyz/utils@5.2.1

## 5.2.0

### Minor Changes

- 203084df2: Added sdk support for Stake weighted ISM

### Patch Changes

- 5a0d68bdc: replace import console module with direct console
- Updated dependencies [a19e882fd]
- Updated dependencies [d6de34ad5]
- Updated dependencies [518a1bef9]
- Updated dependencies [203084df2]
- Updated dependencies [74a592e58]
- Updated dependencies [739af9a34]
- Updated dependencies [44588c31d]
- Updated dependencies [2bd540e0f]
- Updated dependencies [291c5fe36]
- Updated dependencies [69f17d99a]
- Updated dependencies [3ad5918da]
- Updated dependencies [291c5fe36]
- Updated dependencies [9563a8beb]
- Updated dependencies [73c232b3a]
- Updated dependencies [445b6222c]
- Updated dependencies [d6de34ad5]
- Updated dependencies [2e6176f67]
- Updated dependencies [f2783c03b]
- Updated dependencies [2ffb78f5c]
- Updated dependencies [3c07ded5b]
- Updated dependencies [815542dd7]
  - @hyperlane-xyz/sdk@5.2.0
  - @hyperlane-xyz/utils@5.2.0
  - @hyperlane-xyz/helloworld@5.2.0

## 5.1.0

### Minor Changes

- 013f19c64: Update to registry v2.5.0

### Patch Changes

- Updated dependencies [013f19c64]
- Updated dependencies [013f19c64]
- Updated dependencies [013f19c64]
- Updated dependencies [013f19c64]
- Updated dependencies [013f19c64]
- Updated dependencies [013f19c64]
- Updated dependencies [013f19c64]
- Updated dependencies [013f19c64]
- Updated dependencies [013f19c64]
- Updated dependencies [013f19c64]
- Updated dependencies [013f19c64]
- Updated dependencies [013f19c64]
- Updated dependencies [013f19c64]
- Updated dependencies [013f19c64]
- Updated dependencies [013f19c64]
- Updated dependencies [19f7d4fd9]
  - @hyperlane-xyz/sdk@5.1.0
  - @hyperlane-xyz/helloworld@5.1.0
  - @hyperlane-xyz/utils@5.1.0

## 5.0.0

### Minor Changes

- 388d25517: Added HyperlaneRelayer for relaying messages from the CLI

### Patch Changes

- Updated dependencies [2c0ae3cf3]
- Updated dependencies [0dedbf5a0]
- Updated dependencies [388d25517]
- Updated dependencies [69a39da1c]
- Updated dependencies [4907b510c]
- Updated dependencies [488f949ef]
- Updated dependencies [c7f5a35e8]
- Updated dependencies [7265a4087]
- Updated dependencies [0a40dcb8b]
- Updated dependencies [f83b492de]
- Updated dependencies [79740755b]
- Updated dependencies [8533f9e66]
- Updated dependencies [ed65556aa]
- Updated dependencies [ab827a3fa]
- Updated dependencies [dfa908796]
- Updated dependencies [ed63e04c4]
- Updated dependencies [dfa908796]
- Updated dependencies [5aa24611b]
- Updated dependencies [cfb890dc6]
- Updated dependencies [708999433]
- Updated dependencies [5529d98d0]
- Updated dependencies [62d71fad3]
- Updated dependencies [49986aa92]
- Updated dependencies [7fdd3958d]
- Updated dependencies [8e942d3c6]
- Updated dependencies [fef629673]
- Updated dependencies [be4617b18]
- Updated dependencies [1474865ae]
  - @hyperlane-xyz/sdk@5.0.0
  - @hyperlane-xyz/utils@5.0.0
  - @hyperlane-xyz/helloworld@5.0.0

## 4.1.0

### Minor Changes

- d31677224: Deploy to bob, mantle, taiko

### Patch Changes

- Updated dependencies [36e75af4e]
- Updated dependencies [d31677224]
- Updated dependencies [4cc9327e5]
- Updated dependencies [1687fca93]
  - @hyperlane-xyz/sdk@4.1.0
  - @hyperlane-xyz/helloworld@4.1.0
  - @hyperlane-xyz/utils@4.1.0

## 4.0.0

### Minor Changes

- 6398aab72: Upgrade registry to 2.1.1
- bf7ad09da: feat(cli): add `warp --symbol` flag

### Patch Changes

- Updated dependencies [b05ae38ac]
- Updated dependencies [9304fe241]
- Updated dependencies [6398aab72]
- Updated dependencies [bdcbe1d16]
- Updated dependencies [6b63c5d82]
- Updated dependencies [bf7ad09da]
- Updated dependencies [e38d31685]
- Updated dependencies [e0f226806]
- Updated dependencies [6db9fa9ad]
  - @hyperlane-xyz/sdk@4.0.0
  - @hyperlane-xyz/helloworld@4.0.0
  - @hyperlane-xyz/utils@4.0.0

## 3.16.0

### Minor Changes

- 5cc64eb09: Add support for new chains: linea, fraxtal, sei.
  Support osmosis remote.
  Drive-by fix to always fetch explorer API keys when running deploy script.

### Patch Changes

- 5cc64eb09: Allow selecting a specific chain to govern in check-deploy script
- Updated dependencies [f9bbdde76]
- Updated dependencies [5cc64eb09]
  - @hyperlane-xyz/sdk@3.16.0
  - @hyperlane-xyz/helloworld@3.16.0
  - @hyperlane-xyz/utils@3.16.0

## 3.15.1

### Patch Changes

- Updated dependencies [6620fe636]
- Updated dependencies [acaa22cd9]
- Updated dependencies [921e449b4]
  - @hyperlane-xyz/helloworld@3.15.1
  - @hyperlane-xyz/sdk@3.15.1
  - @hyperlane-xyz/utils@3.15.1

## 3.15.0

### Patch Changes

- Updated dependencies [51bfff683]
  - @hyperlane-xyz/sdk@3.15.0
  - @hyperlane-xyz/helloworld@3.15.0
  - @hyperlane-xyz/utils@3.15.0

## 3.14.0

### Patch Changes

- @hyperlane-xyz/helloworld@3.14.0
- @hyperlane-xyz/sdk@3.14.0
- @hyperlane-xyz/utils@3.14.0

## 3.13.0

### Minor Changes

- 39ea7cdef: Implement multi collateral warp routes
- 0cf692e73: Implement metadata builder fetching from message

### Patch Changes

- b6b26e2bb: fix: minor change was breaking in registry export
- Updated dependencies [b6b26e2bb]
- Updated dependencies [39ea7cdef]
- Updated dependencies [babe816f8]
- Updated dependencies [0cf692e73]
  - @hyperlane-xyz/helloworld@3.13.0
  - @hyperlane-xyz/sdk@3.13.0
  - @hyperlane-xyz/utils@3.13.0

## 3.12.0

### Patch Changes

- Updated dependencies [eba393680]
- Updated dependencies [69de68a66]
  - @hyperlane-xyz/sdk@3.12.0
  - @hyperlane-xyz/utils@3.12.0
  - @hyperlane-xyz/helloworld@3.12.0

## 3.11.1

### Patch Changes

- Updated dependencies [c900da187]
  - @hyperlane-xyz/sdk@3.11.1
  - @hyperlane-xyz/helloworld@3.11.1
  - @hyperlane-xyz/utils@3.11.1

## 3.11.0

### Minor Changes

- af2634207: Moved Hook/ISM reading into CLI.

### Patch Changes

- a86a8296b: Removes Gnosis safe util from infra in favor of SDK
- Updated dependencies [811ecfbba]
- Updated dependencies [f8b6ea467]
- Updated dependencies [d37cbab72]
- Updated dependencies [b6fdf2f7f]
- Updated dependencies [a86a8296b]
- Updated dependencies [2db77f177]
- Updated dependencies [3a08e31b6]
- Updated dependencies [917266dce]
- Updated dependencies [aab63d466]
- Updated dependencies [2e439423e]
- Updated dependencies [b63714ede]
- Updated dependencies [3528b281e]
- Updated dependencies [450e8e0d5]
- Updated dependencies [2b3f75836]
- Updated dependencies [af2634207]
  - @hyperlane-xyz/sdk@3.11.0
  - @hyperlane-xyz/helloworld@3.11.0
  - @hyperlane-xyz/utils@3.11.0

## 3.10.0

### Minor Changes

- 96485144a: SDK support for ICA deployment and operation.
- 38358ecec: Deprecate Polygon Mumbai testnet (soon to be replaced by Polygon Amoy testnet)
- 4e7a43be6: Replace Debug logger with Pino

### Patch Changes

- Updated dependencies [96485144a]
- Updated dependencies [38358ecec]
- Updated dependencies [ed0d4188c]
- Updated dependencies [4e7a43be6]
  - @hyperlane-xyz/helloworld@3.10.0
  - @hyperlane-xyz/utils@3.10.0
  - @hyperlane-xyz/sdk@3.10.0

## 3.9.0

### Patch Changes

- Updated dependencies [11f257ebc]
  - @hyperlane-xyz/sdk@3.9.0
  - @hyperlane-xyz/helloworld@3.9.0
  - @hyperlane-xyz/utils@3.9.0

## 3.8.2

### Patch Changes

- @hyperlane-xyz/helloworld@3.8.2
- @hyperlane-xyz/sdk@3.8.2
- @hyperlane-xyz/utils@3.8.2

## 3.8.1

### Patch Changes

- Updated dependencies [5daaae274]
  - @hyperlane-xyz/utils@3.8.1
  - @hyperlane-xyz/sdk@3.8.1
  - @hyperlane-xyz/helloworld@3.8.1

## 3.8.0

### Minor Changes

- 9681df08d: Remove support for goerli networks (including optimismgoerli, arbitrumgoerli, lineagoerli and polygonzkevmtestnet)
- 9681df08d: Enabled verification of contracts as part of the deployment flow.

  - Solidity build artifact is now included as part of the `@hyperlane-xyz/core` package.
  - Updated the `HyperlaneDeployer` to perform contract verification immediately after deploying a contract. A default verifier is instantiated using the core build artifact.
  - Updated the `HyperlaneIsmFactory` to re-use the `HyperlaneDeployer` for deployment where possible.
  - Minor logging improvements throughout deployers.

### Patch Changes

- 9681df08d: Removed basegoerli and moonbasealpha testnets
- 9681df08d: Add logos for plume to SDK
- 9681df08d: TestRecipient as part of core deployer
- 9681df08d: Update viction validator set
- 9681df08d: Patch transfer ownership in hook deployer
- Updated dependencies [9681df08d]
- Updated dependencies [9681df08d]
- Updated dependencies [9681df08d]
- Updated dependencies [9681df08d]
- Updated dependencies [9681df08d]
- Updated dependencies [9681df08d]
- Updated dependencies [9681df08d]
- Updated dependencies [9681df08d]
- Updated dependencies [9681df08d]
- Updated dependencies [9681df08d]
- Updated dependencies [9681df08d]
- Updated dependencies [9681df08d]
  - @hyperlane-xyz/sdk@3.8.0
  - @hyperlane-xyz/helloworld@3.8.0
  - @hyperlane-xyz/utils@3.8.0

## 3.7.0

### Minor Changes

- 54aeb6420: Added warp route artifacts type adopting registry schema

### Patch Changes

- 87151c62b: Bumped injective reorg period
- ab17af5f7: Updating HyperlaneIgpDeployer to configure storage gas oracles as part of deployment
- Updated dependencies [6f464eaed]
- Updated dependencies [87151c62b]
- Updated dependencies [ab17af5f7]
- Updated dependencies [7b40232af]
- Updated dependencies [54aeb6420]
  - @hyperlane-xyz/sdk@3.7.0
  - @hyperlane-xyz/helloworld@3.7.0
  - @hyperlane-xyz/utils@3.7.0

## 3.6.2

### Patch Changes

- @hyperlane-xyz/helloworld@3.6.2
- @hyperlane-xyz/sdk@3.6.2
- @hyperlane-xyz/utils@3.6.2

## 3.6.1

### Patch Changes

- ae4476ad0: Bumped mantapacific reorgPeriod to 1, a reorg period in chain metadata is now required by infra.
- e4e4f93fc: Support pausable ISM in deployer and checker
- Updated dependencies [3c298d064]
- Updated dependencies [ae4476ad0]
- Updated dependencies [f3b7ddb69]
- Updated dependencies [df24eec8b]
- Updated dependencies [78e50e7da]
- Updated dependencies [e4e4f93fc]
  - @hyperlane-xyz/utils@3.6.1
  - @hyperlane-xyz/sdk@3.6.1
  - @hyperlane-xyz/helloworld@3.6.1

## 3.6.0

### Patch Changes

- 67a6d971e: Added `shouldRecover` flag to deployContractFromFactory so that the `TestRecipientDeployer` can deploy new contracts if it's not the owner of the prior deployments (We were recovering the SDK artifacts which meant the deployer won't be able to set the ISM as they needed)
- Updated dependencies [67a6d971e]
- Updated dependencies [612d4163a]
- Updated dependencies [0488ef31d]
- Updated dependencies [8d8ba3f7a]
  - @hyperlane-xyz/sdk@3.6.0
  - @hyperlane-xyz/helloworld@3.6.0
  - @hyperlane-xyz/utils@3.6.0

## 3.5.1

### Patch Changes

- Updated dependencies [a04454d6d]
  - @hyperlane-xyz/sdk@3.5.1
  - @hyperlane-xyz/helloworld@3.5.1
  - @hyperlane-xyz/utils@3.5.1

## 3.5.0

### Minor Changes

- 655b6a0cd: Redeploy Routing ISM Factories

### Patch Changes

- f7d285e3a: Adds Test Recipient addresses to the SDK artifacts
- Updated dependencies [655b6a0cd]
- Updated dependencies [08ba0d32b]
- Updated dependencies [f7d285e3a]
  - @hyperlane-xyz/sdk@3.5.0
  - @hyperlane-xyz/helloworld@3.5.0
  - @hyperlane-xyz/utils@3.5.0

## 3.4.0

### Patch Changes

- e06fe0b32: Supporting DefaultFallbackRoutingIsm through non-factory deployments
- Updated dependencies [7919417ec]
- Updated dependencies [fd4fc1898]
- Updated dependencies [e06fe0b32]
- Updated dependencies [b832e57ae]
- Updated dependencies [79c96d718]
  - @hyperlane-xyz/sdk@3.4.0
  - @hyperlane-xyz/utils@3.4.0
  - @hyperlane-xyz/helloworld@3.4.0

## 3.3.0

### Patch Changes

- 7e620c9df: Allow CLI to accept hook as a config
- 9f2c7ce7c: Removing agentStartBlocks and using mailbox.deployedBlock() instead
- Updated dependencies [7e620c9df]
- Updated dependencies [350175581]
- Updated dependencies [9f2c7ce7c]
  - @hyperlane-xyz/sdk@3.3.0
  - @hyperlane-xyz/helloworld@3.3.0
  - @hyperlane-xyz/utils@3.3.0

## 3.2.0

### Patch Changes

- Updated dependencies [df693708b]
  - @hyperlane-xyz/sdk@3.2.0
  - @hyperlane-xyz/helloworld@3.2.0
  - @hyperlane-xyz/utils@3.2.0

## 3.1.10

### Patch Changes

- Updated dependencies [c9e0aedae]
  - @hyperlane-xyz/helloworld@3.1.10
  - @hyperlane-xyz/sdk@3.1.10
  - @hyperlane-xyz/utils@3.1.10<|MERGE_RESOLUTION|>--- conflicted
+++ resolved
@@ -1,8 +1,16 @@
 # @hyperlane-xyz/infra
 
-<<<<<<< HEAD
 ## 15.0.0-beta.0
-=======
+
+### Patch Changes
+
+- Updated dependencies [e0c69e255]
+- Updated dependencies [e0ea8910c]
+- Updated dependencies [d16a853c0]
+  - @hyperlane-xyz/utils@15.0.0-beta.0
+  - @hyperlane-xyz/sdk@15.0.0-beta.0
+  - @hyperlane-xyz/helloworld@15.0.0-beta.0
+
 ## 17.0.0
 
 ### Patch Changes
@@ -66,20 +74,11 @@
   - @hyperlane-xyz/utils@16.0.0
 
 ## 15.0.0
->>>>>>> bd94ae8c
 
 ### Patch Changes
 
 - Updated dependencies [451f3f6c3]
 - Updated dependencies [23861b70a]
-<<<<<<< HEAD
-- Updated dependencies [e0c69e255]
-- Updated dependencies [e0ea8910c]
-- Updated dependencies [d16a853c0]
-  - @hyperlane-xyz/utils@15.0.0-beta.0
-  - @hyperlane-xyz/sdk@15.0.0-beta.0
-  - @hyperlane-xyz/helloworld@15.0.0-beta.0
-=======
 - Updated dependencies [a33c8abd4]
 - Updated dependencies [a33c8abd4]
 - Updated dependencies [e0ea8910c]
@@ -87,7 +86,6 @@
   - @hyperlane-xyz/utils@15.0.0
   - @hyperlane-xyz/sdk@15.0.0
   - @hyperlane-xyz/helloworld@15.0.0
->>>>>>> bd94ae8c
 
 ## 14.4.0
 
