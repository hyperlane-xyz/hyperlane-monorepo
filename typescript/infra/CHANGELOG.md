--- conflicted
+++ resolved
@@ -1,7 +1,5 @@
 # @hyperlane-xyz/infra
 
-<<<<<<< HEAD
-=======
 ## 7.3.0
 
 ### Minor Changes
@@ -28,7 +26,6 @@
   - @hyperlane-xyz/helloworld@7.3.0
   - @hyperlane-xyz/utils@7.3.0
 
->>>>>>> 16501ca0
 ## 7.2.0
 
 ### Patch Changes
