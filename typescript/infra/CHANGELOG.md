--- conflicted
+++ resolved
@@ -1,7 +1,5 @@
 # @hyperlane-xyz/infra
 
-<<<<<<< HEAD
-=======
 ## 13.2.1
 
 ### Patch Changes
@@ -61,7 +59,6 @@
   - @hyperlane-xyz/utils@13.0.0
   - @hyperlane-xyz/helloworld@13.0.0
 
->>>>>>> 9e40cf18
 ## 12.6.0
 
 ### Minor Changes
