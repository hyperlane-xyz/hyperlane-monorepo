--- conflicted
+++ resolved
@@ -1,9 +1,5 @@
 import { RouterConfig } from '@abacus-network/deploy';
-<<<<<<< HEAD
-import { ChainName, ChainMap } from '@abacus-network/sdk';
-=======
-import { ChainName } from '@abacus-network/sdk';
->>>>>>> a424371e
+import { ChainMap, ChainName } from '@abacus-network/sdk';
 import { types } from '@abacus-network/utils';
 
 export type GovernanceConfigAddresses = {
