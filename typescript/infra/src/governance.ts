import { Argv } from 'yargs';

import { ChainName } from '@hyperlane-xyz/sdk';
import { Address, eqAddressEvm } from '@hyperlane-xyz/utils';

import {
  getGovernanceSafes,
  getGovernanceTimelocks,
  getLegacyGovernanceIcas,
} from '../config/environments/mainnet3/governance/utils.js';

import { DeployEnvironment } from './config/environment.js';

export enum GovernanceType {
  AbacusWorks = 'abacusWorks',
  Regular = 'regular',
  Irregular = 'irregular',
  OUSDT = 'ousdt',
}

export enum Owner {
  ICA = 'ICA',
  SAFE = 'SAFE',
  DEPLOYER = 'DEPLOYER KEY',
  TIMELOCK = 'TIMELOCK',
  UNKNOWN = 'UNKNOWN',
}

export const DEPLOYERS: Record<DeployEnvironment, Address> = {
  mainnet3: '0xa7ECcdb9Be08178f896c26b7BbD8C3D4E844d9Ba',
  testnet4: '0xfaD1C94469700833717Fa8a3017278BC1cA8031C',
  test: '0xf39Fd6e51aad88F6F4ce6aB8827279cffFb92266',
};

export function withGovernanceType<T>(args: Argv<T>) {
  return args.option('governanceType', {
    type: 'string',
    description: 'Type of governance to use',
    choices: Object.values(GovernanceType),
    default: GovernanceType.Regular,
  });
}

export async function determineGovernanceType(
  chain: ChainName,
  address: Address,
): Promise<{
  ownerType: Owner | null;
  governanceType: GovernanceType;
}> {
  if (
    Object.values(DEPLOYERS).some((deployer) => eqAddressEvm(deployer, address))
  ) {
    return {
      ownerType: Owner.DEPLOYER,
      governanceType: GovernanceType.AbacusWorks,
    };
  }

  for (const governanceType of Object.values(GovernanceType)) {
<<<<<<< HEAD
=======
    const icas = getGovernanceIcas(governanceType);
    if (icas[chain] && eqAddressEvm(icas[chain], address)) {
      return { ownerType: Owner.ICA, governanceType };
    }
>>>>>>> bfea74da
    const timelocks = getGovernanceTimelocks(governanceType);
    if (timelocks[chain] && eqAddressEvm(timelocks[chain], address)) {
      return { ownerType: Owner.TIMELOCK, governanceType };
    }
<<<<<<< HEAD
    const icas = getLegacyGovernanceIcas(governanceType);
    if (icas[chain] && eqAddressEvm(icas[chain], address)) {
=======
    const legacyIcas = getLegacyGovernanceIcas(governanceType);
    if (legacyIcas[chain] && eqAddressEvm(legacyIcas[chain], address)) {
>>>>>>> bfea74da
      return { ownerType: Owner.ICA, governanceType };
    }
    const safes = getGovernanceSafes(governanceType);
    if (safes[chain] && eqAddressEvm(safes[chain], address)) {
      return { ownerType: Owner.SAFE, governanceType };
    }
  }

  return {
    ownerType: Owner.UNKNOWN,
    governanceType: GovernanceType.AbacusWorks,
  };
}<|MERGE_RESOLUTION|>--- conflicted
+++ resolved
@@ -4,6 +4,7 @@
 import { Address, eqAddressEvm } from '@hyperlane-xyz/utils';
 
 import {
+  getGovernanceIcas,
   getGovernanceSafes,
   getGovernanceTimelocks,
   getLegacyGovernanceIcas,
@@ -58,24 +59,16 @@
   }
 
   for (const governanceType of Object.values(GovernanceType)) {
-<<<<<<< HEAD
-=======
     const icas = getGovernanceIcas(governanceType);
     if (icas[chain] && eqAddressEvm(icas[chain], address)) {
       return { ownerType: Owner.ICA, governanceType };
     }
->>>>>>> bfea74da
     const timelocks = getGovernanceTimelocks(governanceType);
     if (timelocks[chain] && eqAddressEvm(timelocks[chain], address)) {
       return { ownerType: Owner.TIMELOCK, governanceType };
     }
-<<<<<<< HEAD
-    const icas = getLegacyGovernanceIcas(governanceType);
-    if (icas[chain] && eqAddressEvm(icas[chain], address)) {
-=======
     const legacyIcas = getLegacyGovernanceIcas(governanceType);
     if (legacyIcas[chain] && eqAddressEvm(legacyIcas[chain], address)) {
->>>>>>> bfea74da
       return { ownerType: Owner.ICA, governanceType };
     }
     const safes = getGovernanceSafes(governanceType);
