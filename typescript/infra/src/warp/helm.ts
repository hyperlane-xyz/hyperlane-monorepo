import { confirm } from '@inquirer/prompts';
import path from 'path';

import {
  ChainMap,
  IToken,
  MultiProtocolProvider,
  SealevelHypTokenAdapter,
  TokenStandard,
  WarpCore,
} from '@hyperlane-xyz/sdk';
import { difference, rootLogger } from '@hyperlane-xyz/utils';

import { WarpRouteIds } from '../../config/environments/mainnet3/warp/warpIds.js';
import {
  getChainAddresses,
  getRegistry,
  getWarpCoreConfig,
} from '../../config/registry.js';
import { DeployEnvironment } from '../../src/config/environment.js';
import { HelmManager, removeHelmRelease } from '../../src/utils/helm.js';
import { execCmdAndParseJson, getInfraPath } from '../../src/utils/utils.js';

// TODO: once we have automated tooling for ATA payer balances and a
// consolidated source of truth, move away from this hardcoded setup.
const ataPayerAlertThreshold: ChainMap<number> = {
  eclipsemainnet: 0.01,
  solanamainnet: 0.2,
  soon: 0.01,
  sonicsvm: 0.1,
};

// Require the ATA payer balance to be at least this factor of the minimum,
// i.e. 15% higher than the alert threshold.
const minAtaPayerBalanceFactor: number = 1.15;

export class WarpRouteMonitorHelmManager extends HelmManager {
  static helmReleasePrefix: string = 'hyperlane-warp-route-';

  readonly helmChartPath: string = path.join(
    getInfraPath(),
    './helm/warp-routes',
  );

  constructor(
    readonly warpRouteId: string,
    readonly runEnv: DeployEnvironment,
    readonly environmentChainNames: string[],
    readonly registryCommit: string,
  ) {
    super();
  }

  async runPreflightChecks(multiProtocolProvider: MultiProtocolProvider) {
    const warpCoreConfig = getWarpCoreConfig(this.warpRouteId);
    if (!warpCoreConfig) {
      throw new Error(
        `Warp Route ID not found in registry: ${this.warpRouteId}`,
      );
    }

    const warpCore = WarpCore.FromConfig(multiProtocolProvider, warpCoreConfig);

    for (const token of warpCore.tokens) {
      // If the token is a SealevelHypCollateral or SealevelHypSynthetic, we need to ensure
      // the ATA payer is sufficiently funded.
      if (
        token.standard === TokenStandard.SealevelHypCollateral ||
        token.standard === TokenStandard.SealevelHypSynthetic
      ) {
        await this.ensureAtaPayerBalanceSufficient(warpCore, token);
      }
    }
  }

  async helmValues() {
    return {
      image: {
        repository: 'gcr.io/abacus-labs-dev/hyperlane-monorepo',
<<<<<<< HEAD
        tag: '79599c0-20250221-183747',
=======
        tag: '2c5dc90-20250225-224713',
>>>>>>> 7c95140f
      },
      warpRouteId: this.warpRouteId,
      fullnameOverride: this.helmReleaseName,
      environment: this.runEnv,
      hyperlane: {
        chains: this.environmentChainNames,
        registryCommit: this.registryCommit,
      },
    };
  }

  get namespace() {
    return this.runEnv;
  }

  get helmReleaseName() {
    return WarpRouteMonitorHelmManager.getHelmReleaseName(this.warpRouteId);
  }

  static getHelmReleaseName(warpRouteId: string): string {
    let name = `${WarpRouteMonitorHelmManager.helmReleasePrefix}${warpRouteId
      .toLowerCase()
      .replaceAll('/', '-')}`;

    // 52 because the max label length is 63, and there is an auto appended 11 char
    // suffix, e.g. `controller-revision-hash=hyperlane-warp-route-tia-mantapacific-neutron-566dc75599`
    const maxChars = 52;

    // Max out length, and it can't end with a dash.
    if (name.length > maxChars) {
      name = name.slice(0, maxChars);
      name = name.replace(/-+$/, '');
    }
    return name;
  }

  // Gets all Warp Monitor Helm Releases in the given namespace.
  static async getWarpMonitorHelmReleases(
    namespace: string,
  ): Promise<string[]> {
    const results = await execCmdAndParseJson(
      `helm list --filter '${WarpRouteMonitorHelmManager.helmReleasePrefix}.+' -o json -n ${namespace}`,
    );
    return results.map((r: any) => r.name);
  }

  // This method is used to uninstall any stale Warp Monitors.
  // This can happen if a Warp Route ID is changed or removed.
  // Any warp monitor helm releases found that do not relate to known warp route ids
  // will be prompted for uninstallation.
  static async uninstallUnknownWarpMonitorReleases(namespace: string) {
    const allExpectedHelmReleaseNames = Object.values(WarpRouteIds).map(
      WarpRouteMonitorHelmManager.getHelmReleaseName,
    );
    const helmReleases =
      await WarpRouteMonitorHelmManager.getWarpMonitorHelmReleases(namespace);

    const unknownHelmReleases = difference(
      new Set(helmReleases),
      new Set(allExpectedHelmReleaseNames),
    );
    for (const helmRelease of unknownHelmReleases) {
      rootLogger.warn(
        `Unknown Warp Monitor Helm Release: ${helmRelease} (possibly a release from a stale Warp Route ID).`,
      );
      const uninstall = await confirm({
        message:
          "Would you like to uninstall this Helm Release? Make extra sure it shouldn't exist!",
      });
      if (uninstall) {
        rootLogger.info(`Uninstalling Helm Release: ${helmRelease}`);
        await removeHelmRelease(helmRelease, namespace);
      } else {
        rootLogger.info(`Skipping uninstall of Helm Release: ${helmRelease}`);
      }
    }
  }

  async ensureAtaPayerBalanceSufficient(warpCore: WarpCore, token: IToken) {
    if (!ataPayerAlertThreshold[token.chainName]) {
      rootLogger.warn(
        `No ATA payer alert threshold set for chain: ${token.chainName}. Skipping balance check.`,
      );
      return;
    }

    const registry = getRegistry();
    const chainAddresses = registry.getChainAddresses(token.chainName);
    warpCore.multiProvider.metadata[token.chainName] = {
      ...warpCore.multiProvider.metadata[token.chainName],
      // Hack to get the Mailbox address into the metadata, which WarpCore requires for Sealevel chains.
      // This should probably be refactored in the SDK at some point.
      // @ts-ignore
      mailbox: chainAddresses.mailbox,
    };

    const adapter = token.getAdapter(
      warpCore.multiProvider,
    ) as SealevelHypTokenAdapter;
    const ataPayer = adapter.deriveAtaPayerAccount();
    const provider = adapter.multiProvider.getSolanaWeb3Provider(
      token.chainName,
    );
    const ataPayerBalanceLamports = await provider.getBalance(ataPayer);
    const ataPayerBalance = ataPayerBalanceLamports / 1e9;

    const desiredBalance =
      ataPayerAlertThreshold[token.chainName] * minAtaPayerBalanceFactor;
    if (ataPayerBalance < desiredBalance) {
      rootLogger.warn(
        `WARNING: ATA payer balance for ${
          token.chainName
        } is below the alert threshold. Desired balance: ${desiredBalance}, current balance: ${ataPayerBalance}. Please fund the ATA payer account: ${ataPayer.toBase58()} on ${
          token.chainName
        }`,
      );
      await confirm({
        message: 'Continue?',
      });
    } else {
      rootLogger.info(
        `ATA payer balance for ${
          token.chainName
        } is sufficient. Current balance: ${ataPayerBalance}, ATA payer: ${ataPayer.toBase58()}`,
      );
    }
  }
}<|MERGE_RESOLUTION|>--- conflicted
+++ resolved
@@ -12,11 +12,7 @@
 import { difference, rootLogger } from '@hyperlane-xyz/utils';
 
 import { WarpRouteIds } from '../../config/environments/mainnet3/warp/warpIds.js';
-import {
-  getChainAddresses,
-  getRegistry,
-  getWarpCoreConfig,
-} from '../../config/registry.js';
+import { getRegistry, getWarpCoreConfig } from '../../config/registry.js';
 import { DeployEnvironment } from '../../src/config/environment.js';
 import { HelmManager, removeHelmRelease } from '../../src/utils/helm.js';
 import { execCmdAndParseJson, getInfraPath } from '../../src/utils/utils.js';
@@ -77,11 +73,7 @@
     return {
       image: {
         repository: 'gcr.io/abacus-labs-dev/hyperlane-monorepo',
-<<<<<<< HEAD
-        tag: '79599c0-20250221-183747',
-=======
         tag: '2c5dc90-20250225-224713',
->>>>>>> 7c95140f
       },
       warpRouteId: this.warpRouteId,
       fullnameOverride: this.helmReleaseName,
