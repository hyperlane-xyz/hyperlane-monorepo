import { confirm } from '@inquirer/prompts';
import path from 'path';

import {
  ChainMap,
  IToken,
  MultiProtocolProvider,
  SealevelHypTokenAdapter,
  TokenStandard,
  WarpCore,
} from '@hyperlane-xyz/sdk';
import { difference, rootLogger } from '@hyperlane-xyz/utils';

import { WarpRouteIds } from '../../config/environments/mainnet3/warp/warpIds.js';
import { getRegistry, getWarpCoreConfig } from '../../config/registry.js';
import { DeployEnvironment } from '../../src/config/environment.js';
import { HelmManager, removeHelmRelease } from '../../src/utils/helm.js';
import { execCmdAndParseJson, getInfraPath } from '../../src/utils/utils.js';

// TODO: once we have automated tooling for ATA payer balances and a
// consolidated source of truth, move away from this hardcoded setup.
const ataPayerAlertThreshold: ChainMap<number> = {
  eclipsemainnet: 0.01,
  solanamainnet: 0.2,
  soon: 0.01,
  sonicsvm: 0.1,
};

// Require the ATA payer balance to be at least this factor of the minimum,
// i.e. 15% higher than the alert threshold.
const minAtaPayerBalanceFactor: number = 1.15;

export class WarpRouteMonitorHelmManager extends HelmManager {
  static helmReleasePrefix: string = 'hyperlane-warp-route-';

  readonly helmChartPath: string = path.join(
    getInfraPath(),
    './helm/warp-routes',
  );

  constructor(
    readonly warpRouteId: string,
    readonly runEnv: DeployEnvironment,
    readonly environmentChainNames: string[],
    readonly registryCommit: string,
  ) {
    super();
  }

  async runPreflightChecks(multiProtocolProvider: MultiProtocolProvider) {
    const warpCoreConfig = getWarpCoreConfig(this.warpRouteId);
    if (!warpCoreConfig) {
      throw new Error(
        `Warp Route ID not found in registry: ${this.warpRouteId}`,
      );
    }

    const warpCore = WarpCore.FromConfig(multiProtocolProvider, warpCoreConfig);

    for (const token of warpCore.tokens) {
      // If the token is a SealevelHypCollateral or SealevelHypSynthetic, we need to ensure
      // the ATA payer is sufficiently funded.
      if (
        token.standard === TokenStandard.SealevelHypCollateral ||
        token.standard === TokenStandard.SealevelHypSynthetic
      ) {
        await this.ensureAtaPayerBalanceSufficient(warpCore, token);
      }
    }
  }

  async helmValues() {
    return {
      image: {
        repository: 'gcr.io/abacus-labs-dev/hyperlane-monorepo',
<<<<<<< HEAD
        tag: '5ad1aed-20250509-141037',
=======
        tag: '2b5270f-20250602-183149',
>>>>>>> 9e40cf18
      },
      warpRouteId: this.warpRouteId,
      fullnameOverride: this.helmReleaseName,
      environment: this.runEnv,
      hyperlane: {
        chains: this.environmentChainNames,
        registryCommit: this.registryCommit,
      },
    };
  }

  get namespace() {
    return this.runEnv;
  }

  get helmReleaseName() {
    return WarpRouteMonitorHelmManager.getHelmReleaseName(this.warpRouteId);
  }

  static getHelmReleaseName(warpRouteId: string): string {
    let name = `${WarpRouteMonitorHelmManager.helmReleasePrefix}${warpRouteId
      .toLowerCase()
      .replaceAll('/', '-')}`;

    // 52 because the max label length is 63, and there is an auto appended 11 char
    // suffix, e.g. `controller-revision-hash=hyperlane-warp-route-tia-mantapacific-neutron-566dc75599`
    const maxChars = 52;

    // Max out length, and it can't end with a dash.
    if (name.length > maxChars) {
      name = name.slice(0, maxChars);
      name = name.replace(/-+$/, '');
    }
    return name;
  }

  // Gets all Warp Monitor Helm Releases in the given namespace.
  static async getWarpMonitorHelmReleases(
    namespace: string,
  ): Promise<string[]> {
    const results = await execCmdAndParseJson(
      `helm list --filter '${WarpRouteMonitorHelmManager.helmReleasePrefix}.+' -o json -n ${namespace}`,
    );
    return results.map((r: any) => r.name);
  }

  // This method is used to uninstall any stale Warp Monitors.
  // This can happen if a Warp Route ID is changed or removed.
  // Any warp monitor helm releases found that do not relate to known warp route ids
  // will be prompted for uninstallation.
  static async uninstallUnknownWarpMonitorReleases(namespace: string) {
    const allExpectedHelmReleaseNames = Object.values(WarpRouteIds).map(
      WarpRouteMonitorHelmManager.getHelmReleaseName,
    );
    const helmReleases =
      await WarpRouteMonitorHelmManager.getWarpMonitorHelmReleases(namespace);

    const unknownHelmReleases = difference(
      new Set(helmReleases),
      new Set(allExpectedHelmReleaseNames),
    );
    for (const helmRelease of unknownHelmReleases) {
      rootLogger.warn(
        `Unknown Warp Monitor Helm Release: ${helmRelease} (possibly a release from a stale Warp Route ID).`,
      );
      const uninstall = await confirm({
        message:
          "Would you like to uninstall this Helm Release? Make extra sure it shouldn't exist!",
      });
      if (uninstall) {
        rootLogger.info(`Uninstalling Helm Release: ${helmRelease}`);
        await removeHelmRelease(helmRelease, namespace);
      } else {
        rootLogger.info(`Skipping uninstall of Helm Release: ${helmRelease}`);
      }
    }
  }

  async ensureAtaPayerBalanceSufficient(warpCore: WarpCore, token: IToken) {
    if (!ataPayerAlertThreshold[token.chainName]) {
      rootLogger.warn(
        `No ATA payer alert threshold set for chain: ${token.chainName}. Skipping balance check.`,
      );
      return;
    }

    const registry = getRegistry();
    const chainAddresses = registry.getChainAddresses(token.chainName);
    warpCore.multiProvider.metadata[token.chainName] = {
      ...warpCore.multiProvider.metadata[token.chainName],
      // Hack to get the Mailbox address into the metadata, which WarpCore requires for Sealevel chains.
      // This should probably be refactored in the SDK at some point.
      // @ts-ignore
      mailbox: chainAddresses.mailbox,
    };

    const adapter = token.getAdapter(
      warpCore.multiProvider,
    ) as SealevelHypTokenAdapter;
    const ataPayer = adapter.deriveAtaPayerAccount();
    const provider = adapter.multiProvider.getSolanaWeb3Provider(
      token.chainName,
    );
    const ataPayerBalanceLamports = await provider.getBalance(ataPayer);
    const ataPayerBalance = ataPayerBalanceLamports / 1e9;

    const desiredBalance =
      ataPayerAlertThreshold[token.chainName] * minAtaPayerBalanceFactor;
    if (ataPayerBalance < desiredBalance) {
      rootLogger.warn(
        `WARNING: ATA payer balance for ${
          token.chainName
        } is below the alert threshold. Desired balance: ${desiredBalance}, current balance: ${ataPayerBalance}. Please fund the ATA payer account: ${ataPayer.toBase58()} on ${
          token.chainName
        }`,
      );
      await confirm({
        message: 'Continue?',
      });
    } else {
      rootLogger.info(
        `ATA payer balance for ${
          token.chainName
        } is sufficient. Current balance: ${ataPayerBalance}, ATA payer: ${ataPayer.toBase58()}`,
      );
    }
  }
}<|MERGE_RESOLUTION|>--- conflicted
+++ resolved
@@ -73,11 +73,7 @@
     return {
       image: {
         repository: 'gcr.io/abacus-labs-dev/hyperlane-monorepo',
-<<<<<<< HEAD
-        tag: '5ad1aed-20250509-141037',
-=======
         tag: '2b5270f-20250602-183149',
->>>>>>> 9e40cf18
       },
       warpRouteId: this.warpRouteId,
       fullnameOverride: this.helmReleaseName,
