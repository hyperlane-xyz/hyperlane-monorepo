--- conflicted
+++ resolved
@@ -1,8 +1,6 @@
 import { confirm } from '@inquirer/prompts';
 import path from 'path';
 
-<<<<<<< HEAD
-=======
 import {
   ChainMap,
   IToken,
@@ -11,7 +9,6 @@
   TokenStandard,
   WarpCore,
 } from '@hyperlane-xyz/sdk';
->>>>>>> e861535d
 import { difference, rootLogger } from '@hyperlane-xyz/utils';
 
 import { WarpRouteIds } from '../../config/environments/mainnet3/warp/warpIds.js';
@@ -80,11 +77,7 @@
     return {
       image: {
         repository: 'gcr.io/abacus-labs-dev/hyperlane-monorepo',
-<<<<<<< HEAD
-        tag: '49992bf-20250122-142014',
-=======
         tag: '83d5ea1-20250227-105909',
->>>>>>> e861535d
       },
       warpRouteId: this.warpRouteId,
       fullnameOverride: this.helmReleaseName,
