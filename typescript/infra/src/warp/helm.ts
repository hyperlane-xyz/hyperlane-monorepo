--- conflicted
+++ resolved
@@ -73,11 +73,7 @@
     return {
       image: {
         repository: 'gcr.io/abacus-labs-dev/hyperlane-monorepo',
-<<<<<<< HEAD
-        tag: 'f3e6d2b-20250312-085321',
-=======
         tag: '1c4185a-20250312-165755',
->>>>>>> 3ed9d574
       },
       warpRouteId: this.warpRouteId,
       fullnameOverride: this.helmReleaseName,
