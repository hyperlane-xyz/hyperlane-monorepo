--- conflicted
+++ resolved
@@ -96,11 +96,7 @@
     return {
       image: {
         repository: 'gcr.io/abacus-labs-dev/hyperlane-monorepo',
-<<<<<<< HEAD
-        tag: '6b39cc2-20250811-150849',
-=======
         tag: '15e2d5a-20251017-141153',
->>>>>>> bfea74da
       },
       warpRouteId: this.warpRouteId,
       fullnameOverride: this.helmReleaseName,
