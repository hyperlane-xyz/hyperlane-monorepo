--- conflicted
+++ resolved
@@ -73,11 +73,7 @@
     return {
       image: {
         repository: 'gcr.io/abacus-labs-dev/hyperlane-monorepo',
-<<<<<<< HEAD
-        tag: '0e5c941-20250403-162701',
-=======
         tag: 'e6aa40b-20250402-213202',
->>>>>>> f540e655
       },
       warpRouteId: this.warpRouteId,
       fullnameOverride: this.helmReleaseName,
