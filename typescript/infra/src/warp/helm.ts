--- conflicted
+++ resolved
@@ -73,11 +73,7 @@
     return {
       image: {
         repository: 'gcr.io/abacus-labs-dev/hyperlane-monorepo',
-<<<<<<< HEAD
-        tag: '704190b-20250427-125631',
-=======
         tag: '7aae0ec-20250521-103450',
->>>>>>> af81e3d4
       },
       warpRouteId: this.warpRouteId,
       fullnameOverride: this.helmReleaseName,
