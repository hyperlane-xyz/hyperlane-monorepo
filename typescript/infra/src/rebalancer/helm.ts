--- conflicted
+++ resolved
@@ -75,11 +75,7 @@
     return {
       image: {
         repository: 'gcr.io/abacus-labs-dev/hyperlane-monorepo',
-<<<<<<< HEAD
-        tag: '27f4f0f-20250721-094932',
-=======
         tag: '7c02f78-20250721-125228',
->>>>>>> 1e2bc95e
       },
       withMetrics: this.withMetrics,
       fullnameOverride: this.helmReleaseName,
