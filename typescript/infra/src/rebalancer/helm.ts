--- conflicted
+++ resolved
@@ -75,11 +75,7 @@
     return {
       image: {
         repository: 'gcr.io/abacus-labs-dev/hyperlane-monorepo',
-<<<<<<< HEAD
-        tag: 'ca1dcac-20250807-130601',
-=======
         tag: '7baab46-20250815-123514',
->>>>>>> 8dd1f57d
       },
       withMetrics: this.withMetrics,
       fullnameOverride: this.helmReleaseName,
