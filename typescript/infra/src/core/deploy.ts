--- conflicted
+++ resolved
@@ -170,13 +170,9 @@
     const addresses = {
       upgradeBeaconController: upgradeBeaconController.address,
       xAppConnectionManager: xAppConnectionManager.address,
-<<<<<<< HEAD
+      interchainGasPaymaster: interchainGasPaymaster.address,
       outboxMultisigValidatorManager: outboxMultisigValidatorManager.address,
       inboxMultisigValidatorManagers: inboxMultisigValidatorManagerAddresses,
-=======
-      validatorManager: validatorManager.address,
-      interchainGasPaymaster: interchainGasPaymaster.address,
->>>>>>> c2206c81
       outbox: outbox.addresses,
       inboxes: inboxAddresses,
     };
