--- conflicted
+++ resolved
@@ -1,4 +1,3 @@
-import { Provider } from '@ethersproject/providers';
 import { prompts } from 'prompts';
 
 import { InterchainGasPaymaster } from '@hyperlane-xyz/core';
@@ -156,18 +155,11 @@
     }
   }
 
-<<<<<<< HEAD
   async handleProxyViolation(violation: ProxyViolation) {
-    const chain = violation.chain as Chain;
-    const contracts: CoreContracts = this.checker.app.contractsMap[chain];
+    const contracts: CoreContracts =
+      this.checker.app.contractsMap[violation.chain];
     // '0x'-prefixed hex if set
     let initData: string | undefined = undefined;
-=======
-  handleProxyViolation(violation: ProxyViolation) {
-    const contracts: CoreContracts =
-      this.checker.app.contractsMap[violation.chain];
-    let initData = '0x';
->>>>>>> 582d45d0
     switch (violation.data.name) {
       case 'InterchainGasPaymaster':
         // No init data
@@ -176,17 +168,9 @@
       default:
         throw new Error(`Unsupported proxy violation ${violation.data.name}`);
     }
-<<<<<<< HEAD
 
     const data = initData
       ? contracts.proxyAdmin.interface.encodeFunctionData('upgradeAndCall', [
-=======
-    this.pushCall(violation.chain, {
-      to: contracts.proxyAdmin.address,
-      data: contracts.proxyAdmin.interface.encodeFunctionData(
-        'upgradeAndCall',
-        [
->>>>>>> 582d45d0
           violation.data.proxyAddresses.proxy,
           violation.data.proxyAddresses.implementation,
           initData,
@@ -196,7 +180,7 @@
           violation.data.proxyAddresses.implementation,
         ]);
 
-    this.pushCall(chain, {
+    this.pushCall(violation.chain, {
       to: contracts.proxyAdmin.address,
       data,
       description: `Upgrade proxy ${violation.data.proxyAddresses.proxy} to implementation ${violation.data.proxyAddresses.implementation}`,
@@ -216,17 +200,16 @@
     chain: ChainName,
     call: AnnotatedCallData,
   ): Promise<SubmissionType> {
-<<<<<<< HEAD
-    const connection = this.checker.multiProvider.getChainConnection(chain);
-    const signer = this.checker.multiProvider.getChainSigner(chain);
+    const multiProvider = this.checker.multiProvider;
+    // const connection = this.checker.multiProvider.getChainConnection(chain);
+    const signer = this.checker.multiProvider.getSigner(chain);
     const signerAddress = await signer.getAddress();
 
     const canUseSubmissionType = async (
-      provider: Provider,
       submitterAddress: types.Address,
     ): Promise<boolean> => {
       try {
-        await provider.estimateGas({
+        await multiProvider.estimateGas(chain, {
           ...call,
           from: submitterAddress,
         });
@@ -235,13 +218,7 @@
       return false;
     };
 
-    if (await canUseSubmissionType(connection.provider, signerAddress)) {
-=======
-    const multiProvider = this.checker.multiProvider;
-    // 1. Check if the call will succeed with the default signer.
-    try {
-      await multiProvider.estimateGas(chain, call);
->>>>>>> 582d45d0
+    if (await canUseSubmissionType(signerAddress)) {
       return SubmissionType.SIGNER;
     }
 
@@ -251,12 +228,6 @@
     // 2a. Confirm that the signer is a Safe owner or delegate.
     // This should implicitly check whether or not the owner is a gnosis
     // safe.
-<<<<<<< HEAD
-=======
-    const signer = multiProvider.getSigner(chain);
-    if (!signer) throw new Error(`no signer found`);
-    const signerAddress = await signer.getAddress();
->>>>>>> 582d45d0
     if (!this.canPropose[chain].has(safeAddress)) {
       this.canPropose[chain].set(
         safeAddress,
@@ -269,24 +240,12 @@
       );
     }
 
-<<<<<<< HEAD
     // 2b. Check if calling from the owner/safeAddress will succeed.
     if (
       this.canPropose[chain].get(safeAddress) &&
-      (await canUseSubmissionType(connection.provider, safeAddress))
+      (await canUseSubmissionType(safeAddress))
     ) {
       return SubmissionType.SAFE;
-=======
-    // 2b. Check if calling from the owner will succeed.
-    if (this.canPropose[chain].get(safeAddress)) {
-      try {
-        await multiProvider.getProvider(chain).estimateGas({
-          ...call,
-          from: safeAddress,
-        });
-        return SubmissionType.SAFE;
-      } catch (_) {} // eslint-disable-line no-empty
->>>>>>> 582d45d0
     }
 
     return SubmissionType.MANUAL;
@@ -375,7 +334,7 @@
     switch (violation.subType) {
       case IgpViolationType.Beneficiary: {
         const beneficiaryViolation = violation as IgpBeneficiaryViolation;
-        this.pushCall(beneficiaryViolation.chain as Chain, {
+        this.pushCall(beneficiaryViolation.chain, {
           to: beneficiaryViolation.contract.address,
           data: beneficiaryViolation.contract.interface.encodeFunctionData(
             'setBeneficiary',
@@ -392,7 +351,7 @@
         for (const [remote, expected] of Object.entries(
           gasOraclesViolation.expected,
         )) {
-          const remoteId = ChainNameToDomainId[remote];
+          const remoteId = this.checker.multiProvider.getDomainId(remote);
 
           configs.push({
             remoteDomain: remoteId,
@@ -400,7 +359,7 @@
           });
         }
 
-        this.pushCall(gasOraclesViolation.chain as Chain, {
+        this.pushCall(gasOraclesViolation.chain, {
           to: gasOraclesViolation.contract.address,
           data: gasOraclesViolation.contract.interface.encodeFunctionData(
             'setGasOracles',
@@ -409,7 +368,7 @@
           description: `Setting ${Object.keys(gasOraclesViolation.expected)
             .map((remoteStr) => {
               const remote = remoteStr as ChainName;
-              const remoteId = ChainNameToDomainId[remote];
+              const remoteId = this.checker.multiProvider.getDomainId(remote);
               const expected = gasOraclesViolation.expected[remote];
               return `gas oracle for ${remote} (domain ID ${remoteId}) to ${expected}`;
             })
