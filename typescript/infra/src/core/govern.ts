--- conflicted
+++ resolved
@@ -51,7 +51,6 @@
     });
   }
 
-<<<<<<< HEAD
   logSafeCalls() {
     objMap(this.calls, async (chain, calls) => {
       const signer = this.checker.multiProvider.getChainSigner(chain);
@@ -76,23 +75,12 @@
   estimateCalls() {
     objMap(this.calls, async (chain, calls) => {
       const connection = this.checker.multiProvider.getChainConnection(chain);
-      const signer = await connection.signer?.getAddress();
-      for (const call of calls) {
-        await connection.provider.estimateGas({
-          ...call,
-          from: signer,
-        });
-=======
-  estimateCalls() {
-    objMap(this.calls, async (chain, calls) => {
-      const connection = this.checker.multiProvider.getChainConnection(chain);
       const signer = connection.signer;
       if (!signer) {
         throw new Error(`signer not found for ${chain}`);
       }
       for (const call of calls) {
         await signer.estimateGas({ ...call, from: await signer.getAddress() });
->>>>>>> 3e60d9aa
       }
     });
   }
@@ -108,12 +96,8 @@
       for (const call of calls) {
         const response = await signer.sendTransaction(call);
         console.log(`sent tx ${response.hash} to ${chain}`);
-<<<<<<< HEAD
         // await response.wait(connection.confirmations);
-=======
-        await response.wait(connection.confirmations);
->>>>>>> 3e60d9aa
-        console.log(`confirmed tx ${response.hash} on ${chain}`);
+        // console.log(`confirmed tx ${response.hash} on ${chain}`);
       }
     });
   }
