--- conflicted
+++ resolved
@@ -9,14 +9,13 @@
   MultisigIsmViolation,
   MultisigIsmViolationType,
   OwnerViolation,
+  ProxyKind,
   ProxyViolation,
   ViolationType,
 } from '@hyperlane-xyz/sdk';
-import { ProxyKind } from '@hyperlane-xyz/sdk/dist/proxy';
 import { types, utils } from '@hyperlane-xyz/utils';
 
 import {
-<<<<<<< HEAD
   AnnotatedCallData,
   HyperlaneAppGovernor,
 } from '../govern/HyperlaneAppGovernor';
@@ -27,125 +26,6 @@
 > {
   constructor(checker: HyperlaneCoreChecker, owners: ChainMap<types.Address>) {
     super(checker, owners);
-=======
-  ManualMultiSend,
-  MultiSend,
-  SafeMultiSend,
-  SignerMultiSend,
-} from './multisend';
-
-enum SubmissionType {
-  MANUAL = 'MANUAL',
-  SIGNER = 'SIGNER',
-  SAFE = 'SAFE',
-}
-
-type AnnotatedCallData = types.CallData & {
-  submissionType?: SubmissionType;
-  description: string;
-};
-
-export class HyperlaneCoreGovernor {
-  readonly checker: HyperlaneCoreChecker;
-  private calls: ChainMap<AnnotatedCallData[]>;
-  private canPropose: ChainMap<Map<string, boolean>>;
-
-  constructor(checker: HyperlaneCoreChecker) {
-    this.checker = checker;
-    this.calls = objMap(this.checker.app.contractsMap, () => []);
-    this.canPropose = objMap(this.checker.app.contractsMap, () => new Map());
-  }
-
-  async govern(confirm = true) {
-    // 1. Produce calls from checker violations.
-    await this.mapViolationsToCalls();
-
-    // 2. For each call, infer how it should be submitted on-chain.
-    await this.inferCallSubmissionTypes();
-
-    // 3. Prompt the user to confirm that the count, description,
-    // and submission methods look correct before submitting.
-    for (const chain of Object.keys(this.calls)) {
-      await this.sendCalls(chain, confirm);
-    }
-  }
-
-  async governChain(chain: ChainName, confirm = true) {
-    // 1. Produce calls from checker violations.
-    await this.mapViolationsToCalls();
-
-    // 2. For each call, infer how it should be submitted on-chain.
-    await this.inferCallSubmissionTypes();
-
-    // 3. Prompt the user to confirm that the count, description,
-    // and submission methods look correct before submitting.
-    await this.sendCalls(chain, confirm);
-  }
-
-  protected async sendCalls(chain: ChainName, confirm: boolean) {
-    const calls = this.calls[chain];
-    console.log(`\nFound ${calls.length} transactions for ${chain}`);
-    const filterCalls = (submissionType: SubmissionType) =>
-      calls.filter((call) => call.submissionType == submissionType);
-    const summarizeCalls = async (
-      submissionType: SubmissionType,
-      calls: AnnotatedCallData[],
-    ): Promise<boolean> => {
-      if (calls.length > 0) {
-        console.log(
-          `> ${calls.length} calls will be submitted via ${submissionType}`,
-        );
-        calls.map((c) =>
-          console.log(`> > ${c.description} (to: ${c.to} data: ${c.data})`),
-        );
-        const response =
-          !confirm ||
-          prompts.confirm({
-            type: 'confirm',
-            name: 'value',
-            message: 'Can you confirm?',
-            initial: false,
-          });
-        return response as unknown as boolean;
-      }
-      return false;
-    };
-
-    const sendCallsForType = async (
-      submissionType: SubmissionType,
-      multiSend: MultiSend,
-    ) => {
-      const calls = filterCalls(submissionType);
-      if (calls.length > 0) {
-        const confirmed = await summarizeCalls(submissionType, calls);
-        if (confirmed) {
-          console.log(`Submitting calls on ${chain} via ${submissionType}`);
-          await multiSend.sendTransactions(
-            calls.map((call) => ({ to: call.to, data: call.data })),
-          );
-        } else {
-          console.log(
-            `Skipping submission of calls on ${chain} via ${submissionType}`,
-          );
-        }
-      }
-    };
-
-    await sendCallsForType(
-      SubmissionType.SIGNER,
-      new SignerMultiSend(this.checker.multiProvider, chain),
-    );
-    const owner = this.checker.configMap[chain!].owner!;
-    await sendCallsForType(
-      SubmissionType.SAFE,
-      new SafeMultiSend(this.checker.multiProvider, chain, owner),
-    );
-    await sendCallsForType(SubmissionType.MANUAL, new ManualMultiSend(chain));
-  }
-
-  protected pushCall(chain: ChainName, call: AnnotatedCallData) {
-    this.calls[chain].push(call);
->>>>>>> 5b021c62
   }
 
   protected async mapViolationsToCalls() {
@@ -169,83 +49,6 @@
     }
   }
 
-<<<<<<< HEAD
-=======
-  handleProxyViolation(violation: ProxyViolation) {
-    const contracts: CoreContracts =
-      this.checker.app.contractsMap[violation.chain];
-    const data = contracts.proxyAdmin.interface.encodeFunctionData('upgrade', [
-      violation.data.proxyAddresses.proxy,
-      violation.data.proxyAddresses.implementation,
-    ]);
-
-    this.pushCall(violation.chain, {
-      to: contracts.proxyAdmin.address,
-      data,
-      description: `Upgrade proxy ${violation.data.proxyAddresses.proxy} to implementation ${violation.data.proxyAddresses.implementation}`,
-    });
-  }
-
-  protected async inferCallSubmissionTypes() {
-    for (const chain of Object.keys(this.calls)) {
-      for (const call of this.calls[chain]) {
-        call.submissionType = await this.inferCallSubmissionType(chain, call);
-      }
-    }
-  }
-
-  protected async inferCallSubmissionType(
-    chain: ChainName,
-    call: AnnotatedCallData,
-  ): Promise<SubmissionType> {
-    const multiProvider = this.checker.multiProvider;
-    const signer = multiProvider.getSigner(chain);
-    const signerAddress = await signer.getAddress();
-
-    const canUseSubmissionType = async (
-      submitterAddress: types.Address,
-    ): Promise<boolean> => {
-      try {
-        await multiProvider.estimateGas(chain, call, submitterAddress);
-        return true;
-      } catch (e) {} // eslint-disable-line no-empty
-      return false;
-    };
-
-    if (await canUseSubmissionType(signerAddress)) {
-      return SubmissionType.SIGNER;
-    }
-
-    // 2. Check if the call will succeed via Gnosis Safe.
-    const safeAddress = this.checker.configMap[chain!].owner;
-    if (!safeAddress) throw new Error(`Owner address not found for ${chain}`);
-    // 2a. Confirm that the signer is a Safe owner or delegate.
-    // This should implicitly check whether or not the owner is a gnosis
-    // safe.
-    if (!this.canPropose[chain].has(safeAddress)) {
-      this.canPropose[chain].set(
-        safeAddress,
-        await canProposeSafeTransactions(
-          signerAddress,
-          chain,
-          multiProvider,
-          safeAddress,
-        ),
-      );
-    }
-
-    // 2b. Check if calling from the owner/safeAddress will succeed.
-    if (
-      this.canPropose[chain].get(safeAddress) &&
-      (await canUseSubmissionType(safeAddress))
-    ) {
-      return SubmissionType.SAFE;
-    }
-
-    return SubmissionType.MANUAL;
-  }
-
->>>>>>> 5b021c62
   // pushes calls which reconcile actual and expected sets on chain
   protected pushSetReconcilationCalls<T>(reconcile: {
     chain: ChainName;
