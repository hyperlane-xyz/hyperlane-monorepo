import { Result } from '@ethersproject/abi';
import { decodeMultiSendData } from '@safe-global/protocol-kit/dist/src/utils/index.js';
import {
  MetaTransactionData,
  OperationType,
} from '@safe-global/safe-core-sdk-types';
import assert from 'assert';
import chalk from 'chalk';
import { BigNumber, ethers } from 'ethers';

import {
  Ownable__factory,
  ProxyAdmin__factory,
  TimelockController__factory,
  TokenRouter__factory,
} from '@hyperlane-xyz/core';
import {
  AnnotatedEV5Transaction,
  ChainMap,
  ChainName,
  CoreConfig,
  DerivedIsmConfig,
  EvmIsmReader,
  InterchainAccount,
  MultiProvider,
  WarpCoreConfig,
  coreFactories,
  interchainAccountFactories,
  normalizeConfig,
} from '@hyperlane-xyz/sdk';
import {
  addressToBytes32,
  bytes32ToAddress,
  deepEquals,
  eqAddress,
  rootLogger,
} from '@hyperlane-xyz/utils';

import {
  icaOwnerChain,
  icas,
  safes,
  timelocks,
} from '../../config/environments/mainnet3/owners.js';
import { DeployEnvironment } from '../config/environment.js';
import { getSafeAndService } from '../utils/safe.js';

interface GovernTransaction extends Record<string, any> {
  chain: ChainName;
}

interface MultiSendTransaction {
  index: number;
  value: string;
  operation: string;
  decoded: GovernTransaction;
}

interface MultiSendGovernTransactions extends GovernTransaction {
  multisends: MultiSendTransaction[];
}

interface SetDefaultIsmInsight {
  module: string;
  insight: string;
}

interface IcaRemoteCallInsight {
  destination: {
    domain: number;
    chain: ChainName;
  };
  router: {
    address: string;
    insight: string;
  };
  ism: {
    address: string;
    insight: string;
  };
  destinationIca: {
    address: string;
    insight: string;
  };
  calls: GovernTransaction[];
}

export class GovernTransactionReader {
  errors: any[] = [];

  protected readonly logger = rootLogger.child({
    module: 'GovernTransactionReader',
  });

  readonly warpRouteIndex: ChainMap<
    Record<string, WarpCoreConfig['tokens'][number]>
  > = {};

  constructor(
    readonly environment: DeployEnvironment,
    readonly multiProvider: MultiProvider,
    readonly chainAddresses: ChainMap<Record<string, string>>,
    readonly coreConfig: ChainMap<CoreConfig>,
    warpRoutes: Record<string, WarpCoreConfig>,
  ) {
    // Populate maps with warp route addresses and additional token details
    for (const warpRoute of Object.values(warpRoutes)) {
      for (const token of Object.values(warpRoute.tokens)) {
        const address = token.addressOrDenom?.toLowerCase() ?? '';
        if (!this.warpRouteIndex[token.chainName]) {
          this.warpRouteIndex[token.chainName] = {};
        }
        this.warpRouteIndex[token.chainName][address] = token;
      }
    }
  }

  async read(
    chain: ChainName,
    tx: AnnotatedEV5Transaction,
  ): Promise<GovernTransaction> {
    // If it's to an ICA
    if (this.isIcaTransaction(chain, tx)) {
      return this.readIcaTransaction(chain, tx);
    }

    // If it's to a Mailbox
    if (this.isMailboxTransaction(chain, tx)) {
      return this.readMailboxTransaction(chain, tx);
    }

    // If it's to a Proxy Admin
    if (this.isProxyAdminTransaction(chain, tx)) {
      return this.readProxyAdminTransaction(chain, tx);
    }

    // If it's to a TimelockController
    if (this.isTimelockControllerTransaction(chain, tx)) {
      return this.readTimelockControllerTransaction(chain, tx);
    }

    // If it's a Multisend
    if (await this.isMultisendTransaction(chain, tx)) {
      return this.readMultisendTransaction(chain, tx);
    }

    // If it's a Warp Module transaction
    if (this.isWarpModuleTransaction(chain, tx)) {
      return this.readWarpModuleTransaction(chain, tx);
    }

    // If it's an Ownable transaction
    if (await this.isOwnableTransaction(chain, tx)) {
      return this.readOwnableTransaction(chain, tx);
    }

<<<<<<< HEAD
=======
    // If it's a native token transfer (no data, only value)
    if (this.isNativeTokenTransfer(tx)) {
      return this.readNativeTokenTransfer(chain, tx);
    }

>>>>>>> e861535d
    const insight = '⚠️ Unknown transaction type';
    // If we get here, it's an unknown transaction
    this.errors.push({
      chain: chain,
      tx,
      info: insight,
    });

    return {
      chain,
      insight,
      tx,
    };
  }

<<<<<<< HEAD
=======
  private isNativeTokenTransfer(tx: AnnotatedEV5Transaction): boolean {
    return !tx.data && !!tx.value && !!tx.to;
  }

  private async readNativeTokenTransfer(
    chain: ChainName,
    tx: AnnotatedEV5Transaction,
  ): Promise<GovernTransaction> {
    const { symbol } = await this.multiProvider.getNativeToken(chain);
    const numTokens = ethers.utils.formatEther(tx.value ?? BigNumber.from(0));
    return {
      chain,
      insight: `Send ${numTokens} ${symbol} to ${tx.to}`,
      tx,
    };
  }

>>>>>>> e861535d
  private isTimelockControllerTransaction(
    chain: ChainName,
    tx: AnnotatedEV5Transaction,
  ): boolean {
    return (
      tx.to !== undefined &&
      timelocks[chain] !== undefined &&
      eqAddress(tx.to!, timelocks[chain]!)
    );
  }

  private async readTimelockControllerTransaction(
    chain: ChainName,
    tx: AnnotatedEV5Transaction,
  ): Promise<GovernTransaction> {
    if (!tx.data) {
      throw new Error('No data in TimelockController transaction');
    }

    const timelockControllerInterface =
      TimelockController__factory.createInterface();
    const decoded = timelockControllerInterface.parseTransaction({
      data: tx.data,
      value: tx.value,
    });

    let insight;
    if (
      decoded.functionFragment.name ===
      timelockControllerInterface.functions[
        'schedule(address,uint256,bytes,bytes32,bytes32,uint256)'
      ].name
    ) {
      const [target, value, data, _predecessor, _salt, delay] = decoded.args;
      const inner = await this.read(chain, {
        to: target,
        data,
        value,
      });

      const eta = new Date(Date.now() + delay.toNumber() * 1000);

      insight = `Schedule for ${eta}: ${JSON.stringify(inner)}`;
    }

    if (
      decoded.functionFragment.name ===
      timelockControllerInterface.functions[
        'execute(address,uint256,bytes,bytes32,bytes32)'
      ].name
    ) {
      const [target, value, data, executor] = decoded.args;
      insight = `Execute ${target} with ${value} ${data}. Executor: ${executor}`;
    }

    if (
      decoded.functionFragment.name ===
      timelockControllerInterface.functions['cancel(bytes32)'].name
    ) {
      const [id] = decoded.args;
      insight = `Cancel scheduled transaction ${id}`;
    }

    const args = formatFunctionFragmentArgs(
      decoded.args,
      decoded.functionFragment,
    );

    return {
      chain,
      to: `Timelock Controller (${chain} ${tx.to})`,
      ...(insight ? { insight } : { args }),
    };
  }

  private isWarpModuleTransaction(
    chain: ChainName,
    tx: AnnotatedEV5Transaction,
  ): boolean {
    return (
      tx.to !== undefined &&
      this.warpRouteIndex[chain] !== undefined &&
      this.warpRouteIndex[chain][tx.to.toLowerCase()] !== undefined
    );
  }

  private async readWarpModuleTransaction(
    chain: ChainName,
    tx: AnnotatedEV5Transaction,
  ): Promise<GovernTransaction> {
    if (!tx.data) {
      throw new Error('No data in Warp Module transaction');
    }

    const { symbol } = await this.multiProvider.getNativeToken(chain);
    const tokenRouterInterface = TokenRouter__factory.createInterface();

    const decoded = tokenRouterInterface.parseTransaction({
      data: tx.data,
      value: tx.value,
    });

    let insight;
    if (
      decoded.functionFragment.name ===
      tokenRouterInterface.functions['setHook(address)'].name
    ) {
      const [hookAddress] = decoded.args;
      insight = `Set hook to ${hookAddress}`;
    }

    if (
      decoded.functionFragment.name ===
      tokenRouterInterface.functions['setInterchainSecurityModule(address)']
        .name
    ) {
      const [ismAddress] = decoded.args;
      insight = `Set ISM to ${ismAddress}`;
    }

    if (
      decoded.functionFragment.name ===
      tokenRouterInterface.functions['setDestinationGas((uint32,uint256)[])']
        .name
    ) {
      const [gasConfigs] = decoded.args;
      const insights = gasConfigs.map(
        (config: { domain: number; gas: BigNumber }) => {
          const chainName = this.multiProvider.getChainName(config.domain);
          return `domain ${
            config.domain
          } (${chainName}) to ${config.gas.toString()}`;
        },
      );
      insight = `Set destination gas for ${insights.join(', ')}`;
    }

    if (
      decoded.functionFragment.name ===
      tokenRouterInterface.functions['enrollRemoteRouters(uint32[],bytes32[])']
        .name
    ) {
      const [domains, routers] = decoded.args;
      const insights = domains.map((domain: number, index: number) => {
        const chainName = this.multiProvider.getChainName(domain);
        return `domain ${domain} (${chainName}) to ${routers[index]}`;
      });
      insight = `Enroll remote routers for ${insights.join(', ')}`;
    }

    if (
      decoded.functionFragment.name ===
      tokenRouterInterface.functions['unenrollRemoteRouter(uint32)'].name
    ) {
      const [domain] = decoded.args;
      const chainName = this.multiProvider.getChainName(domain);
      insight = `Unenroll remote router for domain ${domain} (${chainName})`;
    }

    if (
      decoded.functionFragment.name ===
      tokenRouterInterface.functions['unenrollRemoteRouters(uint32[])'].name
    ) {
      const [domains] = decoded.args;
      const insights = domains.map((domain: number) => {
        const chainName = this.multiProvider.getChainName(domain);
        return `domain ${domain} (${chainName})`;
      });
      insight = `Unenroll remote routers for ${insights.join(', ')}`;
    }

    let ownableTx = {};
    if (!insight) {
      ownableTx = await this.readOwnableTransaction(chain, tx);
    }

    assert(tx.to, 'Warp Module transaction must have a to address');
    const tokenAddress = tx.to.toLowerCase();
    const token = this.warpRouteIndex[chain][tokenAddress];

    return {
      ...ownableTx,
      chain,
      to: `${token.symbol} (${token.name}, ${token.standard}, ${tokenAddress})`,
      insight,
      value: `${ethers.utils.formatEther(decoded.value)} ${symbol}`,
      signature: decoded.signature,
    };
  }

  private async readIcaTransaction(
    chain: ChainName,
    tx: AnnotatedEV5Transaction,
  ): Promise<GovernTransaction> {
    if (!tx.data) {
      throw new Error('No data in ICA transaction');
    }
    const { symbol } = await this.multiProvider.getNativeToken(chain);
    const icaInterface =
      interchainAccountFactories.interchainAccountRouter.interface;
    const decoded = icaInterface.parseTransaction({
      data: tx.data,
      value: tx.value,
    });

    const args = formatFunctionFragmentArgs(
      decoded.args,
      decoded.functionFragment,
    );
    let prettyArgs = args;

    if (
      decoded.functionFragment.name ===
      icaInterface.functions['enrollRemoteRouter(uint32,bytes32)'].name
    ) {
      prettyArgs = await this.formatRouterEnrollments(
        chain,
        'interchainAccountRouter',
        args,
      );
    } else if (
      decoded.functionFragment.name ===
      icaInterface.functions[
        'callRemoteWithOverrides(uint32,bytes32,bytes32,(bytes32,uint256,bytes)[])'
      ].name
    ) {
      prettyArgs = await this.readIcaRemoteCall(chain, args);
    }

    return {
      to: `ICA Router (${chain} ${this.chainAddresses[chain].interchainAccountRouter})`,
      value: `${ethers.utils.formatEther(decoded.value)} ${symbol}`,
      signature: decoded.signature,
      args: prettyArgs,
      chain,
    };
  }

  private async formatRouterEnrollments(
    chain: ChainName,
    routerName: string,
    args: Record<string, any>,
  ): Promise<GovernTransaction> {
    const { _domains: domains, _addresses: addresses } = args;
    return domains.map((domain: number, index: number) => {
      const remoteChainName = this.multiProvider.getChainName(domain);
      const expectedRouter = this.chainAddresses[remoteChainName][routerName];
      const routerToBeEnrolled = addresses[index];
      const matchesExpectedRouter =
        eqAddress(expectedRouter, bytes32ToAddress(routerToBeEnrolled)) &&
        // Poor man's check that the 12 byte padding is all zeroes
        addressToBytes32(bytes32ToAddress(routerToBeEnrolled)) ===
          routerToBeEnrolled;

      let insight = '✅ matches expected router from artifacts';
      if (!matchesExpectedRouter) {
        insight = `❌ fatal mismatch, expected ${expectedRouter}`;
        this.errors.push({
          chain: chain,
          remoteDomain: domain,
          remoteChain: remoteChainName,
          router: routerToBeEnrolled,
          expected: expectedRouter,
          info: 'Incorrect router getting enrolled',
        });
      }

      return {
        domain: domain,
        chainName: remoteChainName,
        router: routerToBeEnrolled,
        insight,
      };
    });
  }

  private async readMailboxTransaction(
    chain: ChainName,
    tx: AnnotatedEV5Transaction,
  ): Promise<GovernTransaction> {
    if (!tx.data) {
      throw new Error('⚠️ No data in mailbox transaction');
    }
    const mailboxInterface = coreFactories.mailbox.interface;
    const decoded = mailboxInterface.parseTransaction({
      data: tx.data,
      value: tx.value,
    });

    const args = formatFunctionFragmentArgs(
      decoded.args,
      decoded.functionFragment,
    );
    let prettyArgs = args;
    if (
      decoded.functionFragment.name ===
      mailboxInterface.functions['setDefaultIsm(address)'].name
    ) {
      prettyArgs = await this.formatMailboxSetDefaultIsm(chain, args);
    }

    return {
      chain,
      to: `Mailbox (${chain} ${this.chainAddresses[chain].mailbox})`,
      signature: decoded.signature,
      args: prettyArgs,
    };
  }

  private async readProxyAdminTransaction(
    chain: ChainName,
    tx: AnnotatedEV5Transaction,
  ): Promise<GovernTransaction> {
    if (!tx.data) {
      throw new Error('⚠️ No data in proxyAdmin transaction');
    }

    const proxyAdminInterface = ProxyAdmin__factory.createInterface();
    const decoded = proxyAdminInterface.parseTransaction({
      data: tx.data,
      value: tx.value,
    });

    const ownableTx = await this.readOwnableTransaction(chain, tx);
    return {
      ...ownableTx,
      to: `Proxy Admin (${chain} ${this.chainAddresses[chain].proxyAdmin})`,
      signature: decoded.signature,
    };
  }

  private ismDerivationsInProgress: ChainMap<boolean> = {};

  private async deriveIsmConfig(
    chain: string,
    module: string,
  ): Promise<DerivedIsmConfig> {
    const reader = new EvmIsmReader(this.multiProvider, chain);

    // Start recording some info about the deriving
    const startTime = Date.now();
    this.logger.info(chalk.italic.gray(`Deriving ISM config for ${chain}...`));
    this.ismDerivationsInProgress[chain] = true;

    const derivedConfig = await reader.deriveIsmConfig(module);

    // Deriving is done, remove from in progress
    delete this.ismDerivationsInProgress[chain];
    this.logger.info(
      chalk.italic.blue(
        'Finished deriving ISM config',
        chain,
        'in',
        (Date.now() - startTime) / (1000 * 60),
        'mins',
      ),
    );
    const remainingInProgress = Object.keys(this.ismDerivationsInProgress);
    this.logger.info(
      chalk.italic.gray(
        'Remaining derivations in progress:',
        remainingInProgress.length,
        'chains',
        remainingInProgress,
      ),
    );

    return derivedConfig;
  }

  private async formatMailboxSetDefaultIsm(
    chain: ChainName,
    args: Record<string, any>,
  ): Promise<SetDefaultIsmInsight> {
    const { _module: module } = args;

    const derivedConfig = await this.deriveIsmConfig(chain, module);
    const expectedIsmConfig = this.coreConfig[chain].defaultIsm;

    let insight = '✅ matches expected ISM config';
    const normalizedDerived = normalizeConfig(derivedConfig);
    const normalizedExpected = normalizeConfig(expectedIsmConfig);
    if (!deepEquals(normalizedDerived, normalizedExpected)) {
      this.errors.push({
        chain: chain,
        module,
        derivedConfig,
        expectedIsmConfig,
        info: 'Incorrect default ISM being set',
      });
      insight = `❌ fatal mismatch of ISM config`;
      this.logger.error(
        chalk.bold.red(`Mismatch of ISM config for chain ${chain}!`),
      );
    }

    return {
      module,
      insight,
    };
  }

  private async readIcaRemoteCall(
    chain: ChainName,
    args: Record<string, any>,
  ): Promise<IcaRemoteCallInsight> {
    const {
      _destination: destination,
      _router: router,
      _ism: ism,
      _calls: calls,
    } = args;
    const remoteChainName = this.multiProvider.getChainName(destination);

    const expectedRouter =
      this.chainAddresses[remoteChainName].interchainAccountRouter;
    const matchesExpectedRouter =
      eqAddress(expectedRouter, bytes32ToAddress(router)) &&
      // Poor man's check that the 12 byte padding is all zeroes
      addressToBytes32(bytes32ToAddress(router)) === router;
    let routerInsight = '✅ matches expected router from artifacts';
    if (!matchesExpectedRouter) {
      this.errors.push({
        chain: chain,
        remoteDomain: destination,
        remoteChain: remoteChainName,
        router: router,
        expected: expectedRouter,
        info: 'Incorrect router in ICA call',
      });
      routerInsight = `❌ fatal mismatch, expected ${expectedRouter}`;
    }

    let ismInsight = '✅ matches expected ISM';
    if (ism !== ethers.constants.HashZero) {
      this.errors.push({
        chain: chain,
        remoteDomain: destination,
        remoteChain: remoteChainName,
        ism,
        info: 'Incorrect ISM in ICA call, expected zero hash',
      });
      ismInsight = `❌ fatal mismatch, expected zero hash`;
    }

    const remoteIcaAddress = await InterchainAccount.fromAddressesMap(
      this.chainAddresses,
      this.multiProvider,
    ).getAccount(remoteChainName, {
      owner: safes[icaOwnerChain],
      origin: icaOwnerChain,
      routerOverride: router,
      ismOverride: ism,
    });
    const expectedRemoteIcaAddress = icas[remoteChainName as keyof typeof icas];
    let remoteIcaInsight = '✅ matches expected ICA';
    if (
      !expectedRemoteIcaAddress ||
      !eqAddress(remoteIcaAddress, expectedRemoteIcaAddress)
    ) {
      this.errors.push({
        chain: chain,
        remoteDomain: destination,
        remoteChain: remoteChainName,
        ica: remoteIcaAddress,
        expected: expectedRemoteIcaAddress,
        info: 'Incorrect destination ICA in ICA call',
      });
      remoteIcaInsight = `❌ fatal mismatch, expected ${remoteIcaAddress}`;
    }

    const decodedCalls = await Promise.all(
      calls.map((call: any) => {
        const icaCallAsTx = {
          to: bytes32ToAddress(call[0]),
          value: BigNumber.from(call[1]),
          data: call[2],
        };
        return this.read(remoteChainName, icaCallAsTx);
      }),
    );

    return {
      destination: {
        domain: destination,
        chain: remoteChainName,
      },
      router: {
        address: router,
        insight: routerInsight,
      },
      ism: {
        address: ism,
        insight: ismInsight,
      },
      destinationIca: {
        address: remoteIcaAddress,
        insight: remoteIcaInsight,
      },
      calls: decodedCalls,
    };
  }

  private async readMultisendTransaction(
    chain: ChainName,
    tx: AnnotatedEV5Transaction,
  ): Promise<MultiSendGovernTransactions> {
    if (!tx.data) {
      throw new Error('No data in multisend transaction');
    }
    const multisendDatas = decodeMultiSendData(tx.data);

    const { symbol } = await this.multiProvider.getNativeToken(chain);

    const multisends = await Promise.all(
      multisendDatas.map(async (multisend, index) => {
        const decoded = await this.read(
          chain,
          metaTransactionDataToEV5Transaction(multisend),
        );
        return {
          chain,
          index,
          value: `${ethers.utils.formatEther(multisend.value)} ${symbol}`,
          operation: formatOperationType(multisend.operation),
          decoded,
        };
      }),
    );

    return {
      chain,
      multisends,
    };
  }

  private async readOwnableTransaction(
    chain: ChainName,
    tx: AnnotatedEV5Transaction,
  ): Promise<GovernTransaction> {
    if (!tx.data) {
      throw new Error('⚠️ No data in Ownable transaction');
    }

    const ownableInterface = Ownable__factory.createInterface();
    const decoded = ownableInterface.parseTransaction({
      data: tx.data,
      value: tx.value,
    });

    let insight;
    if (
      decoded.functionFragment.name ===
      ownableInterface.functions['renounceOwnership()'].name
    ) {
      insight = `Renounce ownership`;
    }

    if (
      decoded.functionFragment.name ===
      ownableInterface.functions['transferOwnership(address)'].name
    ) {
      const [newOwner] = decoded.args;
      insight = `Transfer ownership to ${newOwner}`;
    }

    const args = formatFunctionFragmentArgs(
      decoded.args,
      decoded.functionFragment,
    );

    return {
      chain,
      to: `Ownable (${chain} ${tx.to})`,
      ...(insight ? { insight } : { args }),
      signature: decoded.signature,
    };
  }

  isIcaTransaction(chain: ChainName, tx: AnnotatedEV5Transaction): boolean {
    return (
      tx.to !== undefined &&
      eqAddress(tx.to, this.chainAddresses[chain].interchainAccountRouter)
    );
  }

  isMailboxTransaction(chain: ChainName, tx: AnnotatedEV5Transaction): boolean {
    return (
      tx.to !== undefined &&
      eqAddress(tx.to, this.chainAddresses[chain].mailbox)
    );
  }

  isProxyAdminTransaction(
    chain: ChainName,
    tx: AnnotatedEV5Transaction,
  ): boolean {
    return (
      tx.to !== undefined &&
      eqAddress(tx.to, this.chainAddresses[chain].proxyAdmin)
    );
  }

  async isMultisendTransaction(
    chain: ChainName,
    tx: AnnotatedEV5Transaction,
  ): Promise<boolean> {
    if (tx.to === undefined) {
      return false;
    }
    const multiSendCallOnlyAddress = await this.getMultiSendCallOnlyAddress(
      chain,
    );
    if (!multiSendCallOnlyAddress) {
      return false;
    }

    return eqAddress(multiSendCallOnlyAddress, tx.to);
  }

  async isOwnableTransaction(
    chain: ChainName,
    tx: AnnotatedEV5Transaction,
  ): Promise<boolean> {
    if (!tx.to) return false;
    try {
      const account = Ownable__factory.connect(
        tx.to,
        this.multiProvider.getProvider(chain),
      );
      await account.owner();
      return true;
    } catch {
      return false;
    }
  }

  private multiSendCallOnlyAddressCache: ChainMap<string> = {};

  async getMultiSendCallOnlyAddress(
    chain: ChainName,
  ): Promise<string | undefined> {
    if (this.multiSendCallOnlyAddressCache[chain]) {
      return this.multiSendCallOnlyAddressCache[chain];
    }

    const safe = safes[chain];
    if (!safe) {
      return undefined;
    }

    const { safeSdk } = await getSafeAndService(
      chain,
      this.multiProvider,
      safe,
    );

    this.multiSendCallOnlyAddressCache[chain] =
      safeSdk.getMultiSendCallOnlyAddress();
    return this.multiSendCallOnlyAddressCache[chain];
  }
}

function metaTransactionDataToEV5Transaction(
  metaTransactionData: MetaTransactionData,
): AnnotatedEV5Transaction {
  return {
    to: metaTransactionData.to,
    value: BigNumber.from(metaTransactionData.value),
    data: metaTransactionData.data,
  };
}

function formatFunctionFragmentArgs(
  args: Result,
  fragment: ethers.utils.FunctionFragment,
): Record<string, any> {
  const accumulator: Record<string, any> = {};
  return fragment.inputs.reduce((acc, input, index) => {
    acc[input.name] = args[index];
    return acc;
  }, accumulator);
}

function formatOperationType(operation: OperationType | undefined): string {
  switch (operation) {
    case OperationType.Call:
      return 'Call';
    case OperationType.DelegateCall:
      return 'Delegate Call';
    default:
      return '⚠️ Unknown ⚠️';
  }
}<|MERGE_RESOLUTION|>--- conflicted
+++ resolved
@@ -154,14 +154,11 @@
       return this.readOwnableTransaction(chain, tx);
     }
 
-<<<<<<< HEAD
-=======
     // If it's a native token transfer (no data, only value)
     if (this.isNativeTokenTransfer(tx)) {
       return this.readNativeTokenTransfer(chain, tx);
     }
 
->>>>>>> e861535d
     const insight = '⚠️ Unknown transaction type';
     // If we get here, it's an unknown transaction
     this.errors.push({
@@ -177,8 +174,6 @@
     };
   }
 
-<<<<<<< HEAD
-=======
   private isNativeTokenTransfer(tx: AnnotatedEV5Transaction): boolean {
     return !tx.data && !!tx.value && !!tx.to;
   }
@@ -196,7 +191,6 @@
     };
   }
 
->>>>>>> e861535d
   private isTimelockControllerTransaction(
     chain: ChainName,
     tx: AnnotatedEV5Transaction,
