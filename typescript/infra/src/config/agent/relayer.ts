--- conflicted
+++ resolved
@@ -64,17 +64,12 @@
   transactionGasLimit?: BigNumberish;
   skipTransactionGasLimitFor?: string[];
   metricAppContextsGetter?: () => MetricAppContext[];
-<<<<<<< HEAD
-  defaultIsmCacheConfig?: IsmCacheConfig;
+  ismCacheConfigs?: Array<IsmCacheConfig>;
   dbBootstrap?: boolean;
   mixing?: RelayerMixingConfig;
   bypassBatchSimulation?: boolean;
   environmentVariableEndpointEnabled?: boolean;
   cache?: RelayerCacheConfig;
-=======
-  ismCacheConfigs?: Array<IsmCacheConfig>;
-  allowContractCallCaching?: boolean;
->>>>>>> f878cd7d
 }
 
 // Full relayer-specific agent config for a single chain
