--- conflicted
+++ resolved
@@ -194,11 +194,7 @@
     // Nexus adjustment
     neutron: 0.5,
     // For Solana, special min cost
-<<<<<<< HEAD
-    solanamainnet: 3,
-=======
     solanamainnet: 1.2,
->>>>>>> e861535d
   };
   const override = remoteMinCostOverrides[remote];
   if (override !== undefined) {
