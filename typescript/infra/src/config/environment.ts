import {
  BridgeAdapterConfig,
  ChainMap,
  ChainMetadata,
  ChainName,
  CoreConfig,
  HookConfig,
  HyperlaneEnvironment,
  IgpConfig,
  MultiProvider,
<<<<<<< HEAD
  OverheadIgpConfig,
  RpcConsensusType,
=======
>>>>>>> a60ec182
} from '@hyperlane-xyz/sdk';
import { Address } from '@hyperlane-xyz/utils';

import { Contexts } from '../../config/contexts';
import { environments } from '../../config/environments';
import { CloudAgentKey } from '../agents/keys';
import { Role } from '../roles';

import { RootAgentConfig } from './agent';
import { KeyFunderConfig } from './funding';
import { AllStorageGasOracleConfigs } from './gas-oracle';
import { HelloWorldConfig } from './helloworld';
import { InfrastructureConfig } from './infrastructure';
import { LiquidityLayerRelayerConfig } from './middleware';

// TODO: fix this?
export const EnvironmentNames = ['test', 'testnet3', 'mainnet2'];
export type DeployEnvironment = keyof typeof environments;
export type EnvironmentChain<E extends DeployEnvironment> = Extract<
  keyof typeof environments[E],
  ChainName
>;

export type EnvironmentConfig = {
  environment: DeployEnvironment;
  chainMetadataConfigs: ChainMap<ChainMetadata>;
  // Each AgentConfig, keyed by the context
  agents: Partial<Record<Contexts, RootAgentConfig>>;
  core: ChainMap<CoreConfig>;
  hook?: ChainMap<HookConfig>;
  igp: ChainMap<IgpConfig>;
  owners: ChainMap<Address>;
  infra: InfrastructureConfig;
  getMultiProvider: (
    context?: Contexts,
    role?: Role,
    connectionType?: RpcConsensusType,
  ) => Promise<MultiProvider>;
  getKeys: (
    context?: Contexts,
    role?: Role,
  ) => Promise<ChainMap<CloudAgentKey>>;
  helloWorld?: Partial<Record<Contexts, HelloWorldConfig>>;
  keyFunderConfig?: KeyFunderConfig;
  liquidityLayerConfig?: {
    bridgeAdapters: ChainMap<BridgeAdapterConfig>;
    relayer: LiquidityLayerRelayerConfig;
  };
  storageGasOracleConfig?: AllStorageGasOracleConfigs;
};

export const deployEnvToSdkEnv: Record<
  DeployEnvironment,
  HyperlaneEnvironment
> = {
  test: 'testnet', // TODO: remove this
  mainnet2: 'mainnet',
  testnet3: 'testnet',
};<|MERGE_RESOLUTION|>--- conflicted
+++ resolved
@@ -8,11 +8,7 @@
   HyperlaneEnvironment,
   IgpConfig,
   MultiProvider,
-<<<<<<< HEAD
-  OverheadIgpConfig,
   RpcConsensusType,
-=======
->>>>>>> a60ec182
 } from '@hyperlane-xyz/sdk';
 import { Address } from '@hyperlane-xyz/utils';
 
