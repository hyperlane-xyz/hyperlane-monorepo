--- conflicted
+++ resolved
@@ -76,10 +76,6 @@
 
   // legacy icas
   'carrchaintestnet',
-<<<<<<< HEAD
-  'infinityvmmonza',
-=======
->>>>>>> bfea74da
   'rometestnet',
 ];
 
