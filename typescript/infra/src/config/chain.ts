import { providers } from 'ethers';

import { IRegistry } from '@hyperlane-xyz/registry';
import {
  ChainMap,
  ChainMetadata,
  ChainName,
  HyperlaneSmartProvider,
  ProviderRetryOptions,
} from '@hyperlane-xyz/sdk';
import { ProtocolType, objFilter, objMerge } from '@hyperlane-xyz/utils';

import { getChain, getRegistryWithOverrides } from '../../config/registry.js';
import { getSecretRpcEndpoints } from '../agents/index.js';
import { inCIMode } from '../utils/utils.js';

import { DeployEnvironment } from './environment.js';

// A list of chains to skip during deploy, check-deploy and ICA operations.
// Used by scripts like check-owner-ica.ts to exclude chains that are temporarily
// unsupported (e.g. zksync, zeronetwork) or have known issues (e.g. lumia).
export const chainsToSkip: ChainName[] = [
  // TODO: remove once zksync PR is merged into main
  // mainnets
  // 'zksync',
  // 'zeronetwork',
  // 'zklink',
  // 'treasure',
  // 'abstract',
  // 'sophon',

  // testnets
<<<<<<< HEAD
  // 'abstracttestnet',
  // 'treasuretopaz',
  // Down as of Feb 24, 2025
  'alfajores',
=======
  'abstracttestnet',
  'treasuretopaz',
>>>>>>> 28ca8729

  // Oct 16 batch
  'lumia',
];

export const defaultRetry: ProviderRetryOptions = {
  maxRetries: 6,
  baseRetryDelayMs: 50,
};

export async function fetchProvider(
  chainName: ChainName,
): Promise<providers.Provider> {
  const chainMetadata = getChain(chainName);
  if (!chainMetadata) {
    throw Error(`Unsupported chain: ${chainName}`);
  }
  const chainId = chainMetadata.chainId;
  const rpcData = chainMetadata.rpcUrls.map((url) => url.http);
  if (rpcData.length === 0) {
    throw Error(`No RPC URLs found for chain: ${chainName}`);
  }

  return new HyperlaneSmartProvider(
    chainId,
    rpcData.map((url) => ({ http: url })),
    undefined,
    defaultRetry,
  );
}

export function getChainMetadatas(chains: Array<ChainName>) {
  const allMetadatas = Object.fromEntries(
    chains
      .map((chain) => getChain(chain))
      .map((metadata) => [metadata.name, metadata]),
  );

  const ethereumMetadatas = objFilter(
    allMetadatas,
    (_, metadata): metadata is ChainMetadata =>
      metadata.protocol === ProtocolType.Ethereum,
  );
  const nonEthereumMetadatas = objFilter(
    allMetadatas,
    (_, metadata): metadata is ChainMetadata =>
      metadata.protocol !== ProtocolType.Ethereum,
  );

  return { ethereumMetadatas, nonEthereumMetadatas };
}

/**
 * Gets the registry for the given environment, with optional overrides and
 * the ability to get overrides from secrets.
 * @param deployEnv The deploy environment.
 * @param chains The chains to get metadata for.
 * @param defaultChainMetadataOverrides The default chain metadata overrides. If
 * secret overrides are used, the secret overrides will be merged with these and
 * take precedence.
 * @param useSecrets Whether to fetch metadata overrides from secrets.
 * @returns A registry with overrides for the given environment.
 */
export async function getRegistryForEnvironment(
  deployEnv: DeployEnvironment,
  chains: ChainName[],
  defaultChainMetadataOverrides: ChainMap<Partial<ChainMetadata>> = {},
  useSecrets: boolean = true,
): Promise<IRegistry> {
  let overrides = defaultChainMetadataOverrides;
  if (useSecrets) {
    overrides = objMerge(
      overrides,
      !inCIMode()
        ? await getSecretMetadataOverrides(deployEnv, chains)
        : await getSecretMetadataOverridesFromGitHubSecrets(deployEnv, chains),
    );
  }
  const registry = getRegistryWithOverrides(overrides);
  return registry;
}

/**
 * Gets chain metadata overrides from GCP secrets.
 * @param deployEnv The deploy environment.
 * @param chains The chains to get metadata overrides for.
 * @returns A partial chain metadata map with the secret overrides.
 */
export async function getSecretMetadataOverrides(
  deployEnv: DeployEnvironment,
  chains: string[],
): Promise<ChainMap<Partial<ChainMetadata>>> {
  const chainMetadataOverrides: ChainMap<Partial<ChainMetadata>> = {};

  const secretRpcUrls = await Promise.all(
    chains.map(async (chain) => {
      const rpcUrls = await getSecretRpcEndpoints(deployEnv, chain);
      return {
        chain,
        rpcUrls,
      };
    }),
  );

  for (const { chain, rpcUrls } of secretRpcUrls) {
    if (rpcUrls.length === 0) {
      throw Error(`No secret RPC URLs found for chain: ${chain}`);
    }
    // Need explicit casting here because Zod expects a non-empty array.
    const metadataRpcUrls = rpcUrls.map((rpcUrl: string) => ({
      http: rpcUrl,
    })) as ChainMetadata['rpcUrls'];
    chainMetadataOverrides[chain] = {
      rpcUrls: metadataRpcUrls,
    };
  }

  return chainMetadataOverrides;
}

/**
 * Gets chain metadata overrides from GitHub secrets.
 * This function is intended to be used when running in CI/CD environments,
 * where secrets are injected as environment variables.
 * @param deployEnv The deploy environment.
 * @param chains The chains to get metadata overrides for.
 * @returns A partial chain metadata map with the secret overrides.
 */
export async function getSecretMetadataOverridesFromGitHubSecrets(
  deployEnv: DeployEnvironment,
  chains: string[],
): Promise<ChainMap<Partial<ChainMetadata>>> {
  const chainMetadataOverrides: ChainMap<Partial<ChainMetadata>> = {};

  for (const chain of chains) {
    const rpcUrlsEnv = `${deployEnv.toUpperCase()}_${chain.toUpperCase()}_RPC_URLS`;
    const rpcUrls = process.env[rpcUrlsEnv];
    if (rpcUrls) {
      const metadataRpcUrls = rpcUrls
        .split(',')
        .map((rpcUrl) => ({ http: rpcUrl })) as ChainMetadata['rpcUrls'];
      chainMetadataOverrides[chain] = {
        rpcUrls: metadataRpcUrls,
      };
    }
  }

  return chainMetadataOverrides;
}<|MERGE_RESOLUTION|>--- conflicted
+++ resolved
@@ -30,15 +30,8 @@
   // 'sophon',
 
   // testnets
-<<<<<<< HEAD
   // 'abstracttestnet',
   // 'treasuretopaz',
-  // Down as of Feb 24, 2025
-  'alfajores',
-=======
-  'abstracttestnet',
-  'treasuretopaz',
->>>>>>> 28ca8729
 
   // Oct 16 batch
   'lumia',
