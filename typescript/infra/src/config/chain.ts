--- conflicted
+++ resolved
@@ -34,12 +34,9 @@
   // 'sophon',
 
   // testnets
-<<<<<<< HEAD
   // 'abstracttestnet',
   // 'treasuretopaz',
-=======
   'abstracttestnet',
->>>>>>> cc61fdba
 
   // Oct 16 batch
   'lumia',
