import { providers } from 'ethers';

import { IRegistry } from '@hyperlane-xyz/registry';
import {
  ChainMap,
  ChainMetadata,
  ChainName,
  HyperlaneSmartProvider,
  ProviderRetryOptions,
} from '@hyperlane-xyz/sdk';
import { ProtocolType, objFilter, objMerge } from '@hyperlane-xyz/utils';

import { getChain, getRegistryWithOverrides } from '../../config/registry.js';
import { getSecretRpcEndpoints } from '../agents/index.js';
import { inCIMode } from '../utils/utils.js';

import { DeployEnvironment } from './environment.js';

// A list of chains to skip during deploy, check-deploy and ICA operations.
// Used by scripts like check-owner-ica.ts to exclude chains that are temporarily
// unsupported (e.g. zksync, zeronetwork) or have known issues (e.g. lumia).
export const chainsToSkip: ChainName[] = [
  // TODO: remove once zksync PR is merged into main
  // mainnets
  'zksync',
  'zeronetwork',
  'zklink',
  'treasure',
  'abstract',
<<<<<<< HEAD
=======
  'sophon',
>>>>>>> e861535d

  // testnets
  'abstracttestnet',
  'treasuretopaz',

  // Oct 16 batch
  'lumia',
];

export const defaultRetry: ProviderRetryOptions = {
  maxRetries: 6,
  baseRetryDelayMs: 50,
};

export async function fetchProvider(
  chainName: ChainName,
): Promise<providers.Provider> {
  const chainMetadata = getChain(chainName);
  if (!chainMetadata) {
    throw Error(`Unsupported chain: ${chainName}`);
  }
  const chainId = chainMetadata.chainId;
  const rpcData = chainMetadata.rpcUrls.map((url) => url.http);
  if (rpcData.length === 0) {
    throw Error(`No RPC URLs found for chain: ${chainName}`);
  }

  return new HyperlaneSmartProvider(
    chainId,
    rpcData.map((url) => ({ http: url })),
    undefined,
    defaultRetry,
  );
}

export function getChainMetadatas(chains: Array<ChainName>) {
  const allMetadatas = Object.fromEntries(
    chains
      .map((chain) => getChain(chain))
      .map((metadata) => [metadata.name, metadata]),
  );

  const ethereumMetadatas = objFilter(
    allMetadatas,
    (_, metadata): metadata is ChainMetadata =>
      metadata.protocol === ProtocolType.Ethereum,
  );
  const nonEthereumMetadatas = objFilter(
    allMetadatas,
    (_, metadata): metadata is ChainMetadata =>
      metadata.protocol !== ProtocolType.Ethereum,
  );

  return { ethereumMetadatas, nonEthereumMetadatas };
}

/**
 * Gets the registry for the given environment, with optional overrides and
 * the ability to get overrides from secrets.
 * @param deployEnv The deploy environment.
 * @param chains The chains to get metadata for.
 * @param defaultChainMetadataOverrides The default chain metadata overrides. If
 * secret overrides are used, the secret overrides will be merged with these and
 * take precedence.
 * @param useSecrets Whether to fetch metadata overrides from secrets.
 * @returns A registry with overrides for the given environment.
 */
export async function getRegistryForEnvironment(
  deployEnv: DeployEnvironment,
  chains: ChainName[],
  defaultChainMetadataOverrides: ChainMap<Partial<ChainMetadata>> = {},
  useSecrets: boolean = true,
): Promise<IRegistry> {
  let overrides = defaultChainMetadataOverrides;
  if (useSecrets) {
    overrides = objMerge(
      overrides,
      !inCIMode()
        ? await getSecretMetadataOverrides(deployEnv, chains)
        : await getSecretMetadataOverridesFromGitHubSecrets(deployEnv, chains),
    );
  }
  const registry = getRegistryWithOverrides(overrides);
  return registry;
}

/**
 * Gets chain metadata overrides from GCP secrets.
 * @param deployEnv The deploy environment.
 * @param chains The chains to get metadata overrides for.
 * @returns A partial chain metadata map with the secret overrides.
 */
export async function getSecretMetadataOverrides(
  deployEnv: DeployEnvironment,
  chains: string[],
): Promise<ChainMap<Partial<ChainMetadata>>> {
  const chainMetadataOverrides: ChainMap<Partial<ChainMetadata>> = {};

  const secretRpcUrls = await Promise.all(
    chains.map(async (chain) => {
      const rpcUrls = await getSecretRpcEndpoints(deployEnv, chain);
      return {
        chain,
        rpcUrls,
      };
    }),
  );

  for (const { chain, rpcUrls } of secretRpcUrls) {
    if (rpcUrls.length === 0) {
      throw Error(`No secret RPC URLs found for chain: ${chain}`);
    }
    // Need explicit casting here because Zod expects a non-empty array.
    const metadataRpcUrls = rpcUrls.map((rpcUrl: string) => ({
      http: rpcUrl,
    })) as ChainMetadata['rpcUrls'];
    chainMetadataOverrides[chain] = {
      rpcUrls: metadataRpcUrls,
    };
  }

  return chainMetadataOverrides;
}

/**
 * Gets chain metadata overrides from GitHub secrets.
 * This function is intended to be used when running in CI/CD environments,
 * where secrets are injected as environment variables.
 * @param deployEnv The deploy environment.
 * @param chains The chains to get metadata overrides for.
 * @returns A partial chain metadata map with the secret overrides.
 */
export async function getSecretMetadataOverridesFromGitHubSecrets(
  deployEnv: DeployEnvironment,
  chains: string[],
): Promise<ChainMap<Partial<ChainMetadata>>> {
  const chainMetadataOverrides: ChainMap<Partial<ChainMetadata>> = {};

  for (const chain of chains) {
    const rpcUrlsEnv = `${deployEnv.toUpperCase()}_${chain.toUpperCase()}_RPC_URLS`;
    const rpcUrls = process.env[rpcUrlsEnv];
    if (rpcUrls) {
      const metadataRpcUrls = rpcUrls
        .split(',')
        .map((rpcUrl) => ({ http: rpcUrl })) as ChainMetadata['rpcUrls'];
      chainMetadataOverrides[chain] = {
        rpcUrls: metadataRpcUrls,
      };
    }
  }

  return chainMetadataOverrides;
}<|MERGE_RESOLUTION|>--- conflicted
+++ resolved
@@ -27,10 +27,7 @@
   'zklink',
   'treasure',
   'abstract',
-<<<<<<< HEAD
-=======
   'sophon',
->>>>>>> e861535d
 
   // testnets
   'abstracttestnet',
