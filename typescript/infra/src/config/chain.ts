import { FallbackProviderConfig } from '@ethersproject/providers';
import { ethers } from 'ethers';

<<<<<<< HEAD
import {
  AgentConnectionType,
  ChainName,
  RetryJsonRpcProvider,
} from '@hyperlane-xyz/sdk';
=======
import { ChainName, providerBuilder } from '@hyperlane-xyz/sdk';
>>>>>>> 5b021c62

import { getSecretRpcEndpoint } from '../agents';

import { DeployEnvironment } from './environment';

export const defaultRetry = {
  maxRequests: 6,
  baseRetryMs: 50,
};

export async function fetchProvider(
  environment: DeployEnvironment,
  chainName: ChainName,
  connectionType: AgentConnectionType = AgentConnectionType.Http,
): Promise<ethers.providers.Provider> {
  const single = connectionType === AgentConnectionType.Http;
  const rpcData = await getSecretRpcEndpoint(environment, chainName, !single);
  switch (connectionType) {
<<<<<<< HEAD
    case AgentConnectionType.Http: {
      return providerBuilder(rpcData);
=======
    case ConnectionType.Http: {
      return providerBuilder({ http: rpcData, retry: defaultRetry });
>>>>>>> 5b021c62
    }
    case AgentConnectionType.HttpQuorum: {
      return new ethers.providers.FallbackProvider(
        (rpcData as string[]).map((url) => providerBuilder({ http: url })), // disable retry for quorum
      );
    }
    case AgentConnectionType.HttpFallback: {
      return new ethers.providers.FallbackProvider(
        (rpcData as string[]).map((url, index) => {
          const fallbackProviderConfig: FallbackProviderConfig = {
            provider: providerBuilder({ http: url, retry: defaultRetry }),
            // Priority is used by the FallbackProvider to determine
            // how to order providers using ascending ordering.
            // When not specified, all providers have the same priority
            // and are ordered randomly for each RPC.
            priority: index,
          };
          console.log('fallbackProviderConfig', fallbackProviderConfig);
          return fallbackProviderConfig;
        }),
        1, // a single provider is "quorum", but failure will cause failover to the next provider
      );
    }
    default: {
      throw Error(`Unsupported connectionType: ${connectionType}`);
    }
  }
}<|MERGE_RESOLUTION|>--- conflicted
+++ resolved
@@ -1,15 +1,11 @@
 import { FallbackProviderConfig } from '@ethersproject/providers';
 import { ethers } from 'ethers';
 
-<<<<<<< HEAD
 import {
   AgentConnectionType,
   ChainName,
-  RetryJsonRpcProvider,
+  providerBuilder,
 } from '@hyperlane-xyz/sdk';
-=======
-import { ChainName, providerBuilder } from '@hyperlane-xyz/sdk';
->>>>>>> 5b021c62
 
 import { getSecretRpcEndpoint } from '../agents';
 
@@ -28,13 +24,8 @@
   const single = connectionType === AgentConnectionType.Http;
   const rpcData = await getSecretRpcEndpoint(environment, chainName, !single);
   switch (connectionType) {
-<<<<<<< HEAD
     case AgentConnectionType.Http: {
-      return providerBuilder(rpcData);
-=======
-    case ConnectionType.Http: {
       return providerBuilder({ http: rpcData, retry: defaultRetry });
->>>>>>> 5b021c62
     }
     case AgentConnectionType.HttpQuorum: {
       return new ethers.providers.FallbackProvider(
