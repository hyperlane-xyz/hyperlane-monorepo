--- conflicted
+++ resolved
@@ -1,16 +1,13 @@
 import { join } from 'path';
 
 import { ChainMap, ChainName } from '@hyperlane-xyz/sdk';
-<<<<<<< HEAD
 import {
   Address,
   ProtocolType,
+  deepEquals,
   objMap,
   rootLogger,
 } from '@hyperlane-xyz/utils';
-=======
-import { Address, deepEquals, objMap, rootLogger } from '@hyperlane-xyz/utils';
->>>>>>> 0cd15ae2
 
 import { Contexts } from '../../config/contexts.js';
 import { helloworld } from '../../config/environments/helloworld.js';
@@ -363,18 +360,14 @@
     }),
   );
 
-<<<<<<< HEAD
   // We still need to persist addresses, but this handles both Starknet and non-Starknet keys
   await persistAddressesLocally(agentConfig, nonStarknetKeys);
-=======
-  await persistAddressesLocally(agentConfig, keys);
   // Key funder expects the serialized addresses in GCP
   await persistAddressesInGcp(
     agentConfig.runEnv,
     agentConfig.context,
     keys.map((key) => key.serializeAsAddress()),
   );
->>>>>>> 0cd15ae2
   return;
 }
 
