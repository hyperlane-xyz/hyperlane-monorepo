--- conflicted
+++ resolved
@@ -304,13 +304,6 @@
   return new AgentGCPKey(agentConfig.runEnv, agentConfig.context, Role.Kathy);
 }
 
-<<<<<<< HEAD
-// Returns the deployer key. This is always a GCP key, not chain specific,
-// and in the Hyperlane context.
-export function getDeployerKey(agentConfig: AgentContextConfig): CloudAgentKey {
-  logger.debug('Retrieving deployer key');
-  return new AgentGCPKey(agentConfig.runEnv, Contexts.Hyperlane, Role.Deployer);
-=======
 // Returns the deployer key for the specified chain or EVM by default in the provided context.
 export function getDeployerKey(
   agentConfig: AgentContextConfig,
@@ -324,7 +317,6 @@
     Role.Deployer,
     chainName,
   );
->>>>>>> bfea74da
 }
 
 // Returns the rebalancer key. This is always a GCP key, not chain specific
