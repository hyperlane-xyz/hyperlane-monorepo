--- conflicted
+++ resolved
@@ -311,7 +311,6 @@
   return new AgentGCPKey(agentConfig.runEnv, Contexts.Hyperlane, Role.Deployer);
 }
 
-<<<<<<< HEAD
 // Returns the rebalancer key. This is always a GCP key, not chain specific
 // and in the Hyperlane context
 export function getRebalancerKey(
@@ -323,12 +322,12 @@
     Contexts.Hyperlane,
     Role.Rebalancer,
   );
-=======
+}
+
 // Helper function to determine if a chain is Starknet
 function isStarknetChain(chainName: ChainName): boolean {
   const metadata = getChain(chainName);
   return metadata?.protocol === ProtocolType.Starknet;
->>>>>>> 30d9bc59
 }
 
 // Returns the validator signer key and the chain signer key for the given validator for
