{
  "alfajores": [
    {
      "name": "MultisigIsm",
      "address": "0x4D06A1671A2a345B14B15cbD50027979A5D1d8C9",
      "constructorArguments": "",
      "isProxy": false
    },
    {
      "name": "ProxyAdmin",
      "address": "0x4e4D563e2cBFC35c4BC16003685443Fae2FA702f",
      "constructorArguments": "",
      "isProxy": false
    },
    {
      "name": "Mailbox",
      "address": "0x39b3cb005C4225B88A8b3a090563e2e763407222",
      "isProxy": false,
      "constructorArguments": "0x000000000000000000000000000000000000000000000000000000000000aef3"
    },
    {
      "name": "TransparentUpgradeableProxy",
      "address": "0xCC737a94FecaeC165AbCf12dED095BB13F037685",
      "isProxy": true,
      "constructorArguments": "0x000000000000000000000000c97d8e6f57b0d64971453ddc6eb8483fec9d163a000000000000000000000000c97d8e6f57b0d64971453ddc6eb8483fec9d163a00000000000000000000000000000000000000000000000000000000000000600000000000000000000000000000000000000000000000000000000000000000"
    },
    {
      "name": "ValidatorAnnounce",
      "address": "0x81c196606092fF966446078BE3033F464Efc8655",
      "isProxy": false,
      "constructorArguments": "0x000000000000000000000000cc737a94fecaec165abcf12ded095bb13f037685"
    },
    {
<<<<<<< HEAD
      "name": "deployerOwnedProxyAdmin",
      "address": "0xc392687AA3491cb010E0216fb6Caa5Dd7Cbf60b7",
      "constructorArguments": "",
      "isProxy": false
    },
    {
      "name": "InterchainGasPaymaster",
      "address": "0xDB41ac19bb1970bf45668eE16C6c9F50Ff363C90",
=======
      "name": "InterchainGasPaymaster",
      "address": "0x94096588fc66f0D3a348306c2555d474b3B6302a",
>>>>>>> bf9d0ae7
      "isProxy": false,
      "constructorArguments": "0x"
    },
    {
      "name": "TransparentUpgradeableProxy",
<<<<<<< HEAD
      "address": "0xc943A19A23533d1B6f34e09F01ccC71B6413FDb2",
=======
      "address": "0x8f9C3888bFC8a5B25AED115A82eCbb788b196d2a",
>>>>>>> bf9d0ae7
      "isProxy": true,
      "constructorArguments": "0x000000000000000000000000c97d8e6f57b0d64971453ddc6eb8483fec9d163a000000000000000000000000c97d8e6f57b0d64971453ddc6eb8483fec9d163a00000000000000000000000000000000000000000000000000000000000000600000000000000000000000000000000000000000000000000000000000000000"
    },
    {
      "name": "DefaultIsmInterchainGasPaymaster",
<<<<<<< HEAD
      "address": "0xDA9F56EFd164B354FA8141423721a136830C8E0b",
      "isProxy": false,
      "constructorArguments": "0x000000000000000000000000c943a19a23533d1b6f34e09f01ccc71b6413fdb2"
=======
      "address": "0xF90cB82a76492614D07B82a7658917f3aC811Ac1",
      "isProxy": false,
      "constructorArguments": "0x0000000000000000000000008f9c3888bfc8a5b25aed115a82ecbb788b196d2a"
>>>>>>> bf9d0ae7
    }
  ],
  "fuji": [
    {
      "name": "MultisigIsm",
      "address": "0xD713Db664509bd057aC2b378F4B65Db468F634A5",
      "constructorArguments": "",
      "isProxy": false
    },
    {
      "name": "ProxyAdmin",
      "address": "0x13474f85b808034C911B7697dee60B7d8d50ee36",
      "constructorArguments": "",
      "isProxy": false
    },
    {
      "name": "InterchainGasPaymaster",
      "address": "0x1a37635B78Dde4aCbedaFCdA365FB89dc3F3f030",
      "isProxy": false,
      "constructorArguments": "0x"
    },
    {
      "name": "TransparentUpgradeableProxy",
      "address": "0xf857706CE59Cb7AE6df81Bbd0B0a656dB3e6beDA",
      "isProxy": true,
      "constructorArguments": "0x000000000000000000000000c97d8e6f57b0d64971453ddc6eb8483fec9d163a000000000000000000000000c97d8e6f57b0d64971453ddc6eb8483fec9d163a00000000000000000000000000000000000000000000000000000000000000600000000000000000000000000000000000000000000000000000000000000000"
    },
    {
      "name": "Mailbox",
      "address": "0x3388A1D46337631F3597d50e98930B52eb9E710E",
      "isProxy": false,
      "constructorArguments": "0x000000000000000000000000000000000000000000000000000000000000a869"
    },
    {
      "name": "TransparentUpgradeableProxy",
      "address": "0xCC737a94FecaeC165AbCf12dED095BB13F037685",
      "isProxy": true,
      "constructorArguments": "0x000000000000000000000000c97d8e6f57b0d64971453ddc6eb8483fec9d163a000000000000000000000000c97d8e6f57b0d64971453ddc6eb8483fec9d163a00000000000000000000000000000000000000000000000000000000000000600000000000000000000000000000000000000000000000000000000000000000"
    },
    {
<<<<<<< HEAD
      "name": "deployerOwnedProxyAdmin",
      "address": "0x3C34C2476dE5D8348302040710fB5FeD91B410A1",
      "constructorArguments": "",
      "isProxy": false
    },
    {
      "name": "InterchainGasPaymaster",
      "address": "0xDB41ac19bb1970bf45668eE16C6c9F50Ff363C90",
=======
      "name": "ValidatorAnnounce",
      "address": "0x81c196606092fF966446078BE3033F464Efc8655",
      "isProxy": false,
      "constructorArguments": "0x000000000000000000000000cc737a94fecaec165abcf12ded095bb13f037685"
    },
    {
      "name": "InterchainGasPaymaster",
      "address": "0x94096588fc66f0D3a348306c2555d474b3B6302a",
>>>>>>> bf9d0ae7
      "isProxy": false,
      "constructorArguments": "0x"
    },
    {
      "name": "TransparentUpgradeableProxy",
<<<<<<< HEAD
      "address": "0xc943A19A23533d1B6f34e09F01ccC71B6413FDb2",
=======
      "address": "0x8f9C3888bFC8a5B25AED115A82eCbb788b196d2a",
>>>>>>> bf9d0ae7
      "isProxy": true,
      "constructorArguments": "0x000000000000000000000000c97d8e6f57b0d64971453ddc6eb8483fec9d163a000000000000000000000000c97d8e6f57b0d64971453ddc6eb8483fec9d163a00000000000000000000000000000000000000000000000000000000000000600000000000000000000000000000000000000000000000000000000000000000"
    },
    {
      "name": "DefaultIsmInterchainGasPaymaster",
<<<<<<< HEAD
      "address": "0xDA9F56EFd164B354FA8141423721a136830C8E0b",
      "isProxy": false,
      "constructorArguments": "0x000000000000000000000000c943a19a23533d1b6f34e09f01ccc71b6413fdb2"
    },
    {
      "name": "ValidatorAnnounce",
      "address": "0x81c196606092fF966446078BE3033F464Efc8655",
      "isProxy": false,
      "constructorArguments": "0x000000000000000000000000cc737a94fecaec165abcf12ded095bb13f037685"
=======
      "address": "0xF90cB82a76492614D07B82a7658917f3aC811Ac1",
      "isProxy": false,
      "constructorArguments": "0x0000000000000000000000008f9c3888bfc8a5b25aed115a82ecbb788b196d2a"
>>>>>>> bf9d0ae7
    }
  ],
  "mumbai": [
    {
      "name": "MultisigIsm",
      "address": "0xd71f1A64659beC0781b2aa21bc7a72F7290F6Bf3",
      "constructorArguments": "",
      "isProxy": false
    },
    {
      "name": "ProxyAdmin",
      "address": "0x96b49e136581f8dfF370aDB3015D48465572a318",
      "constructorArguments": "",
      "isProxy": false
    },
    {
      "name": "InterchainGasPaymaster",
      "address": "0x1a37635B78Dde4aCbedaFCdA365FB89dc3F3f030",
      "isProxy": false,
      "constructorArguments": "0x"
    },
    {
      "name": "TransparentUpgradeableProxy",
      "address": "0xf857706CE59Cb7AE6df81Bbd0B0a656dB3e6beDA",
      "isProxy": true,
      "constructorArguments": "0x000000000000000000000000c97d8e6f57b0d64971453ddc6eb8483fec9d163a000000000000000000000000c97d8e6f57b0d64971453ddc6eb8483fec9d163a00000000000000000000000000000000000000000000000000000000000000600000000000000000000000000000000000000000000000000000000000000000"
    },
    {
      "name": "Mailbox",
      "address": "0x179c2Da65187C2614FbeD3Af8eB3098FEEb0a958",
      "isProxy": false,
      "constructorArguments": "0x0000000000000000000000000000000000000000000000000000000000013881"
    },
    {
      "name": "TransparentUpgradeableProxy",
      "address": "0xCC737a94FecaeC165AbCf12dED095BB13F037685",
      "isProxy": true,
      "constructorArguments": "0x000000000000000000000000c97d8e6f57b0d64971453ddc6eb8483fec9d163a000000000000000000000000c97d8e6f57b0d64971453ddc6eb8483fec9d163a00000000000000000000000000000000000000000000000000000000000000600000000000000000000000000000000000000000000000000000000000000000"
    },
    {
<<<<<<< HEAD
      "name": "deployerOwnedProxyAdmin",
      "address": "0x3A8eBa32EdDfacF73557D8eD34738E213495152F",
      "constructorArguments": "",
      "isProxy": false
    },
    {
      "name": "InterchainGasPaymaster",
      "address": "0xDB41ac19bb1970bf45668eE16C6c9F50Ff363C90",
=======
      "name": "ValidatorAnnounce",
      "address": "0x81c196606092fF966446078BE3033F464Efc8655",
      "isProxy": false,
      "constructorArguments": "0x000000000000000000000000cc737a94fecaec165abcf12ded095bb13f037685"
    },
    {
      "name": "InterchainGasPaymaster",
      "address": "0x94096588fc66f0D3a348306c2555d474b3B6302a",
>>>>>>> bf9d0ae7
      "isProxy": false,
      "constructorArguments": "0x"
    },
    {
      "name": "TransparentUpgradeableProxy",
<<<<<<< HEAD
      "address": "0xc943A19A23533d1B6f34e09F01ccC71B6413FDb2",
=======
      "address": "0x8f9C3888bFC8a5B25AED115A82eCbb788b196d2a",
>>>>>>> bf9d0ae7
      "isProxy": true,
      "constructorArguments": "0x000000000000000000000000c97d8e6f57b0d64971453ddc6eb8483fec9d163a000000000000000000000000c97d8e6f57b0d64971453ddc6eb8483fec9d163a00000000000000000000000000000000000000000000000000000000000000600000000000000000000000000000000000000000000000000000000000000000"
    },
    {
      "name": "DefaultIsmInterchainGasPaymaster",
<<<<<<< HEAD
      "address": "0xDA9F56EFd164B354FA8141423721a136830C8E0b",
      "isProxy": false,
      "constructorArguments": "0x000000000000000000000000c943a19a23533d1b6f34e09f01ccc71b6413fdb2"
    },
    {
      "name": "ValidatorAnnounce",
      "address": "0x81c196606092fF966446078BE3033F464Efc8655",
      "isProxy": false,
      "constructorArguments": "0x000000000000000000000000cc737a94fecaec165abcf12ded095bb13f037685"
=======
      "address": "0xF90cB82a76492614D07B82a7658917f3aC811Ac1",
      "isProxy": false,
      "constructorArguments": "0x0000000000000000000000008f9c3888bfc8a5b25aed115a82ecbb788b196d2a"
>>>>>>> bf9d0ae7
    }
  ],
  "bsctestnet": [
    {
      "name": "MultisigIsm",
      "address": "0x34add51924C500b4428067E251168807b3f5faED",
      "constructorArguments": "",
      "isProxy": false
    },
    {
      "name": "ProxyAdmin",
      "address": "0xfB149BC17dD3FE858fA64D678bA0c706DEac61eE",
      "constructorArguments": "",
      "isProxy": false
    },
    {
      "name": "InterchainGasPaymaster",
      "address": "0x1a37635B78Dde4aCbedaFCdA365FB89dc3F3f030",
      "isProxy": false,
      "constructorArguments": "0x"
    },
    {
      "name": "TransparentUpgradeableProxy",
      "address": "0xf857706CE59Cb7AE6df81Bbd0B0a656dB3e6beDA",
      "isProxy": true,
      "constructorArguments": "0x000000000000000000000000c97d8e6f57b0d64971453ddc6eb8483fec9d163a000000000000000000000000c97d8e6f57b0d64971453ddc6eb8483fec9d163a00000000000000000000000000000000000000000000000000000000000000600000000000000000000000000000000000000000000000000000000000000000"
    },
    {
      "name": "Mailbox",
      "address": "0x87891AA323d0c98D9A1F417E9F02219EBc4274CC",
      "isProxy": false,
      "constructorArguments": "0x0000000000000000000000000000000000000000000000000000000000000061"
    },
    {
      "name": "TransparentUpgradeableProxy",
      "address": "0xCC737a94FecaeC165AbCf12dED095BB13F037685",
      "isProxy": true,
      "constructorArguments": "0x000000000000000000000000c97d8e6f57b0d64971453ddc6eb8483fec9d163a000000000000000000000000c97d8e6f57b0d64971453ddc6eb8483fec9d163a00000000000000000000000000000000000000000000000000000000000000600000000000000000000000000000000000000000000000000000000000000000"
    },
    {
<<<<<<< HEAD
      "name": "deployerOwnedProxyAdmin",
      "address": "0x4DFc10CBb085674Cc386880D108aEa9e4e14d4d8",
      "constructorArguments": "",
      "isProxy": false
    },
    {
      "name": "InterchainGasPaymaster",
      "address": "0xDB41ac19bb1970bf45668eE16C6c9F50Ff363C90",
=======
      "name": "ValidatorAnnounce",
      "address": "0x81c196606092fF966446078BE3033F464Efc8655",
      "isProxy": false,
      "constructorArguments": "0x000000000000000000000000cc737a94fecaec165abcf12ded095bb13f037685"
    },
    {
      "name": "InterchainGasPaymaster",
      "address": "0x94096588fc66f0D3a348306c2555d474b3B6302a",
>>>>>>> bf9d0ae7
      "isProxy": false,
      "constructorArguments": "0x"
    },
    {
      "name": "TransparentUpgradeableProxy",
<<<<<<< HEAD
      "address": "0xc943A19A23533d1B6f34e09F01ccC71B6413FDb2",
=======
      "address": "0x8f9C3888bFC8a5B25AED115A82eCbb788b196d2a",
>>>>>>> bf9d0ae7
      "isProxy": true,
      "constructorArguments": "0x000000000000000000000000c97d8e6f57b0d64971453ddc6eb8483fec9d163a000000000000000000000000c97d8e6f57b0d64971453ddc6eb8483fec9d163a00000000000000000000000000000000000000000000000000000000000000600000000000000000000000000000000000000000000000000000000000000000"
    },
    {
      "name": "DefaultIsmInterchainGasPaymaster",
<<<<<<< HEAD
      "address": "0xDA9F56EFd164B354FA8141423721a136830C8E0b",
      "isProxy": false,
      "constructorArguments": "0x000000000000000000000000c943a19a23533d1b6f34e09f01ccc71b6413fdb2"
    },
    {
      "name": "ValidatorAnnounce",
      "address": "0x81c196606092fF966446078BE3033F464Efc8655",
      "isProxy": false,
      "constructorArguments": "0x000000000000000000000000cc737a94fecaec165abcf12ded095bb13f037685"
=======
      "address": "0xF90cB82a76492614D07B82a7658917f3aC811Ac1",
      "isProxy": false,
      "constructorArguments": "0x0000000000000000000000008f9c3888bfc8a5b25aed115a82ecbb788b196d2a"
>>>>>>> bf9d0ae7
    }
  ],
  "goerli": [
    {
      "name": "MultisigIsm",
      "address": "0x32B34F0D86b275b92e9289d9054Db5Ec32d2CC6C",
      "constructorArguments": "",
      "isProxy": false
    },
    {
      "name": "ProxyAdmin",
      "address": "0x8f919348F9C4619A196Acb5e377f49E5E2C0B569",
      "constructorArguments": "",
      "isProxy": false
    },
    {
      "name": "InterchainGasPaymaster",
      "address": "0x1a37635B78Dde4aCbedaFCdA365FB89dc3F3f030",
      "isProxy": false,
      "constructorArguments": "0x"
    },
    {
      "name": "TransparentUpgradeableProxy",
      "address": "0xf857706CE59Cb7AE6df81Bbd0B0a656dB3e6beDA",
      "isProxy": true,
      "constructorArguments": "0x000000000000000000000000c97d8e6f57b0d64971453ddc6eb8483fec9d163a000000000000000000000000c97d8e6f57b0d64971453ddc6eb8483fec9d163a00000000000000000000000000000000000000000000000000000000000000600000000000000000000000000000000000000000000000000000000000000000"
    },
    {
      "name": "Mailbox",
      "address": "0x1ADF2D247E08348D18d77e69D5807a413b92Fe8E",
      "isProxy": false,
      "constructorArguments": "0x0000000000000000000000000000000000000000000000000000000000000005"
    },
    {
      "name": "TransparentUpgradeableProxy",
      "address": "0xCC737a94FecaeC165AbCf12dED095BB13F037685",
      "isProxy": true,
      "constructorArguments": "0x000000000000000000000000c97d8e6f57b0d64971453ddc6eb8483fec9d163a000000000000000000000000c97d8e6f57b0d64971453ddc6eb8483fec9d163a00000000000000000000000000000000000000000000000000000000000000600000000000000000000000000000000000000000000000000000000000000000"
    },
    {
<<<<<<< HEAD
      "name": "deployerOwnedProxyAdmin",
      "address": "0x1A46D15461BF1934c3D7E415c7f95222CB537a7e",
      "constructorArguments": "",
      "isProxy": false
    },
    {
      "name": "InterchainGasPaymaster",
      "address": "0xDB41ac19bb1970bf45668eE16C6c9F50Ff363C90",
=======
      "name": "ValidatorAnnounce",
      "address": "0x81c196606092fF966446078BE3033F464Efc8655",
      "isProxy": false,
      "constructorArguments": "0x000000000000000000000000cc737a94fecaec165abcf12ded095bb13f037685"
    },
    {
      "name": "InterchainGasPaymaster",
      "address": "0x94096588fc66f0D3a348306c2555d474b3B6302a",
>>>>>>> bf9d0ae7
      "isProxy": false,
      "constructorArguments": "0x"
    },
    {
      "name": "TransparentUpgradeableProxy",
<<<<<<< HEAD
      "address": "0xc943A19A23533d1B6f34e09F01ccC71B6413FDb2",
=======
      "address": "0x8f9C3888bFC8a5B25AED115A82eCbb788b196d2a",
>>>>>>> bf9d0ae7
      "isProxy": true,
      "constructorArguments": "0x000000000000000000000000c97d8e6f57b0d64971453ddc6eb8483fec9d163a000000000000000000000000c97d8e6f57b0d64971453ddc6eb8483fec9d163a00000000000000000000000000000000000000000000000000000000000000600000000000000000000000000000000000000000000000000000000000000000"
    },
    {
      "name": "DefaultIsmInterchainGasPaymaster",
<<<<<<< HEAD
      "address": "0xDA9F56EFd164B354FA8141423721a136830C8E0b",
      "isProxy": false,
      "constructorArguments": "0x000000000000000000000000c943a19a23533d1b6f34e09f01ccc71b6413fdb2"
    },
    {
      "name": "ValidatorAnnounce",
      "address": "0x81c196606092fF966446078BE3033F464Efc8655",
      "isProxy": false,
      "constructorArguments": "0x000000000000000000000000cc737a94fecaec165abcf12ded095bb13f037685"
=======
      "address": "0xF90cB82a76492614D07B82a7658917f3aC811Ac1",
      "isProxy": false,
      "constructorArguments": "0x0000000000000000000000008f9c3888bfc8a5b25aed115a82ecbb788b196d2a"
>>>>>>> bf9d0ae7
    }
  ],
  "moonbasealpha": [
    {
      "name": "MultisigIsm",
      "address": "0xec8875C7cE0a814A56654618D366641859F32C7A",
      "constructorArguments": "",
      "isProxy": false
    },
    {
      "name": "ProxyAdmin",
      "address": "0xEed449c54156163bf50CFf30408975AF43F43115",
      "constructorArguments": "",
      "isProxy": false
    },
    {
      "name": "InterchainGasPaymaster",
      "address": "0x1a37635B78Dde4aCbedaFCdA365FB89dc3F3f030",
      "isProxy": false,
      "constructorArguments": "0x"
    },
    {
      "name": "TransparentUpgradeableProxy",
      "address": "0xf857706CE59Cb7AE6df81Bbd0B0a656dB3e6beDA",
      "isProxy": true,
      "constructorArguments": "0x000000000000000000000000c97d8e6f57b0d64971453ddc6eb8483fec9d163a000000000000000000000000c97d8e6f57b0d64971453ddc6eb8483fec9d163a00000000000000000000000000000000000000000000000000000000000000600000000000000000000000000000000000000000000000000000000000000000"
    },
    {
      "name": "Mailbox",
      "address": "0xC1081e289564fd20a4a93C00042692E168Fd0378",
      "isProxy": false,
      "constructorArguments": "0x0000000000000000000000000000000000000000000000000000000000000507"
    },
    {
      "name": "TransparentUpgradeableProxy",
      "address": "0xCC737a94FecaeC165AbCf12dED095BB13F037685",
      "isProxy": true,
      "constructorArguments": "0x000000000000000000000000c97d8e6f57b0d64971453ddc6eb8483fec9d163a000000000000000000000000c97d8e6f57b0d64971453ddc6eb8483fec9d163a00000000000000000000000000000000000000000000000000000000000000600000000000000000000000000000000000000000000000000000000000000000"
    },
    {
<<<<<<< HEAD
      "name": "deployerOwnedProxyAdmin",
      "address": "0xc507A7c848b59469cC44A3653F8a582aa8BeC71E",
      "constructorArguments": "",
      "isProxy": false
    },
    {
      "name": "InterchainGasPaymaster",
      "address": "0xDB41ac19bb1970bf45668eE16C6c9F50Ff363C90",
=======
      "name": "ValidatorAnnounce",
      "address": "0x81c196606092fF966446078BE3033F464Efc8655",
      "isProxy": false,
      "constructorArguments": "0x000000000000000000000000cc737a94fecaec165abcf12ded095bb13f037685"
    },
    {
      "name": "InterchainGasPaymaster",
      "address": "0x94096588fc66f0D3a348306c2555d474b3B6302a",
>>>>>>> bf9d0ae7
      "isProxy": false,
      "constructorArguments": "0x"
    },
    {
      "name": "TransparentUpgradeableProxy",
<<<<<<< HEAD
      "address": "0xc943A19A23533d1B6f34e09F01ccC71B6413FDb2",
=======
      "address": "0x8f9C3888bFC8a5B25AED115A82eCbb788b196d2a",
>>>>>>> bf9d0ae7
      "isProxy": true,
      "constructorArguments": "0x000000000000000000000000c97d8e6f57b0d64971453ddc6eb8483fec9d163a000000000000000000000000c97d8e6f57b0d64971453ddc6eb8483fec9d163a00000000000000000000000000000000000000000000000000000000000000600000000000000000000000000000000000000000000000000000000000000000"
    },
    {
      "name": "DefaultIsmInterchainGasPaymaster",
<<<<<<< HEAD
      "address": "0xDA9F56EFd164B354FA8141423721a136830C8E0b",
      "isProxy": false,
      "constructorArguments": "0x000000000000000000000000c943a19a23533d1b6f34e09f01ccc71b6413fdb2"
    },
    {
      "name": "ValidatorAnnounce",
      "address": "0x81c196606092fF966446078BE3033F464Efc8655",
      "isProxy": false,
      "constructorArguments": "0x000000000000000000000000cc737a94fecaec165abcf12ded095bb13f037685"
=======
      "address": "0xF90cB82a76492614D07B82a7658917f3aC811Ac1",
      "isProxy": false,
      "constructorArguments": "0x0000000000000000000000008f9c3888bfc8a5b25aed115a82ecbb788b196d2a"
>>>>>>> bf9d0ae7
    }
  ],
  "optimismgoerli": [
    {
      "name": "MultisigIsm",
      "address": "0x47384E33E67007B7fE4326fb096Bdf9CbA7AB6E4",
      "constructorArguments": "",
      "isProxy": false
    },
    {
      "name": "ProxyAdmin",
      "address": "0xcD19Ff7306E04EA6b8f4B5Ab1c5A198c186aaB42",
      "constructorArguments": "",
      "isProxy": false
    },
    {
      "name": "InterchainGasPaymaster",
      "address": "0x1a37635B78Dde4aCbedaFCdA365FB89dc3F3f030",
      "isProxy": false,
      "constructorArguments": "0x"
    },
    {
      "name": "TransparentUpgradeableProxy",
      "address": "0xf857706CE59Cb7AE6df81Bbd0B0a656dB3e6beDA",
      "isProxy": true,
      "constructorArguments": "0x000000000000000000000000c97d8e6f57b0d64971453ddc6eb8483fec9d163a000000000000000000000000c97d8e6f57b0d64971453ddc6eb8483fec9d163a00000000000000000000000000000000000000000000000000000000000000600000000000000000000000000000000000000000000000000000000000000000"
    },
    {
      "name": "Mailbox",
      "address": "0x2D076fE2370950044572cB168924B8AffDA26689",
      "isProxy": false,
      "constructorArguments": "0x00000000000000000000000000000000000000000000000000000000000001a4"
    },
    {
      "name": "TransparentUpgradeableProxy",
      "address": "0xCC737a94FecaeC165AbCf12dED095BB13F037685",
      "isProxy": true,
      "constructorArguments": "0x000000000000000000000000c97d8e6f57b0d64971453ddc6eb8483fec9d163a000000000000000000000000c97d8e6f57b0d64971453ddc6eb8483fec9d163a00000000000000000000000000000000000000000000000000000000000000600000000000000000000000000000000000000000000000000000000000000000"
    },
    {
<<<<<<< HEAD
      "name": "deployerOwnedProxyAdmin",
      "address": "0x205EB6A11C498a6Ed424740184Fe0b6Ea650B264",
      "constructorArguments": "",
      "isProxy": false
    },
    {
      "name": "InterchainGasPaymaster",
      "address": "0xDB41ac19bb1970bf45668eE16C6c9F50Ff363C90",
=======
      "name": "ValidatorAnnounce",
      "address": "0x81c196606092fF966446078BE3033F464Efc8655",
      "isProxy": false,
      "constructorArguments": "0x000000000000000000000000cc737a94fecaec165abcf12ded095bb13f037685"
    },
    {
      "name": "InterchainGasPaymaster",
      "address": "0x94096588fc66f0D3a348306c2555d474b3B6302a",
>>>>>>> bf9d0ae7
      "isProxy": false,
      "constructorArguments": "0x"
    },
    {
      "name": "TransparentUpgradeableProxy",
<<<<<<< HEAD
      "address": "0xc943A19A23533d1B6f34e09F01ccC71B6413FDb2",
=======
      "address": "0x8f9C3888bFC8a5B25AED115A82eCbb788b196d2a",
>>>>>>> bf9d0ae7
      "isProxy": true,
      "constructorArguments": "0x000000000000000000000000c97d8e6f57b0d64971453ddc6eb8483fec9d163a000000000000000000000000c97d8e6f57b0d64971453ddc6eb8483fec9d163a00000000000000000000000000000000000000000000000000000000000000600000000000000000000000000000000000000000000000000000000000000000"
    },
    {
      "name": "DefaultIsmInterchainGasPaymaster",
<<<<<<< HEAD
      "address": "0xDA9F56EFd164B354FA8141423721a136830C8E0b",
      "isProxy": false,
      "constructorArguments": "0x000000000000000000000000c943a19a23533d1b6f34e09f01ccc71b6413fdb2"
    },
    {
      "name": "ValidatorAnnounce",
      "address": "0x81c196606092fF966446078BE3033F464Efc8655",
      "isProxy": false,
      "constructorArguments": "0x000000000000000000000000cc737a94fecaec165abcf12ded095bb13f037685"
=======
      "address": "0xF90cB82a76492614D07B82a7658917f3aC811Ac1",
      "isProxy": false,
      "constructorArguments": "0x0000000000000000000000008f9c3888bfc8a5b25aed115a82ecbb788b196d2a"
>>>>>>> bf9d0ae7
    }
  ],
  "arbitrumgoerli": [
    {
      "name": "MultisigIsm",
      "address": "0x47384E33E67007B7fE4326fb096Bdf9CbA7AB6E4",
      "constructorArguments": "",
      "isProxy": false
    },
    {
      "name": "ProxyAdmin",
      "address": "0xcD19Ff7306E04EA6b8f4B5Ab1c5A198c186aaB42",
      "constructorArguments": "",
      "isProxy": false
    },
    {
      "name": "InterchainGasPaymaster",
      "address": "0x1a37635B78Dde4aCbedaFCdA365FB89dc3F3f030",
      "isProxy": false,
      "constructorArguments": "0x"
    },
    {
      "name": "TransparentUpgradeableProxy",
      "address": "0xf857706CE59Cb7AE6df81Bbd0B0a656dB3e6beDA",
      "isProxy": true,
      "constructorArguments": "0x000000000000000000000000c97d8e6f57b0d64971453ddc6eb8483fec9d163a000000000000000000000000c97d8e6f57b0d64971453ddc6eb8483fec9d163a00000000000000000000000000000000000000000000000000000000000000600000000000000000000000000000000000000000000000000000000000000000"
    },
    {
      "name": "Mailbox",
      "address": "0x0840f126eD0302B37d7476A303340a92B9eC0c5b",
      "isProxy": false,
      "constructorArguments": "0x0000000000000000000000000000000000000000000000000000000000066eed"
    },
    {
      "name": "TransparentUpgradeableProxy",
      "address": "0xCC737a94FecaeC165AbCf12dED095BB13F037685",
      "isProxy": true,
      "constructorArguments": "0x000000000000000000000000c97d8e6f57b0d64971453ddc6eb8483fec9d163a000000000000000000000000c97d8e6f57b0d64971453ddc6eb8483fec9d163a00000000000000000000000000000000000000000000000000000000000000600000000000000000000000000000000000000000000000000000000000000000"
    },
    {
<<<<<<< HEAD
      "name": "deployerOwnedProxyAdmin",
      "address": "0xe65785c058559bA6D133d1ba1Becac0CBc8aE248",
      "constructorArguments": "",
      "isProxy": false
    },
    {
      "name": "InterchainGasPaymaster",
      "address": "0xDB41ac19bb1970bf45668eE16C6c9F50Ff363C90",
=======
      "name": "ValidatorAnnounce",
      "address": "0x81c196606092fF966446078BE3033F464Efc8655",
      "isProxy": false,
      "constructorArguments": "0x000000000000000000000000cc737a94fecaec165abcf12ded095bb13f037685"
    },
    {
      "name": "InterchainGasPaymaster",
      "address": "0x94096588fc66f0D3a348306c2555d474b3B6302a",
>>>>>>> bf9d0ae7
      "isProxy": false,
      "constructorArguments": "0x"
    },
    {
      "name": "TransparentUpgradeableProxy",
<<<<<<< HEAD
      "address": "0xc943A19A23533d1B6f34e09F01ccC71B6413FDb2",
=======
      "address": "0x8f9C3888bFC8a5B25AED115A82eCbb788b196d2a",
>>>>>>> bf9d0ae7
      "isProxy": true,
      "constructorArguments": "0x000000000000000000000000c97d8e6f57b0d64971453ddc6eb8483fec9d163a000000000000000000000000c97d8e6f57b0d64971453ddc6eb8483fec9d163a00000000000000000000000000000000000000000000000000000000000000600000000000000000000000000000000000000000000000000000000000000000"
    },
    {
      "name": "DefaultIsmInterchainGasPaymaster",
<<<<<<< HEAD
      "address": "0xDA9F56EFd164B354FA8141423721a136830C8E0b",
      "isProxy": false,
      "constructorArguments": "0x000000000000000000000000c943a19a23533d1b6f34e09f01ccc71b6413fdb2"
    },
    {
      "name": "ValidatorAnnounce",
      "address": "0x81c196606092fF966446078BE3033F464Efc8655",
      "isProxy": false,
      "constructorArguments": "0x000000000000000000000000cc737a94fecaec165abcf12ded095bb13f037685"
=======
      "address": "0xF90cB82a76492614D07B82a7658917f3aC811Ac1",
      "isProxy": false,
      "constructorArguments": "0x0000000000000000000000008f9c3888bfc8a5b25aed115a82ecbb788b196d2a"
>>>>>>> bf9d0ae7
    }
  ]
}<|MERGE_RESOLUTION|>--- conflicted
+++ resolved
@@ -31,43 +31,22 @@
       "constructorArguments": "0x000000000000000000000000cc737a94fecaec165abcf12ded095bb13f037685"
     },
     {
-<<<<<<< HEAD
-      "name": "deployerOwnedProxyAdmin",
-      "address": "0xc392687AA3491cb010E0216fb6Caa5Dd7Cbf60b7",
-      "constructorArguments": "",
-      "isProxy": false
-    },
-    {
-      "name": "InterchainGasPaymaster",
-      "address": "0xDB41ac19bb1970bf45668eE16C6c9F50Ff363C90",
-=======
-      "name": "InterchainGasPaymaster",
-      "address": "0x94096588fc66f0D3a348306c2555d474b3B6302a",
->>>>>>> bf9d0ae7
-      "isProxy": false,
-      "constructorArguments": "0x"
-    },
-    {
-      "name": "TransparentUpgradeableProxy",
-<<<<<<< HEAD
-      "address": "0xc943A19A23533d1B6f34e09F01ccC71B6413FDb2",
-=======
-      "address": "0x8f9C3888bFC8a5B25AED115A82eCbb788b196d2a",
->>>>>>> bf9d0ae7
-      "isProxy": true,
-      "constructorArguments": "0x000000000000000000000000c97d8e6f57b0d64971453ddc6eb8483fec9d163a000000000000000000000000c97d8e6f57b0d64971453ddc6eb8483fec9d163a00000000000000000000000000000000000000000000000000000000000000600000000000000000000000000000000000000000000000000000000000000000"
-    },
-    {
-      "name": "DefaultIsmInterchainGasPaymaster",
-<<<<<<< HEAD
-      "address": "0xDA9F56EFd164B354FA8141423721a136830C8E0b",
-      "isProxy": false,
-      "constructorArguments": "0x000000000000000000000000c943a19a23533d1b6f34e09f01ccc71b6413fdb2"
-=======
-      "address": "0xF90cB82a76492614D07B82a7658917f3aC811Ac1",
-      "isProxy": false,
-      "constructorArguments": "0x0000000000000000000000008f9c3888bfc8a5b25aed115a82ecbb788b196d2a"
->>>>>>> bf9d0ae7
+      "name": "InterchainGasPaymaster",
+      "address": "0x94096588fc66f0D3a348306c2555d474b3B6302a",
+      "isProxy": false,
+      "constructorArguments": "0x"
+    },
+    {
+      "name": "TransparentUpgradeableProxy",
+      "address": "0x8f9C3888bFC8a5B25AED115A82eCbb788b196d2a",
+      "isProxy": true,
+      "constructorArguments": "0x000000000000000000000000c97d8e6f57b0d64971453ddc6eb8483fec9d163a000000000000000000000000c97d8e6f57b0d64971453ddc6eb8483fec9d163a00000000000000000000000000000000000000000000000000000000000000600000000000000000000000000000000000000000000000000000000000000000"
+    },
+    {
+      "name": "DefaultIsmInterchainGasPaymaster",
+      "address": "0xF90cB82a76492614D07B82a7658917f3aC811Ac1",
+      "isProxy": false,
+      "constructorArguments": "0x0000000000000000000000008f9c3888bfc8a5b25aed115a82ecbb788b196d2a"
     }
   ],
   "fuji": [
@@ -108,55 +87,28 @@
       "constructorArguments": "0x000000000000000000000000c97d8e6f57b0d64971453ddc6eb8483fec9d163a000000000000000000000000c97d8e6f57b0d64971453ddc6eb8483fec9d163a00000000000000000000000000000000000000000000000000000000000000600000000000000000000000000000000000000000000000000000000000000000"
     },
     {
-<<<<<<< HEAD
-      "name": "deployerOwnedProxyAdmin",
-      "address": "0x3C34C2476dE5D8348302040710fB5FeD91B410A1",
-      "constructorArguments": "",
-      "isProxy": false
-    },
-    {
-      "name": "InterchainGasPaymaster",
-      "address": "0xDB41ac19bb1970bf45668eE16C6c9F50Ff363C90",
-=======
-      "name": "ValidatorAnnounce",
-      "address": "0x81c196606092fF966446078BE3033F464Efc8655",
-      "isProxy": false,
-      "constructorArguments": "0x000000000000000000000000cc737a94fecaec165abcf12ded095bb13f037685"
-    },
-    {
-      "name": "InterchainGasPaymaster",
-      "address": "0x94096588fc66f0D3a348306c2555d474b3B6302a",
->>>>>>> bf9d0ae7
-      "isProxy": false,
-      "constructorArguments": "0x"
-    },
-    {
-      "name": "TransparentUpgradeableProxy",
-<<<<<<< HEAD
-      "address": "0xc943A19A23533d1B6f34e09F01ccC71B6413FDb2",
-=======
-      "address": "0x8f9C3888bFC8a5B25AED115A82eCbb788b196d2a",
->>>>>>> bf9d0ae7
-      "isProxy": true,
-      "constructorArguments": "0x000000000000000000000000c97d8e6f57b0d64971453ddc6eb8483fec9d163a000000000000000000000000c97d8e6f57b0d64971453ddc6eb8483fec9d163a00000000000000000000000000000000000000000000000000000000000000600000000000000000000000000000000000000000000000000000000000000000"
-    },
-    {
-      "name": "DefaultIsmInterchainGasPaymaster",
-<<<<<<< HEAD
-      "address": "0xDA9F56EFd164B354FA8141423721a136830C8E0b",
-      "isProxy": false,
-      "constructorArguments": "0x000000000000000000000000c943a19a23533d1b6f34e09f01ccc71b6413fdb2"
-    },
-    {
-      "name": "ValidatorAnnounce",
-      "address": "0x81c196606092fF966446078BE3033F464Efc8655",
-      "isProxy": false,
-      "constructorArguments": "0x000000000000000000000000cc737a94fecaec165abcf12ded095bb13f037685"
-=======
-      "address": "0xF90cB82a76492614D07B82a7658917f3aC811Ac1",
-      "isProxy": false,
-      "constructorArguments": "0x0000000000000000000000008f9c3888bfc8a5b25aed115a82ecbb788b196d2a"
->>>>>>> bf9d0ae7
+      "name": "ValidatorAnnounce",
+      "address": "0x81c196606092fF966446078BE3033F464Efc8655",
+      "isProxy": false,
+      "constructorArguments": "0x000000000000000000000000cc737a94fecaec165abcf12ded095bb13f037685"
+    },
+    {
+      "name": "InterchainGasPaymaster",
+      "address": "0x94096588fc66f0D3a348306c2555d474b3B6302a",
+      "isProxy": false,
+      "constructorArguments": "0x"
+    },
+    {
+      "name": "TransparentUpgradeableProxy",
+      "address": "0x8f9C3888bFC8a5B25AED115A82eCbb788b196d2a",
+      "isProxy": true,
+      "constructorArguments": "0x000000000000000000000000c97d8e6f57b0d64971453ddc6eb8483fec9d163a000000000000000000000000c97d8e6f57b0d64971453ddc6eb8483fec9d163a00000000000000000000000000000000000000000000000000000000000000600000000000000000000000000000000000000000000000000000000000000000"
+    },
+    {
+      "name": "DefaultIsmInterchainGasPaymaster",
+      "address": "0xF90cB82a76492614D07B82a7658917f3aC811Ac1",
+      "isProxy": false,
+      "constructorArguments": "0x0000000000000000000000008f9c3888bfc8a5b25aed115a82ecbb788b196d2a"
     }
   ],
   "mumbai": [
@@ -197,55 +149,28 @@
       "constructorArguments": "0x000000000000000000000000c97d8e6f57b0d64971453ddc6eb8483fec9d163a000000000000000000000000c97d8e6f57b0d64971453ddc6eb8483fec9d163a00000000000000000000000000000000000000000000000000000000000000600000000000000000000000000000000000000000000000000000000000000000"
     },
     {
-<<<<<<< HEAD
-      "name": "deployerOwnedProxyAdmin",
-      "address": "0x3A8eBa32EdDfacF73557D8eD34738E213495152F",
-      "constructorArguments": "",
-      "isProxy": false
-    },
-    {
-      "name": "InterchainGasPaymaster",
-      "address": "0xDB41ac19bb1970bf45668eE16C6c9F50Ff363C90",
-=======
-      "name": "ValidatorAnnounce",
-      "address": "0x81c196606092fF966446078BE3033F464Efc8655",
-      "isProxy": false,
-      "constructorArguments": "0x000000000000000000000000cc737a94fecaec165abcf12ded095bb13f037685"
-    },
-    {
-      "name": "InterchainGasPaymaster",
-      "address": "0x94096588fc66f0D3a348306c2555d474b3B6302a",
->>>>>>> bf9d0ae7
-      "isProxy": false,
-      "constructorArguments": "0x"
-    },
-    {
-      "name": "TransparentUpgradeableProxy",
-<<<<<<< HEAD
-      "address": "0xc943A19A23533d1B6f34e09F01ccC71B6413FDb2",
-=======
-      "address": "0x8f9C3888bFC8a5B25AED115A82eCbb788b196d2a",
->>>>>>> bf9d0ae7
-      "isProxy": true,
-      "constructorArguments": "0x000000000000000000000000c97d8e6f57b0d64971453ddc6eb8483fec9d163a000000000000000000000000c97d8e6f57b0d64971453ddc6eb8483fec9d163a00000000000000000000000000000000000000000000000000000000000000600000000000000000000000000000000000000000000000000000000000000000"
-    },
-    {
-      "name": "DefaultIsmInterchainGasPaymaster",
-<<<<<<< HEAD
-      "address": "0xDA9F56EFd164B354FA8141423721a136830C8E0b",
-      "isProxy": false,
-      "constructorArguments": "0x000000000000000000000000c943a19a23533d1b6f34e09f01ccc71b6413fdb2"
-    },
-    {
-      "name": "ValidatorAnnounce",
-      "address": "0x81c196606092fF966446078BE3033F464Efc8655",
-      "isProxy": false,
-      "constructorArguments": "0x000000000000000000000000cc737a94fecaec165abcf12ded095bb13f037685"
-=======
-      "address": "0xF90cB82a76492614D07B82a7658917f3aC811Ac1",
-      "isProxy": false,
-      "constructorArguments": "0x0000000000000000000000008f9c3888bfc8a5b25aed115a82ecbb788b196d2a"
->>>>>>> bf9d0ae7
+      "name": "ValidatorAnnounce",
+      "address": "0x81c196606092fF966446078BE3033F464Efc8655",
+      "isProxy": false,
+      "constructorArguments": "0x000000000000000000000000cc737a94fecaec165abcf12ded095bb13f037685"
+    },
+    {
+      "name": "InterchainGasPaymaster",
+      "address": "0x94096588fc66f0D3a348306c2555d474b3B6302a",
+      "isProxy": false,
+      "constructorArguments": "0x"
+    },
+    {
+      "name": "TransparentUpgradeableProxy",
+      "address": "0x8f9C3888bFC8a5B25AED115A82eCbb788b196d2a",
+      "isProxy": true,
+      "constructorArguments": "0x000000000000000000000000c97d8e6f57b0d64971453ddc6eb8483fec9d163a000000000000000000000000c97d8e6f57b0d64971453ddc6eb8483fec9d163a00000000000000000000000000000000000000000000000000000000000000600000000000000000000000000000000000000000000000000000000000000000"
+    },
+    {
+      "name": "DefaultIsmInterchainGasPaymaster",
+      "address": "0xF90cB82a76492614D07B82a7658917f3aC811Ac1",
+      "isProxy": false,
+      "constructorArguments": "0x0000000000000000000000008f9c3888bfc8a5b25aed115a82ecbb788b196d2a"
     }
   ],
   "bsctestnet": [
@@ -286,55 +211,28 @@
       "constructorArguments": "0x000000000000000000000000c97d8e6f57b0d64971453ddc6eb8483fec9d163a000000000000000000000000c97d8e6f57b0d64971453ddc6eb8483fec9d163a00000000000000000000000000000000000000000000000000000000000000600000000000000000000000000000000000000000000000000000000000000000"
     },
     {
-<<<<<<< HEAD
-      "name": "deployerOwnedProxyAdmin",
-      "address": "0x4DFc10CBb085674Cc386880D108aEa9e4e14d4d8",
-      "constructorArguments": "",
-      "isProxy": false
-    },
-    {
-      "name": "InterchainGasPaymaster",
-      "address": "0xDB41ac19bb1970bf45668eE16C6c9F50Ff363C90",
-=======
-      "name": "ValidatorAnnounce",
-      "address": "0x81c196606092fF966446078BE3033F464Efc8655",
-      "isProxy": false,
-      "constructorArguments": "0x000000000000000000000000cc737a94fecaec165abcf12ded095bb13f037685"
-    },
-    {
-      "name": "InterchainGasPaymaster",
-      "address": "0x94096588fc66f0D3a348306c2555d474b3B6302a",
->>>>>>> bf9d0ae7
-      "isProxy": false,
-      "constructorArguments": "0x"
-    },
-    {
-      "name": "TransparentUpgradeableProxy",
-<<<<<<< HEAD
-      "address": "0xc943A19A23533d1B6f34e09F01ccC71B6413FDb2",
-=======
-      "address": "0x8f9C3888bFC8a5B25AED115A82eCbb788b196d2a",
->>>>>>> bf9d0ae7
-      "isProxy": true,
-      "constructorArguments": "0x000000000000000000000000c97d8e6f57b0d64971453ddc6eb8483fec9d163a000000000000000000000000c97d8e6f57b0d64971453ddc6eb8483fec9d163a00000000000000000000000000000000000000000000000000000000000000600000000000000000000000000000000000000000000000000000000000000000"
-    },
-    {
-      "name": "DefaultIsmInterchainGasPaymaster",
-<<<<<<< HEAD
-      "address": "0xDA9F56EFd164B354FA8141423721a136830C8E0b",
-      "isProxy": false,
-      "constructorArguments": "0x000000000000000000000000c943a19a23533d1b6f34e09f01ccc71b6413fdb2"
-    },
-    {
-      "name": "ValidatorAnnounce",
-      "address": "0x81c196606092fF966446078BE3033F464Efc8655",
-      "isProxy": false,
-      "constructorArguments": "0x000000000000000000000000cc737a94fecaec165abcf12ded095bb13f037685"
-=======
-      "address": "0xF90cB82a76492614D07B82a7658917f3aC811Ac1",
-      "isProxy": false,
-      "constructorArguments": "0x0000000000000000000000008f9c3888bfc8a5b25aed115a82ecbb788b196d2a"
->>>>>>> bf9d0ae7
+      "name": "ValidatorAnnounce",
+      "address": "0x81c196606092fF966446078BE3033F464Efc8655",
+      "isProxy": false,
+      "constructorArguments": "0x000000000000000000000000cc737a94fecaec165abcf12ded095bb13f037685"
+    },
+    {
+      "name": "InterchainGasPaymaster",
+      "address": "0x94096588fc66f0D3a348306c2555d474b3B6302a",
+      "isProxy": false,
+      "constructorArguments": "0x"
+    },
+    {
+      "name": "TransparentUpgradeableProxy",
+      "address": "0x8f9C3888bFC8a5B25AED115A82eCbb788b196d2a",
+      "isProxy": true,
+      "constructorArguments": "0x000000000000000000000000c97d8e6f57b0d64971453ddc6eb8483fec9d163a000000000000000000000000c97d8e6f57b0d64971453ddc6eb8483fec9d163a00000000000000000000000000000000000000000000000000000000000000600000000000000000000000000000000000000000000000000000000000000000"
+    },
+    {
+      "name": "DefaultIsmInterchainGasPaymaster",
+      "address": "0xF90cB82a76492614D07B82a7658917f3aC811Ac1",
+      "isProxy": false,
+      "constructorArguments": "0x0000000000000000000000008f9c3888bfc8a5b25aed115a82ecbb788b196d2a"
     }
   ],
   "goerli": [
@@ -375,55 +273,28 @@
       "constructorArguments": "0x000000000000000000000000c97d8e6f57b0d64971453ddc6eb8483fec9d163a000000000000000000000000c97d8e6f57b0d64971453ddc6eb8483fec9d163a00000000000000000000000000000000000000000000000000000000000000600000000000000000000000000000000000000000000000000000000000000000"
     },
     {
-<<<<<<< HEAD
-      "name": "deployerOwnedProxyAdmin",
-      "address": "0x1A46D15461BF1934c3D7E415c7f95222CB537a7e",
-      "constructorArguments": "",
-      "isProxy": false
-    },
-    {
-      "name": "InterchainGasPaymaster",
-      "address": "0xDB41ac19bb1970bf45668eE16C6c9F50Ff363C90",
-=======
-      "name": "ValidatorAnnounce",
-      "address": "0x81c196606092fF966446078BE3033F464Efc8655",
-      "isProxy": false,
-      "constructorArguments": "0x000000000000000000000000cc737a94fecaec165abcf12ded095bb13f037685"
-    },
-    {
-      "name": "InterchainGasPaymaster",
-      "address": "0x94096588fc66f0D3a348306c2555d474b3B6302a",
->>>>>>> bf9d0ae7
-      "isProxy": false,
-      "constructorArguments": "0x"
-    },
-    {
-      "name": "TransparentUpgradeableProxy",
-<<<<<<< HEAD
-      "address": "0xc943A19A23533d1B6f34e09F01ccC71B6413FDb2",
-=======
-      "address": "0x8f9C3888bFC8a5B25AED115A82eCbb788b196d2a",
->>>>>>> bf9d0ae7
-      "isProxy": true,
-      "constructorArguments": "0x000000000000000000000000c97d8e6f57b0d64971453ddc6eb8483fec9d163a000000000000000000000000c97d8e6f57b0d64971453ddc6eb8483fec9d163a00000000000000000000000000000000000000000000000000000000000000600000000000000000000000000000000000000000000000000000000000000000"
-    },
-    {
-      "name": "DefaultIsmInterchainGasPaymaster",
-<<<<<<< HEAD
-      "address": "0xDA9F56EFd164B354FA8141423721a136830C8E0b",
-      "isProxy": false,
-      "constructorArguments": "0x000000000000000000000000c943a19a23533d1b6f34e09f01ccc71b6413fdb2"
-    },
-    {
-      "name": "ValidatorAnnounce",
-      "address": "0x81c196606092fF966446078BE3033F464Efc8655",
-      "isProxy": false,
-      "constructorArguments": "0x000000000000000000000000cc737a94fecaec165abcf12ded095bb13f037685"
-=======
-      "address": "0xF90cB82a76492614D07B82a7658917f3aC811Ac1",
-      "isProxy": false,
-      "constructorArguments": "0x0000000000000000000000008f9c3888bfc8a5b25aed115a82ecbb788b196d2a"
->>>>>>> bf9d0ae7
+      "name": "ValidatorAnnounce",
+      "address": "0x81c196606092fF966446078BE3033F464Efc8655",
+      "isProxy": false,
+      "constructorArguments": "0x000000000000000000000000cc737a94fecaec165abcf12ded095bb13f037685"
+    },
+    {
+      "name": "InterchainGasPaymaster",
+      "address": "0x94096588fc66f0D3a348306c2555d474b3B6302a",
+      "isProxy": false,
+      "constructorArguments": "0x"
+    },
+    {
+      "name": "TransparentUpgradeableProxy",
+      "address": "0x8f9C3888bFC8a5B25AED115A82eCbb788b196d2a",
+      "isProxy": true,
+      "constructorArguments": "0x000000000000000000000000c97d8e6f57b0d64971453ddc6eb8483fec9d163a000000000000000000000000c97d8e6f57b0d64971453ddc6eb8483fec9d163a00000000000000000000000000000000000000000000000000000000000000600000000000000000000000000000000000000000000000000000000000000000"
+    },
+    {
+      "name": "DefaultIsmInterchainGasPaymaster",
+      "address": "0xF90cB82a76492614D07B82a7658917f3aC811Ac1",
+      "isProxy": false,
+      "constructorArguments": "0x0000000000000000000000008f9c3888bfc8a5b25aed115a82ecbb788b196d2a"
     }
   ],
   "moonbasealpha": [
@@ -464,55 +335,28 @@
       "constructorArguments": "0x000000000000000000000000c97d8e6f57b0d64971453ddc6eb8483fec9d163a000000000000000000000000c97d8e6f57b0d64971453ddc6eb8483fec9d163a00000000000000000000000000000000000000000000000000000000000000600000000000000000000000000000000000000000000000000000000000000000"
     },
     {
-<<<<<<< HEAD
-      "name": "deployerOwnedProxyAdmin",
-      "address": "0xc507A7c848b59469cC44A3653F8a582aa8BeC71E",
-      "constructorArguments": "",
-      "isProxy": false
-    },
-    {
-      "name": "InterchainGasPaymaster",
-      "address": "0xDB41ac19bb1970bf45668eE16C6c9F50Ff363C90",
-=======
-      "name": "ValidatorAnnounce",
-      "address": "0x81c196606092fF966446078BE3033F464Efc8655",
-      "isProxy": false,
-      "constructorArguments": "0x000000000000000000000000cc737a94fecaec165abcf12ded095bb13f037685"
-    },
-    {
-      "name": "InterchainGasPaymaster",
-      "address": "0x94096588fc66f0D3a348306c2555d474b3B6302a",
->>>>>>> bf9d0ae7
-      "isProxy": false,
-      "constructorArguments": "0x"
-    },
-    {
-      "name": "TransparentUpgradeableProxy",
-<<<<<<< HEAD
-      "address": "0xc943A19A23533d1B6f34e09F01ccC71B6413FDb2",
-=======
-      "address": "0x8f9C3888bFC8a5B25AED115A82eCbb788b196d2a",
->>>>>>> bf9d0ae7
-      "isProxy": true,
-      "constructorArguments": "0x000000000000000000000000c97d8e6f57b0d64971453ddc6eb8483fec9d163a000000000000000000000000c97d8e6f57b0d64971453ddc6eb8483fec9d163a00000000000000000000000000000000000000000000000000000000000000600000000000000000000000000000000000000000000000000000000000000000"
-    },
-    {
-      "name": "DefaultIsmInterchainGasPaymaster",
-<<<<<<< HEAD
-      "address": "0xDA9F56EFd164B354FA8141423721a136830C8E0b",
-      "isProxy": false,
-      "constructorArguments": "0x000000000000000000000000c943a19a23533d1b6f34e09f01ccc71b6413fdb2"
-    },
-    {
-      "name": "ValidatorAnnounce",
-      "address": "0x81c196606092fF966446078BE3033F464Efc8655",
-      "isProxy": false,
-      "constructorArguments": "0x000000000000000000000000cc737a94fecaec165abcf12ded095bb13f037685"
-=======
-      "address": "0xF90cB82a76492614D07B82a7658917f3aC811Ac1",
-      "isProxy": false,
-      "constructorArguments": "0x0000000000000000000000008f9c3888bfc8a5b25aed115a82ecbb788b196d2a"
->>>>>>> bf9d0ae7
+      "name": "ValidatorAnnounce",
+      "address": "0x81c196606092fF966446078BE3033F464Efc8655",
+      "isProxy": false,
+      "constructorArguments": "0x000000000000000000000000cc737a94fecaec165abcf12ded095bb13f037685"
+    },
+    {
+      "name": "InterchainGasPaymaster",
+      "address": "0x94096588fc66f0D3a348306c2555d474b3B6302a",
+      "isProxy": false,
+      "constructorArguments": "0x"
+    },
+    {
+      "name": "TransparentUpgradeableProxy",
+      "address": "0x8f9C3888bFC8a5B25AED115A82eCbb788b196d2a",
+      "isProxy": true,
+      "constructorArguments": "0x000000000000000000000000c97d8e6f57b0d64971453ddc6eb8483fec9d163a000000000000000000000000c97d8e6f57b0d64971453ddc6eb8483fec9d163a00000000000000000000000000000000000000000000000000000000000000600000000000000000000000000000000000000000000000000000000000000000"
+    },
+    {
+      "name": "DefaultIsmInterchainGasPaymaster",
+      "address": "0xF90cB82a76492614D07B82a7658917f3aC811Ac1",
+      "isProxy": false,
+      "constructorArguments": "0x0000000000000000000000008f9c3888bfc8a5b25aed115a82ecbb788b196d2a"
     }
   ],
   "optimismgoerli": [
@@ -553,55 +397,28 @@
       "constructorArguments": "0x000000000000000000000000c97d8e6f57b0d64971453ddc6eb8483fec9d163a000000000000000000000000c97d8e6f57b0d64971453ddc6eb8483fec9d163a00000000000000000000000000000000000000000000000000000000000000600000000000000000000000000000000000000000000000000000000000000000"
     },
     {
-<<<<<<< HEAD
-      "name": "deployerOwnedProxyAdmin",
-      "address": "0x205EB6A11C498a6Ed424740184Fe0b6Ea650B264",
-      "constructorArguments": "",
-      "isProxy": false
-    },
-    {
-      "name": "InterchainGasPaymaster",
-      "address": "0xDB41ac19bb1970bf45668eE16C6c9F50Ff363C90",
-=======
-      "name": "ValidatorAnnounce",
-      "address": "0x81c196606092fF966446078BE3033F464Efc8655",
-      "isProxy": false,
-      "constructorArguments": "0x000000000000000000000000cc737a94fecaec165abcf12ded095bb13f037685"
-    },
-    {
-      "name": "InterchainGasPaymaster",
-      "address": "0x94096588fc66f0D3a348306c2555d474b3B6302a",
->>>>>>> bf9d0ae7
-      "isProxy": false,
-      "constructorArguments": "0x"
-    },
-    {
-      "name": "TransparentUpgradeableProxy",
-<<<<<<< HEAD
-      "address": "0xc943A19A23533d1B6f34e09F01ccC71B6413FDb2",
-=======
-      "address": "0x8f9C3888bFC8a5B25AED115A82eCbb788b196d2a",
->>>>>>> bf9d0ae7
-      "isProxy": true,
-      "constructorArguments": "0x000000000000000000000000c97d8e6f57b0d64971453ddc6eb8483fec9d163a000000000000000000000000c97d8e6f57b0d64971453ddc6eb8483fec9d163a00000000000000000000000000000000000000000000000000000000000000600000000000000000000000000000000000000000000000000000000000000000"
-    },
-    {
-      "name": "DefaultIsmInterchainGasPaymaster",
-<<<<<<< HEAD
-      "address": "0xDA9F56EFd164B354FA8141423721a136830C8E0b",
-      "isProxy": false,
-      "constructorArguments": "0x000000000000000000000000c943a19a23533d1b6f34e09f01ccc71b6413fdb2"
-    },
-    {
-      "name": "ValidatorAnnounce",
-      "address": "0x81c196606092fF966446078BE3033F464Efc8655",
-      "isProxy": false,
-      "constructorArguments": "0x000000000000000000000000cc737a94fecaec165abcf12ded095bb13f037685"
-=======
-      "address": "0xF90cB82a76492614D07B82a7658917f3aC811Ac1",
-      "isProxy": false,
-      "constructorArguments": "0x0000000000000000000000008f9c3888bfc8a5b25aed115a82ecbb788b196d2a"
->>>>>>> bf9d0ae7
+      "name": "ValidatorAnnounce",
+      "address": "0x81c196606092fF966446078BE3033F464Efc8655",
+      "isProxy": false,
+      "constructorArguments": "0x000000000000000000000000cc737a94fecaec165abcf12ded095bb13f037685"
+    },
+    {
+      "name": "InterchainGasPaymaster",
+      "address": "0x94096588fc66f0D3a348306c2555d474b3B6302a",
+      "isProxy": false,
+      "constructorArguments": "0x"
+    },
+    {
+      "name": "TransparentUpgradeableProxy",
+      "address": "0x8f9C3888bFC8a5B25AED115A82eCbb788b196d2a",
+      "isProxy": true,
+      "constructorArguments": "0x000000000000000000000000c97d8e6f57b0d64971453ddc6eb8483fec9d163a000000000000000000000000c97d8e6f57b0d64971453ddc6eb8483fec9d163a00000000000000000000000000000000000000000000000000000000000000600000000000000000000000000000000000000000000000000000000000000000"
+    },
+    {
+      "name": "DefaultIsmInterchainGasPaymaster",
+      "address": "0xF90cB82a76492614D07B82a7658917f3aC811Ac1",
+      "isProxy": false,
+      "constructorArguments": "0x0000000000000000000000008f9c3888bfc8a5b25aed115a82ecbb788b196d2a"
     }
   ],
   "arbitrumgoerli": [
@@ -642,55 +459,28 @@
       "constructorArguments": "0x000000000000000000000000c97d8e6f57b0d64971453ddc6eb8483fec9d163a000000000000000000000000c97d8e6f57b0d64971453ddc6eb8483fec9d163a00000000000000000000000000000000000000000000000000000000000000600000000000000000000000000000000000000000000000000000000000000000"
     },
     {
-<<<<<<< HEAD
-      "name": "deployerOwnedProxyAdmin",
-      "address": "0xe65785c058559bA6D133d1ba1Becac0CBc8aE248",
-      "constructorArguments": "",
-      "isProxy": false
-    },
-    {
-      "name": "InterchainGasPaymaster",
-      "address": "0xDB41ac19bb1970bf45668eE16C6c9F50Ff363C90",
-=======
-      "name": "ValidatorAnnounce",
-      "address": "0x81c196606092fF966446078BE3033F464Efc8655",
-      "isProxy": false,
-      "constructorArguments": "0x000000000000000000000000cc737a94fecaec165abcf12ded095bb13f037685"
-    },
-    {
-      "name": "InterchainGasPaymaster",
-      "address": "0x94096588fc66f0D3a348306c2555d474b3B6302a",
->>>>>>> bf9d0ae7
-      "isProxy": false,
-      "constructorArguments": "0x"
-    },
-    {
-      "name": "TransparentUpgradeableProxy",
-<<<<<<< HEAD
-      "address": "0xc943A19A23533d1B6f34e09F01ccC71B6413FDb2",
-=======
-      "address": "0x8f9C3888bFC8a5B25AED115A82eCbb788b196d2a",
->>>>>>> bf9d0ae7
-      "isProxy": true,
-      "constructorArguments": "0x000000000000000000000000c97d8e6f57b0d64971453ddc6eb8483fec9d163a000000000000000000000000c97d8e6f57b0d64971453ddc6eb8483fec9d163a00000000000000000000000000000000000000000000000000000000000000600000000000000000000000000000000000000000000000000000000000000000"
-    },
-    {
-      "name": "DefaultIsmInterchainGasPaymaster",
-<<<<<<< HEAD
-      "address": "0xDA9F56EFd164B354FA8141423721a136830C8E0b",
-      "isProxy": false,
-      "constructorArguments": "0x000000000000000000000000c943a19a23533d1b6f34e09f01ccc71b6413fdb2"
-    },
-    {
-      "name": "ValidatorAnnounce",
-      "address": "0x81c196606092fF966446078BE3033F464Efc8655",
-      "isProxy": false,
-      "constructorArguments": "0x000000000000000000000000cc737a94fecaec165abcf12ded095bb13f037685"
-=======
-      "address": "0xF90cB82a76492614D07B82a7658917f3aC811Ac1",
-      "isProxy": false,
-      "constructorArguments": "0x0000000000000000000000008f9c3888bfc8a5b25aed115a82ecbb788b196d2a"
->>>>>>> bf9d0ae7
+      "name": "ValidatorAnnounce",
+      "address": "0x81c196606092fF966446078BE3033F464Efc8655",
+      "isProxy": false,
+      "constructorArguments": "0x000000000000000000000000cc737a94fecaec165abcf12ded095bb13f037685"
+    },
+    {
+      "name": "InterchainGasPaymaster",
+      "address": "0x94096588fc66f0D3a348306c2555d474b3B6302a",
+      "isProxy": false,
+      "constructorArguments": "0x"
+    },
+    {
+      "name": "TransparentUpgradeableProxy",
+      "address": "0x8f9C3888bFC8a5B25AED115A82eCbb788b196d2a",
+      "isProxy": true,
+      "constructorArguments": "0x000000000000000000000000c97d8e6f57b0d64971453ddc6eb8483fec9d163a000000000000000000000000c97d8e6f57b0d64971453ddc6eb8483fec9d163a00000000000000000000000000000000000000000000000000000000000000600000000000000000000000000000000000000000000000000000000000000000"
+    },
+    {
+      "name": "DefaultIsmInterchainGasPaymaster",
+      "address": "0xF90cB82a76492614D07B82a7658917f3aC811Ac1",
+      "isProxy": false,
+      "constructorArguments": "0x0000000000000000000000008f9c3888bfc8a5b25aed115a82ecbb788b196d2a"
     }
   ]
 }