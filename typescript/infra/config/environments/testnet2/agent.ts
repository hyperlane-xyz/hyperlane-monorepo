--- conflicted
+++ resolved
@@ -26,11 +26,7 @@
   context: Contexts.Abacus,
   docker: {
     repo: 'gcr.io/abacus-labs-dev/abacus-agent',
-<<<<<<< HEAD
     tag: 'sha-a6e1e59',
-=======
-    tag: 'sha-0d76398',
->>>>>>> 1ca38a24
   },
   aws: {
     region: 'us-east-1',
@@ -128,11 +124,7 @@
   context: Contexts.ReleaseCandidate,
   docker: {
     repo: 'gcr.io/abacus-labs-dev/abacus-agent',
-<<<<<<< HEAD
     tag: 'sha-a6e1e59',
-=======
-    tag: 'sha-0d76398',
->>>>>>> 1ca38a24
   },
   aws: {
     region: 'us-east-1',
