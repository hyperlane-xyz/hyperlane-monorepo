import { KEY_ROLE_ENUM } from '../../../src/agents/roles';
import { KeyFunderConfig } from '../../../src/config/funding';
import { Contexts } from '../../contexts';

import { environment } from './chains';

export const keyFunderConfig: KeyFunderConfig = {
  docker: {
<<<<<<< HEAD
    repo: 'gcr.io/abacus-labs-dev/hyperlane-monorepo',
    tag: 'sha-f3509ac',
=======
    repo: 'gcr.io/abacus-labs-dev/abacus-monorepo',
    tag: 'sha-27183b1',
>>>>>>> 5376aa9c
  },
  cronSchedule: '45 * * * *', // Every hour at the 45 minute mark
  namespace: environment,
  prometheusPushGateway:
    'http://prometheus-pushgateway.monitoring.svc.cluster.local:9091',
  contextFundingFrom: Contexts.Hyperlane,
  contextsAndRolesToFund: {
    [Contexts.Hyperlane]: [KEY_ROLE_ENUM.Relayer, KEY_ROLE_ENUM.Kathy],
    [Contexts.ReleaseCandidate]: [KEY_ROLE_ENUM.Relayer, KEY_ROLE_ENUM.Kathy],
  },
};<|MERGE_RESOLUTION|>--- conflicted
+++ resolved
@@ -6,13 +6,8 @@
 
 export const keyFunderConfig: KeyFunderConfig = {
   docker: {
-<<<<<<< HEAD
-    repo: 'gcr.io/abacus-labs-dev/hyperlane-monorepo',
-    tag: 'sha-f3509ac',
-=======
     repo: 'gcr.io/abacus-labs-dev/abacus-monorepo',
     tag: 'sha-27183b1',
->>>>>>> 5376aa9c
   },
   cronSchedule: '45 * * * *', // Every hour at the 45 minute mark
   namespace: environment,
