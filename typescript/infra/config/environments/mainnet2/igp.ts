--- conflicted
+++ resolved
@@ -12,10 +12,6 @@
   ethereumChainNames,
   supportedChainNames,
 } from './chains';
-<<<<<<< HEAD
-import { core } from './core';
-=======
->>>>>>> 1d185497
 import { owners } from './owners';
 
 // TODO: make this generic
@@ -31,25 +27,6 @@
   );
 }
 
-<<<<<<< HEAD
-export const igp: ChainMap<OverheadIgpConfig> = objMap(
-  owners,
-  (chain, owner) => {
-    return {
-      owner,
-      oracleKey: DEPLOYER_ADDRESS,
-      beneficiary: KEY_FUNDER_ADDRESS,
-      gasOracleType: getGasOracles(chain),
-      overhead: Object.fromEntries(
-        // Not setting overhead for non-Ethereum destination chains
-        exclude(chain, ethereumChainNames).map((remote) => [
-          remote,
-          multisigIsmVerificationCost(
-            defaultMultisigIsmConfigs[remote].threshold,
-            defaultMultisigIsmConfigs[remote].validators.length,
-          ),
-        ]),
-=======
 export const igp: ChainMap<IgpConfig> = objMap(owners, (chain, owner) => ({
   owner,
   oracleKey: DEPLOYER_ADDRESS,
@@ -62,7 +39,6 @@
       multisigIsmVerificationCost(
         defaultMultisigIsmConfigs[remote].threshold,
         defaultMultisigIsmConfigs[remote].validators.length,
->>>>>>> 1d185497
       ),
     ]),
   ),
