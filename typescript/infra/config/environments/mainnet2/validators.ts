import { ChainName } from '@hyperlane-xyz/sdk';

import {
  ChainValidatorConfigs,
  CheckpointSyncerType,
} from '../../../src/config/agent';

import { MainnetChains, environment } from './chains';

const s3BucketRegion = 'us-east-1';

const s3BucketName = <Chain extends ChainName>(
  chainName: Chain,
  index: number,
) => `hyperlane-${environment}-${chainName}-validator-${index}`;

export const validators: ChainValidatorConfigs<MainnetChains> = {
  celo: {
<<<<<<< HEAD
    interval: 5,
    reorgPeriod: 0,
=======
    threshold: 3,
>>>>>>> ab2de7eb
    validators: [
      {
        address: '0x1f20274b1210046769d48174c2f0e7c25ca7d5c5',
        name: s3BucketName('celo', 0),
        checkpointSyncer: {
          type: CheckpointSyncerType.S3,
          bucket: s3BucketName('celo', 0),
          region: s3BucketRegion,
        },
      },
      {
        address: '0xef6db730fca69e1438c9ea19fefb3060901a8dfa',
        name: s3BucketName('celo', 1),
        checkpointSyncer: {
          type: CheckpointSyncerType.S3,
          bucket: s3BucketName('celo', 1),
          region: s3BucketRegion,
        },
      },
      {
        address: '0x3bc014bafa43f93d534aed34f750997cdffcf007',
        name: 'dsrv-celo-v2',
        readonly: true,
        checkpointSyncer: {
          type: CheckpointSyncerType.S3,
          bucket: 'dsrv-hyperlane-v2-validator-signatures-validator4-celo',
          region: 'eu-central-1',
        },
      },
      {
        address: '0xd79d506d741fa735938f7b7847a926e34a6fe6b0',
        name: 'everstake-celo-v2',
        readonly: true,
        checkpointSyncer: {
          type: CheckpointSyncerType.S3,
          bucket: 'hyperlane-v2-validator-signatures-everstake-celo',
          region: 'us-east-2',
        },
      },
      {
        address: '0xe4a258bc61e65914c2a477b2a8a433ab4ebdf44b',
        name: 'ZPLabs-celo-v2',
        readonly: true,
        checkpointSyncer: {
          type: CheckpointSyncerType.S3,
          bucket: 'hyperlane-validator-signatures-zplabs-celo',
          region: 'eu-central-1',
        },
      },
    ],
  },
  ethereum: {
<<<<<<< HEAD
    interval: 5,
    reorgPeriod: 20,
=======
    threshold: 3,
>>>>>>> ab2de7eb
    validators: [
      {
        address: '0x4c327ccb881a7542be77500b2833dc84c839e7b7',
        name: s3BucketName('ethereum', 0),
        checkpointSyncer: {
          type: CheckpointSyncerType.S3,
          bucket: s3BucketName('ethereum', 0),
          region: s3BucketRegion,
        },
      },
      {
        address: '0xf4db15933d204b38c17cc027c3f1c9f3c5da9a7c',
        name: s3BucketName('ethereum', 1),
        checkpointSyncer: {
          type: CheckpointSyncerType.S3,
          bucket: s3BucketName('ethereum', 1),
          region: s3BucketRegion,
        },
      },
      {
        address: '0x84cb373148ef9112b277e68acf676fefa9a9a9a0',
        name: 'dsrv-ethereum-v2',
        readonly: true,
        checkpointSyncer: {
          type: CheckpointSyncerType.S3,
          bucket: 'dsrv-hyperlane-v2-validator-signatures-validator1-ethereum',
          region: 'eu-central-1',
        },
      },
      {
        address: '0x0d860c2b28bec3af4fd3a5997283e460ff6f2789',
        name: 'everstake-ethereum-v2',
        readonly: true,
        checkpointSyncer: {
          type: CheckpointSyncerType.S3,
          bucket: 'hyperlane-v2-validator-signatures-everstake-ethereum',
          region: 'us-east-2',
        },
      },
      {
        address: '0xd4c1211f0eefb97a846c4e6d6589832e52fc03db',
        name: 'ZPLabs-ethereum-v2',
        readonly: true,
        checkpointSyncer: {
          type: CheckpointSyncerType.S3,
          bucket: 'hyperlane-validator-signatures-zplabs-eth',
          region: 'eu-central-1',
        },
      },
    ],
  },
  avalanche: {
<<<<<<< HEAD
    interval: 5,
    reorgPeriod: 3,
=======
    threshold: 3,
>>>>>>> ab2de7eb
    validators: [
      {
        address: '0xa7aa52623fe3d78c343008c95894be669e218b8d',
        name: s3BucketName('avalanche', 0),
        checkpointSyncer: {
          type: CheckpointSyncerType.S3,
          bucket: s3BucketName('avalanche', 0),
          region: s3BucketRegion,
        },
      },
      {
        address: '0x37a2c96f82dc6c7fa290d858d02ea5d1e0ce86ff',
        name: s3BucketName('avalanche', 1),
        checkpointSyncer: {
          type: CheckpointSyncerType.S3,
          bucket: s3BucketName('avalanche', 1),
          region: s3BucketRegion,
        },
      },
      {
        address: '0xb6004433fb04f643e2d48ae765c0e7f890f0bc0c',
        name: 'dsrv-avalanche-v2',
        readonly: true,
        checkpointSyncer: {
          type: CheckpointSyncerType.S3,
          bucket: 'dsrv-hyperlane-v2-validator-signatures-validator2-avalanche',
          region: 'eu-central-1',
        },
      },
      {
        address: '0xa07e213e0985b21a6128e6c22ab5fb73948b0cc2',
        name: 'everstake-avalanche-v2',
        readonly: true,
        checkpointSyncer: {
          type: CheckpointSyncerType.S3,
          bucket: 'hyperlane-v2-validator-signatures-everstake-avalanche',
          region: 'us-east-2',
        },
      },
      {
        address: '0x73853ed9a5f6f2e4c521970a94d43469e3cdaea6',
        name: 'ZPLabs-avalanche-v2',
        readonly: true,
        checkpointSyncer: {
          type: CheckpointSyncerType.S3,
          bucket: 'hyperlane-validator-signatures-zplabs-avax',
          region: 'eu-central-1',
        },
      },
    ],
  },
  polygon: {
<<<<<<< HEAD
    interval: 5,
    reorgPeriod: 256,
=======
    threshold: 3,
>>>>>>> ab2de7eb
    validators: [
      {
        address: '0x59a001c3451e7f9f3b4759ea215382c1e9aa5fc1',
        name: s3BucketName('polygon', 0),
        checkpointSyncer: {
          type: CheckpointSyncerType.S3,
          bucket: s3BucketName('polygon', 0),
          region: s3BucketRegion,
        },
      },
      {
        address: '0x3e549171d0954194442d6b16fa780d1ec83072fd',
        name: s3BucketName('polygon', 1),
        checkpointSyncer: {
          type: CheckpointSyncerType.S3,
          bucket: s3BucketName('polygon', 1),
          region: s3BucketRegion,
        },
      },
      {
        address: '0x009fb042d28944017177920c1d40da02bfebf474',
        name: 'dsrv-polygon-v2',
        readonly: true,
        checkpointSyncer: {
          type: CheckpointSyncerType.S3,
          bucket: 'dsrv-hyperlane-v2-validator-signatures-validator6-polygon',
          region: 'eu-central-1',
        },
      },
      {
        address: '0xba4b13e23705a5919c1901150d9697e8ffb3ea71',
        name: 'everstake-polygon-v2',
        readonly: true,
        checkpointSyncer: {
          type: CheckpointSyncerType.S3,
          bucket: 'hyperlane-v2-validator-signatures-everstake-polygon',
          region: 'us-east-2',
        },
      },
      {
        address: '0x2faa4071b718972f9b4beec1d8cbaa4eb6cca6c6',
        name: 'ZPLabs-polygon-v2',
        readonly: true,
        checkpointSyncer: {
          type: CheckpointSyncerType.S3,
          bucket: 'hyperlane-validator-signatures-zplabs-pgon',
          region: 'eu-central-1',
        },
      },
    ],
  },
  bsc: {
<<<<<<< HEAD
    interval: 5,
    reorgPeriod: 15,
=======
    threshold: 3,
>>>>>>> ab2de7eb
    validators: [
      {
        address: '0xcc84b1eb711e5076b2755cf4ad1d2b42c458a45e',
        name: s3BucketName('bsc', 0),
        checkpointSyncer: {
          type: CheckpointSyncerType.S3,
          bucket: s3BucketName('bsc', 0),
          region: s3BucketRegion,
        },
      },
      {
        address: '0x62229ff38de88464fd49d79bea0cdc48ebdebd79',
        name: s3BucketName('bsc', 1),
        checkpointSyncer: {
          type: CheckpointSyncerType.S3,
          bucket: s3BucketName('bsc', 1),
          region: s3BucketRegion,
        },
      },
      {
        address: '0xefe34eae2bca1846b895d2d0762ec21796aa196a',
        name: 'dsrv-bsc-v2',
        readonly: true,
        checkpointSyncer: {
          type: CheckpointSyncerType.S3,
          bucket: 'dsrv-hyperlane-v2-validator-signatures-validator3-bsc',
          region: 'eu-central-1',
        },
      },
      {
        address: '0x662674e80e189b0861d6835c287693f50ee0c2ff',
        name: 'everstake-bsc-v2',
        readonly: true,
        checkpointSyncer: {
          type: CheckpointSyncerType.S3,
          bucket: 'hyperlane-v2-validator-signatures-everstake-bsc',
          region: 'us-east-2',
        },
      },
      {
        address: '0x8a0f59075af466841808c529624807656309c9da',
        name: 'ZPLabs-bsc-v2',
        readonly: true,
        checkpointSyncer: {
          type: CheckpointSyncerType.S3,
          bucket: 'hyperlane-validator-signatures-zplabs-bsc',
          region: 'eu-central-1',
        },
      },
    ],
  },
  arbitrum: {
<<<<<<< HEAD
    interval: 5,
    reorgPeriod: 0,
=======
    threshold: 3,
>>>>>>> ab2de7eb
    validators: [
      {
        address: '0xbcb815f38d481a5eba4d7ac4c9e74d9d0fc2a7e7',
        name: s3BucketName('arbitrum', 0),
        checkpointSyncer: {
          type: CheckpointSyncerType.S3,
          bucket: s3BucketName('arbitrum', 0),
          region: s3BucketRegion,
        },
      },
      {
        address: '0xa0d92ee2156f74b18c6d116527e3c9001f123dac',
        name: s3BucketName('arbitrum', 1),
        checkpointSyncer: {
          type: CheckpointSyncerType.S3,
          bucket: s3BucketName('arbitrum', 1),
          region: s3BucketRegion,
        },
      },
      {
        address: '0xd839424e2e5ace0a81152298dc2b1e3bb3c7fb20',
        name: 'dsrv-arbitrum-v2',
        readonly: true,
        checkpointSyncer: {
          type: CheckpointSyncerType.S3,
          bucket: 'dsrv-hyperlane-v2-validator-signatures-validator7-arbitrum',
          region: 'eu-central-1',
        },
      },
      {
        address: '0xb8085c954b75b7088bcce69e61d12fcef797cd8d',
        name: 'everstake-arbitrum-v2',
        readonly: true,
        checkpointSyncer: {
          type: CheckpointSyncerType.S3,
          bucket: 'hyperlane-v2-validator-signatures-everstake-arbitrum',
          region: 'us-east-2',
        },
      },
      {
        address: '0x9856dcb10fd6e5407fa74b5ab1d3b96cc193e9b7',
        name: 'ZPLabs-arbitrum-v2',
        readonly: true,
        checkpointSyncer: {
          type: CheckpointSyncerType.S3,
          bucket: 'hyperlane-validator-signatures-zplabs-arbitrum',
          region: 'eu-central-1',
        },
      },
    ],
  },
  optimism: {
<<<<<<< HEAD
    interval: 5,
    reorgPeriod: 0,
=======
    threshold: 3,
>>>>>>> ab2de7eb
    validators: [
      {
        address: '0x9f2296d5cfc6b5176adc7716c7596898ded13d35',
        name: s3BucketName('optimism', 0),
        checkpointSyncer: {
          type: CheckpointSyncerType.S3,
          bucket: s3BucketName('optimism', 0),
          region: s3BucketRegion,
        },
      },
      {
        address: '0xd2d9baadd72d3a9983b06ba5f103856e5fea63cb',
        name: s3BucketName('optimism', 1),
        checkpointSyncer: {
          type: CheckpointSyncerType.S3,
          bucket: s3BucketName('optimism', 1),
          region: s3BucketRegion,
        },
      },
      {
        address: '0x9c10bbe8efa03a8f49dfdb5c549258e3a8dca097',
        name: 'dsrv-optimism-v2',
        readonly: true,
        checkpointSyncer: {
          type: CheckpointSyncerType.S3,
          bucket: 'dsrv-hyperlane-v2-validator-signatures-validator8-optimism',
          region: 'eu-central-1',
        },
      },
      {
        address: '0x62144d4a52a0a0335ea5bb84392ef9912461d9dd',
        name: 'everstake-optimism-v2',
        readonly: true,
        checkpointSyncer: {
          type: CheckpointSyncerType.S3,
          bucket: 'hyperlane-v2-validator-signatures-everstake-optimism',
          region: 'us-east-2',
        },
      },
      {
        address: '0xaff4718d5d637466ad07441ee3b7c4af8e328dbd',
        name: 'ZPLabs-optimism-v2',
        readonly: true,
        checkpointSyncer: {
          type: CheckpointSyncerType.S3,
          bucket: 'hyperlane-validator-signatures-zplabs-optimism',
          region: 'eu-central-1',
        },
      },
    ],
  },
  moonbeam: {
<<<<<<< HEAD
    interval: 5,
    reorgPeriod: 0,
=======
    threshold: 3,
>>>>>>> ab2de7eb
    validators: [
      {
        address: '0x237243d32d10e3bdbbf8dbcccc98ad44c1c172ea',
        name: s3BucketName('moonbeam', 0),
        checkpointSyncer: {
          type: CheckpointSyncerType.S3,
          bucket: s3BucketName('moonbeam', 0),
          region: s3BucketRegion,
        },
      },
      {
        address: '0x02424d4222f35c04da62a2f2dea8c778030bb324',
        name: s3BucketName('moonbeam', 1),
        checkpointSyncer: {
          type: CheckpointSyncerType.S3,
          bucket: s3BucketName('moonbeam', 1),
          region: s3BucketRegion,
        },
      },
      {
        address: '0x9509c8cf0a06955f27342262af501b74874e98fb',
        name: 'dsrv-moonbeam-v2',
        readonly: true,
        checkpointSyncer: {
          type: CheckpointSyncerType.S3,
          bucket: 'dsrv-hyperlane-v2-validator-signatures-validator5-moonbeam',
          region: 'eu-central-1',
        },
      },
      {
        address: '0xb7113c999e4d587b162dd1a28c73f3f51c6bdcdc',
        name: 'everstake-moonbeam-v2',
        readonly: true,
        checkpointSyncer: {
          type: CheckpointSyncerType.S3,
          bucket: 'hyperlane-v2-validator-signatures-everstake-moonbeam',
          region: 'us-east-2',
        },
      },
    ],
  },
};<|MERGE_RESOLUTION|>--- conflicted
+++ resolved
@@ -16,12 +16,8 @@
 
 export const validators: ChainValidatorConfigs<MainnetChains> = {
   celo: {
-<<<<<<< HEAD
-    interval: 5,
-    reorgPeriod: 0,
-=======
-    threshold: 3,
->>>>>>> ab2de7eb
+    interval: 5,
+    reorgPeriod: 0,
     validators: [
       {
         address: '0x1f20274b1210046769d48174c2f0e7c25ca7d5c5',
@@ -41,45 +37,11 @@
           region: s3BucketRegion,
         },
       },
-      {
-        address: '0x3bc014bafa43f93d534aed34f750997cdffcf007',
-        name: 'dsrv-celo-v2',
-        readonly: true,
-        checkpointSyncer: {
-          type: CheckpointSyncerType.S3,
-          bucket: 'dsrv-hyperlane-v2-validator-signatures-validator4-celo',
-          region: 'eu-central-1',
-        },
-      },
-      {
-        address: '0xd79d506d741fa735938f7b7847a926e34a6fe6b0',
-        name: 'everstake-celo-v2',
-        readonly: true,
-        checkpointSyncer: {
-          type: CheckpointSyncerType.S3,
-          bucket: 'hyperlane-v2-validator-signatures-everstake-celo',
-          region: 'us-east-2',
-        },
-      },
-      {
-        address: '0xe4a258bc61e65914c2a477b2a8a433ab4ebdf44b',
-        name: 'ZPLabs-celo-v2',
-        readonly: true,
-        checkpointSyncer: {
-          type: CheckpointSyncerType.S3,
-          bucket: 'hyperlane-validator-signatures-zplabs-celo',
-          region: 'eu-central-1',
-        },
-      },
     ],
   },
   ethereum: {
-<<<<<<< HEAD
     interval: 5,
     reorgPeriod: 20,
-=======
-    threshold: 3,
->>>>>>> ab2de7eb
     validators: [
       {
         address: '0x4c327ccb881a7542be77500b2833dc84c839e7b7',
@@ -99,45 +61,11 @@
           region: s3BucketRegion,
         },
       },
-      {
-        address: '0x84cb373148ef9112b277e68acf676fefa9a9a9a0',
-        name: 'dsrv-ethereum-v2',
-        readonly: true,
-        checkpointSyncer: {
-          type: CheckpointSyncerType.S3,
-          bucket: 'dsrv-hyperlane-v2-validator-signatures-validator1-ethereum',
-          region: 'eu-central-1',
-        },
-      },
-      {
-        address: '0x0d860c2b28bec3af4fd3a5997283e460ff6f2789',
-        name: 'everstake-ethereum-v2',
-        readonly: true,
-        checkpointSyncer: {
-          type: CheckpointSyncerType.S3,
-          bucket: 'hyperlane-v2-validator-signatures-everstake-ethereum',
-          region: 'us-east-2',
-        },
-      },
-      {
-        address: '0xd4c1211f0eefb97a846c4e6d6589832e52fc03db',
-        name: 'ZPLabs-ethereum-v2',
-        readonly: true,
-        checkpointSyncer: {
-          type: CheckpointSyncerType.S3,
-          bucket: 'hyperlane-validator-signatures-zplabs-eth',
-          region: 'eu-central-1',
-        },
-      },
     ],
   },
   avalanche: {
-<<<<<<< HEAD
     interval: 5,
     reorgPeriod: 3,
-=======
-    threshold: 3,
->>>>>>> ab2de7eb
     validators: [
       {
         address: '0xa7aa52623fe3d78c343008c95894be669e218b8d',
@@ -157,45 +85,11 @@
           region: s3BucketRegion,
         },
       },
-      {
-        address: '0xb6004433fb04f643e2d48ae765c0e7f890f0bc0c',
-        name: 'dsrv-avalanche-v2',
-        readonly: true,
-        checkpointSyncer: {
-          type: CheckpointSyncerType.S3,
-          bucket: 'dsrv-hyperlane-v2-validator-signatures-validator2-avalanche',
-          region: 'eu-central-1',
-        },
-      },
-      {
-        address: '0xa07e213e0985b21a6128e6c22ab5fb73948b0cc2',
-        name: 'everstake-avalanche-v2',
-        readonly: true,
-        checkpointSyncer: {
-          type: CheckpointSyncerType.S3,
-          bucket: 'hyperlane-v2-validator-signatures-everstake-avalanche',
-          region: 'us-east-2',
-        },
-      },
-      {
-        address: '0x73853ed9a5f6f2e4c521970a94d43469e3cdaea6',
-        name: 'ZPLabs-avalanche-v2',
-        readonly: true,
-        checkpointSyncer: {
-          type: CheckpointSyncerType.S3,
-          bucket: 'hyperlane-validator-signatures-zplabs-avax',
-          region: 'eu-central-1',
-        },
-      },
     ],
   },
   polygon: {
-<<<<<<< HEAD
     interval: 5,
     reorgPeriod: 256,
-=======
-    threshold: 3,
->>>>>>> ab2de7eb
     validators: [
       {
         address: '0x59a001c3451e7f9f3b4759ea215382c1e9aa5fc1',
@@ -215,45 +109,11 @@
           region: s3BucketRegion,
         },
       },
-      {
-        address: '0x009fb042d28944017177920c1d40da02bfebf474',
-        name: 'dsrv-polygon-v2',
-        readonly: true,
-        checkpointSyncer: {
-          type: CheckpointSyncerType.S3,
-          bucket: 'dsrv-hyperlane-v2-validator-signatures-validator6-polygon',
-          region: 'eu-central-1',
-        },
-      },
-      {
-        address: '0xba4b13e23705a5919c1901150d9697e8ffb3ea71',
-        name: 'everstake-polygon-v2',
-        readonly: true,
-        checkpointSyncer: {
-          type: CheckpointSyncerType.S3,
-          bucket: 'hyperlane-v2-validator-signatures-everstake-polygon',
-          region: 'us-east-2',
-        },
-      },
-      {
-        address: '0x2faa4071b718972f9b4beec1d8cbaa4eb6cca6c6',
-        name: 'ZPLabs-polygon-v2',
-        readonly: true,
-        checkpointSyncer: {
-          type: CheckpointSyncerType.S3,
-          bucket: 'hyperlane-validator-signatures-zplabs-pgon',
-          region: 'eu-central-1',
-        },
-      },
     ],
   },
   bsc: {
-<<<<<<< HEAD
     interval: 5,
     reorgPeriod: 15,
-=======
-    threshold: 3,
->>>>>>> ab2de7eb
     validators: [
       {
         address: '0xcc84b1eb711e5076b2755cf4ad1d2b42c458a45e',
@@ -273,45 +133,11 @@
           region: s3BucketRegion,
         },
       },
-      {
-        address: '0xefe34eae2bca1846b895d2d0762ec21796aa196a',
-        name: 'dsrv-bsc-v2',
-        readonly: true,
-        checkpointSyncer: {
-          type: CheckpointSyncerType.S3,
-          bucket: 'dsrv-hyperlane-v2-validator-signatures-validator3-bsc',
-          region: 'eu-central-1',
-        },
-      },
-      {
-        address: '0x662674e80e189b0861d6835c287693f50ee0c2ff',
-        name: 'everstake-bsc-v2',
-        readonly: true,
-        checkpointSyncer: {
-          type: CheckpointSyncerType.S3,
-          bucket: 'hyperlane-v2-validator-signatures-everstake-bsc',
-          region: 'us-east-2',
-        },
-      },
-      {
-        address: '0x8a0f59075af466841808c529624807656309c9da',
-        name: 'ZPLabs-bsc-v2',
-        readonly: true,
-        checkpointSyncer: {
-          type: CheckpointSyncerType.S3,
-          bucket: 'hyperlane-validator-signatures-zplabs-bsc',
-          region: 'eu-central-1',
-        },
-      },
     ],
   },
   arbitrum: {
-<<<<<<< HEAD
-    interval: 5,
-    reorgPeriod: 0,
-=======
-    threshold: 3,
->>>>>>> ab2de7eb
+    interval: 5,
+    reorgPeriod: 0,
     validators: [
       {
         address: '0xbcb815f38d481a5eba4d7ac4c9e74d9d0fc2a7e7',
@@ -331,45 +157,11 @@
           region: s3BucketRegion,
         },
       },
-      {
-        address: '0xd839424e2e5ace0a81152298dc2b1e3bb3c7fb20',
-        name: 'dsrv-arbitrum-v2',
-        readonly: true,
-        checkpointSyncer: {
-          type: CheckpointSyncerType.S3,
-          bucket: 'dsrv-hyperlane-v2-validator-signatures-validator7-arbitrum',
-          region: 'eu-central-1',
-        },
-      },
-      {
-        address: '0xb8085c954b75b7088bcce69e61d12fcef797cd8d',
-        name: 'everstake-arbitrum-v2',
-        readonly: true,
-        checkpointSyncer: {
-          type: CheckpointSyncerType.S3,
-          bucket: 'hyperlane-v2-validator-signatures-everstake-arbitrum',
-          region: 'us-east-2',
-        },
-      },
-      {
-        address: '0x9856dcb10fd6e5407fa74b5ab1d3b96cc193e9b7',
-        name: 'ZPLabs-arbitrum-v2',
-        readonly: true,
-        checkpointSyncer: {
-          type: CheckpointSyncerType.S3,
-          bucket: 'hyperlane-validator-signatures-zplabs-arbitrum',
-          region: 'eu-central-1',
-        },
-      },
     ],
   },
   optimism: {
-<<<<<<< HEAD
-    interval: 5,
-    reorgPeriod: 0,
-=======
-    threshold: 3,
->>>>>>> ab2de7eb
+    interval: 5,
+    reorgPeriod: 0,
     validators: [
       {
         address: '0x9f2296d5cfc6b5176adc7716c7596898ded13d35',
@@ -389,45 +181,11 @@
           region: s3BucketRegion,
         },
       },
-      {
-        address: '0x9c10bbe8efa03a8f49dfdb5c549258e3a8dca097',
-        name: 'dsrv-optimism-v2',
-        readonly: true,
-        checkpointSyncer: {
-          type: CheckpointSyncerType.S3,
-          bucket: 'dsrv-hyperlane-v2-validator-signatures-validator8-optimism',
-          region: 'eu-central-1',
-        },
-      },
-      {
-        address: '0x62144d4a52a0a0335ea5bb84392ef9912461d9dd',
-        name: 'everstake-optimism-v2',
-        readonly: true,
-        checkpointSyncer: {
-          type: CheckpointSyncerType.S3,
-          bucket: 'hyperlane-v2-validator-signatures-everstake-optimism',
-          region: 'us-east-2',
-        },
-      },
-      {
-        address: '0xaff4718d5d637466ad07441ee3b7c4af8e328dbd',
-        name: 'ZPLabs-optimism-v2',
-        readonly: true,
-        checkpointSyncer: {
-          type: CheckpointSyncerType.S3,
-          bucket: 'hyperlane-validator-signatures-zplabs-optimism',
-          region: 'eu-central-1',
-        },
-      },
     ],
   },
   moonbeam: {
-<<<<<<< HEAD
-    interval: 5,
-    reorgPeriod: 0,
-=======
-    threshold: 3,
->>>>>>> ab2de7eb
+    interval: 5,
+    reorgPeriod: 0,
     validators: [
       {
         address: '0x237243d32d10e3bdbbf8dbcccc98ad44c1c172ea',
@@ -447,26 +205,6 @@
           region: s3BucketRegion,
         },
       },
-      {
-        address: '0x9509c8cf0a06955f27342262af501b74874e98fb',
-        name: 'dsrv-moonbeam-v2',
-        readonly: true,
-        checkpointSyncer: {
-          type: CheckpointSyncerType.S3,
-          bucket: 'dsrv-hyperlane-v2-validator-signatures-validator5-moonbeam',
-          region: 'eu-central-1',
-        },
-      },
-      {
-        address: '0xb7113c999e4d587b162dd1a28c73f3f51c6bdcdc',
-        name: 'everstake-moonbeam-v2',
-        readonly: true,
-        checkpointSyncer: {
-          type: CheckpointSyncerType.S3,
-          bucket: 'hyperlane-v2-validator-signatures-everstake-moonbeam',
-          region: 'us-east-2',
-        },
-      },
     ],
   },
 };