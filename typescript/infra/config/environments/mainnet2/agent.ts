--- conflicted
+++ resolved
@@ -96,12 +96,8 @@
   context: Contexts.ReleaseCandidate,
   docker: {
     repo: 'gcr.io/abacus-labs-dev/hyperlane-agent',
-<<<<<<< HEAD
     // commit date: 2023-02-01
     tag: 'sha-c6a8189',
-=======
-    tag: 'sha-d95d9b2',
->>>>>>> 6b00896f
   },
   aws: {
     region: 'us-east-1',
