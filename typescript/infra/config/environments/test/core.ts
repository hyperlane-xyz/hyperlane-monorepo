--- conflicted
+++ resolved
@@ -4,7 +4,6 @@
   GasOracleContractType,
 } from '@hyperlane-xyz/sdk';
 
-<<<<<<< HEAD
 import { TestChains, chainNames } from './chains';
 
 function getGasOracles(local: TestChains) {
@@ -17,10 +16,7 @@
 
 const OWNER_ADDRESS = '0xf39Fd6e51aad88F6F4ce6aB8827279cffFb92266';
 
-export const core: ChainMap<TestChains, CoreConfig> = {
-=======
 export const core: ChainMap<CoreConfig> = {
->>>>>>> 582d45d0
   // Owner is hardhat account 0
   // Validators are hardhat accounts 1-3
   test1: {
