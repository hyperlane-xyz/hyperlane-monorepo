import { ValidatorBaseChainConfigMap } from '../../../src/config/agent/validator.js';
import { Contexts } from '../../contexts.js';
import { getReorgPeriod } from '../../registry.js';
import { validatorBaseConfigsFn } from '../utils.js';

import { environment } from './chains.js';

export const validatorChainConfig = (
  context: Contexts,
): ValidatorBaseChainConfigMap => {
  const validatorsConfig = validatorBaseConfigsFn(environment, context);
  return {
    ancient8: {
      interval: 5,
      reorgPeriod: getReorgPeriod('ancient8'),
      validators: validatorsConfig(
        {
          [Contexts.Hyperlane]: ['0xbb5842ae0e05215b53df4787a29144efb7e67551'],
          [Contexts.ReleaseCandidate]: [
            '0xaae4d879a04e3d8b956eb4ffbefd57fdbed09cae',
          ],
          [Contexts.Neutron]: [],
        },
        'ancient8',
      ),
    },
    celo: {
      interval: 5,
      reorgPeriod: getReorgPeriod('celo'),
      validators: validatorsConfig(
        {
          [Contexts.Hyperlane]: [
            '0x63478422679303c3e4fc611b771fa4a707ef7f4a',
            '0x2f4e808744df049d8acc050628f7bdd8265807f9',
            '0x7bf30afcb6a7d92146d5a910ea4c154fba38d25e',
          ],
          [Contexts.ReleaseCandidate]: [
            '0xb51768c1388e976486a43dbbbbf9ce04cf45e990',
            '0x6325de37b33e20089c091950518a471e29c52883',
            '0xd796c1d4fcfb3c63acfa6e4113aa6ae1399b337c',
          ],
          [Contexts.Neutron]: [],
        },
        'celo',
      ),
    },
    ethereum: {
      interval: 5,
      reorgPeriod: getReorgPeriod('ethereum'),
      validators: validatorsConfig(
        {
          [Contexts.Hyperlane]: [
            '0x03c842db86a6a3e524d4a6615390c1ea8e2b9541',
            '0x4346776b10f5e0d9995d884b7a1dbaee4e24c016',
            '0x749d6e7ad949e522c92181dc77f7bbc1c5d71506',
          ],
          [Contexts.ReleaseCandidate]: [
            '0x0580884289890805802012b9872afa5ae41a5fa6',
            '0xa5465cb5095a2e6093587e644d6121d6ed55c632',
            '0x87cf8a85465118aff9ec728ca157798201b1e368',
          ],
          [Contexts.Neutron]: [],
        },
        'ethereum',
      ),
    },
    avalanche: {
      interval: 5,
      reorgPeriod: getReorgPeriod('avalanche'),
      validators: validatorsConfig(
        {
          [Contexts.Hyperlane]: [
            '0x3fb8263859843bffb02950c492d492cae169f4cf',
            '0xe58c63ad669b946e7c8211299f22679deecc9c83',
            '0x6c754f1e9cd8287088b46a7c807303d55d728b49',
          ],
          [Contexts.ReleaseCandidate]: [
            '0x2c7cf6d1796e37676ba95f056ff21bf536c6c2d3',
            '0xcd250d48d16e2ce4b939d44b5215f9e978975152',
            '0x26691cd3e9c1b8a82588606b31d9d69b14cb2729',
          ],
          [Contexts.Neutron]: [],
        },
        'avalanche',
      ),
    },

    cheesechain: {
      interval: 5,
      reorgPeriod: getReorgPeriod('cheesechain'),
      validators: validatorsConfig(
        {
          [Contexts.Hyperlane]: ['0x478fb53c6860ae8fc35235ba0d38d49b13128226'],
          [Contexts.ReleaseCandidate]: [
            '0x5f3baa27d61d3ed5fa7606616b8fef443d0a77a4',
          ],
          [Contexts.Neutron]: [],
        },
        'cheesechain',
      ),
    },

    worldchain: {
      interval: 5,
      reorgPeriod: getReorgPeriod('worldchain'),
      validators: validatorsConfig(
        {
          [Contexts.Hyperlane]: ['0x31048785845325b22817448b68d08f8a8fe36854'],
          [Contexts.ReleaseCandidate]: [
            '0x385a2452930a0681d3ea4e40fb7722095142afcc',
          ],
          [Contexts.Neutron]: [],
        },
        'worldchain',
      ),
    },

    xlayer: {
      interval: 5,
      reorgPeriod: getReorgPeriod('xlayer'),
      validators: validatorsConfig(
        {
          [Contexts.Hyperlane]: ['0xa2ae7c594703e988f23d97220717c513db638ea3'],
          [Contexts.ReleaseCandidate]: [
            '0xa68e98cb98190485847581c8004b40ee81cbc723',
          ],
          [Contexts.Neutron]: [],
        },
        'xlayer',
      ),
    },

    polygon: {
      interval: 5,
      reorgPeriod: getReorgPeriod('polygon'),
      validators: validatorsConfig(
        {
          [Contexts.Hyperlane]: [
            '0x12ecb319c7f4e8ac5eb5226662aeb8528c5cefac',
            '0x8dd8f8d34b5ecaa5f66de24b01acd7b8461c3916',
            '0xdbf3666de031bea43ec35822e8c33b9a9c610322',
          ],
          [Contexts.ReleaseCandidate]: [
            '0xf0a990959f833ccde624c8bcd4c7669286a57a0f',
            '0x456b636bdde99d69176261d7a4fba42c16f57f56',
            '0xe78d3681d4f59e0768be8b1171f920ed4d52409f',
          ],
          [Contexts.Neutron]: [],
        },
        'polygon',
      ),
    },
    bsc: {
      interval: 5,
      reorgPeriod: getReorgPeriod('bsc'),
      validators: validatorsConfig(
        {
          [Contexts.Hyperlane]: [
            '0x570af9b7b36568c8877eebba6c6727aa9dab7268',
            '0x7bf928d5d262365d31d64eaa24755d48c3cae313',
            '0x03047213365800f065356b4a2fe97c3c3a52296a',
          ],
          [Contexts.ReleaseCandidate]: [
            '0x911dfcc19dd5b723e84be452f6af52adef020bc8',
            '0xee2d4fd5fe2170e51c6279552297117feaeb19e1',
            '0x50ff94984161976a13e9ec3b2a7647da5319448f',
          ],
          [Contexts.Neutron]: [],
        },
        'bsc',
      ),
    },
    arbitrum: {
      interval: 5,
      reorgPeriod: getReorgPeriod('arbitrum'),
      validators: validatorsConfig(
        {
          [Contexts.Hyperlane]: [
            '0x4d966438fe9e2b1e7124c87bbb90cb4f0f6c59a1',
            '0x6333e110b8a261cab28acb43030bcde59f26978a',
            '0x3369e12edd52570806f126eb50be269ba5e65843',
          ],
          [Contexts.ReleaseCandidate]: [
            '0xb4c18167c163391facb345bb069d12d0430a6a89',
            '0x2f6dc057ae079997f76205903b85c8302164a78c',
            '0x229d4dc6a740212da746b0e35314419a24bc2a5b',
          ],
          [Contexts.Neutron]: [],
        },
        'arbitrum',
      ),
    },
    optimism: {
      interval: 5,
      reorgPeriod: getReorgPeriod('optimism'),
      validators: validatorsConfig(
        {
          [Contexts.Hyperlane]: [
            '0x20349eadc6c72e94ce38268b96692b1a5c20de4f',
            '0x04d040cee072272789e2d1f29aef73b3ad098db5',
            '0x779a17e035018396724a6dec8a59bda1b5adf738',
          ],
          [Contexts.ReleaseCandidate]: [
            '0x7e4391786e0b5b0cbaada12d32c931e46e44f104',
            '0x138ca73e805afa14e85d80f6e35c46e6f235429e',
            '0x2d58cdb2bed9aac57b488b1bad06839ddc280a78',
          ],
          [Contexts.Neutron]: [],
        },
        'optimism',
      ),
    },
    osmosis: {
      interval: 5,
      reorgPeriod: getReorgPeriod('osmosis'),
      validators: validatorsConfig(
        {
          [Contexts.Hyperlane]: ['0xea483af11c19fa41b16c31d1534c2a486a92bcac'],
          [Contexts.ReleaseCandidate]: [],
          [Contexts.Neutron]: [],
        },
        'osmosis',
      ),
    },
    moonbeam: {
      interval: 5,
      reorgPeriod: getReorgPeriod('moonbeam'),
      validators: validatorsConfig(
        {
          [Contexts.Hyperlane]: [
            '0x2225e2f4e9221049456da93b71d2de41f3b6b2a8',
            '0x4fe067bb455358e295bfcfb92519a6f9de94b98e',
            '0xcc4a78aa162482bea43313cd836ba7b560b44fc4',
          ],
          [Contexts.ReleaseCandidate]: [
            '0x75e3cd4e909089ae6c9f3a42b1468b33eec84161',
            '0xc28418d0858a82a46a11e07db75f8bf4eed43881',
            '0xcaa9c6e6efa35e4a8b47565f3ce98845fa638bf3',
          ],
          [Contexts.Neutron]: [],
        },
        'moonbeam',
      ),
    },
    gnosis: {
      interval: 5,
      reorgPeriod: getReorgPeriod('gnosis'),
      validators: validatorsConfig(
        {
          [Contexts.Hyperlane]: [
            '0xd4df66a859585678f2ea8357161d896be19cc1ca',
            '0x06a833508579f8b59d756b3a1e72451fc70840c3',
            '0xb93a72cee19402553c9dd7fed2461aebd04e2454',
          ],
          [Contexts.ReleaseCandidate]: [
            '0xd5122daa0c3dfc94a825ae928f3ea138cdb6a2e1',
            '0x2d1f367e942585f8a1c25c742397dc8be9a61dee',
            '0x2111141b7f985d305f392c502ad52dd74ef9c569',
          ],
          [Contexts.Neutron]: [],
        },
        'gnosis',
      ),
    },
    base: {
      interval: 5,
      reorgPeriod: getReorgPeriod('base'),
      validators: validatorsConfig(
        {
          [Contexts.Hyperlane]: [
            '0xb9453d675e0fa3c178a17b4ce1ad5b1a279b3af9',
            '0x4512985a574cb127b2af2d4bb676876ce804e3f8',
            '0xb144bb2f599a5af095bc30367856f27ea8a8adc7',
          ],
          [Contexts.ReleaseCandidate]: [
            '0xa8363570749080c7faa1de714e0782ff444af4cc',
            '0x3b55d9febe02a9038ef8c867fa8bbfdd8d70f9b8',
            '0xed7703e06572768bb09e03d88e6b788d8800b9fb',
          ],
          [Contexts.Neutron]: [],
        },
        'base',
      ),
    },
    bob: {
      interval: 5,
      reorgPeriod: getReorgPeriod('bob'),
      validators: validatorsConfig(
        {
          [Contexts.Hyperlane]: ['0x20f283be1eb0e81e22f51705dcb79883cfdd34aa'],
          [Contexts.ReleaseCandidate]: [],
          [Contexts.Neutron]: [],
        },
        'bob',
      ),
    },
    injective: {
      interval: 5,
      reorgPeriod: getReorgPeriod('injective'),
      validators: validatorsConfig(
        {
          [Contexts.Hyperlane]: ['0xbfb8911b72cfb138c7ce517c57d9c691535dc517'],
          [Contexts.ReleaseCandidate]: [
            '0xca024623ee6fe281639aee91c4390b0c4e053918',
          ],
          [Contexts.Neutron]: [],
        },
        'injective',
      ),
    },
    inevm: {
      interval: 5,
      reorgPeriod: getReorgPeriod('inevm'),
      validators: validatorsConfig(
        {
          [Contexts.Hyperlane]: [
            '0xf9e35ee88e4448a3673b4676a4e153e3584a08eb',
            '0xae3e6bb6b3ece1c425aa6f47adc8cb0453c1f9a2',
            '0xd98c9522cd9d3e3e00bee05ff76c34b91b266ec3',
          ],
          [Contexts.ReleaseCandidate]: [
            '0x52a0376903294c796c091c785a66c62943d99aa8',
            '0xc2ea1799664f753bedb9872d617e3ebc60b2e0ab',
            '0xe83d36fd00d9ef86243d9f7147b29e98d11df0ee',
          ],
          [Contexts.Neutron]: [],
        },
        'inevm',
      ),
    },
    fraxtal: {
      interval: 5,
      reorgPeriod: getReorgPeriod('fraxtal'),
      validators: validatorsConfig(
        {
          [Contexts.Hyperlane]: ['0x4bce180dac6da60d0f3a2bdf036ffe9004f944c1'],
          [Contexts.ReleaseCandidate]: [
            '0x8c772b730c8deb333dded14cb462e577a06283da',
          ],
          [Contexts.Neutron]: [],
        },
        'fraxtal',
      ),
    },
    linea: {
      interval: 5,
      reorgPeriod: getReorgPeriod('linea'),
      validators: validatorsConfig(
        {
          [Contexts.Hyperlane]: ['0xf2d5409a59e0f5ae7635aff73685624904a77d94'],
          [Contexts.ReleaseCandidate]: [
            '0xad4886b6f5f5088c7ae53b69d1ff5cfc2a17bec4',
          ],
          [Contexts.Neutron]: [],
        },
        'linea',
      ),
    },
    mantle: {
      interval: 5,
      reorgPeriod: getReorgPeriod('mantle'),
      validators: validatorsConfig(
        {
          [Contexts.Hyperlane]: ['0xf930636c5a1a8bf9302405f72e3af3c96ebe4a52'],
          [Contexts.ReleaseCandidate]: [],
          [Contexts.Neutron]: [],
        },
        'mantle',
      ),
    },
    sei: {
      interval: 5,
      reorgPeriod: getReorgPeriod('sei'),
      validators: validatorsConfig(
        {
          [Contexts.Hyperlane]: ['0x9920d2dbf6c85ffc228fdc2e810bf895732c6aa5'],
          [Contexts.ReleaseCandidate]: [
            '0x846e48a7e85e5403cc690a347e1ad3c3dca11b6e',
          ],
          [Contexts.Neutron]: [],
        },
        'sei',
      ),
    },
    scroll: {
      interval: 5,
      reorgPeriod: getReorgPeriod('scroll'),
      validators: validatorsConfig(
        {
          [Contexts.Hyperlane]: [
            '0xad557170a9f2f21c35e03de07cb30dcbcc3dff63',
            '0xb37fe43a9f47b7024c2d5ae22526cc66b5261533',
            '0x7210fa0a6be39a75cb14d682ebfb37e2b53ecbe5',
          ],
          [Contexts.ReleaseCandidate]: [
            '0x11387d89856219cf685f22781bf4e85e00468d54',
            '0x64b98b96ccae6e660ecf373b5dd61bcc34fd19ee',
            '0x07c2f32a402543badc3141f6b98969d75ef2ac28',
          ],
          [Contexts.Neutron]: [],
        },
        'scroll',
      ),
    },
    solanamainnet: {
      interval: 5,
      reorgPeriod: getReorgPeriod('solanamainnet'),
      validators: validatorsConfig(
        {
          [Contexts.Hyperlane]: ['0x28464752829b3ea59a497fca0bdff575c534c3ff'],
          [Contexts.ReleaseCandidate]: [''],
          [Contexts.Neutron]: [],
        },
        'solanamainnet',
      ),
    },
    eclipsemainnet: {
      interval: 5,
      reorgPeriod: getReorgPeriod('eclipsemainnet'),
      validators: validatorsConfig(
        {
          [Contexts.Hyperlane]: ['0xebb52d7eaa3ff7a5a6260bfe5111ce52d57401d0'],
          [Contexts.ReleaseCandidate]: [''],
          [Contexts.Neutron]: [],
        },
        'eclipsemainnet',
      ),
    },
    taiko: {
      interval: 5,
      reorgPeriod: getReorgPeriod('taiko'),
      validators: validatorsConfig(
        {
          [Contexts.Hyperlane]: ['0xa930073c8f2d0b2f7423ea32293e0d1362e65d79'],
          [Contexts.ReleaseCandidate]: [],
          [Contexts.Neutron]: [],
        },
        'taiko',
      ),
    },
    polygonzkevm: {
      interval: 5,
      reorgPeriod: getReorgPeriod('polygonzkevm'),
      validators: validatorsConfig(
        {
          [Contexts.Hyperlane]: [
            '0x86f2a44592bb98da766e880cfd70d3bbb295e61a',
            '0xc84076030bdabaabb9e61161d833dd84b700afda',
            '0x6a1da2e0b7ae26aaece1377c0a4dbe25b85fa3ca',
          ],
          [Contexts.ReleaseCandidate]: [
            '0x75cffb90391d7ecf58a84e9e70c67e7b306211c0',
            '0x82c10acb56f3d7ed6738b61668111a6b5250283e',
            '0x1cd73544c000fd519784f56e59bc380a5fef53d6',
          ],
          [Contexts.Neutron]: [],
        },
        'polygonzkevm',
      ),
    },
    paradex: {
      interval: 5,
      reorgPeriod: getReorgPeriod('paradex'),
      validators: validatorsConfig(
        {
          [Contexts.Hyperlane]: ['0x190ecB6CD53e02D375aa65F69C9f808dd92c6ab3'],
        },
        'paradex',
      ),
    },
    neutron: {
      interval: 5,
      reorgPeriod: getReorgPeriod('neutron'),
      validators: validatorsConfig(
        {
          [Contexts.Hyperlane]: [
            '0xa9b8c1f4998f781f958c63cfcd1708d02f004ff0',
            '0x60e890b34cb44ce3fa52f38684f613f31b47a1a6',
            '0x7885fae56dbcf5176657f54adbbd881dc6714132',
          ],
          [Contexts.ReleaseCandidate]: [
            '0x307a8fe091b8273c7ce3d277b161b4a2167279b1',
            '0xb825c1bd020cb068f477b320f591b32e26814b5b',
            '0x0a5b31090d4c3c207b9ea6708f938e328f895fce',
          ],
          [Contexts.Neutron]: [],
        },
        'neutron',
      ),
    },
    mantapacific: {
      interval: 5,
      reorgPeriod: getReorgPeriod('mantapacific'),
      validators: validatorsConfig(
        {
          [Contexts.Hyperlane]: [
            '0x8e668c97ad76d0e28375275c41ece4972ab8a5bc',
            '0x80afdde2a81f3fb056fd088a97f0af3722dbc4f3',
            '0x5dda0c4cf18de3b3ab637f8df82b24921082b54c',
          ],
          [Contexts.ReleaseCandidate]: [
            '0x84fcb05e6e5961df2dfd9f36e8f2b3e87ede7d76',
            '0x45f3e2655a08feda821ee7b495cf2595401e1569',
            '0x4cfccfd66dbb702b643b56f6986a928ed1b50c7e',
          ],
          [Contexts.Neutron]: [],
        },
        'mantapacific',
      ),
    },
    viction: {
      interval: 5,
      reorgPeriod: getReorgPeriod('viction'),
      validators: validatorsConfig(
        {
          [Contexts.Hyperlane]: ['0x1f87c368f8e05a85ef9126d984a980a20930cb9c'],
          [Contexts.ReleaseCandidate]: [
            '0xe858971cd865b11d3e8fb6b6af72db0d85881baf',
            '0xad94659e2383214e4a1c4e8d3c17caffb75bc31b',
            '0x0f9e5775ac4d3b73dd28e5a3f8394443186cb70c',
          ],
          [Contexts.Neutron]: [],
        },
        'viction',
      ),
    },
    blast: {
      interval: 5,
      reorgPeriod: getReorgPeriod('blast'),
      validators: validatorsConfig(
        {
          [Contexts.Hyperlane]: ['0xf20c0b09f597597c8d2430d3d72dfddaf09177d1'],
          [Contexts.ReleaseCandidate]: [
            '0x5b32f226e472da6ca19abfe1a29d5d28102a2d1a',
          ],
          [Contexts.Neutron]: [],
        },
        'blast',
      ),
    },
    mode: {
      interval: 5,
      reorgPeriod: getReorgPeriod('mode'),
      validators: validatorsConfig(
        {
          [Contexts.Hyperlane]: ['0x7eb2e1920a4166c19d6884c1cec3d2cf356fc9b7'],
          [Contexts.ReleaseCandidate]: [
            '0x2f04ed30b1c27ef8e9e6acd360728d9bd5c3a9e2',
          ],
          [Contexts.Neutron]: [],
        },
        'mode',
      ),
    },
    redstone: {
      interval: 5,
      reorgPeriod: getReorgPeriod('redstone'),
      validators: validatorsConfig(
        {
          [Contexts.Hyperlane]: ['0x1400b9737007f7978d8b4bbafb4a69c83f0641a7'],
          [Contexts.ReleaseCandidate]: [
            '0x51ed7127c0afc0513a0f141e910c5e02b2a9a4b5',
          ],
          [Contexts.Neutron]: [],
        },
        'redstone',
      ),
    },
    zetachain: {
      interval: 5,
      reorgPeriod: getReorgPeriod('zetachain'),
      validators: validatorsConfig(
        {
          [Contexts.Hyperlane]: ['0xa3bca0b80317dbf9c7dce16a16ac89f4ff2b23ef'],
          [Contexts.ReleaseCandidate]: [
            '0xa13d146b47242671466e4041f5fe68d22a2ffe09',
          ],
          [Contexts.Neutron]: [],
        },
        'zetachain',
      ),
    },
    endurance: {
      interval: 5,
      reorgPeriod: getReorgPeriod('endurance'),
      validators: validatorsConfig(
        {
          [Contexts.Hyperlane]: ['0x28c5b322da06f184ebf68693c5d19df4d4af13e5'],
          [Contexts.ReleaseCandidate]: [],
          [Contexts.Neutron]: [],
        },
        'endurance',
      ),
    },
    fusemainnet: {
      interval: 5,
      reorgPeriod: getReorgPeriod('fusemainnet'),
      validators: validatorsConfig(
        {
          [Contexts.Hyperlane]: ['0x770c8ec9aac8cec4b2ead583b49acfbc5a1cf8a9'],
          [Contexts.ReleaseCandidate]: [],
          [Contexts.Neutron]: [],
        },
        'fusemainnet',
      ),
    },
    zoramainnet: {
      interval: 5,
      reorgPeriod: getReorgPeriod('zoramainnet'),
      validators: validatorsConfig(
        {
          [Contexts.Hyperlane]: ['0x35130945b625bb69b28aee902a3b9a76fa67125f'],
          [Contexts.ReleaseCandidate]: [],
          [Contexts.Neutron]: [],
        },
        'zoramainnet',
      ),
    },
    zircuit: {
      interval: 5,
      reorgPeriod: getReorgPeriod('zircuit'),
      validators: validatorsConfig(
        {
          [Contexts.Hyperlane]: ['0x169ec400cc758fef3df6a0d6c51fbc6cdd1015bb'],
          [Contexts.ReleaseCandidate]: [],
          [Contexts.Neutron]: [],
        },
        'zircuit',
      ),
    },

    cyber: {
      interval: 5,
      reorgPeriod: getReorgPeriod('cyber'),
      validators: validatorsConfig(
        {
          [Contexts.Hyperlane]: ['0x94d7119ceeb802173b6924e6cc8c4cd731089a27'],
          [Contexts.ReleaseCandidate]: [''],
          [Contexts.Neutron]: [],
        },
        'cyber',
      ),
    },
    degenchain: {
      interval: 5,
      reorgPeriod: getReorgPeriod('degenchain'),
      validators: validatorsConfig(
        {
          [Contexts.Hyperlane]: ['0x433e311f19524cd64fb2123ad0aa1579a4e1fc83'],
          [Contexts.ReleaseCandidate]: [''],
          [Contexts.Neutron]: [],
        },
        'degenchain',
      ),
    },
    kroma: {
      interval: 5,
      reorgPeriod: getReorgPeriod('kroma'),
      validators: validatorsConfig(
        {
          [Contexts.Hyperlane]: ['0x71b83c21342787d758199e4b8634d3a15f02dc6e'],
          [Contexts.ReleaseCandidate]: [''],
          [Contexts.Neutron]: [],
        },
        'kroma',
      ),
    },

    lisk: {
      interval: 5,
      reorgPeriod: getReorgPeriod('lisk'),
      validators: validatorsConfig(
        {
          [Contexts.Hyperlane]: ['0xc0b282aa5bac43fee83cf71dc3dd1797c1090ea5'],
          [Contexts.ReleaseCandidate]: [''],
          [Contexts.Neutron]: [],
        },
        'lisk',
      ),
    },
    lukso: {
      interval: 5,
      reorgPeriod: getReorgPeriod('lukso'),
      validators: validatorsConfig(
        {
          [Contexts.Hyperlane]: ['0xa5e953701dcddc5b958b5defb677a829d908df6d'],
          [Contexts.ReleaseCandidate]: [''],
          [Contexts.Neutron]: [],
        },
        'lukso',
      ),
    },
    merlin: {
      interval: 5,
      reorgPeriod: getReorgPeriod('merlin'),
      validators: validatorsConfig(
        {
          [Contexts.Hyperlane]: ['0xc1d6600cb9326ed2198cc8c4ba8d6668e8671247'],
          [Contexts.ReleaseCandidate]: [''],
          [Contexts.Neutron]: [],
        },
        'merlin',
      ),
    },
    metis: {
      interval: 5,
      reorgPeriod: getReorgPeriod('metis'),
      validators: validatorsConfig(
        {
          [Contexts.Hyperlane]: ['0xc4a3d25107060e800a43842964546db508092260'],
          [Contexts.ReleaseCandidate]: [''],
          [Contexts.Neutron]: [],
        },
        'metis',
      ),
    },
    mint: {
      interval: 5,
      reorgPeriod: getReorgPeriod('mint'),
      validators: validatorsConfig(
        {
          [Contexts.Hyperlane]: ['0xfed01ccdd7a65e8a6ad867b7fb03b9eb47777ac9'],
          [Contexts.ReleaseCandidate]: [''],
          [Contexts.Neutron]: [],
        },
        'mint',
      ),
    },

    proofofplay: {
      interval: 5,
      reorgPeriod: getReorgPeriod('proofofplay'),
      validators: validatorsConfig(
        {
          [Contexts.Hyperlane]: ['0xcda40baa71970a06e5f55e306474de5ca4e21c3b'],
          [Contexts.ReleaseCandidate]: [''],
          [Contexts.Neutron]: [],
        },
        'proofofplay',
      ),
    },
    real: {
      interval: 5,
      reorgPeriod: getReorgPeriod('real'),
      validators: validatorsConfig(
        {
          [Contexts.Hyperlane]: ['0xaebadd4998c70b05ce8715cf0c3cb8862fe0beec'],
          [Contexts.ReleaseCandidate]: [''],
          [Contexts.Neutron]: [],
        },
        'real',
      ),
    },
    sanko: {
      interval: 5,
      reorgPeriod: getReorgPeriod('sanko'),
      validators: validatorsConfig(
        {
          [Contexts.Hyperlane]: ['0x795c37d5babbc44094b084b0c89ed9db9b5fae39'],
          [Contexts.ReleaseCandidate]: [''],
          [Contexts.Neutron]: [],
        },
        'sanko',
      ),
    },
    tangle: {
      interval: 5,
      reorgPeriod: getReorgPeriod('tangle'),
      validators: validatorsConfig(
        {
          [Contexts.Hyperlane]: ['0x1ee52cbbfacd7dcb0ba4e91efaa6fbc61602b15b'],
          [Contexts.ReleaseCandidate]: [''],
          [Contexts.Neutron]: [],
        },
        'tangle',
      ),
    },
    xai: {
      interval: 5,
      reorgPeriod: getReorgPeriod('xai'),
      validators: validatorsConfig(
        {
          [Contexts.Hyperlane]: ['0xe993f01fea86eb64cda45ae5af1d5be40ac0c7e9'],
          [Contexts.ReleaseCandidate]: [''],
          [Contexts.Neutron]: [],
        },
        'xai',
      ),
    },

    astar: {
      interval: 5,
      reorgPeriod: getReorgPeriod('astar'),
      validators: validatorsConfig(
        {
          [Contexts.Hyperlane]: ['0x4d1b2cade01ee3493f44304653d8e352c66ec3e7'],
          [Contexts.ReleaseCandidate]: [''],
          [Contexts.Neutron]: [],
        },
        'astar',
      ),
    },
    bitlayer: {
      interval: 5,
      reorgPeriod: getReorgPeriod('bitlayer'),
      validators: validatorsConfig(
        {
          [Contexts.Hyperlane]: ['0x1d9b0f4ea80dbfc71cb7d64d8005eccf7c41e75f'],
          [Contexts.ReleaseCandidate]: [''],
          [Contexts.Neutron]: [],
        },
        'bitlayer',
      ),
    },
    coredao: {
      interval: 5,
      reorgPeriod: getReorgPeriod('coredao'),
      validators: validatorsConfig(
        {
          [Contexts.Hyperlane]: ['0xbd6e158a3f5830d99d7d2bce192695bc4a148de2'],
          [Contexts.ReleaseCandidate]: [''],
          [Contexts.Neutron]: [],
        },
        'coredao',
      ),
    },
    dogechain: {
      interval: 5,
      reorgPeriod: getReorgPeriod('dogechain'),
      validators: validatorsConfig(
        {
          [Contexts.Hyperlane]: ['0xe43f742c37858746e6d7e458bc591180d0cba440'],
          [Contexts.ReleaseCandidate]: [''],
          [Contexts.Neutron]: [],
        },
        'dogechain',
      ),
    },
    flare: {
      interval: 5,
      reorgPeriod: getReorgPeriod('flare'),
      validators: validatorsConfig(
        {
          [Contexts.Hyperlane]: ['0xb65e52be342dba3ab2c088ceeb4290c744809134'],
          [Contexts.ReleaseCandidate]: [''],
          [Contexts.Neutron]: [],
        },
        'flare',
      ),
    },
    molten: {
      interval: 5,
      reorgPeriod: getReorgPeriod('molten'),
      validators: validatorsConfig(
        {
          [Contexts.Hyperlane]: ['0xad5aa33f0d67f6fa258abbe75458ea4908f1dc9f'],
          [Contexts.ReleaseCandidate]: [''],
          [Contexts.Neutron]: [],
        },
        'molten',
      ),
    },
    shibarium: {
      interval: 5,
      reorgPeriod: getReorgPeriod('shibarium'),
      validators: validatorsConfig(
        {
          [Contexts.Hyperlane]: ['0xfa33391ee38597cbeef72ccde8c9e13e01e78521'],
          [Contexts.ReleaseCandidate]: [''],
          [Contexts.Neutron]: [],
        },
        'shibarium',
      ),
    },
    everclear: {
      interval: 5,
      reorgPeriod: getReorgPeriod('everclear'),
      validators: validatorsConfig(
        {
          [Contexts.Hyperlane]: ['0xeff20ae3d5ab90abb11e882cfce4b92ea6c74837'],
          [Contexts.ReleaseCandidate]: [''],
          [Contexts.Neutron]: [],
        },
        'everclear',
      ),
    },
    oortmainnet: {
      interval: 5,
      reorgPeriod: getReorgPeriod('oortmainnet'),
      validators: validatorsConfig(
        {
          [Contexts.Hyperlane]: ['0x9b7ff56cd9aa69006f73f1c5b8c63390c706a5d7'],
          [Contexts.ReleaseCandidate]: [''],
          [Contexts.Neutron]: [],
        },
        'oortmainnet',
      ),
    },

    lumia: {
      interval: 5,
      reorgPeriod: getReorgPeriod('lumia'),
      validators: validatorsConfig(
        {
          [Contexts.Hyperlane]: ['0x9e283254ed2cd2c80f007348c2822fc8e5c2fa5f'],
        },
        'lumia',
      ),
    },

    zeronetwork: {
      interval: 5,
      reorgPeriod: getReorgPeriod('zeronetwork'),
      validators: validatorsConfig(
        {
          [Contexts.Hyperlane]: ['0x1bd9e3f8a90ea1a13b0f2838a1858046368aad87'],
        },
        'zeronetwork',
      ),
    },
    zksync: {
      interval: 5,
      reorgPeriod: getReorgPeriod('zksync'),
      validators: validatorsConfig(
        {
          [Contexts.Hyperlane]: ['0xadd1d39ce7a687e32255ac457cf99a6d8c5b5d1a'],
        },
        'zksync',
      ),
    },

    apechain: {
      interval: 5,
      reorgPeriod: getReorgPeriod('apechain'),
      validators: validatorsConfig(
        {
          [Contexts.Hyperlane]: ['0x773d7fe6ffb1ba4de814c28044ff9a2d83a48221'],
        },
        'apechain',
      ),
    },
    arbitrumnova: {
      interval: 5,
      reorgPeriod: getReorgPeriod('arbitrumnova'),
      validators: validatorsConfig(
        {
          [Contexts.Hyperlane]: ['0xd2a5e9123308d187383c87053811a2c21bd8af1f'],
        },
        'arbitrumnova',
      ),
    },
    b3: {
      interval: 5,
      reorgPeriod: getReorgPeriod('b3'),
      validators: validatorsConfig(
        {
          [Contexts.Hyperlane]: ['0xd77b516730a836fc41934e7d5864e72c165b934e'],
        },
        'b3',
      ),
    },
    fantom: {
      interval: 5,
      reorgPeriod: getReorgPeriod('fantom'),
      validators: validatorsConfig(
        {
          [Contexts.Hyperlane]: ['0xa779572028e634e16f26af5dfd4fa685f619457d'],
        },
        'fantom',
      ),
    },
    gravity: {
      interval: 5,
      reorgPeriod: getReorgPeriod('gravity'),
      validators: validatorsConfig(
        {
          [Contexts.Hyperlane]: ['0x23d549bf757a02a6f6068e9363196ecd958c974e'],
        },
        'gravity',
      ),
    },
    harmony: {
      interval: 5,
      reorgPeriod: getReorgPeriod('harmony'),
      validators: validatorsConfig(
        {
          [Contexts.Hyperlane]: ['0xd677803a67651974b1c264171b5d7ca8838db8d5'],
        },
        'harmony',
      ),
    },
    kaia: {
      interval: 5,
      reorgPeriod: getReorgPeriod('kaia'),
      validators: validatorsConfig(
        {
          [Contexts.Hyperlane]: ['0x9de0b3abb221d19719882fa4d61f769fdc2be9a4'],
        },
        'kaia',
      ),
    },
    morph: {
      interval: 5,
      reorgPeriod: getReorgPeriod('morph'),
      validators: validatorsConfig(
        {
          [Contexts.Hyperlane]: ['0x4884535f393151ec419add872100d352f71af380'],
        },
        'morph',
      ),
    },
    orderly: {
      interval: 5,
      reorgPeriod: getReorgPeriod('orderly'),
      validators: validatorsConfig(
        {
          [Contexts.Hyperlane]: ['0xec3dc91f9fa2ad35edf5842aa764d5573b778bb6'],
        },
        'orderly',
      ),
    },
    snaxchain: {
      interval: 5,
      reorgPeriod: getReorgPeriod('snaxchain'),
      validators: validatorsConfig(
        {
          [Contexts.Hyperlane]: ['0x2c25829ae32a772d2a49f6c4b34f8b01fd03ef9e'],
        },
        'snaxchain',
      ),
    },

    alephzeroevmmainnet: {
      interval: 5,
      reorgPeriod: getReorgPeriod('alephzeroevmmainnet'),
      validators: validatorsConfig(
        {
          [Contexts.Hyperlane]: ['0x33f20e6e775747d60301c6ea1c50e51f0389740c'],
        },
        'alephzeroevmmainnet',
      ),
    },
    chilizmainnet: {
      interval: 5,
      reorgPeriod: getReorgPeriod('chilizmainnet'),
      validators: validatorsConfig(
        {
          [Contexts.Hyperlane]: ['0x7403e5d58b48b0f5f715d9c78fbc581f01a625cb'],
        },
        'chilizmainnet',
      ),
    },
    flowmainnet: {
      interval: 5,
      reorgPeriod: getReorgPeriod('flowmainnet'),
      validators: validatorsConfig(
        {
          [Contexts.Hyperlane]: ['0xe132235c958ca1f3f24d772e5970dd58da4c0f6e'],
        },
        'flowmainnet',
      ),
    },
    immutablezkevmmainnet: {
      interval: 5,
      reorgPeriod: getReorgPeriod('immutablezkevmmainnet'),
      validators: validatorsConfig(
        {
          [Contexts.Hyperlane]: ['0xbdda85b19a5efbe09e52a32db1a072f043dd66da'],
        },
        'immutablezkevmmainnet',
      ),
    },
    metal: {
      interval: 5,
      reorgPeriod: getReorgPeriod('metal'),
      validators: validatorsConfig(
        {
          [Contexts.Hyperlane]: ['0xd9f7f1a05826197a93df51e86cefb41dfbfb896a'],
        },
        'metal',
      ),
    },
    polynomialfi: {
      interval: 5,
      reorgPeriod: getReorgPeriod('polynomialfi'),
      validators: validatorsConfig(
        {
          [Contexts.Hyperlane]: ['0x23d348c2d365040e56f3fee07e6897122915f513'],
        },
        'polynomialfi',
      ),
    },
    rarichain: {
      interval: 5,
      reorgPeriod: getReorgPeriod('rarichain'),
      validators: validatorsConfig(
        {
          [Contexts.Hyperlane]: ['0xeac012df7530720dd7d6f9b727e4fe39807d1516'],
        },
        'rarichain',
      ),
    },
    rootstockmainnet: {
      interval: 5,
      reorgPeriod: getReorgPeriod('rootstockmainnet'),
      validators: validatorsConfig(
        {
          [Contexts.Hyperlane]: ['0x8675eb603d62ab64e3efe90df914e555966e04ac'],
        },
        'rootstockmainnet',
      ),
    },
    superpositionmainnet: {
      interval: 5,
      reorgPeriod: getReorgPeriod('superpositionmainnet'),
      validators: validatorsConfig(
        {
          [Contexts.Hyperlane]: ['0x3f489acdd341c6b4dd86293fa2cc5ecc8ccf4f84'],
        },
        'superpositionmainnet',
      ),
    },
    flame: {
      interval: 5,
      reorgPeriod: getReorgPeriod('flame'),
      validators: validatorsConfig(
        {
          [Contexts.Hyperlane]: ['0x1fa928ce884fa16357d4b8866e096392d4d81f43'],
        },
        'flame',
      ),
    },
    prom: {
      interval: 5,
      reorgPeriod: getReorgPeriod('prom'),
      validators: validatorsConfig(
        {
          [Contexts.Hyperlane]: ['0xb0c4042b7c9a95345be8913f4cdbf4043b923d98'],
        },
        'prom',
      ),
    },

    boba: {
      interval: 5,
      reorgPeriod: getReorgPeriod('boba'),
      validators: validatorsConfig(
        {
          [Contexts.Hyperlane]: ['0xebeb92c94ca8408e73aa16fd554cb3a7df075c59'],
        },
        'boba',
      ),
    },
    duckchain: {
      interval: 5,
      reorgPeriod: getReorgPeriod('duckchain'),
      validators: validatorsConfig(
        {
          [Contexts.Hyperlane]: ['0x91d55fe6dac596a6735d96365e21ce4bca21d83c'],
        },
        'duckchain',
      ),
    },
    superseed: {
      interval: 5,
      reorgPeriod: getReorgPeriod('superseed'),
      validators: validatorsConfig(
        {
          [Contexts.Hyperlane]: ['0xdc2b87cb555411bb138d3a4e5f7832c87fae2b88'],
        },
        'superseed',
      ),
    },
    unichain: {
      interval: 5,
      reorgPeriod: getReorgPeriod('unichain'),
      validators: validatorsConfig(
        {
          [Contexts.Hyperlane]: ['0x9773a382342ebf604a2e5de0a1f462fb499e28b1'],
        },
        'unichain',
      ),
    },
    vana: {
      interval: 5,
      reorgPeriod: getReorgPeriod('vana'),
      validators: validatorsConfig(
        {
          [Contexts.Hyperlane]: ['0xfdf3b0dfd4b822d10cacb15c8ae945ea269e7534'],
        },
        'vana',
      ),
    },

    bsquared: {
      interval: 5,
      reorgPeriod: getReorgPeriod('bsquared'),
      validators: validatorsConfig(
        {
          [Contexts.Hyperlane]: ['0xcadc90933c9fbe843358a4e70e46ad2db78e28aa'],
        },
        'bsquared',
      ),
    },

    lumiaprism: {
      interval: 5,
      reorgPeriod: getReorgPeriod('lumiaprism'),
      validators: validatorsConfig(
        {
          [Contexts.Hyperlane]: ['0xb69731640ffd4338a2c9358a935b0274c6463f85'],
        },
        'lumiaprism',
      ),
    },
    swell: {
      interval: 5,
      reorgPeriod: getReorgPeriod('swell'),
      validators: validatorsConfig(
        {
          [Contexts.Hyperlane]: ['0x4f51e4f4c7fb45d82f91568480a1a2cfb69216ed'],
        },
        'swell',
      ),
    },

    treasure: {
      interval: 5,
      reorgPeriod: getReorgPeriod('treasure'),
      validators: validatorsConfig(
        {
          [Contexts.Hyperlane]: ['0x6ad994819185553e8baa01533f0cd2c7cadfe6cc'],
        },
        'treasure',
      ),
    },
    zklink: {
      interval: 5,
      reorgPeriod: getReorgPeriod('zklink'),
      validators: validatorsConfig(
        {
          [Contexts.Hyperlane]: ['0x217a8cb4789fc45abf56cb6e2ca96f251a5ac181'],
        },
        'zklink',
      ),
    },
    appchain: {
      interval: 5,
      reorgPeriod: getReorgPeriod('appchain'),
      validators: validatorsConfig(
        {
          [Contexts.Hyperlane]: ['0x0531251bbadc1f9f19ccce3ca6b3f79f08eae1be'],
        },
        'appchain',
      ),
    },

    arthera: {
      interval: 5,
      reorgPeriod: getReorgPeriod('arthera'),
      validators: validatorsConfig(
        {
          [Contexts.Hyperlane]: ['0x13710ac11c36c169f62fba95767ae59a1e57098d'],
        },
        'arthera',
      ),
    },
    aurora: {
      interval: 5,
      reorgPeriod: getReorgPeriod('aurora'),
      validators: validatorsConfig(
        {
          [Contexts.Hyperlane]: ['0x37105aec3ff37c7bb0abdb0b1d75112e1e69fa86'],
        },
        'aurora',
      ),
    },
    conflux: {
      interval: 5,
      reorgPeriod: getReorgPeriod('conflux'),
      validators: validatorsConfig(
        {
          [Contexts.Hyperlane]: ['0x113dfa1dc9b0a2efb6ad01981e2aad86d3658490'],
        },
        'conflux',
      ),
    },
    conwai: {
      interval: 5,
      reorgPeriod: getReorgPeriod('conwai'),
      validators: validatorsConfig(
        {
          [Contexts.Hyperlane]: ['0x949e2cdd7e79f99ee9bbe549540370cdc62e73c3'],
        },
        'conwai',
      ),
    },
    corn: {
      interval: 5,
      reorgPeriod: getReorgPeriod('corn'),
      validators: validatorsConfig(
        {
          [Contexts.Hyperlane]: ['0xc80b2e3e38220e02d194a0effa9d5bfe89894c07'],
        },
        'corn',
      ),
    },
    evmos: {
      interval: 5,
      reorgPeriod: getReorgPeriod('evmos'),
      validators: validatorsConfig(
        {
          [Contexts.Hyperlane]: ['0x8f82387ad8b7b13aa9e06ed3f77f78a77713afe0'],
        },
        'evmos',
      ),
    },
    form: {
      interval: 5,
      reorgPeriod: getReorgPeriod('form'),
      validators: validatorsConfig(
        {
          [Contexts.Hyperlane]: ['0x58554b2e76167993b5fc000d0070a2f883cd333a'],
        },
        'form',
      ),
    },
    ink: {
      interval: 5,
      reorgPeriod: getReorgPeriod('ink'),
      validators: validatorsConfig(
        {
          [Contexts.Hyperlane]: ['0xb533b8b104522958b984fb258e0684dec0f1a6a5'],
        },
        'ink',
      ),
    },
    soneium: {
      interval: 5,
      reorgPeriod: getReorgPeriod('soneium'),
      validators: validatorsConfig(
        {
          [Contexts.Hyperlane]: ['0xd4b7af853ed6a2bfc329ecef545df90c959cbee8'],
        },
        'soneium',
      ),
    },
    sonic: {
      interval: 5,
      reorgPeriod: getReorgPeriod('sonic'),
      validators: validatorsConfig(
        {
          [Contexts.Hyperlane]: ['0xa313d72dbbd3fa51a2ed1611ea50c37946fa42f7'],
        },
        'sonic',
      ),
    },
    telos: {
      interval: 5,
      reorgPeriod: getReorgPeriod('telos'),
      validators: validatorsConfig(
        {
          [Contexts.Hyperlane]: ['0xcb08410b14d3adf0d0646f0c61cd07e0daba8e54'],
        },
        'telos',
      ),
    },
    rivalz: {
      interval: 5,
      reorgPeriod: getReorgPeriod('rivalz'),
      validators: validatorsConfig(
        {
          [Contexts.Hyperlane]: ['0xf87c3eb3dde972257b0d6d110bdadcda951c0dc1'],
        },
        'rivalz',
      ),
    },
    soon: {
      interval: 5,
      reorgPeriod: getReorgPeriod('soon'),
      validators: validatorsConfig(
        {
          [Contexts.Hyperlane]: ['0x0E6723b3C1eD3Db0C24347AA2cf16D28BC2a1F76'],
        },
        'soon',
      ),
    },
    stride: {
      interval: 5,
      reorgPeriod: getReorgPeriod('stride'),
      validators: validatorsConfig(
        {
          [Contexts.ReleaseCandidate]: [
            '0x1edadb2330c77769a7e9b48d990289ccdcafa430',
          ],
        },
        'stride',
      ),
    },

    // fractal: {
    //   interval: 5,
    //   reorgPeriod: getReorgPeriod('fractal'),
    //   validators: validatorsConfig(
    //     {
    //       [Contexts.Hyperlane]: ['0x3476c9652d3371bb01bbb4962516fffee5e73754'],
    //     },
    //     'fractal',
    //   ),
    // },

    torus: {
      interval: 5,
      reorgPeriod: getReorgPeriod('torus'),
      validators: validatorsConfig(
        {
          [Contexts.Hyperlane]: ['0x96982a325c28a842bc8cf61b63000737bb9f1f7d'],
        },
        'torus',
      ),
    },

    // acala: {
    //   interval: 5,
    //   reorgPeriod: getReorgPeriod('acala'),
    //   validators: validatorsConfig(
    //     {
    //       [Contexts.Hyperlane]: ['0x3229bbeeab163c102d0b1fa15119b9ae0ed37cfa'],
    //     },
    //     'acala',
    //   ),
    // },
    artela: {
      interval: 5,
      reorgPeriod: getReorgPeriod('artela'),
      validators: validatorsConfig(
        {
          [Contexts.Hyperlane]: ['0x8fcc1ebd4c0b463618db13f83e4565af3e166b00'],
        },
        'artela',
      ),
    },
    guru: {
      interval: 5,
      reorgPeriod: getReorgPeriod('guru'),
      validators: validatorsConfig(
        {
          [Contexts.Hyperlane]: ['0x0d756d9051f12c4de6aee2ee972193a2adfe00ef'],
        },
        'guru',
      ),
    },
    hemi: {
      interval: 5,
      reorgPeriod: getReorgPeriod('hemi'),
      validators: validatorsConfig(
        {
          [Contexts.Hyperlane]: ['0x312dc72c17d01f3fd0abd31dd9b569bc473266dd'],
        },
        'hemi',
      ),
    },
    nero: {
      interval: 5,
      reorgPeriod: getReorgPeriod('nero'),
      validators: validatorsConfig(
        {
          [Contexts.Hyperlane]: ['0xb86f872df37f11f33acbe75b6ed208b872b57183'],
        },
        'nero',
      ),
    },
    // subtensor: {
    //   interval: 5,
    //   reorgPeriod: getReorgPeriod('subtensor'),
    //   validators: validatorsConfig(
    //     {
    //       [Contexts.Hyperlane]: ['0xd5f8196d7060b85bea491f0b52a671e05f3d10a2'],
    //     },
    //     'subtensor',
    //   ),
    // },
    xpla: {
      interval: 5,
      reorgPeriod: getReorgPeriod('xpla'),
      validators: validatorsConfig(
        {
          [Contexts.Hyperlane]: ['0xc11cba01d67f2b9f0288c4c8e8b23c0eca03f26e'],
        },
        'xpla',
      ),
    },

    trumpchain: {
      interval: 5,
      reorgPeriod: getReorgPeriod('trumpchain'),
      validators: validatorsConfig(
        {
          [Contexts.Hyperlane]: ['0x3ada634c8dfa57a67f5f22ca757b35cde6cfab5e'],
        },
        'trumpchain',
      ),
    },

    abstract: {
      interval: 5,
      reorgPeriod: getReorgPeriod('abstract'),
      validators: validatorsConfig(
        {
          [Contexts.Hyperlane]: ['0x2ef8ece5b51562e65970c7d36007baa43a1de685'],
        },
        'abstract',
      ),
    },
    glue: {
      interval: 5,
      reorgPeriod: getReorgPeriod('glue'),
      validators: validatorsConfig(
        {
          [Contexts.Hyperlane]: ['0xbe2ded12f7b023916584836506677ea89a0b6924'],
        },
        'glue',
      ),
    },
    matchain: {
      interval: 5,
      reorgPeriod: getReorgPeriod('matchain'),
      validators: validatorsConfig(
        {
          [Contexts.Hyperlane]: ['0x8a052f7934b0626105f34f980c875ec03aaf82e8'],
        },
        'matchain',
      ),
    },
    unitzero: {
      interval: 5,
      reorgPeriod: getReorgPeriod('unitzero'),
      validators: validatorsConfig(
        {
          [Contexts.Hyperlane]: ['0x18818e3ad2012728465d394f2e3c0ea2357ae9c5'],
        },
        'unitzero',
      ),
    },

    sonicsvm: {
      interval: 5,
      reorgPeriod: getReorgPeriod('sonicsvm'),
      validators: validatorsConfig(
        {
          [Contexts.Hyperlane]: ['0xf21f46905d8d09f76bc8c503f856e5466bc5ffea'],
        },
        'sonicsvm',
      ),
    },

    berachain: {
      interval: 5,
      reorgPeriod: getReorgPeriod('berachain'),
      validators: validatorsConfig(
        {
          [Contexts.Hyperlane]: ['0x0190915c55d9c7555e6d2cb838f04d18b5e2260e'],
        },
        'berachain',
      ),
    },

    bouncebit: {
      interval: 5,
      reorgPeriod: getReorgPeriod('bouncebit'),
      validators: validatorsConfig(
        {
          [Contexts.Hyperlane]: ['0xaf38612d1e79ec67320d21c5f7e92419427cd154'],
        },
        'bouncebit',
      ),
    },
    arcadia: {
      interval: 5,
      reorgPeriod: getReorgPeriod('arcadia'),
      validators: validatorsConfig(
        {
          [Contexts.Hyperlane]: ['0xe16ee9618f138cc2dcf9f9a95462099a8bf33a38'],
        },
        'arcadia',
      ),
    },
    ronin: {
      interval: 5,
      reorgPeriod: getReorgPeriod('ronin'),
      validators: validatorsConfig(
        {
          [Contexts.Hyperlane]: ['0xa3e11929317e4a871c3d47445ea7bb8c4976fd8a'],
        },
        'ronin',
      ),
    },
    sophon: {
      interval: 5,
      reorgPeriod: getReorgPeriod('sophon'),
      validators: validatorsConfig(
        {
          [Contexts.Hyperlane]: ['0xb84c5d02120ed0b39d0f78bbc0e298d89ebcd10b'],
        },
        'sophon',
      ),
    },
    starknet: {
      interval: 5,
      reorgPeriod: getReorgPeriod('starknet'),
      validators: validatorsConfig(
        {
          [Contexts.Hyperlane]: ['0x61204c987d1121175a74e04d5045ab708aa1489f'],
        },
        'starknet',
      ),
    },
    story: {
      interval: 5,
      reorgPeriod: getReorgPeriod('story'),
      validators: validatorsConfig(
        {
          [Contexts.Hyperlane]: ['0x501eda013378c60557d763df98d617b6ba55447a'],
        },
        'story',
      ),
    },
    subtensor: {
      interval: 5,
      reorgPeriod: getReorgPeriod('subtensor'),
      validators: validatorsConfig(
        {
          [Contexts.Hyperlane]: ['0xd5f8196d7060b85bea491f0b52a671e05f3d10a2'],
        },
        'subtensor',
      ),
    },

    hyperevm: {
      interval: 5,
      reorgPeriod: getReorgPeriod('hyperevm'),
      validators: validatorsConfig(
        {
          [Contexts.Hyperlane]: ['0x01be14a9eceeca36c9c1d46c056ca8c87f77c26f'],
          [Contexts.ReleaseCandidate]: [
            '0x95b460edc770f53981c9aa82aa2a297af619cabf',
          ],
        },
        'hyperevm',
      ),
    },

    plume: {
      interval: 5,
      reorgPeriod: getReorgPeriod('plume'),
      validators: validatorsConfig(
        {
          [Contexts.Hyperlane]: ['0x63c9b5ea28710d956a51f0f746ee8df81215663f'],
        },
        'plume',
      ),
    },

    coti: {
      interval: 5,
      reorgPeriod: getReorgPeriod('coti'),
      validators: validatorsConfig(
        {
          [Contexts.Hyperlane]: ['0x3c89379537f8beafc54e7e8ab4f8a1cf7974b9f0'],
        },
        'coti',
      ),
    },
    deepbrainchain: {
      interval: 5,
      reorgPeriod: getReorgPeriod('deepbrainchain'),
      validators: validatorsConfig(
        {
          [Contexts.Hyperlane]: ['0x3825ea1e0591b58461cc4aa34867668260c0e6a8'],
        },
        'deepbrainchain',
      ),
    },
    nibiru: {
      interval: 5,
      reorgPeriod: getReorgPeriod('nibiru'),
      validators: validatorsConfig(
        {
          [Contexts.Hyperlane]: ['0xba9779d84a8efba1c6bc66326d875c3611a24b24'],
        },
        'nibiru',
      ),
    },
    opbnb: {
      interval: 5,
      reorgPeriod: getReorgPeriod('opbnb'),
      validators: validatorsConfig(
        {
          [Contexts.Hyperlane]: ['0x1bdf52749ef2411ab9c28742dea92f209e96c9c4'],
        },
        'opbnb',
      ),
    },
    reactive: {
      interval: 5,
      reorgPeriod: getReorgPeriod('reactive'),
      validators: validatorsConfig(
        {
          [Contexts.Hyperlane]: ['0x45768525f6c5ca2e4e7cc50d405370eadee2d624'],
        },
        'reactive',
      ),
    },

    milkyway: {
      interval: 5,
      reorgPeriod: getReorgPeriod('milkyway'),
      validators: validatorsConfig(
        {
          [Contexts.Hyperlane]: ['0x9985e0c6df8e25b655b46a317af422f5e7756875'],
        },
        'milkyway',
      ),
    },

    hashkey: {
      interval: 5,
      reorgPeriod: getReorgPeriod('hashkey'),
      validators: validatorsConfig(
        {
          [Contexts.Hyperlane]: ['0x55007cab8788cdba22844e7a2499cf43347f487a'],
        },
        'hashkey',
      ),
    },

    infinityvmmainnet: {
      interval: 5,
      reorgPeriod: getReorgPeriod('infinityvmmainnet'),
      validators: validatorsConfig(
        {
          [Contexts.Hyperlane]: ['0x777c19c87aaa625486dff5aab0a479100f4249ad'],
        },
        'infinityvmmainnet',
      ),
    },

    ontology: {
      interval: 5,
      reorgPeriod: getReorgPeriod('ontology'),
      validators: validatorsConfig(
        {
          [Contexts.Hyperlane]: ['0x2578b0a330c492e1a1682684e27e6a93649befd5'],
        },
        'ontology',
      ),
    },

    game7: {
      interval: 5,
      reorgPeriod: getReorgPeriod('game7'),
      validators: validatorsConfig(
        {
          [Contexts.Hyperlane]: ['0x691dc4e763514df883155df0952f847b539454c0'],
        },
        'game7',
      ),
    },

    fluence: {
      interval: 5,
      reorgPeriod: getReorgPeriod('fluence'),
      validators: validatorsConfig(
        {
          [Contexts.Hyperlane]: ['0xabc8dd7594783c90a3c0fb760943f78c37ea6d75'],
        },
        'fluence',
      ),
    },

    peaq: {
      interval: 5,
      reorgPeriod: getReorgPeriod('peaq'),
      validators: validatorsConfig(
        {
          [Contexts.Hyperlane]: ['0x7f7fe70b676f65097e2a1e2683d0fc96ea8fea49'],
        },
        'peaq',
      ),
    },

    svmbnb: {
      interval: 5,
      reorgPeriod: getReorgPeriod('svmbnb'),
      validators: validatorsConfig(
        {
          [Contexts.Hyperlane]: ['0xabcd4dac2d06ae30c011d25b0c2c193873116a14'],
        },
        'svmbnb',
      ),
    },

    miraclechain: {
      interval: 5,
      reorgPeriod: getReorgPeriod('miraclechain'),
      validators: validatorsConfig(
        {
          [Contexts.Hyperlane]: ['0x8fc655174e99194399822ce2d3a0f71d9fc2de7b'],
        },
        'miraclechain',
      ),
    },
    kyve: {
      interval: 5,
      reorgPeriod: getReorgPeriod('kyve'),
      validators: validatorsConfig(
        {
          [Contexts.Hyperlane]: ['0x8576ddc0cd96325f85528e53f333357afb8bf044'],
        },
        'kyve',
      ),
    },
<<<<<<< HEAD
=======

    botanix: {
      interval: 5,
      reorgPeriod: getReorgPeriod('botanix'),
      validators: validatorsConfig(
        {
          [Contexts.Hyperlane]: ['0xc944176bc4d4e5c7b0598884478a27a2b1904664'],
        },
        'botanix',
      ),
    },
    katana: {
      interval: 5,
      reorgPeriod: getReorgPeriod('katana'),
      validators: validatorsConfig(
        {
          [Contexts.Hyperlane]: ['0xf23003ebdc6c53765d52b1fe7a65046eabb0e73b'],
        },
        'katana',
      ),
    },
>>>>>>> 9e40cf18
  };
};<|MERGE_RESOLUTION|>--- conflicted
+++ resolved
@@ -1820,8 +1820,6 @@
         'kyve',
       ),
     },
-<<<<<<< HEAD
-=======
 
     botanix: {
       interval: 5,
@@ -1843,6 +1841,5 @@
         'katana',
       ),
     },
->>>>>>> 9e40cf18
   };
 };