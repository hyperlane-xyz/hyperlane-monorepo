--- conflicted
+++ resolved
@@ -648,21 +648,6 @@
         'mint',
       ),
     },
-<<<<<<< HEAD
-    proofofplay: {
-      interval: 5,
-      reorgPeriod: getReorgPeriod('proofofplay'),
-      validators: validatorsConfig(
-        {
-          [Contexts.Hyperlane]: ['0xcda40baa71970a06e5f55e306474de5ca4e21c3b'],
-          [Contexts.ReleaseCandidate]: [''],
-          [Contexts.Neutron]: [],
-        },
-        'proofofplay',
-      ),
-    },
-=======
->>>>>>> bfea74da
     tangle: {
       interval: 5,
       reorgPeriod: getReorgPeriod('tangle'),
@@ -795,19 +780,6 @@
         'oortmainnet',
       ),
     },
-<<<<<<< HEAD
-    lumia: {
-      interval: 5,
-      reorgPeriod: getReorgPeriod('lumia'),
-      validators: validatorsConfig(
-        {
-          [Contexts.Hyperlane]: ['0x9e283254ed2cd2c80f007348c2822fc8e5c2fa5f'],
-        },
-        'lumia',
-      ),
-    },
-=======
->>>>>>> bfea74da
     zeronetwork: {
       interval: 5,
       reorgPeriod: getReorgPeriod('zeronetwork'),
@@ -918,29 +890,6 @@
         'orderly',
       ),
     },
-<<<<<<< HEAD
-    snaxchain: {
-      interval: 5,
-      reorgPeriod: getReorgPeriod('snaxchain'),
-      validators: validatorsConfig(
-        {
-          [Contexts.Hyperlane]: ['0x2c25829ae32a772d2a49f6c4b34f8b01fd03ef9e'],
-        },
-        'snaxchain',
-      ),
-    },
-    alephzeroevmmainnet: {
-      interval: 5,
-      reorgPeriod: getReorgPeriod('alephzeroevmmainnet'),
-      validators: validatorsConfig(
-        {
-          [Contexts.Hyperlane]: ['0x33f20e6e775747d60301c6ea1c50e51f0389740c'],
-        },
-        'alephzeroevmmainnet',
-      ),
-    },
-=======
->>>>>>> bfea74da
     chilizmainnet: {
       interval: 5,
       reorgPeriod: getReorgPeriod('chilizmainnet'),
@@ -1386,19 +1335,6 @@
         'hashkey',
       ),
     },
-<<<<<<< HEAD
-    infinityvmmainnet: {
-      interval: 5,
-      reorgPeriod: getReorgPeriod('infinityvmmainnet'),
-      validators: validatorsConfig(
-        {
-          [Contexts.Hyperlane]: ['0x777c19c87aaa625486dff5aab0a479100f4249ad'],
-        },
-        'infinityvmmainnet',
-      ),
-    },
-=======
->>>>>>> bfea74da
     ontology: {
       interval: 5,
       reorgPeriod: getReorgPeriod('ontology'),
@@ -1409,19 +1345,6 @@
         'ontology',
       ),
     },
-<<<<<<< HEAD
-    game7: {
-      interval: 5,
-      reorgPeriod: getReorgPeriod('game7'),
-      validators: validatorsConfig(
-        {
-          [Contexts.Hyperlane]: ['0x691dc4e763514df883155df0952f847b539454c0'],
-        },
-        'game7',
-      ),
-    },
-=======
->>>>>>> bfea74da
     fluence: {
       interval: 5,
       reorgPeriod: getReorgPeriod('fluence'),
@@ -1562,8 +1485,6 @@
         'mitosis',
       ),
     },
-<<<<<<< HEAD
-=======
     radix: {
       interval: 5,
       reorgPeriod: getReorgPeriod('radix'),
@@ -1674,6 +1595,5 @@
         'sovachain',
       ),
     },
->>>>>>> bfea74da
   };
 };