--- conflicted
+++ resolved
@@ -1555,8 +1555,6 @@
         'sonicsvm',
       ),
     },
-<<<<<<< HEAD
-=======
 
     berachain: {
       interval: 5,
@@ -1640,6 +1638,5 @@
         'hyperevm',
       ),
     },
->>>>>>> e861535d
   };
 };