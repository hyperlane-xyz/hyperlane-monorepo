import { ValidatorBaseChainConfigMap } from '../../../src/config/agent/validator.js';
import { Contexts } from '../../contexts.js';
import { getReorgPeriod } from '../../registry.js';
import { validatorBaseConfigsFn } from '../utils.js';

import { environment } from './chains.js';

export const validatorChainConfig = (
  context: Contexts,
): ValidatorBaseChainConfigMap => {
  const validatorsConfig = validatorBaseConfigsFn(environment, context);
  return {
    ancient8: {
      interval: 5,
      reorgPeriod: getReorgPeriod('ancient8'),
      validators: validatorsConfig(
        {
          [Contexts.Hyperlane]: ['0xbb5842ae0e05215b53df4787a29144efb7e67551'],
          [Contexts.ReleaseCandidate]: [
            '0xaae4d879a04e3d8b956eb4ffbefd57fdbed09cae',
          ],
          [Contexts.Neutron]: [],
        },
        'ancient8',
      ),
    },
    celo: {
      interval: 5,
      reorgPeriod: getReorgPeriod('celo'),
      validators: validatorsConfig(
        {
          [Contexts.Hyperlane]: [
            '0x63478422679303c3e4fc611b771fa4a707ef7f4a',
            '0x2f4e808744df049d8acc050628f7bdd8265807f9',
            '0x7bf30afcb6a7d92146d5a910ea4c154fba38d25e',
          ],
          [Contexts.ReleaseCandidate]: [
            '0xb51768c1388e976486a43dbbbbf9ce04cf45e990',
            '0x6325de37b33e20089c091950518a471e29c52883',
            '0xd796c1d4fcfb3c63acfa6e4113aa6ae1399b337c',
          ],
          [Contexts.Neutron]: [],
        },
        'celo',
      ),
    },
    ethereum: {
      interval: 5,
      reorgPeriod: getReorgPeriod('ethereum'),
      validators: validatorsConfig(
        {
          [Contexts.Hyperlane]: [
            '0x03c842db86a6a3e524d4a6615390c1ea8e2b9541',
            '0x4346776b10f5e0d9995d884b7a1dbaee4e24c016',
            '0x749d6e7ad949e522c92181dc77f7bbc1c5d71506',
          ],
          [Contexts.ReleaseCandidate]: [
            '0x0580884289890805802012b9872afa5ae41a5fa6',
            '0xa5465cb5095a2e6093587e644d6121d6ed55c632',
            '0x87cf8a85465118aff9ec728ca157798201b1e368',
          ],
          [Contexts.Neutron]: [],
        },
        'ethereum',
      ),
    },
    avalanche: {
      interval: 5,
      reorgPeriod: getReorgPeriod('avalanche'),
      validators: validatorsConfig(
        {
          [Contexts.Hyperlane]: [
            '0x3fb8263859843bffb02950c492d492cae169f4cf',
            '0xe58c63ad669b946e7c8211299f22679deecc9c83',
            '0x6c754f1e9cd8287088b46a7c807303d55d728b49',
          ],
          [Contexts.ReleaseCandidate]: [
            '0x2c7cf6d1796e37676ba95f056ff21bf536c6c2d3',
            '0xcd250d48d16e2ce4b939d44b5215f9e978975152',
            '0x26691cd3e9c1b8a82588606b31d9d69b14cb2729',
          ],
          [Contexts.Neutron]: [],
        },
        'avalanche',
      ),
    },

    cheesechain: {
      interval: 5,
      reorgPeriod: getReorgPeriod('cheesechain'),
      validators: validatorsConfig(
        {
          [Contexts.Hyperlane]: ['0x478fb53c6860ae8fc35235ba0d38d49b13128226'],
          [Contexts.ReleaseCandidate]: [
            '0x5f3baa27d61d3ed5fa7606616b8fef443d0a77a4',
          ],
          [Contexts.Neutron]: [],
        },
        'cheesechain',
      ),
    },

    worldchain: {
      interval: 5,
      reorgPeriod: getReorgPeriod('worldchain'),
      validators: validatorsConfig(
        {
          [Contexts.Hyperlane]: ['0x31048785845325b22817448b68d08f8a8fe36854'],
          [Contexts.ReleaseCandidate]: [
            '0x385a2452930a0681d3ea4e40fb7722095142afcc',
          ],
          [Contexts.Neutron]: [],
        },
        'worldchain',
      ),
    },

    xlayer: {
      interval: 5,
      reorgPeriod: getReorgPeriod('xlayer'),
      validators: validatorsConfig(
        {
          [Contexts.Hyperlane]: ['0xa2ae7c594703e988f23d97220717c513db638ea3'],
          [Contexts.ReleaseCandidate]: [
            '0xa68e98cb98190485847581c8004b40ee81cbc723',
          ],
          [Contexts.Neutron]: [],
        },
        'xlayer',
      ),
    },

    polygon: {
      interval: 5,
      reorgPeriod: getReorgPeriod('polygon'),
      validators: validatorsConfig(
        {
          [Contexts.Hyperlane]: [
            '0x12ecb319c7f4e8ac5eb5226662aeb8528c5cefac',
            '0x8dd8f8d34b5ecaa5f66de24b01acd7b8461c3916',
            '0xdbf3666de031bea43ec35822e8c33b9a9c610322',
          ],
          [Contexts.ReleaseCandidate]: [
            '0xf0a990959f833ccde624c8bcd4c7669286a57a0f',
            '0x456b636bdde99d69176261d7a4fba42c16f57f56',
            '0xe78d3681d4f59e0768be8b1171f920ed4d52409f',
          ],
          [Contexts.Neutron]: [],
        },
        'polygon',
      ),
    },
    bsc: {
      interval: 5,
      reorgPeriod: getReorgPeriod('bsc'),
      validators: validatorsConfig(
        {
          [Contexts.Hyperlane]: [
            '0x570af9b7b36568c8877eebba6c6727aa9dab7268',
            '0x7bf928d5d262365d31d64eaa24755d48c3cae313',
            '0x03047213365800f065356b4a2fe97c3c3a52296a',
          ],
          [Contexts.ReleaseCandidate]: [
            '0x911dfcc19dd5b723e84be452f6af52adef020bc8',
            '0xee2d4fd5fe2170e51c6279552297117feaeb19e1',
            '0x50ff94984161976a13e9ec3b2a7647da5319448f',
          ],
          [Contexts.Neutron]: [],
        },
        'bsc',
      ),
    },
    arbitrum: {
      interval: 5,
      reorgPeriod: getReorgPeriod('arbitrum'),
      validators: validatorsConfig(
        {
          [Contexts.Hyperlane]: [
            '0x4d966438fe9e2b1e7124c87bbb90cb4f0f6c59a1',
            '0x6333e110b8a261cab28acb43030bcde59f26978a',
            '0x3369e12edd52570806f126eb50be269ba5e65843',
          ],
          [Contexts.ReleaseCandidate]: [
            '0xb4c18167c163391facb345bb069d12d0430a6a89',
            '0x2f6dc057ae079997f76205903b85c8302164a78c',
            '0x229d4dc6a740212da746b0e35314419a24bc2a5b',
          ],
          [Contexts.Neutron]: [],
        },
        'arbitrum',
      ),
    },
    optimism: {
      interval: 5,
      reorgPeriod: getReorgPeriod('optimism'),
      validators: validatorsConfig(
        {
          [Contexts.Hyperlane]: [
            '0x20349eadc6c72e94ce38268b96692b1a5c20de4f',
            '0x04d040cee072272789e2d1f29aef73b3ad098db5',
            '0x779a17e035018396724a6dec8a59bda1b5adf738',
          ],
          [Contexts.ReleaseCandidate]: [
            '0x7e4391786e0b5b0cbaada12d32c931e46e44f104',
            '0x138ca73e805afa14e85d80f6e35c46e6f235429e',
            '0x2d58cdb2bed9aac57b488b1bad06839ddc280a78',
          ],
          [Contexts.Neutron]: [],
        },
        'optimism',
      ),
    },
    osmosis: {
      interval: 5,
      reorgPeriod: getReorgPeriod('osmosis'),
      validators: validatorsConfig(
        {
          [Contexts.Hyperlane]: ['0xea483af11c19fa41b16c31d1534c2a486a92bcac'],
          [Contexts.ReleaseCandidate]: [],
          [Contexts.Neutron]: [],
        },
        'osmosis',
      ),
    },
    moonbeam: {
      interval: 5,
      reorgPeriod: getReorgPeriod('moonbeam'),
      validators: validatorsConfig(
        {
          [Contexts.Hyperlane]: [
            '0x2225e2f4e9221049456da93b71d2de41f3b6b2a8',
            '0x4fe067bb455358e295bfcfb92519a6f9de94b98e',
            '0xcc4a78aa162482bea43313cd836ba7b560b44fc4',
          ],
          [Contexts.ReleaseCandidate]: [
            '0x75e3cd4e909089ae6c9f3a42b1468b33eec84161',
            '0xc28418d0858a82a46a11e07db75f8bf4eed43881',
            '0xcaa9c6e6efa35e4a8b47565f3ce98845fa638bf3',
          ],
          [Contexts.Neutron]: [],
        },
        'moonbeam',
      ),
    },
    gnosis: {
      interval: 5,
      reorgPeriod: getReorgPeriod('gnosis'),
      validators: validatorsConfig(
        {
          [Contexts.Hyperlane]: [
            '0xd4df66a859585678f2ea8357161d896be19cc1ca',
            '0x06a833508579f8b59d756b3a1e72451fc70840c3',
            '0xb93a72cee19402553c9dd7fed2461aebd04e2454',
          ],
          [Contexts.ReleaseCandidate]: [
            '0xd5122daa0c3dfc94a825ae928f3ea138cdb6a2e1',
            '0x2d1f367e942585f8a1c25c742397dc8be9a61dee',
            '0x2111141b7f985d305f392c502ad52dd74ef9c569',
          ],
          [Contexts.Neutron]: [],
        },
        'gnosis',
      ),
    },
    base: {
      interval: 5,
      reorgPeriod: getReorgPeriod('base'),
      validators: validatorsConfig(
        {
          [Contexts.Hyperlane]: [
            '0xb9453d675e0fa3c178a17b4ce1ad5b1a279b3af9',
            '0x4512985a574cb127b2af2d4bb676876ce804e3f8',
            '0xb144bb2f599a5af095bc30367856f27ea8a8adc7',
          ],
          [Contexts.ReleaseCandidate]: [
            '0xa8363570749080c7faa1de714e0782ff444af4cc',
            '0x3b55d9febe02a9038ef8c867fa8bbfdd8d70f9b8',
            '0xed7703e06572768bb09e03d88e6b788d8800b9fb',
          ],
          [Contexts.Neutron]: [],
        },
        'base',
      ),
    },
    bob: {
      interval: 5,
      reorgPeriod: getReorgPeriod('bob'),
      validators: validatorsConfig(
        {
          [Contexts.Hyperlane]: ['0x20f283be1eb0e81e22f51705dcb79883cfdd34aa'],
          [Contexts.ReleaseCandidate]: [],
          [Contexts.Neutron]: [],
        },
        'bob',
      ),
    },
    injective: {
      interval: 5,
      reorgPeriod: getReorgPeriod('injective'),
      validators: validatorsConfig(
        {
          [Contexts.Hyperlane]: ['0xbfb8911b72cfb138c7ce517c57d9c691535dc517'],
          [Contexts.ReleaseCandidate]: [],
          [Contexts.Neutron]: [],
        },
        'injective',
      ),
    },
    inevm: {
      interval: 5,
      reorgPeriod: getReorgPeriod('inevm'),
      validators: validatorsConfig(
        {
          [Contexts.Hyperlane]: [
            '0xf9e35ee88e4448a3673b4676a4e153e3584a08eb',
            '0xae3e6bb6b3ece1c425aa6f47adc8cb0453c1f9a2',
            '0xd98c9522cd9d3e3e00bee05ff76c34b91b266ec3',
          ],
          [Contexts.ReleaseCandidate]: [
            '0x52a0376903294c796c091c785a66c62943d99aa8',
            '0xc2ea1799664f753bedb9872d617e3ebc60b2e0ab',
            '0xe83d36fd00d9ef86243d9f7147b29e98d11df0ee',
          ],
          [Contexts.Neutron]: [],
        },
        'inevm',
      ),
    },
    fraxtal: {
      interval: 5,
      reorgPeriod: getReorgPeriod('fraxtal'),
      validators: validatorsConfig(
        {
          [Contexts.Hyperlane]: ['0x4bce180dac6da60d0f3a2bdf036ffe9004f944c1'],
          [Contexts.ReleaseCandidate]: [
            '0x8c772b730c8deb333dded14cb462e577a06283da',
          ],
          [Contexts.Neutron]: [],
        },
        'fraxtal',
      ),
    },
    linea: {
      interval: 5,
      reorgPeriod: getReorgPeriod('linea'),
      validators: validatorsConfig(
        {
          [Contexts.Hyperlane]: ['0xf2d5409a59e0f5ae7635aff73685624904a77d94'],
          [Contexts.ReleaseCandidate]: [
            '0xad4886b6f5f5088c7ae53b69d1ff5cfc2a17bec4',
          ],
          [Contexts.Neutron]: [],
        },
        'linea',
      ),
    },
    mantle: {
      interval: 5,
      reorgPeriod: getReorgPeriod('mantle'),
      validators: validatorsConfig(
        {
          [Contexts.Hyperlane]: ['0xf930636c5a1a8bf9302405f72e3af3c96ebe4a52'],
          [Contexts.ReleaseCandidate]: [],
          [Contexts.Neutron]: [],
        },
        'mantle',
      ),
    },
    sei: {
      interval: 5,
      reorgPeriod: getReorgPeriod('sei'),
      validators: validatorsConfig(
        {
          [Contexts.Hyperlane]: ['0x9920d2dbf6c85ffc228fdc2e810bf895732c6aa5'],
          [Contexts.ReleaseCandidate]: [
            '0x846e48a7e85e5403cc690a347e1ad3c3dca11b6e',
          ],
          [Contexts.Neutron]: [],
        },
        'sei',
      ),
    },
    scroll: {
      interval: 5,
      reorgPeriod: getReorgPeriod('scroll'),
      validators: validatorsConfig(
        {
          [Contexts.Hyperlane]: [
            '0xad557170a9f2f21c35e03de07cb30dcbcc3dff63',
            '0xb37fe43a9f47b7024c2d5ae22526cc66b5261533',
            '0x7210fa0a6be39a75cb14d682ebfb37e2b53ecbe5',
          ],
          [Contexts.ReleaseCandidate]: [
            '0x11387d89856219cf685f22781bf4e85e00468d54',
            '0x64b98b96ccae6e660ecf373b5dd61bcc34fd19ee',
            '0x07c2f32a402543badc3141f6b98969d75ef2ac28',
          ],
          [Contexts.Neutron]: [],
        },
        'scroll',
      ),
    },
    solanamainnet: {
      interval: 5,
      reorgPeriod: getReorgPeriod('solanamainnet'),
      validators: validatorsConfig(
        {
          [Contexts.Hyperlane]: ['0x28464752829b3ea59a497fca0bdff575c534c3ff'],
          [Contexts.ReleaseCandidate]: [''],
          [Contexts.Neutron]: [],
        },
        'solanamainnet',
      ),
    },
    eclipsemainnet: {
      interval: 5,
      reorgPeriod: getReorgPeriod('eclipsemainnet'),
      validators: validatorsConfig(
        {
          [Contexts.Hyperlane]: ['0xebb52d7eaa3ff7a5a6260bfe5111ce52d57401d0'],
          [Contexts.ReleaseCandidate]: [''],
          [Contexts.Neutron]: [],
        },
        'eclipsemainnet',
      ),
    },
    taiko: {
      interval: 5,
      reorgPeriod: getReorgPeriod('taiko'),
      validators: validatorsConfig(
        {
          [Contexts.Hyperlane]: ['0xa930073c8f2d0b2f7423ea32293e0d1362e65d79'],
          [Contexts.ReleaseCandidate]: [],
          [Contexts.Neutron]: [],
        },
        'taiko',
      ),
    },
    polygonzkevm: {
      interval: 5,
      reorgPeriod: getReorgPeriod('polygonzkevm'),
      validators: validatorsConfig(
        {
          [Contexts.Hyperlane]: [
            '0x86f2a44592bb98da766e880cfd70d3bbb295e61a',
            '0xc84076030bdabaabb9e61161d833dd84b700afda',
            '0x6a1da2e0b7ae26aaece1377c0a4dbe25b85fa3ca',
          ],
          [Contexts.ReleaseCandidate]: [
            '0x75cffb90391d7ecf58a84e9e70c67e7b306211c0',
            '0x82c10acb56f3d7ed6738b61668111a6b5250283e',
            '0x1cd73544c000fd519784f56e59bc380a5fef53d6',
          ],
          [Contexts.Neutron]: [],
        },
        'polygonzkevm',
      ),
    },
    neutron: {
      interval: 5,
      reorgPeriod: getReorgPeriod('neutron'),
      validators: validatorsConfig(
        {
          [Contexts.Hyperlane]: [
            '0xa9b8c1f4998f781f958c63cfcd1708d02f004ff0',
            '0x60e890b34cb44ce3fa52f38684f613f31b47a1a6',
            '0x7885fae56dbcf5176657f54adbbd881dc6714132',
          ],
          [Contexts.ReleaseCandidate]: [
            '0x307a8fe091b8273c7ce3d277b161b4a2167279b1',
            '0xb825c1bd020cb068f477b320f591b32e26814b5b',
            '0x0a5b31090d4c3c207b9ea6708f938e328f895fce',
          ],
          [Contexts.Neutron]: [],
        },
        'neutron',
      ),
    },
    mantapacific: {
      interval: 5,
      reorgPeriod: getReorgPeriod('mantapacific'),
      validators: validatorsConfig(
        {
          [Contexts.Hyperlane]: [
            '0x8e668c97ad76d0e28375275c41ece4972ab8a5bc',
            '0x80afdde2a81f3fb056fd088a97f0af3722dbc4f3',
            '0x5dda0c4cf18de3b3ab637f8df82b24921082b54c',
          ],
          [Contexts.ReleaseCandidate]: [
            '0x84fcb05e6e5961df2dfd9f36e8f2b3e87ede7d76',
            '0x45f3e2655a08feda821ee7b495cf2595401e1569',
            '0x4cfccfd66dbb702b643b56f6986a928ed1b50c7e',
          ],
          [Contexts.Neutron]: [],
        },
        'mantapacific',
      ),
    },
    viction: {
      interval: 5,
      reorgPeriod: getReorgPeriod('viction'),
      validators: validatorsConfig(
        {
          [Contexts.Hyperlane]: ['0x1f87c368f8e05a85ef9126d984a980a20930cb9c'],
          [Contexts.ReleaseCandidate]: [
            '0xe858971cd865b11d3e8fb6b6af72db0d85881baf',
            '0xad94659e2383214e4a1c4e8d3c17caffb75bc31b',
            '0x0f9e5775ac4d3b73dd28e5a3f8394443186cb70c',
          ],
          [Contexts.Neutron]: [],
        },
        'viction',
      ),
    },
    blast: {
      interval: 5,
      reorgPeriod: getReorgPeriod('blast'),
      validators: validatorsConfig(
        {
          [Contexts.Hyperlane]: ['0xf20c0b09f597597c8d2430d3d72dfddaf09177d1'],
          [Contexts.ReleaseCandidate]: [
            '0x5b32f226e472da6ca19abfe1a29d5d28102a2d1a',
          ],
          [Contexts.Neutron]: [],
        },
        'blast',
      ),
    },
    mode: {
      interval: 5,
      reorgPeriod: getReorgPeriod('mode'),
      validators: validatorsConfig(
        {
          [Contexts.Hyperlane]: ['0x7eb2e1920a4166c19d6884c1cec3d2cf356fc9b7'],
          [Contexts.ReleaseCandidate]: [
            '0x2f04ed30b1c27ef8e9e6acd360728d9bd5c3a9e2',
          ],
          [Contexts.Neutron]: [],
        },
        'mode',
      ),
    },
    redstone: {
      interval: 5,
      reorgPeriod: getReorgPeriod('redstone'),
      validators: validatorsConfig(
        {
          [Contexts.Hyperlane]: ['0x1400b9737007f7978d8b4bbafb4a69c83f0641a7'],
          [Contexts.ReleaseCandidate]: [
            '0x51ed7127c0afc0513a0f141e910c5e02b2a9a4b5',
          ],
          [Contexts.Neutron]: [],
        },
        'redstone',
      ),
    },
    zetachain: {
      interval: 5,
      reorgPeriod: getReorgPeriod('zetachain'),
      validators: validatorsConfig(
        {
          [Contexts.Hyperlane]: ['0xa3bca0b80317dbf9c7dce16a16ac89f4ff2b23ef'],
          [Contexts.ReleaseCandidate]: [
            '0xa13d146b47242671466e4041f5fe68d22a2ffe09',
          ],
          [Contexts.Neutron]: [],
        },
        'zetachain',
      ),
    },
    endurance: {
      interval: 5,
      reorgPeriod: getReorgPeriod('endurance'),
      validators: validatorsConfig(
        {
          [Contexts.Hyperlane]: ['0x28c5b322da06f184ebf68693c5d19df4d4af13e5'],
          [Contexts.ReleaseCandidate]: [],
          [Contexts.Neutron]: [],
        },
        'endurance',
      ),
    },
    fusemainnet: {
      interval: 5,
      reorgPeriod: getReorgPeriod('fusemainnet'),
      validators: validatorsConfig(
        {
          [Contexts.Hyperlane]: ['0x770c8ec9aac8cec4b2ead583b49acfbc5a1cf8a9'],
          [Contexts.ReleaseCandidate]: [],
          [Contexts.Neutron]: [],
        },
        'fusemainnet',
      ),
    },
    zoramainnet: {
      interval: 5,
      reorgPeriod: getReorgPeriod('zoramainnet'),
      validators: validatorsConfig(
        {
          [Contexts.Hyperlane]: ['0x35130945b625bb69b28aee902a3b9a76fa67125f'],
          [Contexts.ReleaseCandidate]: [],
          [Contexts.Neutron]: [],
        },
        'zoramainnet',
      ),
    },
    zircuit: {
      interval: 5,
      reorgPeriod: getReorgPeriod('zircuit'),
      validators: validatorsConfig(
        {
          [Contexts.Hyperlane]: ['0x169ec400cc758fef3df6a0d6c51fbc6cdd1015bb'],
          [Contexts.ReleaseCandidate]: [],
          [Contexts.Neutron]: [],
        },
        'zircuit',
      ),
    },

    cyber: {
      interval: 5,
      reorgPeriod: getReorgPeriod('cyber'),
      validators: validatorsConfig(
        {
          [Contexts.Hyperlane]: ['0x94d7119ceeb802173b6924e6cc8c4cd731089a27'],
          [Contexts.ReleaseCandidate]: [''],
          [Contexts.Neutron]: [],
        },
        'cyber',
      ),
    },
    degenchain: {
      interval: 5,
      reorgPeriod: getReorgPeriod('degenchain'),
      validators: validatorsConfig(
        {
          [Contexts.Hyperlane]: ['0x433e311f19524cd64fb2123ad0aa1579a4e1fc83'],
          [Contexts.ReleaseCandidate]: [''],
          [Contexts.Neutron]: [],
        },
        'degenchain',
      ),
    },
    kroma: {
      interval: 5,
      reorgPeriod: getReorgPeriod('kroma'),
      validators: validatorsConfig(
        {
          [Contexts.Hyperlane]: ['0x71b83c21342787d758199e4b8634d3a15f02dc6e'],
          [Contexts.ReleaseCandidate]: [''],
          [Contexts.Neutron]: [],
        },
        'kroma',
      ),
    },

    lisk: {
      interval: 5,
      reorgPeriod: getReorgPeriod('lisk'),
      validators: validatorsConfig(
        {
          [Contexts.Hyperlane]: ['0xc0b282aa5bac43fee83cf71dc3dd1797c1090ea5'],
          [Contexts.ReleaseCandidate]: [''],
          [Contexts.Neutron]: [],
        },
        'lisk',
      ),
    },
    lukso: {
      interval: 5,
      reorgPeriod: getReorgPeriod('lukso'),
      validators: validatorsConfig(
        {
          [Contexts.Hyperlane]: ['0xa5e953701dcddc5b958b5defb677a829d908df6d'],
          [Contexts.ReleaseCandidate]: [''],
          [Contexts.Neutron]: [],
        },
        'lukso',
      ),
    },
    merlin: {
      interval: 5,
      reorgPeriod: getReorgPeriod('merlin'),
      validators: validatorsConfig(
        {
          [Contexts.Hyperlane]: ['0xc1d6600cb9326ed2198cc8c4ba8d6668e8671247'],
          [Contexts.ReleaseCandidate]: [''],
          [Contexts.Neutron]: [],
        },
        'merlin',
      ),
    },
    metis: {
      interval: 5,
      reorgPeriod: getReorgPeriod('metis'),
      validators: validatorsConfig(
        {
          [Contexts.Hyperlane]: ['0xc4a3d25107060e800a43842964546db508092260'],
          [Contexts.ReleaseCandidate]: [''],
          [Contexts.Neutron]: [],
        },
        'metis',
      ),
    },
    mint: {
      interval: 5,
      reorgPeriod: getReorgPeriod('mint'),
      validators: validatorsConfig(
        {
          [Contexts.Hyperlane]: ['0xfed01ccdd7a65e8a6ad867b7fb03b9eb47777ac9'],
          [Contexts.ReleaseCandidate]: [''],
          [Contexts.Neutron]: [],
        },
        'mint',
      ),
    },

    proofofplay: {
      interval: 5,
      reorgPeriod: getReorgPeriod('proofofplay'),
      validators: validatorsConfig(
        {
          [Contexts.Hyperlane]: ['0xcda40baa71970a06e5f55e306474de5ca4e21c3b'],
          [Contexts.ReleaseCandidate]: [''],
          [Contexts.Neutron]: [],
        },
        'proofofplay',
      ),
    },
    real: {
      interval: 5,
      reorgPeriod: getReorgPeriod('real'),
      validators: validatorsConfig(
        {
          [Contexts.Hyperlane]: ['0xaebadd4998c70b05ce8715cf0c3cb8862fe0beec'],
          [Contexts.ReleaseCandidate]: [''],
          [Contexts.Neutron]: [],
        },
        'real',
      ),
    },
    sanko: {
      interval: 5,
      reorgPeriod: getReorgPeriod('sanko'),
      validators: validatorsConfig(
        {
          [Contexts.Hyperlane]: ['0x795c37d5babbc44094b084b0c89ed9db9b5fae39'],
          [Contexts.ReleaseCandidate]: [''],
          [Contexts.Neutron]: [],
        },
        'sanko',
      ),
    },
    tangle: {
      interval: 5,
      reorgPeriod: getReorgPeriod('tangle'),
      validators: validatorsConfig(
        {
          [Contexts.Hyperlane]: ['0x1ee52cbbfacd7dcb0ba4e91efaa6fbc61602b15b'],
          [Contexts.ReleaseCandidate]: [''],
          [Contexts.Neutron]: [],
        },
        'tangle',
      ),
    },
    xai: {
      interval: 5,
      reorgPeriod: getReorgPeriod('xai'),
      validators: validatorsConfig(
        {
          [Contexts.Hyperlane]: ['0xe993f01fea86eb64cda45ae5af1d5be40ac0c7e9'],
          [Contexts.ReleaseCandidate]: [''],
          [Contexts.Neutron]: [],
        },
        'xai',
      ),
    },

    astar: {
      interval: 5,
      reorgPeriod: getReorgPeriod('astar'),
      validators: validatorsConfig(
        {
          [Contexts.Hyperlane]: ['0x4d1b2cade01ee3493f44304653d8e352c66ec3e7'],
          [Contexts.ReleaseCandidate]: [''],
          [Contexts.Neutron]: [],
        },
        'astar',
      ),
    },
    astarzkevm: {
      interval: 5,
      reorgPeriod: getReorgPeriod('astarzkevm'),
      validators: validatorsConfig(
        {
          [Contexts.Hyperlane]: ['0x89ecdd6caf138934bf3a2fb7b323984d72fd66de'],
          [Contexts.ReleaseCandidate]: [''],
          [Contexts.Neutron]: [],
        },
        'astarzkevm',
      ),
    },
    bitlayer: {
      interval: 5,
      reorgPeriod: getReorgPeriod('bitlayer'),
      validators: validatorsConfig(
        {
          [Contexts.Hyperlane]: ['0x1d9b0f4ea80dbfc71cb7d64d8005eccf7c41e75f'],
          [Contexts.ReleaseCandidate]: [''],
          [Contexts.Neutron]: [],
        },
        'bitlayer',
      ),
    },
    coredao: {
      interval: 5,
      reorgPeriod: getReorgPeriod('coredao'),
      validators: validatorsConfig(
        {
          [Contexts.Hyperlane]: ['0xbd6e158a3f5830d99d7d2bce192695bc4a148de2'],
          [Contexts.ReleaseCandidate]: [''],
          [Contexts.Neutron]: [],
        },
        'coredao',
      ),
    },
    dogechain: {
      interval: 5,
      reorgPeriod: getReorgPeriod('dogechain'),
      validators: validatorsConfig(
        {
          [Contexts.Hyperlane]: ['0xe43f742c37858746e6d7e458bc591180d0cba440'],
          [Contexts.ReleaseCandidate]: [''],
          [Contexts.Neutron]: [],
        },
        'dogechain',
      ),
    },
    flare: {
      interval: 5,
      reorgPeriod: getReorgPeriod('flare'),
      validators: validatorsConfig(
        {
          [Contexts.Hyperlane]: ['0xb65e52be342dba3ab2c088ceeb4290c744809134'],
          [Contexts.ReleaseCandidate]: [''],
          [Contexts.Neutron]: [],
        },
        'flare',
      ),
    },
    molten: {
      interval: 5,
      reorgPeriod: getReorgPeriod('molten'),
      validators: validatorsConfig(
        {
          [Contexts.Hyperlane]: ['0xad5aa33f0d67f6fa258abbe75458ea4908f1dc9f'],
          [Contexts.ReleaseCandidate]: [''],
          [Contexts.Neutron]: [],
        },
        'molten',
      ),
    },
    shibarium: {
      interval: 5,
      reorgPeriod: getReorgPeriod('shibarium'),
      validators: validatorsConfig(
        {
          [Contexts.Hyperlane]: ['0xfa33391ee38597cbeef72ccde8c9e13e01e78521'],
          [Contexts.ReleaseCandidate]: [''],
          [Contexts.Neutron]: [],
        },
        'shibarium',
      ),
    },
    everclear: {
      interval: 5,
      reorgPeriod: getReorgPeriod('everclear'),
      validators: validatorsConfig(
        {
          [Contexts.Hyperlane]: ['0xeff20ae3d5ab90abb11e882cfce4b92ea6c74837'],
          [Contexts.ReleaseCandidate]: [''],
          [Contexts.Neutron]: [],
        },
        'everclear',
      ),
    },
    oortmainnet: {
      interval: 5,
      reorgPeriod: getReorgPeriod('oortmainnet'),
      validators: validatorsConfig(
        {
          [Contexts.Hyperlane]: ['0x9b7ff56cd9aa69006f73f1c5b8c63390c706a5d7'],
          [Contexts.ReleaseCandidate]: [''],
          [Contexts.Neutron]: [],
        },
        'oortmainnet',
      ),
    },

    lumia: {
      interval: 5,
      reorgPeriod: getReorgPeriod('lumia'),
      validators: validatorsConfig(
        {
          [Contexts.Hyperlane]: ['0x9e283254ed2cd2c80f007348c2822fc8e5c2fa5f'],
        },
        'lumia',
      ),
    },

    zeronetwork: {
      interval: 5,
      reorgPeriod: getReorgPeriod('zeronetwork'),
      validators: validatorsConfig(
        {
          [Contexts.Hyperlane]: ['0x1bd9e3f8a90ea1a13b0f2838a1858046368aad87'],
        },
        'zeronetwork',
      ),
    },
    zksync: {
      interval: 5,
      reorgPeriod: getReorgPeriod('zksync'),
      validators: validatorsConfig(
        {
          [Contexts.Hyperlane]: ['0xadd1d39ce7a687e32255ac457cf99a6d8c5b5d1a'],
        },
        'zksync',
      ),
    },

    apechain: {
      interval: 5,
      reorgPeriod: getReorgPeriod('apechain'),
      validators: validatorsConfig(
        {
          [Contexts.Hyperlane]: ['0x773d7fe6ffb1ba4de814c28044ff9a2d83a48221'],
        },
        'apechain',
      ),
    },
    arbitrumnova: {
      interval: 5,
      reorgPeriod: getReorgPeriod('arbitrumnova'),
      validators: validatorsConfig(
        {
          [Contexts.Hyperlane]: ['0xd2a5e9123308d187383c87053811a2c21bd8af1f'],
        },
        'arbitrumnova',
      ),
    },
    b3: {
      interval: 5,
      reorgPeriod: getReorgPeriod('b3'),
      validators: validatorsConfig(
        {
          [Contexts.Hyperlane]: ['0xd77b516730a836fc41934e7d5864e72c165b934e'],
        },
        'b3',
      ),
    },
    fantom: {
      interval: 5,
      reorgPeriod: getReorgPeriod('fantom'),
      validators: validatorsConfig(
        {
          [Contexts.Hyperlane]: ['0xa779572028e634e16f26af5dfd4fa685f619457d'],
        },
        'fantom',
      ),
    },
    gravity: {
      interval: 5,
      reorgPeriod: getReorgPeriod('gravity'),
      validators: validatorsConfig(
        {
          [Contexts.Hyperlane]: ['0x23d549bf757a02a6f6068e9363196ecd958c974e'],
        },
        'gravity',
      ),
    },
    harmony: {
      interval: 5,
      reorgPeriod: getReorgPeriod('harmony'),
      validators: validatorsConfig(
        {
          [Contexts.Hyperlane]: ['0xd677803a67651974b1c264171b5d7ca8838db8d5'],
        },
        'harmony',
      ),
    },
    kaia: {
      interval: 5,
      reorgPeriod: getReorgPeriod('kaia'),
      validators: validatorsConfig(
        {
          [Contexts.Hyperlane]: ['0x9de0b3abb221d19719882fa4d61f769fdc2be9a4'],
        },
        'kaia',
      ),
    },
    morph: {
      interval: 5,
      reorgPeriod: getReorgPeriod('morph'),
      validators: validatorsConfig(
        {
          [Contexts.Hyperlane]: ['0x4884535f393151ec419add872100d352f71af380'],
        },
        'morph',
      ),
    },
    orderly: {
      interval: 5,
      reorgPeriod: getReorgPeriod('orderly'),
      validators: validatorsConfig(
        {
          [Contexts.Hyperlane]: ['0xec3dc91f9fa2ad35edf5842aa764d5573b778bb6'],
        },
        'orderly',
      ),
    },
    snaxchain: {
      interval: 5,
      reorgPeriod: getReorgPeriod('snaxchain'),
      validators: validatorsConfig(
        {
          [Contexts.Hyperlane]: ['0x2c25829ae32a772d2a49f6c4b34f8b01fd03ef9e'],
        },
        'snaxchain',
      ),
    },

    alephzeroevmmainnet: {
      interval: 5,
      reorgPeriod: getReorgPeriod('alephzeroevmmainnet'),
      validators: validatorsConfig(
        {
          [Contexts.Hyperlane]: ['0x33f20e6e775747d60301c6ea1c50e51f0389740c'],
        },
        'alephzeroevmmainnet',
      ),
    },
    chilizmainnet: {
      interval: 5,
      reorgPeriod: getReorgPeriod('chilizmainnet'),
      validators: validatorsConfig(
        {
          [Contexts.Hyperlane]: ['0x7403e5d58b48b0f5f715d9c78fbc581f01a625cb'],
        },
        'chilizmainnet',
      ),
    },
    flowmainnet: {
      interval: 5,
      reorgPeriod: getReorgPeriod('flowmainnet'),
      validators: validatorsConfig(
        {
          [Contexts.Hyperlane]: ['0xe132235c958ca1f3f24d772e5970dd58da4c0f6e'],
        },
        'flowmainnet',
      ),
    },
    immutablezkevmmainnet: {
      interval: 5,
      reorgPeriod: getReorgPeriod('immutablezkevmmainnet'),
      validators: validatorsConfig(
        {
          [Contexts.Hyperlane]: ['0xbdda85b19a5efbe09e52a32db1a072f043dd66da'],
        },
        'immutablezkevmmainnet',
      ),
    },
    metal: {
      interval: 5,
      reorgPeriod: getReorgPeriod('metal'),
      validators: validatorsConfig(
        {
          [Contexts.Hyperlane]: ['0xd9f7f1a05826197a93df51e86cefb41dfbfb896a'],
        },
        'metal',
      ),
    },
    polynomialfi: {
      interval: 5,
      reorgPeriod: getReorgPeriod('polynomialfi'),
      validators: validatorsConfig(
        {
          [Contexts.Hyperlane]: ['0x23d348c2d365040e56f3fee07e6897122915f513'],
        },
        'polynomialfi',
      ),
    },
    rarichain: {
      interval: 5,
      reorgPeriod: getReorgPeriod('rarichain'),
      validators: validatorsConfig(
        {
          [Contexts.Hyperlane]: ['0xeac012df7530720dd7d6f9b727e4fe39807d1516'],
        },
        'rarichain',
      ),
    },
    rootstockmainnet: {
      interval: 5,
      reorgPeriod: getReorgPeriod('rootstockmainnet'),
      validators: validatorsConfig(
        {
          [Contexts.Hyperlane]: ['0x8675eb603d62ab64e3efe90df914e555966e04ac'],
        },
        'rootstockmainnet',
      ),
    },
    superpositionmainnet: {
      interval: 5,
      reorgPeriod: getReorgPeriod('superpositionmainnet'),
      validators: validatorsConfig(
        {
          [Contexts.Hyperlane]: ['0x3f489acdd341c6b4dd86293fa2cc5ecc8ccf4f84'],
        },
        'superpositionmainnet',
      ),
    },
    flame: {
      interval: 5,
      reorgPeriod: getReorgPeriod('flame'),
      validators: validatorsConfig(
        {
          [Contexts.Hyperlane]: ['0x1fa928ce884fa16357d4b8866e096392d4d81f43'],
        },
        'flame',
      ),
    },
    prom: {
      interval: 5,
      reorgPeriod: getReorgPeriod('prom'),
      validators: validatorsConfig(
        {
          [Contexts.Hyperlane]: ['0xb0c4042b7c9a95345be8913f4cdbf4043b923d98'],
        },
        'prom',
      ),
    },

    boba: {
      interval: 5,
      reorgPeriod: getReorgPeriod('boba'),
      validators: validatorsConfig(
        {
          [Contexts.Hyperlane]: ['0xebeb92c94ca8408e73aa16fd554cb3a7df075c59'],
        },
        'boba',
      ),
    },
    duckchain: {
      interval: 5,
      reorgPeriod: getReorgPeriod('duckchain'),
      validators: validatorsConfig(
        {
          [Contexts.Hyperlane]: ['0x91d55fe6dac596a6735d96365e21ce4bca21d83c'],
        },
        'duckchain',
      ),
    },
    superseed: {
      interval: 5,
      reorgPeriod: getReorgPeriod('superseed'),
      validators: validatorsConfig(
        {
          [Contexts.Hyperlane]: ['0xdc2b87cb555411bb138d3a4e5f7832c87fae2b88'],
        },
        'superseed',
      ),
    },
    unichain: {
      interval: 5,
      reorgPeriod: getReorgPeriod('unichain'),
      validators: validatorsConfig(
        {
          [Contexts.Hyperlane]: ['0x9773a382342ebf604a2e5de0a1f462fb499e28b1'],
        },
        'unichain',
      ),
    },
    vana: {
      interval: 5,
      reorgPeriod: getReorgPeriod('vana'),
      validators: validatorsConfig(
        {
          [Contexts.Hyperlane]: ['0xfdf3b0dfd4b822d10cacb15c8ae945ea269e7534'],
        },
        'vana',
      ),
    },

    bsquared: {
      interval: 5,
      reorgPeriod: getReorgPeriod('bsquared'),
      validators: validatorsConfig(
        {
          [Contexts.Hyperlane]: ['0xcadc90933c9fbe843358a4e70e46ad2db78e28aa'],
        },
        'bsquared',
      ),
    },
<<<<<<< HEAD
=======

    lumiaprism: {
      interval: 5,
      reorgPeriod: getReorgPeriod('lumiaprism'),
      validators: validatorsConfig(
        {
          [Contexts.Hyperlane]: ['0xb69731640ffd4338a2c9358a935b0274c6463f85'],
        },
        'lumiaprism',
      ),
    },
    swell: {
      interval: 5,
      reorgPeriod: getReorgPeriod('swell'),
      validators: validatorsConfig(
        {
          [Contexts.Hyperlane]: ['0x4f51e4f4c7fb45d82f91568480a1a2cfb69216ed'],
        },
        'swell',
      ),
    },

    treasure: {
      interval: 5,
      reorgPeriod: getReorgPeriod('treasure'),
      validators: validatorsConfig(
        {
          [Contexts.Hyperlane]: ['0x6ad994819185553e8baa01533f0cd2c7cadfe6cc'],
        },
        'treasure',
      ),
    },
    zklink: {
      interval: 5,
      reorgPeriod: getReorgPeriod('zklink'),
      validators: validatorsConfig(
        {
          [Contexts.Hyperlane]: ['0x217a8cb4789fc45abf56cb6e2ca96f251a5ac181'],
        },
        'zklink',
      ),
    },
    appchain: {
      interval: 5,
      reorgPeriod: getReorgPeriod('appchain'),
      validators: validatorsConfig(
        {
          [Contexts.Hyperlane]: ['0x0531251bbadc1f9f19ccce3ca6b3f79f08eae1be'],
        },
        'appchain',
      ),
    },
>>>>>>> 16501ca0
  };
};<|MERGE_RESOLUTION|>--- conflicted
+++ resolved
@@ -1202,8 +1202,6 @@
         'bsquared',
       ),
     },
-<<<<<<< HEAD
-=======
 
     lumiaprism: {
       interval: 5,
@@ -1256,6 +1254,5 @@
         'appchain',
       ),
     },
->>>>>>> 16501ca0
   };
 };