import {
  HypERC4626Collateral,
  HyperToken,
  IVaultTokenized,
  InterchainAccountRouter,
  ProxyAdmin,
  TimelockController,
} from '@hyperlane-xyz/core';
import { AccessManagerConfig } from '@hyperlane-xyz/sdk';

enum Roles {
  ADMIN = 'ADMIN',
  SevenDay = 'Seven Day Multisig',
  ThirtyDay = 'Thirty Day Multisig',
  SecurityCouncil = 'Security Council',
}

export type ManagedContracts = {
  hyperToken: HyperToken;
  hyperProxyAdmin: ProxyAdmin;
  stakedHyperWarpRoute: HypERC4626Collateral;
  stakedHyperProxyAdmin: ProxyAdmin;
  vault: IVaultTokenized;
  network: TimelockController;
  interchainAccountRouter: InterchainAccountRouter;
  // slasher and delegator are downstream of the network
};

const DAY = 24 * 60 * 60;

const DEPUTIES_MULTISIG = '0xec2EdC01a2Fbade68dBcc80947F43a5B408cC3A0';

const PROXY_ADMIN_TARGET = {
  authority: {
    'upgrade(address,address)': Roles.Slow,
    'upgradeAndCall(address,address,bytes)': Roles.Slow,
    'changeProxyAdmin(address,address)': Roles.Slow,
    'transferOwnership(address)': Roles.Slow,
  },
};

const WARP_ROUTE_TARGET_AUTHORITY = {
  'setInterchainSecurityModule(address)': Roles.Fast,
  'setHook(address)': Roles.Fast,
  'enrollRemoteRouter(uint32,address)': Roles.Slow,
  'enrollRemoteRouters(uint32[],address[])': Roles.Slow,
  'unenrollRemoteRouter(uint32,address)': Roles.Slow,
  'unenrollRemoteRouters(uint32[],address[])': Roles.Slow,
  'transferOwnership(address)': Roles.Slow,
};

const config: AccessManagerConfig<Roles, ManagedContracts> = {
  roles: {
    [Roles.ADMIN]: {
      // TODO: Set this to Timelock
      members: new Set([DEPUTIES_MULTISIG]),
    },
    [Roles.SevenDay]: {
      guardian: Roles.SecurityCouncil,
      members: new Set([DEPUTIES_MULTISIG]),
      executionDelay: 7 * DAY,
    },
    [Roles.ThirtyDay]: {
      guardian: Roles.SecurityCouncil,
      members: new Set([DEPUTIES_MULTISIG]),
      executionDelay: 30 * DAY,
    },
    [Roles.SecurityCouncil]: {
      members: new Set([
        '0xE8055e2763DcbA5a88B1278514312d7C04f0473D', // Security Council Multisig
      ]),
    },
  },
  targets: {
    interchainAccountRouter: {
      authority: {
        'callRemote(uint32,(bytes32,uint256,bytes)[])': Roles.SevenDay,
        'callRemote(uint32,(bytes32,uint256,bytes)[],bytes)': Roles.SevenDay,
        'callRemote(uint32,address,uint256,bytes)': Roles.SevenDay,
        'callRemote(uint32,address,uint256,bytes,bytes)': Roles.SevenDay,
        'callRemoteWithOverrides(uint32,bytes32,bytes32,(bytes32,uint256,bytes)[])':
          Roles.SevenDay,
        'callRemoteWithOverrides(uint32,bytes32,bytes32,(bytes32,uint256,bytes)[],bytes)':
          Roles.SevenDay,
      },
    },
    hyperToken: {
      authority: {
<<<<<<< HEAD
        ...WARP_ROUTE_TARGET_AUTHORITY,
        'mint(address,uint256)': Roles.Fast,
        'burn(address,uint256)': Roles.Fast,
      },
    },
    stakedHyperWarpRoute: {
      authority: WARP_ROUTE_TARGET_AUTHORITY,
=======
        'mint(address,uint256)': Roles.ThirtyDay,
        'burn(address,uint256)': Roles.ThirtyDay,
        'setInterchainSecurityModule(address)': Roles.SevenDay,
        'setHook(address)': Roles.SevenDay,
      },
    },
    proxyAdmin: {
      authority: {
        'upgrade(address,address)': Roles.ThirtyDay,
        'upgradeAndCall(address,address,bytes)': Roles.ThirtyDay,
        'changeProxyAdmin(address,address)': Roles.ThirtyDay,
        'transferOwnership(address)': Roles.ThirtyDay,
      },
>>>>>>> 712ae3c7
    },
    hyperProxyAdmin: PROXY_ADMIN_TARGET,
    stakedHyperProxyAdmin: PROXY_ADMIN_TARGET,
    // TODO:
    // - migrate timelock admin from AW safe to access manager
    // - migrate proposer from AW safe to access manager
    network: {
      authority: {
        'grantRole(bytes32,address)': Roles.SevenDay,
        // setMaxNetworkLimit
        'schedule(address,uint256,bytes,bytes32,bytes32,uint256)':
          Roles.SevenDay,
        'scheduleBatch(address[],uint256[],bytes[],bytes32,bytes32,uint256)':
          Roles.SevenDay,
      },
    },
    vault: {
      authority: {
        'migrate(uint64,bytes)': Roles.ThirtyDay,
        'setDepositLimit(uint256)': Roles.SevenDay,
        'setDepositWhitelist(bool)': Roles.SevenDay,
      },
    },
  },
};

// tests:
// - mint/burn hyperToken

export default config;<|MERGE_RESOLUTION|>--- conflicted
+++ resolved
@@ -32,21 +32,21 @@
 
 const PROXY_ADMIN_TARGET = {
   authority: {
-    'upgrade(address,address)': Roles.Slow,
-    'upgradeAndCall(address,address,bytes)': Roles.Slow,
-    'changeProxyAdmin(address,address)': Roles.Slow,
-    'transferOwnership(address)': Roles.Slow,
+    'upgrade(address,address)': Roles.ThirtyDay,
+    'upgradeAndCall(address,address,bytes)': Roles.ThirtyDay,
+    'changeProxyAdmin(address,address)': Roles.ThirtyDay,
+    'transferOwnership(address)': Roles.ThirtyDay,
   },
 };
 
 const WARP_ROUTE_TARGET_AUTHORITY = {
-  'setInterchainSecurityModule(address)': Roles.Fast,
-  'setHook(address)': Roles.Fast,
-  'enrollRemoteRouter(uint32,address)': Roles.Slow,
-  'enrollRemoteRouters(uint32[],address[])': Roles.Slow,
-  'unenrollRemoteRouter(uint32,address)': Roles.Slow,
-  'unenrollRemoteRouters(uint32[],address[])': Roles.Slow,
-  'transferOwnership(address)': Roles.Slow,
+  'setInterchainSecurityModule(address)': Roles.SevenDay,
+  'setHook(address)': Roles.SevenDay,
+  'enrollRemoteRouter(uint32,address)': Roles.SevenDay,
+  'enrollRemoteRouters(uint32[],address[])': Roles.SevenDay,
+  'unenrollRemoteRouter(uint32,address)': Roles.SevenDay,
+  'unenrollRemoteRouters(uint32[],address[])': Roles.SevenDay,
+  'transferOwnership(address)': Roles.SevenDay,
 };
 
 const config: AccessManagerConfig<Roles, ManagedContracts> = {
@@ -86,29 +86,13 @@
     },
     hyperToken: {
       authority: {
-<<<<<<< HEAD
         ...WARP_ROUTE_TARGET_AUTHORITY,
-        'mint(address,uint256)': Roles.Fast,
-        'burn(address,uint256)': Roles.Fast,
+        'grantRole(bytes32,address)': Roles.ThirtyDay,
+        'revokeRole(bytes32,address)': Roles.ThirtyDay,
       },
     },
     stakedHyperWarpRoute: {
       authority: WARP_ROUTE_TARGET_AUTHORITY,
-=======
-        'mint(address,uint256)': Roles.ThirtyDay,
-        'burn(address,uint256)': Roles.ThirtyDay,
-        'setInterchainSecurityModule(address)': Roles.SevenDay,
-        'setHook(address)': Roles.SevenDay,
-      },
-    },
-    proxyAdmin: {
-      authority: {
-        'upgrade(address,address)': Roles.ThirtyDay,
-        'upgradeAndCall(address,address,bytes)': Roles.ThirtyDay,
-        'changeProxyAdmin(address,address)': Roles.ThirtyDay,
-        'transferOwnership(address)': Roles.ThirtyDay,
-      },
->>>>>>> 712ae3c7
     },
     hyperProxyAdmin: PROXY_ADMIN_TARGET,
     stakedHyperProxyAdmin: PROXY_ADMIN_TARGET,
