--- conflicted
+++ resolved
@@ -65,12 +65,9 @@
   "bsquared": {
     "validators": ["0xcadc90933c9fbe843358a4e70e46ad2db78e28aa"]
   },
-<<<<<<< HEAD
-=======
   "carrchain": {
     "validators": ["0x7ed0a7582af75dc38ad82e7125b51e3eaa6ec33b"]
   },
->>>>>>> bfea74da
   "celestia": {
     "validators": ["0x6dbc192c06907784fb0af0c0c2d8809ea50ba675"]
   },
