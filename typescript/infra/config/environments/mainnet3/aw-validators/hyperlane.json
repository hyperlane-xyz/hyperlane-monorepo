{
  "abstract": {
    "validators": ["0x2ef8ece5b51562e65970c7d36007baa43a1de685"]
  },
  "ancient8": {
    "validators": ["0xbb5842ae0e05215b53df4787a29144efb7e67551"]
  },
  "alephzeroevmmainnet": {
    "validators": ["0x33f20e6e775747d60301c6ea1c50e51f0389740c"]
  },
  "apechain": {
    "validators": ["0x773d7fe6ffb1ba4de814c28044ff9a2d83a48221"]
  },
  "appchain": {
    "validators": ["0x0531251bbadc1f9f19ccce3ca6b3f79f08eae1be"]
  },
  "arbitrum": {
    "validators": [
      "0x4d966438fe9e2b1e7124c87bbb90cb4f0f6c59a1",
      "0x6333e110b8a261cab28acb43030bcde59f26978a",
      "0x3369e12edd52570806f126eb50be269ba5e65843"
    ]
  },
  "arbitrumnova": {
    "validators": ["0xd2a5e9123308d187383c87053811a2c21bd8af1f"]
  },
<<<<<<< HEAD
=======
  "arcadia": {
    "validators": ["0xe16ee9618f138cc2dcf9f9a95462099a8bf33a38"]
  },
>>>>>>> e861535d
  "artela": {
    "validators": ["0x8fcc1ebd4c0b463618db13f83e4565af3e166b00"]
  },
  "arthera": {
    "validators": ["0x13710ac11c36c169f62fba95767ae59a1e57098d"]
  },
  "astar": {
    "validators": ["0x4d1b2cade01ee3493f44304653d8e352c66ec3e7"]
  },
  "astarzkevm": {
    "validators": ["0x89ecdd6caf138934bf3a2fb7b323984d72fd66de"]
  },
  "aurora": {
    "validators": ["0x37105aec3ff37c7bb0abdb0b1d75112e1e69fa86"]
  },
  "avalanche": {
    "validators": [
      "0x3fb8263859843bffb02950c492d492cae169f4cf",
      "0xe58c63ad669b946e7c8211299f22679deecc9c83",
      "0x6c754f1e9cd8287088b46a7c807303d55d728b49"
    ]
  },
  "b3": {
    "validators": ["0xd77b516730a836fc41934e7d5864e72c165b934e"]
  },
  "base": {
    "validators": [
      "0xb9453d675e0fa3c178a17b4ce1ad5b1a279b3af9",
      "0x4512985a574cb127b2af2d4bb676876ce804e3f8",
      "0xb144bb2f599a5af095bc30367856f27ea8a8adc7"
    ]
  },
  "berachain": {
    "validators": ["0x0190915c55d9c7555e6d2cb838f04d18b5e2260e"]
  },
  "bitlayer": {
    "validators": ["0x1d9b0f4ea80dbfc71cb7d64d8005eccf7c41e75f"]
  },
  "blast": {
    "validators": ["0xf20c0b09f597597c8d2430d3d72dfddaf09177d1"]
  },
  "bob": {
    "validators": ["0x20f283be1eb0e81e22f51705dcb79883cfdd34aa"]
  },
  "boba": {
    "validators": ["0xebeb92c94ca8408e73aa16fd554cb3a7df075c59"]
  },
  "bouncebit": {
    "validators": ["0xaf38612d1e79ec67320d21c5f7e92419427cd154"]
  },
  "bsc": {
    "validators": [
      "0x570af9b7b36568c8877eebba6c6727aa9dab7268",
      "0x7bf928d5d262365d31d64eaa24755d48c3cae313",
      "0x03047213365800f065356b4a2fe97c3c3a52296a"
    ]
  },
  "bsquared": {
    "validators": ["0xcadc90933c9fbe843358a4e70e46ad2db78e28aa"]
  },
  "celo": {
    "validators": [
      "0x63478422679303c3e4fc611b771fa4a707ef7f4a",
      "0x2f4e808744df049d8acc050628f7bdd8265807f9",
      "0x7bf30afcb6a7d92146d5a910ea4c154fba38d25e"
    ]
  },
  "cheesechain": {
    "validators": ["0x478fb53c6860ae8fc35235ba0d38d49b13128226"]
  },
  "chilizmainnet": {
    "validators": ["0x7403e5d58b48b0f5f715d9c78fbc581f01a625cb"]
  },
  "conflux": {
    "validators": ["0x113dfa1dc9b0a2efb6ad01981e2aad86d3658490"]
  },
  "conwai": {
    "validators": ["0x949e2cdd7e79f99ee9bbe549540370cdc62e73c3"]
  },
  "coredao": {
    "validators": ["0xbd6e158a3f5830d99d7d2bce192695bc4a148de2"]
  },
  "corn": {
    "validators": ["0xc80b2e3e38220e02d194a0effa9d5bfe89894c07"]
  },
  "cyber": {
    "validators": ["0x94d7119ceeb802173b6924e6cc8c4cd731089a27"]
  },
  "degenchain": {
    "validators": ["0x433e311f19524cd64fb2123ad0aa1579a4e1fc83"]
  },
  "dogechain": {
    "validators": ["0xe43f742c37858746e6d7e458bc591180d0cba440"]
  },
  "duckchain": {
    "validators": ["0x91d55fe6dac596a6735d96365e21ce4bca21d83c"]
  },
  "eclipsemainnet": {
    "validators": ["0xebb52d7eaa3ff7a5a6260bfe5111ce52d57401d0"]
  },
  "endurance": {
    "validators": ["0x28c5b322da06f184ebf68693c5d19df4d4af13e5"]
  },
  "ethereum": {
    "validators": [
      "0x03c842db86a6a3e524d4a6615390c1ea8e2b9541",
      "0x4346776b10f5e0d9995d884b7a1dbaee4e24c016",
      "0x749d6e7ad949e522c92181dc77f7bbc1c5d71506"
    ]
  },
  "everclear": {
    "validators": ["0xeff20ae3d5ab90abb11e882cfce4b92ea6c74837"]
  },
  "evmos": {
    "validators": ["0x8f82387ad8b7b13aa9e06ed3f77f78a77713afe0"]
  },
  "fantom": {
    "validators": ["0xa779572028e634e16f26af5dfd4fa685f619457d"]
  },
  "flame": {
    "validators": ["0x1fa928ce884fa16357d4b8866e096392d4d81f43"]
  },
  "flare": {
    "validators": ["0xb65e52be342dba3ab2c088ceeb4290c744809134"]
  },
  "flowmainnet": {
    "validators": ["0xe132235c958ca1f3f24d772e5970dd58da4c0f6e"]
  },
  "form": {
    "validators": ["0x58554b2e76167993b5fc000d0070a2f883cd333a"]
  },
  "fraxtal": {
    "validators": ["0x4bce180dac6da60d0f3a2bdf036ffe9004f944c1"]
  },
  "fusemainnet": {
    "validators": ["0x770c8ec9aac8cec4b2ead583b49acfbc5a1cf8a9"]
  },
  "glue": {
    "validators": ["0xbe2ded12f7b023916584836506677ea89a0b6924"]
  },
  "gnosis": {
    "validators": [
      "0xd4df66a859585678f2ea8357161d896be19cc1ca",
      "0x06a833508579f8b59d756b3a1e72451fc70840c3",
      "0xb93a72cee19402553c9dd7fed2461aebd04e2454"
    ]
  },
  "gravity": {
    "validators": ["0x23d549bf757a02a6f6068e9363196ecd958c974e"]
  },
  "guru": {
    "validators": ["0x0d756d9051f12c4de6aee2ee972193a2adfe00ef"]
  },
  "harmony": {
    "validators": ["0xd677803a67651974b1c264171b5d7ca8838db8d5"]
  },
  "hemi": {
    "validators": ["0x312dc72c17d01f3fd0abd31dd9b569bc473266dd"]
  },
<<<<<<< HEAD
=======
  "hyperevm": {
    "validators": ["0x01be14a9eceeca36c9c1d46c056ca8c87f77c26f"]
  },
>>>>>>> e861535d
  "immutablezkevmmainnet": {
    "validators": ["0xbdda85b19a5efbe09e52a32db1a072f043dd66da"]
  },
  "inevm": {
    "validators": [
      "0xf9e35ee88e4448a3673b4676a4e153e3584a08eb",
      "0xae3e6bb6b3ece1c425aa6f47adc8cb0453c1f9a2",
      "0xd98c9522cd9d3e3e00bee05ff76c34b91b266ec3"
    ]
  },
  "injective": {
    "validators": ["0xbfb8911b72cfb138c7ce517c57d9c691535dc517"]
  },
  "ink": {
    "validators": ["0xb533b8b104522958b984fb258e0684dec0f1a6a5"]
  },
  "kaia": {
    "validators": ["0x9de0b3abb221d19719882fa4d61f769fdc2be9a4"]
  },
  "kroma": {
    "validators": ["0x71b83c21342787d758199e4b8634d3a15f02dc6e"]
  },
  "linea": {
    "validators": ["0xf2d5409a59e0f5ae7635aff73685624904a77d94"]
  },
  "lisk": {
    "validators": ["0xc0b282aa5bac43fee83cf71dc3dd1797c1090ea5"]
  },
  "lukso": {
    "validators": ["0xa5e953701dcddc5b958b5defb677a829d908df6d"]
  },
  "lumia": {
    "validators": ["0x9e283254ed2cd2c80f007348c2822fc8e5c2fa5f"]
  },
  "lumiaprism": {
    "validators": ["0xb69731640ffd4338a2c9358a935b0274c6463f85"]
  },
  "mantapacific": {
    "validators": [
      "0x8e668c97ad76d0e28375275c41ece4972ab8a5bc",
      "0x80afdde2a81f3fb056fd088a97f0af3722dbc4f3",
      "0x5dda0c4cf18de3b3ab637f8df82b24921082b54c"
    ]
  },
  "mantle": {
    "validators": ["0xf930636c5a1a8bf9302405f72e3af3c96ebe4a52"]
  },
  "matchain": {
    "validators": ["0x8a052f7934b0626105f34f980c875ec03aaf82e8"]
  },
  "merlin": {
    "validators": ["0xc1d6600cb9326ed2198cc8c4ba8d6668e8671247"]
  },
  "metal": {
    "validators": ["0xd9f7f1a05826197a93df51e86cefb41dfbfb896a"]
  },
  "metis": {
    "validators": ["0xc4a3d25107060e800a43842964546db508092260"]
  },
  "mint": {
    "validators": ["0xfed01ccdd7a65e8a6ad867b7fb03b9eb47777ac9"]
  },
  "mode": {
    "validators": ["0x7eb2e1920a4166c19d6884c1cec3d2cf356fc9b7"]
  },
  "molten": {
    "validators": ["0xad5aa33f0d67f6fa258abbe75458ea4908f1dc9f"]
  },
  "moonbeam": {
    "validators": [
      "0x2225e2f4e9221049456da93b71d2de41f3b6b2a8",
      "0x4fe067bb455358e295bfcfb92519a6f9de94b98e",
      "0xcc4a78aa162482bea43313cd836ba7b560b44fc4"
    ]
  },
  "morph": {
    "validators": ["0x4884535f393151ec419add872100d352f71af380"]
  },
  "nero": {
    "validators": ["0xb86f872df37f11f33acbe75b6ed208b872b57183"]
  },
  "neutron": {
    "validators": [
      "0xa9b8c1f4998f781f958c63cfcd1708d02f004ff0",
      "0x60e890b34cb44ce3fa52f38684f613f31b47a1a6",
      "0x7885fae56dbcf5176657f54adbbd881dc6714132"
    ]
  },
  "oortmainnet": {
    "validators": ["0x9b7ff56cd9aa69006f73f1c5b8c63390c706a5d7"]
  },
  "optimism": {
    "validators": [
      "0x20349eadc6c72e94ce38268b96692b1a5c20de4f",
      "0x04d040cee072272789e2d1f29aef73b3ad098db5",
      "0x779a17e035018396724a6dec8a59bda1b5adf738"
    ]
  },
  "orderly": {
    "validators": ["0xec3dc91f9fa2ad35edf5842aa764d5573b778bb6"]
  },
  "osmosis": {
    "validators": ["0xea483af11c19fa41b16c31d1534c2a486a92bcac"]
  },
  "polygon": {
    "validators": [
      "0x12ecb319c7f4e8ac5eb5226662aeb8528c5cefac",
      "0x8dd8f8d34b5ecaa5f66de24b01acd7b8461c3916",
      "0xdbf3666de031bea43ec35822e8c33b9a9c610322"
    ]
  },
  "polygonzkevm": {
    "validators": [
      "0x86f2a44592bb98da766e880cfd70d3bbb295e61a",
      "0xc84076030bdabaabb9e61161d833dd84b700afda",
      "0x6a1da2e0b7ae26aaece1377c0a4dbe25b85fa3ca"
    ]
  },
  "polynomialfi": {
    "validators": ["0x23d348c2d365040e56f3fee07e6897122915f513"]
  },
  "prom": {
    "validators": ["0xb0c4042b7c9a95345be8913f4cdbf4043b923d98"]
  },
  "proofofplay": {
    "validators": ["0xcda40baa71970a06e5f55e306474de5ca4e21c3b"]
  },
  "rarichain": {
    "validators": ["0xeac012df7530720dd7d6f9b727e4fe39807d1516"]
  },
  "real": {
    "validators": ["0xaebadd4998c70b05ce8715cf0c3cb8862fe0beec"]
  },
  "redstone": {
    "validators": ["0x1400b9737007f7978d8b4bbafb4a69c83f0641a7"]
  },
  "rivalz": {
    "validators": ["0xf87c3eb3dde972257b0d6d110bdadcda951c0dc1"]
  },
  "ronin": {
    "validators": ["0xa3e11929317e4a871c3d47445ea7bb8c4976fd8a"]
  },
  "rootstockmainnet": {
    "validators": ["0x8675eb603d62ab64e3efe90df914e555966e04ac"]
  },
  "sanko": {
    "validators": ["0x795c37d5babbc44094b084b0c89ed9db9b5fae39"]
  },
  "scroll": {
    "validators": [
      "0xad557170a9f2f21c35e03de07cb30dcbcc3dff63",
      "0xb37fe43a9f47b7024c2d5ae22526cc66b5261533",
      "0x7210fa0a6be39a75cb14d682ebfb37e2b53ecbe5"
    ]
  },
  "sei": {
    "validators": ["0x9920d2dbf6c85ffc228fdc2e810bf895732c6aa5"]
  },
  "shibarium": {
    "validators": ["0xfa33391ee38597cbeef72ccde8c9e13e01e78521"]
  },
  "snaxchain": {
    "validators": ["0x2c25829ae32a772d2a49f6c4b34f8b01fd03ef9e"]
  },
  "solanamainnet": {
    "validators": ["0x28464752829b3ea59a497fca0bdff575c534c3ff"]
  },
  "soneium": {
    "validators": ["0xd4b7af853ed6a2bfc329ecef545df90c959cbee8"]
  },
  "sonic": {
    "validators": ["0xa313d72dbbd3fa51a2ed1611ea50c37946fa42f7"]
  },
  "sonicsvm": {
    "validators": ["0xf21f46905d8d09f76bc8c503f856e5466bc5ffea"]
  },
  "soon": {
    "validators": ["0x0e6723b3c1ed3db0c24347aa2cf16d28bc2a1f76"]
  },
<<<<<<< HEAD
=======
  "sophon": {
    "validators": ["0xb84c5d02120ed0b39d0f78bbc0e298d89ebcd10b"]
  },
  "story": {
    "validators": ["0x501eda013378c60557d763df98d617b6ba55447a"]
  },
  "subtensor": {
    "validators": ["0xd5f8196d7060b85bea491f0b52a671e05f3d10a2"]
  },
>>>>>>> e861535d
  "superseed": {
    "validators": ["0xdc2b87cb555411bb138d3a4e5f7832c87fae2b88"]
  },
  "superpositionmainnet": {
    "validators": ["0x3f489acdd341c6b4dd86293fa2cc5ecc8ccf4f84"]
  },
  "swell": {
    "validators": ["0x4f51e4f4c7fb45d82f91568480a1a2cfb69216ed"]
  },
  "taiko": {
    "validators": ["0xa930073c8f2d0b2f7423ea32293e0d1362e65d79"]
  },
  "tangle": {
    "validators": ["0x1ee52cbbfacd7dcb0ba4e91efaa6fbc61602b15b"]
  },
  "telos": {
    "validators": ["0xcb08410b14d3adf0d0646f0c61cd07e0daba8e54"]
  },
  "torus": {
    "validators": ["0x96982a325c28a842bc8cf61b63000737bb9f1f7d"]
  },
  "treasure": {
    "validators": ["0x6ad994819185553e8baa01533f0cd2c7cadfe6cc"]
  },
  "trumpchain": {
    "validators": ["0x3ada634c8dfa57a67f5f22ca757b35cde6cfab5e"]
  },
  "unichain": {
    "validators": ["0x9773a382342ebf604a2e5de0a1f462fb499e28b1"]
  },
  "unitzero": {
    "validators": ["0x18818e3ad2012728465d394f2e3c0ea2357ae9c5"]
  },
  "vana": {
    "validators": ["0xfdf3b0dfd4b822d10cacb15c8ae945ea269e7534"]
  },
  "viction": {
    "validators": ["0x1f87c368f8e05a85ef9126d984a980a20930cb9c"]
  },
  "worldchain": {
    "validators": ["0x31048785845325b22817448b68d08f8a8fe36854"]
  },
  "xai": {
    "validators": ["0xe993f01fea86eb64cda45ae5af1d5be40ac0c7e9"]
  },
  "xlayer": {
    "validators": ["0xa2ae7c594703e988f23d97220717c513db638ea3"]
  },
  "xpla": {
    "validators": ["0xc11cba01d67f2b9f0288c4c8e8b23c0eca03f26e"]
  },
  "zeronetwork": {
    "validators": ["0x1bd9e3f8a90ea1a13b0f2838a1858046368aad87"]
  },
  "zetachain": {
    "validators": ["0xa3bca0b80317dbf9c7dce16a16ac89f4ff2b23ef"]
  },
  "zircuit": {
    "validators": ["0x169ec400cc758fef3df6a0d6c51fbc6cdd1015bb"]
  },
  "zklink": {
    "validators": ["0x217a8cb4789fc45abf56cb6e2ca96f251a5ac181"]
  },
  "zksync": {
    "validators": ["0xadd1d39ce7a687e32255ac457cf99a6d8c5b5d1a"]
  },
  "zoramainnet": {
    "validators": ["0x35130945b625bb69b28aee902a3b9a76fa67125f"]
  }
}<|MERGE_RESOLUTION|>--- conflicted
+++ resolved
@@ -24,12 +24,9 @@
   "arbitrumnova": {
     "validators": ["0xd2a5e9123308d187383c87053811a2c21bd8af1f"]
   },
-<<<<<<< HEAD
-=======
   "arcadia": {
     "validators": ["0xe16ee9618f138cc2dcf9f9a95462099a8bf33a38"]
   },
->>>>>>> e861535d
   "artela": {
     "validators": ["0x8fcc1ebd4c0b463618db13f83e4565af3e166b00"]
   },
@@ -189,12 +186,9 @@
   "hemi": {
     "validators": ["0x312dc72c17d01f3fd0abd31dd9b569bc473266dd"]
   },
-<<<<<<< HEAD
-=======
   "hyperevm": {
     "validators": ["0x01be14a9eceeca36c9c1d46c056ca8c87f77c26f"]
   },
->>>>>>> e861535d
   "immutablezkevmmainnet": {
     "validators": ["0xbdda85b19a5efbe09e52a32db1a072f043dd66da"]
   },
@@ -374,8 +368,6 @@
   "soon": {
     "validators": ["0x0e6723b3c1ed3db0c24347aa2cf16d28bc2a1f76"]
   },
-<<<<<<< HEAD
-=======
   "sophon": {
     "validators": ["0xb84c5d02120ed0b39d0f78bbc0e298d89ebcd10b"]
   },
@@ -385,7 +377,6 @@
   "subtensor": {
     "validators": ["0xd5f8196d7060b85bea491f0b52a671e05f3d10a2"]
   },
->>>>>>> e861535d
   "superseed": {
     "validators": ["0xdc2b87cb555411bb138d3a4e5f7832c87fae2b88"]
   },
