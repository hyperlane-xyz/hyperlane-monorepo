{
  "ancient8": {
    "validators": ["0xbb5842ae0e05215b53df4787a29144efb7e67551"]
  },
  "alephzeroevmmainnet": {
    "validators": ["0x33f20e6e775747d60301c6ea1c50e51f0389740c"]
  },
  "apechain": {
    "validators": ["0x773d7fe6ffb1ba4de814c28044ff9a2d83a48221"]
  },
  "appchain": {
    "validators": ["0x0531251bbadc1f9f19ccce3ca6b3f79f08eae1be"]
  },
  "arbitrum": {
    "validators": [
      "0x4d966438fe9e2b1e7124c87bbb90cb4f0f6c59a1",
      "0x6333e110b8a261cab28acb43030bcde59f26978a",
      "0x3369e12edd52570806f126eb50be269ba5e65843"
    ]
  },
  "arbitrumnova": {
    "validators": ["0xd2a5e9123308d187383c87053811a2c21bd8af1f"]
  },
  "astar": {
    "validators": ["0x4d1b2cade01ee3493f44304653d8e352c66ec3e7"]
  },
  "astarzkevm": {
    "validators": ["0x89ecdd6caf138934bf3a2fb7b323984d72fd66de"]
  },
  "flame": {
    "validators": ["0x1fa928ce884fa16357d4b8866e096392d4d81f43"]
  },
  "avalanche": {
    "validators": [
      "0x3fb8263859843bffb02950c492d492cae169f4cf",
      "0xe58c63ad669b946e7c8211299f22679deecc9c83",
      "0x6c754f1e9cd8287088b46a7c807303d55d728b49"
    ]
  },
  "b3": {
    "validators": ["0xd77b516730a836fc41934e7d5864e72c165b934e"]
  },
  "base": {
    "validators": [
      "0xb9453d675e0fa3c178a17b4ce1ad5b1a279b3af9",
      "0x4512985a574cb127b2af2d4bb676876ce804e3f8",
      "0xb144bb2f599a5af095bc30367856f27ea8a8adc7"
    ]
  },
  "bitlayer": {
    "validators": ["0x1d9b0f4ea80dbfc71cb7d64d8005eccf7c41e75f"]
  },
  "blast": {
    "validators": ["0xf20c0b09f597597c8d2430d3d72dfddaf09177d1"]
  },
  "bob": {
    "validators": ["0x20f283be1eb0e81e22f51705dcb79883cfdd34aa"]
  },
  "boba": {
    "validators": ["0xebeb92c94ca8408e73aa16fd554cb3a7df075c59"]
  },
  "bsc": {
    "validators": [
      "0x570af9b7b36568c8877eebba6c6727aa9dab7268",
      "0x7bf928d5d262365d31d64eaa24755d48c3cae313",
      "0x03047213365800f065356b4a2fe97c3c3a52296a"
    ]
  },
  "bsquared": {
    "validators": ["0xcadc90933c9fbe843358a4e70e46ad2db78e28aa"]
  },
  "celo": {
    "validators": [
      "0x63478422679303c3e4fc611b771fa4a707ef7f4a",
      "0x2f4e808744df049d8acc050628f7bdd8265807f9",
      "0x7bf30afcb6a7d92146d5a910ea4c154fba38d25e"
    ]
  },
  "cheesechain": {
    "validators": ["0x478fb53c6860ae8fc35235ba0d38d49b13128226"]
  },
  "chilizmainnet": {
    "validators": ["0x7403e5d58b48b0f5f715d9c78fbc581f01a625cb"]
  },
  "coredao": {
    "validators": ["0xbd6e158a3f5830d99d7d2bce192695bc4a148de2"]
  },
  "cyber": {
    "validators": ["0x94d7119ceeb802173b6924e6cc8c4cd731089a27"]
  },
  "degenchain": {
    "validators": ["0x433e311f19524cd64fb2123ad0aa1579a4e1fc83"]
  },
  "dogechain": {
    "validators": ["0xe43f742c37858746e6d7e458bc591180d0cba440"]
  },
  "duckchain": {
    "validators": ["0x91d55fe6dac596a6735d96365e21ce4bca21d83c"]
  },
  "eclipsemainnet": {
    "validators": ["0xebb52d7eaa3ff7a5a6260bfe5111ce52d57401d0"]
  },
  "endurance": {
    "validators": ["0x28c5b322da06f184ebf68693c5d19df4d4af13e5"]
  },
  "ethereum": {
    "validators": [
      "0x03c842db86a6a3e524d4a6615390c1ea8e2b9541",
      "0x4346776b10f5e0d9995d884b7a1dbaee4e24c016",
      "0x749d6e7ad949e522c92181dc77f7bbc1c5d71506"
    ]
  },
  "everclear": {
    "validators": ["0xeff20ae3d5ab90abb11e882cfce4b92ea6c74837"]
  },
  "fantom": {
    "validators": ["0xa779572028e634e16f26af5dfd4fa685f619457d"]
  },
  "flare": {
    "validators": ["0xb65e52be342dba3ab2c088ceeb4290c744809134"]
  },
  "flowmainnet": {
    "validators": ["0xe132235c958ca1f3f24d772e5970dd58da4c0f6e"]
  },
  "fraxtal": {
    "validators": ["0x4bce180dac6da60d0f3a2bdf036ffe9004f944c1"]
  },
  "fusemainnet": {
    "validators": ["0x770c8ec9aac8cec4b2ead583b49acfbc5a1cf8a9"]
  },
  "gnosis": {
    "validators": [
      "0xd4df66a859585678f2ea8357161d896be19cc1ca",
      "0x06a833508579f8b59d756b3a1e72451fc70840c3",
      "0xb93a72cee19402553c9dd7fed2461aebd04e2454"
    ]
  },
  "gravity": {
    "validators": ["0x23d549bf757a02a6f6068e9363196ecd958c974e"]
  },
  "harmony": {
    "validators": ["0xd677803a67651974b1c264171b5d7ca8838db8d5"]
  },
  "immutablezkevmmainnet": {
    "validators": ["0xbdda85b19a5efbe09e52a32db1a072f043dd66da"]
  },
  "inevm": {
    "validators": [
      "0xf9e35ee88e4448a3673b4676a4e153e3584a08eb",
      "0xae3e6bb6b3ece1c425aa6f47adc8cb0453c1f9a2",
      "0xd98c9522cd9d3e3e00bee05ff76c34b91b266ec3"
    ]
  },
  "injective": {
    "validators": ["0xbfb8911b72cfb138c7ce517c57d9c691535dc517"]
  },
  "kaia": {
    "validators": ["0x9de0b3abb221d19719882fa4d61f769fdc2be9a4"]
  },
  "kroma": {
    "validators": ["0x71b83c21342787d758199e4b8634d3a15f02dc6e"]
  },
  "linea": {
    "validators": ["0xf2d5409a59e0f5ae7635aff73685624904a77d94"]
  },
  "lisk": {
    "validators": ["0xc0b282aa5bac43fee83cf71dc3dd1797c1090ea5"]
  },
  "lukso": {
    "validators": ["0xa5e953701dcddc5b958b5defb677a829d908df6d"]
  },
  "lumia": {
    "validators": ["0x9e283254ed2cd2c80f007348c2822fc8e5c2fa5f"]
  },
  "lumiaprism": {
    "validators": ["0xb69731640ffd4338a2c9358a935b0274c6463f85"]
  },
  "mantapacific": {
    "validators": [
      "0x8e668c97ad76d0e28375275c41ece4972ab8a5bc",
      "0x80afdde2a81f3fb056fd088a97f0af3722dbc4f3",
      "0x5dda0c4cf18de3b3ab637f8df82b24921082b54c"
    ]
  },
  "mantle": {
    "validators": ["0xf930636c5a1a8bf9302405f72e3af3c96ebe4a52"]
  },
  "merlin": {
    "validators": ["0xc1d6600cb9326ed2198cc8c4ba8d6668e8671247"]
  },
  "metal": {
    "validators": ["0xd9f7f1a05826197a93df51e86cefb41dfbfb896a"]
  },
  "metis": {
    "validators": ["0xc4a3d25107060e800a43842964546db508092260"]
  },
  "mint": {
    "validators": ["0xfed01ccdd7a65e8a6ad867b7fb03b9eb47777ac9"]
  },
  "mode": {
    "validators": ["0x7eb2e1920a4166c19d6884c1cec3d2cf356fc9b7"]
  },
  "molten": {
    "validators": ["0xad5aa33f0d67f6fa258abbe75458ea4908f1dc9f"]
  },
  "moonbeam": {
    "validators": [
      "0x2225e2f4e9221049456da93b71d2de41f3b6b2a8",
      "0x4fe067bb455358e295bfcfb92519a6f9de94b98e",
      "0xcc4a78aa162482bea43313cd836ba7b560b44fc4"
    ]
  },
  "morph": {
    "validators": ["0x4884535f393151ec419add872100d352f71af380"]
  },
  "neutron": {
    "validators": [
      "0xa9b8c1f4998f781f958c63cfcd1708d02f004ff0",
      "0x60e890b34cb44ce3fa52f38684f613f31b47a1a6",
      "0x7885fae56dbcf5176657f54adbbd881dc6714132"
    ]
  },
  "oortmainnet": {
    "validators": ["0x9b7ff56cd9aa69006f73f1c5b8c63390c706a5d7"]
  },
  "optimism": {
    "validators": [
      "0x20349eadc6c72e94ce38268b96692b1a5c20de4f",
      "0x04d040cee072272789e2d1f29aef73b3ad098db5",
      "0x779a17e035018396724a6dec8a59bda1b5adf738"
    ]
  },
  "orderly": {
    "validators": ["0xec3dc91f9fa2ad35edf5842aa764d5573b778bb6"]
  },
  "osmosis": {
    "validators": ["0xea483af11c19fa41b16c31d1534c2a486a92bcac"]
  },
  "polygon": {
    "validators": [
      "0x12ecb319c7f4e8ac5eb5226662aeb8528c5cefac",
      "0x8dd8f8d34b5ecaa5f66de24b01acd7b8461c3916",
      "0xdbf3666de031bea43ec35822e8c33b9a9c610322"
    ]
  },
  "polygonzkevm": {
    "validators": [
      "0x86f2a44592bb98da766e880cfd70d3bbb295e61a",
      "0xc84076030bdabaabb9e61161d833dd84b700afda",
      "0x6a1da2e0b7ae26aaece1377c0a4dbe25b85fa3ca"
    ]
  },
  "polynomialfi": {
    "validators": ["0x23d348c2d365040e56f3fee07e6897122915f513"]
  },
  "prom": {
    "validators": ["0xb0c4042b7c9a95345be8913f4cdbf4043b923d98"]
  },
  "proofofplay": {
    "validators": ["0xcda40baa71970a06e5f55e306474de5ca4e21c3b"]
  },
  "rarichain": {
    "validators": ["0xeac012df7530720dd7d6f9b727e4fe39807d1516"]
  },
  "real": {
    "validators": ["0xaebadd4998c70b05ce8715cf0c3cb8862fe0beec"]
  },
  "redstone": {
    "validators": ["0x1400b9737007f7978d8b4bbafb4a69c83f0641a7"]
  },
  "rootstockmainnet": {
    "validators": ["0x8675eb603d62ab64e3efe90df914e555966e04ac"]
  },
  "sanko": {
    "validators": ["0x795c37d5babbc44094b084b0c89ed9db9b5fae39"]
  },
  "scroll": {
    "validators": [
      "0xad557170a9f2f21c35e03de07cb30dcbcc3dff63",
      "0xb37fe43a9f47b7024c2d5ae22526cc66b5261533",
      "0x7210fa0a6be39a75cb14d682ebfb37e2b53ecbe5"
    ]
  },
  "sei": {
    "validators": ["0x9920d2dbf6c85ffc228fdc2e810bf895732c6aa5"]
  },
  "shibarium": {
    "validators": ["0xfa33391ee38597cbeef72ccde8c9e13e01e78521"]
  },
  "snaxchain": {
    "validators": ["0x2c25829ae32a772d2a49f6c4b34f8b01fd03ef9e"]
  },
  "solanamainnet": {
    "validators": ["0x28464752829b3ea59a497fca0bdff575c534c3ff"]
  },
  "superseed": {
    "validators": ["0xdc2b87cb555411bb138d3a4e5f7832c87fae2b88"]
  },
  "superpositionmainnet": {
    "validators": ["0x3f489acdd341c6b4dd86293fa2cc5ecc8ccf4f84"]
  },
  "swell": {
    "validators": ["0x4f51e4f4c7fb45d82f91568480a1a2cfb69216ed"]
  },
  "taiko": {
    "validators": ["0xa930073c8f2d0b2f7423ea32293e0d1362e65d79"]
  },
  "tangle": {
    "validators": ["0x1ee52cbbfacd7dcb0ba4e91efaa6fbc61602b15b"]
  },
<<<<<<< HEAD
=======
  "treasure": {
    "validators": ["0x6ad994819185553e8baa01533f0cd2c7cadfe6cc"]
  },
>>>>>>> 16501ca0
  "unichain": {
    "validators": ["0x9773a382342ebf604a2e5de0a1f462fb499e28b1"]
  },
  "vana": {
    "validators": ["0xfdf3b0dfd4b822d10cacb15c8ae945ea269e7534"]
  },
  "viction": {
    "validators": ["0x1f87c368f8e05a85ef9126d984a980a20930cb9c"]
  },
  "worldchain": {
    "validators": ["0x31048785845325b22817448b68d08f8a8fe36854"]
  },
  "xai": {
    "validators": ["0xe993f01fea86eb64cda45ae5af1d5be40ac0c7e9"]
  },
  "xlayer": {
    "validators": ["0xa2ae7c594703e988f23d97220717c513db638ea3"]
  },
  "zeronetwork": {
    "validators": ["0x1bd9e3f8a90ea1a13b0f2838a1858046368aad87"]
  },
  "zetachain": {
    "validators": ["0xa3bca0b80317dbf9c7dce16a16ac89f4ff2b23ef"]
  },
  "zircuit": {
    "validators": ["0x169ec400cc758fef3df6a0d6c51fbc6cdd1015bb"]
  },
  "zklink": {
    "validators": ["0x217a8cb4789fc45abf56cb6e2ca96f251a5ac181"]
  },
  "zksync": {
    "validators": ["0xadd1d39ce7a687e32255ac457cf99a6d8c5b5d1a"]
  },
  "zoramainnet": {
    "validators": ["0x35130945b625bb69b28aee902a3b9a76fa67125f"]
  }
}<|MERGE_RESOLUTION|>--- conflicted
+++ resolved
@@ -308,12 +308,9 @@
   "tangle": {
     "validators": ["0x1ee52cbbfacd7dcb0ba4e91efaa6fbc61602b15b"]
   },
-<<<<<<< HEAD
-=======
   "treasure": {
     "validators": ["0x6ad994819185553e8baa01533f0cd2c7cadfe6cc"]
   },
->>>>>>> 16501ca0
   "unichain": {
     "validators": ["0x9773a382342ebf604a2e5de0a1f462fb499e28b1"]
   },
