--- conflicted
+++ resolved
@@ -9,10 +9,7 @@
   'appchain',
   'arbitrum',
   'arbitrumnova',
-<<<<<<< HEAD
-=======
   'arcadia',
->>>>>>> e861535d
   'artela',
   'arthera',
   'astar',
@@ -59,10 +56,7 @@
   'guru',
   'harmony',
   'hemi',
-<<<<<<< HEAD
-=======
   'hyperevm',
->>>>>>> e861535d
   'immutablezkevmmainnet',
   'inevm',
   'ink',
@@ -112,15 +106,10 @@
   'sonic',
   'sonicsvm',
   'soon',
-<<<<<<< HEAD
-  'stride',
-  // 'subtensor',
-=======
   'sophon',
   'story',
   'stride',
   'subtensor',
->>>>>>> e861535d
   'superseed',
   'superpositionmainnet',
   'swell',
