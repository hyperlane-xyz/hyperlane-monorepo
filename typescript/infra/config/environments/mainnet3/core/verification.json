--- conflicted
+++ resolved
@@ -9062,8 +9062,6 @@
       "constructorArguments": "0000000000000000000000003a464f746d23ab22155710f44db16dca53e0775e",
       "isProxy": false
     }
-<<<<<<< HEAD
-=======
   ],
   "katana": [
     {
@@ -9204,6 +9202,5 @@
       "constructorArguments": "0000000000000000000000003a464f746d23ab22155710f44db16dca53e0775e",
       "isProxy": false
     }
->>>>>>> 9e40cf18
   ]
 }