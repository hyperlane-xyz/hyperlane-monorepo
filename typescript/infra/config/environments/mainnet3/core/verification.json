{
  "ancient8": [
    {
      "address": "0x0761b0827849abbf7b0cC09CE14e1C93D87f5004",
      "constructorArguments": "",
      "isProxy": false,
      "name": "ProxyAdmin"
    },
    {
      "address": "0x4Ed7d626f1E96cD1C0401607Bf70D95243E3dEd1",
      "constructorArguments": "0000000000000000000000000000000000000000000000000000000034fb5e38",
      "isProxy": false,
      "name": "Mailbox"
    },
    {
      "address": "0x2f2aFaE1139Ce54feFC03593FeE8AB2aDF4a85A7",
      "constructorArguments": "0000000000000000000000004ed7d626f1e96cd1c0401607bf70d95243e3ded10000000000000000000000000761b0827849abbf7b0cc09ce14e1c93d87f500400000000000000000000000000000000000000000000000000000000000000600000000000000000000000000000000000000000000000000000000000000000",
      "isProxy": true,
      "name": "TransparentUpgradeableProxy"
    },
    {
      "address": "0x8f4BeB6552b76aA38Cd9994701c0Da7bC829648B",
      "constructorArguments": "000000000000000000000000a7eccdb9be08178f896c26b7bbd8c3d4e844d9ba",
      "isProxy": false,
      "name": "PausableIsm"
    },
    {
      "address": "0x811808Dd29ba8B0FC6C0ec0b5537035E59745162",
      "constructorArguments": "0000000000000000000000002f2afae1139ce54fefc03593fee8ab2adf4a85a7",
      "isProxy": false,
      "name": "MerkleTreeHook"
    },
    {
      "address": "0x5E01d8F34b629E3f92d69546bbc4142A7Adee7e9",
      "constructorArguments": "0000000000000000000000002f2afae1139ce54fefc03593fee8ab2adf4a85a7000000000000000000000000a7eccdb9be08178f896c26b7bbd8c3d4e844d9ba000000000000000000000000811808dd29ba8b0fc6c0ec0b5537035e59745162",
      "isProxy": false,
      "name": "FallbackRoutingHook"
    },
    {
      "address": "0x66DC49405Ae2956f7E87FEAa9fE8f506C8987462",
      "constructorArguments": "",
      "isProxy": false,
      "name": "PausableHook"
    },
    {
      "address": "0x59Bf7c7b458375b1A7c453aE70EaCb376E65CDAF",
      "constructorArguments": "",
      "isProxy": false,
      "name": "StorageGasOracle"
    },
    {
      "address": "0x79b3D752cc9494eCB93800712471a7a62954C8AE",
      "constructorArguments": "",
      "isProxy": false,
      "name": "InterchainGasPaymaster"
    },
    {
      "address": "0x8F1E22d309baa69D398a03cc88E9b46037e988AA",
      "constructorArguments": "00000000000000000000000079b3d752cc9494ecb93800712471a7a62954c8ae0000000000000000000000000761b0827849abbf7b0cc09ce14e1c93d87f500400000000000000000000000000000000000000000000000000000000000000600000000000000000000000000000000000000000000000000000000000000044485cc955000000000000000000000000a7eccdb9be08178f896c26b7bbd8c3d4e844d9ba000000000000000000000000a7eccdb9be08178f896c26b7bbd8c3d4e844d9ba00000000000000000000000000000000000000000000000000000000",
      "isProxy": true,
      "name": "TransparentUpgradeableProxy"
    },
    {
      "address": "0xE0C452DDA7506f0F4dE5C8C1d383F7aD866eA4F0",
      "constructorArguments": "000000000000000000000000000000000000000000000000000000003b9aca000000000000000000000000000000000000000000000000000000000000000000000000000000000000000000a7eccdb9be08178f896c26b7bbd8c3d4e844d9ba000000000000000000000000a7eccdb9be08178f896c26b7bbd8c3d4e844d9ba",
      "isProxy": false,
      "name": "ProtocolFee"
    },
    {
      "address": "0x931dFCc8c1141D6F532FD023bd87DAe0080c835d",
      "constructorArguments": "0000000000000000000000002f2afae1139ce54fefc03593fee8ab2adf4a85a7",
      "isProxy": false,
      "name": "ValidatorAnnounce"
    },
    {
      "address": "0xcf678903c003651DB0bb933820259A16ea9d95e4",
      "constructorArguments": "000000000000000000000000a7eccdb9be08178f896c26b7bbd8c3d4e844d9ba",
      "isProxy": false,
      "name": "PausableIsm"
    },
    {
      "address": "0xF8DbA46fF9D8ef650052c89CA2Df793FaBc375F9",
      "constructorArguments": "000000000000000000000000a7eccdb9be08178f896c26b7bbd8c3d4e844d9ba",
      "isProxy": false,
      "name": "PausableIsm"
    }
  ],
  "arbitrum": [
    {
      "address": "0x4826ce713944D8B3Eb98c73050bfc01e8fB6655A",
      "constructorArguments": "000000000000000000000000000000000000000000000000000000000000a4b1",
      "isProxy": false,
      "name": "Mailbox"
    },
    {
      "address": "0x979Ca5202784112f4738403dBec5D0F3B9daabB9",
      "constructorArguments": "0000000000000000000000004826ce713944d8b3eb98c73050bfc01e8fb6655a00000000000000000000000080cebd56a65e46c474a1a101e89e76c4c51d179c00000000000000000000000000000000000000000000000000000000000000600000000000000000000000000000000000000000000000000000000000000000",
      "isProxy": true,
      "name": "TransparentUpgradeableProxy"
    },
    {
      "address": "0x748040afB89B8FdBb992799808215419d36A0930",
      "constructorArguments": "000000000000000000000000979ca5202784112f4738403dbec5d0f3b9daabb9",
      "isProxy": false,
      "name": "MerkleTreeHook"
    },
    {
      "address": "0xfe181073f24A4fB69Ece1B3F6CCC9408157f96EB",
      "constructorArguments": "",
      "isProxy": false,
      "name": "InterchainGasPaymaster"
    },
    {
      "address": "0x3b6044acd6767f017e99318AA6Ef93b7B06A5a22",
      "constructorArguments": "000000000000000000000000fe181073f24a4fb69ece1b3f6ccc9408157f96eb00000000000000000000000080cebd56a65e46c474a1a101e89e76c4c51d179c00000000000000000000000000000000000000000000000000000000000000600000000000000000000000000000000000000000000000000000000000000044485cc955000000000000000000000000a7eccdb9be08178f896c26b7bbd8c3d4e844d9ba000000000000000000000000a7eccdb9be08178f896c26b7bbd8c3d4e844d9ba00000000000000000000000000000000000000000000000000000000",
      "isProxy": true,
      "name": "TransparentUpgradeableProxy"
    },
    {
      "address": "0xD0199067DACb8526e7dc524a9a7DCBb57Cd25421",
      "constructorArguments": "000000000000000000000000000000000000000000000000000000003b9aca000000000000000000000000000000000000000000000000000000000000000000000000000000000000000000a7eccdb9be08178f896c26b7bbd8c3d4e844d9ba000000000000000000000000a7eccdb9be08178f896c26b7bbd8c3d4e844d9ba",
      "isProxy": false,
      "name": "ProtocolFee"
    },
    {
      "address": "0x1df063280C4166AF9a725e3828b4dAC6c7113B08",
      "constructorArguments": "000000000000000000000000979ca5202784112f4738403dbec5d0f3b9daabb9",
      "isProxy": false,
      "name": "ValidatorAnnounce"
    },
    {
      "address": "0x9e8fFb1c26099e75Dd5D794030e2E9AA51471c25",
      "constructorArguments": "000000000000000000000000979ca5202784112f4738403dbec5d0f3b9daabb9000000000000000000000000a7eccdb9be08178f896c26b7bbd8c3d4e844d9ba000000000000000000000000748040afb89b8fdbb992799808215419d36a0930",
      "isProxy": false,
      "name": "FallbackRoutingHook"
    },
    {
      "address": "0xEf30f29Dcd3FCB1DCcDA9C7Cbf2A5957E8Ee9Cc3",
      "constructorArguments": "",
      "isProxy": false,
      "name": "PausableHook"
    },
    {
      "address": "0xEA43DD51e21aEaFc017c2A949594E8a5FFBbBEF7",
      "constructorArguments": "000000000000000000000000a7eccdb9be08178f896c26b7bbd8c3d4e844d9ba",
      "isProxy": false,
      "name": "PausableIsm"
    },
    {
      "address": "0x0a46B91734cDA81Eb11FC4E7F86ac6d622e6C7B8",
      "constructorArguments": "000000000000000000000000a7eccdb9be08178f896c26b7bbd8c3d4e844d9ba",
      "isProxy": false,
      "name": "PausableIsm"
    },
    {
      "address": "0xecE63bD3561a8d2daF5763804B91a772183793aF",
      "constructorArguments": "000000000000000000000000a7eccdb9be08178f896c26b7bbd8c3d4e844d9ba",
      "isProxy": false,
      "name": "PausableIsm"
    },
    {
      "address": "0x1E38556b4fE553e6249448960875883990efcf34",
      "constructorArguments": "000000000000000000000000a7eccdb9be08178f896c26b7bbd8c3d4e844d9ba",
      "isProxy": false,
      "name": "PausableIsm"
    }
  ],
  "avalanche": [
    {
      "address": "0xac6DfcAc1B0ED0dbe0e4836a1158263a24e8D896",
      "constructorArguments": "000000000000000000000000000000000000000000000000000000000000a86a",
      "isProxy": false,
      "name": "Mailbox"
    },
    {
      "address": "0xFf06aFcaABaDDd1fb08371f9ccA15D73D51FeBD6",
      "constructorArguments": "000000000000000000000000ac6dfcac1b0ed0dbe0e4836a1158263a24e8d896000000000000000000000000d7cf8c05fd81b8ca7cff8e6c49b08a9d63265c9b00000000000000000000000000000000000000000000000000000000000000600000000000000000000000000000000000000000000000000000000000000000",
      "isProxy": true,
      "name": "TransparentUpgradeableProxy"
    },
    {
      "address": "0x84eea61D679F42D92145fA052C89900CBAccE95A",
      "constructorArguments": "000000000000000000000000ff06afcaabaddd1fb08371f9cca15d73d51febd6",
      "isProxy": false,
      "name": "MerkleTreeHook"
    },
    {
      "address": "0x0FE58030a50ef83A02185a1cCc74acFA47E3df1a",
      "constructorArguments": "",
      "isProxy": false,
      "name": "InterchainGasPaymaster"
    },
    {
      "address": "0x95519ba800BBd0d34eeAE026fEc620AD978176C0",
      "constructorArguments": "0000000000000000000000000fe58030a50ef83a02185a1ccc74acfa47e3df1a000000000000000000000000d7cf8c05fd81b8ca7cff8e6c49b08a9d63265c9b00000000000000000000000000000000000000000000000000000000000000600000000000000000000000000000000000000000000000000000000000000044485cc955000000000000000000000000a7eccdb9be08178f896c26b7bbd8c3d4e844d9ba000000000000000000000000a7eccdb9be08178f896c26b7bbd8c3d4e844d9ba00000000000000000000000000000000000000000000000000000000",
      "isProxy": true,
      "name": "TransparentUpgradeableProxy"
    },
    {
      "address": "0xEc4AdA26E51f2685279F37C8aE62BeAd8212D597",
      "constructorArguments": "000000000000000000000000000000000000000000000000000000003b9aca000000000000000000000000000000000000000000000000000000000000000000000000000000000000000000a7eccdb9be08178f896c26b7bbd8c3d4e844d9ba000000000000000000000000a7eccdb9be08178f896c26b7bbd8c3d4e844d9ba",
      "isProxy": false,
      "name": "ProtocolFee"
    },
    {
      "address": "0x9Cad0eC82328CEE2386Ec14a12E81d070a27712f",
      "constructorArguments": "000000000000000000000000ff06afcaabaddd1fb08371f9cca15d73d51febd6",
      "isProxy": false,
      "name": "ValidatorAnnounce"
    },
    {
      "address": "0x61D15D571D5f7A9eF0D1938f072f430bBF024747",
      "constructorArguments": "000000000000000000000000ff06afcaabaddd1fb08371f9cca15d73d51febd6000000000000000000000000a7eccdb9be08178f896c26b7bbd8c3d4e844d9ba00000000000000000000000084eea61d679f42d92145fa052c89900cbacce95a",
      "isProxy": false,
      "name": "FallbackRoutingHook"
    },
    {
      "address": "0x239eB860770F1C48ABAC9bE9825d20e3E7c018df",
      "constructorArguments": "",
      "isProxy": false,
      "name": "PausableHook"
    },
    {
      "address": "0xd76080269C641e1adb786b72ae60Ddac3b6b8ed0",
      "constructorArguments": "000000000000000000000000a7eccdb9be08178f896c26b7bbd8c3d4e844d9ba",
      "isProxy": false,
      "name": "PausableIsm"
    }
  ],
  "base": [
    {
      "address": "0x4Ed7d626f1E96cD1C0401607Bf70D95243E3dEd1",
      "constructorArguments": "",
      "isProxy": false,
      "name": "ProxyAdmin"
    },
    {
      "address": "0x2f2aFaE1139Ce54feFC03593FeE8AB2aDF4a85A7",
      "constructorArguments": "0000000000000000000000000000000000000000000000000000000000002105",
      "isProxy": false,
      "name": "Mailbox"
    },
    {
      "address": "0xeA87ae93Fa0019a82A727bfd3eBd1cFCa8f64f1D",
      "constructorArguments": "0000000000000000000000002f2afae1139ce54fefc03593fee8ab2adf4a85a70000000000000000000000004ed7d626f1e96cd1c0401607bf70d95243e3ded100000000000000000000000000000000000000000000000000000000000000600000000000000000000000000000000000000000000000000000000000000000",
      "isProxy": true,
      "name": "TransparentUpgradeableProxy"
    },
    {
      "address": "0x19dc38aeae620380430C200a6E990D5Af5480117",
      "constructorArguments": "000000000000000000000000ea87ae93fa0019a82a727bfd3ebd1cfca8f64f1d",
      "isProxy": false,
      "name": "MerkleTreeHook"
    },
    {
      "address": "0xBF12ef4B9f307463D3FB59c3604F294dDCe287E2",
      "constructorArguments": "",
      "isProxy": false,
      "name": "StorageGasOracle"
    },
    {
      "address": "0xfDc940D5c148bA038505DAa5524730644527229a",
      "constructorArguments": "",
      "isProxy": false,
      "name": "InterchainGasPaymaster"
    },
    {
      "address": "0xc3F23848Ed2e04C0c6d41bd7804fa8f89F940B94",
      "constructorArguments": "000000000000000000000000fdc940d5c148ba038505daa5524730644527229a0000000000000000000000004ed7d626f1e96cd1c0401607bf70d95243e3ded100000000000000000000000000000000000000000000000000000000000000600000000000000000000000000000000000000000000000000000000000000044485cc955000000000000000000000000a7eccdb9be08178f896c26b7bbd8c3d4e844d9ba000000000000000000000000a7eccdb9be08178f896c26b7bbd8c3d4e844d9ba00000000000000000000000000000000000000000000000000000000",
      "isProxy": true,
      "name": "TransparentUpgradeableProxy"
    },
    {
      "address": "0x99ca8c74cE7Cfa9d72A51fbb05F9821f5f826b3a",
      "constructorArguments": "000000000000000000000000000000000000000000000000000000003b9aca000000000000000000000000000000000000000000000000000000000000000000000000000000000000000000a7eccdb9be08178f896c26b7bbd8c3d4e844d9ba000000000000000000000000a7eccdb9be08178f896c26b7bbd8c3d4e844d9ba",
      "isProxy": false,
      "name": "ProtocolFee"
    },
    {
      "address": "0x182E8d7c5F1B06201b102123FC7dF0EaeB445a7B",
      "constructorArguments": "000000000000000000000000ea87ae93fa0019a82a727bfd3ebd1cfca8f64f1d",
      "isProxy": false,
      "name": "ValidatorAnnounce"
    },
    {
      "address": "0x4Eb82Ee35b0a1c1d776E3a3B547f9A9bA6FCC9f2",
      "constructorArguments": "000000000000000000000000ea87ae93fa0019a82a727bfd3ebd1cfca8f64f1d000000000000000000000000a7eccdb9be08178f896c26b7bbd8c3d4e844d9ba00000000000000000000000019dc38aeae620380430c200a6e990d5af5480117",
      "isProxy": false,
      "name": "FallbackRoutingHook"
    },
    {
      "address": "0x46fa3A5780e5B90Eaf34BDED554d5353B5ABE9E7",
      "constructorArguments": "",
      "isProxy": false,
      "name": "PausableHook"
    },
    {
      "address": "0x2AF32cF8e3Cf42d221eDa0c843818fA5ee129E27",
      "constructorArguments": "000000000000000000000000a7eccdb9be08178f896c26b7bbd8c3d4e844d9ba",
      "isProxy": false,
      "name": "PausableIsm"
    }
  ],
  "blast": [
    {
      "address": "0xeA87ae93Fa0019a82A727bfd3eBd1cFCa8f64f1D",
      "constructorArguments": "",
      "isProxy": false,
      "name": "ProxyAdmin"
    },
    {
      "address": "0x3a464f746D23Ab22155710f44dB16dcA53e0775E",
      "constructorArguments": "0000000000000000000000000000000000000000000000000000000000013e31",
      "isProxy": false,
      "name": "Mailbox"
    },
    {
      "address": "0x3a867fCfFeC2B790970eeBDC9023E75B0a172aa7",
      "constructorArguments": "0000000000000000000000003a464f746d23ab22155710f44db16dca53e0775e000000000000000000000000ea87ae93fa0019a82a727bfd3ebd1cfca8f64f1d00000000000000000000000000000000000000000000000000000000000000600000000000000000000000000000000000000000000000000000000000000000",
      "isProxy": true,
      "name": "TransparentUpgradeableProxy"
    },
    {
      "address": "0x8F1E22d309baa69D398a03cc88E9b46037e988AA",
      "constructorArguments": "000000000000000000000000a7eccdb9be08178f896c26b7bbd8c3d4e844d9ba",
      "isProxy": false,
      "name": "PausableIsm"
    },
    {
      "address": "0xC9B8ea6230d6687a4b13fD3C0b8f0Ec607B26465",
      "constructorArguments": "0000000000000000000000003a867fcffec2b790970eebdc9023e75b0a172aa7",
      "isProxy": false,
      "name": "MerkleTreeHook"
    },
    {
      "address": "0x6Fae4D9935E2fcb11fC79a64e917fb2BF14DaFaa",
      "constructorArguments": "0000000000000000000000003a867fcffec2b790970eebdc9023e75b0a172aa7000000000000000000000000a7eccdb9be08178f896c26b7bbd8c3d4e844d9ba000000000000000000000000c9b8ea6230d6687a4b13fd3c0b8f0ec607b26465",
      "isProxy": false,
      "name": "FallbackRoutingHook"
    },
    {
      "address": "0xE0C452DDA7506f0F4dE5C8C1d383F7aD866eA4F0",
      "constructorArguments": "",
      "isProxy": false,
      "name": "PausableHook"
    },
    {
      "address": "0xBDa330Ea8F3005C421C8088e638fBB64fA71b9e0",
      "constructorArguments": "",
      "isProxy": false,
      "name": "StorageGasOracle"
    },
    {
      "address": "0x2Fa570E83009eaEef3a1cbd496a9a30F05266634",
      "constructorArguments": "",
      "isProxy": false,
      "name": "InterchainGasPaymaster"
    },
    {
      "address": "0xB3fCcD379ad66CED0c91028520C64226611A48c9",
      "constructorArguments": "0000000000000000000000002fa570e83009eaeef3a1cbd496a9a30f05266634000000000000000000000000ea87ae93fa0019a82a727bfd3ebd1cfca8f64f1d00000000000000000000000000000000000000000000000000000000000000600000000000000000000000000000000000000000000000000000000000000044485cc955000000000000000000000000a7eccdb9be08178f896c26b7bbd8c3d4e844d9ba000000000000000000000000a7eccdb9be08178f896c26b7bbd8c3d4e844d9ba00000000000000000000000000000000000000000000000000000000",
      "isProxy": true,
      "name": "TransparentUpgradeableProxy"
    },
    {
      "address": "0x12582c7B0f43c6A667CBaA7fA8b112F7fb1E69F0",
      "constructorArguments": "000000000000000000000000000000000000000000000000000000003b9aca000000000000000000000000000000000000000000000000000000000000000000000000000000000000000000a7eccdb9be08178f896c26b7bbd8c3d4e844d9ba000000000000000000000000a7eccdb9be08178f896c26b7bbd8c3d4e844d9ba",
      "isProxy": false,
      "name": "ProtocolFee"
    },
    {
      "address": "0xFC62DeF1f08793aBf0E67f69257c6be258194F72",
      "constructorArguments": "0000000000000000000000003a867fcffec2b790970eebdc9023e75b0a172aa7",
      "isProxy": false,
      "name": "ValidatorAnnounce"
    },
    {
      "address": "0x6A55822cf11f9fcBc4c75BC2638AfE8Eb942cAdd",
      "constructorArguments": "000000000000000000000000a7eccdb9be08178f896c26b7bbd8c3d4e844d9ba",
      "isProxy": false,
      "name": "PausableIsm"
    },
    {
      "address": "0x4C97D35c668EE5194a13c8DE8Afc18cce40C9F28",
      "constructorArguments": "000000000000000000000000a7eccdb9be08178f896c26b7bbd8c3d4e844d9ba",
      "isProxy": false,
      "name": "PausableIsm"
    }
  ],
  "bob": [
    {
      "address": "0x2E4B42D3d0FC105E7A729e0Ca757761A61258d14",
      "constructorArguments": "000000000000000000000000000000000000000000000000000000003b9aca000000000000000000000000000000000000000000000000000000000000000000000000000000000000000000a7eccdb9be08178f896c26b7bbd8c3d4e844d9ba000000000000000000000000a7eccdb9be08178f896c26b7bbd8c3d4e844d9ba",
      "isProxy": false,
      "name": "ProtocolFee"
    },
    {
      "address": "0x7E27456a839BFF31CA642c060a2b68414Cb6e503",
      "constructorArguments": "0000000000000000000000008358d8291e3bedb04804975eea0fe9fe0fafb147",
      "isProxy": false,
      "name": "ValidatorAnnounce"
    }
  ],
  "bsc": [
    {
      "address": "0xBFA300164A04437D64Afda390736e6DC45096da1",
      "constructorArguments": "0000000000000000000000000000000000000000000000000000000000000038",
      "isProxy": false,
      "name": "Mailbox"
    },
    {
      "address": "0x2971b9Aec44bE4eb673DF1B88cDB57b96eefe8a4",
      "constructorArguments": "000000000000000000000000bfa300164a04437d64afda390736e6dc45096da100000000000000000000000065993af9d0d3a64ec77590db7ba362d6eb78ef7000000000000000000000000000000000000000000000000000000000000000600000000000000000000000000000000000000000000000000000000000000000",
      "isProxy": true,
      "name": "TransparentUpgradeableProxy"
    },
    {
      "address": "0xA8Aa5f14a5463a78E45CC068F11c867949F3E367",
      "constructorArguments": "000000000000000000000000000000000000000000000000000000003b9aca000000000000000000000000000000000000000000000000000000000000000000000000000000000000000000a7eccdb9be08178f896c26b7bbd8c3d4e844d9ba000000000000000000000000a7eccdb9be08178f896c26b7bbd8c3d4e844d9ba",
      "isProxy": false,
      "name": "ProtocolFee"
    },
    {
      "address": "0x7024078130D9c2100fEA474DAD009C2d1703aCcd",
      "constructorArguments": "0000000000000000000000002971b9aec44be4eb673df1b88cdb57b96eefe8a4",
      "isProxy": false,
      "name": "ValidatorAnnounce"
    },
    {
      "address": "0x25dB01caDf91CfD2f7e6dD829Ce81698217F9151",
      "constructorArguments": "000000000000000000000000a7eccdb9be08178f896c26b7bbd8c3d4e844d9ba",
      "isProxy": false,
      "name": "PausableIsm"
    }
  ],
  "celo": [
    {
      "address": "0x0564ECF87C9Be194BbCDB8BC606132b163F76DeD",
      "constructorArguments": "000000000000000000000000000000000000000000000000000000000000a4ec",
      "isProxy": false,
      "name": "Mailbox"
    },
    {
      "address": "0x50da3B3907A08a24fe4999F4Dcf337E8dC7954bb",
      "constructorArguments": "0000000000000000000000000564ecf87c9be194bbcdb8bc606132b163f76ded00000000000000000000000090f9a2e9ece93516d65fdab726a3c62f5960a1b900000000000000000000000000000000000000000000000000000000000000600000000000000000000000000000000000000000000000000000000000000000",
      "isProxy": true,
      "name": "TransparentUpgradeableProxy"
    },
    {
      "address": "0x04dB778f05854f26E67e0a66b740BBbE9070D366",
      "constructorArguments": "00000000000000000000000050da3b3907a08a24fe4999f4dcf337e8dc7954bb",
      "isProxy": false,
      "name": "MerkleTreeHook"
    },
    {
      "address": "0x819b9E7D55E2E679d02d023559cB9d583F427078",
      "constructorArguments": "",
      "isProxy": false,
      "name": "InterchainGasPaymaster"
    },
    {
      "address": "0x571f1435613381208477ac5d6974310d88AC7cB7",
      "constructorArguments": "000000000000000000000000819b9e7d55e2e679d02d023559cb9d583f42707800000000000000000000000090f9a2e9ece93516d65fdab726a3c62f5960a1b900000000000000000000000000000000000000000000000000000000000000600000000000000000000000000000000000000000000000000000000000000044485cc955000000000000000000000000a7eccdb9be08178f896c26b7bbd8c3d4e844d9ba000000000000000000000000a7eccdb9be08178f896c26b7bbd8c3d4e844d9ba00000000000000000000000000000000000000000000000000000000",
      "isProxy": true,
      "name": "TransparentUpgradeableProxy"
    },
    {
      "address": "0x89886d431f9c3eEE64DCD6dAbA3f7D689D98D899",
      "constructorArguments": "000000000000000000000000000000000000000000000000000000003b9aca000000000000000000000000000000000000000000000000000000000000000000000000000000000000000000a7eccdb9be08178f896c26b7bbd8c3d4e844d9ba000000000000000000000000a7eccdb9be08178f896c26b7bbd8c3d4e844d9ba",
      "isProxy": false,
      "name": "ProtocolFee"
    },
    {
      "address": "0xCeF677b65FDaA6804d4403083bb12B8dB3991FE1",
      "constructorArguments": "00000000000000000000000050da3b3907a08a24fe4999f4dcf337e8dc7954bb",
      "isProxy": false,
      "name": "ValidatorAnnounce"
    }
  ],
  "cheesechain": [
    {
      "address": "0x0761b0827849abbf7b0cC09CE14e1C93D87f5004",
      "constructorArguments": "",
      "isProxy": false,
      "name": "ProxyAdmin"
    },
    {
      "address": "0x4Ed7d626f1E96cD1C0401607Bf70D95243E3dEd1",
      "constructorArguments": "000000000000000000000000000000000000000000000000000000000005d979",
      "isProxy": false,
      "name": "Mailbox"
    },
    {
      "address": "0x2f2aFaE1139Ce54feFC03593FeE8AB2aDF4a85A7",
      "constructorArguments": "0000000000000000000000004ed7d626f1e96cd1c0401607bf70d95243e3ded10000000000000000000000000761b0827849abbf7b0cc09ce14e1c93d87f500400000000000000000000000000000000000000000000000000000000000000600000000000000000000000000000000000000000000000000000000000000000",
      "expectedimplementation": "0x4Ed7d626f1E96cD1C0401607Bf70D95243E3dEd1",
      "isProxy": true,
      "name": "TransparentUpgradeableProxy"
    },
    {
      "address": "0x273Bc6b01D9E88c064b6E5e409BdF998246AEF42",
      "constructorArguments": "000000000000000000000000a7eccdb9be08178f896c26b7bbd8c3d4e844d9ba",
      "isProxy": false,
      "name": "PausableIsm"
    },
    {
      "address": "0x0054D19613f20dD72721A146ED408971a2CCA9BD",
      "constructorArguments": "0000000000000000000000002f2afae1139ce54fefc03593fee8ab2adf4a85a7",
      "isProxy": false,
      "name": "MerkleTreeHook"
    },
    {
      "address": "0x03E20381530F2D50A0c9Ef153C19E74695c03433",
      "constructorArguments": "0000000000000000000000002f2afae1139ce54fefc03593fee8ab2adf4a85a7000000000000000000000000a7eccdb9be08178f896c26b7bbd8c3d4e844d9ba0000000000000000000000000054d19613f20dd72721a146ed408971a2cca9bd",
      "isProxy": false,
      "name": "FallbackRoutingHook"
    },
    {
      "address": "0x7b75b29caD47e10146e29BBf7BD9025e021a7023",
      "constructorArguments": "",
      "isProxy": false,
      "name": "PausableHook"
    },
    {
      "address": "0xe4057c5B0c43Dc18E36b08C39B419F190D29Ac2d",
      "constructorArguments": "",
      "isProxy": false,
      "name": "StorageGasOracle"
    },
    {
      "address": "0x2E4B42D3d0FC105E7A729e0Ca757761A61258d14",
      "constructorArguments": "",
      "isProxy": false,
      "name": "InterchainGasPaymaster"
    },
    {
      "address": "0x7E27456a839BFF31CA642c060a2b68414Cb6e503",
      "constructorArguments": "0000000000000000000000002e4b42d3d0fc105e7a729e0ca757761a61258d140000000000000000000000000761b0827849abbf7b0cc09ce14e1c93d87f500400000000000000000000000000000000000000000000000000000000000000600000000000000000000000000000000000000000000000000000000000000044485cc955000000000000000000000000a7eccdb9be08178f896c26b7bbd8c3d4e844d9ba000000000000000000000000a7eccdb9be08178f896c26b7bbd8c3d4e844d9ba00000000000000000000000000000000000000000000000000000000",
      "expectedimplementation": "0x2E4B42D3d0FC105E7A729e0Ca757761A61258d14",
      "isProxy": true,
      "name": "TransparentUpgradeableProxy"
    },
    {
      "address": "0x01aE937A7B05d187bBCBE80F44F41879D3D335a4",
      "constructorArguments": "000000000000000000000000000000000000000000000000000000003b9aca000000000000000000000000000000000000000000000000000000000000000000000000000000000000000000a7eccdb9be08178f896c26b7bbd8c3d4e844d9ba000000000000000000000000a7eccdb9be08178f896c26b7bbd8c3d4e844d9ba",
      "isProxy": false,
      "name": "ProtocolFee"
    },
    {
      "address": "0x047ba6c9949baB22d13C347B40819b7A20C4C53a",
      "constructorArguments": "0000000000000000000000002f2afae1139ce54fefc03593fee8ab2adf4a85a7",
      "isProxy": false,
      "name": "ValidatorAnnounce"
    }
  ],
  "cyber": [
    {
      "address": "0x0761b0827849abbf7b0cC09CE14e1C93D87f5004",
      "constructorArguments": "",
      "isProxy": false,
      "name": "ProxyAdmin"
    },
    {
      "address": "0x4Ed7d626f1E96cD1C0401607Bf70D95243E3dEd1",
      "constructorArguments": "0000000000000000000000000000000000000000000000000000000000001d88",
      "isProxy": false,
      "name": "Mailbox"
    },
    {
      "address": "0x2f2aFaE1139Ce54feFC03593FeE8AB2aDF4a85A7",
      "constructorArguments": "0000000000000000000000004ed7d626f1e96cd1c0401607bf70d95243e3ded10000000000000000000000000761b0827849abbf7b0cc09ce14e1c93d87f500400000000000000000000000000000000000000000000000000000000000000600000000000000000000000000000000000000000000000000000000000000000",
      "expectedimplementation": "0x4Ed7d626f1E96cD1C0401607Bf70D95243E3dEd1",
      "isProxy": true,
      "name": "TransparentUpgradeableProxy"
    },
    {
      "address": "0xbB22547D1dc681fe925f568f637Ff67aC06c20fc",
      "constructorArguments": "000000000000000000000000a7eccdb9be08178f896c26b7bbd8c3d4e844d9ba",
      "isProxy": false,
      "name": "PausableIsm"
    },
    {
      "address": "0x089DdA086dCbfA0C2cCa69B45F2eB6DE7Fd71F38",
      "constructorArguments": "000000000000000000000000000000000000000000000000000000003b9aca000000000000000000000000000000000000000000000000000000000000000000000000000000000000000000a7eccdb9be08178f896c26b7bbd8c3d4e844d9ba000000000000000000000000a7eccdb9be08178f896c26b7bbd8c3d4e844d9ba",
      "isProxy": false,
      "name": "ProtocolFee"
    }
  ],
  "degenchain": [
    {
      "address": "0x0761b0827849abbf7b0cC09CE14e1C93D87f5004",
      "constructorArguments": "",
      "isProxy": false,
      "name": "ProxyAdmin"
    },
    {
      "address": "0x4Ed7d626f1E96cD1C0401607Bf70D95243E3dEd1",
      "constructorArguments": "0000000000000000000000000000000000000000000000000000000027bc86aa",
      "isProxy": false,
      "name": "Mailbox"
    },
    {
      "address": "0x2f2aFaE1139Ce54feFC03593FeE8AB2aDF4a85A7",
      "constructorArguments": "0000000000000000000000004ed7d626f1e96cd1c0401607bf70d95243e3ded10000000000000000000000000761b0827849abbf7b0cc09ce14e1c93d87f500400000000000000000000000000000000000000000000000000000000000000600000000000000000000000000000000000000000000000000000000000000000",
      "expectedimplementation": "0x4Ed7d626f1E96cD1C0401607Bf70D95243E3dEd1",
      "isProxy": true,
      "name": "TransparentUpgradeableProxy"
    },
    {
      "address": "0x5F954cA945671e48466680eA815727948Ca340ef",
      "constructorArguments": "0000000000000000000000002f2afae1139ce54fefc03593fee8ab2adf4a85a7",
      "isProxy": false,
      "name": "MerkleTreeHook"
    },
    {
      "address": "0xd21192429df453021e896f2897Dc8B1167DD61E5",
      "constructorArguments": "0000000000000000000000002f2afae1139ce54fefc03593fee8ab2adf4a85a7000000000000000000000000a7eccdb9be08178f896c26b7bbd8c3d4e844d9ba0000000000000000000000005f954ca945671e48466680ea815727948ca340ef",
      "isProxy": false,
      "name": "FallbackRoutingHook"
    },
    {
      "address": "0x61594D2cA900C44ab51d07776465397FefC643C6",
      "constructorArguments": "",
      "isProxy": false,
      "name": "PausableHook"
    },
    {
      "address": "0x7b2e996742fA42d223652A344252B725D1bC428C",
      "constructorArguments": "",
      "isProxy": false,
      "name": "StorageGasOracle"
    },
    {
      "address": "0xc401e251CCa7A364114504A994D6fC7cb1c243AB",
      "constructorArguments": "",
      "isProxy": false,
      "name": "InterchainGasPaymaster"
    },
    {
      "address": "0xA38D1D7F217A52A27b0e6BF50E0a9ddAD05798C0",
      "constructorArguments": "000000000000000000000000c401e251cca7a364114504a994d6fc7cb1c243ab0000000000000000000000000761b0827849abbf7b0cc09ce14e1c93d87f500400000000000000000000000000000000000000000000000000000000000000600000000000000000000000000000000000000000000000000000000000000044485cc955000000000000000000000000a7eccdb9be08178f896c26b7bbd8c3d4e844d9ba000000000000000000000000a7eccdb9be08178f896c26b7bbd8c3d4e844d9ba00000000000000000000000000000000000000000000000000000000",
      "expectedimplementation": "0xc401e251CCa7A364114504A994D6fC7cb1c243AB",
      "isProxy": true,
      "name": "TransparentUpgradeableProxy"
    },
    {
      "address": "0x4E55aDA3ef1942049EA43E904EB01F4A0a9c39bd",
      "constructorArguments": "000000000000000000000000000000000000000000000000000000003b9aca000000000000000000000000000000000000000000000000000000000000000000000000000000000000000000a7eccdb9be08178f896c26b7bbd8c3d4e844d9ba000000000000000000000000a7eccdb9be08178f896c26b7bbd8c3d4e844d9ba",
      "isProxy": false,
      "name": "ProtocolFee"
    },
    {
      "address": "0x92cdbF0Ccdf8E93467FA858fb986fa650A02f2A8",
      "constructorArguments": "000000000000000000000000a7eccdb9be08178f896c26b7bbd8c3d4e844d9ba",
      "isProxy": false,
      "name": "PausableIsm"
    },
    {
      "address": "0x089DdA086dCbfA0C2cCa69B45F2eB6DE7Fd71F38",
      "constructorArguments": "000000000000000000000000a7eccdb9be08178f896c26b7bbd8c3d4e844d9ba",
      "isProxy": false,
      "name": "PausableIsm"
    }
  ],
  "endurance": [
    {
      "address": "0x0761b0827849abbf7b0cC09CE14e1C93D87f5004",
      "constructorArguments": "",
      "isProxy": false,
      "name": "ProxyAdmin"
    },
    {
      "address": "0x4Ed7d626f1E96cD1C0401607Bf70D95243E3dEd1",
      "constructorArguments": "0000000000000000000000000000000000000000000000000000000000000288",
      "isProxy": false,
      "name": "Mailbox"
    },
    {
      "address": "0x2f2aFaE1139Ce54feFC03593FeE8AB2aDF4a85A7",
      "constructorArguments": "0000000000000000000000004ed7d626f1e96cd1c0401607bf70d95243e3ded10000000000000000000000000761b0827849abbf7b0cc09ce14e1c93d87f500400000000000000000000000000000000000000000000000000000000000000600000000000000000000000000000000000000000000000000000000000000000",
      "isProxy": true,
      "name": "TransparentUpgradeableProxy"
    },
    {
      "address": "0xC831271c1fB212012811a91Dd43e5926C1020563",
      "constructorArguments": "0000000000000000000000002f2afae1139ce54fefc03593fee8ab2adf4a85a7",
      "isProxy": false,
      "name": "MerkleTreeHook"
    },
    {
      "address": "0x473884010F0C1742DA8Ad01E7E295624B931076b",
      "constructorArguments": "0000000000000000000000002f2afae1139ce54fefc03593fee8ab2adf4a85a7000000000000000000000000a7eccdb9be08178f896c26b7bbd8c3d4e844d9ba000000000000000000000000c831271c1fb212012811a91dd43e5926c1020563",
      "isProxy": false,
      "name": "FallbackRoutingHook"
    },
    {
      "address": "0xaE7BCf37D4541d3CFc46c1459829c1246E11aE08",
      "constructorArguments": "",
      "isProxy": false,
      "name": "PausableHook"
    },
    {
      "address": "0xe243Fb51d91c5DE62afAbE44F7Ed2D4DC51668C6",
      "constructorArguments": "",
      "isProxy": false,
      "name": "StorageGasOracle"
    },
    {
      "address": "0x5366362c41e34869BDa231061603E4356D66079D",
      "constructorArguments": "",
      "isProxy": false,
      "name": "InterchainGasPaymaster"
    },
    {
      "address": "0xB30EAB08aa87138D57168D0e236850A530f49921",
      "constructorArguments": "0000000000000000000000005366362c41e34869bda231061603e4356d66079d0000000000000000000000000761b0827849abbf7b0cc09ce14e1c93d87f500400000000000000000000000000000000000000000000000000000000000000600000000000000000000000000000000000000000000000000000000000000044485cc955000000000000000000000000a7eccdb9be08178f896c26b7bbd8c3d4e844d9ba000000000000000000000000a7eccdb9be08178f896c26b7bbd8c3d4e844d9ba00000000000000000000000000000000000000000000000000000000",
      "isProxy": true,
      "name": "TransparentUpgradeableProxy"
    },
    {
      "address": "0xcf678903c003651DB0bb933820259A16ea9d95e4",
      "constructorArguments": "000000000000000000000000000000000000000000000000000000003b9aca000000000000000000000000000000000000000000000000000000000000000000000000000000000000000000a7eccdb9be08178f896c26b7bbd8c3d4e844d9ba000000000000000000000000a7eccdb9be08178f896c26b7bbd8c3d4e844d9ba",
      "isProxy": false,
      "name": "ProtocolFee"
    },
    {
      "address": "0x3c7653dD0Ec21A833f99293CDC17495CE249532c",
      "constructorArguments": "0000000000000000000000002f2afae1139ce54fefc03593fee8ab2adf4a85a7",
      "isProxy": false,
      "name": "ValidatorAnnounce"
    },
    {
      "address": "0x5Ed813B8b41f25c8002B01A72bbDBe6A0232Fe27",
      "constructorArguments": "000000000000000000000000a7eccdb9be08178f896c26b7bbd8c3d4e844d9ba",
      "isProxy": false,
      "name": "PausableIsm"
    }
  ],
  "ethereum": [
    {
      "address": "0x7b4D881c122a5e61adCFfb56A2e3CE9927D53455",
      "constructorArguments": "0000000000000000000000000000000000000000000000000000000000000001",
      "isProxy": false,
      "name": "Mailbox"
    },
    {
      "address": "0xc005dc82818d67AF737725bD4bf75435d065D239",
      "constructorArguments": "0000000000000000000000007b4d881c122a5e61adcffb56a2e3ce9927d5345500000000000000000000000075ee15ee1b4a75fa3e2fdf5df3253c25599cc65900000000000000000000000000000000000000000000000000000000000000600000000000000000000000000000000000000000000000000000000000000000",
      "isProxy": true,
      "name": "TransparentUpgradeableProxy"
    },
    {
      "address": "0x48e6c30B97748d1e2e03bf3e9FbE3890ca5f8CCA",
      "constructorArguments": "000000000000000000000000c005dc82818d67af737725bd4bf75435d065d239",
      "isProxy": false,
      "name": "MerkleTreeHook"
    },
    {
      "address": "0x1008FAbD07aBd93a7D9bB81803a89cC3a834E1A9",
      "constructorArguments": "",
      "isProxy": false,
      "name": "InterchainGasPaymaster"
    },
    {
      "address": "0x9e6B1022bE9BBF5aFd152483DAD9b88911bC8611",
      "constructorArguments": "0000000000000000000000001008fabd07abd93a7d9bb81803a89cc3a834e1a900000000000000000000000075ee15ee1b4a75fa3e2fdf5df3253c25599cc65900000000000000000000000000000000000000000000000000000000000000600000000000000000000000000000000000000000000000000000000000000044485cc955000000000000000000000000a7eccdb9be08178f896c26b7bbd8c3d4e844d9ba000000000000000000000000a7eccdb9be08178f896c26b7bbd8c3d4e844d9ba00000000000000000000000000000000000000000000000000000000",
      "isProxy": true,
      "name": "TransparentUpgradeableProxy"
    },
    {
      "address": "0x8B05BF30F6247a90006c5837eA63C7905D79e6d8",
      "constructorArguments": "000000000000000000000000000000000000000000000000000000003b9aca000000000000000000000000000000000000000000000000000000000000000000000000000000000000000000a7eccdb9be08178f896c26b7bbd8c3d4e844d9ba000000000000000000000000a7eccdb9be08178f896c26b7bbd8c3d4e844d9ba",
      "isProxy": false,
      "name": "ProtocolFee"
    },
    {
      "address": "0xCe74905e51497b4adD3639366708b821dcBcff96",
      "constructorArguments": "000000000000000000000000c005dc82818d67af737725bd4bf75435d065d239",
      "isProxy": false,
      "name": "ValidatorAnnounce"
    },
    {
      "address": "0x571f1435613381208477ac5d6974310d88AC7cB7",
      "constructorArguments": "000000000000000000000000c005dc82818d67af737725bd4bf75435d065d239000000000000000000000000a7eccdb9be08178f896c26b7bbd8c3d4e844d9ba00000000000000000000000048e6c30b97748d1e2e03bf3e9fbe3890ca5f8cca",
      "isProxy": false,
      "name": "FallbackRoutingHook"
    },
    {
      "address": "0x3A66Dc852e56d3748838b3C27CF381105b83705b",
      "constructorArguments": "",
      "isProxy": false,
      "name": "PausableHook"
    },
    {
      "address": "0x3320ED7956C2407D6345b278a47D5A61638eBf8A",
      "constructorArguments": "000000000000000000000000a7eccdb9be08178f896c26b7bbd8c3d4e844d9ba",
      "isProxy": false,
      "name": "PausableIsm"
    },
    {
      "address": "0x5C78772098e194734fE69171d80EdB3979dF77F8",
      "constructorArguments": "000000000000000000000000a7eccdb9be08178f896c26b7bbd8c3d4e844d9ba",
      "isProxy": false,
      "name": "PausableIsm"
    },
    {
      "address": "0xDC98a856fb9112894c2fE32267DA8bF35645FAF3",
      "constructorArguments": "000000000000000000000000a7eccdb9be08178f896c26b7bbd8c3d4e844d9ba",
      "isProxy": false,
      "name": "PausableIsm"
    }
  ],
  "fraxtal": [
    {
      "address": "0x3a867fCfFeC2B790970eeBDC9023E75B0a172aa7",
      "constructorArguments": "",
      "isProxy": false,
      "name": "ProxyAdmin"
    },
    {
      "address": "0x7f50C5776722630a0024fAE05fDe8b47571D7B39",
      "constructorArguments": "00000000000000000000000000000000000000000000000000000000000000fc",
      "isProxy": false,
      "name": "Mailbox"
    },
    {
      "address": "0x2f9DB5616fa3fAd1aB06cB2C906830BA63d135e3",
      "constructorArguments": "0000000000000000000000007f50c5776722630a0024fae05fde8b47571d7b390000000000000000000000003a867fcffec2b790970eebdc9023e75b0a172aa700000000000000000000000000000000000000000000000000000000000000600000000000000000000000000000000000000000000000000000000000000000",
      "isProxy": true,
      "name": "TransparentUpgradeableProxy"
    },
    {
      "address": "0x26f32245fCF5Ad53159E875d5Cae62aEcf19c2d4",
      "constructorArguments": "000000000000000000000000a7eccdb9be08178f896c26b7bbd8c3d4e844d9ba",
      "isProxy": false,
      "name": "PausableIsm"
    },
    {
      "address": "0x8358D8291e3bEDb04804975eEa0fe9fe0fAfB147",
      "constructorArguments": "0000000000000000000000002f9db5616fa3fad1ab06cb2c906830ba63d135e3",
      "isProxy": false,
      "name": "MerkleTreeHook"
    },
    {
      "address": "0xC077A0Cc408173349b1c9870C667B40FE3C01dd7",
      "constructorArguments": "0000000000000000000000002f9db5616fa3fad1ab06cb2c906830ba63d135e3000000000000000000000000a7eccdb9be08178f896c26b7bbd8c3d4e844d9ba0000000000000000000000008358d8291e3bedb04804975eea0fe9fe0fafb147",
      "isProxy": false,
      "name": "FallbackRoutingHook"
    },
    {
      "address": "0x4E1c88DD261BEe2941e6c1814597e30F53330428",
      "constructorArguments": "",
      "isProxy": false,
      "name": "PausableHook"
    },
    {
      "address": "0x5060eCD5dFAD300A90592C04e504600A7cdcF70b",
      "constructorArguments": "",
      "isProxy": false,
      "name": "StorageGasOracle"
    },
    {
      "address": "0xF5165f115ba4E1Adc09f0EB392232D65F219806a",
      "constructorArguments": "",
      "isProxy": false,
      "name": "InterchainGasPaymaster"
    },
    {
      "address": "0x2Fca7f6eC3d4A0408900f2BB30004d4616eE985E",
      "constructorArguments": "000000000000000000000000f5165f115ba4e1adc09f0eb392232d65f219806a0000000000000000000000003a867fcffec2b790970eebdc9023e75b0a172aa700000000000000000000000000000000000000000000000000000000000000600000000000000000000000000000000000000000000000000000000000000044485cc955000000000000000000000000a7eccdb9be08178f896c26b7bbd8c3d4e844d9ba000000000000000000000000a7eccdb9be08178f896c26b7bbd8c3d4e844d9ba00000000000000000000000000000000000000000000000000000000",
      "isProxy": true,
      "name": "TransparentUpgradeableProxy"
    },
    {
      "address": "0xD1E267d2d7876e97E217BfE61c34AB50FEF52807",
      "constructorArguments": "000000000000000000000000000000000000000000000000000000003b9aca000000000000000000000000000000000000000000000000000000000000000000000000000000000000000000a7eccdb9be08178f896c26b7bbd8c3d4e844d9ba000000000000000000000000a7eccdb9be08178f896c26b7bbd8c3d4e844d9ba",
      "isProxy": false,
      "name": "ProtocolFee"
    },
    {
      "address": "0x1956848601549de5aa0c887892061fA5aB4f6fC4",
      "constructorArguments": "0000000000000000000000002f9db5616fa3fad1ab06cb2c906830ba63d135e3",
      "isProxy": false,
      "name": "ValidatorAnnounce"
    }
  ],
  "fusemainnet": [
    {
      "address": "0x97423A68BAe94b5De52d767a17aBCc54c157c0E5",
      "constructorArguments": "000000000000000000000000a7eccdb9be08178f896c26b7bbd8c3d4e844d9ba",
      "isProxy": false,
      "name": "PausableIsm"
    },
    {
      "address": "0x95878Fd41bC26f7045C0b98e381c22f010745A75",
      "constructorArguments": "000000000000000000000000a0c9ba80fa88d48e484692475719a813f0037f30",
      "isProxy": false,
      "name": "MerkleTreeHook"
    },
    {
      "address": "0x086eF95a2F74582Ee30E7D698518a872fb18301f",
      "constructorArguments": "000000000000000000000000a0c9ba80fa88d48e484692475719a813f0037f30000000000000000000000000a7eccdb9be08178f896c26b7bbd8c3d4e844d9ba00000000000000000000000095878fd41bc26f7045c0b98e381c22f010745a75",
      "isProxy": false,
      "name": "FallbackRoutingHook"
    },
    {
      "address": "0x8358D8291e3bEDb04804975eEa0fe9fe0fAfB147",
      "constructorArguments": "",
      "isProxy": false,
      "name": "PausableHook"
    },
    {
      "address": "0xC077A0Cc408173349b1c9870C667B40FE3C01dd7",
      "constructorArguments": "",
      "isProxy": false,
      "name": "StorageGasOracle"
    },
    {
      "address": "0x5060eCD5dFAD300A90592C04e504600A7cdcF70b",
      "constructorArguments": "",
      "isProxy": false,
      "name": "InterchainGasPaymaster"
    },
    {
      "address": "0xF5165f115ba4E1Adc09f0EB392232D65F219806a",
      "constructorArguments": "0000000000000000000000005060ecd5dfad300a90592c04e504600a7cdcf70b0000000000000000000000002d21f1f9b523176c500f082c123afb0f5d2494fa00000000000000000000000000000000000000000000000000000000000000600000000000000000000000000000000000000000000000000000000000000044485cc955000000000000000000000000a7eccdb9be08178f896c26b7bbd8c3d4e844d9ba000000000000000000000000a7eccdb9be08178f896c26b7bbd8c3d4e844d9ba00000000000000000000000000000000000000000000000000000000",
      "isProxy": true,
      "name": "TransparentUpgradeableProxy"
    },
    {
      "address": "0x6A55822cf11f9fcBc4c75BC2638AfE8Eb942cAdd",
      "constructorArguments": "000000000000000000000000000000000000000000000000000000003b9aca000000000000000000000000000000000000000000000000000000000000000000000000000000000000000000a7eccdb9be08178f896c26b7bbd8c3d4e844d9ba000000000000000000000000a7eccdb9be08178f896c26b7bbd8c3d4e844d9ba",
      "isProxy": false,
      "name": "ProtocolFee"
    },
    {
      "address": "0x6A7398A6a0fB842725afa0A5F1641FC6C9FF89cf",
      "constructorArguments": "",
      "isProxy": false,
      "name": "ProxyAdmin"
    },
    {
      "address": "0x9844aFFaBE17c37F791ff99ABa58B0FbB75e22AF",
      "constructorArguments": "000000000000000000000000000000000000000000000000000000000000007a",
      "isProxy": false,
      "name": "Mailbox"
    },
    {
      "address": "0x3071D4DA6020C956Fe15Bfd0a9Ca8D4574f16696",
      "constructorArguments": "0000000000000000000000009844affabe17c37f791ff99aba58b0fbb75e22af0000000000000000000000006a7398a6a0fb842725afa0a5f1641fc6c9ff89cf00000000000000000000000000000000000000000000000000000000000000600000000000000000000000000000000000000000000000000000000000000000",
      "isProxy": true,
      "name": "TransparentUpgradeableProxy"
    },
    {
      "address": "0x145566181A18E23bB6a8A3eC6D87765542A7F754",
      "constructorArguments": "000000000000000000000000a7eccdb9be08178f896c26b7bbd8c3d4e844d9ba",
      "isProxy": false,
      "name": "PausableIsm"
    },
    {
      "address": "0x9eb56085DdbDA60aDf7d2B533AFeD90e38fC9666",
      "constructorArguments": "000000000000000000000000000000000000000000000000000000003b9aca000000000000000000000000000000000000000000000000000000000000000000000000000000000000000000a7eccdb9be08178f896c26b7bbd8c3d4e844d9ba000000000000000000000000a7eccdb9be08178f896c26b7bbd8c3d4e844d9ba",
      "isProxy": false,
      "name": "ProtocolFee"
    },
    {
      "address": "0x60bB6D060393D3C206719A7bD61844cC82891cfB",
      "constructorArguments": "0000000000000000000000003071d4da6020c956fe15bfd0a9ca8d4574f16696",
      "isProxy": false,
      "name": "ValidatorAnnounce"
    }
  ],
  "gnosis": [
    {
      "address": "0x53642476e24E28c3218E8Da44eDEBB4adB9DE13e",
      "constructorArguments": "0000000000000000000000000000000000000000000000000000000000000064",
      "isProxy": false,
      "name": "Mailbox"
    },
    {
      "address": "0xaD09d78f4c6b9dA2Ae82b1D34107802d380Bb74f",
      "constructorArguments": "00000000000000000000000053642476e24e28c3218e8da44edebb4adb9de13e00000000000000000000000081a92a1a272cb09d7b4970b07548463dc7ae0cb700000000000000000000000000000000000000000000000000000000000000600000000000000000000000000000000000000000000000000000000000000000",
      "isProxy": true,
      "name": "TransparentUpgradeableProxy"
    },
    {
      "address": "0x9c2214467Daf9e2e1F45b36d08ce0b9C65BFeA88",
      "constructorArguments": "000000000000000000000000000000000000000000000000000000003b9aca000000000000000000000000000000000000000000000000000000000000000000000000000000000000000000a7eccdb9be08178f896c26b7bbd8c3d4e844d9ba000000000000000000000000a7eccdb9be08178f896c26b7bbd8c3d4e844d9ba",
      "isProxy": false,
      "name": "ProtocolFee"
    },
    {
      "address": "0x87ED6926abc9E38b9C7C19f835B41943b622663c",
      "constructorArguments": "000000000000000000000000ad09d78f4c6b9da2ae82b1d34107802d380bb74f",
      "isProxy": false,
      "name": "ValidatorAnnounce"
    },
    {
      "address": "0x24f5E353dD03E103Ba2372F7D6FC0cf3A66f849c",
      "constructorArguments": "000000000000000000000000ad09d78f4c6b9da2ae82b1d34107802d380bb74f000000000000000000000000a7eccdb9be08178f896c26b7bbd8c3d4e844d9ba0000000000000000000000002684c6f89e901987e1fdb7649dc5be0c57c61645",
      "isProxy": false,
      "name": "FallbackRoutingHook"
    },
    {
      "address": "0xf728C884De5275a608dEC222dACd0f2BF2E23AB6",
      "constructorArguments": "",
      "isProxy": false,
      "name": "PausableHook"
    },
    {
      "address": "0x223F7D3f27E6272266AE4B5B91Fd5C7A2d798cD8",
      "constructorArguments": "000000000000000000000000a7eccdb9be08178f896c26b7bbd8c3d4e844d9ba",
      "isProxy": false,
      "name": "PausableIsm"
    }
  ],
  "inevm": [
    {
      "address": "0x0761b0827849abbf7b0cC09CE14e1C93D87f5004",
      "constructorArguments": "",
      "isProxy": false,
      "name": "ProxyAdmin"
    },
    {
      "address": "0x4Ed7d626f1E96cD1C0401607Bf70D95243E3dEd1",
      "constructorArguments": "00000000000000000000000000000000000000000000000000000000000009dd",
      "isProxy": false,
      "name": "Mailbox"
    },
    {
      "address": "0x2f2aFaE1139Ce54feFC03593FeE8AB2aDF4a85A7",
      "constructorArguments": "0000000000000000000000004ed7d626f1e96cd1c0401607bf70d95243e3ded10000000000000000000000000761b0827849abbf7b0cc09ce14e1c93d87f500400000000000000000000000000000000000000000000000000000000000000600000000000000000000000000000000000000000000000000000000000000000",
      "isProxy": true,
      "name": "TransparentUpgradeableProxy"
    },
    {
      "address": "0x0972954923a1e2b2aAb04Fa0c4a0797e5989Cd65",
      "constructorArguments": "0000000000000000000000002f2afae1139ce54fefc03593fee8ab2adf4a85a7",
      "isProxy": false,
      "name": "MerkleTreeHook"
    },
    {
      "address": "0x6119E37Bd66406A1Db74920aC79C15fB8411Ba76",
      "constructorArguments": "",
      "isProxy": false,
      "name": "StorageGasOracle"
    },
    {
      "address": "0x481171eb1aad17eDE6a56005B7F1aB00C581ef13",
      "constructorArguments": "",
      "isProxy": false,
      "name": "InterchainGasPaymaster"
    },
    {
      "address": "0x19dc38aeae620380430C200a6E990D5Af5480117",
      "constructorArguments": "000000000000000000000000481171eb1aad17ede6a56005b7f1ab00c581ef130000000000000000000000000761b0827849abbf7b0cc09ce14e1c93d87f500400000000000000000000000000000000000000000000000000000000000000600000000000000000000000000000000000000000000000000000000000000044485cc955000000000000000000000000a7eccdb9be08178f896c26b7bbd8c3d4e844d9ba000000000000000000000000a7eccdb9be08178f896c26b7bbd8c3d4e844d9ba00000000000000000000000000000000000000000000000000000000",
      "isProxy": true,
      "name": "TransparentUpgradeableProxy"
    },
    {
      "address": "0x0D63128D887159d63De29497dfa45AFc7C699AE4",
      "constructorArguments": "000000000000000000000000000000000000000000000000000000003b9aca000000000000000000000000000000000000000000000000000000000000000000000000000000000000000000a7eccdb9be08178f896c26b7bbd8c3d4e844d9ba000000000000000000000000a7eccdb9be08178f896c26b7bbd8c3d4e844d9ba",
      "isProxy": false,
      "name": "ProtocolFee"
    },
    {
      "address": "0x15ab173bDB6832f9b64276bA128659b0eD77730B",
      "constructorArguments": "0000000000000000000000002f2afae1139ce54fefc03593fee8ab2adf4a85a7",
      "isProxy": false,
      "name": "ValidatorAnnounce"
    },
    {
      "address": "0xBDa330Ea8F3005C421C8088e638fBB64fA71b9e0",
      "constructorArguments": "",
      "isProxy": false,
      "name": "PausableHook"
    },
    {
      "address": "0xA376b27212D608324808923Add679A2c9FAFe9Da",
      "constructorArguments": "0000000000000000000000002f2afae1139ce54fefc03593fee8ab2adf4a85a7000000000000000000000000a7eccdb9be08178f896c26b7bbd8c3d4e844d9ba0000000000000000000000000972954923a1e2b2aab04fa0c4a0797e5989cd65",
      "isProxy": false,
      "name": "FallbackRoutingHook"
    }
  ],
  "kroma": [
    {
      "address": "0x0761b0827849abbf7b0cC09CE14e1C93D87f5004",
      "constructorArguments": "",
      "isProxy": false,
      "name": "ProxyAdmin"
    },
    {
      "address": "0x4Ed7d626f1E96cD1C0401607Bf70D95243E3dEd1",
      "constructorArguments": "00000000000000000000000000000000000000000000000000000000000000ff",
      "isProxy": false,
      "name": "Mailbox"
    },
    {
      "address": "0x2f2aFaE1139Ce54feFC03593FeE8AB2aDF4a85A7",
      "constructorArguments": "0000000000000000000000004ed7d626f1e96cd1c0401607bf70d95243e3ded10000000000000000000000000761b0827849abbf7b0cc09ce14e1c93d87f500400000000000000000000000000000000000000000000000000000000000000600000000000000000000000000000000000000000000000000000000000000000",
      "expectedimplementation": "0x4Ed7d626f1E96cD1C0401607Bf70D95243E3dEd1",
      "isProxy": true,
      "name": "TransparentUpgradeableProxy"
    },
    {
      "address": "0xF15D70941dE2Bf95A23d6488eBCbedE0a444137f",
      "constructorArguments": "000000000000000000000000a7eccdb9be08178f896c26b7bbd8c3d4e844d9ba",
      "isProxy": false,
      "name": "PausableIsm"
    },
    {
      "address": "0x662771d29DFf0d7C36bB9BB6d4241a02e77585d9",
      "constructorArguments": "000000000000000000000000a7eccdb9be08178f896c26b7bbd8c3d4e844d9ba",
      "isProxy": false,
      "name": "PausableIsm"
    },
    {
      "address": "0x9c44E6b8F0dB517C2c3a0478caaC5349b614F912",
      "constructorArguments": "000000000000000000000000000000000000000000000000000000003b9aca000000000000000000000000000000000000000000000000000000000000000000000000000000000000000000a7eccdb9be08178f896c26b7bbd8c3d4e844d9ba000000000000000000000000a7eccdb9be08178f896c26b7bbd8c3d4e844d9ba",
      "isProxy": false,
      "name": "ProtocolFee"
    }
  ],
  "linea": [
    {
      "address": "0x3a867fCfFeC2B790970eeBDC9023E75B0a172aa7",
      "constructorArguments": "",
      "isProxy": false,
      "name": "ProxyAdmin"
    },
    {
      "address": "0x7f50C5776722630a0024fAE05fDe8b47571D7B39",
      "constructorArguments": "",
      "isProxy": false,
      "name": "ProxyAdmin"
    },
    {
      "address": "0x2f9DB5616fa3fAd1aB06cB2C906830BA63d135e3",
      "constructorArguments": "000000000000000000000000000000000000000000000000000000000000e708",
      "isProxy": false,
      "name": "Mailbox"
    },
    {
      "address": "0x02d16BC51af6BfD153d67CA61754cF912E82C4d9",
      "constructorArguments": "0000000000000000000000002f9db5616fa3fad1ab06cb2c906830ba63d135e30000000000000000000000007f50c5776722630a0024fae05fde8b47571d7b3900000000000000000000000000000000000000000000000000000000000000600000000000000000000000000000000000000000000000000000000000000000",
      "isProxy": true,
      "name": "TransparentUpgradeableProxy"
    },
    {
      "address": "0x48083C69f5a42c6B69ABbAd48AE195BD36770ee2",
      "constructorArguments": "000000000000000000000000a7eccdb9be08178f896c26b7bbd8c3d4e844d9ba",
      "isProxy": false,
      "name": "PausableIsm"
    },
    {
      "address": "0xC077A0Cc408173349b1c9870C667B40FE3C01dd7",
      "constructorArguments": "00000000000000000000000002d16bc51af6bfd153d67ca61754cf912e82c4d9",
      "isProxy": false,
      "name": "MerkleTreeHook"
    },
    {
      "address": "0x4E1c88DD261BEe2941e6c1814597e30F53330428",
      "constructorArguments": "00000000000000000000000002d16bc51af6bfd153d67ca61754cf912e82c4d9000000000000000000000000a7eccdb9be08178f896c26b7bbd8c3d4e844d9ba000000000000000000000000c077a0cc408173349b1c9870c667b40fe3c01dd7",
      "isProxy": false,
      "name": "FallbackRoutingHook"
    },
    {
      "address": "0x5060eCD5dFAD300A90592C04e504600A7cdcF70b",
      "constructorArguments": "",
      "isProxy": false,
      "name": "PausableHook"
    },
    {
      "address": "0x781bE492F1232E66990d83a9D3AC3Ec26f56DAfB",
      "constructorArguments": "",
      "isProxy": false,
      "name": "StorageGasOracle"
    },
    {
      "address": "0xc22B646edf6c9A43d83fDBc8D5E1B3c6DAfACb83",
      "constructorArguments": "",
      "isProxy": false,
      "name": "InterchainGasPaymaster"
    },
    {
      "address": "0x8105a095368f1a184CceA86cCe21318B5Ee5BE28",
      "constructorArguments": "000000000000000000000000c22b646edf6c9a43d83fdbc8d5e1b3c6dafacb830000000000000000000000007f50c5776722630a0024fae05fde8b47571d7b3900000000000000000000000000000000000000000000000000000000000000600000000000000000000000000000000000000000000000000000000000000044485cc955000000000000000000000000a7eccdb9be08178f896c26b7bbd8c3d4e844d9ba000000000000000000000000a7eccdb9be08178f896c26b7bbd8c3d4e844d9ba00000000000000000000000000000000000000000000000000000000",
      "isProxy": true,
      "name": "TransparentUpgradeableProxy"
    },
    {
      "address": "0x7556a0E61d577D921Cba8Fca0d7D6299d36E607E",
      "constructorArguments": "000000000000000000000000000000000000000000000000000000003b9aca000000000000000000000000000000000000000000000000000000000000000000000000000000000000000000a7eccdb9be08178f896c26b7bbd8c3d4e844d9ba000000000000000000000000a7eccdb9be08178f896c26b7bbd8c3d4e844d9ba",
      "isProxy": false,
      "name": "ProtocolFee"
    },
    {
      "address": "0x62B7592C1B6D1E43f4630B8e37f4377097840C05",
      "constructorArguments": "00000000000000000000000002d16bc51af6bfd153d67ca61754cf912e82c4d9",
      "isProxy": false,
      "name": "ValidatorAnnounce"
    },
    {
      "address": "0x01aA8200936B475762Ee28D38B43a6cFe9076E52",
      "constructorArguments": "000000000000000000000000a7eccdb9be08178f896c26b7bbd8c3d4e844d9ba",
      "isProxy": false,
      "name": "PausableIsm"
    }
  ],
  "lisk": [
    {
      "address": "0x0761b0827849abbf7b0cC09CE14e1C93D87f5004",
      "constructorArguments": "",
      "isProxy": false,
      "name": "ProxyAdmin"
    },
    {
      "address": "0x4Ed7d626f1E96cD1C0401607Bf70D95243E3dEd1",
      "constructorArguments": "000000000000000000000000000000000000000000000000000000000000046f",
      "isProxy": false,
      "name": "Mailbox"
    },
    {
      "address": "0x2f2aFaE1139Ce54feFC03593FeE8AB2aDF4a85A7",
      "constructorArguments": "0000000000000000000000004ed7d626f1e96cd1c0401607bf70d95243e3ded10000000000000000000000000761b0827849abbf7b0cc09ce14e1c93d87f500400000000000000000000000000000000000000000000000000000000000000600000000000000000000000000000000000000000000000000000000000000000",
      "expectedimplementation": "0x4Ed7d626f1E96cD1C0401607Bf70D95243E3dEd1",
      "isProxy": true,
      "name": "TransparentUpgradeableProxy"
    },
    {
      "address": "0x5F954cA945671e48466680eA815727948Ca340ef",
      "constructorArguments": "0000000000000000000000002f2afae1139ce54fefc03593fee8ab2adf4a85a7",
      "isProxy": false,
      "name": "MerkleTreeHook"
    },
    {
      "address": "0xd21192429df453021e896f2897Dc8B1167DD61E5",
      "constructorArguments": "0000000000000000000000002f2afae1139ce54fefc03593fee8ab2adf4a85a7000000000000000000000000a7eccdb9be08178f896c26b7bbd8c3d4e844d9ba0000000000000000000000005f954ca945671e48466680ea815727948ca340ef",
      "isProxy": false,
      "name": "FallbackRoutingHook"
    },
    {
      "address": "0x61594D2cA900C44ab51d07776465397FefC643C6",
      "constructorArguments": "",
      "isProxy": false,
      "name": "PausableHook"
    },
    {
      "address": "0x7b2e996742fA42d223652A344252B725D1bC428C",
      "constructorArguments": "",
      "isProxy": false,
      "name": "StorageGasOracle"
    },
    {
      "address": "0xc401e251CCa7A364114504A994D6fC7cb1c243AB",
      "constructorArguments": "",
      "isProxy": false,
      "name": "InterchainGasPaymaster"
    },
    {
      "address": "0xA38D1D7F217A52A27b0e6BF50E0a9ddAD05798C0",
      "constructorArguments": "000000000000000000000000c401e251cca7a364114504a994d6fc7cb1c243ab0000000000000000000000000761b0827849abbf7b0cc09ce14e1c93d87f500400000000000000000000000000000000000000000000000000000000000000600000000000000000000000000000000000000000000000000000000000000044485cc955000000000000000000000000a7eccdb9be08178f896c26b7bbd8c3d4e844d9ba000000000000000000000000a7eccdb9be08178f896c26b7bbd8c3d4e844d9ba00000000000000000000000000000000000000000000000000000000",
      "expectedimplementation": "0xc401e251CCa7A364114504A994D6fC7cb1c243AB",
      "isProxy": true,
      "name": "TransparentUpgradeableProxy"
    },
    {
      "address": "0x4E55aDA3ef1942049EA43E904EB01F4A0a9c39bd",
      "constructorArguments": "000000000000000000000000000000000000000000000000000000003b9aca000000000000000000000000000000000000000000000000000000000000000000000000000000000000000000a7eccdb9be08178f896c26b7bbd8c3d4e844d9ba000000000000000000000000a7eccdb9be08178f896c26b7bbd8c3d4e844d9ba",
      "isProxy": false,
      "name": "ProtocolFee"
    },
    {
      "address": "0x92cdbF0Ccdf8E93467FA858fb986fa650A02f2A8",
      "constructorArguments": "000000000000000000000000a7eccdb9be08178f896c26b7bbd8c3d4e844d9ba",
      "isProxy": false,
      "name": "PausableIsm"
    },
    {
      "address": "0x53e912b41125d6094590a7DBEf1360d3d56EEa19",
      "constructorArguments": "000000000000000000000000a7eccdb9be08178f896c26b7bbd8c3d4e844d9ba",
      "isProxy": false,
      "name": "PausableIsm"
    }
  ],
  "lukso": [
    {
      "address": "0x0761b0827849abbf7b0cC09CE14e1C93D87f5004",
      "constructorArguments": "",
      "isProxy": false,
      "name": "ProxyAdmin"
    },
    {
      "address": "0x4Ed7d626f1E96cD1C0401607Bf70D95243E3dEd1",
      "constructorArguments": "000000000000000000000000000000000000000000000000000000000000002a",
      "isProxy": false,
      "name": "Mailbox"
    },
    {
      "address": "0x2f2aFaE1139Ce54feFC03593FeE8AB2aDF4a85A7",
      "constructorArguments": "0000000000000000000000004ed7d626f1e96cd1c0401607bf70d95243e3ded10000000000000000000000000761b0827849abbf7b0cc09ce14e1c93d87f500400000000000000000000000000000000000000000000000000000000000000600000000000000000000000000000000000000000000000000000000000000000",
      "expectedimplementation": "0x4Ed7d626f1E96cD1C0401607Bf70D95243E3dEd1",
      "isProxy": true,
      "name": "TransparentUpgradeableProxy"
    },
    {
      "address": "0xF8DbA46fF9D8ef650052c89CA2Df793FaBc375F9",
      "constructorArguments": "000000000000000000000000a7eccdb9be08178f896c26b7bbd8c3d4e844d9ba",
      "isProxy": false,
      "name": "PausableIsm"
    },
    {
      "address": "0x062200d92dF6bB7bA89Ce4D6800110450f94784e",
      "constructorArguments": "0000000000000000000000002f2afae1139ce54fefc03593fee8ab2adf4a85a7",
      "isProxy": false,
      "name": "MerkleTreeHook"
    },
    {
      "address": "0xeed3478B08d5618ad15fE494093A011832b995be",
      "constructorArguments": "0000000000000000000000002f2afae1139ce54fefc03593fee8ab2adf4a85a7000000000000000000000000a7eccdb9be08178f896c26b7bbd8c3d4e844d9ba000000000000000000000000062200d92df6bb7ba89ce4d6800110450f94784e",
      "isProxy": false,
      "name": "FallbackRoutingHook"
    },
    {
      "address": "0x232471495586baF1aCc4FD930B18302AEa3B1b35",
      "constructorArguments": "",
      "isProxy": false,
      "name": "PausableHook"
    },
    {
      "address": "0x5F954cA945671e48466680eA815727948Ca340ef",
      "constructorArguments": "",
      "isProxy": false,
      "name": "StorageGasOracle"
    },
    {
      "address": "0x61594D2cA900C44ab51d07776465397FefC643C6",
      "constructorArguments": "",
      "isProxy": false,
      "name": "InterchainGasPaymaster"
    },
    {
      "address": "0x441a01Fca2eD731C0Fc4633998332f9FEDB17575",
      "constructorArguments": "00000000000000000000000061594d2ca900c44ab51d07776465397fefc643c60000000000000000000000000761b0827849abbf7b0cc09ce14e1c93d87f500400000000000000000000000000000000000000000000000000000000000000600000000000000000000000000000000000000000000000000000000000000044485cc955000000000000000000000000a7eccdb9be08178f896c26b7bbd8c3d4e844d9ba000000000000000000000000a7eccdb9be08178f896c26b7bbd8c3d4e844d9ba00000000000000000000000000000000000000000000000000000000",
      "expectedimplementation": "0x61594D2cA900C44ab51d07776465397FefC643C6",
      "isProxy": true,
      "name": "TransparentUpgradeableProxy"
    },
    {
      "address": "0x31894E7a734540B343d67E491148EB4FC9f7A45B",
      "constructorArguments": "000000000000000000000000000000000000000000000000000000003b9aca000000000000000000000000000000000000000000000000000000000000000000000000000000000000000000a7eccdb9be08178f896c26b7bbd8c3d4e844d9ba000000000000000000000000a7eccdb9be08178f896c26b7bbd8c3d4e844d9ba",
      "isProxy": false,
      "name": "ProtocolFee"
    },
    {
      "address": "0x3C2b535a49c6827DF0b8e94467e6922c99E3c092",
      "constructorArguments": "0000000000000000000000002f2afae1139ce54fefc03593fee8ab2adf4a85a7",
      "isProxy": false,
      "name": "ValidatorAnnounce"
    }
  ],
  "mantapacific": [
    {
      "address": "0x2f2aFaE1139Ce54feFC03593FeE8AB2aDF4a85A7",
      "constructorArguments": "",
      "isProxy": false,
      "name": "ProxyAdmin"
    },
    {
      "address": "0xeA87ae93Fa0019a82A727bfd3eBd1cFCa8f64f1D",
      "constructorArguments": "00000000000000000000000000000000000000000000000000000000000000a9",
      "isProxy": false,
      "name": "Mailbox"
    },
    {
      "address": "0x3a464f746D23Ab22155710f44dB16dcA53e0775E",
      "constructorArguments": "000000000000000000000000ea87ae93fa0019a82a727bfd3ebd1cfca8f64f1d0000000000000000000000002f2afae1139ce54fefc03593fee8ab2adf4a85a700000000000000000000000000000000000000000000000000000000000000600000000000000000000000000000000000000000000000000000000000000000",
      "isProxy": true,
      "name": "TransparentUpgradeableProxy"
    },
    {
      "address": "0x149db7afD694722747035d5AEC7007ccb6F8f112",
      "constructorArguments": "0000000000000000000000003a464f746d23ab22155710f44db16dca53e0775e",
      "isProxy": false,
      "name": "MerkleTreeHook"
    },
    {
      "address": "0x19dc38aeae620380430C200a6E990D5Af5480117",
      "constructorArguments": "",
      "isProxy": false,
      "name": "StorageGasOracle"
    },
    {
      "address": "0xBF12ef4B9f307463D3FB59c3604F294dDCe287E2",
      "constructorArguments": "",
      "isProxy": false,
      "name": "InterchainGasPaymaster"
    },
    {
      "address": "0x0D63128D887159d63De29497dfa45AFc7C699AE4",
      "constructorArguments": "000000000000000000000000bf12ef4b9f307463d3fb59c3604f294ddce287e20000000000000000000000002f2afae1139ce54fefc03593fee8ab2adf4a85a700000000000000000000000000000000000000000000000000000000000000600000000000000000000000000000000000000000000000000000000000000044485cc955000000000000000000000000a7eccdb9be08178f896c26b7bbd8c3d4e844d9ba000000000000000000000000a7eccdb9be08178f896c26b7bbd8c3d4e844d9ba00000000000000000000000000000000000000000000000000000000",
      "isProxy": true,
      "name": "TransparentUpgradeableProxy"
    },
    {
      "address": "0xd83A4F747fE80Ed98839e05079B1B7Fe037b1638",
      "constructorArguments": "000000000000000000000000000000000000000000000000000000003b9aca000000000000000000000000000000000000000000000000000000000000000000000000000000000000000000a7eccdb9be08178f896c26b7bbd8c3d4e844d9ba000000000000000000000000a7eccdb9be08178f896c26b7bbd8c3d4e844d9ba",
      "isProxy": false,
      "name": "ProtocolFee"
    },
    {
      "address": "0x2fa5F5C96419C222cDbCeC797D696e6cE428A7A9",
      "constructorArguments": "0000000000000000000000003a464f746d23ab22155710f44db16dca53e0775e",
      "isProxy": false,
      "name": "ValidatorAnnounce"
    },
    {
      "address": "0xD1E267d2d7876e97E217BfE61c34AB50FEF52807",
      "constructorArguments": "0000000000000000000000003a464f746d23ab22155710f44db16dca53e0775e000000000000000000000000a7eccdb9be08178f896c26b7bbd8c3d4e844d9ba000000000000000000000000149db7afd694722747035d5aec7007ccb6f8f112",
      "isProxy": false,
      "name": "FallbackRoutingHook"
    },
    {
      "address": "0x7556a0E61d577D921Cba8Fca0d7D6299d36E607E",
      "constructorArguments": "",
      "isProxy": false,
      "name": "PausableHook"
    },
    {
      "address": "0x2d5918c3602F17937Ff982F7Bb7110774D3A24AD",
      "constructorArguments": "000000000000000000000000a7eccdb9be08178f896c26b7bbd8c3d4e844d9ba",
      "isProxy": false,
      "name": "PausableIsm"
    },
    {
      "address": "0x6Fb36672365C7c797028C400A61c58c0ECc53cD2",
      "constructorArguments": "000000000000000000000000a7eccdb9be08178f896c26b7bbd8c3d4e844d9ba",
      "isProxy": false,
      "name": "PausableIsm"
    },
    {
      "address": "0x6119B76720CcfeB3D256EC1b91218EEfFD6756E1",
      "constructorArguments": "000000000000000000000000a7eccdb9be08178f896c26b7bbd8c3d4e844d9ba",
      "isProxy": false,
      "name": "PausableIsm"
    }
  ],
  "mantle": [
    {
      "address": "0x83c2DB237e93Ce52565AB110124f78fdf159E3f4",
      "constructorArguments": "000000000000000000000000a7eccdb9be08178f896c26b7bbd8c3d4e844d9ba",
      "isProxy": false,
      "name": "PausableIsm"
    },
    {
      "address": "0x8105a095368f1a184CceA86cCe21318B5Ee5BE28",
      "constructorArguments": "000000000000000000000000a805695c20ed9f4ce9905cd1afae7877a81ec0d700000000000000000000000014c3ceee8f431ae947364f43429a98ea8980023800000000000000000000000000000000000000000000000000000000000000600000000000000000000000000000000000000000000000000000000000000044485cc955000000000000000000000000a7eccdb9be08178f896c26b7bbd8c3d4e844d9ba000000000000000000000000a7eccdb9be08178f896c26b7bbd8c3d4e844d9ba00000000000000000000000000000000000000000000000000000000",
      "isProxy": true,
      "name": "TransparentUpgradeableProxy"
    },
    {
      "address": "0x7556a0E61d577D921Cba8Fca0d7D6299d36E607E",
      "constructorArguments": "000000000000000000000000000000000000000000000000000000003b9aca000000000000000000000000000000000000000000000000000000000000000000000000000000000000000000a7eccdb9be08178f896c26b7bbd8c3d4e844d9ba000000000000000000000000a7eccdb9be08178f896c26b7bbd8c3d4e844d9ba",
      "isProxy": false,
      "name": "ProtocolFee"
    },
    {
      "address": "0x1956848601549de5aa0c887892061fA5aB4f6fC4",
      "constructorArguments": "000000000000000000000000398633d19f4371e1db5a8efe90468eb70b1176aa",
      "isProxy": false,
      "name": "ValidatorAnnounce"
    }
  ],
  "merlin": [
    {
      "address": "0x0761b0827849abbf7b0cC09CE14e1C93D87f5004",
      "constructorArguments": "",
      "isProxy": false,
      "name": "ProxyAdmin"
    },
    {
      "address": "0x4Ed7d626f1E96cD1C0401607Bf70D95243E3dEd1",
      "constructorArguments": "0000000000000000000000000000000000000000000000000000000000001068",
      "isProxy": false,
      "name": "Mailbox"
    },
    {
      "address": "0x2f2aFaE1139Ce54feFC03593FeE8AB2aDF4a85A7",
      "constructorArguments": "0000000000000000000000004ed7d626f1e96cd1c0401607bf70d95243e3ded10000000000000000000000000761b0827849abbf7b0cc09ce14e1c93d87f500400000000000000000000000000000000000000000000000000000000000000600000000000000000000000000000000000000000000000000000000000000000",
      "expectedimplementation": "0x4Ed7d626f1E96cD1C0401607Bf70D95243E3dEd1",
      "isProxy": true,
      "name": "TransparentUpgradeableProxy"
    },
    {
      "address": "0x632b4F32d65F7b25B37a27C57dD510f8e4a58Bf9",
      "constructorArguments": "000000000000000000000000a7eccdb9be08178f896c26b7bbd8c3d4e844d9ba",
      "isProxy": false,
      "name": "PausableIsm"
    },
    {
      "address": "0xb4fc9B5fD57499Ef6FfF3995728a55F7A618ef86",
      "constructorArguments": "000000000000000000000000000000000000000000000000000000003b9aca000000000000000000000000000000000000000000000000000000000000000000000000000000000000000000a7eccdb9be08178f896c26b7bbd8c3d4e844d9ba000000000000000000000000a7eccdb9be08178f896c26b7bbd8c3d4e844d9ba",
      "isProxy": false,
      "name": "ProtocolFee"
    }
  ],
  "metis": [
    {
      "address": "0x0761b0827849abbf7b0cC09CE14e1C93D87f5004",
      "constructorArguments": "",
      "isProxy": false,
      "name": "ProxyAdmin"
    },
    {
      "address": "0x4Ed7d626f1E96cD1C0401607Bf70D95243E3dEd1",
      "constructorArguments": "0000000000000000000000000000000000000000000000000000000000000440",
      "isProxy": false,
      "name": "Mailbox"
    },
    {
      "address": "0x2f2aFaE1139Ce54feFC03593FeE8AB2aDF4a85A7",
      "constructorArguments": "0000000000000000000000004ed7d626f1e96cd1c0401607bf70d95243e3ded10000000000000000000000000761b0827849abbf7b0cc09ce14e1c93d87f500400000000000000000000000000000000000000000000000000000000000000600000000000000000000000000000000000000000000000000000000000000000",
      "expectedimplementation": "0x4Ed7d626f1E96cD1C0401607Bf70D95243E3dEd1",
      "isProxy": true,
      "name": "TransparentUpgradeableProxy"
    },
    {
      "address": "0x5F954cA945671e48466680eA815727948Ca340ef",
      "constructorArguments": "0000000000000000000000002f2afae1139ce54fefc03593fee8ab2adf4a85a7",
      "isProxy": false,
      "name": "MerkleTreeHook"
    },
    {
      "address": "0xd21192429df453021e896f2897Dc8B1167DD61E5",
      "constructorArguments": "0000000000000000000000002f2afae1139ce54fefc03593fee8ab2adf4a85a7000000000000000000000000a7eccdb9be08178f896c26b7bbd8c3d4e844d9ba0000000000000000000000005f954ca945671e48466680ea815727948ca340ef",
      "isProxy": false,
      "name": "FallbackRoutingHook"
    },
    {
      "address": "0x61594D2cA900C44ab51d07776465397FefC643C6",
      "constructorArguments": "",
      "isProxy": false,
      "name": "PausableHook"
    },
    {
      "address": "0x7b2e996742fA42d223652A344252B725D1bC428C",
      "constructorArguments": "",
      "isProxy": false,
      "name": "StorageGasOracle"
    },
    {
      "address": "0xc401e251CCa7A364114504A994D6fC7cb1c243AB",
      "constructorArguments": "",
      "isProxy": false,
      "name": "InterchainGasPaymaster"
    },
    {
      "address": "0xA38D1D7F217A52A27b0e6BF50E0a9ddAD05798C0",
      "constructorArguments": "000000000000000000000000c401e251cca7a364114504a994d6fc7cb1c243ab0000000000000000000000000761b0827849abbf7b0cc09ce14e1c93d87f500400000000000000000000000000000000000000000000000000000000000000600000000000000000000000000000000000000000000000000000000000000044485cc955000000000000000000000000a7eccdb9be08178f896c26b7bbd8c3d4e844d9ba000000000000000000000000a7eccdb9be08178f896c26b7bbd8c3d4e844d9ba00000000000000000000000000000000000000000000000000000000",
      "expectedimplementation": "0xc401e251CCa7A364114504A994D6fC7cb1c243AB",
      "isProxy": true,
      "name": "TransparentUpgradeableProxy"
    },
    {
      "address": "0x4E55aDA3ef1942049EA43E904EB01F4A0a9c39bd",
      "constructorArguments": "000000000000000000000000000000000000000000000000000000003b9aca000000000000000000000000000000000000000000000000000000000000000000000000000000000000000000a7eccdb9be08178f896c26b7bbd8c3d4e844d9ba000000000000000000000000a7eccdb9be08178f896c26b7bbd8c3d4e844d9ba",
      "isProxy": false,
      "name": "ProtocolFee"
    },
    {
      "address": "0xD7EcB0396406682a27E87F7946c25Ac531140959",
      "constructorArguments": "000000000000000000000000a7eccdb9be08178f896c26b7bbd8c3d4e844d9ba",
      "isProxy": false,
      "name": "PausableIsm"
    },
    {
      "address": "0xDab56C5A1EffFdd23f6BD1243E457B1575984Bc6",
      "constructorArguments": "000000000000000000000000a7eccdb9be08178f896c26b7bbd8c3d4e844d9ba",
      "isProxy": false,
      "name": "PausableIsm"
    }
  ],
  "mint": [
    {
      "address": "0x0761b0827849abbf7b0cC09CE14e1C93D87f5004",
      "constructorArguments": "",
      "isProxy": false,
      "name": "ProxyAdmin"
    },
    {
      "address": "0x4Ed7d626f1E96cD1C0401607Bf70D95243E3dEd1",
      "constructorArguments": "00000000000000000000000000000000000000000000000000000000000000b9",
      "isProxy": false,
      "name": "Mailbox"
    },
    {
      "address": "0x2f2aFaE1139Ce54feFC03593FeE8AB2aDF4a85A7",
      "constructorArguments": "0000000000000000000000004ed7d626f1e96cd1c0401607bf70d95243e3ded10000000000000000000000000761b0827849abbf7b0cc09ce14e1c93d87f500400000000000000000000000000000000000000000000000000000000000000600000000000000000000000000000000000000000000000000000000000000000",
      "expectedimplementation": "0x4Ed7d626f1E96cD1C0401607Bf70D95243E3dEd1",
      "isProxy": true,
      "name": "TransparentUpgradeableProxy"
    },
    {
      "address": "0xcd9D3744512F07AE844c40E27912092d7c503565",
      "constructorArguments": "000000000000000000000000a7eccdb9be08178f896c26b7bbd8c3d4e844d9ba",
      "isProxy": false,
      "name": "PausableIsm"
    },
    {
      "address": "0xDab56C5A1EffFdd23f6BD1243E457B1575984Bc6",
      "constructorArguments": "000000000000000000000000a7eccdb9be08178f896c26b7bbd8c3d4e844d9ba",
      "isProxy": false,
      "name": "PausableIsm"
    },
    {
      "address": "0x53e912b41125d6094590a7DBEf1360d3d56EEa19",
      "constructorArguments": "000000000000000000000000000000000000000000000000000000003b9aca000000000000000000000000000000000000000000000000000000000000000000000000000000000000000000a7eccdb9be08178f896c26b7bbd8c3d4e844d9ba000000000000000000000000a7eccdb9be08178f896c26b7bbd8c3d4e844d9ba",
      "isProxy": false,
      "name": "ProtocolFee"
    }
  ],
  "mode": [
    {
      "address": "0x0761b0827849abbf7b0cC09CE14e1C93D87f5004",
      "constructorArguments": "",
      "isProxy": false,
      "name": "ProxyAdmin"
    },
    {
      "address": "0x4Ed7d626f1E96cD1C0401607Bf70D95243E3dEd1",
      "constructorArguments": "000000000000000000000000000000000000000000000000000000000000868b",
      "isProxy": false,
      "name": "Mailbox"
    },
    {
      "address": "0x2f2aFaE1139Ce54feFC03593FeE8AB2aDF4a85A7",
      "constructorArguments": "0000000000000000000000004ed7d626f1e96cd1c0401607bf70d95243e3ded10000000000000000000000000761b0827849abbf7b0cc09ce14e1c93d87f500400000000000000000000000000000000000000000000000000000000000000600000000000000000000000000000000000000000000000000000000000000000",
      "isProxy": true,
      "name": "TransparentUpgradeableProxy"
    },
    {
      "address": "0x61DDB465eEA5bc3708Cf8B53156aC91a77A2f029",
      "constructorArguments": "000000000000000000000000a7eccdb9be08178f896c26b7bbd8c3d4e844d9ba",
      "isProxy": false,
      "name": "PausableIsm"
    },
    {
      "address": "0xE2ee936bEa8e42671c400aC96dE198E06F2bA2A6",
      "constructorArguments": "0000000000000000000000002f2afae1139ce54fefc03593fee8ab2adf4a85a7",
      "isProxy": false,
      "name": "MerkleTreeHook"
    },
    {
      "address": "0x8F1E22d309baa69D398a03cc88E9b46037e988AA",
      "constructorArguments": "0000000000000000000000002f2afae1139ce54fefc03593fee8ab2adf4a85a7000000000000000000000000a7eccdb9be08178f896c26b7bbd8c3d4e844d9ba000000000000000000000000e2ee936bea8e42671c400ac96de198e06f2ba2a6",
      "isProxy": false,
      "name": "FallbackRoutingHook"
    },
    {
      "address": "0xA1ac41d8A663fd317cc3BD94C7de92dC4BA4a882",
      "constructorArguments": "",
      "isProxy": false,
      "name": "PausableHook"
    },
    {
      "address": "0xC9B8ea6230d6687a4b13fD3C0b8f0Ec607B26465",
      "constructorArguments": "",
      "isProxy": false,
      "name": "StorageGasOracle"
    },
    {
      "address": "0xE0C452DDA7506f0F4dE5C8C1d383F7aD866eA4F0",
      "constructorArguments": "",
      "isProxy": false,
      "name": "InterchainGasPaymaster"
    },
    {
      "address": "0x931dFCc8c1141D6F532FD023bd87DAe0080c835d",
      "constructorArguments": "000000000000000000000000e0c452dda7506f0f4de5c8c1d383f7ad866ea4f00000000000000000000000000761b0827849abbf7b0cc09ce14e1c93d87f500400000000000000000000000000000000000000000000000000000000000000600000000000000000000000000000000000000000000000000000000000000044485cc955000000000000000000000000a7eccdb9be08178f896c26b7bbd8c3d4e844d9ba000000000000000000000000a7eccdb9be08178f896c26b7bbd8c3d4e844d9ba00000000000000000000000000000000000000000000000000000000",
      "isProxy": true,
      "name": "TransparentUpgradeableProxy"
    },
    {
      "address": "0xea820f9BCFD5E16a0dd42071EB61A29874Ad81A4",
      "constructorArguments": "000000000000000000000000000000000000000000000000000000003b9aca000000000000000000000000000000000000000000000000000000000000000000000000000000000000000000a7eccdb9be08178f896c26b7bbd8c3d4e844d9ba000000000000000000000000a7eccdb9be08178f896c26b7bbd8c3d4e844d9ba",
      "isProxy": false,
      "name": "ProtocolFee"
    },
    {
      "address": "0x48083C69f5a42c6B69ABbAd48AE195BD36770ee2",
      "constructorArguments": "0000000000000000000000002f2afae1139ce54fefc03593fee8ab2adf4a85a7",
      "isProxy": false,
      "name": "ValidatorAnnounce"
    },
    {
      "address": "0xe243Fb51d91c5DE62afAbE44F7Ed2D4DC51668C6",
      "constructorArguments": "000000000000000000000000a7eccdb9be08178f896c26b7bbd8c3d4e844d9ba",
      "isProxy": false,
      "name": "PausableIsm"
    }
  ],
  "moonbeam": [
    {
      "address": "0xeE064c4Dd3d476676a40b7cab94Ef651444175c0",
      "constructorArguments": "0000000000000000000000000000000000000000000000000000000000000504",
      "isProxy": false,
      "name": "Mailbox"
    },
    {
      "address": "0x094d03E751f49908080EFf000Dd6FD177fd44CC3",
      "constructorArguments": "000000000000000000000000ee064c4dd3d476676a40b7cab94ef651444175c00000000000000000000000006a9cda3dd1f593983bfd142eb35e6ce4137bd5ce00000000000000000000000000000000000000000000000000000000000000600000000000000000000000000000000000000000000000000000000000000000",
      "isProxy": true,
      "name": "TransparentUpgradeableProxy"
    },
    {
      "address": "0x87403b85f6f316e7ba91ba1fa6C3Fb7dD4095547",
      "constructorArguments": "000000000000000000000000094d03e751f49908080eff000dd6fd177fd44cc3",
      "isProxy": false,
      "name": "MerkleTreeHook"
    },
    {
      "address": "0x89e8C8735f3C3956168BAd6C31e95ecE19CaF507",
      "constructorArguments": "",
      "isProxy": false,
      "name": "InterchainGasPaymaster"
    },
    {
      "address": "0x14760E32C0746094cF14D97124865BC7F0F7368F",
      "constructorArguments": "00000000000000000000000089e8c8735f3c3956168bad6c31e95ece19caf5070000000000000000000000006a9cda3dd1f593983bfd142eb35e6ce4137bd5ce00000000000000000000000000000000000000000000000000000000000000600000000000000000000000000000000000000000000000000000000000000044485cc955000000000000000000000000a7eccdb9be08178f896c26b7bbd8c3d4e844d9ba000000000000000000000000a7eccdb9be08178f896c26b7bbd8c3d4e844d9ba00000000000000000000000000000000000000000000000000000000",
      "isProxy": true,
      "name": "TransparentUpgradeableProxy"
    },
    {
      "address": "0xCd3e29A9D293DcC7341295996a118913F7c582c0",
      "constructorArguments": "000000000000000000000000000000000000000000000000000000003b9aca000000000000000000000000000000000000000000000000000000000000000000000000000000000000000000a7eccdb9be08178f896c26b7bbd8c3d4e844d9ba000000000000000000000000a7eccdb9be08178f896c26b7bbd8c3d4e844d9ba",
      "isProxy": false,
      "name": "ProtocolFee"
    },
    {
      "address": "0x8c1001eBee6F25b31863A55EadfF149aF88B356F",
      "constructorArguments": "000000000000000000000000094d03e751f49908080eff000dd6fd177fd44cc3",
      "isProxy": false,
      "name": "ValidatorAnnounce"
    },
    {
      "address": "0x6C2D6eA0969F7Aa0A850CCA88c7BFACa563B2361",
      "constructorArguments": "000000000000000000000000094d03e751f49908080eff000dd6fd177fd44cc3000000000000000000000000a7eccdb9be08178f896c26b7bbd8c3d4e844d9ba00000000000000000000000087403b85f6f316e7ba91ba1fa6c3fb7dd4095547",
      "isProxy": false,
      "name": "FallbackRoutingHook"
    },
    {
      "address": "0xe28f2AEEB42ee83CAd068D9A9a449c8b868C137f",
      "constructorArguments": "",
      "isProxy": false,
      "name": "PausableHook"
    },
    {
      "address": "0x58062b26193B28000Cd991Df767f3A2674502de8",
      "constructorArguments": "000000000000000000000000a7eccdb9be08178f896c26b7bbd8c3d4e844d9ba",
      "isProxy": false,
      "name": "PausableIsm"
    }
  ],
  "optimism": [
    {
      "address": "0xF00824861e4bFe5dFC769295A50006BA203BBc29",
      "constructorArguments": "000000000000000000000000000000000000000000000000000000000000000a",
      "isProxy": false,
      "name": "Mailbox"
    },
    {
      "address": "0xd4C1905BB1D26BC93DAC913e13CaCC278CdCC80D",
      "constructorArguments": "000000000000000000000000f00824861e4bfe5dfc769295a50006ba203bbc29000000000000000000000000e047cb95fb3b7117989e911c6afb34771183fc3500000000000000000000000000000000000000000000000000000000000000600000000000000000000000000000000000000000000000000000000000000000",
      "isProxy": true,
      "name": "TransparentUpgradeableProxy"
    },
    {
      "address": "0x68eE9bec9B4dbB61f69D9D293Ae26a5AACb2e28f",
      "constructorArguments": "000000000000000000000000d4c1905bb1d26bc93dac913e13cacc278cdcc80d",
      "isProxy": false,
      "name": "MerkleTreeHook"
    },
    {
      "address": "0x9b27988D926673fe99126DF4eed42A4aae8Bc01F",
      "constructorArguments": "",
      "isProxy": false,
      "name": "InterchainGasPaymaster"
    },
    {
      "address": "0xD8A76C4D91fCbB7Cc8eA795DFDF870E48368995C",
      "constructorArguments": "0000000000000000000000009b27988d926673fe99126df4eed42a4aae8bc01f000000000000000000000000e047cb95fb3b7117989e911c6afb34771183fc3500000000000000000000000000000000000000000000000000000000000000600000000000000000000000000000000000000000000000000000000000000044485cc955000000000000000000000000a7eccdb9be08178f896c26b7bbd8c3d4e844d9ba000000000000000000000000a7eccdb9be08178f896c26b7bbd8c3d4e844d9ba00000000000000000000000000000000000000000000000000000000",
      "isProxy": true,
      "name": "TransparentUpgradeableProxy"
    },
    {
      "address": "0xD71Ff941120e8f935b8b1E2C1eD72F5d140FF458",
      "constructorArguments": "000000000000000000000000000000000000000000000000000000003b9aca000000000000000000000000000000000000000000000000000000000000000000000000000000000000000000a7eccdb9be08178f896c26b7bbd8c3d4e844d9ba000000000000000000000000a7eccdb9be08178f896c26b7bbd8c3d4e844d9ba",
      "isProxy": false,
      "name": "ProtocolFee"
    },
    {
      "address": "0x30f5b08e01808643221528BB2f7953bf2830Ef38",
      "constructorArguments": "000000000000000000000000d4c1905bb1d26bc93dac913e13cacc278cdcc80d",
      "isProxy": false,
      "name": "ValidatorAnnounce"
    },
    {
      "address": "0xD4b132C6d4AA93A4247F1A91e1ED929c0572a43d",
      "constructorArguments": "000000000000000000000000d4c1905bb1d26bc93dac913e13cacc278cdcc80d000000000000000000000000a7eccdb9be08178f896c26b7bbd8c3d4e844d9ba00000000000000000000000068ee9bec9b4dbb61f69d9d293ae26a5aacb2e28f",
      "isProxy": false,
      "name": "FallbackRoutingHook"
    },
    {
      "address": "0xf753CA2269c8A7693ce1808b5709Fbf36a65D47A",
      "constructorArguments": "",
      "isProxy": false,
      "name": "PausableHook"
    },
    {
      "address": "0xD59a200cCEc5b3b1bF544dD7439De452D718f594",
      "constructorArguments": "000000000000000000000000a7eccdb9be08178f896c26b7bbd8c3d4e844d9ba",
      "isProxy": false,
      "name": "PausableIsm"
    },
    {
      "address": "0x33D3803215a32B84BFb6b1627367231EcD6F138F",
      "constructorArguments": "000000000000000000000000a7eccdb9be08178f896c26b7bbd8c3d4e844d9ba",
      "isProxy": false,
      "name": "PausableIsm"
    },
    {
      "address": "0xD84D8114cCfa5c2403E56aBf754da529430704F0",
      "constructorArguments": "000000000000000000000000a7eccdb9be08178f896c26b7bbd8c3d4e844d9ba",
      "isProxy": false,
      "name": "PausableIsm"
    }
  ],
  "polygon": [
    {
      "address": "0xA3Ae1C7dBAc1C9658708E6aCD271bfB93d87f8A3",
      "constructorArguments": "0000000000000000000000000000000000000000000000000000000000000089",
      "isProxy": false,
      "name": "Mailbox"
    },
    {
      "address": "0x5d934f4e2f797775e53561bB72aca21ba36B96BB",
      "constructorArguments": "000000000000000000000000a3ae1c7dbac1c9658708e6acd271bfb93d87f8a3000000000000000000000000c4f7590c5d30be959225dc75640657954a86b98000000000000000000000000000000000000000000000000000000000000000600000000000000000000000000000000000000000000000000000000000000000",
      "isProxy": true,
      "name": "TransparentUpgradeableProxy"
    },
    {
      "address": "0xF8F3629e308b4758F8396606405989F8D8C9c578",
      "constructorArguments": "000000000000000000000000000000000000000000000000000000003b9aca000000000000000000000000000000000000000000000000000000000000000000000000000000000000000000a7eccdb9be08178f896c26b7bbd8c3d4e844d9ba000000000000000000000000a7eccdb9be08178f896c26b7bbd8c3d4e844d9ba",
      "isProxy": false,
      "name": "ProtocolFee"
    },
    {
      "address": "0x454E1a1E1CA8B51506090f1b5399083658eA4Fc5",
      "constructorArguments": "0000000000000000000000005d934f4e2f797775e53561bb72aca21ba36b96bb",
      "isProxy": false,
      "name": "ValidatorAnnounce"
    },
    {
      "address": "0x6741e91fFDC31c7786E3684427c628dad06299B0",
      "constructorArguments": "000000000000000000000000a7eccdb9be08178f896c26b7bbd8c3d4e844d9ba",
      "isProxy": false,
      "name": "PausableIsm"
    }
  ],
  "polygonzkevm": [
    {
      "address": "0x2f2aFaE1139Ce54feFC03593FeE8AB2aDF4a85A7",
      "constructorArguments": "",
      "isProxy": false,
      "name": "ProxyAdmin"
    },
    {
      "address": "0xeA87ae93Fa0019a82A727bfd3eBd1cFCa8f64f1D",
      "constructorArguments": "000000000000000000000000000000000000000000000000000000000000044d",
      "isProxy": false,
      "name": "Mailbox"
    },
    {
      "address": "0x3a464f746D23Ab22155710f44dB16dcA53e0775E",
      "constructorArguments": "000000000000000000000000ea87ae93fa0019a82a727bfd3ebd1cfca8f64f1d0000000000000000000000002f2afae1139ce54fefc03593fee8ab2adf4a85a700000000000000000000000000000000000000000000000000000000000000600000000000000000000000000000000000000000000000000000000000000000",
      "isProxy": true,
      "name": "TransparentUpgradeableProxy"
    },
    {
      "address": "0x149db7afD694722747035d5AEC7007ccb6F8f112",
      "constructorArguments": "0000000000000000000000003a464f746d23ab22155710f44db16dca53e0775e",
      "isProxy": false,
      "name": "MerkleTreeHook"
    },
    {
      "address": "0x19dc38aeae620380430C200a6E990D5Af5480117",
      "constructorArguments": "",
      "isProxy": false,
      "name": "StorageGasOracle"
    },
    {
      "address": "0xBF12ef4B9f307463D3FB59c3604F294dDCe287E2",
      "constructorArguments": "",
      "isProxy": false,
      "name": "InterchainGasPaymaster"
    },
    {
      "address": "0x0D63128D887159d63De29497dfa45AFc7C699AE4",
      "constructorArguments": "000000000000000000000000bf12ef4b9f307463d3fb59c3604f294ddce287e20000000000000000000000002f2afae1139ce54fefc03593fee8ab2adf4a85a700000000000000000000000000000000000000000000000000000000000000600000000000000000000000000000000000000000000000000000000000000044485cc955000000000000000000000000a7eccdb9be08178f896c26b7bbd8c3d4e844d9ba000000000000000000000000a7eccdb9be08178f896c26b7bbd8c3d4e844d9ba00000000000000000000000000000000000000000000000000000000",
      "isProxy": true,
      "name": "TransparentUpgradeableProxy"
    },
    {
      "address": "0xd83A4F747fE80Ed98839e05079B1B7Fe037b1638",
      "constructorArguments": "000000000000000000000000000000000000000000000000000000003b9aca000000000000000000000000000000000000000000000000000000000000000000000000000000000000000000a7eccdb9be08178f896c26b7bbd8c3d4e844d9ba000000000000000000000000a7eccdb9be08178f896c26b7bbd8c3d4e844d9ba",
      "isProxy": false,
      "name": "ProtocolFee"
    },
    {
      "address": "0x2fa5F5C96419C222cDbCeC797D696e6cE428A7A9",
      "constructorArguments": "0000000000000000000000003a464f746d23ab22155710f44db16dca53e0775e",
      "isProxy": false,
      "name": "ValidatorAnnounce"
    },
    {
      "address": "0xc2FbB9411186AB3b1a6AFCCA702D1a80B48b197c",
      "constructorArguments": "",
      "isProxy": false,
      "name": "PausableHook"
    },
    {
      "address": "0x784b9D0f4eF9fb8444DfB5d24AB221C9D1A85395",
      "constructorArguments": "000000000000000000000000a7eccdb9be08178f896c26b7bbd8c3d4e844d9ba",
      "isProxy": false,
      "name": "PausableIsm"
    }
  ],
  "proofofplay": [
    {
      "address": "0x0761b0827849abbf7b0cC09CE14e1C93D87f5004",
      "constructorArguments": "",
      "isProxy": false,
      "name": "ProxyAdmin"
    },
    {
      "address": "0x4Ed7d626f1E96cD1C0401607Bf70D95243E3dEd1",
      "constructorArguments": "000000000000000000000000000000000000000000000000000000000001142c",
      "isProxy": false,
      "name": "Mailbox"
    },
    {
      "address": "0x2f2aFaE1139Ce54feFC03593FeE8AB2aDF4a85A7",
      "constructorArguments": "0000000000000000000000004ed7d626f1e96cd1c0401607bf70d95243e3ded10000000000000000000000000761b0827849abbf7b0cc09ce14e1c93d87f500400000000000000000000000000000000000000000000000000000000000000600000000000000000000000000000000000000000000000000000000000000000",
      "expectedimplementation": "0x4Ed7d626f1E96cD1C0401607Bf70D95243E3dEd1",
      "isProxy": true,
      "name": "TransparentUpgradeableProxy"
    },
    {
      "address": "0xC88bAD76EC7acD9fd3b9Bb264f7f5C18097c5710",
      "constructorArguments": "000000000000000000000000a7eccdb9be08178f896c26b7bbd8c3d4e844d9ba",
      "isProxy": false,
      "name": "PausableIsm"
    },
    {
      "address": "0x92cdbF0Ccdf8E93467FA858fb986fa650A02f2A8",
      "constructorArguments": "000000000000000000000000000000000000000000000000000000003b9aca000000000000000000000000000000000000000000000000000000000000000000000000000000000000000000a7eccdb9be08178f896c26b7bbd8c3d4e844d9ba000000000000000000000000a7eccdb9be08178f896c26b7bbd8c3d4e844d9ba",
      "isProxy": false,
      "name": "ProtocolFee"
    },
    {
      "address": "0x5d69BC38eF3eDb491c0b7186BEc4eC45c4013f93",
      "constructorArguments": "000000000000000000000000a7eccdb9be08178f896c26b7bbd8c3d4e844d9ba",
      "isProxy": false,
      "name": "PausableIsm"
    },
    {
      "address": "0x73db9c7430548f399e335f3424e8d56080e9010c",
      "constructorArguments": "000000000000000000000000000000000000000000000000000000003b9aca000000000000000000000000000000000000000000000000000000000000000000000000000000000000000000a7eccdb9be08178f896c26b7bbd8c3d4e844d9ba000000000000000000000000a7eccdb9be08178f896c26b7bbd8c3d4e844d9ba",
      "isProxy": false,
      "name": "ProtocolFee"
    }
  ],
  "real": [
    {
      "address": "0x4Ed7d626f1E96cD1C0401607Bf70D95243E3dEd1",
      "constructorArguments": "",
      "isProxy": false,
      "name": "ProxyAdmin"
    },
    {
      "address": "0x2f2aFaE1139Ce54feFC03593FeE8AB2aDF4a85A7",
      "constructorArguments": "000000000000000000000000000000000000000000000000000000000001b254",
      "isProxy": false,
      "name": "Mailbox"
    },
    {
      "address": "0xeA87ae93Fa0019a82A727bfd3eBd1cFCa8f64f1D",
      "constructorArguments": "0000000000000000000000002f2afae1139ce54fefc03593fee8ab2adf4a85a70000000000000000000000004ed7d626f1e96cd1c0401607bf70d95243e3ded100000000000000000000000000000000000000000000000000000000000000600000000000000000000000000000000000000000000000000000000000000000",
      "expectedimplementation": "0x2f2aFaE1139Ce54feFC03593FeE8AB2aDF4a85A7",
      "isProxy": true,
      "name": "TransparentUpgradeableProxy"
    },
    {
      "address": "0xB9712fAbFaDb3624Dc12B6b261FEB76F8F8278aE",
      "constructorArguments": "000000000000000000000000a7eccdb9be08178f896c26b7bbd8c3d4e844d9ba",
      "isProxy": false,
      "name": "PausableIsm"
    },
    {
      "address": "0x59C2dB903937EbE55B59c3415FD55e970FF5f2DC",
      "constructorArguments": "000000000000000000000000000000000000000000000000000000003b9aca000000000000000000000000000000000000000000000000000000000000000000000000000000000000000000a7eccdb9be08178f896c26b7bbd8c3d4e844d9ba000000000000000000000000a7eccdb9be08178f896c26b7bbd8c3d4e844d9ba",
      "isProxy": false,
      "name": "ProtocolFee"
    }
  ],
  "redstone": [
    {
      "address": "0x4Ed7d626f1E96cD1C0401607Bf70D95243E3dEd1",
      "constructorArguments": "",
      "isProxy": false,
      "name": "ProxyAdmin"
    },
    {
      "address": "0x2f2aFaE1139Ce54feFC03593FeE8AB2aDF4a85A7",
      "constructorArguments": "00000000000000000000000000000000000000000000000000000000000002b2",
      "isProxy": false,
      "name": "Mailbox"
    },
    {
      "address": "0xeA87ae93Fa0019a82A727bfd3eBd1cFCa8f64f1D",
      "constructorArguments": "0000000000000000000000002f2afae1139ce54fefc03593fee8ab2adf4a85a70000000000000000000000004ed7d626f1e96cd1c0401607bf70d95243e3ded100000000000000000000000000000000000000000000000000000000000000600000000000000000000000000000000000000000000000000000000000000000",
      "isProxy": true,
      "name": "TransparentUpgradeableProxy"
    },
    {
      "address": "0x79b3D752cc9494eCB93800712471a7a62954C8AE",
      "constructorArguments": "000000000000000000000000a7eccdb9be08178f896c26b7bbd8c3d4e844d9ba",
      "isProxy": false,
      "name": "PausableIsm"
    },
    {
      "address": "0x8F1E22d309baa69D398a03cc88E9b46037e988AA",
      "constructorArguments": "000000000000000000000000ea87ae93fa0019a82a727bfd3ebd1cfca8f64f1d",
      "isProxy": false,
      "name": "MerkleTreeHook"
    },
    {
      "address": "0xA1ac41d8A663fd317cc3BD94C7de92dC4BA4a882",
      "constructorArguments": "000000000000000000000000ea87ae93fa0019a82a727bfd3ebd1cfca8f64f1d000000000000000000000000a7eccdb9be08178f896c26b7bbd8c3d4e844d9ba0000000000000000000000008f1e22d309baa69d398a03cc88e9b46037e988aa",
      "isProxy": false,
      "name": "FallbackRoutingHook"
    },
    {
      "address": "0xC9B8ea6230d6687a4b13fD3C0b8f0Ec607B26465",
      "constructorArguments": "",
      "isProxy": false,
      "name": "PausableHook"
    },
    {
      "address": "0x6Fae4D9935E2fcb11fC79a64e917fb2BF14DaFaa",
      "constructorArguments": "",
      "isProxy": false,
      "name": "StorageGasOracle"
    },
    {
      "address": "0xBDa330Ea8F3005C421C8088e638fBB64fA71b9e0",
      "constructorArguments": "",
      "isProxy": false,
      "name": "InterchainGasPaymaster"
    },
    {
      "address": "0x2Fa570E83009eaEef3a1cbd496a9a30F05266634",
      "constructorArguments": "000000000000000000000000bda330ea8f3005c421c8088e638fbb64fa71b9e00000000000000000000000004ed7d626f1e96cd1c0401607bf70d95243e3ded100000000000000000000000000000000000000000000000000000000000000600000000000000000000000000000000000000000000000000000000000000044485cc955000000000000000000000000a7eccdb9be08178f896c26b7bbd8c3d4e844d9ba000000000000000000000000a7eccdb9be08178f896c26b7bbd8c3d4e844d9ba00000000000000000000000000000000000000000000000000000000",
      "isProxy": true,
      "name": "TransparentUpgradeableProxy"
    },
    {
      "address": "0x26f32245fCF5Ad53159E875d5Cae62aEcf19c2d4",
      "constructorArguments": "000000000000000000000000000000000000000000000000000000003b9aca000000000000000000000000000000000000000000000000000000000000000000000000000000000000000000a7eccdb9be08178f896c26b7bbd8c3d4e844d9ba000000000000000000000000a7eccdb9be08178f896c26b7bbd8c3d4e844d9ba",
      "isProxy": false,
      "name": "ProtocolFee"
    },
    {
      "address": "0x12582c7B0f43c6A667CBaA7fA8b112F7fb1E69F0",
      "constructorArguments": "000000000000000000000000ea87ae93fa0019a82a727bfd3ebd1cfca8f64f1d",
      "isProxy": false,
      "name": "ValidatorAnnounce"
    },
    {
      "address": "0xD53Fdbb7537aCa82bAf7cCA7204088f15b52796a",
      "constructorArguments": "000000000000000000000000a7eccdb9be08178f896c26b7bbd8c3d4e844d9ba",
      "isProxy": false,
      "name": "PausableIsm"
    }
  ],
  "sanko": [
    {
      "address": "0x0761b0827849abbf7b0cC09CE14e1C93D87f5004",
      "constructorArguments": "",
      "isProxy": false,
      "name": "ProxyAdmin"
    },
    {
      "address": "0x4Ed7d626f1E96cD1C0401607Bf70D95243E3dEd1",
      "constructorArguments": "00000000000000000000000000000000000000000000000000000000000007cc",
      "isProxy": false,
      "name": "Mailbox"
    },
    {
      "address": "0x2f2aFaE1139Ce54feFC03593FeE8AB2aDF4a85A7",
      "constructorArguments": "0000000000000000000000004ed7d626f1e96cd1c0401607bf70d95243e3ded10000000000000000000000000761b0827849abbf7b0cc09ce14e1c93d87f500400000000000000000000000000000000000000000000000000000000000000600000000000000000000000000000000000000000000000000000000000000000",
      "expectedimplementation": "0x4Ed7d626f1E96cD1C0401607Bf70D95243E3dEd1",
      "isProxy": true,
      "name": "TransparentUpgradeableProxy"
    },
    {
      "address": "0xC88bAD76EC7acD9fd3b9Bb264f7f5C18097c5710",
      "constructorArguments": "000000000000000000000000a7eccdb9be08178f896c26b7bbd8c3d4e844d9ba",
      "isProxy": false,
      "name": "PausableIsm"
    },
    {
      "address": "0x92cdbF0Ccdf8E93467FA858fb986fa650A02f2A8",
      "constructorArguments": "000000000000000000000000a7eccdb9be08178f896c26b7bbd8c3d4e844d9ba",
      "isProxy": false,
      "name": "PausableIsm"
    },
    {
      "address": "0xDab56C5A1EffFdd23f6BD1243E457B1575984Bc6",
      "constructorArguments": "000000000000000000000000000000000000000000000000000000003b9aca000000000000000000000000000000000000000000000000000000000000000000000000000000000000000000a7eccdb9be08178f896c26b7bbd8c3d4e844d9ba000000000000000000000000a7eccdb9be08178f896c26b7bbd8c3d4e844d9ba",
      "isProxy": false,
      "name": "ProtocolFee"
    }
  ],
  "scroll": [
    {
      "address": "0x0761b0827849abbf7b0cC09CE14e1C93D87f5004",
      "constructorArguments": "",
      "isProxy": false,
      "name": "ProxyAdmin"
    },
    {
      "address": "0x4Ed7d626f1E96cD1C0401607Bf70D95243E3dEd1",
      "constructorArguments": "0000000000000000000000000000000000000000000000000000000000082750",
      "isProxy": false,
      "name": "Mailbox"
    },
    {
      "address": "0x2f2aFaE1139Ce54feFC03593FeE8AB2aDF4a85A7",
      "constructorArguments": "0000000000000000000000004ed7d626f1e96cd1c0401607bf70d95243e3ded10000000000000000000000000761b0827849abbf7b0cc09ce14e1c93d87f500400000000000000000000000000000000000000000000000000000000000000600000000000000000000000000000000000000000000000000000000000000000",
      "isProxy": true,
      "name": "TransparentUpgradeableProxy"
    },
    {
      "address": "0x6119E37Bd66406A1Db74920aC79C15fB8411Ba76",
      "constructorArguments": "0000000000000000000000002f2afae1139ce54fefc03593fee8ab2adf4a85a7",
      "isProxy": false,
      "name": "MerkleTreeHook"
    },
    {
      "address": "0x481171eb1aad17eDE6a56005B7F1aB00C581ef13",
      "constructorArguments": "",
      "isProxy": false,
      "name": "StorageGasOracle"
    },
    {
      "address": "0x149db7afD694722747035d5AEC7007ccb6F8f112",
      "constructorArguments": "",
      "isProxy": false,
      "name": "InterchainGasPaymaster"
    },
    {
      "address": "0xBF12ef4B9f307463D3FB59c3604F294dDCe287E2",
      "constructorArguments": "000000000000000000000000149db7afd694722747035d5aec7007ccb6f8f1120000000000000000000000000761b0827849abbf7b0cc09ce14e1c93d87f500400000000000000000000000000000000000000000000000000000000000000600000000000000000000000000000000000000000000000000000000000000044485cc955000000000000000000000000a7eccdb9be08178f896c26b7bbd8c3d4e844d9ba000000000000000000000000a7eccdb9be08178f896c26b7bbd8c3d4e844d9ba00000000000000000000000000000000000000000000000000000000",
      "isProxy": true,
      "name": "TransparentUpgradeableProxy"
    },
    {
      "address": "0xc3F23848Ed2e04C0c6d41bd7804fa8f89F940B94",
      "constructorArguments": "000000000000000000000000000000000000000000000000000000003b9aca000000000000000000000000000000000000000000000000000000000000000000000000000000000000000000a7eccdb9be08178f896c26b7bbd8c3d4e844d9ba000000000000000000000000a7eccdb9be08178f896c26b7bbd8c3d4e844d9ba",
      "isProxy": false,
      "name": "ProtocolFee"
    },
    {
      "address": "0xd83A4F747fE80Ed98839e05079B1B7Fe037b1638",
      "constructorArguments": "0000000000000000000000002f2afae1139ce54fefc03593fee8ab2adf4a85a7",
      "isProxy": false,
      "name": "ValidatorAnnounce"
    },
    {
      "address": "0xDa7cECb05C4aeB02c1aFDE277d4306a2da7Bd762",
      "constructorArguments": "0000000000000000000000002f2afae1139ce54fefc03593fee8ab2adf4a85a7000000000000000000000000a7eccdb9be08178f896c26b7bbd8c3d4e844d9ba0000000000000000000000006119e37bd66406a1db74920ac79c15fb8411ba76",
      "isProxy": false,
      "name": "FallbackRoutingHook"
    },
    {
      "address": "0x4Eb82Ee35b0a1c1d776E3a3B547f9A9bA6FCC9f2",
      "constructorArguments": "",
      "isProxy": false,
      "name": "PausableHook"
    },
    {
      "address": "0x11Fa12DBaCe771E293e19743feA342e378C6341F",
      "constructorArguments": "000000000000000000000000a7eccdb9be08178f896c26b7bbd8c3d4e844d9ba",
      "isProxy": false,
      "name": "PausableIsm"
    }
  ],
  "sei": [
    {
      "address": "0x0761b0827849abbf7b0cC09CE14e1C93D87f5004",
      "constructorArguments": "",
      "isProxy": false,
      "name": "ProxyAdmin"
    },
    {
      "address": "0x4Ed7d626f1E96cD1C0401607Bf70D95243E3dEd1",
      "constructorArguments": "0000000000000000000000000000000000000000000000000000000000000531",
      "isProxy": false,
      "name": "Mailbox"
    },
    {
      "address": "0x2f2aFaE1139Ce54feFC03593FeE8AB2aDF4a85A7",
      "constructorArguments": "0000000000000000000000004ed7d626f1e96cd1c0401607bf70d95243e3ded10000000000000000000000000761b0827849abbf7b0cc09ce14e1c93d87f500400000000000000000000000000000000000000000000000000000000000000600000000000000000000000000000000000000000000000000000000000000000",
      "isProxy": true,
      "name": "TransparentUpgradeableProxy"
    },
    {
      "address": "0x931dFCc8c1141D6F532FD023bd87DAe0080c835d",
      "constructorArguments": "000000000000000000000000a7eccdb9be08178f896c26b7bbd8c3d4e844d9ba",
      "isProxy": false,
      "name": "PausableIsm"
    },
    {
      "address": "0xca1b69fA4c4a7c7fD839bC50867c589592bcfe49",
      "constructorArguments": "0000000000000000000000002f2afae1139ce54fefc03593fee8ab2adf4a85a7",
      "isProxy": false,
      "name": "MerkleTreeHook"
    },
    {
      "address": "0xB3fCcD379ad66CED0c91028520C64226611A48c9",
      "constructorArguments": "0000000000000000000000002f2afae1139ce54fefc03593fee8ab2adf4a85a7000000000000000000000000a7eccdb9be08178f896c26b7bbd8c3d4e844d9ba000000000000000000000000ca1b69fa4c4a7c7fd839bc50867c589592bcfe49",
      "isProxy": false,
      "name": "FallbackRoutingHook"
    },
    {
      "address": "0xea820f9BCFD5E16a0dd42071EB61A29874Ad81A4",
      "constructorArguments": "",
      "isProxy": false,
      "name": "PausableHook"
    },
    {
      "address": "0x26f32245fCF5Ad53159E875d5Cae62aEcf19c2d4",
      "constructorArguments": "",
      "isProxy": false,
      "name": "StorageGasOracle"
    },
    {
      "address": "0x12582c7B0f43c6A667CBaA7fA8b112F7fb1E69F0",
      "constructorArguments": "",
      "isProxy": false,
      "name": "InterchainGasPaymaster"
    },
    {
      "address": "0xFC62DeF1f08793aBf0E67f69257c6be258194F72",
      "constructorArguments": "00000000000000000000000012582c7b0f43c6a667cbaa7fa8b112f7fb1e69f00000000000000000000000000761b0827849abbf7b0cc09ce14e1c93d87f500400000000000000000000000000000000000000000000000000000000000000600000000000000000000000000000000000000000000000000000000000000044485cc955000000000000000000000000a7eccdb9be08178f896c26b7bbd8c3d4e844d9ba000000000000000000000000a7eccdb9be08178f896c26b7bbd8c3d4e844d9ba00000000000000000000000000000000000000000000000000000000",
      "isProxy": true,
      "name": "TransparentUpgradeableProxy"
    },
    {
      "address": "0x83c2DB237e93Ce52565AB110124f78fdf159E3f4",
      "constructorArguments": "000000000000000000000000000000000000000000000000000000003b9aca000000000000000000000000000000000000000000000000000000000000000000000000000000000000000000a7eccdb9be08178f896c26b7bbd8c3d4e844d9ba000000000000000000000000a7eccdb9be08178f896c26b7bbd8c3d4e844d9ba",
      "isProxy": false,
      "name": "ProtocolFee"
    },
    {
      "address": "0x5332D1AC0A626D265298c14ff681c0A8D28dB86d",
      "constructorArguments": "0000000000000000000000002f2afae1139ce54fefc03593fee8ab2adf4a85a7",
      "isProxy": false,
      "name": "ValidatorAnnounce"
    }
  ],
  "taiko": [
    {
      "address": "0x4006E7434086E7f2548582cfD5ff5Ebb0e44839d",
      "constructorArguments": "000000000000000000000000000000000000000000000000000000003b9aca000000000000000000000000000000000000000000000000000000000000000000000000000000000000000000a7eccdb9be08178f896c26b7bbd8c3d4e844d9ba000000000000000000000000a7eccdb9be08178f896c26b7bbd8c3d4e844d9ba",
      "isProxy": false,
      "name": "ProtocolFee"
    },
    {
      "address": "0x01aE937A7B05d187bBCBE80F44F41879D3D335a4",
      "constructorArguments": "00000000000000000000000028efbcada00a7ed6772b3666f3898d276e88cae3",
      "isProxy": false,
      "name": "ValidatorAnnounce"
    },
    {
      "address": "0xD670c00C0Cad3D32436d7cF270e739772314A8CE",
      "constructorArguments": "000000000000000000000000a7eccdb9be08178f896c26b7bbd8c3d4e844d9ba",
      "isProxy": false,
      "name": "PausableIsm"
    }
  ],
  "tangle": [
    {
      "address": "0x0761b0827849abbf7b0cC09CE14e1C93D87f5004",
      "constructorArguments": "",
      "isProxy": false,
      "name": "ProxyAdmin"
    },
    {
      "address": "0x4Ed7d626f1E96cD1C0401607Bf70D95243E3dEd1",
      "constructorArguments": "00000000000000000000000000000000000000000000000000000000000016d5",
      "isProxy": false,
      "name": "Mailbox"
    },
    {
      "address": "0x2f2aFaE1139Ce54feFC03593FeE8AB2aDF4a85A7",
      "constructorArguments": "0000000000000000000000004ed7d626f1e96cd1c0401607bf70d95243e3ded10000000000000000000000000761b0827849abbf7b0cc09ce14e1c93d87f500400000000000000000000000000000000000000000000000000000000000000600000000000000000000000000000000000000000000000000000000000000000",
      "expectedimplementation": "0x4Ed7d626f1E96cD1C0401607Bf70D95243E3dEd1",
      "isProxy": true,
      "name": "TransparentUpgradeableProxy"
    },
    {
      "address": "0x5F954cA945671e48466680eA815727948Ca340ef",
      "constructorArguments": "0000000000000000000000002f2afae1139ce54fefc03593fee8ab2adf4a85a7",
      "isProxy": false,
      "name": "MerkleTreeHook"
    },
    {
      "address": "0xd21192429df453021e896f2897Dc8B1167DD61E5",
      "constructorArguments": "0000000000000000000000002f2afae1139ce54fefc03593fee8ab2adf4a85a7000000000000000000000000a7eccdb9be08178f896c26b7bbd8c3d4e844d9ba0000000000000000000000005f954ca945671e48466680ea815727948ca340ef",
      "isProxy": false,
      "name": "FallbackRoutingHook"
    },
    {
      "address": "0x61594D2cA900C44ab51d07776465397FefC643C6",
      "constructorArguments": "",
      "isProxy": false,
      "name": "PausableHook"
    },
    {
      "address": "0x7b2e996742fA42d223652A344252B725D1bC428C",
      "constructorArguments": "",
      "isProxy": false,
      "name": "StorageGasOracle"
    },
    {
      "address": "0xc401e251CCa7A364114504A994D6fC7cb1c243AB",
      "constructorArguments": "",
      "isProxy": false,
      "name": "InterchainGasPaymaster"
    },
    {
      "address": "0xA38D1D7F217A52A27b0e6BF50E0a9ddAD05798C0",
      "constructorArguments": "000000000000000000000000c401e251cca7a364114504a994d6fc7cb1c243ab0000000000000000000000000761b0827849abbf7b0cc09ce14e1c93d87f500400000000000000000000000000000000000000000000000000000000000000600000000000000000000000000000000000000000000000000000000000000044485cc955000000000000000000000000a7eccdb9be08178f896c26b7bbd8c3d4e844d9ba000000000000000000000000a7eccdb9be08178f896c26b7bbd8c3d4e844d9ba00000000000000000000000000000000000000000000000000000000",
      "expectedimplementation": "0xc401e251CCa7A364114504A994D6fC7cb1c243AB",
      "isProxy": true,
      "name": "TransparentUpgradeableProxy"
    },
    {
      "address": "0x4E55aDA3ef1942049EA43E904EB01F4A0a9c39bd",
      "constructorArguments": "000000000000000000000000000000000000000000000000000000003b9aca000000000000000000000000000000000000000000000000000000000000000000000000000000000000000000a7eccdb9be08178f896c26b7bbd8c3d4e844d9ba000000000000000000000000a7eccdb9be08178f896c26b7bbd8c3d4e844d9ba",
      "isProxy": false,
      "name": "ProtocolFee"
    },
    {
      "address": "0xF15D70941dE2Bf95A23d6488eBCbedE0a444137f",
      "constructorArguments": "000000000000000000000000a7eccdb9be08178f896c26b7bbd8c3d4e844d9ba",
      "isProxy": false,
      "name": "PausableIsm"
    },
    {
      "address": "0x5d69BC38eF3eDb491c0b7186BEc4eC45c4013f93",
      "constructorArguments": "000000000000000000000000a7eccdb9be08178f896c26b7bbd8c3d4e844d9ba",
      "isProxy": false,
      "name": "PausableIsm"
    }
  ],
  "viction": [
    {
      "address": "0x0761b0827849abbf7b0cC09CE14e1C93D87f5004",
      "constructorArguments": "",
      "isProxy": false,
      "name": "ProxyAdmin"
    },
    {
      "address": "0x4Ed7d626f1E96cD1C0401607Bf70D95243E3dEd1",
      "constructorArguments": "0000000000000000000000000000000000000000000000000000000000000058",
      "isProxy": false,
      "name": "Mailbox"
    },
    {
      "address": "0x2f2aFaE1139Ce54feFC03593FeE8AB2aDF4a85A7",
      "constructorArguments": "0000000000000000000000004ed7d626f1e96cd1c0401607bf70d95243e3ded10000000000000000000000000761b0827849abbf7b0cc09ce14e1c93d87f500400000000000000000000000000000000000000000000000000000000000000600000000000000000000000000000000000000000000000000000000000000000",
      "isProxy": true,
      "name": "TransparentUpgradeableProxy"
    },
    {
      "address": "0x149db7afD694722747035d5AEC7007ccb6F8f112",
      "constructorArguments": "0000000000000000000000002f2afae1139ce54fefc03593fee8ab2adf4a85a7",
      "isProxy": false,
      "name": "MerkleTreeHook"
    },
    {
      "address": "0x19dc38aeae620380430C200a6E990D5Af5480117",
      "constructorArguments": "",
      "isProxy": false,
      "name": "StorageGasOracle"
    },
    {
      "address": "0xBF12ef4B9f307463D3FB59c3604F294dDCe287E2",
      "constructorArguments": "",
      "isProxy": false,
      "name": "InterchainGasPaymaster"
    },
    {
      "address": "0x0D63128D887159d63De29497dfa45AFc7C699AE4",
      "constructorArguments": "000000000000000000000000bf12ef4b9f307463d3fb59c3604f294ddce287e20000000000000000000000000761b0827849abbf7b0cc09ce14e1c93d87f500400000000000000000000000000000000000000000000000000000000000000600000000000000000000000000000000000000000000000000000000000000044485cc955000000000000000000000000a7eccdb9be08178f896c26b7bbd8c3d4e844d9ba000000000000000000000000a7eccdb9be08178f896c26b7bbd8c3d4e844d9ba00000000000000000000000000000000000000000000000000000000",
      "isProxy": true,
      "name": "TransparentUpgradeableProxy"
    },
    {
      "address": "0xd83A4F747fE80Ed98839e05079B1B7Fe037b1638",
      "constructorArguments": "000000000000000000000000000000000000000000000000000000003b9aca000000000000000000000000000000000000000000000000000000000000000000000000000000000000000000a7eccdb9be08178f896c26b7bbd8c3d4e844d9ba000000000000000000000000a7eccdb9be08178f896c26b7bbd8c3d4e844d9ba",
      "isProxy": false,
      "name": "ProtocolFee"
    },
    {
      "address": "0x2fa5F5C96419C222cDbCeC797D696e6cE428A7A9",
      "constructorArguments": "0000000000000000000000002f2afae1139ce54fefc03593fee8ab2adf4a85a7",
      "isProxy": false,
      "name": "ValidatorAnnounce"
    },
    {
      "address": "0x92cdbF0Ccdf8E93467FA858fb986fa650A02f2A8",
      "constructorArguments": "000000000000000000000000a7eccdb9be08178f896c26b7bbd8c3d4e844d9ba",
      "isProxy": false,
      "name": "PausableIsm"
    },
    {
      "address": "0x5d69BC38eF3eDb491c0b7186BEc4eC45c4013f93",
      "constructorArguments": "0000000000000000000000002f2afae1139ce54fefc03593fee8ab2adf4a85a7000000000000000000000000a7eccdb9be08178f896c26b7bbd8c3d4e844d9ba000000000000000000000000149db7afd694722747035d5aec7007ccb6f8f112",
      "isProxy": false,
      "name": "FallbackRoutingHook"
    },
    {
      "address": "0xDab56C5A1EffFdd23f6BD1243E457B1575984Bc6",
      "constructorArguments": "",
      "isProxy": false,
      "name": "PausableHook"
    }
  ],
  "worldchain": [
    {
      "address": "0x0761b0827849abbf7b0cC09CE14e1C93D87f5004",
      "constructorArguments": "",
      "isProxy": false,
      "name": "ProxyAdmin"
    },
    {
      "address": "0x4Ed7d626f1E96cD1C0401607Bf70D95243E3dEd1",
      "constructorArguments": "00000000000000000000000000000000000000000000000000000000000001e0",
      "isProxy": false,
      "name": "Mailbox"
    },
    {
      "address": "0x2f2aFaE1139Ce54feFC03593FeE8AB2aDF4a85A7",
      "constructorArguments": "0000000000000000000000004ed7d626f1e96cd1c0401607bf70d95243e3ded10000000000000000000000000761b0827849abbf7b0cc09ce14e1c93d87f500400000000000000000000000000000000000000000000000000000000000000600000000000000000000000000000000000000000000000000000000000000000",
      "expectedimplementation": "0x4Ed7d626f1E96cD1C0401607Bf70D95243E3dEd1",
      "isProxy": true,
      "name": "TransparentUpgradeableProxy"
    },
    {
      "address": "0x273Bc6b01D9E88c064b6E5e409BdF998246AEF42",
      "constructorArguments": "000000000000000000000000a7eccdb9be08178f896c26b7bbd8c3d4e844d9ba",
      "isProxy": false,
      "name": "PausableIsm"
    },
    {
      "address": "0x0054D19613f20dD72721A146ED408971a2CCA9BD",
      "constructorArguments": "0000000000000000000000002f2afae1139ce54fefc03593fee8ab2adf4a85a7",
      "isProxy": false,
      "name": "MerkleTreeHook"
    },
    {
      "address": "0x03E20381530F2D50A0c9Ef153C19E74695c03433",
      "constructorArguments": "0000000000000000000000002f2afae1139ce54fefc03593fee8ab2adf4a85a7000000000000000000000000a7eccdb9be08178f896c26b7bbd8c3d4e844d9ba0000000000000000000000000054d19613f20dd72721a146ed408971a2cca9bd",
      "isProxy": false,
      "name": "FallbackRoutingHook"
    },
    {
      "address": "0x7b75b29caD47e10146e29BBf7BD9025e021a7023",
      "constructorArguments": "",
      "isProxy": false,
      "name": "PausableHook"
    },
    {
      "address": "0xe4057c5B0c43Dc18E36b08C39B419F190D29Ac2d",
      "constructorArguments": "",
      "isProxy": false,
      "name": "StorageGasOracle"
    },
    {
      "address": "0x2E4B42D3d0FC105E7A729e0Ca757761A61258d14",
      "constructorArguments": "",
      "isProxy": false,
      "name": "InterchainGasPaymaster"
    },
    {
      "address": "0x7E27456a839BFF31CA642c060a2b68414Cb6e503",
      "constructorArguments": "0000000000000000000000002e4b42d3d0fc105e7a729e0ca757761a61258d140000000000000000000000000761b0827849abbf7b0cc09ce14e1c93d87f500400000000000000000000000000000000000000000000000000000000000000600000000000000000000000000000000000000000000000000000000000000044485cc955000000000000000000000000a7eccdb9be08178f896c26b7bbd8c3d4e844d9ba000000000000000000000000a7eccdb9be08178f896c26b7bbd8c3d4e844d9ba00000000000000000000000000000000000000000000000000000000",
      "expectedimplementation": "0x2E4B42D3d0FC105E7A729e0Ca757761A61258d14",
      "isProxy": true,
      "name": "TransparentUpgradeableProxy"
    },
    {
      "address": "0x01aE937A7B05d187bBCBE80F44F41879D3D335a4",
      "constructorArguments": "000000000000000000000000000000000000000000000000000000003b9aca000000000000000000000000000000000000000000000000000000000000000000000000000000000000000000a7eccdb9be08178f896c26b7bbd8c3d4e844d9ba000000000000000000000000a7eccdb9be08178f896c26b7bbd8c3d4e844d9ba",
      "isProxy": false,
      "name": "ProtocolFee"
    },
    {
      "address": "0x047ba6c9949baB22d13C347B40819b7A20C4C53a",
      "constructorArguments": "0000000000000000000000002f2afae1139ce54fefc03593fee8ab2adf4a85a7",
      "isProxy": false,
      "name": "ValidatorAnnounce"
    }
  ],
  "xai": [
    {
      "address": "0x0761b0827849abbf7b0cC09CE14e1C93D87f5004",
      "constructorArguments": "",
      "isProxy": false,
      "name": "ProxyAdmin"
    },
    {
      "address": "0x4Ed7d626f1E96cD1C0401607Bf70D95243E3dEd1",
      "constructorArguments": "00000000000000000000000000000000000000000000000000000000000a1337",
      "isProxy": false,
      "name": "Mailbox"
    },
    {
      "address": "0x2f2aFaE1139Ce54feFC03593FeE8AB2aDF4a85A7",
      "constructorArguments": "0000000000000000000000004ed7d626f1e96cd1c0401607bf70d95243e3ded10000000000000000000000000761b0827849abbf7b0cc09ce14e1c93d87f500400000000000000000000000000000000000000000000000000000000000000600000000000000000000000000000000000000000000000000000000000000000",
      "expectedimplementation": "0x4Ed7d626f1E96cD1C0401607Bf70D95243E3dEd1",
      "isProxy": true,
      "name": "TransparentUpgradeableProxy"
    },
    {
      "address": "0xbB22547D1dc681fe925f568f637Ff67aC06c20fc",
      "constructorArguments": "000000000000000000000000a7eccdb9be08178f896c26b7bbd8c3d4e844d9ba",
      "isProxy": false,
      "name": "PausableIsm"
    },
    {
      "address": "0xe8d5590F2e969F9d21f0132f2b596273f8a03Ef2",
      "constructorArguments": "000000000000000000000000000000000000000000000000000000003b9aca000000000000000000000000000000000000000000000000000000000000000000000000000000000000000000a7eccdb9be08178f896c26b7bbd8c3d4e844d9ba000000000000000000000000a7eccdb9be08178f896c26b7bbd8c3d4e844d9ba",
      "isProxy": false,
      "name": "ProtocolFee"
    }
  ],
  "xlayer": [
    {
      "address": "0x0761b0827849abbf7b0cC09CE14e1C93D87f5004",
      "constructorArguments": "",
      "isProxy": false,
      "name": "ProxyAdmin"
    },
    {
      "address": "0x4Ed7d626f1E96cD1C0401607Bf70D95243E3dEd1",
      "constructorArguments": "00000000000000000000000000000000000000000000000000000000000000c4",
      "isProxy": false,
      "name": "Mailbox"
    },
    {
      "address": "0x2f2aFaE1139Ce54feFC03593FeE8AB2aDF4a85A7",
      "constructorArguments": "0000000000000000000000004ed7d626f1e96cd1c0401607bf70d95243e3ded10000000000000000000000000761b0827849abbf7b0cc09ce14e1c93d87f500400000000000000000000000000000000000000000000000000000000000000600000000000000000000000000000000000000000000000000000000000000000",
      "expectedimplementation": "0x4Ed7d626f1E96cD1C0401607Bf70D95243E3dEd1",
      "isProxy": true,
      "name": "TransparentUpgradeableProxy"
    },
    {
      "address": "0x273Bc6b01D9E88c064b6E5e409BdF998246AEF42",
      "constructorArguments": "000000000000000000000000a7eccdb9be08178f896c26b7bbd8c3d4e844d9ba",
      "isProxy": false,
      "name": "PausableIsm"
    },
    {
      "address": "0x0054D19613f20dD72721A146ED408971a2CCA9BD",
      "constructorArguments": "0000000000000000000000002f2afae1139ce54fefc03593fee8ab2adf4a85a7",
      "isProxy": false,
      "name": "MerkleTreeHook"
    },
    {
      "address": "0x03E20381530F2D50A0c9Ef153C19E74695c03433",
      "constructorArguments": "0000000000000000000000002f2afae1139ce54fefc03593fee8ab2adf4a85a7000000000000000000000000a7eccdb9be08178f896c26b7bbd8c3d4e844d9ba0000000000000000000000000054d19613f20dd72721a146ed408971a2cca9bd",
      "isProxy": false,
      "name": "FallbackRoutingHook"
    },
    {
      "address": "0x7b75b29caD47e10146e29BBf7BD9025e021a7023",
      "constructorArguments": "",
      "isProxy": false,
      "name": "PausableHook"
    },
    {
      "address": "0xe4057c5B0c43Dc18E36b08C39B419F190D29Ac2d",
      "constructorArguments": "",
      "isProxy": false,
      "name": "StorageGasOracle"
    },
    {
      "address": "0x2E4B42D3d0FC105E7A729e0Ca757761A61258d14",
      "constructorArguments": "",
      "isProxy": false,
      "name": "InterchainGasPaymaster"
    },
    {
      "address": "0x7E27456a839BFF31CA642c060a2b68414Cb6e503",
      "constructorArguments": "0000000000000000000000002e4b42d3d0fc105e7a729e0ca757761a61258d140000000000000000000000000761b0827849abbf7b0cc09ce14e1c93d87f500400000000000000000000000000000000000000000000000000000000000000600000000000000000000000000000000000000000000000000000000000000044485cc955000000000000000000000000a7eccdb9be08178f896c26b7bbd8c3d4e844d9ba000000000000000000000000a7eccdb9be08178f896c26b7bbd8c3d4e844d9ba00000000000000000000000000000000000000000000000000000000",
      "expectedimplementation": "0x2E4B42D3d0FC105E7A729e0Ca757761A61258d14",
      "isProxy": true,
      "name": "TransparentUpgradeableProxy"
    },
    {
      "address": "0x01aE937A7B05d187bBCBE80F44F41879D3D335a4",
      "constructorArguments": "000000000000000000000000000000000000000000000000000000003b9aca000000000000000000000000000000000000000000000000000000000000000000000000000000000000000000a7eccdb9be08178f896c26b7bbd8c3d4e844d9ba000000000000000000000000a7eccdb9be08178f896c26b7bbd8c3d4e844d9ba",
      "isProxy": false,
      "name": "ProtocolFee"
    },
    {
      "address": "0x047ba6c9949baB22d13C347B40819b7A20C4C53a",
      "constructorArguments": "0000000000000000000000002f2afae1139ce54fefc03593fee8ab2adf4a85a7",
      "isProxy": false,
      "name": "ValidatorAnnounce"
    }
  ],
  "zetachain": [
    {
      "address": "0x0761b0827849abbf7b0cC09CE14e1C93D87f5004",
      "constructorArguments": "",
      "isProxy": false,
      "name": "ProxyAdmin"
    },
    {
      "address": "0x4Ed7d626f1E96cD1C0401607Bf70D95243E3dEd1",
      "constructorArguments": "0000000000000000000000000000000000000000000000000000000000001b58",
      "isProxy": false,
      "name": "Mailbox"
    },
    {
      "address": "0x2f2aFaE1139Ce54feFC03593FeE8AB2aDF4a85A7",
      "constructorArguments": "0000000000000000000000004ed7d626f1e96cd1c0401607bf70d95243e3ded10000000000000000000000000761b0827849abbf7b0cc09ce14e1c93d87f500400000000000000000000000000000000000000000000000000000000000000600000000000000000000000000000000000000000000000000000000000000000",
      "isProxy": true,
      "name": "TransparentUpgradeableProxy"
    },
    {
      "address": "0x61DDB465eEA5bc3708Cf8B53156aC91a77A2f029",
      "constructorArguments": "000000000000000000000000a7eccdb9be08178f896c26b7bbd8c3d4e844d9ba",
      "isProxy": false,
      "name": "PausableIsm"
    },
    {
      "address": "0xE2ee936bEa8e42671c400aC96dE198E06F2bA2A6",
      "constructorArguments": "0000000000000000000000002f2afae1139ce54fefc03593fee8ab2adf4a85a7",
      "isProxy": false,
      "name": "MerkleTreeHook"
    },
    {
      "address": "0x8F1E22d309baa69D398a03cc88E9b46037e988AA",
      "constructorArguments": "0000000000000000000000002f2afae1139ce54fefc03593fee8ab2adf4a85a7000000000000000000000000a7eccdb9be08178f896c26b7bbd8c3d4e844d9ba000000000000000000000000e2ee936bea8e42671c400ac96de198e06f2ba2a6",
      "isProxy": false,
      "name": "FallbackRoutingHook"
    },
    {
      "address": "0xA1ac41d8A663fd317cc3BD94C7de92dC4BA4a882",
      "constructorArguments": "",
      "isProxy": false,
      "name": "PausableHook"
    },
    {
      "address": "0xC9B8ea6230d6687a4b13fD3C0b8f0Ec607B26465",
      "constructorArguments": "",
      "isProxy": false,
      "name": "StorageGasOracle"
    },
    {
      "address": "0xE0C452DDA7506f0F4dE5C8C1d383F7aD866eA4F0",
      "constructorArguments": "",
      "isProxy": false,
      "name": "InterchainGasPaymaster"
    },
    {
      "address": "0x931dFCc8c1141D6F532FD023bd87DAe0080c835d",
      "constructorArguments": "000000000000000000000000e0c452dda7506f0f4de5c8c1d383f7ad866ea4f00000000000000000000000000761b0827849abbf7b0cc09ce14e1c93d87f500400000000000000000000000000000000000000000000000000000000000000600000000000000000000000000000000000000000000000000000000000000044485cc955000000000000000000000000a7eccdb9be08178f896c26b7bbd8c3d4e844d9ba000000000000000000000000a7eccdb9be08178f896c26b7bbd8c3d4e844d9ba00000000000000000000000000000000000000000000000000000000",
      "isProxy": true,
      "name": "TransparentUpgradeableProxy"
    },
    {
      "address": "0xea820f9BCFD5E16a0dd42071EB61A29874Ad81A4",
      "constructorArguments": "000000000000000000000000000000000000000000000000000000003b9aca000000000000000000000000000000000000000000000000000000000000000000000000000000000000000000a7eccdb9be08178f896c26b7bbd8c3d4e844d9ba000000000000000000000000a7eccdb9be08178f896c26b7bbd8c3d4e844d9ba",
      "isProxy": false,
      "name": "ProtocolFee"
    },
    {
      "address": "0x48083C69f5a42c6B69ABbAd48AE195BD36770ee2",
      "constructorArguments": "0000000000000000000000002f2afae1139ce54fefc03593fee8ab2adf4a85a7",
      "isProxy": false,
      "name": "ValidatorAnnounce"
    },
    {
      "address": "0x7b75b29caD47e10146e29BBf7BD9025e021a7023",
      "constructorArguments": "000000000000000000000000a7eccdb9be08178f896c26b7bbd8c3d4e844d9ba",
      "isProxy": false,
      "name": "PausableIsm"
    }
  ],
  "zircuit": [
    {
      "address": "0xA5580D7Af50F3FD869EbEA51e352e2656F8DD5C2",
      "constructorArguments": "",
      "isProxy": false,
      "name": "ProxyAdmin"
    },
    {
      "address": "0x01aE937A7B05d187bBCBE80F44F41879D3D335a4",
      "constructorArguments": "000000000000000000000000000000000000000000000000000000000000bf04",
      "isProxy": false,
      "name": "Mailbox"
    },
    {
      "address": "0xc2FbB9411186AB3b1a6AFCCA702D1a80B48b197c",
      "constructorArguments": "00000000000000000000000001ae937a7b05d187bbcbe80f44f41879d3d335a4000000000000000000000000a5580d7af50f3fd869ebea51e352e2656f8dd5c200000000000000000000000000000000000000000000000000000000000000600000000000000000000000000000000000000000000000000000000000000000",
      "expectedimplementation": "0x01aE937A7B05d187bBCBE80F44F41879D3D335a4",
      "isProxy": true,
      "name": "TransparentUpgradeableProxy"
    },
    {
      "address": "0x4848d54987ffc732aD313827cdC25DF2eedD79d8",
      "constructorArguments": "000000000000000000000000a7eccdb9be08178f896c26b7bbd8c3d4e844d9ba",
      "isProxy": false,
      "name": "PausableIsm"
    },
    {
      "address": "0x4C97D35c668EE5194a13c8DE8Afc18cce40C9F28",
      "constructorArguments": "000000000000000000000000c2fbb9411186ab3b1a6afcca702d1a80b48b197c",
      "isProxy": false,
      "name": "MerkleTreeHook"
    },
    {
      "address": "0xDa7cECb05C4aeB02c1aFDE277d4306a2da7Bd762",
      "constructorArguments": "000000000000000000000000c2fbb9411186ab3b1a6afcca702d1a80b48b197c000000000000000000000000a7eccdb9be08178f896c26b7bbd8c3d4e844d9ba0000000000000000000000004c97d35c668ee5194a13c8de8afc18cce40c9f28",
      "isProxy": false,
      "name": "FallbackRoutingHook"
    },
    {
      "address": "0x4Eb82Ee35b0a1c1d776E3a3B547f9A9bA6FCC9f2",
      "constructorArguments": "",
      "isProxy": false,
      "name": "PausableHook"
    },
    {
      "address": "0x46fa3A5780e5B90Eaf34BDED554d5353B5ABE9E7",
      "constructorArguments": "",
      "isProxy": false,
      "name": "StorageGasOracle"
    },
    {
      "address": "0xEF9A332Ec1fD233Bf9344A58be56ff9E104B4f60",
      "constructorArguments": "",
      "isProxy": false,
      "name": "InterchainGasPaymaster"
    },
    {
      "address": "0x03cF708E42C89623bd83B281A56935cB562b9258",
      "constructorArguments": "000000000000000000000000ef9a332ec1fd233bf9344a58be56ff9e104b4f60000000000000000000000000a5580d7af50f3fd869ebea51e352e2656f8dd5c200000000000000000000000000000000000000000000000000000000000000600000000000000000000000000000000000000000000000000000000000000044485cc955000000000000000000000000a7eccdb9be08178f896c26b7bbd8c3d4e844d9ba000000000000000000000000a7eccdb9be08178f896c26b7bbd8c3d4e844d9ba00000000000000000000000000000000000000000000000000000000",
      "expectedimplementation": "0xEF9A332Ec1fD233Bf9344A58be56ff9E104B4f60",
      "isProxy": true,
      "name": "TransparentUpgradeableProxy"
    },
    {
      "address": "0xe243Fb51d91c5DE62afAbE44F7Ed2D4DC51668C6",
      "constructorArguments": "000000000000000000000000000000000000000000000000000000003b9aca000000000000000000000000000000000000000000000000000000000000000000000000000000000000000000a7eccdb9be08178f896c26b7bbd8c3d4e844d9ba000000000000000000000000a7eccdb9be08178f896c26b7bbd8c3d4e844d9ba",
      "isProxy": false,
      "name": "ProtocolFee"
    },
    {
      "address": "0x5366362c41e34869BDa231061603E4356D66079D",
      "constructorArguments": "000000000000000000000000c2fbb9411186ab3b1a6afcca702d1a80b48b197c",
      "isProxy": false,
      "name": "ValidatorAnnounce"
    }
  ],
  "zoramainnet": [
    {
      "address": "0x97423A68BAe94b5De52d767a17aBCc54c157c0E5",
      "constructorArguments": "000000000000000000000000a7eccdb9be08178f896c26b7bbd8c3d4e844d9ba",
      "isProxy": false,
      "name": "PausableIsm"
    },
    {
      "address": "0x95878Fd41bC26f7045C0b98e381c22f010745A75",
      "constructorArguments": "000000000000000000000000bd5988b99edc65e0bd2bfaec1dbbd37c51483231",
      "isProxy": false,
      "name": "MerkleTreeHook"
    },
    {
      "address": "0x086eF95a2F74582Ee30E7D698518a872fb18301f",
      "constructorArguments": "000000000000000000000000bd5988b99edc65e0bd2bfaec1dbbd37c51483231000000000000000000000000a7eccdb9be08178f896c26b7bbd8c3d4e844d9ba00000000000000000000000095878fd41bc26f7045c0b98e381c22f010745a75",
      "isProxy": false,
      "name": "FallbackRoutingHook"
    },
    {
      "address": "0x8358D8291e3bEDb04804975eEa0fe9fe0fAfB147",
      "constructorArguments": "",
      "isProxy": false,
      "name": "PausableHook"
    },
    {
      "address": "0xC077A0Cc408173349b1c9870C667B40FE3C01dd7",
      "constructorArguments": "",
      "isProxy": false,
      "name": "StorageGasOracle"
    },
    {
      "address": "0x5060eCD5dFAD300A90592C04e504600A7cdcF70b",
      "constructorArguments": "",
      "isProxy": false,
      "name": "InterchainGasPaymaster"
    },
    {
      "address": "0xF5165f115ba4E1Adc09f0EB392232D65F219806a",
      "constructorArguments": "0000000000000000000000005060ecd5dfad300a90592c04e504600a7cdcf70b0000000000000000000000006c6afd36be3e6b8936f04d2331eaed20b1a044ab00000000000000000000000000000000000000000000000000000000000000600000000000000000000000000000000000000000000000000000000000000044485cc955000000000000000000000000a7eccdb9be08178f896c26b7bbd8c3d4e844d9ba000000000000000000000000a7eccdb9be08178f896c26b7bbd8c3d4e844d9ba00000000000000000000000000000000000000000000000000000000",
      "isProxy": true,
      "name": "TransparentUpgradeableProxy"
    },
    {
      "address": "0x6A55822cf11f9fcBc4c75BC2638AfE8Eb942cAdd",
      "constructorArguments": "000000000000000000000000000000000000000000000000000000003b9aca000000000000000000000000000000000000000000000000000000000000000000000000000000000000000000a7eccdb9be08178f896c26b7bbd8c3d4e844d9ba000000000000000000000000a7eccdb9be08178f896c26b7bbd8c3d4e844d9ba",
      "isProxy": false,
      "name": "ProtocolFee"
    },
    {
      "address": "0x632b4F32d65F7b25B37a27C57dD510f8e4a58Bf9",
      "constructorArguments": "",
      "isProxy": false,
      "name": "ProxyAdmin"
    },
    {
      "address": "0xB9712fAbFaDb3624Dc12B6b261FEB76F8F8278aE",
      "constructorArguments": "000000000000000000000000000000000000000000000000000000000076adf1",
      "isProxy": false,
      "name": "Mailbox"
    },
    {
      "address": "0xF5da68b2577EF5C0A0D98aA2a58483a68C2f232a",
      "constructorArguments": "000000000000000000000000b9712fabfadb3624dc12b6b261feb76f8f8278ae000000000000000000000000632b4f32d65f7b25b37a27c57dd510f8e4a58bf900000000000000000000000000000000000000000000000000000000000000600000000000000000000000000000000000000000000000000000000000000000",
      "isProxy": true,
      "name": "TransparentUpgradeableProxy"
    },
    {
      "address": "0x5090dF2FBDa7127c7aDa41f60B79F5c55D380Dd8",
      "constructorArguments": "000000000000000000000000a7eccdb9be08178f896c26b7bbd8c3d4e844d9ba",
      "isProxy": false,
      "name": "PausableIsm"
    },
    {
      "address": "0xcDA455DfD9C938451BfaFC6FF0D497c8C0469C96",
      "constructorArguments": "000000000000000000000000000000000000000000000000000000003b9aca000000000000000000000000000000000000000000000000000000000000000000000000000000000000000000a7eccdb9be08178f896c26b7bbd8c3d4e844d9ba000000000000000000000000a7eccdb9be08178f896c26b7bbd8c3d4e844d9ba",
      "isProxy": false,
      "name": "ProtocolFee"
    },
    {
      "address": "0xFB9e40D811Cea562cc8a322b029eF2BDcC3ef6ed",
      "constructorArguments": "000000000000000000000000f5da68b2577ef5c0a0d98aa2a58483a68c2f232a",
      "isProxy": false,
      "name": "ValidatorAnnounce"
    }
  ],
  "molten": [
    {
      "name": "ProxyAdmin",
      "address": "0x2f2aFaE1139Ce54feFC03593FeE8AB2aDF4a85A7",
      "constructorArguments": "",
      "isProxy": false
    },
    {
      "name": "TransparentUpgradeableProxy",
      "address": "0x3a464f746D23Ab22155710f44dB16dcA53e0775E",
      "constructorArguments": "000000000000000000000000ea87ae93fa0019a82a727bfd3ebd1cfca8f64f1d0000000000000000000000002f2afae1139ce54fefc03593fee8ab2adf4a85a700000000000000000000000000000000000000000000000000000000000000600000000000000000000000000000000000000000000000000000000000000000",
      "isProxy": true,
      "expectedimplementation": "0xeA87ae93Fa0019a82A727bfd3eBd1cFCa8f64f1D"
    },
    {
      "name": "MerkleTreeHook",
      "address": "0x441a01Fca2eD731C0Fc4633998332f9FEDB17575",
      "constructorArguments": "0000000000000000000000003a464f746d23ab22155710f44db16dca53e0775e",
      "isProxy": false
    },
    {
      "name": "TransparentUpgradeableProxy",
      "address": "0x4E55aDA3ef1942049EA43E904EB01F4A0a9c39bd",
      "constructorArguments": "000000000000000000000000cc3d1659d50461d27a2f025ddb2c9b06b584b7e10000000000000000000000002f2afae1139ce54fefc03593fee8ab2adf4a85a700000000000000000000000000000000000000000000000000000000000000600000000000000000000000000000000000000000000000000000000000000044485cc955000000000000000000000000a7eccdb9be08178f896c26b7bbd8c3d4e844d9ba000000000000000000000000a7eccdb9be08178f896c26b7bbd8c3d4e844d9ba00000000000000000000000000000000000000000000000000000000",
      "isProxy": true,
      "expectedimplementation": "0xCC3D1659D50461d27a2F025dDb2c9B06B584B7e1"
    },
    {
      "name": "PausableHook",
      "address": "0x5Ed813B8b41f25c8002B01A72bbDBe6A0232Fe27",
      "constructorArguments": "",
      "isProxy": false
    },
    {
      "name": "PausableIsm",
      "address": "0x61594D2cA900C44ab51d07776465397FefC643C6",
      "constructorArguments": "000000000000000000000000a7eccdb9be08178f896c26b7bbd8c3d4e844d9ba",
      "isProxy": false
    },
    {
      "name": "ProtocolFee",
      "address": "0x8AB7A6FaC052518A39628497735C855a2Beb515B",
      "constructorArguments": "000000000000000000000000000000000000000000000000000000003b9aca000000000000000000000000000000000000000000000000000000000000000000000000000000000000000000a7eccdb9be08178f896c26b7bbd8c3d4e844d9ba000000000000000000000000a7eccdb9be08178f896c26b7bbd8c3d4e844d9ba",
      "isProxy": false
    },
    {
      "name": "StorageGasOracle",
      "address": "0xA38D1D7F217A52A27b0e6BF50E0a9ddAD05798C0",
      "constructorArguments": "",
      "isProxy": false
    },
    {
      "name": "InterchainGasPaymaster",
      "address": "0xCC3D1659D50461d27a2F025dDb2c9B06B584B7e1",
      "constructorArguments": "",
      "isProxy": false
    },
    {
      "name": "ValidatorAnnounce",
      "address": "0xb4fc9B5fD57499Ef6FfF3995728a55F7A618ef86",
      "constructorArguments": "0000000000000000000000003a464f746d23ab22155710f44db16dca53e0775e",
      "isProxy": false
    },
    {
      "name": "FallbackRoutingHook",
      "address": "0xc401e251CCa7A364114504A994D6fC7cb1c243AB",
      "constructorArguments": "0000000000000000000000003a464f746d23ab22155710f44db16dca53e0775e000000000000000000000000a7eccdb9be08178f896c26b7bbd8c3d4e844d9ba000000000000000000000000441a01fca2ed731c0fc4633998332f9fedb17575",
      "isProxy": false
    },
    {
      "name": "Mailbox",
      "address": "0xeA87ae93Fa0019a82A727bfd3eBd1cFCa8f64f1D",
      "constructorArguments": "0000000000000000000000000000000000000000000000000000000000000168",
      "isProxy": false
    }
  ],
  "bitlayer": [
    {
      "name": "ProxyAdmin",
      "address": "0x2f2aFaE1139Ce54feFC03593FeE8AB2aDF4a85A7",
      "constructorArguments": "",
      "isProxy": false
    },
    {
      "name": "TransparentUpgradeableProxy",
      "address": "0x3a464f746D23Ab22155710f44dB16dcA53e0775E",
      "constructorArguments": "000000000000000000000000ea87ae93fa0019a82a727bfd3ebd1cfca8f64f1d0000000000000000000000002f2afae1139ce54fefc03593fee8ab2adf4a85a700000000000000000000000000000000000000000000000000000000000000600000000000000000000000000000000000000000000000000000000000000000",
      "isProxy": true,
      "expectedimplementation": "0xeA87ae93Fa0019a82A727bfd3eBd1cFCa8f64f1D"
    },
    {
      "name": "MerkleTreeHook",
      "address": "0x441a01Fca2eD731C0Fc4633998332f9FEDB17575",
      "constructorArguments": "0000000000000000000000003a464f746d23ab22155710f44db16dca53e0775e",
      "isProxy": false
    },
    {
      "name": "TransparentUpgradeableProxy",
      "address": "0x4E55aDA3ef1942049EA43E904EB01F4A0a9c39bd",
      "constructorArguments": "000000000000000000000000cc3d1659d50461d27a2f025ddb2c9b06b584b7e10000000000000000000000002f2afae1139ce54fefc03593fee8ab2adf4a85a700000000000000000000000000000000000000000000000000000000000000600000000000000000000000000000000000000000000000000000000000000044485cc955000000000000000000000000a7eccdb9be08178f896c26b7bbd8c3d4e844d9ba000000000000000000000000a7eccdb9be08178f896c26b7bbd8c3d4e844d9ba00000000000000000000000000000000000000000000000000000000",
      "isProxy": true,
      "expectedimplementation": "0xCC3D1659D50461d27a2F025dDb2c9B06B584B7e1"
    },
    {
      "name": "PausableHook",
      "address": "0x5Ed813B8b41f25c8002B01A72bbDBe6A0232Fe27",
      "constructorArguments": "",
      "isProxy": false
    },
    {
      "name": "PausableIsm",
      "address": "0x61594D2cA900C44ab51d07776465397FefC643C6",
      "constructorArguments": "000000000000000000000000a7eccdb9be08178f896c26b7bbd8c3d4e844d9ba",
      "isProxy": false
    },
    {
      "name": "ProtocolFee",
      "address": "0x8AB7A6FaC052518A39628497735C855a2Beb515B",
      "constructorArguments": "000000000000000000000000000000000000000000000000000000003b9aca000000000000000000000000000000000000000000000000000000000000000000000000000000000000000000a7eccdb9be08178f896c26b7bbd8c3d4e844d9ba000000000000000000000000a7eccdb9be08178f896c26b7bbd8c3d4e844d9ba",
      "isProxy": false
    },
    {
      "name": "StorageGasOracle",
      "address": "0xA38D1D7F217A52A27b0e6BF50E0a9ddAD05798C0",
      "constructorArguments": "",
      "isProxy": false
    },
    {
      "name": "InterchainGasPaymaster",
      "address": "0xCC3D1659D50461d27a2F025dDb2c9B06B584B7e1",
      "constructorArguments": "",
      "isProxy": false
    },
    {
      "name": "ValidatorAnnounce",
      "address": "0xb4fc9B5fD57499Ef6FfF3995728a55F7A618ef86",
      "constructorArguments": "0000000000000000000000003a464f746d23ab22155710f44db16dca53e0775e",
      "isProxy": false
    },
    {
      "name": "FallbackRoutingHook",
      "address": "0xc401e251CCa7A364114504A994D6fC7cb1c243AB",
      "constructorArguments": "0000000000000000000000003a464f746d23ab22155710f44db16dca53e0775e000000000000000000000000a7eccdb9be08178f896c26b7bbd8c3d4e844d9ba000000000000000000000000441a01fca2ed731c0fc4633998332f9fedb17575",
      "isProxy": false
    },
    {
      "name": "Mailbox",
      "address": "0xeA87ae93Fa0019a82A727bfd3eBd1cFCa8f64f1D",
      "constructorArguments": "00000000000000000000000000000000000000000000000000000000000310c5",
      "isProxy": false
    }
  ],
  "astarzkevm": [
    {
      "name": "ProxyAdmin",
      "address": "0x2f2aFaE1139Ce54feFC03593FeE8AB2aDF4a85A7",
      "constructorArguments": "",
      "isProxy": false
    },
    {
      "name": "TransparentUpgradeableProxy",
      "address": "0x3a464f746D23Ab22155710f44dB16dcA53e0775E",
      "constructorArguments": "000000000000000000000000ea87ae93fa0019a82a727bfd3ebd1cfca8f64f1d0000000000000000000000002f2afae1139ce54fefc03593fee8ab2adf4a85a700000000000000000000000000000000000000000000000000000000000000600000000000000000000000000000000000000000000000000000000000000000",
      "isProxy": true,
      "expectedimplementation": "0xeA87ae93Fa0019a82A727bfd3eBd1cFCa8f64f1D"
    },
    {
      "name": "ValidatorAnnounce",
      "address": "0x59C2dB903937EbE55B59c3415FD55e970FF5f2DC",
      "constructorArguments": "0000000000000000000000003a464f746d23ab22155710f44db16dca53e0775e",
      "isProxy": false
    },
    {
      "name": "PausableIsm",
      "address": "0x61594D2cA900C44ab51d07776465397FefC643C6",
      "constructorArguments": "000000000000000000000000a7eccdb9be08178f896c26b7bbd8c3d4e844d9ba",
      "isProxy": false
    },
    {
      "name": "ProtocolFee",
      "address": "0xb4fc9B5fD57499Ef6FfF3995728a55F7A618ef86",
      "constructorArguments": "000000000000000000000000000000000000000000000000000000003b9aca000000000000000000000000000000000000000000000000000000000000000000000000000000000000000000a7eccdb9be08178f896c26b7bbd8c3d4e844d9ba000000000000000000000000a7eccdb9be08178f896c26b7bbd8c3d4e844d9ba",
      "isProxy": false
    },
    {
      "name": "Mailbox",
      "address": "0xeA87ae93Fa0019a82A727bfd3eBd1cFCa8f64f1D",
      "constructorArguments": "0000000000000000000000000000000000000000000000000000000000000ec0",
      "isProxy": false
    }
  ],
  "coredao": [
    {
      "name": "ProxyAdmin",
      "address": "0x2f2aFaE1139Ce54feFC03593FeE8AB2aDF4a85A7",
      "constructorArguments": "",
      "isProxy": false
    },
    {
      "name": "TransparentUpgradeableProxy",
      "address": "0x3a464f746D23Ab22155710f44dB16dcA53e0775E",
      "constructorArguments": "000000000000000000000000ea87ae93fa0019a82a727bfd3ebd1cfca8f64f1d0000000000000000000000002f2afae1139ce54fefc03593fee8ab2adf4a85a700000000000000000000000000000000000000000000000000000000000000600000000000000000000000000000000000000000000000000000000000000000",
      "isProxy": true,
      "expectedimplementation": "0xeA87ae93Fa0019a82A727bfd3eBd1cFCa8f64f1D"
    },
    {
      "name": "MerkleTreeHook",
      "address": "0x441a01Fca2eD731C0Fc4633998332f9FEDB17575",
      "constructorArguments": "0000000000000000000000003a464f746d23ab22155710f44db16dca53e0775e",
      "isProxy": false
    },
    {
      "name": "TransparentUpgradeableProxy",
      "address": "0x4E55aDA3ef1942049EA43E904EB01F4A0a9c39bd",
      "constructorArguments": "000000000000000000000000cc3d1659d50461d27a2f025ddb2c9b06b584b7e10000000000000000000000002f2afae1139ce54fefc03593fee8ab2adf4a85a700000000000000000000000000000000000000000000000000000000000000600000000000000000000000000000000000000000000000000000000000000044485cc955000000000000000000000000a7eccdb9be08178f896c26b7bbd8c3d4e844d9ba000000000000000000000000a7eccdb9be08178f896c26b7bbd8c3d4e844d9ba00000000000000000000000000000000000000000000000000000000",
      "isProxy": true,
      "expectedimplementation": "0xCC3D1659D50461d27a2F025dDb2c9B06B584B7e1"
    },
    {
      "name": "PausableHook",
      "address": "0x5Ed813B8b41f25c8002B01A72bbDBe6A0232Fe27",
      "constructorArguments": "",
      "isProxy": false
    },
    {
      "name": "PausableIsm",
      "address": "0x61594D2cA900C44ab51d07776465397FefC643C6",
      "constructorArguments": "000000000000000000000000a7eccdb9be08178f896c26b7bbd8c3d4e844d9ba",
      "isProxy": false
    },
    {
      "name": "ProtocolFee",
      "address": "0x8AB7A6FaC052518A39628497735C855a2Beb515B",
      "constructorArguments": "000000000000000000000000000000000000000000000000000000003b9aca000000000000000000000000000000000000000000000000000000000000000000000000000000000000000000a7eccdb9be08178f896c26b7bbd8c3d4e844d9ba000000000000000000000000a7eccdb9be08178f896c26b7bbd8c3d4e844d9ba",
      "isProxy": false
    },
    {
      "name": "StorageGasOracle",
      "address": "0xA38D1D7F217A52A27b0e6BF50E0a9ddAD05798C0",
      "constructorArguments": "",
      "isProxy": false
    },
    {
      "name": "InterchainGasPaymaster",
      "address": "0xCC3D1659D50461d27a2F025dDb2c9B06B584B7e1",
      "constructorArguments": "",
      "isProxy": false
    },
    {
      "name": "ValidatorAnnounce",
      "address": "0xb4fc9B5fD57499Ef6FfF3995728a55F7A618ef86",
      "constructorArguments": "0000000000000000000000003a464f746d23ab22155710f44db16dca53e0775e",
      "isProxy": false
    },
    {
      "name": "FallbackRoutingHook",
      "address": "0xc401e251CCa7A364114504A994D6fC7cb1c243AB",
      "constructorArguments": "0000000000000000000000003a464f746d23ab22155710f44db16dca53e0775e000000000000000000000000a7eccdb9be08178f896c26b7bbd8c3d4e844d9ba000000000000000000000000441a01fca2ed731c0fc4633998332f9fedb17575",
      "isProxy": false
    },
    {
      "name": "Mailbox",
      "address": "0xeA87ae93Fa0019a82A727bfd3eBd1cFCa8f64f1D",
      "constructorArguments": "000000000000000000000000000000000000000000000000000000000000045c",
      "isProxy": false
    }
  ],
  "flare": [
    {
      "name": "ProxyAdmin",
      "address": "0x2f2aFaE1139Ce54feFC03593FeE8AB2aDF4a85A7",
      "constructorArguments": "",
      "isProxy": false
    },
    {
      "name": "TransparentUpgradeableProxy",
      "address": "0x3a464f746D23Ab22155710f44dB16dcA53e0775E",
      "constructorArguments": "000000000000000000000000ea87ae93fa0019a82a727bfd3ebd1cfca8f64f1d0000000000000000000000002f2afae1139ce54fefc03593fee8ab2adf4a85a700000000000000000000000000000000000000000000000000000000000000600000000000000000000000000000000000000000000000000000000000000000",
      "isProxy": true,
      "expectedimplementation": "0xeA87ae93Fa0019a82A727bfd3eBd1cFCa8f64f1D"
    },
    {
      "name": "MerkleTreeHook",
      "address": "0x441a01Fca2eD731C0Fc4633998332f9FEDB17575",
      "constructorArguments": "0000000000000000000000003a464f746d23ab22155710f44db16dca53e0775e",
      "isProxy": false
    },
    {
      "name": "TransparentUpgradeableProxy",
      "address": "0x4E55aDA3ef1942049EA43E904EB01F4A0a9c39bd",
      "constructorArguments": "000000000000000000000000cc3d1659d50461d27a2f025ddb2c9b06b584b7e10000000000000000000000002f2afae1139ce54fefc03593fee8ab2adf4a85a700000000000000000000000000000000000000000000000000000000000000600000000000000000000000000000000000000000000000000000000000000044485cc955000000000000000000000000a7eccdb9be08178f896c26b7bbd8c3d4e844d9ba000000000000000000000000a7eccdb9be08178f896c26b7bbd8c3d4e844d9ba00000000000000000000000000000000000000000000000000000000",
      "isProxy": true,
      "expectedimplementation": "0xCC3D1659D50461d27a2F025dDb2c9B06B584B7e1"
    },
    {
      "name": "PausableHook",
      "address": "0x5Ed813B8b41f25c8002B01A72bbDBe6A0232Fe27",
      "constructorArguments": "",
      "isProxy": false
    },
    {
      "name": "PausableIsm",
      "address": "0x61594D2cA900C44ab51d07776465397FefC643C6",
      "constructorArguments": "000000000000000000000000a7eccdb9be08178f896c26b7bbd8c3d4e844d9ba",
      "isProxy": false
    },
    {
      "name": "ProtocolFee",
      "address": "0x8AB7A6FaC052518A39628497735C855a2Beb515B",
      "constructorArguments": "000000000000000000000000000000000000000000000000000000003b9aca000000000000000000000000000000000000000000000000000000000000000000000000000000000000000000a7eccdb9be08178f896c26b7bbd8c3d4e844d9ba000000000000000000000000a7eccdb9be08178f896c26b7bbd8c3d4e844d9ba",
      "isProxy": false
    },
    {
      "name": "StorageGasOracle",
      "address": "0xA38D1D7F217A52A27b0e6BF50E0a9ddAD05798C0",
      "constructorArguments": "",
      "isProxy": false
    },
    {
      "name": "InterchainGasPaymaster",
      "address": "0xCC3D1659D50461d27a2F025dDb2c9B06B584B7e1",
      "constructorArguments": "",
      "isProxy": false
    },
    {
      "name": "ValidatorAnnounce",
      "address": "0xb4fc9B5fD57499Ef6FfF3995728a55F7A618ef86",
      "constructorArguments": "0000000000000000000000003a464f746d23ab22155710f44db16dca53e0775e",
      "isProxy": false
    },
    {
      "name": "FallbackRoutingHook",
      "address": "0xc401e251CCa7A364114504A994D6fC7cb1c243AB",
      "constructorArguments": "0000000000000000000000003a464f746d23ab22155710f44db16dca53e0775e000000000000000000000000a7eccdb9be08178f896c26b7bbd8c3d4e844d9ba000000000000000000000000441a01fca2ed731c0fc4633998332f9fedb17575",
      "isProxy": false
    },
    {
      "name": "Mailbox",
      "address": "0xeA87ae93Fa0019a82A727bfd3eBd1cFCa8f64f1D",
      "constructorArguments": "000000000000000000000000000000000000000000000000000000000000000e",
      "isProxy": false
    }
  ],
  "dogechain": [
    {
      "name": "ProxyAdmin",
      "address": "0x2f2aFaE1139Ce54feFC03593FeE8AB2aDF4a85A7",
      "constructorArguments": "",
      "isProxy": false
    },
    {
      "name": "TransparentUpgradeableProxy",
      "address": "0x3a464f746D23Ab22155710f44dB16dcA53e0775E",
      "constructorArguments": "000000000000000000000000ea87ae93fa0019a82a727bfd3ebd1cfca8f64f1d0000000000000000000000002f2afae1139ce54fefc03593fee8ab2adf4a85a700000000000000000000000000000000000000000000000000000000000000600000000000000000000000000000000000000000000000000000000000000000",
      "isProxy": true,
      "expectedimplementation": "0xeA87ae93Fa0019a82A727bfd3eBd1cFCa8f64f1D"
    },
    {
      "name": "MerkleTreeHook",
      "address": "0x441a01Fca2eD731C0Fc4633998332f9FEDB17575",
      "constructorArguments": "0000000000000000000000003a464f746d23ab22155710f44db16dca53e0775e",
      "isProxy": false
    },
    {
      "name": "TransparentUpgradeableProxy",
      "address": "0x4E55aDA3ef1942049EA43E904EB01F4A0a9c39bd",
      "constructorArguments": "000000000000000000000000cc3d1659d50461d27a2f025ddb2c9b06b584b7e10000000000000000000000002f2afae1139ce54fefc03593fee8ab2adf4a85a700000000000000000000000000000000000000000000000000000000000000600000000000000000000000000000000000000000000000000000000000000044485cc955000000000000000000000000a7eccdb9be08178f896c26b7bbd8c3d4e844d9ba000000000000000000000000a7eccdb9be08178f896c26b7bbd8c3d4e844d9ba00000000000000000000000000000000000000000000000000000000",
      "isProxy": true,
      "expectedimplementation": "0xCC3D1659D50461d27a2F025dDb2c9B06B584B7e1"
    },
    {
      "name": "PausableHook",
      "address": "0x5Ed813B8b41f25c8002B01A72bbDBe6A0232Fe27",
      "constructorArguments": "",
      "isProxy": false
    },
    {
      "name": "PausableIsm",
      "address": "0x61594D2cA900C44ab51d07776465397FefC643C6",
      "constructorArguments": "000000000000000000000000a7eccdb9be08178f896c26b7bbd8c3d4e844d9ba",
      "isProxy": false
    },
    {
      "name": "ProtocolFee",
      "address": "0x8AB7A6FaC052518A39628497735C855a2Beb515B",
      "constructorArguments": "000000000000000000000000000000000000000000000000000000003b9aca000000000000000000000000000000000000000000000000000000000000000000000000000000000000000000a7eccdb9be08178f896c26b7bbd8c3d4e844d9ba000000000000000000000000a7eccdb9be08178f896c26b7bbd8c3d4e844d9ba",
      "isProxy": false
    },
    {
      "name": "StorageGasOracle",
      "address": "0xA38D1D7F217A52A27b0e6BF50E0a9ddAD05798C0",
      "constructorArguments": "",
      "isProxy": false
    },
    {
      "name": "InterchainGasPaymaster",
      "address": "0xCC3D1659D50461d27a2F025dDb2c9B06B584B7e1",
      "constructorArguments": "",
      "isProxy": false
    },
    {
      "name": "ValidatorAnnounce",
      "address": "0xb4fc9B5fD57499Ef6FfF3995728a55F7A618ef86",
      "constructorArguments": "0000000000000000000000003a464f746d23ab22155710f44db16dca53e0775e",
      "isProxy": false
    },
    {
      "name": "FallbackRoutingHook",
      "address": "0xc401e251CCa7A364114504A994D6fC7cb1c243AB",
      "constructorArguments": "0000000000000000000000003a464f746d23ab22155710f44db16dca53e0775e000000000000000000000000a7eccdb9be08178f896c26b7bbd8c3d4e844d9ba000000000000000000000000441a01fca2ed731c0fc4633998332f9fedb17575",
      "isProxy": false
    },
    {
      "name": "Mailbox",
      "address": "0xeA87ae93Fa0019a82A727bfd3eBd1cFCa8f64f1D",
      "constructorArguments": "00000000000000000000000000000000000000000000000000000000000007d0",
      "isProxy": false
    }
  ],
  "astar": [
    {
      "name": "ProxyAdmin",
      "address": "0x2f2aFaE1139Ce54feFC03593FeE8AB2aDF4a85A7",
      "constructorArguments": "",
      "isProxy": false
    },
    {
      "name": "TransparentUpgradeableProxy",
      "address": "0x3a464f746D23Ab22155710f44dB16dcA53e0775E",
      "constructorArguments": "000000000000000000000000ea87ae93fa0019a82a727bfd3ebd1cfca8f64f1d0000000000000000000000002f2afae1139ce54fefc03593fee8ab2adf4a85a700000000000000000000000000000000000000000000000000000000000000600000000000000000000000000000000000000000000000000000000000000000",
      "isProxy": true,
      "expectedimplementation": "0xeA87ae93Fa0019a82A727bfd3eBd1cFCa8f64f1D"
    },
    {
      "name": "MerkleTreeHook",
      "address": "0x441a01Fca2eD731C0Fc4633998332f9FEDB17575",
      "constructorArguments": "0000000000000000000000003a464f746d23ab22155710f44db16dca53e0775e",
      "isProxy": false
    },
    {
      "name": "TransparentUpgradeableProxy",
      "address": "0x4E55aDA3ef1942049EA43E904EB01F4A0a9c39bd",
      "constructorArguments": "000000000000000000000000cc3d1659d50461d27a2f025ddb2c9b06b584b7e10000000000000000000000002f2afae1139ce54fefc03593fee8ab2adf4a85a700000000000000000000000000000000000000000000000000000000000000600000000000000000000000000000000000000000000000000000000000000044485cc955000000000000000000000000a7eccdb9be08178f896c26b7bbd8c3d4e844d9ba000000000000000000000000a7eccdb9be08178f896c26b7bbd8c3d4e844d9ba00000000000000000000000000000000000000000000000000000000",
      "isProxy": true,
      "expectedimplementation": "0xCC3D1659D50461d27a2F025dDb2c9B06B584B7e1"
    },
    {
      "name": "PausableHook",
      "address": "0x5Ed813B8b41f25c8002B01A72bbDBe6A0232Fe27",
      "constructorArguments": "",
      "isProxy": false
    },
    {
      "name": "PausableIsm",
      "address": "0x61594D2cA900C44ab51d07776465397FefC643C6",
      "constructorArguments": "000000000000000000000000a7eccdb9be08178f896c26b7bbd8c3d4e844d9ba",
      "isProxy": false
    },
    {
      "name": "ProtocolFee",
      "address": "0x8AB7A6FaC052518A39628497735C855a2Beb515B",
      "constructorArguments": "000000000000000000000000000000000000000000000000000000003b9aca000000000000000000000000000000000000000000000000000000000000000000000000000000000000000000a7eccdb9be08178f896c26b7bbd8c3d4e844d9ba000000000000000000000000a7eccdb9be08178f896c26b7bbd8c3d4e844d9ba",
      "isProxy": false
    },
    {
      "name": "StorageGasOracle",
      "address": "0xA38D1D7F217A52A27b0e6BF50E0a9ddAD05798C0",
      "constructorArguments": "",
      "isProxy": false
    },
    {
      "name": "InterchainGasPaymaster",
      "address": "0xCC3D1659D50461d27a2F025dDb2c9B06B584B7e1",
      "constructorArguments": "",
      "isProxy": false
    },
    {
      "name": "ValidatorAnnounce",
      "address": "0xb4fc9B5fD57499Ef6FfF3995728a55F7A618ef86",
      "constructorArguments": "0000000000000000000000003a464f746d23ab22155710f44db16dca53e0775e",
      "isProxy": false
    },
    {
      "name": "FallbackRoutingHook",
      "address": "0xc401e251CCa7A364114504A994D6fC7cb1c243AB",
      "constructorArguments": "0000000000000000000000003a464f746d23ab22155710f44db16dca53e0775e000000000000000000000000a7eccdb9be08178f896c26b7bbd8c3d4e844d9ba000000000000000000000000441a01fca2ed731c0fc4633998332f9fedb17575",
      "isProxy": false
    },
    {
      "name": "Mailbox",
      "address": "0xeA87ae93Fa0019a82A727bfd3eBd1cFCa8f64f1D",
      "constructorArguments": "0000000000000000000000000000000000000000000000000000000000000250",
      "isProxy": false
    }
  ],
  "shibarium": [
    {
      "name": "ProxyAdmin",
      "address": "0x2f2aFaE1139Ce54feFC03593FeE8AB2aDF4a85A7",
      "constructorArguments": "",
      "isProxy": false
    },
    {
      "name": "TransparentUpgradeableProxy",
      "address": "0x3a464f746D23Ab22155710f44dB16dcA53e0775E",
      "constructorArguments": "000000000000000000000000ea87ae93fa0019a82a727bfd3ebd1cfca8f64f1d0000000000000000000000002f2afae1139ce54fefc03593fee8ab2adf4a85a700000000000000000000000000000000000000000000000000000000000000600000000000000000000000000000000000000000000000000000000000000000",
      "isProxy": true,
      "expectedimplementation": "0xeA87ae93Fa0019a82A727bfd3eBd1cFCa8f64f1D"
    },
    {
      "name": "MerkleTreeHook",
      "address": "0x441a01Fca2eD731C0Fc4633998332f9FEDB17575",
      "constructorArguments": "0000000000000000000000003a464f746d23ab22155710f44db16dca53e0775e",
      "isProxy": false
    },
    {
      "name": "TransparentUpgradeableProxy",
      "address": "0x4E55aDA3ef1942049EA43E904EB01F4A0a9c39bd",
      "constructorArguments": "000000000000000000000000cc3d1659d50461d27a2f025ddb2c9b06b584b7e10000000000000000000000002f2afae1139ce54fefc03593fee8ab2adf4a85a700000000000000000000000000000000000000000000000000000000000000600000000000000000000000000000000000000000000000000000000000000044485cc955000000000000000000000000a7eccdb9be08178f896c26b7bbd8c3d4e844d9ba000000000000000000000000a7eccdb9be08178f896c26b7bbd8c3d4e844d9ba00000000000000000000000000000000000000000000000000000000",
      "isProxy": true,
      "expectedimplementation": "0xCC3D1659D50461d27a2F025dDb2c9B06B584B7e1"
    },
    {
      "name": "PausableHook",
      "address": "0x5Ed813B8b41f25c8002B01A72bbDBe6A0232Fe27",
      "constructorArguments": "",
      "isProxy": false
    },
    {
      "name": "PausableIsm",
      "address": "0x61594D2cA900C44ab51d07776465397FefC643C6",
      "constructorArguments": "000000000000000000000000a7eccdb9be08178f896c26b7bbd8c3d4e844d9ba",
      "isProxy": false
    },
    {
      "name": "ProtocolFee",
      "address": "0x8AB7A6FaC052518A39628497735C855a2Beb515B",
      "constructorArguments": "000000000000000000000000000000000000000000000000000000003b9aca000000000000000000000000000000000000000000000000000000000000000000000000000000000000000000a7eccdb9be08178f896c26b7bbd8c3d4e844d9ba000000000000000000000000a7eccdb9be08178f896c26b7bbd8c3d4e844d9ba",
      "isProxy": false
    },
    {
      "name": "StorageGasOracle",
      "address": "0xA38D1D7F217A52A27b0e6BF50E0a9ddAD05798C0",
      "constructorArguments": "",
      "isProxy": false
    },
    {
      "name": "InterchainGasPaymaster",
      "address": "0xCC3D1659D50461d27a2F025dDb2c9B06B584B7e1",
      "constructorArguments": "",
      "isProxy": false
    },
    {
      "name": "ValidatorAnnounce",
      "address": "0xb4fc9B5fD57499Ef6FfF3995728a55F7A618ef86",
      "constructorArguments": "0000000000000000000000003a464f746d23ab22155710f44db16dca53e0775e",
      "isProxy": false
    },
    {
      "name": "FallbackRoutingHook",
      "address": "0xc401e251CCa7A364114504A994D6fC7cb1c243AB",
      "constructorArguments": "0000000000000000000000003a464f746d23ab22155710f44db16dca53e0775e000000000000000000000000a7eccdb9be08178f896c26b7bbd8c3d4e844d9ba000000000000000000000000441a01fca2ed731c0fc4633998332f9fedb17575",
      "isProxy": false
    },
    {
      "name": "Mailbox",
      "address": "0xeA87ae93Fa0019a82A727bfd3eBd1cFCa8f64f1D",
      "constructorArguments": "000000000000000000000000000000000000000000000000000000000000006d",
      "isProxy": false
    }
  ],
  "everclear": [
    {
      "name": "ProxyAdmin",
      "address": "0x3a464f746D23Ab22155710f44dB16dcA53e0775E",
      "constructorArguments": "",
      "isProxy": false
    },
    {
      "name": "Mailbox",
      "address": "0x3a867fCfFeC2B790970eeBDC9023E75B0a172aa7",
      "constructorArguments": "00000000000000000000000000000000000000000000000000000000000062ef",
      "isProxy": false
    },
    {
      "name": "TransparentUpgradeableProxy",
      "address": "0x7f50C5776722630a0024fAE05fDe8b47571D7B39",
      "constructorArguments": "0000000000000000000000003a867fcffec2b790970eebdc9023e75b0a172aa70000000000000000000000003a464f746d23ab22155710f44db16dca53e0775e00000000000000000000000000000000000000000000000000000000000000600000000000000000000000000000000000000000000000000000000000000000",
      "isProxy": true,
      "expectedimplementation": "0x3a867fCfFeC2B790970eeBDC9023E75B0a172aa7"
    },
    {
      "name": "PausableIsm",
      "address": "0xA38D1D7F217A52A27b0e6BF50E0a9ddAD05798C0",
      "constructorArguments": "000000000000000000000000a7eccdb9be08178f896c26b7bbd8c3d4e844d9ba",
      "isProxy": false
    },
    {
      "name": "MerkleTreeHook",
      "address": "0xCC3D1659D50461d27a2F025dDb2c9B06B584B7e1",
      "constructorArguments": "0000000000000000000000007f50c5776722630a0024fae05fde8b47571d7b39",
      "isProxy": false
    },
    {
      "name": "FallbackRoutingHook",
      "address": "0x3C2b535a49c6827DF0b8e94467e6922c99E3c092",
      "constructorArguments": "0000000000000000000000007f50c5776722630a0024fae05fde8b47571d7b39000000000000000000000000a7eccdb9be08178f896c26b7bbd8c3d4e844d9ba000000000000000000000000cc3d1659d50461d27a2f025ddb2c9b06b584b7e1",
      "isProxy": false
    },
    {
      "name": "PausableHook",
      "address": "0x4E55aDA3ef1942049EA43E904EB01F4A0a9c39bd",
      "constructorArguments": "",
      "isProxy": false
    },
    {
      "name": "StorageGasOracle",
      "address": "0xf8344D85a1429708e0BE6724218E938087e596DF",
      "constructorArguments": "",
      "isProxy": false
    },
    {
      "name": "InterchainGasPaymaster",
      "address": "0x8a28b3ec380cfdFF904a5D0bA615d53A4b19dc91",
      "constructorArguments": "",
      "isProxy": false
    },
    {
      "name": "TransparentUpgradeableProxy",
      "address": "0xb58257cc81E47EC72fD38aE16297048de23163b4",
      "constructorArguments": "0000000000000000000000008a28b3ec380cfdff904a5d0ba615d53a4b19dc910000000000000000000000003a464f746d23ab22155710f44db16dca53e0775e00000000000000000000000000000000000000000000000000000000000000600000000000000000000000000000000000000000000000000000000000000044485cc955000000000000000000000000a7eccdb9be08178f896c26b7bbd8c3d4e844d9ba000000000000000000000000a7eccdb9be08178f896c26b7bbd8c3d4e844d9ba00000000000000000000000000000000000000000000000000000000",
      "isProxy": true,
      "expectedimplementation": "0x8a28b3ec380cfdFF904a5D0bA615d53A4b19dc91"
    },
    {
      "name": "ProtocolFee",
      "address": "0xC49aF4965264FA7BB6424CE37aA06773ad177224",
      "constructorArguments": "000000000000000000000000000000000000000000000000000000003b9aca000000000000000000000000000000000000000000000000000000000000000000000000000000000000000000a7eccdb9be08178f896c26b7bbd8c3d4e844d9ba000000000000000000000000a7eccdb9be08178f896c26b7bbd8c3d4e844d9ba",
      "isProxy": false
    },
    {
      "name": "ValidatorAnnounce",
      "address": "0xC88bAD76EC7acD9fd3b9Bb264f7f5C18097c5710",
      "constructorArguments": "0000000000000000000000007f50c5776722630a0024fae05fde8b47571d7b39",
      "isProxy": false
    }
  ],
  "oortmainnet": [
    {
      "name": "PausableIsm",
      "address": "0x31894E7a734540B343d67E491148EB4FC9f7A45B",
      "constructorArguments": "000000000000000000000000a7eccdb9be08178f896c26b7bbd8c3d4e844d9ba",
      "isProxy": false
    },
    {
      "name": "MerkleTreeHook",
      "address": "0x3C2b535a49c6827DF0b8e94467e6922c99E3c092",
      "constructorArguments": "000000000000000000000000b163e75e2008cdc94e50278b5fcdd081761a2ee4",
      "isProxy": false
    },
    {
      "name": "FallbackRoutingHook",
      "address": "0x4E55aDA3ef1942049EA43E904EB01F4A0a9c39bd",
      "constructorArguments": "000000000000000000000000b163e75e2008cdc94e50278b5fcdd081761a2ee4000000000000000000000000a7eccdb9be08178f896c26b7bbd8c3d4e844d9ba0000000000000000000000003c2b535a49c6827df0b8e94467e6922c99e3c092",
      "isProxy": false
    },
    {
      "name": "PausableHook",
      "address": "0xf8344D85a1429708e0BE6724218E938087e596DF",
      "constructorArguments": "",
      "isProxy": false
    },
    {
      "name": "StorageGasOracle",
      "address": "0x2c61Cda929e4e2174cb10cd8e2724A9ceaD62E67",
      "constructorArguments": "",
      "isProxy": false
    },
    {
      "name": "InterchainGasPaymaster",
      "address": "0x8AB7A6FaC052518A39628497735C855a2Beb515B",
      "constructorArguments": "",
      "isProxy": false
    },
    {
      "name": "TransparentUpgradeableProxy",
      "address": "0xb4fc9B5fD57499Ef6FfF3995728a55F7A618ef86",
      "constructorArguments": "0000000000000000000000008ab7a6fac052518a39628497735c855a2beb515b0000000000000000000000008d078f74df9e5a4fa8da06f2abce5d01fdf793c200000000000000000000000000000000000000000000000000000000000000600000000000000000000000000000000000000000000000000000000000000044485cc955000000000000000000000000a7eccdb9be08178f896c26b7bbd8c3d4e844d9ba000000000000000000000000a7eccdb9be08178f896c26b7bbd8c3d4e844d9ba00000000000000000000000000000000000000000000000000000000",
      "isProxy": true,
      "expectedimplementation": "0x8AB7A6FaC052518A39628497735C855a2Beb515B"
    },
    {
      "name": "ProtocolFee",
      "address": "0x199ba45E836440f2cCe00aa60466Ae0e733D6647",
      "constructorArguments": "000000000000000000000000000000000000000000000000000000003b9aca000000000000000000000000000000000000000000000000000000000000000000000000000000000000000000a7eccdb9be08178f896c26b7bbd8c3d4e844d9ba000000000000000000000000a7eccdb9be08178f896c26b7bbd8c3d4e844d9ba",
      "isProxy": false
    },
    {
      "name": "ValidatorAnnounce",
      "address": "0xcd9D3744512F07AE844c40E27912092d7c503565",
      "constructorArguments": "000000000000000000000000b163e75e2008cdc94e50278b5fcdd081761a2ee4",
      "isProxy": false
    },
    {
      "name": "ProxyAdmin",
      "address": "0x148CF67B8A242c1360bb2C93fCe203EC4d4f9B56",
      "constructorArguments": "",
      "isProxy": false
    },
    {
      "name": "Mailbox",
      "address": "0xcd849e612Aaa138f03698C3Edb42a34117BFF631",
      "constructorArguments": "00000000000000000000000000000000000000000000000000000000000003ca",
      "isProxy": false
    },
    {
      "name": "TransparentUpgradeableProxy",
      "address": "0xb129828B9EDa48192D0B2db35D0E40dCF51B3594",
      "constructorArguments": "000000000000000000000000cd849e612aaa138f03698c3edb42a34117bff631000000000000000000000000148cf67b8a242c1360bb2c93fce203ec4d4f9b5600000000000000000000000000000000000000000000000000000000000000600000000000000000000000000000000000000000000000000000000000000000",
      "isProxy": true,
      "expectedimplementation": "0xcd849e612Aaa138f03698C3Edb42a34117BFF631"
    },
    {
      "name": "PausableIsm",
      "address": "0x989B7307d266151BE763935C856493D968b2affF",
      "constructorArguments": "000000000000000000000000a7eccdb9be08178f896c26b7bbd8c3d4e844d9ba",
      "isProxy": false
    },
    {
      "name": "MerkleTreeHook",
      "address": "0x3E969bA938E6A993eeCD6F65b0dd8712B07dFe59",
      "constructorArguments": "000000000000000000000000b129828b9eda48192d0b2db35d0e40dcf51b3594",
      "isProxy": false
    },
    {
      "name": "FallbackRoutingHook",
      "address": "0x168DFF0Ad2b180F3801883Fe5Ae56d7E7d91D5f4",
      "constructorArguments": "000000000000000000000000b129828b9eda48192d0b2db35d0e40dcf51b3594000000000000000000000000a7eccdb9be08178f896c26b7bbd8c3d4e844d9ba0000000000000000000000003e969ba938e6a993eecd6f65b0dd8712b07dfe59",
      "isProxy": false
    },
    {
      "name": "PausableHook",
      "address": "0x6Fb36672365C7c797028C400A61c58c0ECc53cD2",
      "constructorArguments": "",
      "isProxy": false
    },
    {
      "name": "ProtocolFee",
      "address": "0xfdefdDc8E153d5E0463d7E193F79A3714be16021",
      "constructorArguments": "000000000000000000000000000000000000000000000000000000003b9aca000000000000000000000000000000000000000000000000000000000000000000000000000000000000000000a7eccdb9be08178f896c26b7bbd8c3d4e844d9ba000000000000000000000000a7eccdb9be08178f896c26b7bbd8c3d4e844d9ba",
      "isProxy": false
    },
    {
      "name": "ValidatorAnnounce",
      "address": "0x6f77d5Ef273C38CC19d1d02352785F52565A1A6c",
      "constructorArguments": "000000000000000000000000b129828b9eda48192d0b2db35d0e40dcf51b3594",
      "isProxy": false
    }
  ],
  "lumia": [
    {
      "name": "ProxyAdmin",
      "address": "0xeA87ae93Fa0019a82A727bfd3eBd1cFCa8f64f1D",
      "constructorArguments": "",
      "isProxy": false
    },
    {
      "name": "Mailbox",
      "address": "0x3a464f746D23Ab22155710f44dB16dcA53e0775E",
      "constructorArguments": "000000000000000000000000000000000000000000000000000000003b4c8eb9",
      "isProxy": false
    },
    {
      "name": "TransparentUpgradeableProxy",
      "address": "0x3a867fCfFeC2B790970eeBDC9023E75B0a172aa7",
      "constructorArguments": "0000000000000000000000003a464f746d23ab22155710f44db16dca53e0775e000000000000000000000000ea87ae93fa0019a82a727bfd3ebd1cfca8f64f1d00000000000000000000000000000000000000000000000000000000000000600000000000000000000000000000000000000000000000000000000000000000",
      "isProxy": true,
      "expectedimplementation": "0x3a464f746D23Ab22155710f44dB16dcA53e0775E"
    },
    {
      "name": "PausableIsm",
      "address": "0x5d69BC38eF3eDb491c0b7186BEc4eC45c4013f93",
      "constructorArguments": "000000000000000000000000a7eccdb9be08178f896c26b7bbd8c3d4e844d9ba",
      "isProxy": false
    },
    {
      "name": "MerkleTreeHook",
      "address": "0x9c44E6b8F0dB517C2c3a0478caaC5349b614F912",
      "constructorArguments": "0000000000000000000000003a867fcffec2b790970eebdc9023e75b0a172aa7",
      "isProxy": false
    },
    {
      "name": "FallbackRoutingHook",
      "address": "0x73db9c7430548f399e335f3424e8d56080e9010c",
      "constructorArguments": "0000000000000000000000003a867fcffec2b790970eebdc9023e75b0a172aa7000000000000000000000000a7eccdb9be08178f896c26b7bbd8c3d4e844d9ba0000000000000000000000009c44e6b8f0db517c2c3a0478caac5349b614f912",
      "isProxy": false
    },
    {
      "name": "PausableHook",
      "address": "0x53e912b41125d6094590a7DBEf1360d3d56EEa19",
      "constructorArguments": "",
      "isProxy": false
    },
    {
      "name": "StorageGasOracle",
      "address": "0x089DdA086dCbfA0C2cCa69B45F2eB6DE7Fd71F38",
      "constructorArguments": "",
      "isProxy": false
    },
    {
      "name": "InterchainGasPaymaster",
      "address": "0x4757Bdd68Bba8a6d901cEC82E61E184fF2986918",
      "constructorArguments": "",
      "isProxy": false
    },
    {
      "name": "TransparentUpgradeableProxy",
      "address": "0x9024A3902B542C87a5C4A2b3e15d60B2f087Dc3E",
      "constructorArguments": "0000000000000000000000004757bdd68bba8a6d901cec82e61e184ff2986918000000000000000000000000ea87ae93fa0019a82a727bfd3ebd1cfca8f64f1d00000000000000000000000000000000000000000000000000000000000000600000000000000000000000000000000000000000000000000000000000000044485cc955000000000000000000000000a7eccdb9be08178f896c26b7bbd8c3d4e844d9ba000000000000000000000000a7eccdb9be08178f896c26b7bbd8c3d4e844d9ba00000000000000000000000000000000000000000000000000000000",
      "isProxy": true,
      "expectedimplementation": "0x4757Bdd68Bba8a6d901cEC82E61E184fF2986918"
    },
    {
      "name": "ProtocolFee",
      "address": "0xb129828B9EDa48192D0B2db35D0E40dCF51B3594",
      "constructorArguments": "000000000000000000000000000000000000000000000000000000003b9aca000000000000000000000000000000000000000000000000000000000000000000000000000000000000000000a7eccdb9be08178f896c26b7bbd8c3d4e844d9ba000000000000000000000000a7eccdb9be08178f896c26b7bbd8c3d4e844d9ba",
      "isProxy": false
    },
    {
      "name": "ValidatorAnnounce",
      "address": "0x989B7307d266151BE763935C856493D968b2affF",
      "constructorArguments": "0000000000000000000000003a867fcffec2b790970eebdc9023e75b0a172aa7",
      "isProxy": false
    }
  ],
  "zksync": [
    {
      "name": "ProxyAdmin",
      "address": "0xD01274DC164D32F8595bE707F221375E68cE300C",
      "constructorArguments": "",
      "isProxy": false
    },
    {
      "name": "Mailbox",
      "address": "0x1B4E7fd3052Fc6d84DAB69eEf6a156C7D7909a78",
      "constructorArguments": "0000000000000000000000000000000000000000000000000000000000000144",
      "isProxy": false
    },
    {
      "name": "TransparentUpgradeableProxy",
      "address": "0x6bD0A2214797Bc81e0b006F7B74d6221BcD8cb6E",
      "constructorArguments": "0000000000000000000000001b4e7fd3052fc6d84dab69eef6a156c7d7909a78000000000000000000000000d01274dc164d32f8595be707f221375e68ce300c00000000000000000000000000000000000000000000000000000000000000600000000000000000000000000000000000000000000000000000000000000000",
      "isProxy": true,
      "expectedimplementation": "0x1B4E7fd3052Fc6d84DAB69eEf6a156C7D7909a78"
    },
    {
      "name": "DomainRoutingIsm",
      "address": "0xec650696FDAE2355A928520AD7d6491c6072cf7f",
      "constructorArguments": "",
      "isProxy": false
    },
    {
      "name": "MerkleTreeHook",
      "address": "0x823500D69D77A52212DC93f8836E9c08581487eE",
      "constructorArguments": "0000000000000000000000006bd0a2214797bc81e0b006f7b74d6221bcd8cb6e",
      "isProxy": false
    },
    {
      "name": "FallbackDomainRoutingHook",
      "address": "0xe4e98Cc5D0318aBFD2adA8A3C6817b727063F500",
      "constructorArguments": "0000000000000000000000006bd0a2214797bc81e0b006f7b74d6221bcd8cb6e000000000000000000000000a7eccdb9be08178f896c26b7bbd8c3d4e844d9ba000000000000000000000000823500d69d77a52212dc93f8836e9c08581487ee",
      "isProxy": false
    },
    {
      "name": "StorageGasOracle",
      "address": "0x37f4afe769087738f0577A77ffA24abef6fCBF99",
      "constructorArguments": "",
      "isProxy": false
    },
    {
      "name": "InterchainGasPaymaster",
      "address": "0x95d20666eDf61b39f2706a7fc95E50C2758F800b",
      "constructorArguments": "",
      "isProxy": false
    },
    {
      "name": "TransparentUpgradeableProxy",
      "address": "0xf44AdA86a1f765A938d404699B8070Dd47bD2431",
      "constructorArguments": "00000000000000000000000095d20666edf61b39f2706a7fc95e50c2758f800b000000000000000000000000d01274dc164d32f8595be707f221375e68ce300c00000000000000000000000000000000000000000000000000000000000000600000000000000000000000000000000000000000000000000000000000000044485cc955000000000000000000000000a7eccdb9be08178f896c26b7bbd8c3d4e844d9ba000000000000000000000000a7eccdb9be08178f896c26b7bbd8c3d4e844d9ba00000000000000000000000000000000000000000000000000000000",
      "isProxy": true,
      "expectedimplementation": "0x95d20666eDf61b39f2706a7fc95E50C2758F800b"
    },
    {
      "name": "ValidatorAnnounce",
      "address": "0x576aF402c97bFE452Dcc203B6c3f6F4EBC92A0f5",
      "constructorArguments": "0000000000000000000000006bd0a2214797bc81e0b006f7b74d6221bcd8cb6e",
      "isProxy": false
    }
  ],
  "zeronetwork": [
    {
      "name": "ProxyAdmin",
      "address": "0x72e2A678442Edc65f14476A0E4c94312C0469f4A",
      "constructorArguments": "",
      "isProxy": false
    },
    {
      "name": "Mailbox",
      "address": "0x3a4c1e089dCaba813c10b641d8296a972ffAd939",
      "constructorArguments": "00000000000000000000000000000000000000000000000000000000000849ea",
      "isProxy": false
    },
    {
      "name": "TransparentUpgradeableProxy",
      "address": "0xd7b351D2dE3495eA259DD10ab4b9300A378Afbf3",
      "constructorArguments": "0000000000000000000000003a4c1e089dcaba813c10b641d8296a972ffad93900000000000000000000000072e2a678442edc65f14476a0e4c94312c0469f4a00000000000000000000000000000000000000000000000000000000000000600000000000000000000000000000000000000000000000000000000000000000",
      "isProxy": true,
      "expectedimplementation": "0x3a4c1e089dCaba813c10b641d8296a972ffAd939"
    },
    {
      "name": "DomainRoutingIsm",
      "address": "0x307A9dBD1df2329c3c597aF6853de60660baFFb5",
      "constructorArguments": "",
      "isProxy": false
    },
    {
      "name": "MerkleTreeHook",
      "address": "0x55379421409961Ef129738c24261379ef8A547Df",
      "constructorArguments": "000000000000000000000000d7b351d2de3495ea259dd10ab4b9300a378afbf3",
      "isProxy": false
    },
    {
      "name": "FallbackDomainRoutingHook",
      "address": "0x671836d35BB15E21ECc92c4936F0e3131efe12B4",
      "constructorArguments": "000000000000000000000000d7b351d2de3495ea259dd10ab4b9300a378afbf3000000000000000000000000a7eccdb9be08178f896c26b7bbd8c3d4e844d9ba00000000000000000000000055379421409961ef129738c24261379ef8a547df",
      "isProxy": false
    },
    {
      "name": "StorageGasOracle",
      "address": "0xe85d65f04D1562f8571d57326d6798e4584aa254",
      "constructorArguments": "",
      "isProxy": false
    },
    {
      "name": "InterchainGasPaymaster",
      "address": "0xDA6193892B324fdEc49209E7cB37E5eE84Cb2459",
      "constructorArguments": "",
      "isProxy": false
    },
    {
      "name": "TransparentUpgradeableProxy",
      "address": "0x318FbdB17d4e743aBF3183658a4730777101B75C",
      "constructorArguments": "000000000000000000000000da6193892b324fdec49209e7cb37e5ee84cb245900000000000000000000000072e2a678442edc65f14476a0e4c94312c0469f4a00000000000000000000000000000000000000000000000000000000000000600000000000000000000000000000000000000000000000000000000000000044485cc955000000000000000000000000a7eccdb9be08178f896c26b7bbd8c3d4e844d9ba000000000000000000000000a7eccdb9be08178f896c26b7bbd8c3d4e844d9ba00000000000000000000000000000000000000000000000000000000",
      "isProxy": true,
      "expectedimplementation": "0xDA6193892B324fdEc49209E7cB37E5eE84Cb2459"
    },
    {
      "name": "ValidatorAnnounce",
      "address": "0xB2F0e411B46AbE3248dAFB5e89aDB5b8404F45DF",
      "constructorArguments": "000000000000000000000000d7b351d2de3495ea259dd10ab4b9300a378afbf3",
      "isProxy": false
    }
  ],
  "gravity": [
    {
      "name": "ProxyAdmin",
      "address": "0x2f2aFaE1139Ce54feFC03593FeE8AB2aDF4a85A7",
      "constructorArguments": "",
      "isProxy": false
    },
    {
      "name": "Mailbox",
      "address": "0xeA87ae93Fa0019a82A727bfd3eBd1cFCa8f64f1D",
      "constructorArguments": "0000000000000000000000000000000000000000000000000000000000000659",
      "isProxy": false
    },
    {
      "name": "TransparentUpgradeableProxy",
      "address": "0x3a464f746D23Ab22155710f44dB16dcA53e0775E",
      "constructorArguments": "000000000000000000000000ea87ae93fa0019a82a727bfd3ebd1cfca8f64f1d0000000000000000000000002f2afae1139ce54fefc03593fee8ab2adf4a85a700000000000000000000000000000000000000000000000000000000000000600000000000000000000000000000000000000000000000000000000000000000",
      "isProxy": true,
      "expectedimplementation": "0xeA87ae93Fa0019a82A727bfd3eBd1cFCa8f64f1D"
    },
    {
      "name": "PausableIsm",
      "address": "0x7621e04860F0bDe63311db9D5D8b589AD3458A1f",
      "constructorArguments": "000000000000000000000000a7eccdb9be08178f896c26b7bbd8c3d4e844d9ba",
      "isProxy": false
    },
    {
      "name": "MerkleTreeHook",
      "address": "0x5090dF2FBDa7127c7aDa41f60B79F5c55D380Dd8",
      "constructorArguments": "0000000000000000000000003a464f746d23ab22155710f44db16dca53e0775e",
      "isProxy": false
    },
    {
      "name": "FallbackRoutingHook",
      "address": "0x6963480b05EB58f4d624B014ab92e9aD4d21df6D",
      "constructorArguments": "0000000000000000000000003a464f746d23ab22155710f44db16dca53e0775e000000000000000000000000a7eccdb9be08178f896c26b7bbd8c3d4e844d9ba0000000000000000000000005090df2fbda7127c7ada41f60b79f5c55d380dd8",
      "isProxy": false
    },
    {
      "name": "PausableHook",
      "address": "0x886BB0f329781b98f98FDeb1ce7a8957F2d43B9F",
      "constructorArguments": "",
      "isProxy": false
    },
    {
      "name": "StorageGasOracle",
      "address": "0xD0dca420feFda68537695A8D887080eeF4030AF7",
      "constructorArguments": "",
      "isProxy": false
    },
    {
      "name": "InterchainGasPaymaster",
      "address": "0xF1854214392864c628A16930E73B699f7a51b3EE",
      "constructorArguments": "",
      "isProxy": false
    },
    {
      "name": "TransparentUpgradeableProxy",
      "address": "0xf3dFf6747E7FC74B431C943961054B7BF6309d8a",
      "constructorArguments": "000000000000000000000000f1854214392864c628a16930e73b699f7a51b3ee0000000000000000000000002f2afae1139ce54fefc03593fee8ab2adf4a85a700000000000000000000000000000000000000000000000000000000000000600000000000000000000000000000000000000000000000000000000000000044485cc955000000000000000000000000a7eccdb9be08178f896c26b7bbd8c3d4e844d9ba000000000000000000000000a7eccdb9be08178f896c26b7bbd8c3d4e844d9ba00000000000000000000000000000000000000000000000000000000",
      "isProxy": true,
      "expectedimplementation": "0xF1854214392864c628A16930E73B699f7a51b3EE"
    },
    {
      "name": "ProtocolFee",
      "address": "0x8C3e1794018a589c9E9226b8543105fCb6cC88C4",
      "constructorArguments": "000000000000000000000000000000000000000000000000000000003b9aca000000000000000000000000000000000000000000000000000000000000000000000000000000000000000000a7eccdb9be08178f896c26b7bbd8c3d4e844d9ba000000000000000000000000a7eccdb9be08178f896c26b7bbd8c3d4e844d9ba",
      "isProxy": false
    },
    {
      "name": "ValidatorAnnounce",
      "address": "0x61374178e45F65fF9D6252d017Cd580FC60B7654",
      "constructorArguments": "0000000000000000000000003a464f746d23ab22155710f44db16dca53e0775e",
      "isProxy": false
    }
  ],
  "arbitrumnova": [
    {
      "name": "ProxyAdmin",
      "address": "0xeA87ae93Fa0019a82A727bfd3eBd1cFCa8f64f1D",
      "constructorArguments": "",
      "isProxy": false
    },
    {
      "name": "Mailbox",
      "address": "0x3a464f746D23Ab22155710f44dB16dcA53e0775E",
      "constructorArguments": "000000000000000000000000000000000000000000000000000000000000a4ba",
      "isProxy": false
    },
    {
      "name": "TransparentUpgradeableProxy",
      "address": "0x3a867fCfFeC2B790970eeBDC9023E75B0a172aa7",
      "constructorArguments": "0000000000000000000000003a464f746d23ab22155710f44db16dca53e0775e000000000000000000000000ea87ae93fa0019a82a727bfd3ebd1cfca8f64f1d00000000000000000000000000000000000000000000000000000000000000600000000000000000000000000000000000000000000000000000000000000000",
      "isProxy": true,
      "expectedimplementation": "0x3a464f746D23Ab22155710f44dB16dcA53e0775E"
    },
    {
      "name": "PausableIsm",
      "address": "0x696df5e79C4f1bd5F8D587Ba8946361d9B029d4B",
      "constructorArguments": "000000000000000000000000a7eccdb9be08178f896c26b7bbd8c3d4e844d9ba",
      "isProxy": false
    },
    {
      "name": "MerkleTreeHook",
      "address": "0x6963480b05EB58f4d624B014ab92e9aD4d21df6D",
      "constructorArguments": "0000000000000000000000003a867fcffec2b790970eebdc9023e75b0a172aa7",
      "isProxy": false
    },
    {
      "name": "FallbackRoutingHook",
      "address": "0x886BB0f329781b98f98FDeb1ce7a8957F2d43B9F",
      "constructorArguments": "0000000000000000000000003a867fcffec2b790970eebdc9023e75b0a172aa7000000000000000000000000a7eccdb9be08178f896c26b7bbd8c3d4e844d9ba0000000000000000000000006963480b05eb58f4d624b014ab92e9ad4d21df6d",
      "isProxy": false
    },
    {
      "name": "PausableHook",
      "address": "0xD0dca420feFda68537695A8D887080eeF4030AF7",
      "constructorArguments": "",
      "isProxy": false
    },
    {
      "name": "StorageGasOracle",
      "address": "0x2F619Ac5122689180AeBB930ADccdae215d538a9",
      "constructorArguments": "",
      "isProxy": false
    },
    {
      "name": "InterchainGasPaymaster",
      "address": "0xEe08043cf22c80b27BF24d19999231dF4a3fC256",
      "constructorArguments": "",
      "isProxy": false
    },
    {
      "name": "TransparentUpgradeableProxy",
      "address": "0x145566181A18E23bB6a8A3eC6D87765542A7F754",
      "constructorArguments": "000000000000000000000000ee08043cf22c80b27bf24d19999231df4a3fc256000000000000000000000000ea87ae93fa0019a82a727bfd3ebd1cfca8f64f1d00000000000000000000000000000000000000000000000000000000000000600000000000000000000000000000000000000000000000000000000000000044485cc955000000000000000000000000a7eccdb9be08178f896c26b7bbd8c3d4e844d9ba000000000000000000000000a7eccdb9be08178f896c26b7bbd8c3d4e844d9ba00000000000000000000000000000000000000000000000000000000",
      "isProxy": true,
      "expectedimplementation": "0xEe08043cf22c80b27BF24d19999231dF4a3fC256"
    },
    {
      "name": "ProtocolFee",
      "address": "0x13E83ac41e696856B6996263501fB3225AD5E6F5",
      "constructorArguments": "000000000000000000000000000000000000000000000000000000003b9aca000000000000000000000000000000000000000000000000000000000000000000000000000000000000000000a7eccdb9be08178f896c26b7bbd8c3d4e844d9ba000000000000000000000000a7eccdb9be08178f896c26b7bbd8c3d4e844d9ba",
      "isProxy": false
    },
    {
      "name": "ValidatorAnnounce",
      "address": "0x60B8d195f1b2EcaC26d54b95C69E6399cFD64b53",
      "constructorArguments": "0000000000000000000000003a867fcffec2b790970eebdc9023e75b0a172aa7",
      "isProxy": false
    }
  ],
  "apechain": [
    {
      "name": "ProxyAdmin",
      "address": "0x3a464f746D23Ab22155710f44dB16dcA53e0775E",
      "constructorArguments": "",
      "isProxy": false
    },
    {
      "name": "Mailbox",
      "address": "0x3a867fCfFeC2B790970eeBDC9023E75B0a172aa7",
      "constructorArguments": "0000000000000000000000000000000000000000000000000000000000008173",
      "isProxy": false
    },
    {
      "name": "TransparentUpgradeableProxy",
      "address": "0x7f50C5776722630a0024fAE05fDe8b47571D7B39",
      "constructorArguments": "0000000000000000000000003a867fcffec2b790970eebdc9023e75b0a172aa70000000000000000000000003a464f746d23ab22155710f44db16dca53e0775e00000000000000000000000000000000000000000000000000000000000000600000000000000000000000000000000000000000000000000000000000000000",
      "isProxy": true,
      "expectedimplementation": "0x3a867fCfFeC2B790970eeBDC9023E75B0a172aa7"
    },
    {
      "name": "PausableIsm",
      "address": "0x5090dF2FBDa7127c7aDa41f60B79F5c55D380Dd8",
      "constructorArguments": "000000000000000000000000a7eccdb9be08178f896c26b7bbd8c3d4e844d9ba",
      "isProxy": false
    },
    {
      "name": "MerkleTreeHook",
      "address": "0x886BB0f329781b98f98FDeb1ce7a8957F2d43B9F",
      "constructorArguments": "0000000000000000000000007f50c5776722630a0024fae05fde8b47571d7b39",
      "isProxy": false
    },
    {
      "name": "FallbackRoutingHook",
      "address": "0xD0dca420feFda68537695A8D887080eeF4030AF7",
      "constructorArguments": "0000000000000000000000007f50c5776722630a0024fae05fde8b47571d7b39000000000000000000000000a7eccdb9be08178f896c26b7bbd8c3d4e844d9ba000000000000000000000000886bb0f329781b98f98fdeb1ce7a8957f2d43b9f",
      "isProxy": false
    },
    {
      "name": "PausableHook",
      "address": "0x2F619Ac5122689180AeBB930ADccdae215d538a9",
      "constructorArguments": "",
      "isProxy": false
    },
    {
      "name": "StorageGasOracle",
      "address": "0xF1854214392864c628A16930E73B699f7a51b3EE",
      "constructorArguments": "",
      "isProxy": false
    },
    {
      "name": "InterchainGasPaymaster",
      "address": "0xf3dFf6747E7FC74B431C943961054B7BF6309d8a",
      "constructorArguments": "",
      "isProxy": false
    },
    {
      "name": "TransparentUpgradeableProxy",
      "address": "0x18B0688990720103dB63559a3563f7E8d0f63EDb",
      "constructorArguments": "000000000000000000000000f3dff6747e7fc74b431c943961054b7bf6309d8a0000000000000000000000003a464f746d23ab22155710f44db16dca53e0775e00000000000000000000000000000000000000000000000000000000000000600000000000000000000000000000000000000000000000000000000000000044485cc955000000000000000000000000a7eccdb9be08178f896c26b7bbd8c3d4e844d9ba000000000000000000000000a7eccdb9be08178f896c26b7bbd8c3d4e844d9ba00000000000000000000000000000000000000000000000000000000",
      "isProxy": true,
      "expectedimplementation": "0xf3dFf6747E7FC74B431C943961054B7BF6309d8a"
    },
    {
      "name": "ProtocolFee",
      "address": "0x61374178e45F65fF9D6252d017Cd580FC60B7654",
      "constructorArguments": "000000000000000000000000000000000000000000000000000000003b9aca000000000000000000000000000000000000000000000000000000000000000000000000000000000000000000a7eccdb9be08178f896c26b7bbd8c3d4e844d9ba000000000000000000000000a7eccdb9be08178f896c26b7bbd8c3d4e844d9ba",
      "isProxy": false
    },
    {
      "name": "ValidatorAnnounce",
      "address": "0xcDA455DfD9C938451BfaFC6FF0D497c8C0469C96",
      "constructorArguments": "0000000000000000000000007f50c5776722630a0024fae05fde8b47571d7b39",
      "isProxy": false
    }
  ],
  "harmony": [
    {
      "name": "ProxyAdmin",
      "address": "0xeA87ae93Fa0019a82A727bfd3eBd1cFCa8f64f1D",
      "constructorArguments": "",
      "isProxy": false
    },
    {
      "name": "Mailbox",
      "address": "0x3a464f746D23Ab22155710f44dB16dcA53e0775E",
      "constructorArguments": "0000000000000000000000000000000000000000000000000000000063564c40",
      "isProxy": false
    },
    {
      "name": "TransparentUpgradeableProxy",
      "address": "0x3a867fCfFeC2B790970eeBDC9023E75B0a172aa7",
      "constructorArguments": "0000000000000000000000003a464f746d23ab22155710f44db16dca53e0775e000000000000000000000000ea87ae93fa0019a82a727bfd3ebd1cfca8f64f1d00000000000000000000000000000000000000000000000000000000000000600000000000000000000000000000000000000000000000000000000000000000",
      "isProxy": true,
      "expectedimplementation": "0x3a464f746D23Ab22155710f44dB16dcA53e0775E"
    },
    {
      "name": "PausableIsm",
      "address": "0x696df5e79C4f1bd5F8D587Ba8946361d9B029d4B",
      "constructorArguments": "000000000000000000000000a7eccdb9be08178f896c26b7bbd8c3d4e844d9ba",
      "isProxy": false
    },
    {
      "name": "MerkleTreeHook",
      "address": "0x6963480b05EB58f4d624B014ab92e9aD4d21df6D",
      "constructorArguments": "0000000000000000000000003a867fcffec2b790970eebdc9023e75b0a172aa7",
      "isProxy": false
    },
    {
      "name": "FallbackRoutingHook",
      "address": "0x886BB0f329781b98f98FDeb1ce7a8957F2d43B9F",
      "constructorArguments": "0000000000000000000000003a867fcffec2b790970eebdc9023e75b0a172aa7000000000000000000000000a7eccdb9be08178f896c26b7bbd8c3d4e844d9ba0000000000000000000000006963480b05eb58f4d624b014ab92e9ad4d21df6d",
      "isProxy": false
    },
    {
      "name": "PausableHook",
      "address": "0xD0dca420feFda68537695A8D887080eeF4030AF7",
      "constructorArguments": "",
      "isProxy": false
    },
    {
      "name": "StorageGasOracle",
      "address": "0x2F619Ac5122689180AeBB930ADccdae215d538a9",
      "constructorArguments": "",
      "isProxy": false
    },
    {
      "name": "InterchainGasPaymaster",
      "address": "0xEe08043cf22c80b27BF24d19999231dF4a3fC256",
      "constructorArguments": "",
      "isProxy": false
    },
    {
      "name": "TransparentUpgradeableProxy",
      "address": "0x145566181A18E23bB6a8A3eC6D87765542A7F754",
      "constructorArguments": "000000000000000000000000ee08043cf22c80b27bf24d19999231df4a3fc256000000000000000000000000ea87ae93fa0019a82a727bfd3ebd1cfca8f64f1d00000000000000000000000000000000000000000000000000000000000000600000000000000000000000000000000000000000000000000000000000000044485cc955000000000000000000000000a7eccdb9be08178f896c26b7bbd8c3d4e844d9ba000000000000000000000000a7eccdb9be08178f896c26b7bbd8c3d4e844d9ba00000000000000000000000000000000000000000000000000000000",
      "isProxy": true,
      "expectedimplementation": "0xEe08043cf22c80b27BF24d19999231dF4a3fC256"
    },
    {
      "name": "ProtocolFee",
      "address": "0x13E83ac41e696856B6996263501fB3225AD5E6F5",
      "constructorArguments": "000000000000000000000000000000000000000000000000000000003b9aca000000000000000000000000000000000000000000000000000000000000000000000000000000000000000000a7eccdb9be08178f896c26b7bbd8c3d4e844d9ba000000000000000000000000a7eccdb9be08178f896c26b7bbd8c3d4e844d9ba",
      "isProxy": false
    },
    {
      "name": "ValidatorAnnounce",
      "address": "0x60B8d195f1b2EcaC26d54b95C69E6399cFD64b53",
      "constructorArguments": "0000000000000000000000003a867fcffec2b790970eebdc9023e75b0a172aa7",
      "isProxy": false
    }
  ],
  "kaia": [
    {
      "name": "ProxyAdmin",
      "address": "0xeA87ae93Fa0019a82A727bfd3eBd1cFCa8f64f1D",
      "constructorArguments": "",
      "isProxy": false
    },
    {
      "name": "Mailbox",
      "address": "0x3a464f746D23Ab22155710f44dB16dcA53e0775E",
      "constructorArguments": "0000000000000000000000000000000000000000000000000000000000002019",
      "isProxy": false
    },
    {
      "name": "TransparentUpgradeableProxy",
      "address": "0x3a867fCfFeC2B790970eeBDC9023E75B0a172aa7",
      "constructorArguments": "0000000000000000000000003a464f746d23ab22155710f44db16dca53e0775e000000000000000000000000ea87ae93fa0019a82a727bfd3ebd1cfca8f64f1d00000000000000000000000000000000000000000000000000000000000000600000000000000000000000000000000000000000000000000000000000000000",
      "isProxy": true,
      "expectedimplementation": "0x3a464f746D23Ab22155710f44dB16dcA53e0775E"
    },
    {
      "name": "PausableIsm",
      "address": "0x696df5e79C4f1bd5F8D587Ba8946361d9B029d4B",
      "constructorArguments": "000000000000000000000000a7eccdb9be08178f896c26b7bbd8c3d4e844d9ba",
      "isProxy": false
    },
    {
      "name": "MerkleTreeHook",
      "address": "0x6963480b05EB58f4d624B014ab92e9aD4d21df6D",
      "constructorArguments": "0000000000000000000000003a867fcffec2b790970eebdc9023e75b0a172aa7",
      "isProxy": false
    },
    {
      "name": "FallbackRoutingHook",
      "address": "0x886BB0f329781b98f98FDeb1ce7a8957F2d43B9F",
      "constructorArguments": "0000000000000000000000003a867fcffec2b790970eebdc9023e75b0a172aa7000000000000000000000000a7eccdb9be08178f896c26b7bbd8c3d4e844d9ba0000000000000000000000006963480b05eb58f4d624b014ab92e9ad4d21df6d",
      "isProxy": false
    },
    {
      "name": "PausableHook",
      "address": "0xD0dca420feFda68537695A8D887080eeF4030AF7",
      "constructorArguments": "",
      "isProxy": false
    },
    {
      "name": "StorageGasOracle",
      "address": "0x2F619Ac5122689180AeBB930ADccdae215d538a9",
      "constructorArguments": "",
      "isProxy": false
    },
    {
      "name": "InterchainGasPaymaster",
      "address": "0xEe08043cf22c80b27BF24d19999231dF4a3fC256",
      "constructorArguments": "",
      "isProxy": false
    },
    {
      "name": "TransparentUpgradeableProxy",
      "address": "0x145566181A18E23bB6a8A3eC6D87765542A7F754",
      "constructorArguments": "000000000000000000000000ee08043cf22c80b27bf24d19999231df4a3fc256000000000000000000000000ea87ae93fa0019a82a727bfd3ebd1cfca8f64f1d00000000000000000000000000000000000000000000000000000000000000600000000000000000000000000000000000000000000000000000000000000044485cc955000000000000000000000000a7eccdb9be08178f896c26b7bbd8c3d4e844d9ba000000000000000000000000a7eccdb9be08178f896c26b7bbd8c3d4e844d9ba00000000000000000000000000000000000000000000000000000000",
      "isProxy": true,
      "expectedimplementation": "0xEe08043cf22c80b27BF24d19999231dF4a3fC256"
    },
    {
      "name": "ProtocolFee",
      "address": "0x13E83ac41e696856B6996263501fB3225AD5E6F5",
      "constructorArguments": "000000000000000000000000000000000000000000000000000000003b9aca000000000000000000000000000000000000000000000000000000000000000000000000000000000000000000a7eccdb9be08178f896c26b7bbd8c3d4e844d9ba000000000000000000000000a7eccdb9be08178f896c26b7bbd8c3d4e844d9ba",
      "isProxy": false
    },
    {
      "name": "ValidatorAnnounce",
      "address": "0x60B8d195f1b2EcaC26d54b95C69E6399cFD64b53",
      "constructorArguments": "0000000000000000000000003a867fcffec2b790970eebdc9023e75b0a172aa7",
      "isProxy": false
    }
  ],
  "b3": [
    {
      "name": "ProxyAdmin",
      "address": "0xeA87ae93Fa0019a82A727bfd3eBd1cFCa8f64f1D",
      "constructorArguments": "",
      "isProxy": false
    },
    {
      "name": "Mailbox",
      "address": "0x3a464f746D23Ab22155710f44dB16dcA53e0775E",
      "constructorArguments": "000000000000000000000000000000000000000000000000000000000000208d",
      "isProxy": false
    },
    {
      "name": "TransparentUpgradeableProxy",
      "address": "0x3a867fCfFeC2B790970eeBDC9023E75B0a172aa7",
      "constructorArguments": "0000000000000000000000003a464f746d23ab22155710f44db16dca53e0775e000000000000000000000000ea87ae93fa0019a82a727bfd3ebd1cfca8f64f1d00000000000000000000000000000000000000000000000000000000000000600000000000000000000000000000000000000000000000000000000000000000",
      "isProxy": true,
      "expectedimplementation": "0x3a464f746D23Ab22155710f44dB16dcA53e0775E"
    },
    {
      "name": "PausableIsm",
      "address": "0x696df5e79C4f1bd5F8D587Ba8946361d9B029d4B",
      "constructorArguments": "000000000000000000000000a7eccdb9be08178f896c26b7bbd8c3d4e844d9ba",
      "isProxy": false
    },
    {
      "name": "MerkleTreeHook",
      "address": "0x6963480b05EB58f4d624B014ab92e9aD4d21df6D",
      "constructorArguments": "0000000000000000000000003a867fcffec2b790970eebdc9023e75b0a172aa7",
      "isProxy": false
    },
    {
      "name": "FallbackRoutingHook",
      "address": "0x886BB0f329781b98f98FDeb1ce7a8957F2d43B9F",
      "constructorArguments": "0000000000000000000000003a867fcffec2b790970eebdc9023e75b0a172aa7000000000000000000000000a7eccdb9be08178f896c26b7bbd8c3d4e844d9ba0000000000000000000000006963480b05eb58f4d624b014ab92e9ad4d21df6d",
      "isProxy": false
    },
    {
      "name": "PausableHook",
      "address": "0xD0dca420feFda68537695A8D887080eeF4030AF7",
      "constructorArguments": "",
      "isProxy": false
    },
    {
      "name": "StorageGasOracle",
      "address": "0x2F619Ac5122689180AeBB930ADccdae215d538a9",
      "constructorArguments": "",
      "isProxy": false
    },
    {
      "name": "InterchainGasPaymaster",
      "address": "0xEe08043cf22c80b27BF24d19999231dF4a3fC256",
      "constructorArguments": "",
      "isProxy": false
    },
    {
      "name": "TransparentUpgradeableProxy",
      "address": "0x145566181A18E23bB6a8A3eC6D87765542A7F754",
      "constructorArguments": "000000000000000000000000ee08043cf22c80b27bf24d19999231df4a3fc256000000000000000000000000ea87ae93fa0019a82a727bfd3ebd1cfca8f64f1d00000000000000000000000000000000000000000000000000000000000000600000000000000000000000000000000000000000000000000000000000000044485cc955000000000000000000000000a7eccdb9be08178f896c26b7bbd8c3d4e844d9ba000000000000000000000000a7eccdb9be08178f896c26b7bbd8c3d4e844d9ba00000000000000000000000000000000000000000000000000000000",
      "isProxy": true,
      "expectedimplementation": "0xEe08043cf22c80b27BF24d19999231dF4a3fC256"
    },
    {
      "name": "ProtocolFee",
      "address": "0x13E83ac41e696856B6996263501fB3225AD5E6F5",
      "constructorArguments": "000000000000000000000000000000000000000000000000000000003b9aca000000000000000000000000000000000000000000000000000000000000000000000000000000000000000000a7eccdb9be08178f896c26b7bbd8c3d4e844d9ba000000000000000000000000a7eccdb9be08178f896c26b7bbd8c3d4e844d9ba",
      "isProxy": false
    },
    {
      "name": "ValidatorAnnounce",
      "address": "0x60B8d195f1b2EcaC26d54b95C69E6399cFD64b53",
      "constructorArguments": "0000000000000000000000003a867fcffec2b790970eebdc9023e75b0a172aa7",
      "isProxy": false
    }
  ],
  "orderly": [
    {
      "name": "ProxyAdmin",
      "address": "0xeA87ae93Fa0019a82A727bfd3eBd1cFCa8f64f1D",
      "constructorArguments": "",
      "isProxy": false
    },
    {
      "name": "Mailbox",
      "address": "0x3a464f746D23Ab22155710f44dB16dcA53e0775E",
      "constructorArguments": "0000000000000000000000000000000000000000000000000000000000000123",
      "isProxy": false
    },
    {
      "name": "TransparentUpgradeableProxy",
      "address": "0x3a867fCfFeC2B790970eeBDC9023E75B0a172aa7",
      "constructorArguments": "0000000000000000000000003a464f746d23ab22155710f44db16dca53e0775e000000000000000000000000ea87ae93fa0019a82a727bfd3ebd1cfca8f64f1d00000000000000000000000000000000000000000000000000000000000000600000000000000000000000000000000000000000000000000000000000000000",
      "isProxy": true,
      "expectedimplementation": "0x3a464f746D23Ab22155710f44dB16dcA53e0775E"
    },
    {
      "name": "PausableIsm",
      "address": "0x696df5e79C4f1bd5F8D587Ba8946361d9B029d4B",
      "constructorArguments": "000000000000000000000000a7eccdb9be08178f896c26b7bbd8c3d4e844d9ba",
      "isProxy": false
    },
    {
      "name": "MerkleTreeHook",
      "address": "0x6963480b05EB58f4d624B014ab92e9aD4d21df6D",
      "constructorArguments": "0000000000000000000000003a867fcffec2b790970eebdc9023e75b0a172aa7",
      "isProxy": false
    },
    {
      "name": "FallbackRoutingHook",
      "address": "0x886BB0f329781b98f98FDeb1ce7a8957F2d43B9F",
      "constructorArguments": "0000000000000000000000003a867fcffec2b790970eebdc9023e75b0a172aa7000000000000000000000000a7eccdb9be08178f896c26b7bbd8c3d4e844d9ba0000000000000000000000006963480b05eb58f4d624b014ab92e9ad4d21df6d",
      "isProxy": false
    },
    {
      "name": "PausableHook",
      "address": "0xD0dca420feFda68537695A8D887080eeF4030AF7",
      "constructorArguments": "",
      "isProxy": false
    },
    {
      "name": "StorageGasOracle",
      "address": "0x2F619Ac5122689180AeBB930ADccdae215d538a9",
      "constructorArguments": "",
      "isProxy": false
    },
    {
      "name": "InterchainGasPaymaster",
      "address": "0xEe08043cf22c80b27BF24d19999231dF4a3fC256",
      "constructorArguments": "",
      "isProxy": false
    },
    {
      "name": "TransparentUpgradeableProxy",
      "address": "0x145566181A18E23bB6a8A3eC6D87765542A7F754",
      "constructorArguments": "000000000000000000000000ee08043cf22c80b27bf24d19999231df4a3fc256000000000000000000000000ea87ae93fa0019a82a727bfd3ebd1cfca8f64f1d00000000000000000000000000000000000000000000000000000000000000600000000000000000000000000000000000000000000000000000000000000044485cc955000000000000000000000000a7eccdb9be08178f896c26b7bbd8c3d4e844d9ba000000000000000000000000a7eccdb9be08178f896c26b7bbd8c3d4e844d9ba00000000000000000000000000000000000000000000000000000000",
      "isProxy": true,
      "expectedimplementation": "0xEe08043cf22c80b27BF24d19999231dF4a3fC256"
    },
    {
      "name": "ProtocolFee",
      "address": "0x13E83ac41e696856B6996263501fB3225AD5E6F5",
      "constructorArguments": "000000000000000000000000000000000000000000000000000000003b9aca000000000000000000000000000000000000000000000000000000000000000000000000000000000000000000a7eccdb9be08178f896c26b7bbd8c3d4e844d9ba000000000000000000000000a7eccdb9be08178f896c26b7bbd8c3d4e844d9ba",
      "isProxy": false
    },
    {
      "name": "ValidatorAnnounce",
      "address": "0x60B8d195f1b2EcaC26d54b95C69E6399cFD64b53",
      "constructorArguments": "0000000000000000000000003a867fcffec2b790970eebdc9023e75b0a172aa7",
      "isProxy": false
    }
  ],
  "snaxchain": [
    {
      "name": "ProxyAdmin",
      "address": "0xeA87ae93Fa0019a82A727bfd3eBd1cFCa8f64f1D",
      "constructorArguments": "",
      "isProxy": false
    },
    {
      "name": "Mailbox",
      "address": "0x3a464f746D23Ab22155710f44dB16dcA53e0775E",
      "constructorArguments": "0000000000000000000000000000000000000000000000000000000000000890",
      "isProxy": false
    },
    {
      "name": "TransparentUpgradeableProxy",
      "address": "0x3a867fCfFeC2B790970eeBDC9023E75B0a172aa7",
      "constructorArguments": "0000000000000000000000003a464f746d23ab22155710f44db16dca53e0775e000000000000000000000000ea87ae93fa0019a82a727bfd3ebd1cfca8f64f1d00000000000000000000000000000000000000000000000000000000000000600000000000000000000000000000000000000000000000000000000000000000",
      "isProxy": true,
      "expectedimplementation": "0x3a464f746D23Ab22155710f44dB16dcA53e0775E"
    },
    {
      "name": "PausableIsm",
      "address": "0x696df5e79C4f1bd5F8D587Ba8946361d9B029d4B",
      "constructorArguments": "000000000000000000000000a7eccdb9be08178f896c26b7bbd8c3d4e844d9ba",
      "isProxy": false
    },
    {
      "name": "MerkleTreeHook",
      "address": "0x6963480b05EB58f4d624B014ab92e9aD4d21df6D",
      "constructorArguments": "0000000000000000000000003a867fcffec2b790970eebdc9023e75b0a172aa7",
      "isProxy": false
    },
    {
      "name": "FallbackRoutingHook",
      "address": "0x886BB0f329781b98f98FDeb1ce7a8957F2d43B9F",
      "constructorArguments": "0000000000000000000000003a867fcffec2b790970eebdc9023e75b0a172aa7000000000000000000000000a7eccdb9be08178f896c26b7bbd8c3d4e844d9ba0000000000000000000000006963480b05eb58f4d624b014ab92e9ad4d21df6d",
      "isProxy": false
    },
    {
      "name": "PausableHook",
      "address": "0xD0dca420feFda68537695A8D887080eeF4030AF7",
      "constructorArguments": "",
      "isProxy": false
    },
    {
      "name": "StorageGasOracle",
      "address": "0x2F619Ac5122689180AeBB930ADccdae215d538a9",
      "constructorArguments": "",
      "isProxy": false
    },
    {
      "name": "InterchainGasPaymaster",
      "address": "0xEe08043cf22c80b27BF24d19999231dF4a3fC256",
      "constructorArguments": "",
      "isProxy": false
    },
    {
      "name": "TransparentUpgradeableProxy",
      "address": "0x145566181A18E23bB6a8A3eC6D87765542A7F754",
      "constructorArguments": "000000000000000000000000ee08043cf22c80b27bf24d19999231df4a3fc256000000000000000000000000ea87ae93fa0019a82a727bfd3ebd1cfca8f64f1d00000000000000000000000000000000000000000000000000000000000000600000000000000000000000000000000000000000000000000000000000000044485cc955000000000000000000000000a7eccdb9be08178f896c26b7bbd8c3d4e844d9ba000000000000000000000000a7eccdb9be08178f896c26b7bbd8c3d4e844d9ba00000000000000000000000000000000000000000000000000000000",
      "isProxy": true,
      "expectedimplementation": "0xEe08043cf22c80b27BF24d19999231dF4a3fC256"
    },
    {
      "name": "ProtocolFee",
      "address": "0x13E83ac41e696856B6996263501fB3225AD5E6F5",
      "constructorArguments": "000000000000000000000000000000000000000000000000000000003b9aca000000000000000000000000000000000000000000000000000000000000000000000000000000000000000000a7eccdb9be08178f896c26b7bbd8c3d4e844d9ba000000000000000000000000a7eccdb9be08178f896c26b7bbd8c3d4e844d9ba",
      "isProxy": false
    },
    {
      "name": "ValidatorAnnounce",
      "address": "0x60B8d195f1b2EcaC26d54b95C69E6399cFD64b53",
      "constructorArguments": "0000000000000000000000003a867fcffec2b790970eebdc9023e75b0a172aa7",
      "isProxy": false
    }
  ],
  "morph": [
    {
      "name": "ProxyAdmin",
      "address": "0xeA87ae93Fa0019a82A727bfd3eBd1cFCa8f64f1D",
      "constructorArguments": "",
      "isProxy": false
    },
    {
      "name": "Mailbox",
      "address": "0x3a464f746D23Ab22155710f44dB16dcA53e0775E",
      "constructorArguments": "0000000000000000000000000000000000000000000000000000000000000b02",
      "isProxy": false
    },
    {
      "name": "TransparentUpgradeableProxy",
      "address": "0x3a867fCfFeC2B790970eeBDC9023E75B0a172aa7",
      "constructorArguments": "0000000000000000000000003a464f746d23ab22155710f44db16dca53e0775e000000000000000000000000ea87ae93fa0019a82a727bfd3ebd1cfca8f64f1d00000000000000000000000000000000000000000000000000000000000000600000000000000000000000000000000000000000000000000000000000000000",
      "isProxy": true,
      "expectedimplementation": "0x3a464f746D23Ab22155710f44dB16dcA53e0775E"
    },
    {
      "name": "PausableIsm",
      "address": "0x696df5e79C4f1bd5F8D587Ba8946361d9B029d4B",
      "constructorArguments": "000000000000000000000000a7eccdb9be08178f896c26b7bbd8c3d4e844d9ba",
      "isProxy": false
    },
    {
      "name": "MerkleTreeHook",
      "address": "0x6963480b05EB58f4d624B014ab92e9aD4d21df6D",
      "constructorArguments": "0000000000000000000000003a867fcffec2b790970eebdc9023e75b0a172aa7",
      "isProxy": false
    },
    {
      "name": "FallbackRoutingHook",
      "address": "0x886BB0f329781b98f98FDeb1ce7a8957F2d43B9F",
      "constructorArguments": "0000000000000000000000003a867fcffec2b790970eebdc9023e75b0a172aa7000000000000000000000000a7eccdb9be08178f896c26b7bbd8c3d4e844d9ba0000000000000000000000006963480b05eb58f4d624b014ab92e9ad4d21df6d",
      "isProxy": false
    },
    {
      "name": "PausableHook",
      "address": "0xD0dca420feFda68537695A8D887080eeF4030AF7",
      "constructorArguments": "",
      "isProxy": false
    },
    {
      "name": "StorageGasOracle",
      "address": "0x2F619Ac5122689180AeBB930ADccdae215d538a9",
      "constructorArguments": "",
      "isProxy": false
    },
    {
      "name": "InterchainGasPaymaster",
      "address": "0xEe08043cf22c80b27BF24d19999231dF4a3fC256",
      "constructorArguments": "",
      "isProxy": false
    },
    {
      "name": "TransparentUpgradeableProxy",
      "address": "0x145566181A18E23bB6a8A3eC6D87765542A7F754",
      "constructorArguments": "000000000000000000000000ee08043cf22c80b27bf24d19999231df4a3fc256000000000000000000000000ea87ae93fa0019a82a727bfd3ebd1cfca8f64f1d00000000000000000000000000000000000000000000000000000000000000600000000000000000000000000000000000000000000000000000000000000044485cc955000000000000000000000000a7eccdb9be08178f896c26b7bbd8c3d4e844d9ba000000000000000000000000a7eccdb9be08178f896c26b7bbd8c3d4e844d9ba00000000000000000000000000000000000000000000000000000000",
      "isProxy": true,
      "expectedimplementation": "0xEe08043cf22c80b27BF24d19999231dF4a3fC256"
    },
    {
      "name": "ProtocolFee",
      "address": "0x13E83ac41e696856B6996263501fB3225AD5E6F5",
      "constructorArguments": "000000000000000000000000000000000000000000000000000000003b9aca000000000000000000000000000000000000000000000000000000000000000000000000000000000000000000a7eccdb9be08178f896c26b7bbd8c3d4e844d9ba000000000000000000000000a7eccdb9be08178f896c26b7bbd8c3d4e844d9ba",
      "isProxy": false
    },
    {
      "name": "ValidatorAnnounce",
      "address": "0x60B8d195f1b2EcaC26d54b95C69E6399cFD64b53",
      "constructorArguments": "0000000000000000000000003a867fcffec2b790970eebdc9023e75b0a172aa7",
      "isProxy": false
    }
  ],
  "fantom": [
    {
      "name": "ProxyAdmin",
      "address": "0xeA87ae93Fa0019a82A727bfd3eBd1cFCa8f64f1D",
      "constructorArguments": "",
      "isProxy": false
    },
    {
      "name": "Mailbox",
      "address": "0x3a464f746D23Ab22155710f44dB16dcA53e0775E",
      "constructorArguments": "00000000000000000000000000000000000000000000000000000000000000fa",
      "isProxy": false
    },
    {
      "name": "TransparentUpgradeableProxy",
      "address": "0x3a867fCfFeC2B790970eeBDC9023E75B0a172aa7",
      "constructorArguments": "0000000000000000000000003a464f746d23ab22155710f44db16dca53e0775e000000000000000000000000ea87ae93fa0019a82a727bfd3ebd1cfca8f64f1d00000000000000000000000000000000000000000000000000000000000000600000000000000000000000000000000000000000000000000000000000000000",
      "isProxy": true,
      "expectedimplementation": "0x3a464f746D23Ab22155710f44dB16dcA53e0775E"
    },
    {
      "name": "PausableIsm",
      "address": "0x696df5e79C4f1bd5F8D587Ba8946361d9B029d4B",
      "constructorArguments": "000000000000000000000000a7eccdb9be08178f896c26b7bbd8c3d4e844d9ba",
      "isProxy": false
    },
    {
      "name": "MerkleTreeHook",
      "address": "0x6963480b05EB58f4d624B014ab92e9aD4d21df6D",
      "constructorArguments": "0000000000000000000000003a867fcffec2b790970eebdc9023e75b0a172aa7",
      "isProxy": false
    },
    {
      "name": "FallbackRoutingHook",
      "address": "0x886BB0f329781b98f98FDeb1ce7a8957F2d43B9F",
      "constructorArguments": "0000000000000000000000003a867fcffec2b790970eebdc9023e75b0a172aa7000000000000000000000000a7eccdb9be08178f896c26b7bbd8c3d4e844d9ba0000000000000000000000006963480b05eb58f4d624b014ab92e9ad4d21df6d",
      "isProxy": false
    },
    {
      "name": "PausableHook",
      "address": "0xD0dca420feFda68537695A8D887080eeF4030AF7",
      "constructorArguments": "",
      "isProxy": false
    },
    {
      "name": "StorageGasOracle",
      "address": "0x2F619Ac5122689180AeBB930ADccdae215d538a9",
      "constructorArguments": "",
      "isProxy": false
    },
    {
      "name": "InterchainGasPaymaster",
      "address": "0xEe08043cf22c80b27BF24d19999231dF4a3fC256",
      "constructorArguments": "",
      "isProxy": false
    },
    {
      "name": "TransparentUpgradeableProxy",
      "address": "0x145566181A18E23bB6a8A3eC6D87765542A7F754",
      "constructorArguments": "000000000000000000000000ee08043cf22c80b27bf24d19999231df4a3fc256000000000000000000000000ea87ae93fa0019a82a727bfd3ebd1cfca8f64f1d00000000000000000000000000000000000000000000000000000000000000600000000000000000000000000000000000000000000000000000000000000044485cc955000000000000000000000000a7eccdb9be08178f896c26b7bbd8c3d4e844d9ba000000000000000000000000a7eccdb9be08178f896c26b7bbd8c3d4e844d9ba00000000000000000000000000000000000000000000000000000000",
      "isProxy": true,
      "expectedimplementation": "0xEe08043cf22c80b27BF24d19999231dF4a3fC256"
    },
    {
      "name": "ProtocolFee",
      "address": "0x13E83ac41e696856B6996263501fB3225AD5E6F5",
      "constructorArguments": "000000000000000000000000000000000000000000000000000000003b9aca000000000000000000000000000000000000000000000000000000000000000000000000000000000000000000a7eccdb9be08178f896c26b7bbd8c3d4e844d9ba000000000000000000000000a7eccdb9be08178f896c26b7bbd8c3d4e844d9ba",
      "isProxy": false
    },
    {
      "name": "ValidatorAnnounce",
      "address": "0x60B8d195f1b2EcaC26d54b95C69E6399cFD64b53",
      "constructorArguments": "0000000000000000000000003a867fcffec2b790970eebdc9023e75b0a172aa7",
      "isProxy": false
    }
  ],
  "alephzeroevmmainnet": [
    {
      "name": "ProxyAdmin",
      "address": "0x730f8a4128Fa8c53C777B62Baa1abeF94cAd34a9",
      "constructorArguments": "",
      "isProxy": false
    },
    {
      "name": "Mailbox",
      "address": "0xbed53B5C5BCE9433f25A2A702e6df13E22d84Ae9",
      "constructorArguments": "000000000000000000000000000000000000000000000000000000003b9b6bef",
      "isProxy": false
    },
    {
      "name": "TransparentUpgradeableProxy",
      "address": "0x5bdADEAD721Eb4C4038fF7c989E3C7BbBA302435",
      "constructorArguments": "000000000000000000000000bed53b5c5bce9433f25a2a702e6df13e22d84ae9000000000000000000000000730f8a4128fa8c53c777b62baa1abef94cad34a900000000000000000000000000000000000000000000000000000000000000600000000000000000000000000000000000000000000000000000000000000000",
      "isProxy": true,
      "expectedimplementation": "0xbed53B5C5BCE9433f25A2A702e6df13E22d84Ae9"
    },
    {
      "name": "MerkleTreeHook",
      "address": "0x2684C6F89E901987E1FdB7649dC5Be0c57C61645",
      "constructorArguments": "0000000000000000000000005bdadead721eb4c4038ff7c989e3c7bbba302435",
      "isProxy": false
    },
    {
      "name": "FallbackRoutingHook",
      "address": "0xE7487b4DF583c63D6841997ab56324D0a825e7F4",
      "constructorArguments": "0000000000000000000000005bdadead721eb4c4038ff7c989e3c7bbba302435000000000000000000000000a7eccdb9be08178f896c26b7bbd8c3d4e844d9ba0000000000000000000000002684c6f89e901987e1fdb7649dc5be0c57c61645",
      "isProxy": false
    },
    {
      "name": "PausableHook",
      "address": "0xC8E323036AAFB4B4201e7B640E79C4Db285A3FC8",
      "constructorArguments": "",
      "isProxy": false
    },
    {
      "name": "StorageGasOracle",
      "address": "0xDd260B99d302f0A3fF885728c086f729c06f227f",
      "constructorArguments": "",
      "isProxy": false
    },
    {
      "name": "InterchainGasPaymaster",
      "address": "0x2b79328DA089E89A9E9c08732b56dd31F01011Db",
      "constructorArguments": "",
      "isProxy": false
    },
    {
      "name": "TransparentUpgradeableProxy",
      "address": "0x9c2214467Daf9e2e1F45b36d08ce0b9C65BFeA88",
      "constructorArguments": "0000000000000000000000002b79328da089e89a9e9c08732b56dd31f01011db000000000000000000000000730f8a4128fa8c53c777b62baa1abef94cad34a900000000000000000000000000000000000000000000000000000000000000600000000000000000000000000000000000000000000000000000000000000044485cc955000000000000000000000000a7eccdb9be08178f896c26b7bbd8c3d4e844d9ba000000000000000000000000a7eccdb9be08178f896c26b7bbd8c3d4e844d9ba00000000000000000000000000000000000000000000000000000000",
      "isProxy": true,
      "expectedimplementation": "0x2b79328DA089E89A9E9c08732b56dd31F01011Db"
    },
    {
      "name": "ProtocolFee",
      "address": "0xc6835e52C1b976F1ebC71Bc8919738E02849FdA9",
      "constructorArguments": "000000000000000000000000000000000000000000000000000000003b9aca000000000000000000000000000000000000000000000000000000000000000000000000000000000000000000a7eccdb9be08178f896c26b7bbd8c3d4e844d9ba000000000000000000000000a7eccdb9be08178f896c26b7bbd8c3d4e844d9ba",
      "isProxy": false
    },
    {
      "name": "ValidatorAnnounce",
      "address": "0x2e542a3DF4fde491faa77da05eD48377aca9E44e",
      "constructorArguments": "0000000000000000000000005bdadead721eb4c4038ff7c989e3c7bbba302435",
      "isProxy": false
    }
  ],
  "superpositionmainnet": [
    {
      "name": "ProxyAdmin",
      "address": "0x248aDe14C0489E20C9a7Fea5F86DBfC3702208eF",
      "constructorArguments": "",
      "isProxy": false
    },
    {
      "name": "Mailbox",
      "address": "0xDf178647caB5e0222F4B53C57274FD2A03BEaed6",
      "constructorArguments": "000000000000000000000000000000000000000000000000000000003b9ba1cc",
      "isProxy": false
    },
    {
      "name": "TransparentUpgradeableProxy",
      "address": "0x5e8a0fCc0D1DF583322943e01F02cB243e5300f6",
      "constructorArguments": "000000000000000000000000df178647cab5e0222f4b53c57274fd2a03beaed6000000000000000000000000248ade14c0489e20c9a7fea5f86dbfc3702208ef00000000000000000000000000000000000000000000000000000000000000600000000000000000000000000000000000000000000000000000000000000000",
      "isProxy": true,
      "expectedimplementation": "0xDf178647caB5e0222F4B53C57274FD2A03BEaed6"
    },
    {
      "name": "MerkleTreeHook",
      "address": "0x2f536FB7a37bd817Af644072a904Ddc02Dae429f",
      "constructorArguments": "0000000000000000000000005e8a0fcc0d1df583322943e01f02cb243e5300f6",
      "isProxy": false
    },
    {
      "name": "FallbackRoutingHook",
      "address": "0x87ED6926abc9E38b9C7C19f835B41943b622663c",
      "constructorArguments": "0000000000000000000000005e8a0fcc0d1df583322943e01f02cb243e5300f6000000000000000000000000a7eccdb9be08178f896c26b7bbd8c3d4e844d9ba0000000000000000000000002f536fb7a37bd817af644072a904ddc02dae429f",
      "isProxy": false
    },
    {
      "name": "PausableHook",
      "address": "0xc6835e52C1b976F1ebC71Bc8919738E02849FdA9",
      "constructorArguments": "",
      "isProxy": false
    },
    {
      "name": "StorageGasOracle",
      "address": "0xc4D0b4ef01eD7091792fe3D4c039457719e2DC68",
      "constructorArguments": "",
      "isProxy": false
    },
    {
      "name": "InterchainGasPaymaster",
      "address": "0x561BcA8D862536CD9C88f332C1A1Da0fC8F96e40",
      "constructorArguments": "",
      "isProxy": false
    },
    {
      "name": "TransparentUpgradeableProxy",
      "address": "0xa1c3884EbE24Cccb120B2E98a55f85140563aa4C",
      "constructorArguments": "000000000000000000000000561bca8d862536cd9c88f332c1a1da0fc8f96e40000000000000000000000000248ade14c0489e20c9a7fea5f86dbfc3702208ef00000000000000000000000000000000000000000000000000000000000000600000000000000000000000000000000000000000000000000000000000000044485cc955000000000000000000000000a7eccdb9be08178f896c26b7bbd8c3d4e844d9ba000000000000000000000000a7eccdb9be08178f896c26b7bbd8c3d4e844d9ba00000000000000000000000000000000000000000000000000000000",
      "isProxy": true,
      "expectedimplementation": "0x561BcA8D862536CD9C88f332C1A1Da0fC8F96e40"
    },
    {
      "name": "ProtocolFee",
      "address": "0x16625230dD6cFe1B2bec3eCaEc7d43bA3A902CD6",
      "constructorArguments": "000000000000000000000000000000000000000000000000000000003b9aca000000000000000000000000000000000000000000000000000000000000000000000000000000000000000000a7eccdb9be08178f896c26b7bbd8c3d4e844d9ba000000000000000000000000a7eccdb9be08178f896c26b7bbd8c3d4e844d9ba",
      "isProxy": false
    },
    {
      "name": "ValidatorAnnounce",
      "address": "0x26A29486480BD74f9B830a9B8dB33cb43C40f496",
      "constructorArguments": "0000000000000000000000005e8a0fcc0d1df583322943e01f02cb243e5300f6",
      "isProxy": false
    }
  ],
  "rarichain": [
    {
      "name": "ProxyAdmin",
      "address": "0x4Ee9dEBB3046139661b51E17bdfD54Fd63211de7",
      "constructorArguments": "",
      "isProxy": false
    },
    {
      "name": "Mailbox",
      "address": "0x426a3CE72C1586b1867F9339550371E86DB3e396",
      "constructorArguments": "000000000000000000000000000000000000000000000000000000003b9afb49",
      "isProxy": false
    },
    {
      "name": "TransparentUpgradeableProxy",
      "address": "0x65dCf8F6b3f6a0ECEdf3d0bdCB036AEa47A1d615",
      "constructorArguments": "000000000000000000000000426a3ce72c1586b1867f9339550371e86db3e3960000000000000000000000004ee9debb3046139661b51e17bdfd54fd63211de700000000000000000000000000000000000000000000000000000000000000600000000000000000000000000000000000000000000000000000000000000000",
      "isProxy": true,
      "expectedimplementation": "0x426a3CE72C1586b1867F9339550371E86DB3e396"
    },
    {
      "name": "MerkleTreeHook",
      "address": "0x8c794a781327b819416E7b67908f1D22397f1E67",
      "constructorArguments": "00000000000000000000000065dcf8f6b3f6a0ecedf3d0bdcb036aea47a1d615",
      "isProxy": false
    },
    {
      "name": "FallbackRoutingHook",
      "address": "0x01EBa6D613DC09Cb899aF1e8E8a747416d7250ad",
      "constructorArguments": "00000000000000000000000065dcf8f6b3f6a0ecedf3d0bdcb036aea47a1d615000000000000000000000000a7eccdb9be08178f896c26b7bbd8c3d4e844d9ba0000000000000000000000008c794a781327b819416e7b67908f1d22397f1e67",
      "isProxy": false
    },
    {
      "name": "PausableHook",
      "address": "0x4d264424905535E97396Db83bd553D0d73A4EF9d",
      "constructorArguments": "",
      "isProxy": false
    },
    {
      "name": "StorageGasOracle",
      "address": "0x16625230dD6cFe1B2bec3eCaEc7d43bA3A902CD6",
      "constructorArguments": "",
      "isProxy": false
    },
    {
      "name": "InterchainGasPaymaster",
      "address": "0x26A29486480BD74f9B830a9B8dB33cb43C40f496",
      "constructorArguments": "",
      "isProxy": false
    },
    {
      "name": "TransparentUpgradeableProxy",
      "address": "0xDDE46032Baf4da13fDD79BF9dfbaA2749615C409",
      "constructorArguments": "00000000000000000000000026a29486480bd74f9b830a9b8db33cb43c40f4960000000000000000000000004ee9debb3046139661b51e17bdfd54fd63211de700000000000000000000000000000000000000000000000000000000000000600000000000000000000000000000000000000000000000000000000000000044485cc955000000000000000000000000a7eccdb9be08178f896c26b7bbd8c3d4e844d9ba000000000000000000000000a7eccdb9be08178f896c26b7bbd8c3d4e844d9ba00000000000000000000000000000000000000000000000000000000",
      "isProxy": true,
      "expectedimplementation": "0x26A29486480BD74f9B830a9B8dB33cb43C40f496"
    },
    {
      "name": "ProtocolFee",
      "address": "0x8a733038eF4BbC314eE0F7595257D8d3799B6aA9",
      "constructorArguments": "000000000000000000000000000000000000000000000000000000003b9aca000000000000000000000000000000000000000000000000000000000000000000000000000000000000000000a7eccdb9be08178f896c26b7bbd8c3d4e844d9ba000000000000000000000000a7eccdb9be08178f896c26b7bbd8c3d4e844d9ba",
      "isProxy": false
    },
    {
      "name": "ValidatorAnnounce",
      "address": "0x38D361861d321B8B05de200c61B8F18740Daf4D8",
      "constructorArguments": "00000000000000000000000065dcf8f6b3f6a0ecedf3d0bdcb036aea47a1d615",
      "isProxy": false
    }
  ],
  "metal": [
    {
      "name": "ProxyAdmin",
      "address": "0x7C012DCA02C42cfA3Fd7Da3B0ED7234B52AE68eF",
      "constructorArguments": "",
      "isProxy": false
    },
    {
      "name": "Mailbox",
      "address": "0xc441521bA37EaCd9af4f319CcdA27E9D48f74281",
      "constructorArguments": "000000000000000000000000000000000000000000000000000000003b9ad0d6",
      "isProxy": false
    },
    {
      "name": "TransparentUpgradeableProxy",
      "address": "0x730f8a4128Fa8c53C777B62Baa1abeF94cAd34a9",
      "constructorArguments": "000000000000000000000000c441521ba37eacd9af4f319ccda27e9d48f742810000000000000000000000007c012dca02c42cfa3fd7da3b0ed7234b52ae68ef00000000000000000000000000000000000000000000000000000000000000600000000000000000000000000000000000000000000000000000000000000000",
      "isProxy": true,
      "expectedimplementation": "0xc441521bA37EaCd9af4f319CcdA27E9D48f74281"
    },
    {
      "name": "MerkleTreeHook",
      "address": "0x9c64f327F0140DeBd430aab3E2F1d6cbcA921227",
      "constructorArguments": "000000000000000000000000730f8a4128fa8c53c777b62baa1abef94cad34a9",
      "isProxy": false
    },
    {
      "name": "FallbackRoutingHook",
      "address": "0x50141343265C6f84315E5B27D64f1229AC86645F",
      "constructorArguments": "000000000000000000000000730f8a4128fa8c53c777b62baa1abef94cad34a9000000000000000000000000a7eccdb9be08178f896c26b7bbd8c3d4e844d9ba0000000000000000000000009c64f327f0140debd430aab3e2f1d6cbca921227",
      "isProxy": false
    },
    {
      "name": "PausableHook",
      "address": "0x2684C6F89E901987E1FdB7649dC5Be0c57C61645",
      "constructorArguments": "",
      "isProxy": false
    },
    {
      "name": "StorageGasOracle",
      "address": "0xE7487b4DF583c63D6841997ab56324D0a825e7F4",
      "constructorArguments": "",
      "isProxy": false
    },
    {
      "name": "InterchainGasPaymaster",
      "address": "0xDd260B99d302f0A3fF885728c086f729c06f227f",
      "constructorArguments": "",
      "isProxy": false
    },
    {
      "name": "TransparentUpgradeableProxy",
      "address": "0x2b79328DA089E89A9E9c08732b56dd31F01011Db",
      "constructorArguments": "000000000000000000000000dd260b99d302f0a3ff885728c086f729c06f227f0000000000000000000000007c012dca02c42cfa3fd7da3b0ed7234b52ae68ef00000000000000000000000000000000000000000000000000000000000000600000000000000000000000000000000000000000000000000000000000000044485cc955000000000000000000000000a7eccdb9be08178f896c26b7bbd8c3d4e844d9ba000000000000000000000000a7eccdb9be08178f896c26b7bbd8c3d4e844d9ba00000000000000000000000000000000000000000000000000000000",
      "isProxy": true,
      "expectedimplementation": "0xDd260B99d302f0A3fF885728c086f729c06f227f"
    },
    {
      "name": "ProtocolFee",
      "address": "0x2f536FB7a37bd817Af644072a904Ddc02Dae429f",
      "constructorArguments": "000000000000000000000000000000000000000000000000000000003b9aca000000000000000000000000000000000000000000000000000000000000000000000000000000000000000000a7eccdb9be08178f896c26b7bbd8c3d4e844d9ba000000000000000000000000a7eccdb9be08178f896c26b7bbd8c3d4e844d9ba",
      "isProxy": false
    },
    {
      "name": "ValidatorAnnounce",
      "address": "0xc6835e52C1b976F1ebC71Bc8919738E02849FdA9",
      "constructorArguments": "000000000000000000000000730f8a4128fa8c53c777b62baa1abef94cad34a9",
      "isProxy": false
    }
  ],
  "polynomialfi": [
    {
      "name": "ProxyAdmin",
      "address": "0x5bdADEAD721Eb4C4038fF7c989E3C7BbBA302435",
      "constructorArguments": "",
      "isProxy": false
    },
    {
      "name": "Mailbox",
      "address": "0xDc1508844B99C606E16C2Ae87f33c373edD4B0F6",
      "constructorArguments": "000000000000000000000000000000000000000000000000000000003b9ae948",
      "isProxy": false
    },
    {
      "name": "TransparentUpgradeableProxy",
      "address": "0x2f0E57527Bb37E5E064EF243fad56CCE6241906c",
      "constructorArguments": "000000000000000000000000dc1508844b99c606e16c2ae87f33c373edd4b0f60000000000000000000000005bdadead721eb4c4038ff7c989e3c7bbba30243500000000000000000000000000000000000000000000000000000000000000600000000000000000000000000000000000000000000000000000000000000000",
      "isProxy": true,
      "expectedimplementation": "0xDc1508844B99C606E16C2Ae87f33c373edD4B0F6"
    },
    {
      "name": "MerkleTreeHook",
      "address": "0xC8E323036AAFB4B4201e7B640E79C4Db285A3FC8",
      "constructorArguments": "0000000000000000000000002f0e57527bb37e5e064ef243fad56cce6241906c",
      "isProxy": false
    },
    {
      "name": "FallbackRoutingHook",
      "address": "0xDd260B99d302f0A3fF885728c086f729c06f227f",
      "constructorArguments": "0000000000000000000000002f0e57527bb37e5e064ef243fad56cce6241906c000000000000000000000000a7eccdb9be08178f896c26b7bbd8c3d4e844d9ba000000000000000000000000c8e323036aafb4b4201e7b640e79c4db285a3fc8",
      "isProxy": false
    },
    {
      "name": "PausableHook",
      "address": "0xdAa1B65547fB969c9ff5678956AB2FF9771B883D",
      "constructorArguments": "",
      "isProxy": false
    },
    {
      "name": "StorageGasOracle",
      "address": "0x2b79328DA089E89A9E9c08732b56dd31F01011Db",
      "constructorArguments": "",
      "isProxy": false
    },
    {
      "name": "InterchainGasPaymaster",
      "address": "0x9c2214467Daf9e2e1F45b36d08ce0b9C65BFeA88",
      "constructorArguments": "",
      "isProxy": false
    },
    {
      "name": "TransparentUpgradeableProxy",
      "address": "0x2f536FB7a37bd817Af644072a904Ddc02Dae429f",
      "constructorArguments": "0000000000000000000000009c2214467daf9e2e1f45b36d08ce0b9c65bfea880000000000000000000000005bdadead721eb4c4038ff7c989e3c7bbba30243500000000000000000000000000000000000000000000000000000000000000600000000000000000000000000000000000000000000000000000000000000044485cc955000000000000000000000000a7eccdb9be08178f896c26b7bbd8c3d4e844d9ba000000000000000000000000a7eccdb9be08178f896c26b7bbd8c3d4e844d9ba00000000000000000000000000000000000000000000000000000000",
      "isProxy": true,
      "expectedimplementation": "0x9c2214467Daf9e2e1F45b36d08ce0b9C65BFeA88"
    },
    {
      "name": "ProtocolFee",
      "address": "0x2e542a3DF4fde491faa77da05eD48377aca9E44e",
      "constructorArguments": "000000000000000000000000000000000000000000000000000000003b9aca000000000000000000000000000000000000000000000000000000000000000000000000000000000000000000a7eccdb9be08178f896c26b7bbd8c3d4e844d9ba000000000000000000000000a7eccdb9be08178f896c26b7bbd8c3d4e844d9ba",
      "isProxy": false
    },
    {
      "name": "ValidatorAnnounce",
      "address": "0xA166219dF110BDA97b91e65D4BB4Aae4159978b9",
      "constructorArguments": "0000000000000000000000002f0e57527bb37e5e064ef243fad56cce6241906c",
      "isProxy": false
    }
  ],
  "flame": [
    {
      "name": "ProxyAdmin",
      "address": "0x2f2aFaE1139Ce54feFC03593FeE8AB2aDF4a85A7",
      "constructorArguments": "",
      "isProxy": false
    },
    {
      "name": "Mailbox",
      "address": "0xeA87ae93Fa0019a82A727bfd3eBd1cFCa8f64f1D",
      "constructorArguments": "000000000000000000000000000000000000000000000000000000000f1a177e",
      "isProxy": false
    },
    {
      "name": "TransparentUpgradeableProxy",
      "address": "0x3a464f746D23Ab22155710f44dB16dcA53e0775E",
      "constructorArguments": "000000000000000000000000ea87ae93fa0019a82a727bfd3ebd1cfca8f64f1d0000000000000000000000002f2afae1139ce54fefc03593fee8ab2adf4a85a700000000000000000000000000000000000000000000000000000000000000600000000000000000000000000000000000000000000000000000000000000000",
      "isProxy": true,
      "expectedimplementation": "0xeA87ae93Fa0019a82A727bfd3eBd1cFCa8f64f1D"
    },
    {
      "name": "MerkleTreeHook",
      "address": "0xEe08043cf22c80b27BF24d19999231dF4a3fC256",
      "constructorArguments": "0000000000000000000000003a464f746d23ab22155710f44db16dca53e0775e",
      "isProxy": false
    },
    {
      "name": "FallbackRoutingHook",
      "address": "0xf3dFf6747E7FC74B431C943961054B7BF6309d8a",
      "constructorArguments": "0000000000000000000000003a464f746d23ab22155710f44db16dca53e0775e000000000000000000000000a7eccdb9be08178f896c26b7bbd8c3d4e844d9ba000000000000000000000000ee08043cf22c80b27bf24d19999231df4a3fc256",
      "isProxy": false
    },
    {
      "name": "PausableHook",
      "address": "0x145566181A18E23bB6a8A3eC6D87765542A7F754",
      "constructorArguments": "",
      "isProxy": false
    },
    {
      "name": "StorageGasOracle",
      "address": "0x18B0688990720103dB63559a3563f7E8d0f63EDb",
      "constructorArguments": "",
      "isProxy": false
    },
    {
      "name": "InterchainGasPaymaster",
      "address": "0x8C3e1794018a589c9E9226b8543105fCb6cC88C4",
      "constructorArguments": "",
      "isProxy": false
    },
    {
      "name": "TransparentUpgradeableProxy",
      "address": "0x61374178e45F65fF9D6252d017Cd580FC60B7654",
      "constructorArguments": "0000000000000000000000008c3e1794018a589c9e9226b8543105fcb6cc88c40000000000000000000000002f2afae1139ce54fefc03593fee8ab2adf4a85a700000000000000000000000000000000000000000000000000000000000000600000000000000000000000000000000000000000000000000000000000000044485cc955000000000000000000000000a7eccdb9be08178f896c26b7bbd8c3d4e844d9ba000000000000000000000000a7eccdb9be08178f896c26b7bbd8c3d4e844d9ba00000000000000000000000000000000000000000000000000000000",
      "isProxy": true,
      "expectedimplementation": "0x8C3e1794018a589c9E9226b8543105fCb6cC88C4"
    },
    {
      "name": "ProtocolFee",
      "address": "0xFB9e40D811Cea562cc8a322b029eF2BDcC3ef6ed",
      "constructorArguments": "000000000000000000000000000000000000000000000000000000003b9aca000000000000000000000000000000000000000000000000000000000000000000000000000000000000000000a7eccdb9be08178f896c26b7bbd8c3d4e844d9ba000000000000000000000000a7eccdb9be08178f896c26b7bbd8c3d4e844d9ba",
      "isProxy": false
    },
    {
      "name": "ValidatorAnnounce",
      "address": "0xc5D6aCaafBCcEC6D7fD7d92F4509befce641c563",
      "constructorArguments": "0000000000000000000000003a464f746d23ab22155710f44db16dca53e0775e",
      "isProxy": false
    }
  ],
  "chilizmainnet": [
    {
      "name": "ProxyAdmin",
      "address": "0x48C427782Bc1e9ecE406b3e277481b28ABcBdf03",
      "constructorArguments": "",
      "isProxy": false
    },
    {
      "name": "Mailbox",
      "address": "0x9e8b689e83d929cb8c2d9166E55319a4e6aA83B7",
      "constructorArguments": "000000000000000000000000000000000000000000000000000000003b9c2538",
      "isProxy": false
    },
    {
      "name": "TransparentUpgradeableProxy",
      "address": "0x248aDe14C0489E20C9a7Fea5F86DBfC3702208eF",
      "constructorArguments": "0000000000000000000000009e8b689e83d929cb8c2d9166e55319a4e6aa83b700000000000000000000000048c427782bc1e9ece406b3e277481b28abcbdf0300000000000000000000000000000000000000000000000000000000000000600000000000000000000000000000000000000000000000000000000000000000",
      "isProxy": true,
      "expectedimplementation": "0x9e8b689e83d929cb8c2d9166E55319a4e6aA83B7"
    },
    {
      "name": "MerkleTreeHook",
      "address": "0x9c2214467Daf9e2e1F45b36d08ce0b9C65BFeA88",
      "constructorArguments": "000000000000000000000000248ade14c0489e20c9a7fea5f86dbfc3702208ef",
      "isProxy": false
    },
    {
      "name": "FallbackRoutingHook",
      "address": "0x3CBCa631A797fd4c6332Cd4435C92065AFb57ef8",
      "constructorArguments": "000000000000000000000000248ade14c0489e20c9a7fea5f86dbfc3702208ef000000000000000000000000a7eccdb9be08178f896c26b7bbd8c3d4e844d9ba0000000000000000000000009c2214467daf9e2e1f45b36d08ce0b9c65bfea88",
      "isProxy": false
    },
    {
      "name": "PausableHook",
      "address": "0x2f536FB7a37bd817Af644072a904Ddc02Dae429f",
      "constructorArguments": "",
      "isProxy": false
    },
    {
      "name": "StorageGasOracle",
      "address": "0x87ED6926abc9E38b9C7C19f835B41943b622663c",
      "constructorArguments": "",
      "isProxy": false
    },
    {
      "name": "InterchainGasPaymaster",
      "address": "0xc4D0b4ef01eD7091792fe3D4c039457719e2DC68",
      "constructorArguments": "",
      "isProxy": false
    },
    {
      "name": "TransparentUpgradeableProxy",
      "address": "0x561BcA8D862536CD9C88f332C1A1Da0fC8F96e40",
      "constructorArguments": "000000000000000000000000c4d0b4ef01ed7091792fe3d4c039457719e2dc6800000000000000000000000048c427782bc1e9ece406b3e277481b28abcbdf0300000000000000000000000000000000000000000000000000000000000000600000000000000000000000000000000000000000000000000000000000000044485cc955000000000000000000000000a7eccdb9be08178f896c26b7bbd8c3d4e844d9ba000000000000000000000000a7eccdb9be08178f896c26b7bbd8c3d4e844d9ba00000000000000000000000000000000000000000000000000000000",
      "isProxy": true,
      "expectedimplementation": "0xc4D0b4ef01eD7091792fe3D4c039457719e2DC68"
    },
    {
      "name": "ProtocolFee",
      "address": "0x01EBa6D613DC09Cb899aF1e8E8a747416d7250ad",
      "constructorArguments": "000000000000000000000000000000000000000000000000000000003b9aca000000000000000000000000000000000000000000000000000000000000000000000000000000000000000000a7eccdb9be08178f896c26b7bbd8c3d4e844d9ba000000000000000000000000a7eccdb9be08178f896c26b7bbd8c3d4e844d9ba",
      "isProxy": false
    },
    {
      "name": "ValidatorAnnounce",
      "address": "0x16625230dD6cFe1B2bec3eCaEc7d43bA3A902CD6",
      "constructorArguments": "000000000000000000000000248ade14c0489e20c9a7fea5f86dbfc3702208ef",
      "isProxy": false
    }
  ],
  "immutablezkevmmainnet": [
    {
      "name": "ProxyAdmin",
      "address": "0x2f0E57527Bb37E5E064EF243fad56CCE6241906c",
      "constructorArguments": "",
      "isProxy": false
    },
    {
      "name": "Mailbox",
      "address": "0xA8A311B69f688c1D9928259D872C31ca0d473642",
      "constructorArguments": "000000000000000000000000000000000000000000000000000000003b9afe3b",
      "isProxy": false
    },
    {
      "name": "TransparentUpgradeableProxy",
      "address": "0x1c6f404800bA49Ed581af734eA0d25c0c7d017B2",
      "constructorArguments": "000000000000000000000000a8a311b69f688c1d9928259d872c31ca0d4736420000000000000000000000002f0e57527bb37e5e064ef243fad56cce6241906c00000000000000000000000000000000000000000000000000000000000000600000000000000000000000000000000000000000000000000000000000000000",
      "isProxy": true,
      "expectedimplementation": "0xA8A311B69f688c1D9928259D872C31ca0d473642"
    },
    {
      "name": "MerkleTreeHook",
      "address": "0xdAa1B65547fB969c9ff5678956AB2FF9771B883D",
      "constructorArguments": "0000000000000000000000001c6f404800ba49ed581af734ea0d25c0c7d017b2",
      "isProxy": false
    },
    {
      "name": "FallbackRoutingHook",
      "address": "0x2b79328DA089E89A9E9c08732b56dd31F01011Db",
      "constructorArguments": "0000000000000000000000001c6f404800ba49ed581af734ea0d25c0c7d017b2000000000000000000000000a7eccdb9be08178f896c26b7bbd8c3d4e844d9ba000000000000000000000000daa1b65547fb969c9ff5678956ab2ff9771b883d",
      "isProxy": false
    },
    {
      "name": "PausableHook",
      "address": "0xA0e0829DA397CcF55d5B779C31728f21Cb8219DF",
      "constructorArguments": "",
      "isProxy": false
    },
    {
      "name": "StorageGasOracle",
      "address": "0x9c2214467Daf9e2e1F45b36d08ce0b9C65BFeA88",
      "constructorArguments": "",
      "isProxy": false
    },
    {
      "name": "InterchainGasPaymaster",
      "address": "0x2f536FB7a37bd817Af644072a904Ddc02Dae429f",
      "constructorArguments": "",
      "isProxy": false
    },
    {
      "name": "TransparentUpgradeableProxy",
      "address": "0xc6835e52C1b976F1ebC71Bc8919738E02849FdA9",
      "constructorArguments": "0000000000000000000000002f536fb7a37bd817af644072a904ddc02dae429f0000000000000000000000002f0e57527bb37e5e064ef243fad56cce6241906c00000000000000000000000000000000000000000000000000000000000000600000000000000000000000000000000000000000000000000000000000000044485cc955000000000000000000000000a7eccdb9be08178f896c26b7bbd8c3d4e844d9ba000000000000000000000000a7eccdb9be08178f896c26b7bbd8c3d4e844d9ba00000000000000000000000000000000000000000000000000000000",
      "isProxy": true,
      "expectedimplementation": "0x2f536FB7a37bd817Af644072a904Ddc02Dae429f"
    },
    {
      "name": "ProtocolFee",
      "address": "0xA166219dF110BDA97b91e65D4BB4Aae4159978b9",
      "constructorArguments": "000000000000000000000000000000000000000000000000000000003b9aca000000000000000000000000000000000000000000000000000000000000000000000000000000000000000000a7eccdb9be08178f896c26b7bbd8c3d4e844d9ba000000000000000000000000a7eccdb9be08178f896c26b7bbd8c3d4e844d9ba",
      "isProxy": false
    },
    {
      "name": "ValidatorAnnounce",
      "address": "0x8c794a781327b819416E7b67908f1D22397f1E67",
      "constructorArguments": "0000000000000000000000001c6f404800ba49ed581af734ea0d25c0c7d017b2",
      "isProxy": false
    }
  ],
  "prom": [
    {
      "name": "ProxyAdmin",
      "address": "0x9534122Aae7978dB8f5f10dF4432233c53e820A1",
      "constructorArguments": "",
      "isProxy": false
    },
    {
      "name": "Mailbox",
      "address": "0x81EbEdfc1220BE33C3B9c5E09c1FCab849a392A6",
      "constructorArguments": "00000000000000000000000000000000000000000000000000000000000000e3",
      "isProxy": false
    },
    {
      "name": "TransparentUpgradeableProxy",
      "address": "0x5C02157068a52cEcfc98EDb6115DE6134EcB4764",
      "constructorArguments": "00000000000000000000000081ebedfc1220be33c3b9c5e09c1fcab849a392a60000000000000000000000009534122aae7978db8f5f10df4432233c53e820a100000000000000000000000000000000000000000000000000000000000000600000000000000000000000000000000000000000000000000000000000000000",
      "isProxy": true,
      "expectedimplementation": "0x81EbEdfc1220BE33C3B9c5E09c1FCab849a392A6"
    },
    {
      "name": "PausableHook",
      "address": "0x872Bd98057931c8809927c6dE2ef39738a80Eb0C",
      "constructorArguments": "",
      "isProxy": false
    },
    {
      "name": "StorageGasOracle",
      "address": "0x33E0c225A54a0A86E9B267e90A90DE8CBb0fDB8f",
      "constructorArguments": "",
      "isProxy": false
    },
    {
      "name": "InterchainGasPaymaster",
      "address": "0x7c30ac3a632dA86f012Ed0E174937182E0070C60",
      "constructorArguments": "",
      "isProxy": false
    },
    {
      "name": "TransparentUpgradeableProxy",
      "address": "0x282629Af1A2f9b8e2c5Cbc54C35C7989f21950c6",
      "constructorArguments": "0000000000000000000000007c30ac3a632da86f012ed0e174937182e0070c600000000000000000000000009534122aae7978db8f5f10df4432233c53e820a100000000000000000000000000000000000000000000000000000000000000600000000000000000000000000000000000000000000000000000000000000044485cc955000000000000000000000000a7eccdb9be08178f896c26b7bbd8c3d4e844d9ba000000000000000000000000a7eccdb9be08178f896c26b7bbd8c3d4e844d9ba00000000000000000000000000000000000000000000000000000000",
      "isProxy": true,
      "expectedimplementation": "0x7c30ac3a632dA86f012Ed0E174937182E0070C60"
    },
    {
      "name": "ProtocolFee",
      "address": "0x2A532fc8cF9a72142eA8753a0d2AB68098C19585",
      "constructorArguments": "000000000000000000000000000000000000000000000000000000003b9aca000000000000000000000000000000000000000000000000000000000000000000000000000000000000000000a7eccdb9be08178f896c26b7bbd8c3d4e844d9ba000000000000000000000000a7eccdb9be08178f896c26b7bbd8c3d4e844d9ba",
      "isProxy": false
    },
    {
      "name": "ValidatorAnnounce",
      "address": "0x5ae1ECA065aC8ee92Ce98E584fc3CE43070020e7",
      "constructorArguments": "0000000000000000000000005c02157068a52cecfc98edb6115de6134ecb4764",
      "isProxy": false
    }
  ],
  "flowmainnet": [
    {
      "name": "ProxyAdmin",
      "address": "0x5dfcCe8da81B542426211C99fCCfeD647e9AA496",
      "constructorArguments": "",
      "isProxy": false
    },
    {
      "name": "Mailbox",
      "address": "0x5b3EeADcc0E2d4284eA6816e2E503c24d30a9E54",
      "constructorArguments": "000000000000000000000000000000000000000000000000000000003b9acceb",
      "isProxy": false
    },
    {
      "name": "TransparentUpgradeableProxy",
      "address": "0xd9Cc2e652A162bb93173d1c44d46cd2c0bbDA59D",
      "constructorArguments": "0000000000000000000000005b3eeadcc0e2d4284ea6816e2e503c24d30a9e540000000000000000000000005dfcce8da81b542426211c99fccfed647e9aa49600000000000000000000000000000000000000000000000000000000000000600000000000000000000000000000000000000000000000000000000000000000",
      "isProxy": true,
      "expectedimplementation": "0x5b3EeADcc0E2d4284eA6816e2E503c24d30a9E54"
    },
    {
      "name": "MerkleTreeHook",
      "address": "0x2783D98CC073dbcDa90241C804d16982D3d75821",
      "constructorArguments": "000000000000000000000000d9cc2e652a162bb93173d1c44d46cd2c0bbda59d",
      "isProxy": false
    },
    {
      "name": "FallbackRoutingHook",
      "address": "0x5CF4ce6Be17CaB6d86d724804e2f1f5040205594",
      "constructorArguments": "000000000000000000000000d9cc2e652a162bb93173d1c44d46cd2c0bbda59d000000000000000000000000a7eccdb9be08178f896c26b7bbd8c3d4e844d9ba0000000000000000000000002783d98cc073dbcda90241c804d16982d3d75821",
      "isProxy": false
    },
    {
      "name": "PausableHook",
      "address": "0x3bb2D0a828f7dD91bA786091F421f6d7cF376445",
      "constructorArguments": "",
      "isProxy": false
    },
    {
      "name": "StorageGasOracle",
      "address": "0xa2554A53890c0E769e3fa8b9A0b7e72F6A617367",
      "constructorArguments": "",
      "isProxy": false
    },
    {
      "name": "InterchainGasPaymaster",
      "address": "0x71A199055A4F61ecd7E0B2C0Db8Ca1693A66dcF0",
      "constructorArguments": "",
      "isProxy": false
    },
    {
      "name": "TransparentUpgradeableProxy",
      "address": "0x6AA10748a036a49Cb290C0e12B77319b76792D5E",
      "constructorArguments": "00000000000000000000000071a199055a4f61ecd7e0b2c0db8ca1693a66dcf00000000000000000000000005dfcce8da81b542426211c99fccfed647e9aa49600000000000000000000000000000000000000000000000000000000000000600000000000000000000000000000000000000000000000000000000000000044485cc955000000000000000000000000a7eccdb9be08178f896c26b7bbd8c3d4e844d9ba000000000000000000000000a7eccdb9be08178f896c26b7bbd8c3d4e844d9ba00000000000000000000000000000000000000000000000000000000",
      "isProxy": true,
      "expectedimplementation": "0x71A199055A4F61ecd7E0B2C0Db8Ca1693A66dcF0"
    },
    {
      "name": "ProtocolFee",
      "address": "0xBF06C01ded09132B3e08467430bACdD0f9DaDe19",
      "constructorArguments": "000000000000000000000000000000000000000000000000000000003b9aca000000000000000000000000000000000000000000000000000000000000000000000000000000000000000000a7eccdb9be08178f896c26b7bbd8c3d4e844d9ba000000000000000000000000a7eccdb9be08178f896c26b7bbd8c3d4e844d9ba",
      "isProxy": false
    },
    {
      "name": "ValidatorAnnounce",
      "address": "0x5C6699c133A583d389Ba7e0bDD4993e2e63fA804",
      "constructorArguments": "000000000000000000000000d9cc2e652a162bb93173d1c44d46cd2c0bbda59d",
      "isProxy": false
    }
  ],
  "rootstockmainnet": [
    {
      "name": "ProxyAdmin",
      "address": "0xDc1508844B99C606E16C2Ae87f33c373edD4B0F6",
      "constructorArguments": "",
      "isProxy": false
    },
    {
      "name": "Mailbox",
      "address": "0x2f0E57527Bb37E5E064EF243fad56CCE6241906c",
      "constructorArguments": "000000000000000000000000000000000000000000000000000000003b9aca1e",
      "isProxy": false
    },
    {
      "name": "TransparentUpgradeableProxy",
      "address": "0xA8A311B69f688c1D9928259D872C31ca0d473642",
      "constructorArguments": "0000000000000000000000002f0e57527bb37e5e064ef243fad56cce6241906c000000000000000000000000dc1508844b99c606e16c2ae87f33c373edd4b0f600000000000000000000000000000000000000000000000000000000000000600000000000000000000000000000000000000000000000000000000000000000",
      "isProxy": true,
      "expectedimplementation": "0x2f0E57527Bb37E5E064EF243fad56CCE6241906c"
    },
    {
      "name": "ProxyAdmin",
      "address": "0xe93f2f409ad8B5000431D234472973fe848dcBEC",
      "constructorArguments": "",
      "isProxy": false
    },
    {
      "name": "Mailbox",
      "address": "0x8d9Bd7E9ec3cd799a659EE650DfF6C799309fA91",
      "constructorArguments": "000000000000000000000000000000000000000000000000000000003b9aca1e",
      "isProxy": false
    },
    {
      "name": "TransparentUpgradeableProxy",
      "address": "0x96D51cc3f7500d501bAeB1A2a62BB96fa03532F8",
      "constructorArguments": "0000000000000000000000008d9bd7e9ec3cd799a659ee650dff6c799309fa91000000000000000000000000e93f2f409ad8b5000431d234472973fe848dcbec00000000000000000000000000000000000000000000000000000000000000600000000000000000000000000000000000000000000000000000000000000000",
      "isProxy": true,
      "expectedimplementation": "0x8d9Bd7E9ec3cd799a659EE650DfF6C799309fA91"
    },
    {
      "name": "MerkleTreeHook",
      "address": "0x086c3947F71BE98A0bDf4AB7239955e7542b0CbA",
      "constructorArguments": "00000000000000000000000096d51cc3f7500d501baeb1a2a62bb96fa03532f8",
      "isProxy": false
    },
    {
      "name": "FallbackRoutingHook",
      "address": "0x282629Af1A2f9b8e2c5Cbc54C35C7989f21950c6",
      "constructorArguments": "00000000000000000000000096d51cc3f7500d501baeb1a2a62bb96fa03532f8000000000000000000000000a7eccdb9be08178f896c26b7bbd8c3d4e844d9ba000000000000000000000000086c3947f71be98a0bdf4ab7239955e7542b0cba",
      "isProxy": false
    },
    {
      "name": "PausableHook",
      "address": "0x9C6e8d989ea7F212e679191BEb44139d83ac927a",
      "constructorArguments": "",
      "isProxy": false
    },
    {
      "name": "StorageGasOracle",
      "address": "0xa36172F79a248C24693a208b0CEF0e7D6FB995F0",
      "constructorArguments": "",
      "isProxy": false
    },
    {
      "name": "InterchainGasPaymaster",
      "address": "0x2A532fc8cF9a72142eA8753a0d2AB68098C19585",
      "constructorArguments": "",
      "isProxy": false
    },
    {
      "name": "TransparentUpgradeableProxy",
      "address": "0x5ae1ECA065aC8ee92Ce98E584fc3CE43070020e7",
      "constructorArguments": "0000000000000000000000002a532fc8cf9a72142ea8753a0d2ab68098c19585000000000000000000000000e93f2f409ad8b5000431d234472973fe848dcbec00000000000000000000000000000000000000000000000000000000000000600000000000000000000000000000000000000000000000000000000000000044485cc955000000000000000000000000a7eccdb9be08178f896c26b7bbd8c3d4e844d9ba000000000000000000000000a7eccdb9be08178f896c26b7bbd8c3d4e844d9ba00000000000000000000000000000000000000000000000000000000",
      "isProxy": true,
      "expectedimplementation": "0x2A532fc8cF9a72142eA8753a0d2AB68098C19585"
    },
    {
      "name": "ProtocolFee",
      "address": "0x8Ea50255C282F89d1A14ad3F159437EE5EF0507f",
      "constructorArguments": "000000000000000000000000000000000000000000000000000000003b9aca000000000000000000000000000000000000000000000000000000000000000000000000000000000000000000a7eccdb9be08178f896c26b7bbd8c3d4e844d9ba000000000000000000000000a7eccdb9be08178f896c26b7bbd8c3d4e844d9ba",
      "isProxy": false
    },
    {
      "name": "ValidatorAnnounce",
      "address": "0x20a0A32a110362920597F72974E1E0d7e25cA20a",
      "constructorArguments": "00000000000000000000000096d51cc3f7500d501baeb1a2a62bb96fa03532f8",
      "isProxy": false
    }
  ],
  "boba": [
    {
      "name": "ProxyAdmin",
      "address": "0x2f2aFaE1139Ce54feFC03593FeE8AB2aDF4a85A7",
      "constructorArguments": "",
      "isProxy": false
    },
    {
      "name": "Mailbox",
      "address": "0xeA87ae93Fa0019a82A727bfd3eBd1cFCa8f64f1D",
      "constructorArguments": "0000000000000000000000000000000000000000000000000000000000000120",
      "isProxy": false
    },
    {
      "name": "TransparentUpgradeableProxy",
      "address": "0x3a464f746D23Ab22155710f44dB16dcA53e0775E",
      "constructorArguments": "000000000000000000000000ea87ae93fa0019a82a727bfd3ebd1cfca8f64f1d0000000000000000000000002f2afae1139ce54fefc03593fee8ab2adf4a85a700000000000000000000000000000000000000000000000000000000000000600000000000000000000000000000000000000000000000000000000000000000",
      "isProxy": true,
      "expectedimplementation": "0xeA87ae93Fa0019a82A727bfd3eBd1cFCa8f64f1D"
    },
    {
      "name": "MerkleTreeHook",
      "address": "0x9eaaC366BFD70430cFee6E70265fefFf1CfC9E47",
      "constructorArguments": "0000000000000000000000003a464f746d23ab22155710f44db16dca53e0775e",
      "isProxy": false
    },
    {
      "name": "FallbackRoutingHook",
      "address": "0x0D3bD9F1bcDA82bD1682b2C895a907d7aaE45849",
      "constructorArguments": "0000000000000000000000003a464f746d23ab22155710f44db16dca53e0775e000000000000000000000000a7eccdb9be08178f896c26b7bbd8c3d4e844d9ba0000000000000000000000009eaac366bfd70430cfee6e70265fefff1cfc9e47",
      "isProxy": false
    },
    {
      "name": "PausableHook",
      "address": "0x9eb56085DdbDA60aDf7d2B533AFeD90e38fC9666",
      "constructorArguments": "",
      "isProxy": false
    },
    {
      "name": "StorageGasOracle",
      "address": "0xbb0AE51BCa526cF313b6a95BfaB020794af6C394",
      "constructorArguments": "",
      "isProxy": false
    },
    {
      "name": "InterchainGasPaymaster",
      "address": "0x83475ca5bEB2Eaa59A2FF48a0544ebaa4a32c2de",
      "constructorArguments": "",
      "isProxy": false
    },
    {
      "name": "TransparentUpgradeableProxy",
      "address": "0x9534122Aae7978dB8f5f10dF4432233c53e820A1",
      "constructorArguments": "00000000000000000000000083475ca5beb2eaa59a2ff48a0544ebaa4a32c2de0000000000000000000000002f2afae1139ce54fefc03593fee8ab2adf4a85a700000000000000000000000000000000000000000000000000000000000000600000000000000000000000000000000000000000000000000000000000000044485cc955000000000000000000000000a7eccdb9be08178f896c26b7bbd8c3d4e844d9ba000000000000000000000000a7eccdb9be08178f896c26b7bbd8c3d4e844d9ba00000000000000000000000000000000000000000000000000000000",
      "isProxy": true,
      "expectedimplementation": "0x83475ca5bEB2Eaa59A2FF48a0544ebaa4a32c2de"
    },
    {
      "name": "ProtocolFee",
      "address": "0x99fEFc1119E86Ee0153eb887cF8E8ab2d92A16e8",
      "constructorArguments": "000000000000000000000000000000000000000000000000000000003b9aca000000000000000000000000000000000000000000000000000000000000000000000000000000000000000000a7eccdb9be08178f896c26b7bbd8c3d4e844d9ba000000000000000000000000a7eccdb9be08178f896c26b7bbd8c3d4e844d9ba",
      "isProxy": false
    },
    {
      "name": "ValidatorAnnounce",
      "address": "0xD743801ABB6c7664B623D8534C0f5AF8cD2F1C5e",
      "constructorArguments": "0000000000000000000000003a464f746d23ab22155710f44db16dca53e0775e",
      "isProxy": false
    }
  ],
  "superseed": [
    {
      "name": "ProxyAdmin",
      "address": "0x2f2aFaE1139Ce54feFC03593FeE8AB2aDF4a85A7",
      "constructorArguments": "",
      "isProxy": false
    },
    {
      "name": "Mailbox",
      "address": "0xeA87ae93Fa0019a82A727bfd3eBd1cFCa8f64f1D",
      "constructorArguments": "00000000000000000000000000000000000000000000000000000000000014d2",
      "isProxy": false
    },
    {
      "name": "TransparentUpgradeableProxy",
      "address": "0x3a464f746D23Ab22155710f44dB16dcA53e0775E",
      "constructorArguments": "000000000000000000000000ea87ae93fa0019a82a727bfd3ebd1cfca8f64f1d0000000000000000000000002f2afae1139ce54fefc03593fee8ab2adf4a85a700000000000000000000000000000000000000000000000000000000000000600000000000000000000000000000000000000000000000000000000000000000",
      "isProxy": true,
      "expectedimplementation": "0xeA87ae93Fa0019a82A727bfd3eBd1cFCa8f64f1D"
    },
    {
      "name": "MerkleTreeHook",
      "address": "0x9eaaC366BFD70430cFee6E70265fefFf1CfC9E47",
      "constructorArguments": "0000000000000000000000003a464f746d23ab22155710f44db16dca53e0775e",
      "isProxy": false
    },
    {
      "name": "FallbackRoutingHook",
      "address": "0x0D3bD9F1bcDA82bD1682b2C895a907d7aaE45849",
      "constructorArguments": "0000000000000000000000003a464f746d23ab22155710f44db16dca53e0775e000000000000000000000000a7eccdb9be08178f896c26b7bbd8c3d4e844d9ba0000000000000000000000009eaac366bfd70430cfee6e70265fefff1cfc9e47",
      "isProxy": false
    },
    {
      "name": "PausableHook",
      "address": "0x9eb56085DdbDA60aDf7d2B533AFeD90e38fC9666",
      "constructorArguments": "",
      "isProxy": false
    },
    {
      "name": "StorageGasOracle",
      "address": "0xbb0AE51BCa526cF313b6a95BfaB020794af6C394",
      "constructorArguments": "",
      "isProxy": false
    },
    {
      "name": "InterchainGasPaymaster",
      "address": "0x83475ca5bEB2Eaa59A2FF48a0544ebaa4a32c2de",
      "constructorArguments": "",
      "isProxy": false
    },
    {
      "name": "TransparentUpgradeableProxy",
      "address": "0x9534122Aae7978dB8f5f10dF4432233c53e820A1",
      "constructorArguments": "00000000000000000000000083475ca5beb2eaa59a2ff48a0544ebaa4a32c2de0000000000000000000000002f2afae1139ce54fefc03593fee8ab2adf4a85a700000000000000000000000000000000000000000000000000000000000000600000000000000000000000000000000000000000000000000000000000000044485cc955000000000000000000000000a7eccdb9be08178f896c26b7bbd8c3d4e844d9ba000000000000000000000000a7eccdb9be08178f896c26b7bbd8c3d4e844d9ba00000000000000000000000000000000000000000000000000000000",
      "isProxy": true,
      "expectedimplementation": "0x83475ca5bEB2Eaa59A2FF48a0544ebaa4a32c2de"
    },
    {
      "name": "ProtocolFee",
      "address": "0x99fEFc1119E86Ee0153eb887cF8E8ab2d92A16e8",
      "constructorArguments": "000000000000000000000000000000000000000000000000000000003b9aca000000000000000000000000000000000000000000000000000000000000000000000000000000000000000000a7eccdb9be08178f896c26b7bbd8c3d4e844d9ba000000000000000000000000a7eccdb9be08178f896c26b7bbd8c3d4e844d9ba",
      "isProxy": false
    },
    {
      "name": "ValidatorAnnounce",
      "address": "0xD743801ABB6c7664B623D8534C0f5AF8cD2F1C5e",
      "constructorArguments": "0000000000000000000000003a464f746d23ab22155710f44db16dca53e0775e",
      "isProxy": false
    }
  ],
  "unichain": [
    {
      "name": "ProxyAdmin",
      "address": "0x2f2aFaE1139Ce54feFC03593FeE8AB2aDF4a85A7",
      "constructorArguments": "",
      "isProxy": false
    },
    {
      "name": "Mailbox",
      "address": "0xeA87ae93Fa0019a82A727bfd3eBd1cFCa8f64f1D",
      "constructorArguments": "0000000000000000000000000000000000000000000000000000000000000082",
      "isProxy": false
    },
    {
      "name": "TransparentUpgradeableProxy",
      "address": "0x3a464f746D23Ab22155710f44dB16dcA53e0775E",
      "constructorArguments": "000000000000000000000000ea87ae93fa0019a82a727bfd3ebd1cfca8f64f1d0000000000000000000000002f2afae1139ce54fefc03593fee8ab2adf4a85a700000000000000000000000000000000000000000000000000000000000000600000000000000000000000000000000000000000000000000000000000000000",
      "isProxy": true,
      "expectedimplementation": "0xeA87ae93Fa0019a82A727bfd3eBd1cFCa8f64f1D"
    },
    {
      "name": "MerkleTreeHook",
      "address": "0x9eaaC366BFD70430cFee6E70265fefFf1CfC9E47",
      "constructorArguments": "0000000000000000000000003a464f746d23ab22155710f44db16dca53e0775e",
      "isProxy": false
    },
    {
      "name": "FallbackRoutingHook",
      "address": "0x0D3bD9F1bcDA82bD1682b2C895a907d7aaE45849",
      "constructorArguments": "0000000000000000000000003a464f746d23ab22155710f44db16dca53e0775e000000000000000000000000a7eccdb9be08178f896c26b7bbd8c3d4e844d9ba0000000000000000000000009eaac366bfd70430cfee6e70265fefff1cfc9e47",
      "isProxy": false
    },
    {
      "name": "PausableHook",
      "address": "0x9eb56085DdbDA60aDf7d2B533AFeD90e38fC9666",
      "constructorArguments": "",
      "isProxy": false
    },
    {
      "name": "StorageGasOracle",
      "address": "0xbb0AE51BCa526cF313b6a95BfaB020794af6C394",
      "constructorArguments": "",
      "isProxy": false
    },
    {
      "name": "InterchainGasPaymaster",
      "address": "0x83475ca5bEB2Eaa59A2FF48a0544ebaa4a32c2de",
      "constructorArguments": "",
      "isProxy": false
    },
    {
      "name": "TransparentUpgradeableProxy",
      "address": "0x9534122Aae7978dB8f5f10dF4432233c53e820A1",
      "constructorArguments": "00000000000000000000000083475ca5beb2eaa59a2ff48a0544ebaa4a32c2de0000000000000000000000002f2afae1139ce54fefc03593fee8ab2adf4a85a700000000000000000000000000000000000000000000000000000000000000600000000000000000000000000000000000000000000000000000000000000044485cc955000000000000000000000000a7eccdb9be08178f896c26b7bbd8c3d4e844d9ba000000000000000000000000a7eccdb9be08178f896c26b7bbd8c3d4e844d9ba00000000000000000000000000000000000000000000000000000000",
      "isProxy": true,
      "expectedimplementation": "0x83475ca5bEB2Eaa59A2FF48a0544ebaa4a32c2de"
    },
    {
      "name": "ProtocolFee",
      "address": "0x99fEFc1119E86Ee0153eb887cF8E8ab2d92A16e8",
      "constructorArguments": "000000000000000000000000000000000000000000000000000000003b9aca000000000000000000000000000000000000000000000000000000000000000000000000000000000000000000a7eccdb9be08178f896c26b7bbd8c3d4e844d9ba000000000000000000000000a7eccdb9be08178f896c26b7bbd8c3d4e844d9ba",
      "isProxy": false
    },
    {
      "name": "ValidatorAnnounce",
      "address": "0xD743801ABB6c7664B623D8534C0f5AF8cD2F1C5e",
      "constructorArguments": "0000000000000000000000003a464f746d23ab22155710f44db16dca53e0775e",
      "isProxy": false
    }
  ],
  "duckchain": [
    {
      "name": "ProxyAdmin",
      "address": "0x2f2aFaE1139Ce54feFC03593FeE8AB2aDF4a85A7",
      "constructorArguments": "",
      "isProxy": false
    },
    {
      "name": "Mailbox",
      "address": "0xeA87ae93Fa0019a82A727bfd3eBd1cFCa8f64f1D",
      "constructorArguments": "00000000000000000000000000000000000000000000000000000000000015a9",
      "isProxy": false
    },
    {
      "name": "TransparentUpgradeableProxy",
      "address": "0x3a464f746D23Ab22155710f44dB16dcA53e0775E",
      "constructorArguments": "000000000000000000000000ea87ae93fa0019a82a727bfd3ebd1cfca8f64f1d0000000000000000000000002f2afae1139ce54fefc03593fee8ab2adf4a85a700000000000000000000000000000000000000000000000000000000000000600000000000000000000000000000000000000000000000000000000000000000",
      "isProxy": true,
      "expectedimplementation": "0xeA87ae93Fa0019a82A727bfd3eBd1cFCa8f64f1D"
    },
    {
      "name": "MerkleTreeHook",
      "address": "0x9eaaC366BFD70430cFee6E70265fefFf1CfC9E47",
      "constructorArguments": "0000000000000000000000003a464f746d23ab22155710f44db16dca53e0775e",
      "isProxy": false
    },
    {
      "name": "FallbackRoutingHook",
      "address": "0x0D3bD9F1bcDA82bD1682b2C895a907d7aaE45849",
      "constructorArguments": "0000000000000000000000003a464f746d23ab22155710f44db16dca53e0775e000000000000000000000000a7eccdb9be08178f896c26b7bbd8c3d4e844d9ba0000000000000000000000009eaac366bfd70430cfee6e70265fefff1cfc9e47",
      "isProxy": false
    },
    {
      "name": "PausableHook",
      "address": "0x9eb56085DdbDA60aDf7d2B533AFeD90e38fC9666",
      "constructorArguments": "",
      "isProxy": false
    },
    {
      "name": "StorageGasOracle",
      "address": "0xbb0AE51BCa526cF313b6a95BfaB020794af6C394",
      "constructorArguments": "",
      "isProxy": false
    },
    {
      "name": "InterchainGasPaymaster",
      "address": "0x83475ca5bEB2Eaa59A2FF48a0544ebaa4a32c2de",
      "constructorArguments": "",
      "isProxy": false
    },
    {
      "name": "TransparentUpgradeableProxy",
      "address": "0x9534122Aae7978dB8f5f10dF4432233c53e820A1",
      "constructorArguments": "00000000000000000000000083475ca5beb2eaa59a2ff48a0544ebaa4a32c2de0000000000000000000000002f2afae1139ce54fefc03593fee8ab2adf4a85a700000000000000000000000000000000000000000000000000000000000000600000000000000000000000000000000000000000000000000000000000000044485cc955000000000000000000000000a7eccdb9be08178f896c26b7bbd8c3d4e844d9ba000000000000000000000000a7eccdb9be08178f896c26b7bbd8c3d4e844d9ba00000000000000000000000000000000000000000000000000000000",
      "isProxy": true,
      "expectedimplementation": "0x83475ca5bEB2Eaa59A2FF48a0544ebaa4a32c2de"
    },
    {
      "name": "ProtocolFee",
      "address": "0x99fEFc1119E86Ee0153eb887cF8E8ab2d92A16e8",
      "constructorArguments": "000000000000000000000000000000000000000000000000000000003b9aca000000000000000000000000000000000000000000000000000000000000000000000000000000000000000000a7eccdb9be08178f896c26b7bbd8c3d4e844d9ba000000000000000000000000a7eccdb9be08178f896c26b7bbd8c3d4e844d9ba",
      "isProxy": false
    },
    {
      "name": "ValidatorAnnounce",
      "address": "0xD743801ABB6c7664B623D8534C0f5AF8cD2F1C5e",
      "constructorArguments": "0000000000000000000000003a464f746d23ab22155710f44db16dca53e0775e",
      "isProxy": false
    }
  ],
  "vana": [
    {
      "name": "ProxyAdmin",
      "address": "0x2f2aFaE1139Ce54feFC03593FeE8AB2aDF4a85A7",
      "constructorArguments": "",
      "isProxy": false
    },
    {
      "name": "Mailbox",
      "address": "0xeA87ae93Fa0019a82A727bfd3eBd1cFCa8f64f1D",
      "constructorArguments": "00000000000000000000000000000000000000000000000000000000000005c8",
      "isProxy": false
    },
    {
      "name": "TransparentUpgradeableProxy",
      "address": "0x3a464f746D23Ab22155710f44dB16dcA53e0775E",
      "constructorArguments": "000000000000000000000000ea87ae93fa0019a82a727bfd3ebd1cfca8f64f1d0000000000000000000000002f2afae1139ce54fefc03593fee8ab2adf4a85a700000000000000000000000000000000000000000000000000000000000000600000000000000000000000000000000000000000000000000000000000000000",
      "isProxy": true,
      "expectedimplementation": "0xeA87ae93Fa0019a82A727bfd3eBd1cFCa8f64f1D"
    },
    {
      "name": "MerkleTreeHook",
      "address": "0x9eaaC366BFD70430cFee6E70265fefFf1CfC9E47",
      "constructorArguments": "0000000000000000000000003a464f746d23ab22155710f44db16dca53e0775e",
      "isProxy": false
    },
    {
      "name": "FallbackRoutingHook",
      "address": "0x0D3bD9F1bcDA82bD1682b2C895a907d7aaE45849",
      "constructorArguments": "0000000000000000000000003a464f746d23ab22155710f44db16dca53e0775e000000000000000000000000a7eccdb9be08178f896c26b7bbd8c3d4e844d9ba0000000000000000000000009eaac366bfd70430cfee6e70265fefff1cfc9e47",
      "isProxy": false
    },
    {
      "name": "PausableHook",
      "address": "0x9eb56085DdbDA60aDf7d2B533AFeD90e38fC9666",
      "constructorArguments": "",
      "isProxy": false
    },
    {
      "name": "StorageGasOracle",
      "address": "0xbb0AE51BCa526cF313b6a95BfaB020794af6C394",
      "constructorArguments": "",
      "isProxy": false
    },
    {
      "name": "InterchainGasPaymaster",
      "address": "0x83475ca5bEB2Eaa59A2FF48a0544ebaa4a32c2de",
      "constructorArguments": "",
      "isProxy": false
    },
    {
      "name": "TransparentUpgradeableProxy",
      "address": "0x9534122Aae7978dB8f5f10dF4432233c53e820A1",
      "constructorArguments": "00000000000000000000000083475ca5beb2eaa59a2ff48a0544ebaa4a32c2de0000000000000000000000002f2afae1139ce54fefc03593fee8ab2adf4a85a700000000000000000000000000000000000000000000000000000000000000600000000000000000000000000000000000000000000000000000000000000044485cc955000000000000000000000000a7eccdb9be08178f896c26b7bbd8c3d4e844d9ba000000000000000000000000a7eccdb9be08178f896c26b7bbd8c3d4e844d9ba00000000000000000000000000000000000000000000000000000000",
      "isProxy": true,
      "expectedimplementation": "0x83475ca5bEB2Eaa59A2FF48a0544ebaa4a32c2de"
    },
    {
      "name": "ProtocolFee",
      "address": "0x99fEFc1119E86Ee0153eb887cF8E8ab2d92A16e8",
      "constructorArguments": "000000000000000000000000000000000000000000000000000000003b9aca000000000000000000000000000000000000000000000000000000000000000000000000000000000000000000a7eccdb9be08178f896c26b7bbd8c3d4e844d9ba000000000000000000000000a7eccdb9be08178f896c26b7bbd8c3d4e844d9ba",
      "isProxy": false
    },
    {
      "name": "ValidatorAnnounce",
      "address": "0xD743801ABB6c7664B623D8534C0f5AF8cD2F1C5e",
      "constructorArguments": "0000000000000000000000003a464f746d23ab22155710f44db16dca53e0775e",
      "isProxy": false
    }
  ],
  "bsquared": [
    {
      "name": "ProxyAdmin",
      "address": "0x2f2aFaE1139Ce54feFC03593FeE8AB2aDF4a85A7",
      "constructorArguments": "",
      "isProxy": false
    },
    {
      "name": "Mailbox",
      "address": "0xeA87ae93Fa0019a82A727bfd3eBd1cFCa8f64f1D",
      "constructorArguments": "00000000000000000000000000000000000000000000000000000000000000df",
      "isProxy": false
    },
    {
      "name": "TransparentUpgradeableProxy",
      "address": "0x3a464f746D23Ab22155710f44dB16dcA53e0775E",
      "constructorArguments": "000000000000000000000000ea87ae93fa0019a82a727bfd3ebd1cfca8f64f1d0000000000000000000000002f2afae1139ce54fefc03593fee8ab2adf4a85a700000000000000000000000000000000000000000000000000000000000000600000000000000000000000000000000000000000000000000000000000000000",
      "isProxy": true,
      "expectedimplementation": "0xeA87ae93Fa0019a82A727bfd3eBd1cFCa8f64f1D"
    },
    {
      "name": "MerkleTreeHook",
      "address": "0xbb0AE51BCa526cF313b6a95BfaB020794af6C394",
      "constructorArguments": "0000000000000000000000003a464f746d23ab22155710f44db16dca53e0775e",
      "isProxy": false
    },
    {
      "name": "FallbackRoutingHook",
      "address": "0x60bB6D060393D3C206719A7bD61844cC82891cfB",
      "constructorArguments": "0000000000000000000000003a464f746d23ab22155710f44db16dca53e0775e000000000000000000000000a7eccdb9be08178f896c26b7bbd8c3d4e844d9ba000000000000000000000000bb0ae51bca526cf313b6a95bfab020794af6c394",
      "isProxy": false
    },
    {
      "name": "PausableHook",
      "address": "0x83475ca5bEB2Eaa59A2FF48a0544ebaa4a32c2de",
      "constructorArguments": "",
      "isProxy": false
    },
    {
      "name": "StorageGasOracle",
      "address": "0x451dF8AB0936D85526D816f0b4dCaDD934A034A4",
      "constructorArguments": "",
      "isProxy": false
    },
    {
      "name": "InterchainGasPaymaster",
      "address": "0x81EbEdfc1220BE33C3B9c5E09c1FCab849a392A6",
      "constructorArguments": "",
      "isProxy": false
    },
    {
      "name": "TransparentUpgradeableProxy",
      "address": "0x70EbA87Cd15616f32C736B3f3BdCfaeD0713a82B",
      "constructorArguments": "00000000000000000000000081ebedfc1220be33c3b9c5e09c1fcab849a392a60000000000000000000000002f2afae1139ce54fefc03593fee8ab2adf4a85a700000000000000000000000000000000000000000000000000000000000000600000000000000000000000000000000000000000000000000000000000000044485cc955000000000000000000000000a7eccdb9be08178f896c26b7bbd8c3d4e844d9ba000000000000000000000000a7eccdb9be08178f896c26b7bbd8c3d4e844d9ba00000000000000000000000000000000000000000000000000000000",
      "isProxy": true,
      "expectedimplementation": "0x81EbEdfc1220BE33C3B9c5E09c1FCab849a392A6"
    },
    {
      "name": "ProtocolFee",
      "address": "0xbB88a31E4b709b645c06825c0E0b5CAC906d97DE",
      "constructorArguments": "000000000000000000000000000000000000000000000000000000003b9aca000000000000000000000000000000000000000000000000000000000000000000000000000000000000000000a7eccdb9be08178f896c26b7bbd8c3d4e844d9ba000000000000000000000000a7eccdb9be08178f896c26b7bbd8c3d4e844d9ba",
      "isProxy": false
    },
    {
      "name": "ValidatorAnnounce",
      "address": "0x25EAC2007b0D40E3f0AF112FD346412321038719",
      "constructorArguments": "0000000000000000000000003a464f746d23ab22155710f44db16dca53e0775e",
      "isProxy": false
    }
  ],
  "lumiaprism": [
    {
      "name": "ProxyAdmin",
      "address": "0x200183De44bf765ECB73cD62A74010EaaBC43146",
      "constructorArguments": "",
      "isProxy": false
    },
    {
      "name": "Mailbox",
      "address": "0xcD78A32Da8cfe9452cD2F50F547c11B979Afcf1b",
      "constructorArguments": "000000000000000000000000000000000000000000000000000000003b9be739",
      "isProxy": false
    },
    {
      "name": "TransparentUpgradeableProxy",
      "address": "0x0dF25A2d59F03F039b56E90EdC5B89679Ace28Bc",
      "constructorArguments": "000000000000000000000000cd78a32da8cfe9452cd2f50f547c11b979afcf1b000000000000000000000000200183de44bf765ecb73cd62a74010eaabc4314600000000000000000000000000000000000000000000000000000000000000600000000000000000000000000000000000000000000000000000000000000000",
      "isProxy": true,
      "expectedimplementation": "0xcD78A32Da8cfe9452cD2F50F547c11B979Afcf1b"
    },
    {
      "name": "MerkleTreeHook",
      "address": "0xC88636fFdFAc7cb87b7A76310B7a62AF0A000595",
      "constructorArguments": "0000000000000000000000000df25a2d59f03f039b56e90edc5b89679ace28bc",
      "isProxy": false
    },
    {
      "name": "FallbackRoutingHook",
      "address": "0x850615dF99FEc6edffC77Ff246f604a6f7Df6a78",
      "constructorArguments": "0000000000000000000000000df25a2d59f03f039b56e90edc5b89679ace28bc000000000000000000000000a7eccdb9be08178f896c26b7bbd8c3d4e844d9ba000000000000000000000000c88636ffdfac7cb87b7a76310b7a62af0a000595",
      "isProxy": false
    },
    {
      "name": "PausableHook",
      "address": "0x2AF32cF8e3Cf42d221eDa0c843818fA5ee129E27",
      "constructorArguments": "",
      "isProxy": false
    },
    {
      "name": "StorageGasOracle",
      "address": "0x3c38fC01159E7BE0685653A0C896eA49F2BAa7c1",
      "constructorArguments": "",
      "isProxy": false
    },
    {
      "name": "InterchainGasPaymaster",
      "address": "0x89994F8289Eca4A209b8D768F25d48b090E60987",
      "constructorArguments": "",
      "isProxy": false
    },
    {
      "name": "TransparentUpgradeableProxy",
      "address": "0xb7C9307fE90B9AB093c6D3EdeE3259f5378D5f03",
      "constructorArguments": "00000000000000000000000089994f8289eca4a209b8d768f25d48b090e60987000000000000000000000000200183de44bf765ecb73cd62a74010eaabc4314600000000000000000000000000000000000000000000000000000000000000600000000000000000000000000000000000000000000000000000000000000044485cc955000000000000000000000000a7eccdb9be08178f896c26b7bbd8c3d4e844d9ba000000000000000000000000a7eccdb9be08178f896c26b7bbd8c3d4e844d9ba00000000000000000000000000000000000000000000000000000000",
      "isProxy": true,
      "expectedimplementation": "0x89994F8289Eca4A209b8D768F25d48b090E60987"
    },
    {
      "name": "ProtocolFee",
      "address": "0x14891ce5AF49fb21182C1dc8B81853f3493B1B5B",
      "constructorArguments": "000000000000000000000000000000000000000000000000000000003b9aca000000000000000000000000000000000000000000000000000000000000000000000000000000000000000000a7eccdb9be08178f896c26b7bbd8c3d4e844d9ba000000000000000000000000a7eccdb9be08178f896c26b7bbd8c3d4e844d9ba",
      "isProxy": false
    },
    {
      "name": "ValidatorAnnounce",
      "address": "0x803d2A87429E20d4B52266bF97Ca1c7e4f4F5Dfa",
      "constructorArguments": "0000000000000000000000000df25a2d59f03f039b56e90edc5b89679ace28bc",
      "isProxy": false
    }
  ],
  "swell": [
    {
      "name": "ProxyAdmin",
      "address": "0x2f2aFaE1139Ce54feFC03593FeE8AB2aDF4a85A7",
      "constructorArguments": "",
      "isProxy": false
    },
    {
      "name": "Mailbox",
      "address": "0xeA87ae93Fa0019a82A727bfd3eBd1cFCa8f64f1D",
      "constructorArguments": "0000000000000000000000000000000000000000000000000000000000000783",
      "isProxy": false
    },
    {
      "name": "TransparentUpgradeableProxy",
      "address": "0x3a464f746D23Ab22155710f44dB16dcA53e0775E",
      "constructorArguments": "000000000000000000000000ea87ae93fa0019a82a727bfd3ebd1cfca8f64f1d0000000000000000000000002f2afae1139ce54fefc03593fee8ab2adf4a85a700000000000000000000000000000000000000000000000000000000000000600000000000000000000000000000000000000000000000000000000000000000",
      "isProxy": true,
      "expectedimplementation": "0xeA87ae93Fa0019a82A727bfd3eBd1cFCa8f64f1D"
    },
    {
      "name": "MerkleTreeHook",
      "address": "0x5C02157068a52cEcfc98EDb6115DE6134EcB4764",
      "constructorArguments": "0000000000000000000000003a464f746d23ab22155710f44db16dca53e0775e",
      "isProxy": false
    },
    {
      "name": "FallbackRoutingHook",
      "address": "0x70EbA87Cd15616f32C736B3f3BdCfaeD0713a82B",
      "constructorArguments": "0000000000000000000000003a464f746d23ab22155710f44db16dca53e0775e000000000000000000000000a7eccdb9be08178f896c26b7bbd8c3d4e844d9ba0000000000000000000000005c02157068a52cecfc98edb6115de6134ecb4764",
      "isProxy": false
    },
    {
      "name": "PausableHook",
      "address": "0x99fEFc1119E86Ee0153eb887cF8E8ab2d92A16e8",
      "constructorArguments": "",
      "isProxy": false
    },
    {
      "name": "StorageGasOracle",
      "address": "0xCDeb368Db32ecCefaf7018e152DA9120565cb572",
      "constructorArguments": "",
      "isProxy": false
    },
    {
      "name": "InterchainGasPaymaster",
      "address": "0xbB88a31E4b709b645c06825c0E0b5CAC906d97DE",
      "constructorArguments": "",
      "isProxy": false
    },
    {
      "name": "TransparentUpgradeableProxy",
      "address": "0x25EAC2007b0D40E3f0AF112FD346412321038719",
      "constructorArguments": "000000000000000000000000bb88a31e4b709b645c06825c0e0b5cac906d97de0000000000000000000000002f2afae1139ce54fefc03593fee8ab2adf4a85a700000000000000000000000000000000000000000000000000000000000000600000000000000000000000000000000000000000000000000000000000000044485cc955000000000000000000000000a7eccdb9be08178f896c26b7bbd8c3d4e844d9ba000000000000000000000000a7eccdb9be08178f896c26b7bbd8c3d4e844d9ba00000000000000000000000000000000000000000000000000000000",
      "isProxy": true,
      "expectedimplementation": "0xbB88a31E4b709b645c06825c0E0b5CAC906d97DE"
    },
    {
      "name": "ProtocolFee",
      "address": "0x7CE76f5f0C469bBB4cd7Ea6EbabB54437A093127",
      "constructorArguments": "000000000000000000000000000000000000000000000000000000003b9aca000000000000000000000000000000000000000000000000000000000000000000000000000000000000000000a7eccdb9be08178f896c26b7bbd8c3d4e844d9ba000000000000000000000000a7eccdb9be08178f896c26b7bbd8c3d4e844d9ba",
      "isProxy": false
    },
    {
      "name": "ValidatorAnnounce",
      "address": "0x4D50044335dc1d4D26c343AdeDf6E47808475Deb",
      "constructorArguments": "0000000000000000000000003a464f746d23ab22155710f44db16dca53e0775e",
      "isProxy": false
    }
  ],
  "zklink": [
    {
      "name": "ProxyAdmin",
      "address": "0x038F9F4e93e88Af2C688da265222FdE80e455aA4",
      "constructorArguments": "",
      "isProxy": false
    },
    {
      "name": "Mailbox",
      "address": "0xA3949b37109d64b10De93252EeFebBB2E6B8944F",
      "constructorArguments": "00000000000000000000000000000000000000000000000000000000000c5cc4",
      "isProxy": false
    },
    {
      "name": "TransparentUpgradeableProxy",
      "address": "0x9BbDf86b272d224323136E15594fdCe487F40ce7",
      "constructorArguments": "000000000000000000000000a3949b37109d64b10de93252eefebbb2e6b8944f000000000000000000000000038f9f4e93e88af2c688da265222fde80e455aa400000000000000000000000000000000000000000000000000000000000000600000000000000000000000000000000000000000000000000000000000000000",
      "isProxy": true,
      "expectedimplementation": "0xA3949b37109d64b10De93252EeFebBB2E6B8944F"
    },
    {
      "name": "MerkleTreeHook",
      "address": "0xA1ADFCa9666Bcd68b7b5C8b55e3ecC465DcDfE65",
      "constructorArguments": "0000000000000000000000009bbdf86b272d224323136e15594fdce487f40ce7",
      "isProxy": false
    },
    {
      "name": "FallbackDomainRoutingHook",
      "address": "0x388289cd5862e17AAfD6ffF7F46A9Ec48a969bCd",
      "constructorArguments": "0000000000000000000000009bbdf86b272d224323136e15594fdce487f40ce7000000000000000000000000a7eccdb9be08178f896c26b7bbd8c3d4e844d9ba000000000000000000000000a1adfca9666bcd68b7b5c8b55e3ecc465dcdfe65",
      "isProxy": false
    },
    {
      "name": "StorageGasOracle",
      "address": "0x73a82061Cd258d02BEa145fe183120456e718c2A",
      "constructorArguments": "",
      "isProxy": false
    },
    {
      "name": "InterchainGasPaymaster",
      "address": "0x54E88f2ab58E0Ab4B7Ce081FB20D85b16af041d2",
      "constructorArguments": "",
      "isProxy": false
    },
    {
      "name": "TransparentUpgradeableProxy",
      "address": "0xB35eCb9714e8f48332Af22B48C18ca21E2607438",
      "constructorArguments": "00000000000000000000000054e88f2ab58e0ab4b7ce081fb20d85b16af041d2000000000000000000000000038f9f4e93e88af2c688da265222fde80e455aa400000000000000000000000000000000000000000000000000000000000000600000000000000000000000000000000000000000000000000000000000000044485cc955000000000000000000000000a7eccdb9be08178f896c26b7bbd8c3d4e844d9ba000000000000000000000000a7eccdb9be08178f896c26b7bbd8c3d4e844d9ba00000000000000000000000000000000000000000000000000000000",
      "isProxy": true,
      "expectedimplementation": "0x54E88f2ab58E0Ab4B7Ce081FB20D85b16af041d2"
    },
    {
      "name": "ValidatorAnnounce",
      "address": "0xf5626c0f33Ca102eb3ca1633A410cd8aa92909e4",
      "constructorArguments": "0000000000000000000000009bbdf86b272d224323136e15594fdce487f40ce7",
      "isProxy": false
    }
  ],
  "appchain": [
    {
      "name": "ProxyAdmin",
      "address": "0x2f2aFaE1139Ce54feFC03593FeE8AB2aDF4a85A7",
      "constructorArguments": "",
      "isProxy": false
    },
    {
      "name": "Mailbox",
      "address": "0xeA87ae93Fa0019a82A727bfd3eBd1cFCa8f64f1D",
      "constructorArguments": "00000000000000000000000000000000000000000000000000000000000001d2",
      "isProxy": false
    },
    {
      "name": "TransparentUpgradeableProxy",
      "address": "0x3a464f746D23Ab22155710f44dB16dcA53e0775E",
      "constructorArguments": "000000000000000000000000ea87ae93fa0019a82a727bfd3ebd1cfca8f64f1d0000000000000000000000002f2afae1139ce54fefc03593fee8ab2adf4a85a700000000000000000000000000000000000000000000000000000000000000600000000000000000000000000000000000000000000000000000000000000000",
      "isProxy": true,
      "expectedimplementation": "0xeA87ae93Fa0019a82A727bfd3eBd1cFCa8f64f1D"
    },
    {
      "name": "MerkleTreeHook",
      "address": "0xcd90D49b046772F710250b9119117169CB2e4D8b",
      "constructorArguments": "0000000000000000000000003a464f746d23ab22155710f44db16dca53e0775e",
      "isProxy": false
    },
    {
      "name": "FallbackRoutingHook",
      "address": "0xfF26696DcDb6BbFD27e959b847D4f1399D5BcF64",
      "constructorArguments": "0000000000000000000000003a464f746d23ab22155710f44db16dca53e0775e000000000000000000000000a7eccdb9be08178f896c26b7bbd8c3d4e844d9ba000000000000000000000000cd90d49b046772f710250b9119117169cb2e4d8b",
      "isProxy": false
    },
    {
      "name": "PausableHook",
      "address": "0x7CE76f5f0C469bBB4cd7Ea6EbabB54437A093127",
      "constructorArguments": "",
      "isProxy": false
    },
    {
      "name": "StorageGasOracle",
      "address": "0xA376b27212D608324808923Add679A2c9FAFe9Da",
      "constructorArguments": "",
      "isProxy": false
    },
    {
      "name": "InterchainGasPaymaster",
      "address": "0xBC53dACd8c0ac0d2bAC461479EAaf5519eCC8853",
      "constructorArguments": "",
      "isProxy": false
    },
    {
      "name": "TransparentUpgradeableProxy",
      "address": "0x28291a7062afA569104bEd52F7AcCA3dD2FafD11",
      "constructorArguments": "000000000000000000000000bc53dacd8c0ac0d2bac461479eaaf5519ecc88530000000000000000000000002f2afae1139ce54fefc03593fee8ab2adf4a85a700000000000000000000000000000000000000000000000000000000000000600000000000000000000000000000000000000000000000000000000000000044485cc955000000000000000000000000a7eccdb9be08178f896c26b7bbd8c3d4e844d9ba000000000000000000000000a7eccdb9be08178f896c26b7bbd8c3d4e844d9ba00000000000000000000000000000000000000000000000000000000",
      "isProxy": true,
      "expectedimplementation": "0xBC53dACd8c0ac0d2bAC461479EAaf5519eCC8853"
    },
    {
      "name": "ProtocolFee",
      "address": "0xD35Aa652C1F808d3f87DA3DC7974fea888D7d625",
      "constructorArguments": "000000000000000000000000000000000000000000000000000000003b9aca000000000000000000000000000000000000000000000000000000000000000000000000000000000000000000a7eccdb9be08178f896c26b7bbd8c3d4e844d9ba000000000000000000000000a7eccdb9be08178f896c26b7bbd8c3d4e844d9ba",
      "isProxy": false
    },
    {
      "name": "ValidatorAnnounce",
      "address": "0x1196055C61af3e3DA6f8458B07b255a72b64Bcf7",
      "constructorArguments": "0000000000000000000000003a464f746d23ab22155710f44db16dca53e0775e",
      "isProxy": false
    }
  ],
  "treasure": [
    {
      "name": "ProxyAdmin",
      "address": "0x038F9F4e93e88Af2C688da265222FdE80e455aA4",
      "constructorArguments": "",
      "isProxy": false
    },
    {
      "name": "Mailbox",
      "address": "0xA3949b37109d64b10De93252EeFebBB2E6B8944F",
      "constructorArguments": "000000000000000000000000000000000000000000000000000000000000eeee",
      "isProxy": false
    },
    {
      "name": "TransparentUpgradeableProxy",
      "address": "0x9BbDf86b272d224323136E15594fdCe487F40ce7",
      "constructorArguments": "000000000000000000000000a3949b37109d64b10de93252eefebbb2e6b8944f000000000000000000000000038f9f4e93e88af2c688da265222fde80e455aa400000000000000000000000000000000000000000000000000000000000000600000000000000000000000000000000000000000000000000000000000000000",
      "isProxy": true,
      "expectedimplementation": "0xA3949b37109d64b10De93252EeFebBB2E6B8944F"
    },
    {
      "name": "MerkleTreeHook",
      "address": "0xc1FC99Ea4D8B2b06b674A2e91b5A4617c1dcFd22",
      "constructorArguments": "0000000000000000000000009bbdf86b272d224323136e15594fdce487f40ce7",
      "isProxy": false
    },
    {
      "name": "FallbackDomainRoutingHook",
      "address": "0x697a90753B7dCf6512189c239E612fC12baaE500",
      "constructorArguments": "0000000000000000000000009bbdf86b272d224323136e15594fdce487f40ce7000000000000000000000000a7eccdb9be08178f896c26b7bbd8c3d4e844d9ba000000000000000000000000c1fc99ea4d8b2b06b674a2e91b5a4617c1dcfd22",
      "isProxy": false
    },
    {
      "name": "StorageGasOracle",
      "address": "0xc364cfedefE854c1275B0f4088EaFA9695e1FC56",
      "constructorArguments": "",
      "isProxy": false
    },
    {
      "name": "InterchainGasPaymaster",
      "address": "0xA1ADFCa9666Bcd68b7b5C8b55e3ecC465DcDfE65",
      "constructorArguments": "",
      "isProxy": false
    },
    {
      "name": "TransparentUpgradeableProxy",
      "address": "0x388289cd5862e17AAfD6ffF7F46A9Ec48a969bCd",
      "constructorArguments": "000000000000000000000000a1adfca9666bcd68b7b5c8b55e3ecc465dcdfe65000000000000000000000000038f9f4e93e88af2c688da265222fde80e455aa400000000000000000000000000000000000000000000000000000000000000600000000000000000000000000000000000000000000000000000000000000044485cc955000000000000000000000000a7eccdb9be08178f896c26b7bbd8c3d4e844d9ba000000000000000000000000a7eccdb9be08178f896c26b7bbd8c3d4e844d9ba00000000000000000000000000000000000000000000000000000000",
      "isProxy": true,
      "expectedimplementation": "0xA1ADFCa9666Bcd68b7b5C8b55e3ecC465DcDfE65"
    },
    {
      "name": "ValidatorAnnounce",
      "address": "0x73a82061Cd258d02BEa145fe183120456e718c2A",
      "constructorArguments": "0000000000000000000000009bbdf86b272d224323136e15594fdce487f40ce7",
      "isProxy": false
    }
  ],
  "aurora": [
    {
      "name": "ProxyAdmin",
      "address": "0x2f2aFaE1139Ce54feFC03593FeE8AB2aDF4a85A7",
      "constructorArguments": "",
      "isProxy": false
    },
    {
      "name": "ProxyAdmin",
      "address": "0x3a464f746D23Ab22155710f44dB16dcA53e0775E",
      "constructorArguments": "",
      "isProxy": false
    },
    {
      "name": "Mailbox",
      "address": "0x3a867fCfFeC2B790970eeBDC9023E75B0a172aa7",
      "constructorArguments": "000000000000000000000000000000000000000000000000000000004e454152",
      "isProxy": false
    },
    {
      "name": "TransparentUpgradeableProxy",
      "address": "0x7f50C5776722630a0024fAE05fDe8b47571D7B39",
      "constructorArguments": "0000000000000000000000003a867fcffec2b790970eebdc9023e75b0a172aa70000000000000000000000003a464f746d23ab22155710f44db16dca53e0775e00000000000000000000000000000000000000000000000000000000000000600000000000000000000000000000000000000000000000000000000000000000",
      "isProxy": true,
      "expectedimplementation": "0x3a867fCfFeC2B790970eeBDC9023E75B0a172aa7"
    },
    {
      "name": "MerkleTreeHook",
      "address": "0xA8A311B69f688c1D9928259D872C31ca0d473642",
      "constructorArguments": "0000000000000000000000007f50c5776722630a0024fae05fde8b47571d7b39",
      "isProxy": false
    },
    {
      "name": "FallbackRoutingHook",
      "address": "0x1c6f404800bA49Ed581af734eA0d25c0c7d017B2",
      "constructorArguments": "0000000000000000000000007f50c5776722630a0024fae05fde8b47571d7b39000000000000000000000000a7eccdb9be08178f896c26b7bbd8c3d4e844d9ba000000000000000000000000a8a311b69f688c1d9928259d872c31ca0d473642",
      "isProxy": false
    },
    {
      "name": "PausableHook",
      "address": "0x48C427782Bc1e9ecE406b3e277481b28ABcBdf03",
      "constructorArguments": "",
      "isProxy": false
    },
    {
      "name": "StorageGasOracle",
      "address": "0x9e8b689e83d929cb8c2d9166E55319a4e6aA83B7",
      "constructorArguments": "",
      "isProxy": false
    },
    {
      "name": "InterchainGasPaymaster",
      "address": "0xDf178647caB5e0222F4B53C57274FD2A03BEaed6",
      "constructorArguments": "",
      "isProxy": false
    },
    {
      "name": "TransparentUpgradeableProxy",
      "address": "0xc0C2dB448fC2c84213394Fcb93a3C467e50ECa9E",
      "constructorArguments": "000000000000000000000000df178647cab5e0222f4b53c57274fd2a03beaed60000000000000000000000003a464f746d23ab22155710f44db16dca53e0775e00000000000000000000000000000000000000000000000000000000000000600000000000000000000000000000000000000000000000000000000000000044485cc955000000000000000000000000a7eccdb9be08178f896c26b7bbd8c3d4e844d9ba000000000000000000000000a7eccdb9be08178f896c26b7bbd8c3d4e844d9ba00000000000000000000000000000000000000000000000000000000",
      "isProxy": true,
      "expectedimplementation": "0xDf178647caB5e0222F4B53C57274FD2A03BEaed6"
    },
    {
      "name": "ProtocolFee",
      "address": "0x84444cE490233CFa76E3F1029bc166aa8c266907",
      "constructorArguments": "000000000000000000000000000000000000000000000000000000003b9aca000000000000000000000000000000000000000000000000000000000000000000000000000000000000000000a7eccdb9be08178f896c26b7bbd8c3d4e844d9ba000000000000000000000000a7eccdb9be08178f896c26b7bbd8c3d4e844d9ba",
      "isProxy": false
    },
    {
      "name": "ValidatorAnnounce",
      "address": "0x426a3CE72C1586b1867F9339550371E86DB3e396",
      "constructorArguments": "0000000000000000000000007f50c5776722630a0024fae05fde8b47571d7b39",
      "isProxy": false
    }
  ],
  "corn": [
    {
      "name": "ProxyAdmin",
      "address": "0x2f2aFaE1139Ce54feFC03593FeE8AB2aDF4a85A7",
      "constructorArguments": "",
      "isProxy": false
    },
    {
      "name": "Mailbox",
      "address": "0xeA87ae93Fa0019a82A727bfd3eBd1cFCa8f64f1D",
      "constructorArguments": "0000000000000000000000000000000000000000000000000000000001406f40",
      "isProxy": false
    },
    {
      "name": "TransparentUpgradeableProxy",
      "address": "0x3a464f746D23Ab22155710f44dB16dcA53e0775E",
      "constructorArguments": "000000000000000000000000ea87ae93fa0019a82a727bfd3ebd1cfca8f64f1d0000000000000000000000002f2afae1139ce54fefc03593fee8ab2adf4a85a700000000000000000000000000000000000000000000000000000000000000600000000000000000000000000000000000000000000000000000000000000000",
      "isProxy": true,
      "expectedimplementation": "0xeA87ae93Fa0019a82A727bfd3eBd1cFCa8f64f1D"
    },
    {
      "name": "MerkleTreeHook",
      "address": "0xDc1508844B99C606E16C2Ae87f33c373edD4B0F6",
      "constructorArguments": "0000000000000000000000003a464f746d23ab22155710f44db16dca53e0775e",
      "isProxy": false
    },
    {
      "name": "FallbackRoutingHook",
      "address": "0x2f0E57527Bb37E5E064EF243fad56CCE6241906c",
      "constructorArguments": "0000000000000000000000003a464f746d23ab22155710f44db16dca53e0775e000000000000000000000000a7eccdb9be08178f896c26b7bbd8c3d4e844d9ba000000000000000000000000dc1508844b99c606e16c2ae87f33c373edd4b0f6",
      "isProxy": false
    },
    {
      "name": "PausableHook",
      "address": "0xA8A311B69f688c1D9928259D872C31ca0d473642",
      "constructorArguments": "",
      "isProxy": false
    },
    {
      "name": "StorageGasOracle",
      "address": "0x1c6f404800bA49Ed581af734eA0d25c0c7d017B2",
      "constructorArguments": "",
      "isProxy": false
    },
    {
      "name": "InterchainGasPaymaster",
      "address": "0x9e8b689e83d929cb8c2d9166E55319a4e6aA83B7",
      "constructorArguments": "",
      "isProxy": false
    },
    {
      "name": "TransparentUpgradeableProxy",
      "address": "0xDf178647caB5e0222F4B53C57274FD2A03BEaed6",
      "constructorArguments": "0000000000000000000000009e8b689e83d929cb8c2d9166e55319a4e6aa83b70000000000000000000000002f2afae1139ce54fefc03593fee8ab2adf4a85a700000000000000000000000000000000000000000000000000000000000000600000000000000000000000000000000000000000000000000000000000000044485cc955000000000000000000000000a7eccdb9be08178f896c26b7bbd8c3d4e844d9ba000000000000000000000000a7eccdb9be08178f896c26b7bbd8c3d4e844d9ba00000000000000000000000000000000000000000000000000000000",
      "isProxy": true,
      "expectedimplementation": "0x9e8b689e83d929cb8c2d9166E55319a4e6aA83B7"
    },
    {
      "name": "ProtocolFee",
      "address": "0x5DdFCA27f9a308c1429A010C4daB291b5534a297",
      "constructorArguments": "000000000000000000000000000000000000000000000000000000003b9aca000000000000000000000000000000000000000000000000000000000000000000000000000000000000000000a7eccdb9be08178f896c26b7bbd8c3d4e844d9ba000000000000000000000000a7eccdb9be08178f896c26b7bbd8c3d4e844d9ba",
      "isProxy": false
    },
    {
      "name": "ValidatorAnnounce",
      "address": "0x84444cE490233CFa76E3F1029bc166aa8c266907",
      "constructorArguments": "0000000000000000000000003a464f746d23ab22155710f44db16dca53e0775e",
      "isProxy": false
    }
  ],
  "conwai": [
    {
      "name": "ProxyAdmin",
      "address": "0x2f2aFaE1139Ce54feFC03593FeE8AB2aDF4a85A7",
      "constructorArguments": "",
      "isProxy": false
    },
    {
      "name": "Mailbox",
      "address": "0xeA87ae93Fa0019a82A727bfd3eBd1cFCa8f64f1D",
      "constructorArguments": "00000000000000000000000000000000000000000000000000000000000a33fc",
      "isProxy": false
    },
    {
      "name": "TransparentUpgradeableProxy",
      "address": "0x3a464f746D23Ab22155710f44dB16dcA53e0775E",
      "constructorArguments": "000000000000000000000000ea87ae93fa0019a82a727bfd3ebd1cfca8f64f1d0000000000000000000000002f2afae1139ce54fefc03593fee8ab2adf4a85a700000000000000000000000000000000000000000000000000000000000000600000000000000000000000000000000000000000000000000000000000000000",
      "isProxy": true,
      "expectedimplementation": "0xeA87ae93Fa0019a82A727bfd3eBd1cFCa8f64f1D"
    },
    {
      "name": "MerkleTreeHook",
      "address": "0xDc1508844B99C606E16C2Ae87f33c373edD4B0F6",
      "constructorArguments": "0000000000000000000000003a464f746d23ab22155710f44db16dca53e0775e",
      "isProxy": false
    },
    {
      "name": "FallbackRoutingHook",
      "address": "0x2f0E57527Bb37E5E064EF243fad56CCE6241906c",
      "constructorArguments": "0000000000000000000000003a464f746d23ab22155710f44db16dca53e0775e000000000000000000000000a7eccdb9be08178f896c26b7bbd8c3d4e844d9ba000000000000000000000000dc1508844b99c606e16c2ae87f33c373edd4b0f6",
      "isProxy": false
    },
    {
      "name": "PausableHook",
      "address": "0xA8A311B69f688c1D9928259D872C31ca0d473642",
      "constructorArguments": "",
      "isProxy": false
    },
    {
      "name": "StorageGasOracle",
      "address": "0x1c6f404800bA49Ed581af734eA0d25c0c7d017B2",
      "constructorArguments": "",
      "isProxy": false
    },
    {
      "name": "InterchainGasPaymaster",
      "address": "0x9e8b689e83d929cb8c2d9166E55319a4e6aA83B7",
      "constructorArguments": "",
      "isProxy": false
    },
    {
      "name": "TransparentUpgradeableProxy",
      "address": "0xDf178647caB5e0222F4B53C57274FD2A03BEaed6",
      "constructorArguments": "0000000000000000000000009e8b689e83d929cb8c2d9166e55319a4e6aa83b70000000000000000000000002f2afae1139ce54fefc03593fee8ab2adf4a85a700000000000000000000000000000000000000000000000000000000000000600000000000000000000000000000000000000000000000000000000000000044485cc955000000000000000000000000a7eccdb9be08178f896c26b7bbd8c3d4e844d9ba000000000000000000000000a7eccdb9be08178f896c26b7bbd8c3d4e844d9ba00000000000000000000000000000000000000000000000000000000",
      "isProxy": true,
      "expectedimplementation": "0x9e8b689e83d929cb8c2d9166E55319a4e6aA83B7"
    },
    {
      "name": "ProtocolFee",
      "address": "0x5DdFCA27f9a308c1429A010C4daB291b5534a297",
      "constructorArguments": "000000000000000000000000000000000000000000000000000000003b9aca000000000000000000000000000000000000000000000000000000000000000000000000000000000000000000a7eccdb9be08178f896c26b7bbd8c3d4e844d9ba000000000000000000000000a7eccdb9be08178f896c26b7bbd8c3d4e844d9ba",
      "isProxy": false
    },
    {
      "name": "ValidatorAnnounce",
      "address": "0x84444cE490233CFa76E3F1029bc166aa8c266907",
      "constructorArguments": "0000000000000000000000003a464f746d23ab22155710f44db16dca53e0775e",
      "isProxy": false
    }
  ],
  "telos": [
    {
      "name": "ProxyAdmin",
      "address": "0x2f2aFaE1139Ce54feFC03593FeE8AB2aDF4a85A7",
      "constructorArguments": "",
      "isProxy": false
    },
    {
      "name": "Mailbox",
      "address": "0xeA87ae93Fa0019a82A727bfd3eBd1cFCa8f64f1D",
      "constructorArguments": "0000000000000000000000000000000000000000000000000000000000000028",
      "isProxy": false
    },
    {
      "name": "TransparentUpgradeableProxy",
      "address": "0x3a464f746D23Ab22155710f44dB16dcA53e0775E",
      "constructorArguments": "000000000000000000000000ea87ae93fa0019a82a727bfd3ebd1cfca8f64f1d0000000000000000000000002f2afae1139ce54fefc03593fee8ab2adf4a85a700000000000000000000000000000000000000000000000000000000000000600000000000000000000000000000000000000000000000000000000000000000",
      "isProxy": true,
      "expectedimplementation": "0xeA87ae93Fa0019a82A727bfd3eBd1cFCa8f64f1D"
    },
    {
      "name": "MerkleTreeHook",
      "address": "0xDc1508844B99C606E16C2Ae87f33c373edD4B0F6",
      "constructorArguments": "0000000000000000000000003a464f746d23ab22155710f44db16dca53e0775e",
      "isProxy": false
    },
    {
      "name": "FallbackRoutingHook",
      "address": "0x2f0E57527Bb37E5E064EF243fad56CCE6241906c",
      "constructorArguments": "0000000000000000000000003a464f746d23ab22155710f44db16dca53e0775e000000000000000000000000a7eccdb9be08178f896c26b7bbd8c3d4e844d9ba000000000000000000000000dc1508844b99c606e16c2ae87f33c373edd4b0f6",
      "isProxy": false
    },
    {
      "name": "PausableHook",
      "address": "0xA8A311B69f688c1D9928259D872C31ca0d473642",
      "constructorArguments": "",
      "isProxy": false
    },
    {
      "name": "StorageGasOracle",
      "address": "0x1c6f404800bA49Ed581af734eA0d25c0c7d017B2",
      "constructorArguments": "",
      "isProxy": false
    },
    {
      "name": "InterchainGasPaymaster",
      "address": "0x9e8b689e83d929cb8c2d9166E55319a4e6aA83B7",
      "constructorArguments": "",
      "isProxy": false
    },
    {
      "name": "TransparentUpgradeableProxy",
      "address": "0xDf178647caB5e0222F4B53C57274FD2A03BEaed6",
      "constructorArguments": "0000000000000000000000009e8b689e83d929cb8c2d9166e55319a4e6aa83b70000000000000000000000002f2afae1139ce54fefc03593fee8ab2adf4a85a700000000000000000000000000000000000000000000000000000000000000600000000000000000000000000000000000000000000000000000000000000044485cc955000000000000000000000000a7eccdb9be08178f896c26b7bbd8c3d4e844d9ba000000000000000000000000a7eccdb9be08178f896c26b7bbd8c3d4e844d9ba00000000000000000000000000000000000000000000000000000000",
      "isProxy": true,
      "expectedimplementation": "0x9e8b689e83d929cb8c2d9166E55319a4e6aA83B7"
    },
    {
      "name": "ProtocolFee",
      "address": "0x5DdFCA27f9a308c1429A010C4daB291b5534a297",
      "constructorArguments": "000000000000000000000000000000000000000000000000000000003b9aca000000000000000000000000000000000000000000000000000000000000000000000000000000000000000000a7eccdb9be08178f896c26b7bbd8c3d4e844d9ba000000000000000000000000a7eccdb9be08178f896c26b7bbd8c3d4e844d9ba",
      "isProxy": false
    },
    {
      "name": "ValidatorAnnounce",
      "address": "0x84444cE490233CFa76E3F1029bc166aa8c266907",
      "constructorArguments": "0000000000000000000000003a464f746d23ab22155710f44db16dca53e0775e",
      "isProxy": false
    }
  ],
  "arthera": [
    {
      "name": "ProxyAdmin",
      "address": "0x03cF708E42C89623bd83B281A56935cB562b9258",
      "constructorArguments": "",
      "isProxy": false
    },
    {
      "name": "Mailbox",
      "address": "0xC831271c1fB212012811a91Dd43e5926C1020563",
      "constructorArguments": "0000000000000000000000000000000000000000000000000000000000002802",
      "isProxy": false
    },
    {
      "name": "TransparentUpgradeableProxy",
      "address": "0x473884010F0C1742DA8Ad01E7E295624B931076b",
      "constructorArguments": "000000000000000000000000c831271c1fb212012811a91dd43e5926c102056300000000000000000000000003cf708e42c89623bd83b281a56935cb562b925800000000000000000000000000000000000000000000000000000000000000600000000000000000000000000000000000000000000000000000000000000000",
      "isProxy": true,
      "expectedimplementation": "0xC831271c1fB212012811a91Dd43e5926C1020563"
    },
    {
      "name": "MerkleTreeHook",
      "address": "0xdA629E1B79e3420ECd1e80571aDd6a4a3b13AE79",
      "constructorArguments": "000000000000000000000000473884010f0c1742da8ad01e7e295624b931076b",
      "isProxy": false
    },
    {
      "name": "FallbackRoutingHook",
      "address": "0x1fbcCdc677c10671eE50b46C61F0f7d135112450",
      "constructorArguments": "000000000000000000000000473884010f0c1742da8ad01e7e295624b931076b000000000000000000000000a7eccdb9be08178f896c26b7bbd8c3d4e844d9ba000000000000000000000000da629e1b79e3420ecd1e80571add6a4a3b13ae79",
      "isProxy": false
    },
    {
      "name": "PausableHook",
      "address": "0xe93f2f409ad8B5000431D234472973fe848dcBEC",
      "constructorArguments": "",
      "isProxy": false
    },
    {
      "name": "StorageGasOracle",
      "address": "0x8d9Bd7E9ec3cd799a659EE650DfF6C799309fA91",
      "constructorArguments": "",
      "isProxy": false
    },
    {
      "name": "InterchainGasPaymaster",
      "address": "0x2f4Eb04189e11Af642237Da62d163Ab714614498",
      "constructorArguments": "",
      "isProxy": false
    },
    {
      "name": "TransparentUpgradeableProxy",
      "address": "0xFb7D175d6F53800D68D32C3Fe1416807A394cC24",
      "constructorArguments": "0000000000000000000000002f4eb04189e11af642237da62d163ab71461449800000000000000000000000003cf708e42c89623bd83b281a56935cb562b925800000000000000000000000000000000000000000000000000000000000000600000000000000000000000000000000000000000000000000000000000000044485cc955000000000000000000000000a7eccdb9be08178f896c26b7bbd8c3d4e844d9ba000000000000000000000000a7eccdb9be08178f896c26b7bbd8c3d4e844d9ba00000000000000000000000000000000000000000000000000000000",
      "isProxy": true,
      "expectedimplementation": "0x2f4Eb04189e11Af642237Da62d163Ab714614498"
    },
    {
      "name": "ProtocolFee",
      "address": "0x33AA12b4e8E79cA551Ca9D1F2eC7d2cE02129dd4",
      "constructorArguments": "000000000000000000000000000000000000000000000000000000003b9aca000000000000000000000000000000000000000000000000000000000000000000000000000000000000000000a7eccdb9be08178f896c26b7bbd8c3d4e844d9ba000000000000000000000000a7eccdb9be08178f896c26b7bbd8c3d4e844d9ba",
      "isProxy": false
    },
    {
      "name": "ValidatorAnnounce",
      "address": "0xEe9E0FB6f43913aDBbe5bf89073F4BA590AB8184",
      "constructorArguments": "000000000000000000000000473884010f0c1742da8ad01e7e295624b931076b",
      "isProxy": false
    }
  ],
  "ink": [
    {
      "name": "ProxyAdmin",
      "address": "0x3a464f746D23Ab22155710f44dB16dcA53e0775E",
      "constructorArguments": "",
      "isProxy": false
    },
    {
      "name": "Mailbox",
      "address": "0x3a867fCfFeC2B790970eeBDC9023E75B0a172aa7",
      "constructorArguments": "000000000000000000000000000000000000000000000000000000000000def1",
      "isProxy": false
    },
    {
      "name": "TransparentUpgradeableProxy",
      "address": "0x7f50C5776722630a0024fAE05fDe8b47571D7B39",
      "constructorArguments": "0000000000000000000000003a867fcffec2b790970eebdc9023e75b0a172aa70000000000000000000000003a464f746d23ab22155710f44db16dca53e0775e00000000000000000000000000000000000000000000000000000000000000600000000000000000000000000000000000000000000000000000000000000000",
      "isProxy": true,
      "expectedimplementation": "0x3a867fCfFeC2B790970eeBDC9023E75B0a172aa7"
    },
    {
      "name": "MerkleTreeHook",
      "address": "0xA8A311B69f688c1D9928259D872C31ca0d473642",
      "constructorArguments": "0000000000000000000000007f50c5776722630a0024fae05fde8b47571d7b39",
      "isProxy": false
    },
    {
      "name": "FallbackRoutingHook",
      "address": "0x1c6f404800bA49Ed581af734eA0d25c0c7d017B2",
      "constructorArguments": "0000000000000000000000007f50c5776722630a0024fae05fde8b47571d7b39000000000000000000000000a7eccdb9be08178f896c26b7bbd8c3d4e844d9ba000000000000000000000000a8a311b69f688c1d9928259d872c31ca0d473642",
      "isProxy": false
    },
    {
      "name": "PausableHook",
      "address": "0x48C427782Bc1e9ecE406b3e277481b28ABcBdf03",
      "constructorArguments": "",
      "isProxy": false
    },
    {
      "name": "StorageGasOracle",
      "address": "0x9e8b689e83d929cb8c2d9166E55319a4e6aA83B7",
      "constructorArguments": "",
      "isProxy": false
    },
    {
      "name": "InterchainGasPaymaster",
      "address": "0xDf178647caB5e0222F4B53C57274FD2A03BEaed6",
      "constructorArguments": "",
      "isProxy": false
    },
    {
      "name": "TransparentUpgradeableProxy",
      "address": "0xc0C2dB448fC2c84213394Fcb93a3C467e50ECa9E",
      "constructorArguments": "000000000000000000000000df178647cab5e0222f4b53c57274fd2a03beaed60000000000000000000000003a464f746d23ab22155710f44db16dca53e0775e00000000000000000000000000000000000000000000000000000000000000600000000000000000000000000000000000000000000000000000000000000044485cc955000000000000000000000000a7eccdb9be08178f896c26b7bbd8c3d4e844d9ba000000000000000000000000a7eccdb9be08178f896c26b7bbd8c3d4e844d9ba00000000000000000000000000000000000000000000000000000000",
      "isProxy": true,
      "expectedimplementation": "0xDf178647caB5e0222F4B53C57274FD2A03BEaed6"
    },
    {
      "name": "ProtocolFee",
      "address": "0x84444cE490233CFa76E3F1029bc166aa8c266907",
      "constructorArguments": "000000000000000000000000000000000000000000000000000000003b9aca000000000000000000000000000000000000000000000000000000000000000000000000000000000000000000a7eccdb9be08178f896c26b7bbd8c3d4e844d9ba000000000000000000000000a7eccdb9be08178f896c26b7bbd8c3d4e844d9ba",
      "isProxy": false
    },
    {
      "name": "ValidatorAnnounce",
      "address": "0x426a3CE72C1586b1867F9339550371E86DB3e396",
      "constructorArguments": "0000000000000000000000007f50c5776722630a0024fae05fde8b47571d7b39",
      "isProxy": false
    }
  ],
  "evmos": [
    {
      "name": "ProxyAdmin",
      "address": "0x2f2aFaE1139Ce54feFC03593FeE8AB2aDF4a85A7",
      "constructorArguments": "",
      "isProxy": false
    },
    {
      "name": "Mailbox",
      "address": "0xeA87ae93Fa0019a82A727bfd3eBd1cFCa8f64f1D",
      "constructorArguments": "0000000000000000000000000000000000000000000000000000000000002329",
      "isProxy": false
    },
    {
      "name": "TransparentUpgradeableProxy",
      "address": "0x3a464f746D23Ab22155710f44dB16dcA53e0775E",
      "constructorArguments": "000000000000000000000000ea87ae93fa0019a82a727bfd3ebd1cfca8f64f1d0000000000000000000000002f2afae1139ce54fefc03593fee8ab2adf4a85a700000000000000000000000000000000000000000000000000000000000000600000000000000000000000000000000000000000000000000000000000000000",
      "isProxy": true,
      "expectedimplementation": "0xeA87ae93Fa0019a82A727bfd3eBd1cFCa8f64f1D"
    },
    {
      "name": "MerkleTreeHook",
      "address": "0xDc1508844B99C606E16C2Ae87f33c373edD4B0F6",
      "constructorArguments": "0000000000000000000000003a464f746d23ab22155710f44db16dca53e0775e",
      "isProxy": false
    },
    {
      "name": "FallbackRoutingHook",
      "address": "0x2f0E57527Bb37E5E064EF243fad56CCE6241906c",
      "constructorArguments": "0000000000000000000000003a464f746d23ab22155710f44db16dca53e0775e000000000000000000000000a7eccdb9be08178f896c26b7bbd8c3d4e844d9ba000000000000000000000000dc1508844b99c606e16c2ae87f33c373edd4b0f6",
      "isProxy": false
    },
    {
      "name": "PausableHook",
      "address": "0xA8A311B69f688c1D9928259D872C31ca0d473642",
      "constructorArguments": "",
      "isProxy": false
    },
    {
      "name": "StorageGasOracle",
      "address": "0x1c6f404800bA49Ed581af734eA0d25c0c7d017B2",
      "constructorArguments": "",
      "isProxy": false
    },
    {
      "name": "InterchainGasPaymaster",
      "address": "0x9e8b689e83d929cb8c2d9166E55319a4e6aA83B7",
      "constructorArguments": "",
      "isProxy": false
    },
    {
      "name": "TransparentUpgradeableProxy",
      "address": "0xDf178647caB5e0222F4B53C57274FD2A03BEaed6",
      "constructorArguments": "0000000000000000000000009e8b689e83d929cb8c2d9166e55319a4e6aa83b70000000000000000000000002f2afae1139ce54fefc03593fee8ab2adf4a85a700000000000000000000000000000000000000000000000000000000000000600000000000000000000000000000000000000000000000000000000000000044485cc955000000000000000000000000a7eccdb9be08178f896c26b7bbd8c3d4e844d9ba000000000000000000000000a7eccdb9be08178f896c26b7bbd8c3d4e844d9ba00000000000000000000000000000000000000000000000000000000",
      "isProxy": true,
      "expectedimplementation": "0x9e8b689e83d929cb8c2d9166E55319a4e6aA83B7"
    },
    {
      "name": "ProtocolFee",
      "address": "0x5DdFCA27f9a308c1429A010C4daB291b5534a297",
      "constructorArguments": "000000000000000000000000000000000000000000000000000000003b9aca000000000000000000000000000000000000000000000000000000000000000000000000000000000000000000a7eccdb9be08178f896c26b7bbd8c3d4e844d9ba000000000000000000000000a7eccdb9be08178f896c26b7bbd8c3d4e844d9ba",
      "isProxy": false
    },
    {
      "name": "ValidatorAnnounce",
      "address": "0x84444cE490233CFa76E3F1029bc166aa8c266907",
      "constructorArguments": "0000000000000000000000003a464f746d23ab22155710f44db16dca53e0775e",
      "isProxy": false
    }
  ],
  "form": [
    {
      "name": "ProxyAdmin",
      "address": "0x2f2aFaE1139Ce54feFC03593FeE8AB2aDF4a85A7",
      "constructorArguments": "",
      "isProxy": false
    },
    {
      "name": "Mailbox",
      "address": "0xeA87ae93Fa0019a82A727bfd3eBd1cFCa8f64f1D",
      "constructorArguments": "00000000000000000000000000000000000000000000000000000000000001de",
      "isProxy": false
    },
    {
      "name": "TransparentUpgradeableProxy",
      "address": "0x3a464f746D23Ab22155710f44dB16dcA53e0775E",
      "constructorArguments": "000000000000000000000000ea87ae93fa0019a82a727bfd3ebd1cfca8f64f1d0000000000000000000000002f2afae1139ce54fefc03593fee8ab2adf4a85a700000000000000000000000000000000000000000000000000000000000000600000000000000000000000000000000000000000000000000000000000000000",
      "isProxy": true,
      "expectedimplementation": "0xeA87ae93Fa0019a82A727bfd3eBd1cFCa8f64f1D"
    },
    {
      "name": "MerkleTreeHook",
      "address": "0xDc1508844B99C606E16C2Ae87f33c373edD4B0F6",
      "constructorArguments": "0000000000000000000000003a464f746d23ab22155710f44db16dca53e0775e",
      "isProxy": false
    },
    {
      "name": "FallbackRoutingHook",
      "address": "0x2f0E57527Bb37E5E064EF243fad56CCE6241906c",
      "constructorArguments": "0000000000000000000000003a464f746d23ab22155710f44db16dca53e0775e000000000000000000000000a7eccdb9be08178f896c26b7bbd8c3d4e844d9ba000000000000000000000000dc1508844b99c606e16c2ae87f33c373edd4b0f6",
      "isProxy": false
    },
    {
      "name": "PausableHook",
      "address": "0xA8A311B69f688c1D9928259D872C31ca0d473642",
      "constructorArguments": "",
      "isProxy": false
    },
    {
      "name": "StorageGasOracle",
      "address": "0x1c6f404800bA49Ed581af734eA0d25c0c7d017B2",
      "constructorArguments": "",
      "isProxy": false
    },
    {
      "name": "InterchainGasPaymaster",
      "address": "0x9e8b689e83d929cb8c2d9166E55319a4e6aA83B7",
      "constructorArguments": "",
      "isProxy": false
    },
    {
      "name": "TransparentUpgradeableProxy",
      "address": "0xDf178647caB5e0222F4B53C57274FD2A03BEaed6",
      "constructorArguments": "0000000000000000000000009e8b689e83d929cb8c2d9166e55319a4e6aa83b70000000000000000000000002f2afae1139ce54fefc03593fee8ab2adf4a85a700000000000000000000000000000000000000000000000000000000000000600000000000000000000000000000000000000000000000000000000000000044485cc955000000000000000000000000a7eccdb9be08178f896c26b7bbd8c3d4e844d9ba000000000000000000000000a7eccdb9be08178f896c26b7bbd8c3d4e844d9ba00000000000000000000000000000000000000000000000000000000",
      "isProxy": true,
      "expectedimplementation": "0x9e8b689e83d929cb8c2d9166E55319a4e6aA83B7"
    },
    {
      "name": "ProtocolFee",
      "address": "0x5DdFCA27f9a308c1429A010C4daB291b5534a297",
      "constructorArguments": "000000000000000000000000000000000000000000000000000000003b9aca000000000000000000000000000000000000000000000000000000000000000000000000000000000000000000a7eccdb9be08178f896c26b7bbd8c3d4e844d9ba000000000000000000000000a7eccdb9be08178f896c26b7bbd8c3d4e844d9ba",
      "isProxy": false
    },
    {
      "name": "ValidatorAnnounce",
      "address": "0x84444cE490233CFa76E3F1029bc166aa8c266907",
      "constructorArguments": "0000000000000000000000003a464f746d23ab22155710f44db16dca53e0775e",
      "isProxy": false
    }
  ],
  "sonic": [
    {
      "name": "ProxyAdmin",
      "address": "0x2f2aFaE1139Ce54feFC03593FeE8AB2aDF4a85A7",
      "constructorArguments": "",
      "isProxy": false
    },
    {
      "name": "Mailbox",
      "address": "0xeA87ae93Fa0019a82A727bfd3eBd1cFCa8f64f1D",
      "constructorArguments": "0000000000000000000000000000000000000000000000000000000000000092",
      "isProxy": false
    },
    {
      "name": "TransparentUpgradeableProxy",
      "address": "0x3a464f746D23Ab22155710f44dB16dcA53e0775E",
      "constructorArguments": "000000000000000000000000ea87ae93fa0019a82a727bfd3ebd1cfca8f64f1d0000000000000000000000002f2afae1139ce54fefc03593fee8ab2adf4a85a700000000000000000000000000000000000000000000000000000000000000600000000000000000000000000000000000000000000000000000000000000000",
      "isProxy": true,
      "expectedimplementation": "0xeA87ae93Fa0019a82A727bfd3eBd1cFCa8f64f1D"
    },
    {
      "name": "MerkleTreeHook",
      "address": "0xDc1508844B99C606E16C2Ae87f33c373edD4B0F6",
      "constructorArguments": "0000000000000000000000003a464f746d23ab22155710f44db16dca53e0775e",
      "isProxy": false
    },
    {
      "name": "FallbackRoutingHook",
      "address": "0x2f0E57527Bb37E5E064EF243fad56CCE6241906c",
      "constructorArguments": "0000000000000000000000003a464f746d23ab22155710f44db16dca53e0775e000000000000000000000000a7eccdb9be08178f896c26b7bbd8c3d4e844d9ba000000000000000000000000dc1508844b99c606e16c2ae87f33c373edd4b0f6",
      "isProxy": false
    },
    {
      "name": "PausableHook",
      "address": "0xA8A311B69f688c1D9928259D872C31ca0d473642",
      "constructorArguments": "",
      "isProxy": false
    },
    {
      "name": "StorageGasOracle",
      "address": "0x1c6f404800bA49Ed581af734eA0d25c0c7d017B2",
      "constructorArguments": "",
      "isProxy": false
    },
    {
      "name": "InterchainGasPaymaster",
      "address": "0x9e8b689e83d929cb8c2d9166E55319a4e6aA83B7",
      "constructorArguments": "",
      "isProxy": false
    },
    {
      "name": "TransparentUpgradeableProxy",
      "address": "0xDf178647caB5e0222F4B53C57274FD2A03BEaed6",
      "constructorArguments": "0000000000000000000000009e8b689e83d929cb8c2d9166e55319a4e6aa83b70000000000000000000000002f2afae1139ce54fefc03593fee8ab2adf4a85a700000000000000000000000000000000000000000000000000000000000000600000000000000000000000000000000000000000000000000000000000000044485cc955000000000000000000000000a7eccdb9be08178f896c26b7bbd8c3d4e844d9ba000000000000000000000000a7eccdb9be08178f896c26b7bbd8c3d4e844d9ba00000000000000000000000000000000000000000000000000000000",
      "isProxy": true,
      "expectedimplementation": "0x9e8b689e83d929cb8c2d9166E55319a4e6aA83B7"
    },
    {
      "name": "ProtocolFee",
      "address": "0x5DdFCA27f9a308c1429A010C4daB291b5534a297",
      "constructorArguments": "000000000000000000000000000000000000000000000000000000003b9aca000000000000000000000000000000000000000000000000000000000000000000000000000000000000000000a7eccdb9be08178f896c26b7bbd8c3d4e844d9ba000000000000000000000000a7eccdb9be08178f896c26b7bbd8c3d4e844d9ba",
      "isProxy": false
    },
    {
      "name": "ValidatorAnnounce",
      "address": "0x84444cE490233CFa76E3F1029bc166aa8c266907",
      "constructorArguments": "0000000000000000000000003a464f746d23ab22155710f44db16dca53e0775e",
      "isProxy": false
    }
  ],
  "soneium": [
    {
      "name": "ProxyAdmin",
      "address": "0x2f2aFaE1139Ce54feFC03593FeE8AB2aDF4a85A7",
      "constructorArguments": "",
      "isProxy": false
    },
    {
      "name": "Mailbox",
      "address": "0xeA87ae93Fa0019a82A727bfd3eBd1cFCa8f64f1D",
      "constructorArguments": "000000000000000000000000000000000000000000000000000000000000074c",
      "isProxy": false
    },
    {
      "name": "TransparentUpgradeableProxy",
      "address": "0x3a464f746D23Ab22155710f44dB16dcA53e0775E",
      "constructorArguments": "000000000000000000000000ea87ae93fa0019a82a727bfd3ebd1cfca8f64f1d0000000000000000000000002f2afae1139ce54fefc03593fee8ab2adf4a85a700000000000000000000000000000000000000000000000000000000000000600000000000000000000000000000000000000000000000000000000000000000",
      "isProxy": true,
      "expectedimplementation": "0xeA87ae93Fa0019a82A727bfd3eBd1cFCa8f64f1D"
    },
    {
      "name": "MerkleTreeHook",
      "address": "0xDc1508844B99C606E16C2Ae87f33c373edD4B0F6",
      "constructorArguments": "0000000000000000000000003a464f746d23ab22155710f44db16dca53e0775e",
      "isProxy": false
    },
    {
      "name": "FallbackRoutingHook",
      "address": "0x2f0E57527Bb37E5E064EF243fad56CCE6241906c",
      "constructorArguments": "0000000000000000000000003a464f746d23ab22155710f44db16dca53e0775e000000000000000000000000a7eccdb9be08178f896c26b7bbd8c3d4e844d9ba000000000000000000000000dc1508844b99c606e16c2ae87f33c373edd4b0f6",
      "isProxy": false
    },
    {
      "name": "PausableHook",
      "address": "0xA8A311B69f688c1D9928259D872C31ca0d473642",
      "constructorArguments": "",
      "isProxy": false
    },
    {
      "name": "StorageGasOracle",
      "address": "0x1c6f404800bA49Ed581af734eA0d25c0c7d017B2",
      "constructorArguments": "",
      "isProxy": false
    },
    {
      "name": "InterchainGasPaymaster",
      "address": "0x9e8b689e83d929cb8c2d9166E55319a4e6aA83B7",
      "constructorArguments": "",
      "isProxy": false
    },
    {
      "name": "TransparentUpgradeableProxy",
      "address": "0xDf178647caB5e0222F4B53C57274FD2A03BEaed6",
      "constructorArguments": "0000000000000000000000009e8b689e83d929cb8c2d9166e55319a4e6aa83b70000000000000000000000002f2afae1139ce54fefc03593fee8ab2adf4a85a700000000000000000000000000000000000000000000000000000000000000600000000000000000000000000000000000000000000000000000000000000044485cc955000000000000000000000000a7eccdb9be08178f896c26b7bbd8c3d4e844d9ba000000000000000000000000a7eccdb9be08178f896c26b7bbd8c3d4e844d9ba00000000000000000000000000000000000000000000000000000000",
      "isProxy": true,
      "expectedimplementation": "0x9e8b689e83d929cb8c2d9166E55319a4e6aA83B7"
    },
    {
      "name": "ProtocolFee",
      "address": "0x5DdFCA27f9a308c1429A010C4daB291b5534a297",
      "constructorArguments": "000000000000000000000000000000000000000000000000000000003b9aca000000000000000000000000000000000000000000000000000000000000000000000000000000000000000000a7eccdb9be08178f896c26b7bbd8c3d4e844d9ba000000000000000000000000a7eccdb9be08178f896c26b7bbd8c3d4e844d9ba",
      "isProxy": false
    },
    {
      "name": "ValidatorAnnounce",
      "address": "0x84444cE490233CFa76E3F1029bc166aa8c266907",
      "constructorArguments": "0000000000000000000000003a464f746d23ab22155710f44db16dca53e0775e",
      "isProxy": false
    }
  ],
  "conflux": [
    {
      "name": "ProxyAdmin",
      "address": "0x2f2aFaE1139Ce54feFC03593FeE8AB2aDF4a85A7",
      "constructorArguments": "",
      "isProxy": false
    },
    {
      "name": "Mailbox",
      "address": "0xeA87ae93Fa0019a82A727bfd3eBd1cFCa8f64f1D",
      "constructorArguments": "0000000000000000000000000000000000000000000000000000000000000406",
      "isProxy": false
    },
    {
      "name": "TransparentUpgradeableProxy",
      "address": "0x3a464f746D23Ab22155710f44dB16dcA53e0775E",
      "constructorArguments": "000000000000000000000000ea87ae93fa0019a82a727bfd3ebd1cfca8f64f1d0000000000000000000000002f2afae1139ce54fefc03593fee8ab2adf4a85a700000000000000000000000000000000000000000000000000000000000000600000000000000000000000000000000000000000000000000000000000000000",
      "isProxy": true,
      "expectedimplementation": "0xeA87ae93Fa0019a82A727bfd3eBd1cFCa8f64f1D"
    },
    {
      "name": "MerkleTreeHook",
      "address": "0xDc1508844B99C606E16C2Ae87f33c373edD4B0F6",
      "constructorArguments": "0000000000000000000000003a464f746d23ab22155710f44db16dca53e0775e",
      "isProxy": false
    },
    {
      "name": "FallbackRoutingHook",
      "address": "0x2f0E57527Bb37E5E064EF243fad56CCE6241906c",
      "constructorArguments": "0000000000000000000000003a464f746d23ab22155710f44db16dca53e0775e000000000000000000000000a7eccdb9be08178f896c26b7bbd8c3d4e844d9ba000000000000000000000000dc1508844b99c606e16c2ae87f33c373edd4b0f6",
      "isProxy": false
    },
    {
      "name": "PausableHook",
      "address": "0xA8A311B69f688c1D9928259D872C31ca0d473642",
      "constructorArguments": "",
      "isProxy": false
    },
    {
      "name": "StorageGasOracle",
      "address": "0x1c6f404800bA49Ed581af734eA0d25c0c7d017B2",
      "constructorArguments": "",
      "isProxy": false
    },
    {
      "name": "InterchainGasPaymaster",
      "address": "0x9e8b689e83d929cb8c2d9166E55319a4e6aA83B7",
      "constructorArguments": "",
      "isProxy": false
    },
    {
      "name": "TransparentUpgradeableProxy",
      "address": "0xDf178647caB5e0222F4B53C57274FD2A03BEaed6",
      "constructorArguments": "0000000000000000000000009e8b689e83d929cb8c2d9166e55319a4e6aa83b70000000000000000000000002f2afae1139ce54fefc03593fee8ab2adf4a85a700000000000000000000000000000000000000000000000000000000000000600000000000000000000000000000000000000000000000000000000000000044485cc955000000000000000000000000a7eccdb9be08178f896c26b7bbd8c3d4e844d9ba000000000000000000000000a7eccdb9be08178f896c26b7bbd8c3d4e844d9ba00000000000000000000000000000000000000000000000000000000",
      "isProxy": true,
      "expectedimplementation": "0x9e8b689e83d929cb8c2d9166E55319a4e6aA83B7"
    },
    {
      "name": "ProtocolFee",
      "address": "0x5DdFCA27f9a308c1429A010C4daB291b5534a297",
      "constructorArguments": "000000000000000000000000000000000000000000000000000000003b9aca000000000000000000000000000000000000000000000000000000000000000000000000000000000000000000a7eccdb9be08178f896c26b7bbd8c3d4e844d9ba000000000000000000000000a7eccdb9be08178f896c26b7bbd8c3d4e844d9ba",
      "isProxy": false
    },
    {
      "name": "ValidatorAnnounce",
      "address": "0x84444cE490233CFa76E3F1029bc166aa8c266907",
      "constructorArguments": "0000000000000000000000003a464f746d23ab22155710f44db16dca53e0775e",
      "isProxy": false
    }
  ],
  "rivalz": [
    {
      "name": "ProxyAdmin",
      "address": "0x2f2aFaE1139Ce54feFC03593FeE8AB2aDF4a85A7",
      "constructorArguments": "",
      "isProxy": false
    },
    {
      "name": "Mailbox",
      "address": "0xeA87ae93Fa0019a82A727bfd3eBd1cFCa8f64f1D",
      "constructorArguments": "00000000000000000000000000000000000000000000000000000000000002f1",
      "isProxy": false
    },
    {
      "name": "TransparentUpgradeableProxy",
      "address": "0x3a464f746D23Ab22155710f44dB16dcA53e0775E",
      "constructorArguments": "000000000000000000000000ea87ae93fa0019a82a727bfd3ebd1cfca8f64f1d0000000000000000000000002f2afae1139ce54fefc03593fee8ab2adf4a85a700000000000000000000000000000000000000000000000000000000000000600000000000000000000000000000000000000000000000000000000000000000",
      "isProxy": true,
      "expectedimplementation": "0xeA87ae93Fa0019a82A727bfd3eBd1cFCa8f64f1D"
    },
    {
      "name": "MerkleTreeHook",
      "address": "0x1c6f404800bA49Ed581af734eA0d25c0c7d017B2",
      "constructorArguments": "0000000000000000000000003a464f746d23ab22155710f44db16dca53e0775e",
      "isProxy": false
    },
    {
      "name": "FallbackRoutingHook",
      "address": "0x48C427782Bc1e9ecE406b3e277481b28ABcBdf03",
      "constructorArguments": "0000000000000000000000003a464f746d23ab22155710f44db16dca53e0775e000000000000000000000000a7eccdb9be08178f896c26b7bbd8c3d4e844d9ba0000000000000000000000001c6f404800ba49ed581af734ea0d25c0c7d017b2",
      "isProxy": false
    },
    {
      "name": "PausableHook",
      "address": "0x9e8b689e83d929cb8c2d9166E55319a4e6aA83B7",
      "constructorArguments": "",
      "isProxy": false
    },
    {
      "name": "StorageGasOracle",
      "address": "0x248aDe14C0489E20C9a7Fea5F86DBfC3702208eF",
      "constructorArguments": "",
      "isProxy": false
    },
    {
      "name": "InterchainGasPaymaster",
      "address": "0x5e8a0fCc0D1DF583322943e01F02cB243e5300f6",
      "constructorArguments": "",
      "isProxy": false
    },
    {
      "name": "TransparentUpgradeableProxy",
      "address": "0x3cECBa60A580dE20CC57D87528953a00f4ED99EA",
      "constructorArguments": "0000000000000000000000005e8a0fcc0d1df583322943e01f02cb243e5300f60000000000000000000000002f2afae1139ce54fefc03593fee8ab2adf4a85a700000000000000000000000000000000000000000000000000000000000000600000000000000000000000000000000000000000000000000000000000000044485cc955000000000000000000000000a7eccdb9be08178f896c26b7bbd8c3d4e844d9ba000000000000000000000000a7eccdb9be08178f896c26b7bbd8c3d4e844d9ba00000000000000000000000000000000000000000000000000000000",
      "isProxy": true,
      "expectedimplementation": "0x5e8a0fCc0D1DF583322943e01F02cB243e5300f6"
    },
    {
      "name": "ProtocolFee",
      "address": "0x4Ee9dEBB3046139661b51E17bdfD54Fd63211de7",
      "constructorArguments": "000000000000000000000000000000000000000000000000000000003b9aca000000000000000000000000000000000000000000000000000000000000000000000000000000000000000000a7eccdb9be08178f896c26b7bbd8c3d4e844d9ba000000000000000000000000a7eccdb9be08178f896c26b7bbd8c3d4e844d9ba",
      "isProxy": false
    },
    {
      "name": "ValidatorAnnounce",
      "address": "0x65dCf8F6b3f6a0ECEdf3d0bdCB036AEa47A1d615",
      "constructorArguments": "0000000000000000000000003a464f746d23ab22155710f44db16dca53e0775e",
      "isProxy": false
    }
  ],
  "torus": [
    {
      "name": "ProxyAdmin",
      "address": "0x2f2aFaE1139Ce54feFC03593FeE8AB2aDF4a85A7",
      "constructorArguments": "",
      "isProxy": false
    },
    {
      "name": "Mailbox",
      "address": "0xeA87ae93Fa0019a82A727bfd3eBd1cFCa8f64f1D",
      "constructorArguments": "0000000000000000000000000000000000000000000000000000000000005208",
      "isProxy": false
    },
    {
      "name": "TransparentUpgradeableProxy",
      "address": "0x3a464f746D23Ab22155710f44dB16dcA53e0775E",
      "constructorArguments": "000000000000000000000000ea87ae93fa0019a82a727bfd3ebd1cfca8f64f1d0000000000000000000000002f2afae1139ce54fefc03593fee8ab2adf4a85a700000000000000000000000000000000000000000000000000000000000000600000000000000000000000000000000000000000000000000000000000000000",
      "isProxy": true,
      "expectedimplementation": "0xeA87ae93Fa0019a82A727bfd3eBd1cFCa8f64f1D"
    },
    {
      "name": "MerkleTreeHook",
      "address": "0x1c6f404800bA49Ed581af734eA0d25c0c7d017B2",
      "constructorArguments": "0000000000000000000000003a464f746d23ab22155710f44db16dca53e0775e",
      "isProxy": false
    },
    {
      "name": "FallbackRoutingHook",
      "address": "0x48C427782Bc1e9ecE406b3e277481b28ABcBdf03",
      "constructorArguments": "0000000000000000000000003a464f746d23ab22155710f44db16dca53e0775e000000000000000000000000a7eccdb9be08178f896c26b7bbd8c3d4e844d9ba0000000000000000000000001c6f404800ba49ed581af734ea0d25c0c7d017b2",
      "isProxy": false
    },
    {
      "name": "PausableHook",
      "address": "0x9e8b689e83d929cb8c2d9166E55319a4e6aA83B7",
      "constructorArguments": "",
      "isProxy": false
    },
    {
      "name": "StorageGasOracle",
      "address": "0x248aDe14C0489E20C9a7Fea5F86DBfC3702208eF",
      "constructorArguments": "",
      "isProxy": false
    },
    {
      "name": "InterchainGasPaymaster",
      "address": "0x5e8a0fCc0D1DF583322943e01F02cB243e5300f6",
      "constructorArguments": "",
      "isProxy": false
    },
    {
      "name": "TransparentUpgradeableProxy",
      "address": "0x3cECBa60A580dE20CC57D87528953a00f4ED99EA",
      "constructorArguments": "0000000000000000000000005e8a0fcc0d1df583322943e01f02cb243e5300f60000000000000000000000002f2afae1139ce54fefc03593fee8ab2adf4a85a700000000000000000000000000000000000000000000000000000000000000600000000000000000000000000000000000000000000000000000000000000044485cc955000000000000000000000000a7eccdb9be08178f896c26b7bbd8c3d4e844d9ba000000000000000000000000a7eccdb9be08178f896c26b7bbd8c3d4e844d9ba00000000000000000000000000000000000000000000000000000000",
      "isProxy": true,
      "expectedimplementation": "0x5e8a0fCc0D1DF583322943e01F02cB243e5300f6"
    },
    {
      "name": "ProtocolFee",
      "address": "0x4Ee9dEBB3046139661b51E17bdfD54Fd63211de7",
      "constructorArguments": "000000000000000000000000000000000000000000000000000000003b9aca000000000000000000000000000000000000000000000000000000000000000000000000000000000000000000a7eccdb9be08178f896c26b7bbd8c3d4e844d9ba000000000000000000000000a7eccdb9be08178f896c26b7bbd8c3d4e844d9ba",
      "isProxy": false
    },
    {
      "name": "ValidatorAnnounce",
      "address": "0x65dCf8F6b3f6a0ECEdf3d0bdCB036AEa47A1d615",
      "constructorArguments": "0000000000000000000000003a464f746d23ab22155710f44db16dca53e0775e",
      "isProxy": false
    }
  ],
  "artela": [
    {
      "name": "ProxyAdmin",
      "address": "0x2f2aFaE1139Ce54feFC03593FeE8AB2aDF4a85A7",
      "constructorArguments": "",
      "isProxy": false
    },
    {
      "name": "Mailbox",
      "address": "0xeA87ae93Fa0019a82A727bfd3eBd1cFCa8f64f1D",
      "constructorArguments": "0000000000000000000000000000000000000000000000000000000000002e2c",
      "isProxy": false
    },
    {
      "name": "TransparentUpgradeableProxy",
      "address": "0x3a464f746D23Ab22155710f44dB16dcA53e0775E",
      "constructorArguments": "000000000000000000000000ea87ae93fa0019a82a727bfd3ebd1cfca8f64f1d0000000000000000000000002f2afae1139ce54fefc03593fee8ab2adf4a85a700000000000000000000000000000000000000000000000000000000000000600000000000000000000000000000000000000000000000000000000000000000",
      "isProxy": true,
      "expectedimplementation": "0xeA87ae93Fa0019a82A727bfd3eBd1cFCa8f64f1D"
    },
    {
      "name": "MerkleTreeHook",
      "address": "0x7B032cBB00AD7438E802A66D8b64761A06E5df22",
      "constructorArguments": "0000000000000000000000003a464f746d23ab22155710f44db16dca53e0775e",
      "isProxy": false
    },
    {
      "name": "FallbackRoutingHook",
      "address": "0x11b76D93a9D39Eb51F54eBf5566308640cDe882b",
      "constructorArguments": "0000000000000000000000003a464f746d23ab22155710f44db16dca53e0775e000000000000000000000000a7eccdb9be08178f896c26b7bbd8c3d4e844d9ba0000000000000000000000007b032cbb00ad7438e802a66d8b64761a06e5df22",
      "isProxy": false
    },
    {
      "name": "PausableHook",
      "address": "0x3881c3e945CBB89ae67c43E82f570baDF1c6EA94",
      "constructorArguments": "",
      "isProxy": false
    },
    {
      "name": "StorageGasOracle",
      "address": "0x60515f328B2c55Df63f456D9D839a0082892dEf8",
      "constructorArguments": "",
      "isProxy": false
    },
    {
      "name": "InterchainGasPaymaster",
      "address": "0x028B04386031b9648A8D78d06c58F6E763Be5cD0",
      "constructorArguments": "",
      "isProxy": false
    },
    {
      "name": "TransparentUpgradeableProxy",
      "address": "0xc2466492C451E1AE49d8C874bB9f89293Aaad59b",
      "constructorArguments": "000000000000000000000000028b04386031b9648a8d78d06c58f6e763be5cd00000000000000000000000002f2afae1139ce54fefc03593fee8ab2adf4a85a700000000000000000000000000000000000000000000000000000000000000600000000000000000000000000000000000000000000000000000000000000044485cc955000000000000000000000000a7eccdb9be08178f896c26b7bbd8c3d4e844d9ba000000000000000000000000a7eccdb9be08178f896c26b7bbd8c3d4e844d9ba00000000000000000000000000000000000000000000000000000000",
      "isProxy": true,
      "expectedimplementation": "0x028B04386031b9648A8D78d06c58F6E763Be5cD0"
    },
    {
      "name": "ProtocolFee",
      "address": "0x46008F5971eFb16e6c354Ef993EA021B489bc055",
      "constructorArguments": "000000000000000000000000000000000000000000000000000000003b9aca000000000000000000000000000000000000000000000000000000000000000000000000000000000000000000a7eccdb9be08178f896c26b7bbd8c3d4e844d9ba000000000000000000000000a7eccdb9be08178f896c26b7bbd8c3d4e844d9ba",
      "isProxy": false
    },
    {
      "name": "ValidatorAnnounce",
      "address": "0xb89c6ED617f5F46175E41551350725A09110bbCE",
      "constructorArguments": "0000000000000000000000003a464f746d23ab22155710f44db16dca53e0775e",
      "isProxy": false
    }
  ],
  "guru": [
    {
      "name": "ProxyAdmin",
      "address": "0xeA87ae93Fa0019a82A727bfd3eBd1cFCa8f64f1D",
      "constructorArguments": "",
      "isProxy": false
    },
    {
      "name": "Mailbox",
      "address": "0x3a464f746D23Ab22155710f44dB16dcA53e0775E",
      "constructorArguments": "0000000000000000000000000000000000000000000000000000000000000104",
      "isProxy": false
    },
    {
      "name": "TransparentUpgradeableProxy",
      "address": "0x3a867fCfFeC2B790970eeBDC9023E75B0a172aa7",
      "constructorArguments": "0000000000000000000000003a464f746d23ab22155710f44db16dca53e0775e000000000000000000000000ea87ae93fa0019a82a727bfd3ebd1cfca8f64f1d00000000000000000000000000000000000000000000000000000000000000600000000000000000000000000000000000000000000000000000000000000000",
      "isProxy": true,
      "expectedimplementation": "0x3a464f746D23Ab22155710f44dB16dcA53e0775E"
    },
    {
      "name": "MerkleTreeHook",
      "address": "0x11b76D93a9D39Eb51F54eBf5566308640cDe882b",
      "constructorArguments": "0000000000000000000000003a867fcffec2b790970eebdc9023e75b0a172aa7",
      "isProxy": false
    },
    {
      "name": "FallbackRoutingHook",
      "address": "0x3881c3e945CBB89ae67c43E82f570baDF1c6EA94",
      "constructorArguments": "0000000000000000000000003a867fcffec2b790970eebdc9023e75b0a172aa7000000000000000000000000a7eccdb9be08178f896c26b7bbd8c3d4e844d9ba00000000000000000000000011b76d93a9d39eb51f54ebf5566308640cde882b",
      "isProxy": false
    },
    {
      "name": "PausableHook",
      "address": "0x60515f328B2c55Df63f456D9D839a0082892dEf8",
      "constructorArguments": "",
      "isProxy": false
    },
    {
      "name": "StorageGasOracle",
      "address": "0x93D41E41cA545a35A81d11b08D2eE8b852C768df",
      "constructorArguments": "",
      "isProxy": false
    },
    {
      "name": "InterchainGasPaymaster",
      "address": "0xF457D831d9F55e87B2F0b35AD6D033fd6b4181Ed",
      "constructorArguments": "",
      "isProxy": false
    },
    {
      "name": "TransparentUpgradeableProxy",
      "address": "0xA9D06082F4AA449D95b49D85F27fdC0cFb491d4b",
      "constructorArguments": "000000000000000000000000f457d831d9f55e87b2f0b35ad6d033fd6b4181ed000000000000000000000000ea87ae93fa0019a82a727bfd3ebd1cfca8f64f1d00000000000000000000000000000000000000000000000000000000000000600000000000000000000000000000000000000000000000000000000000000044485cc955000000000000000000000000a7eccdb9be08178f896c26b7bbd8c3d4e844d9ba000000000000000000000000a7eccdb9be08178f896c26b7bbd8c3d4e844d9ba00000000000000000000000000000000000000000000000000000000",
      "isProxy": true,
      "expectedimplementation": "0xF457D831d9F55e87B2F0b35AD6D033fd6b4181Ed"
    },
    {
      "name": "ProtocolFee",
      "address": "0xff72A726Ce261846f2dF6F32113e514b5Ddb0E37",
      "constructorArguments": "000000000000000000000000000000000000000000000000000000003b9aca000000000000000000000000000000000000000000000000000000000000000000000000000000000000000000a7eccdb9be08178f896c26b7bbd8c3d4e844d9ba000000000000000000000000a7eccdb9be08178f896c26b7bbd8c3d4e844d9ba",
      "isProxy": false
    },
    {
      "name": "ValidatorAnnounce",
      "address": "0xa2401b57A8CCBF6AbD9b7e62e28811b2b523AB2B",
      "constructorArguments": "0000000000000000000000003a867fcffec2b790970eebdc9023e75b0a172aa7",
      "isProxy": false
    }
  ],
  "xpla": [
    {
      "name": "ProxyAdmin",
      "address": "0x2f2aFaE1139Ce54feFC03593FeE8AB2aDF4a85A7",
      "constructorArguments": "",
      "isProxy": false
    },
    {
      "name": "Mailbox",
      "address": "0xeA87ae93Fa0019a82A727bfd3eBd1cFCa8f64f1D",
      "constructorArguments": "0000000000000000000000000000000000000000000000000000000000000025",
      "isProxy": false
    },
    {
      "name": "TransparentUpgradeableProxy",
      "address": "0x3a464f746D23Ab22155710f44dB16dcA53e0775E",
      "constructorArguments": "000000000000000000000000ea87ae93fa0019a82a727bfd3ebd1cfca8f64f1d0000000000000000000000002f2afae1139ce54fefc03593fee8ab2adf4a85a700000000000000000000000000000000000000000000000000000000000000600000000000000000000000000000000000000000000000000000000000000000",
      "isProxy": true,
      "expectedimplementation": "0xeA87ae93Fa0019a82A727bfd3eBd1cFCa8f64f1D"
    },
    {
      "name": "InterchainGasPaymaster",
      "address": "0xE885941aF52eab9E7f4c67392eACd96ea2A65d9B",
      "constructorArguments": "",
      "isProxy": false
    },
    {
      "name": "TransparentUpgradeableProxy",
      "address": "0x8F23872dAb3B166cef411EeB6C391Ff6Ce419532",
      "constructorArguments": "000000000000000000000000e885941af52eab9e7f4c67392eacd96ea2a65d9b0000000000000000000000002f2afae1139ce54fefc03593fee8ab2adf4a85a700000000000000000000000000000000000000000000000000000000000000600000000000000000000000000000000000000000000000000000000000000044485cc955000000000000000000000000a7eccdb9be08178f896c26b7bbd8c3d4e844d9ba000000000000000000000000a7eccdb9be08178f896c26b7bbd8c3d4e844d9ba00000000000000000000000000000000000000000000000000000000",
      "isProxy": true,
      "expectedimplementation": "0xE885941aF52eab9E7f4c67392eACd96ea2A65d9B"
    },
    {
      "name": "ProtocolFee",
      "address": "0xc31B1E6c8E706cF40842C3d728985Cd2f85413eD",
      "constructorArguments": "000000000000000000000000000000000000000000000000000000003b9aca000000000000000000000000000000000000000000000000000000000000000000000000000000000000000000a7eccdb9be08178f896c26b7bbd8c3d4e844d9ba000000000000000000000000a7eccdb9be08178f896c26b7bbd8c3d4e844d9ba",
      "isProxy": false
    },
    {
      "name": "ValidatorAnnounce",
      "address": "0xFa6fDABA1d0688675f05cE1B9DE17461247Bce9e",
      "constructorArguments": "0000000000000000000000003a464f746d23ab22155710f44db16dca53e0775e",
      "isProxy": false
    }
  ],
  "nero": [
    {
      "name": "ProxyAdmin",
      "address": "0x2f2aFaE1139Ce54feFC03593FeE8AB2aDF4a85A7",
      "constructorArguments": "",
      "isProxy": false
    },
    {
      "name": "Mailbox",
      "address": "0xeA87ae93Fa0019a82A727bfd3eBd1cFCa8f64f1D",
      "constructorArguments": "0000000000000000000000000000000000000000000000000000000000000699",
      "isProxy": false
    },
    {
      "name": "TransparentUpgradeableProxy",
      "address": "0x3a464f746D23Ab22155710f44dB16dcA53e0775E",
      "constructorArguments": "000000000000000000000000ea87ae93fa0019a82a727bfd3ebd1cfca8f64f1d0000000000000000000000002f2afae1139ce54fefc03593fee8ab2adf4a85a700000000000000000000000000000000000000000000000000000000000000600000000000000000000000000000000000000000000000000000000000000000",
      "isProxy": true,
      "expectedimplementation": "0xeA87ae93Fa0019a82A727bfd3eBd1cFCa8f64f1D"
    },
    {
      "name": "MerkleTreeHook",
      "address": "0x7B032cBB00AD7438E802A66D8b64761A06E5df22",
      "constructorArguments": "0000000000000000000000003a464f746d23ab22155710f44db16dca53e0775e",
      "isProxy": false
    },
    {
      "name": "FallbackRoutingHook",
      "address": "0x11b76D93a9D39Eb51F54eBf5566308640cDe882b",
      "constructorArguments": "0000000000000000000000003a464f746d23ab22155710f44db16dca53e0775e000000000000000000000000a7eccdb9be08178f896c26b7bbd8c3d4e844d9ba0000000000000000000000007b032cbb00ad7438e802a66d8b64761a06e5df22",
      "isProxy": false
    },
    {
      "name": "PausableHook",
      "address": "0x3881c3e945CBB89ae67c43E82f570baDF1c6EA94",
      "constructorArguments": "",
      "isProxy": false
    },
    {
      "name": "StorageGasOracle",
      "address": "0x60515f328B2c55Df63f456D9D839a0082892dEf8",
      "constructorArguments": "",
      "isProxy": false
    },
    {
      "name": "InterchainGasPaymaster",
      "address": "0x028B04386031b9648A8D78d06c58F6E763Be5cD0",
      "constructorArguments": "",
      "isProxy": false
    },
    {
      "name": "TransparentUpgradeableProxy",
      "address": "0xc2466492C451E1AE49d8C874bB9f89293Aaad59b",
      "constructorArguments": "000000000000000000000000028b04386031b9648a8d78d06c58f6e763be5cd00000000000000000000000002f2afae1139ce54fefc03593fee8ab2adf4a85a700000000000000000000000000000000000000000000000000000000000000600000000000000000000000000000000000000000000000000000000000000044485cc955000000000000000000000000a7eccdb9be08178f896c26b7bbd8c3d4e844d9ba000000000000000000000000a7eccdb9be08178f896c26b7bbd8c3d4e844d9ba00000000000000000000000000000000000000000000000000000000",
      "isProxy": true,
      "expectedimplementation": "0x028B04386031b9648A8D78d06c58F6E763Be5cD0"
    },
    {
      "name": "ProtocolFee",
      "address": "0x46008F5971eFb16e6c354Ef993EA021B489bc055",
      "constructorArguments": "000000000000000000000000000000000000000000000000000000003b9aca000000000000000000000000000000000000000000000000000000000000000000000000000000000000000000a7eccdb9be08178f896c26b7bbd8c3d4e844d9ba000000000000000000000000a7eccdb9be08178f896c26b7bbd8c3d4e844d9ba",
      "isProxy": false
    },
    {
      "name": "ValidatorAnnounce",
      "address": "0xb89c6ED617f5F46175E41551350725A09110bbCE",
      "constructorArguments": "0000000000000000000000003a464f746d23ab22155710f44db16dca53e0775e",
      "isProxy": false
    }
  ],
  "hemi": [
    {
      "name": "ProxyAdmin",
      "address": "0x2f2aFaE1139Ce54feFC03593FeE8AB2aDF4a85A7",
      "constructorArguments": "",
      "isProxy": false
    },
    {
      "name": "Mailbox",
      "address": "0xeA87ae93Fa0019a82A727bfd3eBd1cFCa8f64f1D",
      "constructorArguments": "000000000000000000000000000000000000000000000000000000000000a867",
      "isProxy": false
    },
    {
      "name": "TransparentUpgradeableProxy",
      "address": "0x3a464f746D23Ab22155710f44dB16dcA53e0775E",
      "constructorArguments": "000000000000000000000000ea87ae93fa0019a82a727bfd3ebd1cfca8f64f1d0000000000000000000000002f2afae1139ce54fefc03593fee8ab2adf4a85a700000000000000000000000000000000000000000000000000000000000000600000000000000000000000000000000000000000000000000000000000000000",
      "isProxy": true,
      "expectedimplementation": "0xeA87ae93Fa0019a82A727bfd3eBd1cFCa8f64f1D"
    },
    {
      "name": "MerkleTreeHook",
      "address": "0x7B032cBB00AD7438E802A66D8b64761A06E5df22",
      "constructorArguments": "0000000000000000000000003a464f746d23ab22155710f44db16dca53e0775e",
      "isProxy": false
    },
    {
      "name": "FallbackRoutingHook",
      "address": "0x11b76D93a9D39Eb51F54eBf5566308640cDe882b",
      "constructorArguments": "0000000000000000000000003a464f746d23ab22155710f44db16dca53e0775e000000000000000000000000a7eccdb9be08178f896c26b7bbd8c3d4e844d9ba0000000000000000000000007b032cbb00ad7438e802a66d8b64761a06e5df22",
      "isProxy": false
    },
    {
      "name": "PausableHook",
      "address": "0x3881c3e945CBB89ae67c43E82f570baDF1c6EA94",
      "constructorArguments": "",
      "isProxy": false
    },
    {
      "name": "StorageGasOracle",
      "address": "0x60515f328B2c55Df63f456D9D839a0082892dEf8",
      "constructorArguments": "",
      "isProxy": false
    },
    {
      "name": "InterchainGasPaymaster",
      "address": "0x028B04386031b9648A8D78d06c58F6E763Be5cD0",
      "constructorArguments": "",
      "isProxy": false
    },
    {
      "name": "TransparentUpgradeableProxy",
      "address": "0xc2466492C451E1AE49d8C874bB9f89293Aaad59b",
      "constructorArguments": "000000000000000000000000028b04386031b9648a8d78d06c58f6e763be5cd00000000000000000000000002f2afae1139ce54fefc03593fee8ab2adf4a85a700000000000000000000000000000000000000000000000000000000000000600000000000000000000000000000000000000000000000000000000000000044485cc955000000000000000000000000a7eccdb9be08178f896c26b7bbd8c3d4e844d9ba000000000000000000000000a7eccdb9be08178f896c26b7bbd8c3d4e844d9ba00000000000000000000000000000000000000000000000000000000",
      "isProxy": true,
      "expectedimplementation": "0x028B04386031b9648A8D78d06c58F6E763Be5cD0"
    },
    {
      "name": "ProtocolFee",
      "address": "0x46008F5971eFb16e6c354Ef993EA021B489bc055",
      "constructorArguments": "000000000000000000000000000000000000000000000000000000003b9aca000000000000000000000000000000000000000000000000000000000000000000000000000000000000000000a7eccdb9be08178f896c26b7bbd8c3d4e844d9ba000000000000000000000000a7eccdb9be08178f896c26b7bbd8c3d4e844d9ba",
      "isProxy": false
    },
    {
      "name": "ValidatorAnnounce",
      "address": "0xb89c6ED617f5F46175E41551350725A09110bbCE",
      "constructorArguments": "0000000000000000000000003a464f746d23ab22155710f44db16dca53e0775e",
      "isProxy": false
    }
  ],
  "trumpchain": [
    {
      "name": "ProxyAdmin",
      "address": "0x2f2aFaE1139Ce54feFC03593FeE8AB2aDF4a85A7",
      "constructorArguments": "",
      "isProxy": false
    },
    {
      "name": "Mailbox",
      "address": "0xeA87ae93Fa0019a82A727bfd3eBd1cFCa8f64f1D",
      "constructorArguments": "00000000000000000000000000000000000000000000000000000000000011c3",
      "isProxy": false
    },
    {
      "name": "TransparentUpgradeableProxy",
      "address": "0x3a464f746D23Ab22155710f44dB16dcA53e0775E",
      "constructorArguments": "000000000000000000000000ea87ae93fa0019a82a727bfd3ebd1cfca8f64f1d0000000000000000000000002f2afae1139ce54fefc03593fee8ab2adf4a85a700000000000000000000000000000000000000000000000000000000000000600000000000000000000000000000000000000000000000000000000000000000",
      "isProxy": true,
      "expectedimplementation": "0xeA87ae93Fa0019a82A727bfd3eBd1cFCa8f64f1D"
    },
    {
      "name": "MerkleTreeHook",
      "address": "0x67F36550b73B731e5b2FC44E4F8f250d89c87bD6",
      "constructorArguments": "0000000000000000000000003a464f746d23ab22155710f44db16dca53e0775e",
      "isProxy": false
    },
    {
      "name": "FallbackRoutingHook",
      "address": "0xb2674E213019972f937CCFc5e23BF963D915809e",
      "constructorArguments": "0000000000000000000000003a464f746d23ab22155710f44db16dca53e0775e000000000000000000000000a7eccdb9be08178f896c26b7bbd8c3d4e844d9ba00000000000000000000000067f36550b73b731e5b2fc44e4f8f250d89c87bd6",
      "isProxy": false
    },
    {
      "name": "PausableHook",
      "address": "0xD8aF449f8fEFbA2064863DCE5aC248F8B232635F",
      "constructorArguments": "",
      "isProxy": false
    },
    {
      "name": "StorageGasOracle",
      "address": "0x7B032cBB00AD7438E802A66D8b64761A06E5df22",
      "constructorArguments": "",
      "isProxy": false
    },
    {
      "name": "InterchainGasPaymaster",
      "address": "0x3881c3e945CBB89ae67c43E82f570baDF1c6EA94",
      "constructorArguments": "",
      "isProxy": false
    },
    {
      "name": "TransparentUpgradeableProxy",
      "address": "0x93D41E41cA545a35A81d11b08D2eE8b852C768df",
      "constructorArguments": "0000000000000000000000003881c3e945cbb89ae67c43e82f570badf1c6ea940000000000000000000000002f2afae1139ce54fefc03593fee8ab2adf4a85a700000000000000000000000000000000000000000000000000000000000000600000000000000000000000000000000000000000000000000000000000000044485cc955000000000000000000000000a7eccdb9be08178f896c26b7bbd8c3d4e844d9ba000000000000000000000000a7eccdb9be08178f896c26b7bbd8c3d4e844d9ba00000000000000000000000000000000000000000000000000000000",
      "isProxy": true,
      "expectedimplementation": "0x3881c3e945CBB89ae67c43E82f570baDF1c6EA94"
    },
    {
      "name": "ProtocolFee",
      "address": "0xA9D06082F4AA449D95b49D85F27fdC0cFb491d4b",
      "constructorArguments": "000000000000000000000000000000000000000000000000000000003b9aca000000000000000000000000000000000000000000000000000000000000000000000000000000000000000000a7eccdb9be08178f896c26b7bbd8c3d4e844d9ba000000000000000000000000a7eccdb9be08178f896c26b7bbd8c3d4e844d9ba",
      "isProxy": false
    },
    {
      "name": "ValidatorAnnounce",
      "address": "0xf0F937943Cd6D2a5D02b7f96C9Dd9e04AB633813",
      "constructorArguments": "0000000000000000000000003a464f746d23ab22155710f44db16dca53e0775e",
      "isProxy": false
    }
  ],
  "abstract": [
    {
      "name": "ProxyAdmin",
      "address": "0x038F9F4e93e88Af2C688da265222FdE80e455aA4",
      "constructorArguments": "",
      "isProxy": false
    },
    {
      "name": "Mailbox",
      "address": "0xA3949b37109d64b10De93252EeFebBB2E6B8944F",
      "constructorArguments": "0000000000000000000000000000000000000000000000000000000000000ab5",
      "isProxy": false
    },
    {
      "name": "TransparentUpgradeableProxy",
      "address": "0x9BbDf86b272d224323136E15594fdCe487F40ce7",
      "constructorArguments": "000000000000000000000000a3949b37109d64b10de93252eefebbb2e6b8944f000000000000000000000000038f9f4e93e88af2c688da265222fde80e455aa400000000000000000000000000000000000000000000000000000000000000600000000000000000000000000000000000000000000000000000000000000000",
      "isProxy": true,
      "expectedimplementation": "0xA3949b37109d64b10De93252EeFebBB2E6B8944F"
    },
    {
      "name": "MerkleTreeHook",
      "address": "0x11b69aB33AD8a550dcF9B4A041AA1121255F08A5",
      "constructorArguments": "0000000000000000000000009bbdf86b272d224323136e15594fdce487f40ce7",
      "isProxy": false
    },
    {
      "name": "FallbackDomainRoutingHook",
      "address": "0x72f747270ED9C92c7026b222c5767561Be281DaF",
      "constructorArguments": "0000000000000000000000009bbdf86b272d224323136e15594fdce487f40ce7000000000000000000000000a7eccdb9be08178f896c26b7bbd8c3d4e844d9ba00000000000000000000000011b69ab33ad8a550dcf9b4a041aa1121255f08a5",
      "isProxy": false
    },
    {
      "name": "StorageGasOracle",
      "address": "0x1cE4d0E16570C362feef85Ce2713555fCbd3dBC7",
      "constructorArguments": "",
      "isProxy": false
    },
    {
      "name": "InterchainGasPaymaster",
      "address": "0x1741E83C2504fFEd6E60CF41BbC207c2d61a095F",
      "constructorArguments": "",
      "isProxy": false
    },
    {
      "name": "TransparentUpgradeableProxy",
      "address": "0x874AaCa847B365592B2b9dB7235517c5F3a5c689",
      "constructorArguments": "0000000000000000000000001741e83c2504ffed6e60cf41bbc207c2d61a095f000000000000000000000000038f9f4e93e88af2c688da265222fde80e455aa400000000000000000000000000000000000000000000000000000000000000600000000000000000000000000000000000000000000000000000000000000044485cc955000000000000000000000000a7eccdb9be08178f896c26b7bbd8c3d4e844d9ba000000000000000000000000a7eccdb9be08178f896c26b7bbd8c3d4e844d9ba00000000000000000000000000000000000000000000000000000000",
      "isProxy": true,
      "expectedimplementation": "0x1741E83C2504fFEd6E60CF41BbC207c2d61a095F"
    },
    {
      "name": "ValidatorAnnounce",
      "address": "0x2235662a9a8ED39AE489aafb2feE13Db26f72044",
      "constructorArguments": "0000000000000000000000009bbdf86b272d224323136e15594fdce487f40ce7",
      "isProxy": false
    }
  ],
  "matchain": [
    {
      "name": "ProxyAdmin",
      "address": "0x2f2aFaE1139Ce54feFC03593FeE8AB2aDF4a85A7",
      "constructorArguments": "",
      "isProxy": false
    },
    {
      "name": "Mailbox",
      "address": "0xeA87ae93Fa0019a82A727bfd3eBd1cFCa8f64f1D",
      "constructorArguments": "00000000000000000000000000000000000000000000000000000000000002ba",
      "isProxy": false
    },
    {
      "name": "TransparentUpgradeableProxy",
      "address": "0x3a464f746D23Ab22155710f44dB16dcA53e0775E",
      "constructorArguments": "000000000000000000000000ea87ae93fa0019a82a727bfd3ebd1cfca8f64f1d0000000000000000000000002f2afae1139ce54fefc03593fee8ab2adf4a85a700000000000000000000000000000000000000000000000000000000000000600000000000000000000000000000000000000000000000000000000000000000",
      "isProxy": true,
      "expectedimplementation": "0xeA87ae93Fa0019a82A727bfd3eBd1cFCa8f64f1D"
    },
    {
      "name": "MerkleTreeHook",
      "address": "0x021D2810a758c833080DEc2F1Fa8F571Aae97D45",
      "constructorArguments": "0000000000000000000000003a464f746d23ab22155710f44db16dca53e0775e",
      "isProxy": false
    },
    {
      "name": "FallbackRoutingHook",
      "address": "0xf0F937943Cd6D2a5D02b7f96C9Dd9e04AB633813",
      "constructorArguments": "0000000000000000000000003a464f746d23ab22155710f44db16dca53e0775e000000000000000000000000a7eccdb9be08178f896c26b7bbd8c3d4e844d9ba000000000000000000000000021d2810a758c833080dec2f1fa8f571aae97d45",
      "isProxy": false
    },
    {
      "name": "PausableHook",
      "address": "0x46008F5971eFb16e6c354Ef993EA021B489bc055",
      "constructorArguments": "",
      "isProxy": false
    },
    {
      "name": "StorageGasOracle",
      "address": "0xff72A726Ce261846f2dF6F32113e514b5Ddb0E37",
      "constructorArguments": "",
      "isProxy": false
    },
    {
      "name": "InterchainGasPaymaster",
      "address": "0xa2401b57A8CCBF6AbD9b7e62e28811b2b523AB2B",
      "constructorArguments": "",
      "isProxy": false
    },
    {
      "name": "TransparentUpgradeableProxy",
      "address": "0x9629c28990F11c31735765A6FD59E1E1bC197DbD",
      "constructorArguments": "000000000000000000000000a2401b57a8ccbf6abd9b7e62e28811b2b523ab2b0000000000000000000000002f2afae1139ce54fefc03593fee8ab2adf4a85a700000000000000000000000000000000000000000000000000000000000000600000000000000000000000000000000000000000000000000000000000000044485cc955000000000000000000000000a7eccdb9be08178f896c26b7bbd8c3d4e844d9ba000000000000000000000000a7eccdb9be08178f896c26b7bbd8c3d4e844d9ba00000000000000000000000000000000000000000000000000000000",
      "isProxy": true,
      "expectedimplementation": "0xa2401b57A8CCBF6AbD9b7e62e28811b2b523AB2B"
    },
    {
      "name": "ProtocolFee",
      "address": "0xb201817dFdd822B75Fa9b595457E6Ee466a7C187",
      "constructorArguments": "000000000000000000000000000000000000000000000000000000003b9aca000000000000000000000000000000000000000000000000000000000000000000000000000000000000000000a7eccdb9be08178f896c26b7bbd8c3d4e844d9ba000000000000000000000000a7eccdb9be08178f896c26b7bbd8c3d4e844d9ba",
      "isProxy": false
    },
    {
      "name": "ValidatorAnnounce",
      "address": "0xC5f2c60073DCAA9D157C45d5B017D639dF9C5CeB",
      "constructorArguments": "0000000000000000000000003a464f746d23ab22155710f44db16dca53e0775e",
      "isProxy": false
    }
  ],
  "unitzero": [
    {
      "name": "ProxyAdmin",
      "address": "0x2f2aFaE1139Ce54feFC03593FeE8AB2aDF4a85A7",
      "constructorArguments": "",
      "isProxy": false
    },
    {
      "name": "Mailbox",
      "address": "0xeA87ae93Fa0019a82A727bfd3eBd1cFCa8f64f1D",
      "constructorArguments": "0000000000000000000000000000000000000000000000000000000000015aeb",
      "isProxy": false
    },
    {
      "name": "TransparentUpgradeableProxy",
      "address": "0x3a464f746D23Ab22155710f44dB16dcA53e0775E",
      "constructorArguments": "000000000000000000000000ea87ae93fa0019a82a727bfd3ebd1cfca8f64f1d0000000000000000000000002f2afae1139ce54fefc03593fee8ab2adf4a85a700000000000000000000000000000000000000000000000000000000000000600000000000000000000000000000000000000000000000000000000000000000",
      "isProxy": true,
      "expectedimplementation": "0xeA87ae93Fa0019a82A727bfd3eBd1cFCa8f64f1D"
    },
    {
      "name": "MerkleTreeHook",
      "address": "0x021D2810a758c833080DEc2F1Fa8F571Aae97D45",
      "constructorArguments": "0000000000000000000000003a464f746d23ab22155710f44db16dca53e0775e",
      "isProxy": false
    },
    {
      "name": "FallbackRoutingHook",
      "address": "0xf0F937943Cd6D2a5D02b7f96C9Dd9e04AB633813",
      "constructorArguments": "0000000000000000000000003a464f746d23ab22155710f44db16dca53e0775e000000000000000000000000a7eccdb9be08178f896c26b7bbd8c3d4e844d9ba000000000000000000000000021d2810a758c833080dec2f1fa8f571aae97d45",
      "isProxy": false
    },
    {
      "name": "PausableHook",
      "address": "0x46008F5971eFb16e6c354Ef993EA021B489bc055",
      "constructorArguments": "",
      "isProxy": false
    },
    {
      "name": "StorageGasOracle",
      "address": "0xff72A726Ce261846f2dF6F32113e514b5Ddb0E37",
      "constructorArguments": "",
      "isProxy": false
    },
    {
      "name": "InterchainGasPaymaster",
      "address": "0xa2401b57A8CCBF6AbD9b7e62e28811b2b523AB2B",
      "constructorArguments": "",
      "isProxy": false
    },
    {
      "name": "TransparentUpgradeableProxy",
      "address": "0x9629c28990F11c31735765A6FD59E1E1bC197DbD",
      "constructorArguments": "000000000000000000000000a2401b57a8ccbf6abd9b7e62e28811b2b523ab2b0000000000000000000000002f2afae1139ce54fefc03593fee8ab2adf4a85a700000000000000000000000000000000000000000000000000000000000000600000000000000000000000000000000000000000000000000000000000000044485cc955000000000000000000000000a7eccdb9be08178f896c26b7bbd8c3d4e844d9ba000000000000000000000000a7eccdb9be08178f896c26b7bbd8c3d4e844d9ba00000000000000000000000000000000000000000000000000000000",
      "isProxy": true,
      "expectedimplementation": "0xa2401b57A8CCBF6AbD9b7e62e28811b2b523AB2B"
    },
    {
      "name": "ProtocolFee",
      "address": "0xb201817dFdd822B75Fa9b595457E6Ee466a7C187",
      "constructorArguments": "000000000000000000000000000000000000000000000000000000003b9aca000000000000000000000000000000000000000000000000000000000000000000000000000000000000000000a7eccdb9be08178f896c26b7bbd8c3d4e844d9ba000000000000000000000000a7eccdb9be08178f896c26b7bbd8c3d4e844d9ba",
      "isProxy": false
    },
    {
      "name": "ValidatorAnnounce",
      "address": "0xC5f2c60073DCAA9D157C45d5B017D639dF9C5CeB",
      "constructorArguments": "0000000000000000000000003a464f746d23ab22155710f44db16dca53e0775e",
      "isProxy": false
    }
  ],
  "glue": [
    {
      "name": "ProxyAdmin",
      "address": "0x2f2aFaE1139Ce54feFC03593FeE8AB2aDF4a85A7",
      "constructorArguments": "",
      "isProxy": false
    },
    {
      "name": "Mailbox",
      "address": "0xeA87ae93Fa0019a82A727bfd3eBd1cFCa8f64f1D",
      "constructorArguments": "0000000000000000000000000000000000000000000000000000000000000514",
      "isProxy": false
    },
    {
      "name": "TransparentUpgradeableProxy",
      "address": "0x3a464f746D23Ab22155710f44dB16dcA53e0775E",
      "constructorArguments": "000000000000000000000000ea87ae93fa0019a82a727bfd3ebd1cfca8f64f1d0000000000000000000000002f2afae1139ce54fefc03593fee8ab2adf4a85a700000000000000000000000000000000000000000000000000000000000000600000000000000000000000000000000000000000000000000000000000000000",
      "isProxy": true,
      "expectedimplementation": "0xeA87ae93Fa0019a82A727bfd3eBd1cFCa8f64f1D"
    },
    {
      "name": "MerkleTreeHook",
      "address": "0xf0F937943Cd6D2a5D02b7f96C9Dd9e04AB633813",
      "constructorArguments": "0000000000000000000000003a464f746d23ab22155710f44db16dca53e0775e",
      "isProxy": false
    },
    {
      "name": "FallbackRoutingHook",
      "address": "0x46008F5971eFb16e6c354Ef993EA021B489bc055",
      "constructorArguments": "0000000000000000000000003a464f746d23ab22155710f44db16dca53e0775e000000000000000000000000a7eccdb9be08178f896c26b7bbd8c3d4e844d9ba000000000000000000000000f0f937943cd6d2a5d02b7f96c9dd9e04ab633813",
      "isProxy": false
    },
    {
      "name": "PausableHook",
      "address": "0xff72A726Ce261846f2dF6F32113e514b5Ddb0E37",
      "constructorArguments": "",
      "isProxy": false
    },
    {
      "name": "StorageGasOracle",
      "address": "0xb89c6ED617f5F46175E41551350725A09110bbCE",
      "constructorArguments": "",
      "isProxy": false
    },
    {
      "name": "InterchainGasPaymaster",
      "address": "0xE885941aF52eab9E7f4c67392eACd96ea2A65d9B",
      "constructorArguments": "",
      "isProxy": false
    },
    {
      "name": "TransparentUpgradeableProxy",
      "address": "0x8F23872dAb3B166cef411EeB6C391Ff6Ce419532",
      "constructorArguments": "000000000000000000000000e885941af52eab9e7f4c67392eacd96ea2a65d9b0000000000000000000000002f2afae1139ce54fefc03593fee8ab2adf4a85a700000000000000000000000000000000000000000000000000000000000000600000000000000000000000000000000000000000000000000000000000000044485cc955000000000000000000000000a7eccdb9be08178f896c26b7bbd8c3d4e844d9ba000000000000000000000000a7eccdb9be08178f896c26b7bbd8c3d4e844d9ba00000000000000000000000000000000000000000000000000000000",
      "isProxy": true,
      "expectedimplementation": "0xE885941aF52eab9E7f4c67392eACd96ea2A65d9B"
    },
    {
      "name": "ProtocolFee",
      "address": "0xc31B1E6c8E706cF40842C3d728985Cd2f85413eD",
      "constructorArguments": "000000000000000000000000000000000000000000000000000000003b9aca000000000000000000000000000000000000000000000000000000000000000000000000000000000000000000a7eccdb9be08178f896c26b7bbd8c3d4e844d9ba000000000000000000000000a7eccdb9be08178f896c26b7bbd8c3d4e844d9ba",
      "isProxy": false
    },
    {
      "name": "ValidatorAnnounce",
      "address": "0xFa6fDABA1d0688675f05cE1B9DE17461247Bce9e",
      "constructorArguments": "0000000000000000000000003a464f746d23ab22155710f44db16dca53e0775e",
      "isProxy": false
    }
  ],
  "berachain": [
    {
      "name": "ProxyAdmin",
      "address": "0x3a464f746D23Ab22155710f44dB16dcA53e0775E",
      "constructorArguments": "",
      "isProxy": false
    },
    {
      "name": "Mailbox",
      "address": "0x3a867fCfFeC2B790970eeBDC9023E75B0a172aa7",
      "constructorArguments": "00000000000000000000000000000000000000000000000000000000000138de",
      "isProxy": false
    },
    {
      "name": "TransparentUpgradeableProxy",
      "address": "0x7f50C5776722630a0024fAE05fDe8b47571D7B39",
      "constructorArguments": "0000000000000000000000003a867fcffec2b790970eebdc9023e75b0a172aa70000000000000000000000003a464f746d23ab22155710f44db16dca53e0775e00000000000000000000000000000000000000000000000000000000000000600000000000000000000000000000000000000000000000000000000000000000",
      "isProxy": true,
      "expectedimplementation": "0x3a867fCfFeC2B790970eeBDC9023E75B0a172aa7"
    },
    {
      "name": "MerkleTreeHook",
      "address": "0x8F23872dAb3B166cef411EeB6C391Ff6Ce419532",
      "constructorArguments": "0000000000000000000000007f50c5776722630a0024fae05fde8b47571d7b39",
      "isProxy": false
    },
    {
      "name": "FallbackRoutingHook",
      "address": "0x7937CB2886f01F38210506491A69B0D107Ea0ad9",
      "constructorArguments": "0000000000000000000000007f50c5776722630a0024fae05fde8b47571d7b39000000000000000000000000a7eccdb9be08178f896c26b7bbd8c3d4e844d9ba0000000000000000000000008f23872dab3b166cef411eeb6c391ff6ce419532",
      "isProxy": false
    },
    {
      "name": "PausableHook",
      "address": "0x2351FBe24C1212F253b7a300ff0cBCFd97952a19",
      "constructorArguments": "",
      "isProxy": false
    },
    {
      "name": "StorageGasOracle",
      "address": "0xb201817dFdd822B75Fa9b595457E6Ee466a7C187",
      "constructorArguments": "",
      "isProxy": false
    },
    {
      "name": "InterchainGasPaymaster",
      "address": "0xC5f2c60073DCAA9D157C45d5B017D639dF9C5CeB",
      "constructorArguments": "",
      "isProxy": false
    },
    {
      "name": "TransparentUpgradeableProxy",
      "address": "0x7Ce3a48cd9FD80004d95b088760bD05bA86C1f7b",
      "constructorArguments": "000000000000000000000000c5f2c60073dcaa9d157c45d5b017d639df9c5ceb0000000000000000000000003a464f746d23ab22155710f44db16dca53e0775e00000000000000000000000000000000000000000000000000000000000000600000000000000000000000000000000000000000000000000000000000000044485cc955000000000000000000000000a7eccdb9be08178f896c26b7bbd8c3d4e844d9ba000000000000000000000000a7eccdb9be08178f896c26b7bbd8c3d4e844d9ba00000000000000000000000000000000000000000000000000000000",
      "isProxy": true,
      "expectedimplementation": "0xC5f2c60073DCAA9D157C45d5B017D639dF9C5CeB"
    },
    {
      "name": "ProtocolFee",
      "address": "0xF16E63B42Df7f2676B373979120BBf7e6298F473",
      "constructorArguments": "000000000000000000000000000000000000000000000000000000003b9aca000000000000000000000000000000000000000000000000000000000000000000000000000000000000000000a7eccdb9be08178f896c26b7bbd8c3d4e844d9ba000000000000000000000000a7eccdb9be08178f896c26b7bbd8c3d4e844d9ba",
      "isProxy": false
    },
    {
      "name": "ValidatorAnnounce",
      "address": "0xa377b8269e0A47cdd2fD5AAeAe860b45623c6d82",
      "constructorArguments": "0000000000000000000000007f50c5776722630a0024fae05fde8b47571d7b39",
      "isProxy": false
    }
  ],
  "sophon": [
    {
      "name": "ProxyAdmin",
      "address": "0x038F9F4e93e88Af2C688da265222FdE80e455aA4",
      "constructorArguments": "",
      "isProxy": false
    },
    {
      "name": "Mailbox",
      "address": "0xA3949b37109d64b10De93252EeFebBB2E6B8944F",
      "constructorArguments": "000000000000000000000000000000000000000000000000000000000000c3b8",
      "isProxy": false
    },
    {
      "name": "TransparentUpgradeableProxy",
      "address": "0x9BbDf86b272d224323136E15594fdCe487F40ce7",
      "constructorArguments": "000000000000000000000000a3949b37109d64b10de93252eefebbb2e6b8944f000000000000000000000000038f9f4e93e88af2c688da265222fde80e455aa400000000000000000000000000000000000000000000000000000000000000600000000000000000000000000000000000000000000000000000000000000000",
      "isProxy": true,
      "expectedimplementation": "0xA3949b37109d64b10De93252EeFebBB2E6B8944F"
    },
    {
      "name": "MerkleTreeHook",
      "address": "0x697a90753B7dCf6512189c239E612fC12baaE500",
      "constructorArguments": "0000000000000000000000009bbdf86b272d224323136e15594fdce487f40ce7",
      "isProxy": false
    },
    {
      "name": "FallbackDomainRoutingHook",
      "address": "0xc364cfedefE854c1275B0f4088EaFA9695e1FC56",
      "constructorArguments": "0000000000000000000000009bbdf86b272d224323136e15594fdce487f40ce7000000000000000000000000a7eccdb9be08178f896c26b7bbd8c3d4e844d9ba000000000000000000000000697a90753b7dcf6512189c239e612fc12baae500",
      "isProxy": false
    },
    {
      "name": "StorageGasOracle",
      "address": "0xA1ADFCa9666Bcd68b7b5C8b55e3ecC465DcDfE65",
      "constructorArguments": "",
      "isProxy": false
    },
    {
      "name": "InterchainGasPaymaster",
      "address": "0x388289cd5862e17AAfD6ffF7F46A9Ec48a969bCd",
      "constructorArguments": "",
      "isProxy": false
    },
    {
      "name": "TransparentUpgradeableProxy",
      "address": "0x73a82061Cd258d02BEa145fe183120456e718c2A",
      "constructorArguments": "000000000000000000000000388289cd5862e17aafd6fff7f46a9ec48a969bcd000000000000000000000000038f9f4e93e88af2c688da265222fde80e455aa400000000000000000000000000000000000000000000000000000000000000600000000000000000000000000000000000000000000000000000000000000044485cc955000000000000000000000000a7eccdb9be08178f896c26b7bbd8c3d4e844d9ba000000000000000000000000a7eccdb9be08178f896c26b7bbd8c3d4e844d9ba00000000000000000000000000000000000000000000000000000000",
      "isProxy": true,
      "expectedimplementation": "0x388289cd5862e17AAfD6ffF7F46A9Ec48a969bCd"
    },
    {
      "name": "ValidatorAnnounce",
      "address": "0x54E88f2ab58E0Ab4B7Ce081FB20D85b16af041d2",
      "constructorArguments": "0000000000000000000000009bbdf86b272d224323136e15594fdce487f40ce7",
      "isProxy": false
    }
<<<<<<< HEAD
=======
  ],
  "story": [
    {
      "name": "ProxyAdmin",
      "address": "0x2f2aFaE1139Ce54feFC03593FeE8AB2aDF4a85A7",
      "constructorArguments": "",
      "isProxy": false
    },
    {
      "name": "Mailbox",
      "address": "0xeA87ae93Fa0019a82A727bfd3eBd1cFCa8f64f1D",
      "constructorArguments": "00000000000000000000000000000000000000000000000000000000000005ea",
      "isProxy": false
    },
    {
      "name": "TransparentUpgradeableProxy",
      "address": "0x3a464f746D23Ab22155710f44dB16dcA53e0775E",
      "constructorArguments": "000000000000000000000000ea87ae93fa0019a82a727bfd3ebd1cfca8f64f1d0000000000000000000000002f2afae1139ce54fefc03593fee8ab2adf4a85a700000000000000000000000000000000000000000000000000000000000000600000000000000000000000000000000000000000000000000000000000000000",
      "isProxy": true,
      "expectedimplementation": "0xeA87ae93Fa0019a82A727bfd3eBd1cFCa8f64f1D"
    },
    {
      "name": "MerkleTreeHook",
      "address": "0xa377b8269e0A47cdd2fD5AAeAe860b45623c6d82",
      "constructorArguments": "0000000000000000000000003a464f746d23ab22155710f44db16dca53e0775e",
      "isProxy": false
    },
    {
      "name": "FallbackRoutingHook",
      "address": "0x82540c4C1C6956FC4815E583DDc6d88A782E0F3e",
      "constructorArguments": "0000000000000000000000003a464f746d23ab22155710f44db16dca53e0775e000000000000000000000000a7eccdb9be08178f896c26b7bbd8c3d4e844d9ba000000000000000000000000a377b8269e0a47cdd2fd5aaeae860b45623c6d82",
      "isProxy": false
    },
    {
      "name": "PausableHook",
      "address": "0x3E57E4908FB4Ac05e9928feE2Ffd78f59692317C",
      "constructorArguments": "",
      "isProxy": false
    },
    {
      "name": "StorageGasOracle",
      "address": "0x6e1B9f776bd415d7cC3C7458A5f0d801016918f8",
      "constructorArguments": "",
      "isProxy": false
    },
    {
      "name": "InterchainGasPaymaster",
      "address": "0x63012EE26bda8E5D1b96218778Eaf2492E553469",
      "constructorArguments": "",
      "isProxy": false
    },
    {
      "name": "TransparentUpgradeableProxy",
      "address": "0x5cD695ADCB156589cde501822C314bFD74398cA1",
      "constructorArguments": "00000000000000000000000063012ee26bda8e5d1b96218778eaf2492e5534690000000000000000000000002f2afae1139ce54fefc03593fee8ab2adf4a85a700000000000000000000000000000000000000000000000000000000000000600000000000000000000000000000000000000000000000000000000000000044485cc955000000000000000000000000a7eccdb9be08178f896c26b7bbd8c3d4e844d9ba000000000000000000000000a7eccdb9be08178f896c26b7bbd8c3d4e844d9ba00000000000000000000000000000000000000000000000000000000",
      "isProxy": true,
      "expectedimplementation": "0x63012EE26bda8E5D1b96218778Eaf2492E553469"
    },
    {
      "name": "ProtocolFee",
      "address": "0xd386Bb418B61E296e1689C95AfE94A2E321a6eaD",
      "constructorArguments": "000000000000000000000000000000000000000000000000000000003b9aca000000000000000000000000000000000000000000000000000000000000000000000000000000000000000000a7eccdb9be08178f896c26b7bbd8c3d4e844d9ba000000000000000000000000a7eccdb9be08178f896c26b7bbd8c3d4e844d9ba",
      "isProxy": false
    },
    {
      "name": "ValidatorAnnounce",
      "address": "0xB2b0A80b2fa3fC9aB1564A4FaF013d4D6084B325",
      "constructorArguments": "0000000000000000000000003a464f746d23ab22155710f44db16dca53e0775e",
      "isProxy": false
    }
  ],
  "bouncebit": [
    {
      "name": "ProxyAdmin",
      "address": "0x2f2aFaE1139Ce54feFC03593FeE8AB2aDF4a85A7",
      "constructorArguments": "",
      "isProxy": false
    },
    {
      "name": "Mailbox",
      "address": "0xeA87ae93Fa0019a82A727bfd3eBd1cFCa8f64f1D",
      "constructorArguments": "0000000000000000000000000000000000000000000000000000000000001771",
      "isProxy": false
    },
    {
      "name": "TransparentUpgradeableProxy",
      "address": "0x3a464f746D23Ab22155710f44dB16dcA53e0775E",
      "constructorArguments": "000000000000000000000000ea87ae93fa0019a82a727bfd3ebd1cfca8f64f1d0000000000000000000000002f2afae1139ce54fefc03593fee8ab2adf4a85a700000000000000000000000000000000000000000000000000000000000000600000000000000000000000000000000000000000000000000000000000000000",
      "isProxy": true,
      "expectedimplementation": "0xeA87ae93Fa0019a82A727bfd3eBd1cFCa8f64f1D"
    },
    {
      "name": "MerkleTreeHook",
      "address": "0xa377b8269e0A47cdd2fD5AAeAe860b45623c6d82",
      "constructorArguments": "0000000000000000000000003a464f746d23ab22155710f44db16dca53e0775e",
      "isProxy": false
    },
    {
      "name": "FallbackRoutingHook",
      "address": "0x82540c4C1C6956FC4815E583DDc6d88A782E0F3e",
      "constructorArguments": "0000000000000000000000003a464f746d23ab22155710f44db16dca53e0775e000000000000000000000000a7eccdb9be08178f896c26b7bbd8c3d4e844d9ba000000000000000000000000a377b8269e0a47cdd2fd5aaeae860b45623c6d82",
      "isProxy": false
    },
    {
      "name": "PausableHook",
      "address": "0x3E57E4908FB4Ac05e9928feE2Ffd78f59692317C",
      "constructorArguments": "",
      "isProxy": false
    },
    {
      "name": "StorageGasOracle",
      "address": "0x6e1B9f776bd415d7cC3C7458A5f0d801016918f8",
      "constructorArguments": "",
      "isProxy": false
    },
    {
      "name": "InterchainGasPaymaster",
      "address": "0x63012EE26bda8E5D1b96218778Eaf2492E553469",
      "constructorArguments": "",
      "isProxy": false
    },
    {
      "name": "TransparentUpgradeableProxy",
      "address": "0x5cD695ADCB156589cde501822C314bFD74398cA1",
      "constructorArguments": "00000000000000000000000063012ee26bda8e5d1b96218778eaf2492e5534690000000000000000000000002f2afae1139ce54fefc03593fee8ab2adf4a85a700000000000000000000000000000000000000000000000000000000000000600000000000000000000000000000000000000000000000000000000000000044485cc955000000000000000000000000a7eccdb9be08178f896c26b7bbd8c3d4e844d9ba000000000000000000000000a7eccdb9be08178f896c26b7bbd8c3d4e844d9ba00000000000000000000000000000000000000000000000000000000",
      "isProxy": true,
      "expectedimplementation": "0x63012EE26bda8E5D1b96218778Eaf2492E553469"
    },
    {
      "name": "ProtocolFee",
      "address": "0xd386Bb418B61E296e1689C95AfE94A2E321a6eaD",
      "constructorArguments": "000000000000000000000000000000000000000000000000000000003b9aca000000000000000000000000000000000000000000000000000000000000000000000000000000000000000000a7eccdb9be08178f896c26b7bbd8c3d4e844d9ba000000000000000000000000a7eccdb9be08178f896c26b7bbd8c3d4e844d9ba",
      "isProxy": false
    },
    {
      "name": "ValidatorAnnounce",
      "address": "0xB2b0A80b2fa3fC9aB1564A4FaF013d4D6084B325",
      "constructorArguments": "0000000000000000000000003a464f746d23ab22155710f44db16dca53e0775e",
      "isProxy": false
    }
  ],
  "ronin": [
    {
      "name": "ProxyAdmin",
      "address": "0x2f2aFaE1139Ce54feFC03593FeE8AB2aDF4a85A7",
      "constructorArguments": "",
      "isProxy": false
    },
    {
      "name": "Mailbox",
      "address": "0xeA87ae93Fa0019a82A727bfd3eBd1cFCa8f64f1D",
      "constructorArguments": "00000000000000000000000000000000000000000000000000000000000007e4",
      "isProxy": false
    },
    {
      "name": "TransparentUpgradeableProxy",
      "address": "0x3a464f746D23Ab22155710f44dB16dcA53e0775E",
      "constructorArguments": "000000000000000000000000ea87ae93fa0019a82a727bfd3ebd1cfca8f64f1d0000000000000000000000002f2afae1139ce54fefc03593fee8ab2adf4a85a700000000000000000000000000000000000000000000000000000000000000600000000000000000000000000000000000000000000000000000000000000000",
      "isProxy": true,
      "expectedimplementation": "0xeA87ae93Fa0019a82A727bfd3eBd1cFCa8f64f1D"
    },
    {
      "name": "MerkleTreeHook",
      "address": "0xa377b8269e0A47cdd2fD5AAeAe860b45623c6d82",
      "constructorArguments": "0000000000000000000000003a464f746d23ab22155710f44db16dca53e0775e",
      "isProxy": false
    },
    {
      "name": "FallbackRoutingHook",
      "address": "0x82540c4C1C6956FC4815E583DDc6d88A782E0F3e",
      "constructorArguments": "0000000000000000000000003a464f746d23ab22155710f44db16dca53e0775e000000000000000000000000a7eccdb9be08178f896c26b7bbd8c3d4e844d9ba000000000000000000000000a377b8269e0a47cdd2fd5aaeae860b45623c6d82",
      "isProxy": false
    },
    {
      "name": "PausableHook",
      "address": "0x3E57E4908FB4Ac05e9928feE2Ffd78f59692317C",
      "constructorArguments": "",
      "isProxy": false
    },
    {
      "name": "StorageGasOracle",
      "address": "0x6e1B9f776bd415d7cC3C7458A5f0d801016918f8",
      "constructorArguments": "",
      "isProxy": false
    },
    {
      "name": "InterchainGasPaymaster",
      "address": "0x63012EE26bda8E5D1b96218778Eaf2492E553469",
      "constructorArguments": "",
      "isProxy": false
    },
    {
      "name": "TransparentUpgradeableProxy",
      "address": "0x5cD695ADCB156589cde501822C314bFD74398cA1",
      "constructorArguments": "00000000000000000000000063012ee26bda8e5d1b96218778eaf2492e5534690000000000000000000000002f2afae1139ce54fefc03593fee8ab2adf4a85a700000000000000000000000000000000000000000000000000000000000000600000000000000000000000000000000000000000000000000000000000000044485cc955000000000000000000000000a7eccdb9be08178f896c26b7bbd8c3d4e844d9ba000000000000000000000000a7eccdb9be08178f896c26b7bbd8c3d4e844d9ba00000000000000000000000000000000000000000000000000000000",
      "isProxy": true,
      "expectedimplementation": "0x63012EE26bda8E5D1b96218778Eaf2492E553469"
    },
    {
      "name": "ProtocolFee",
      "address": "0xd386Bb418B61E296e1689C95AfE94A2E321a6eaD",
      "constructorArguments": "000000000000000000000000000000000000000000000000000000003b9aca000000000000000000000000000000000000000000000000000000000000000000000000000000000000000000a7eccdb9be08178f896c26b7bbd8c3d4e844d9ba000000000000000000000000a7eccdb9be08178f896c26b7bbd8c3d4e844d9ba",
      "isProxy": false
    },
    {
      "name": "ValidatorAnnounce",
      "address": "0xB2b0A80b2fa3fC9aB1564A4FaF013d4D6084B325",
      "constructorArguments": "0000000000000000000000003a464f746d23ab22155710f44db16dca53e0775e",
      "isProxy": false
    }
  ],
  "arcadia": [
    {
      "name": "ProxyAdmin",
      "address": "0x2f2aFaE1139Ce54feFC03593FeE8AB2aDF4a85A7",
      "constructorArguments": "",
      "isProxy": false
    },
    {
      "name": "Mailbox",
      "address": "0xeA87ae93Fa0019a82A727bfd3eBd1cFCa8f64f1D",
      "constructorArguments": "0000000000000000000000000000000000000000000000000000000000414950",
      "isProxy": false
    },
    {
      "name": "TransparentUpgradeableProxy",
      "address": "0x3a464f746D23Ab22155710f44dB16dcA53e0775E",
      "constructorArguments": "000000000000000000000000ea87ae93fa0019a82a727bfd3ebd1cfca8f64f1d0000000000000000000000002f2afae1139ce54fefc03593fee8ab2adf4a85a700000000000000000000000000000000000000000000000000000000000000600000000000000000000000000000000000000000000000000000000000000000",
      "isProxy": true,
      "expectedimplementation": "0xeA87ae93Fa0019a82A727bfd3eBd1cFCa8f64f1D"
    },
    {
      "name": "MerkleTreeHook",
      "address": "0x6e1B9f776bd415d7cC3C7458A5f0d801016918f8",
      "constructorArguments": "0000000000000000000000003a464f746d23ab22155710f44db16dca53e0775e",
      "isProxy": false
    },
    {
      "name": "FallbackRoutingHook",
      "address": "0x7927B6fE8FA061c32CE3771d11076E6161DE5f52",
      "constructorArguments": "0000000000000000000000003a464f746d23ab22155710f44db16dca53e0775e000000000000000000000000a7eccdb9be08178f896c26b7bbd8c3d4e844d9ba0000000000000000000000006e1b9f776bd415d7cc3c7458a5f0d801016918f8",
      "isProxy": false
    },
    {
      "name": "PausableHook",
      "address": "0x63012EE26bda8E5D1b96218778Eaf2492E553469",
      "constructorArguments": "",
      "isProxy": false
    },
    {
      "name": "StorageGasOracle",
      "address": "0x3862A9B1aCd89245a59002C2a08658EC1d5690E3",
      "constructorArguments": "",
      "isProxy": false
    },
    {
      "name": "InterchainGasPaymaster",
      "address": "0x8da1aE5A1fA3883c1c12b46270989EAC0EE7BA78",
      "constructorArguments": "",
      "isProxy": false
    },
    {
      "name": "TransparentUpgradeableProxy",
      "address": "0x30a539E2E2d09FB4e68661B1EDD70D266211602a",
      "constructorArguments": "0000000000000000000000008da1ae5a1fa3883c1c12b46270989eac0ee7ba780000000000000000000000002f2afae1139ce54fefc03593fee8ab2adf4a85a700000000000000000000000000000000000000000000000000000000000000600000000000000000000000000000000000000000000000000000000000000044485cc955000000000000000000000000a7eccdb9be08178f896c26b7bbd8c3d4e844d9ba000000000000000000000000a7eccdb9be08178f896c26b7bbd8c3d4e844d9ba00000000000000000000000000000000000000000000000000000000",
      "isProxy": true,
      "expectedimplementation": "0x8da1aE5A1fA3883c1c12b46270989EAC0EE7BA78"
    },
    {
      "name": "ProtocolFee",
      "address": "0x51545389E04c2Ac07d98A40b85d29B480a2AF6ce",
      "constructorArguments": "000000000000000000000000000000000000000000000000000000003b9aca000000000000000000000000000000000000000000000000000000000000000000000000000000000000000000a7eccdb9be08178f896c26b7bbd8c3d4e844d9ba000000000000000000000000a7eccdb9be08178f896c26b7bbd8c3d4e844d9ba",
      "isProxy": false
    },
    {
      "name": "ValidatorAnnounce",
      "address": "0xEa2Bcee14eA30bbBe3018E5E7829F963230F71C3",
      "constructorArguments": "0000000000000000000000003a464f746d23ab22155710f44db16dca53e0775e",
      "isProxy": false
    }
>>>>>>> 55db270e
  ]
}<|MERGE_RESOLUTION|>--- conflicted
+++ resolved
@@ -7830,8 +7830,6 @@
       "constructorArguments": "0000000000000000000000009bbdf86b272d224323136e15594fdce487f40ce7",
       "isProxy": false
     }
-<<<<<<< HEAD
-=======
   ],
   "story": [
     {
@@ -8112,6 +8110,5 @@
       "constructorArguments": "0000000000000000000000003a464f746d23ab22155710f44db16dca53e0775e",
       "isProxy": false
     }
->>>>>>> 55db270e
   ]
 }