--- conflicted
+++ resolved
@@ -4,57 +4,33 @@
   # this config aims to maintain 80% of the total USDC on ethereum
   chains:
     base:
-<<<<<<< HEAD
       minAmount:
         min: 10000
         target: 20000
         type: 'absolute'
-=======
-      weighted:
-        weight: 1
-        tolerance: 30
->>>>>>> 446e2e11
       bridgeLockTime: 1800 # 30 mins in seconds
       bridge: '0x5C4aFb7e23B1Dc1B409dc1702f89C64527b25975'
 
     ethereum:
-<<<<<<< HEAD
       minAmount:
         min: 50000
         target: 60000
         type: 'absolute'
-=======
-      weighted:
-        weight: 12
-        tolerance: 30
->>>>>>> 446e2e11
       bridgeLockTime: 1800 # 30 mins in seconds
       bridge: '0xedCBAa585FD0F80f20073F9958246476466205b8'
 
     optimism:
-<<<<<<< HEAD
       minAmount:
         min: 10000
         target: 20000
         type: 'absolute'
-=======
-      weighted:
-        weight: 1
-        tolerance: 30
->>>>>>> 446e2e11
       bridgeLockTime: 1800 # 30 mins in seconds
       bridge: '0xfB7681ECB05F85c383A5ce4439C7dF5ED12c77DE'
 
     arbitrum:
-<<<<<<< HEAD
       minAmount:
         min: 10000
         target: 20000
         type: 'absolute'
-=======
-      weighted:
-        weight: 1
-        tolerance: 30
->>>>>>> 446e2e11
       bridgeLockTime: 1800 # 30 mins in seconds
       bridge: '0x8a82186EA618b91D13A2041fb7aC31Bf01C02aD2'