--- conflicted
+++ resolved
@@ -50,12 +50,9 @@
   polygonzkevm: ethers.utils.parseUnits('2', 'gwei'),
   neutron: ethers.utils.parseUnits('1', 'gwei'),
   mantapacific: ethers.utils.parseUnits('1', 'gwei'),
-<<<<<<< HEAD
   inevm: ethers.utils.parseUnits('1', 'gwei'),
   injective: ethers.utils.parseUnits('1', 'gwei'),
-=======
   viction: ethers.utils.parseUnits('0.25', 'gwei'),
->>>>>>> 15a01b17
 };
 
 // Accurate from coingecko as of Mar 9, 2023.
@@ -98,14 +95,11 @@
     '1619.00',
     TOKEN_EXCHANGE_RATE_DECIMALS,
   ),
-<<<<<<< HEAD
   // https://www.coingecko.com/en/coins/injective
   injective: ethers.utils.parseUnits('32.78', TOKEN_EXCHANGE_RATE_DECIMALS),
   inevm: ethers.utils.parseUnits('32.78', TOKEN_EXCHANGE_RATE_DECIMALS), // 1:1 injective
-=======
   // https://www.coingecko.com/en/coins/viction
   viction: ethers.utils.parseUnits('0.881', TOKEN_EXCHANGE_RATE_DECIMALS),
->>>>>>> 15a01b17
 };
 
 // Gets the exchange rate of the remote quoted in local tokens
