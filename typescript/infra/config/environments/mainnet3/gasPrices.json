{
  "abstract": {
    "amount": "0.04525",
    "decimals": 9
  },
  "ancient8": {
    "amount": "0.001000252",
    "decimals": 9
  },
  "alephzeroevmmainnet": {
    "amount": "40.0",
    "decimals": 9
  },
  "apechain": {
    "amount": "25.42069",
    "decimals": 9
  },
  "appchain": {
    "amount": "0.01",
    "decimals": 9
  },
  "arbitrum": {
    "amount": "0.012165",
    "decimals": 9
  },
  "arbitrumnova": {
    "amount": "0.01",
    "decimals": 9
  },
  "arcadia": {
    "amount": "0.000000008",
    "decimals": 9
  },
  "artela": {
    "amount": "27.5",
    "decimals": 9
  },
  "arthera": {
    "amount": "1.025033",
    "decimals": 9
  },
  "astar": {
    "amount": "779.371350051",
    "decimals": 9
  },
  "aurora": {
    "amount": "0.07",
    "decimals": 9
  },
  "bouncebit": {
    "amount": "11.25",
    "decimals": 9
  },
  "botanix": {
    "amount": "0.000000014",
    "decimals": 9
  },
  "flame": {
    "amount": "16.06",
    "decimals": 9
  },
  "avalanche": {
    "amount": "45.315802977",
    "decimals": 9
  },
  "b3": {
    "amount": "0.001000252",
    "decimals": 9
  },
  "base": {
    "amount": "0.002102979",
    "decimals": 9
  },
  "berachain": {
    "amount": "0.00000016",
    "decimals": 9
  },
  "bitlayer": {
    "amount": "0.050000007",
    "decimals": 9
  },
  "blast": {
    "amount": "0.001000823",
    "decimals": 9
  },
  "bob": {
    "amount": "0.001000252",
    "decimals": 9
  },
  "boba": {
    "amount": "0.001000252",
    "decimals": 9
  },
  "bsc": {
    "amount": "0.1",
    "decimals": 9
  },
  "bsquared": {
    "amount": "0.001000252",
    "decimals": 9
  },
  "celo": {
    "amount": "25.001",
    "decimals": 9
  },
  "cheesechain": {
    "amount": "1.0",
    "decimals": 9
  },
  "chilizmainnet": {
    "amount": "2501.0",
    "decimals": 9
  },
  "conflux": {
    "amount": "20.0",
    "decimals": 9
  },
  "conwai": {
    "amount": "0.01",
    "decimals": 9
  },
  "coredao": {
    "amount": "30.0",
    "decimals": 9
  },
  "corn": {
    "amount": "0.0005",
    "decimals": 9
  },
  "coti": {
    "amount": "1.500000007",
    "decimals": 9
  },
  "cyber": {
    "amount": "0.001000252",
    "decimals": 9
  },
  "deepbrainchain": {
    "amount": "10.0",
    "decimals": 9
  },
  "degenchain": {
    "amount": "100.0",
    "decimals": 9
  },
  "dogechain": {
    "amount": "250.0",
    "decimals": 9
  },
  "duckchain": {
    "amount": "10.0",
    "decimals": 9
  },
  "eclipsemainnet": {
    "amount": "0.0000001",
    "decimals": 1
  },
  "endurance": {
    "amount": "1.500000007",
    "decimals": 9
  },
  "ethereum": {
    "amount": "5.0",
    "decimals": 9
  },
  "everclear": {
    "amount": "0.1",
    "decimals": 9
  },
  "evmos": {
    "amount": "27.5",
    "decimals": 9
  },
  "fantom": {
    "amount": "1.02674",
    "decimals": 9
  },
  "flare": {
    "amount": "25.0",
    "decimals": 9
  },
  "flowmainnet": {
    "amount": "0.1",
    "decimals": 9
  },
  "fluence": {
    "amount": "0.1",
    "decimals": 9
  },
  "form": {
    "amount": "0.001000252",
    "decimals": 9
  },
  "fraxtal": {
    "amount": "0.001000253",
    "decimals": 9
  },
  "fusemainnet": {
    "amount": "12.1",
    "decimals": 9
  },
  "game7": {
    "amount": "0.01",
    "decimals": 9
  },
  "glue": {
    "amount": "125.0",
    "decimals": 9
  },
  "gnosis": {
    "amount": "0.000000084",
    "decimals": 9
  },
  "gravity": {
    "amount": "1800.0",
    "decimals": 9
  },
  "guru": {
    "amount": "0.001000252",
    "decimals": 9
  },
  "harmony": {
    "amount": "100.0",
    "decimals": 9
  },
  "hashkey": {
    "amount": "0.001000252",
    "decimals": 9
  },
  "hemi": {
    "amount": "0.001000252",
    "decimals": 9
  },
  "hyperevm": {
    "amount": "0.127319427",
    "decimals": 9
  },
  "immutablezkevmmainnet": {
    "amount": "11.000000117",
    "decimals": 9
  },
  "inevm": {
    "amount": "0.1",
    "decimals": 9
  },
  "infinityvmmainnet": {
    "amount": "1.000000007",
    "decimals": 9
  },
  "ink": {
    "amount": "0.001009452",
    "decimals": 9
  },
  "injective": {
    "amount": "160000000",
    "decimals": 1
  },
  "kaia": {
    "amount": "27.5",
    "decimals": 9
  },
  "katana": {
    "amount": "0.001000251",
    "decimals": 9
  },
  "kroma": {
    "amount": "0.001000252",
    "decimals": 9
  },
  "kyve": {
<<<<<<< HEAD
    "amount": "3.0",
=======
    "amount": "3",
>>>>>>> 9e40cf18
    "decimals": 1
  },
  "linea": {
    "amount": "0.073778608",
    "decimals": 9
  },
  "lisk": {
    "amount": "0.001002323",
    "decimals": 9
  },
  "lukso": {
    "amount": "0.104000335",
    "decimals": 9
  },
  "lumia": {
    "amount": "2.58",
    "decimals": 9
  },
  "lumiaprism": {
    "amount": "2.58",
    "decimals": 9
  },
  "mantapacific": {
    "amount": "0.003001256",
    "decimals": 9
  },
  "mantle": {
    "amount": "0.02",
    "decimals": 9
  },
  "matchain": {
    "amount": "0.001",
    "decimals": 9
  },
  "merlin": {
    "amount": "0.006",
    "decimals": 9
  },
  "metal": {
    "amount": "0.001000252",
    "decimals": 9
  },
  "metis": {
    "amount": "2.767641104",
    "decimals": 9
  },
  "milkyway": {
    "amount": "0.03",
    "decimals": 1
  },
  "mint": {
    "amount": "0.001000252",
    "decimals": 9
  },
  "miraclechain": {
    "amount": "0.01",
    "decimals": 9
  },
  "mode": {
    "amount": "0.001000447",
    "decimals": 9
  },
  "molten": {
    "amount": "1.0",
    "decimals": 9
  },
  "moonbeam": {
    "amount": "31.25",
    "decimals": 9
  },
  "morph": {
    "amount": "0.06",
    "decimals": 9
  },
  "nero": {
    "amount": "5.534752437",
    "decimals": 9
  },
  "neutron": {
    "amount": "0.0053",
    "decimals": 1
  },
  "nibiru": {
    "amount": "1000.0",
    "decimals": 9
  },
  "oortmainnet": {
    "amount": "100.0",
    "decimals": 9
  },
  "ontology": {
    "amount": "2500.0",
    "decimals": 9
  },
  "opbnb": {
    "amount": "0.001",
    "decimals": 9
  },
  "optimism": {
    "amount": "0.001001184",
    "decimals": 9
  },
  "orderly": {
    "amount": "0.00100025",
    "decimals": 9
  },
  "osmosis": {
    "amount": "0.025",
    "decimals": 1
  },
  "paradex": {
    "amount": "0.000000001",
    "decimals": 18
  },
  "peaq": {
    "amount": "100.0",
    "decimals": 9
  },
  "plume": {
    "amount": "1000.0",
    "decimals": 9
  },
  "polygon": {
    "amount": "27.339727332",
    "decimals": 9
  },
  "polygonzkevm": {
    "amount": "0.01",
    "decimals": 9
  },
  "polynomialfi": {
    "amount": "0.001000252",
    "decimals": 9
  },
  "prom": {
    "amount": "45.0",
    "decimals": 9
  },
  "proofofplay": {
    "amount": "0.01",
    "decimals": 9
  },
  "rarichain": {
    "amount": "0.15",
    "decimals": 9
  },
  "reactive": {
    "amount": "1.001",
    "decimals": 9
  },
  "real": {
    "amount": "0.022",
    "decimals": 9
  },
  "redstone": {
    "amount": "0.00010005",
    "decimals": 9
  },
  "rivalz": {
    "amount": "0.01",
    "decimals": 9
  },
  "ronin": {
    "amount": "21.157152958",
    "decimals": 9
  },
  "rootstockmainnet": {
    "amount": "0.0260656",
    "decimals": 9
  },
  "sanko": {
    "amount": "0.5",
    "decimals": 9
  },
  "scroll": {
    "amount": "0.015772552",
    "decimals": 9
  },
  "sei": {
    "amount": "1.103467049",
    "decimals": 9
  },
  "shibarium": {
    "amount": "2.517777788",
    "decimals": 9
  },
  "snaxchain": {
    "amount": "0.001000252",
    "decimals": 9
  },
  "solanamainnet": {
    "amount": "0.5",
    "decimals": 1
  },
  "soneium": {
    "amount": "0.001000347",
    "decimals": 9
  },
  "sonic": {
    "amount": "55.0",
    "decimals": 9
  },
  "sonicsvm": {
    "amount": "0.1",
    "decimals": 1
  },
  "soon": {
    "amount": "0.0000001",
    "decimals": 1
  },
  "sophon": {
    "amount": "2859.97648468",
    "decimals": 9
  },
  "starknet": {
    "amount": "0.000000145",
    "decimals": 18
  },
  "story": {
    "amount": "0.001001252",
    "decimals": 9
  },
  "stride": {
    "amount": "0.005",
    "decimals": 1
  },
  "subtensor": {
    "amount": "10.0",
    "decimals": 9
  },
  "superseed": {
    "amount": "0.001000252",
    "decimals": 9
  },
  "superpositionmainnet": {
    "amount": "0.2",
    "decimals": 9
  },
  "svmbnb": {
    "amount": "0.0000001",
    "decimals": 1
  },
  "swell": {
    "amount": "0.001000251",
    "decimals": 9
  },
  "taiko": {
    "amount": "0.011",
    "decimals": 9
  },
  "tangle": {
    "amount": "1.0",
    "decimals": 9
  },
  "telos": {
    "amount": "531.562896801",
    "decimals": 9
  },
  "torus": {
    "amount": "31.25",
    "decimals": 9
  },
  "treasure": {
    "amount": "1077.862201116",
    "decimals": 9
  },
  "trumpchain": {
    "amount": "0.1",
    "decimals": 9
  },
  "unichain": {
    "amount": "0.001002178",
    "decimals": 9
  },
  "unitzero": {
    "amount": "2.000000007",
    "decimals": 9
  },
  "vana": {
    "amount": "0.002108223",
    "decimals": 9
  },
  "viction": {
    "amount": "0.25",
    "decimals": 9
  },
  "worldchain": {
    "amount": "0.00100147",
    "decimals": 9
  },
  "xai": {
    "amount": "0.1",
    "decimals": 9
  },
  "xlayer": {
    "amount": "1.7",
    "decimals": 9
  },
  "xpla": {
    "amount": "280.0",
    "decimals": 9
  },
  "zeronetwork": {
    "amount": "0.06",
    "decimals": 9
  },
  "zetachain": {
    "amount": "10.1",
    "decimals": 9
  },
  "zircuit": {
    "amount": "0.001000249",
    "decimals": 9
  },
  "zklink": {
    "amount": "0.125",
    "decimals": 9
  },
  "zksync": {
    "amount": "0.04525",
    "decimals": 9
  },
  "zoramainnet": {
    "amount": "0.001000252",
    "decimals": 9
  }
}<|MERGE_RESOLUTION|>--- conflicted
+++ resolved
@@ -268,11 +268,7 @@
     "decimals": 9
   },
   "kyve": {
-<<<<<<< HEAD
-    "amount": "3.0",
-=======
     "amount": "3",
->>>>>>> 9e40cf18
     "decimals": 1
   },
   "linea": {
