{
<<<<<<< HEAD
  "arbitrum": {
    "amount": "0.01",
    "decimals": 9
  },
  "ancient8": {
    "amount": "0.001000252",
    "decimals": 9
  },
  "avalanche": {
    "amount": "43.212830197",
    "decimals": 9
  },
  "bsc": {
    "amount": "5.0",
    "decimals": 9
  },
  "celo": {
    "amount": "10.0",
    "decimals": 9
  },
  "ethereum": {
    "amount": "26.346912847",
    "decimals": 9
  },
  "mantapacific": {
    "amount": "0.100163166",
    "decimals": 9
  },
  "moonbeam": {
    "amount": "125.0",
    "decimals": 9
  },
  "optimism": {
    "amount": "0.061126811",
    "decimals": 9
  },
  "polygon": {
    "amount": "101.76455238",
    "decimals": 9
  },
  "gnosis": {
    "amount": "3.236596353",
    "decimals": 9
  },
  "base": {
    "amount": "0.116871685",
    "decimals": 9
  },
  "scroll": {
    "amount": "1.3231",
    "decimals": 9
  },
  "polygonzkevm": {
    "amount": "3.95",
    "decimals": 9
  },
  "inevm": {
    "amount": "0.1",
    "decimals": 9
  },
  "viction": {
    "amount": "0.25",
    "decimals": 9
  },
  "neutron": {
    "amount": "0.0053",
    "decimals": 1
  },
  "injective": {
    "amount": "700000000",
    "decimals": 1
  }
=======
  "ancient8": "1",
  "arbitrum": "0.1",
  "avalanche": "43.212830197",
  "blast": "0.1",
  "bsc": "1.350070319",
  "celo": "10.0",
  "ethereum": "26.346912847",
  "mantapacific": "0.100000057",
  "mode": "0.1",
  "moonbeam": "125.0",
  "optimism": "0.003225814",
  "polygon": "61.601287856",
  "gnosis": "1.852997796",
  "base": "0.0010003",
  "scroll": "0.46",
  "polygonzkevm": "3.95",
  "inevm": "0.1",
  "viction": "0.25",
  "neutron": "0.1",
  "injective": "0.1"
>>>>>>> af263420
}<|MERGE_RESOLUTION|>--- conflicted
+++ resolved
@@ -1,5 +1,4 @@
 {
-<<<<<<< HEAD
   "arbitrum": {
     "amount": "0.01",
     "decimals": 9
@@ -10,6 +9,14 @@
   },
   "avalanche": {
     "amount": "43.212830197",
+    "decimals": 9
+  },
+  "base": {
+    "amount": "0.116871685",
+    "decimals": 9
+  },
+  "blast": {
+    "amount": "0.1",
     "decimals": 9
   },
   "bsc": {
@@ -28,6 +35,10 @@
     "amount": "0.100163166",
     "decimals": 9
   },
+  "mode": {
+    "amount": "0.1",
+    "decimals": 9
+  },
   "moonbeam": {
     "amount": "125.0",
     "decimals": 9
@@ -42,10 +53,6 @@
   },
   "gnosis": {
     "amount": "3.236596353",
-    "decimals": 9
-  },
-  "base": {
-    "amount": "0.116871685",
     "decimals": 9
   },
   "scroll": {
@@ -72,26 +79,4 @@
     "amount": "700000000",
     "decimals": 1
   }
-=======
-  "ancient8": "1",
-  "arbitrum": "0.1",
-  "avalanche": "43.212830197",
-  "blast": "0.1",
-  "bsc": "1.350070319",
-  "celo": "10.0",
-  "ethereum": "26.346912847",
-  "mantapacific": "0.100000057",
-  "mode": "0.1",
-  "moonbeam": "125.0",
-  "optimism": "0.003225814",
-  "polygon": "61.601287856",
-  "gnosis": "1.852997796",
-  "base": "0.0010003",
-  "scroll": "0.46",
-  "polygonzkevm": "3.95",
-  "inevm": "0.1",
-  "viction": "0.25",
-  "neutron": "0.1",
-  "injective": "0.1"
->>>>>>> af263420
 }