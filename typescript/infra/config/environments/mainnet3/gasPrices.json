--- conflicted
+++ resolved
@@ -20,11 +20,7 @@
     "decimals": 9
   },
   "arbitrum": {
-<<<<<<< HEAD
-    "amount": "0.01",
-=======
     "amount": "0.02539",
->>>>>>> cc61fdba
     "decimals": 9
   },
   "arbitrumnova": {
@@ -40,11 +36,7 @@
     "decimals": 9
   },
   "arthera": {
-<<<<<<< HEAD
-    "amount": "1.02503",
-=======
     "amount": "1.025033",
->>>>>>> cc61fdba
     "decimals": 9
   },
   "astar": {
@@ -64,11 +56,7 @@
     "decimals": 9
   },
   "avalanche": {
-<<<<<<< HEAD
-    "amount": "0.097870287",
-=======
     "amount": "0.226779325",
->>>>>>> cc61fdba
     "decimals": 9
   },
   "b3": {
@@ -76,19 +64,11 @@
     "decimals": 9
   },
   "base": {
-<<<<<<< HEAD
-    "amount": "0.003076709",
-    "decimals": 9
-  },
-  "berachain": {
-    "amount": "0.000992963",
-=======
     "amount": "0.002765126",
     "decimals": 9
   },
   "berachain": {
     "amount": "0.000466166",
->>>>>>> cc61fdba
     "decimals": 9
   },
   "bitlayer": {
@@ -96,11 +76,7 @@
     "decimals": 9
   },
   "blast": {
-<<<<<<< HEAD
-    "amount": "0.001450792",
-=======
-    "amount": "0.001000252",
->>>>>>> cc61fdba
+    "amount": "0.001000252",
     "decimals": 9
   },
   "bob": {
@@ -108,11 +84,7 @@
     "decimals": 9
   },
   "boba": {
-<<<<<<< HEAD
-    "amount": "0.001000096",
-=======
     "amount": "0.001000097",
->>>>>>> cc61fdba
     "decimals": 9
   },
   "bsc": {
@@ -184,11 +156,7 @@
     "decimals": 9
   },
   "ethereum": {
-<<<<<<< HEAD
-    "amount": "0.330231542",
-=======
     "amount": "1.867802855",
->>>>>>> cc61fdba
     "decimals": 9
   },
   "everclear": {
@@ -200,11 +168,7 @@
     "decimals": 9
   },
   "fantom": {
-<<<<<<< HEAD
-    "amount": "1.026999",
-=======
     "amount": "1.599752351",
->>>>>>> cc61fdba
     "decimals": 9
   },
   "flare": {
@@ -224,11 +188,7 @@
     "decimals": 9
   },
   "fraxtal": {
-<<<<<<< HEAD
-    "amount": "0.001000253",
-=======
     "amount": "0.001000254",
->>>>>>> cc61fdba
     "decimals": 9
   },
   "fusemainnet": {
@@ -244,11 +204,7 @@
     "decimals": 9
   },
   "gnosis": {
-<<<<<<< HEAD
-    "amount": "1.000000008",
-=======
     "amount": "0.07216634",
->>>>>>> cc61fdba
     "decimals": 9
   },
   "gravity": {
@@ -288,11 +244,7 @@
     "decimals": 9
   },
   "ink": {
-<<<<<<< HEAD
-    "amount": "0.001000257",
-=======
-    "amount": "0.001000252",
->>>>>>> cc61fdba
+    "amount": "0.001000252",
     "decimals": 9
   },
   "injective": {
@@ -312,11 +264,7 @@
     "decimals": 1
   },
   "linea": {
-<<<<<<< HEAD
-    "amount": "0.055646648",
-=======
     "amount": "0.332044669",
->>>>>>> cc61fdba
     "decimals": 9
   },
   "lisk": {
@@ -324,21 +272,6 @@
     "decimals": 9
   },
   "lukso": {
-<<<<<<< HEAD
-    "amount": "0.100026017",
-    "decimals": 9
-  },
-  "lumia": {
-    "amount": "1.0",
-    "decimals": 9
-  },
-  "lumiaprism": {
-    "amount": "1.0",
-    "decimals": 9
-  },
-  "mantapacific": {
-    "amount": "0.003000488",
-=======
     "amount": "0.596422652",
     "decimals": 9
   },
@@ -352,7 +285,6 @@
   },
   "mantapacific": {
     "amount": "0.003009504",
->>>>>>> cc61fdba
     "decimals": 9
   },
   "mantle": {
@@ -388,11 +320,7 @@
     "decimals": 9
   },
   "mode": {
-<<<<<<< HEAD
-    "amount": "0.001000314",
-=======
-    "amount": "0.001000252",
->>>>>>> cc61fdba
+    "amount": "0.001000252",
     "decimals": 9
   },
   "molten": {
@@ -404,11 +332,7 @@
     "decimals": 9
   },
   "morph": {
-<<<<<<< HEAD
-    "amount": "0.063",
-=======
     "amount": "0.0769",
->>>>>>> cc61fdba
     "decimals": 9
   },
   "nero": {
@@ -436,11 +360,7 @@
     "decimals": 9
   },
   "optimism": {
-<<<<<<< HEAD
-    "amount": "0.002404968",
-=======
     "amount": "0.001000288",
->>>>>>> cc61fdba
     "decimals": 9
   },
   "orderly": {
@@ -460,19 +380,11 @@
     "decimals": 9
   },
   "polygon": {
-<<<<<<< HEAD
-    "amount": "30.000000034",
-    "decimals": 9
-  },
-  "polygonzkevm": {
-    "amount": "0.01",
-=======
     "amount": "52.700867781",
     "decimals": 9
   },
   "polygonzkevm": {
     "amount": "0.0287",
->>>>>>> cc61fdba
     "decimals": 9
   },
   "polynomialfi": {
@@ -520,11 +432,7 @@
     "decimals": 9
   },
   "scroll": {
-<<<<<<< HEAD
-    "amount": "0.046868564",
-=======
     "amount": "0.025752013",
->>>>>>> cc61fdba
     "decimals": 9
   },
   "sei": {
@@ -532,11 +440,7 @@
     "decimals": 9
   },
   "shibarium": {
-<<<<<<< HEAD
-    "amount": "2.523983809",
-=======
     "amount": "2.403592498",
->>>>>>> cc61fdba
     "decimals": 9
   },
   "snaxchain": {
@@ -548,11 +452,7 @@
     "decimals": 1
   },
   "soneium": {
-<<<<<<< HEAD
-    "amount": "0.001134841",
-=======
     "amount": "0.001015684",
->>>>>>> cc61fdba
     "decimals": 9
   },
   "sonic": {
@@ -568,19 +468,11 @@
     "decimals": 1
   },
   "sophon": {
-<<<<<<< HEAD
-    "amount": "2022.206337798",
-    "decimals": 9
-  },
-  "story": {
-    "amount": "0.001000186",
-=======
     "amount": "2159.824777033",
     "decimals": 9
   },
   "story": {
     "amount": "0.001000406",
->>>>>>> cc61fdba
     "decimals": 9
   },
   "stride": {
@@ -608,11 +500,7 @@
     "decimals": 9
   },
   "taiko": {
-<<<<<<< HEAD
-    "amount": "0.008988459",
-=======
     "amount": "0.0089",
->>>>>>> cc61fdba
     "decimals": 9
   },
   "tangle": {
@@ -628,11 +516,7 @@
     "decimals": 9
   },
   "treasure": {
-<<<<<<< HEAD
-    "amount": "1023.72101162",
-=======
     "amount": "477.327909088",
->>>>>>> cc61fdba
     "decimals": 9
   },
   "trumpchain": {
@@ -640,17 +524,6 @@
     "decimals": 9
   },
   "unichain": {
-<<<<<<< HEAD
-    "amount": "0.001000253",
-    "decimals": 9
-  },
-  "unitzero": {
-    "amount": "2.000000007",
-    "decimals": 9
-  },
-  "vana": {
-    "amount": "0.001006296",
-=======
     "amount": "0.001000252",
     "decimals": 9
   },
@@ -660,7 +533,6 @@
   },
   "vana": {
     "amount": "24.9912",
->>>>>>> cc61fdba
     "decimals": 9
   },
   "viction": {
@@ -668,11 +540,7 @@
     "decimals": 9
   },
   "worldchain": {
-<<<<<<< HEAD
-    "amount": "0.001000319",
-=======
     "amount": "0.00100091",
->>>>>>> cc61fdba
     "decimals": 9
   },
   "xai": {
