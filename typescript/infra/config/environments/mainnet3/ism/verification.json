--- conflicted
+++ resolved
@@ -9594,8 +9594,6 @@
       "constructorArguments": "",
       "isProxy": true
     }
-<<<<<<< HEAD
-=======
   ],
   "berachain": [
     {
@@ -10156,6 +10154,5 @@
       "constructorArguments": "",
       "isProxy": true
     }
->>>>>>> e861535d
   ]
 }