import { ethers } from 'ethers';

import {
  ChainMap,
  HypTokenRouterConfig,
  OwnableConfig,
  TokenType,
} from '@hyperlane-xyz/sdk';

import {
  RouterConfigWithoutOwner,
  tokens,
} from '../../../../../src/config/warp.js';
import { timelocks } from '../../owners.js';

export const getArbitrumBaseEthereumLiskOptimismPolygonZeroNetworkUSDCWarpConfig =
  async (
    routerConfig: ChainMap<RouterConfigWithoutOwner>,
    abacusWorksEnvOwnerConfig: ChainMap<OwnableConfig>,
  ): Promise<ChainMap<HypTokenRouterConfig>> => {
    const ISM_CONFIG = ethers.constants.AddressZero;

<<<<<<< HEAD
    const arbitrum: HypTokenRouterConfig = {
      ...routerConfig.arbitrum,
      ...abacusWorksEnvOwnerConfig.arbitrum,
      proxyAdmin: {
        ...abacusWorksEnvOwnerConfig.arbitrum,
        address: '0x02317D525FA7ceb5ea388244b4618f0c8Ac1CeC2',
      },
      type: TokenType.collateral,
      token: tokens.arbitrum.USDC,
      interchainSecurityModule: ISM_CONFIG,
      remoteRouters: {
        lisk: { address: '0x0FC41a92F526A8CD22060A4052e156502D6B9db0' },
        zeronetwork: { address: '0xbb967d98313EDF91751651C0E66ef8A8B7BeD9e1' },
      },
    };

    const base: HypTokenRouterConfig = {
      ...routerConfig.base,
      ...abacusWorksEnvOwnerConfig.base,
      proxyAdmin: {
        ...abacusWorksEnvOwnerConfig.base,
        address: '0xB6E9331576C5aBF69376AF6989eA61b7C7ea67F1',
      },
      type: TokenType.collateral,
      token: tokens.base.USDC,
      interchainSecurityModule: ISM_CONFIG,
      remoteRouters: {
        lisk: { address: '0x0FC41a92F526A8CD22060A4052e156502D6B9db0' },
        zeronetwork: { address: '0xbb967d98313EDF91751651C0E66ef8A8B7BeD9e1' },
      },
    };

    const optimism: HypTokenRouterConfig = {
      ...routerConfig.optimism,
      ...abacusWorksEnvOwnerConfig.optimism,
      proxyAdmin: {
        ...abacusWorksEnvOwnerConfig.optimism,
        address: '0xca9e64761C97b049901dF4E7a5926464969528b1',
      },
      type: TokenType.collateral,
      token: tokens.optimism.USDC,
      interchainSecurityModule: ISM_CONFIG,
      remoteRouters: {
        lisk: { address: '0x0FC41a92F526A8CD22060A4052e156502D6B9db0' },
        zeronetwork: { address: '0xbb967d98313EDF91751651C0E66ef8A8B7BeD9e1' },
      },
    };

    const polygon: HypTokenRouterConfig = {
      ...routerConfig.polygon,
      ...abacusWorksEnvOwnerConfig.polygon,
      proxyAdmin: {
        ...abacusWorksEnvOwnerConfig.polygon,
        address: '0x7fd5be37d560626625f395A2e6E30eA89150cc98',
      },
      type: TokenType.collateral,
      token: tokens.polygon.USDC,
      interchainSecurityModule: ISM_CONFIG,
      remoteRouters: {
        lisk: { address: '0x0FC41a92F526A8CD22060A4052e156502D6B9db0' },
        zeronetwork: { address: '0xbb967d98313EDF91751651C0E66ef8A8B7BeD9e1' },
      },
    };

    const zeronetwork: HypTokenRouterConfig = {
      ...routerConfig.zeronetwork,
      ...abacusWorksEnvOwnerConfig.zeronetwork,
      proxyAdmin: {
        ...abacusWorksEnvOwnerConfig.zeronetwork,
        address: '0x6E906d8AeEBE9025a410887EAafc58C2561705e0',
      },
      type: TokenType.collateral,
      token: tokens.zeronetwork.USDC,
      interchainSecurityModule: ISM_CONFIG,
    };

    const ethereum: HypTokenRouterConfig = {
      ...routerConfig.ethereum,
      ...abacusWorksEnvOwnerConfig.ethereum,
      proxyAdmin: {
        ...abacusWorksEnvOwnerConfig.ethereum,
        address: '0x81063D413Ed6Eac3FCf0521eea14906fD27fEb1A',
      },
      type: TokenType.collateral,
      token: tokens.ethereum.USDC,
      interchainSecurityModule: ISM_CONFIG,
      remoteRouters: {
        lisk: { address: '0x0FC41a92F526A8CD22060A4052e156502D6B9db0' },
        zeronetwork: { address: '0xbb967d98313EDF91751651C0E66ef8A8B7BeD9e1' },
      },
    };

    const lisk: HypTokenRouterConfig = {
      ...routerConfig.lisk,
=======
  const arbitrum: HypTokenRouterConfig = {
    ...routerConfig.arbitrum,
    owner: abacusWorksEnvOwnerConfig.arbitrum.owner,
    proxyAdmin: {
      address: '0x02317D525FA7ceb5ea388244b4618f0c8Ac1CeC2',
      owner: timelocks.arbitrum,
    },
    type: TokenType.collateral,
    token: tokens.arbitrum.USDC,
    interchainSecurityModule: ISM_CONFIG,
  };

  const base: HypTokenRouterConfig = {
    ...routerConfig.base,
    owner: abacusWorksEnvOwnerConfig.base.owner,
    proxyAdmin: {
      owner: abacusWorksEnvOwnerConfig.base.owner,
      address: '0xB6E9331576C5aBF69376AF6989eA61b7C7ea67F1',
    },
    type: TokenType.collateral,
    token: tokens.base.USDC,
    interchainSecurityModule: ISM_CONFIG,
  };

  const optimism: HypTokenRouterConfig = {
    ...routerConfig.optimism,
    owner: abacusWorksEnvOwnerConfig.optimism.owner,
    proxyAdmin: {
      owner: abacusWorksEnvOwnerConfig.optimism.owner,
      address: '0xca9e64761C97b049901dF4E7a5926464969528b1',
    },
    type: TokenType.collateral,
    token: tokens.optimism.USDC,
    interchainSecurityModule: ISM_CONFIG,
  };

  const polygon: HypTokenRouterConfig = {
    ...routerConfig.polygon,
    owner: abacusWorksEnvOwnerConfig.polygon.owner,
    proxyAdmin: {
      owner: abacusWorksEnvOwnerConfig.polygon.owner,
      address: '0x7fd5be37d560626625f395A2e6E30eA89150cc98',
    },
    type: TokenType.collateral,
    token: tokens.polygon.USDC,
    interchainSecurityModule: ISM_CONFIG,
  };

  const zeronetwork: HypTokenRouterConfig = {
    ...routerConfig.zeronetwork,
    owner: abacusWorksEnvOwnerConfig.zeronetwork.owner,
    proxyAdmin: {
      owner: abacusWorksEnvOwnerConfig.zeronetwork.owner,
      address: '0x6E906d8AeEBE9025a410887EAafc58C2561705e0',
    },
    type: TokenType.collateral,
    token: tokens.zeronetwork.USDC,
    interchainSecurityModule: ISM_CONFIG,
  };

  const ethereum: HypTokenRouterConfig = {
    ...routerConfig.ethereum,
    owner: abacusWorksEnvOwnerConfig.ethereum.owner,
    proxyAdmin: {
      owner: abacusWorksEnvOwnerConfig.ethereum.owner,
      address: '0x81063D413Ed6Eac3FCf0521eea14906fD27fEb1A',
    },
    type: TokenType.collateral,
    token: tokens.ethereum.USDC,
    interchainSecurityModule: ISM_CONFIG,
  };

  const lisk: HypTokenRouterConfig = {
    ...routerConfig.lisk,
    owner: abacusWorksEnvOwnerConfig.lisk.owner,
    proxyAdmin: {
>>>>>>> 8871fad7
      ...abacusWorksEnvOwnerConfig.lisk,
      proxyAdmin: {
        ...abacusWorksEnvOwnerConfig.lisk,
        address: '0x81Db8B4Bc6F2e95781eeA2a21D0A453Ac046eFc0',
      },
      type: TokenType.synthetic,
      interchainSecurityModule: ISM_CONFIG,
    };

    return {
      arbitrum,
      base,
      ethereum,
      optimism,
      polygon,
      zeronetwork,
      lisk,
    };
  };<|MERGE_RESOLUTION|>--- conflicted
+++ resolved
@@ -20,13 +20,12 @@
   ): Promise<ChainMap<HypTokenRouterConfig>> => {
     const ISM_CONFIG = ethers.constants.AddressZero;
 
-<<<<<<< HEAD
     const arbitrum: HypTokenRouterConfig = {
       ...routerConfig.arbitrum,
-      ...abacusWorksEnvOwnerConfig.arbitrum,
+      owner: abacusWorksEnvOwnerConfig.arbitrum.owner,
       proxyAdmin: {
-        ...abacusWorksEnvOwnerConfig.arbitrum,
         address: '0x02317D525FA7ceb5ea388244b4618f0c8Ac1CeC2',
+        owner: timelocks.arbitrum,
       },
       type: TokenType.collateral,
       token: tokens.arbitrum.USDC,
@@ -39,9 +38,9 @@
 
     const base: HypTokenRouterConfig = {
       ...routerConfig.base,
-      ...abacusWorksEnvOwnerConfig.base,
+      owner: abacusWorksEnvOwnerConfig.base.owner,
       proxyAdmin: {
-        ...abacusWorksEnvOwnerConfig.base,
+        owner: abacusWorksEnvOwnerConfig.base.owner,
         address: '0xB6E9331576C5aBF69376AF6989eA61b7C7ea67F1',
       },
       type: TokenType.collateral,
@@ -55,9 +54,9 @@
 
     const optimism: HypTokenRouterConfig = {
       ...routerConfig.optimism,
-      ...abacusWorksEnvOwnerConfig.optimism,
+      owner: abacusWorksEnvOwnerConfig.optimism.owner,
       proxyAdmin: {
-        ...abacusWorksEnvOwnerConfig.optimism,
+        owner: abacusWorksEnvOwnerConfig.optimism.owner,
         address: '0xca9e64761C97b049901dF4E7a5926464969528b1',
       },
       type: TokenType.collateral,
@@ -71,9 +70,9 @@
 
     const polygon: HypTokenRouterConfig = {
       ...routerConfig.polygon,
-      ...abacusWorksEnvOwnerConfig.polygon,
+      owner: abacusWorksEnvOwnerConfig.polygon.owner,
       proxyAdmin: {
-        ...abacusWorksEnvOwnerConfig.polygon,
+        owner: abacusWorksEnvOwnerConfig.polygon.owner,
         address: '0x7fd5be37d560626625f395A2e6E30eA89150cc98',
       },
       type: TokenType.collateral,
@@ -87,9 +86,9 @@
 
     const zeronetwork: HypTokenRouterConfig = {
       ...routerConfig.zeronetwork,
-      ...abacusWorksEnvOwnerConfig.zeronetwork,
+      owner: abacusWorksEnvOwnerConfig.zeronetwork.owner,
       proxyAdmin: {
-        ...abacusWorksEnvOwnerConfig.zeronetwork,
+        owner: abacusWorksEnvOwnerConfig.zeronetwork.owner,
         address: '0x6E906d8AeEBE9025a410887EAafc58C2561705e0',
       },
       type: TokenType.collateral,
@@ -99,9 +98,9 @@
 
     const ethereum: HypTokenRouterConfig = {
       ...routerConfig.ethereum,
-      ...abacusWorksEnvOwnerConfig.ethereum,
+      owner: abacusWorksEnvOwnerConfig.ethereum.owner,
       proxyAdmin: {
-        ...abacusWorksEnvOwnerConfig.ethereum,
+        owner: abacusWorksEnvOwnerConfig.ethereum.owner,
         address: '0x81063D413Ed6Eac3FCf0521eea14906fD27fEb1A',
       },
       type: TokenType.collateral,
@@ -115,85 +114,7 @@
 
     const lisk: HypTokenRouterConfig = {
       ...routerConfig.lisk,
-=======
-  const arbitrum: HypTokenRouterConfig = {
-    ...routerConfig.arbitrum,
-    owner: abacusWorksEnvOwnerConfig.arbitrum.owner,
-    proxyAdmin: {
-      address: '0x02317D525FA7ceb5ea388244b4618f0c8Ac1CeC2',
-      owner: timelocks.arbitrum,
-    },
-    type: TokenType.collateral,
-    token: tokens.arbitrum.USDC,
-    interchainSecurityModule: ISM_CONFIG,
-  };
-
-  const base: HypTokenRouterConfig = {
-    ...routerConfig.base,
-    owner: abacusWorksEnvOwnerConfig.base.owner,
-    proxyAdmin: {
-      owner: abacusWorksEnvOwnerConfig.base.owner,
-      address: '0xB6E9331576C5aBF69376AF6989eA61b7C7ea67F1',
-    },
-    type: TokenType.collateral,
-    token: tokens.base.USDC,
-    interchainSecurityModule: ISM_CONFIG,
-  };
-
-  const optimism: HypTokenRouterConfig = {
-    ...routerConfig.optimism,
-    owner: abacusWorksEnvOwnerConfig.optimism.owner,
-    proxyAdmin: {
-      owner: abacusWorksEnvOwnerConfig.optimism.owner,
-      address: '0xca9e64761C97b049901dF4E7a5926464969528b1',
-    },
-    type: TokenType.collateral,
-    token: tokens.optimism.USDC,
-    interchainSecurityModule: ISM_CONFIG,
-  };
-
-  const polygon: HypTokenRouterConfig = {
-    ...routerConfig.polygon,
-    owner: abacusWorksEnvOwnerConfig.polygon.owner,
-    proxyAdmin: {
-      owner: abacusWorksEnvOwnerConfig.polygon.owner,
-      address: '0x7fd5be37d560626625f395A2e6E30eA89150cc98',
-    },
-    type: TokenType.collateral,
-    token: tokens.polygon.USDC,
-    interchainSecurityModule: ISM_CONFIG,
-  };
-
-  const zeronetwork: HypTokenRouterConfig = {
-    ...routerConfig.zeronetwork,
-    owner: abacusWorksEnvOwnerConfig.zeronetwork.owner,
-    proxyAdmin: {
-      owner: abacusWorksEnvOwnerConfig.zeronetwork.owner,
-      address: '0x6E906d8AeEBE9025a410887EAafc58C2561705e0',
-    },
-    type: TokenType.collateral,
-    token: tokens.zeronetwork.USDC,
-    interchainSecurityModule: ISM_CONFIG,
-  };
-
-  const ethereum: HypTokenRouterConfig = {
-    ...routerConfig.ethereum,
-    owner: abacusWorksEnvOwnerConfig.ethereum.owner,
-    proxyAdmin: {
-      owner: abacusWorksEnvOwnerConfig.ethereum.owner,
-      address: '0x81063D413Ed6Eac3FCf0521eea14906fD27fEb1A',
-    },
-    type: TokenType.collateral,
-    token: tokens.ethereum.USDC,
-    interchainSecurityModule: ISM_CONFIG,
-  };
-
-  const lisk: HypTokenRouterConfig = {
-    ...routerConfig.lisk,
-    owner: abacusWorksEnvOwnerConfig.lisk.owner,
-    proxyAdmin: {
->>>>>>> 8871fad7
-      ...abacusWorksEnvOwnerConfig.lisk,
+      owner: abacusWorksEnvOwnerConfig.lisk.owner,
       proxyAdmin: {
         ...abacusWorksEnvOwnerConfig.lisk,
         address: '0x81Db8B4Bc6F2e95781eeA2a21D0A453Ac046eFc0',
