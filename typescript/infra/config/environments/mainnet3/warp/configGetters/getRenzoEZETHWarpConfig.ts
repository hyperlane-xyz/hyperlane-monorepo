--- conflicted
+++ resolved
@@ -19,11 +19,7 @@
 import { getEnvironmentConfig } from '../../../../../scripts/core-utils.js';
 import { getRegistry as getMainnet3Registry } from '../../chains.js';
 
-<<<<<<< HEAD
-const chainsToDeploy = [
-=======
 export const ezEthChainsToDeploy = [
->>>>>>> e861535d
   'arbitrum',
   'optimism',
   'base',
@@ -42,12 +38,8 @@
 ];
 export const MAX_PROTOCOL_FEE = parseEther('100').toString(); // Changing this will redeploy the PROTOCOL_FEE hook
 
-<<<<<<< HEAD
-const tokenPrices: ChainMap<string> = {
-=======
 // Used to stabilize the protocolFee of ProtocolHook such that we don't get diffs every time tokenPrices.json is updated
 export const renzoTokenPrices: ChainMap<string> = {
->>>>>>> e861535d
   arbitrum: '3157.26',
   optimism: '3157.26',
   base: '3157.26',
@@ -61,11 +53,8 @@
   taiko: '3157.26',
   sei: '0.354988',
   swell: '3157.26',
-<<<<<<< HEAD
-=======
   unichain: '2602.66',
   berachain: '10',
->>>>>>> e861535d
 };
 export function getProtocolFee(chain: ChainName) {
   return (0.5 / Number(renzoTokenPrices[chain])).toFixed(10).toString(); // ~$0.50 USD
@@ -359,29 +348,6 @@
     const multiProvider = await config.getMultiProvider();
     const registry = await getMainnet3Registry();
 
-<<<<<<< HEAD
-  const validatorDiff = symmetricDifference(
-    new Set(chainsToDeploy),
-    new Set(Object.keys(ezEthValidators)),
-  );
-  const safeDiff = symmetricDifference(
-    new Set(chainsToDeploy),
-    new Set(Object.keys(ezEthSafes)),
-  );
-  const xERC20Diff = symmetricDifference(
-    new Set(chainsToDeploy),
-    new Set(Object.keys(xERC20)),
-  );
-  const tokenPriceDiff = symmetricDifference(
-    new Set(chainsToDeploy),
-    new Set(Object.keys(tokenPrices)),
-  );
-  if (validatorDiff.size > 0) {
-    throw new Error(
-      `chainsToDeploy !== validatorConfig, diff is ${Array.from(
-        validatorDiff,
-      ).join(', ')}`,
-=======
     const validatorDiff = symmetricDifference(
       new Set(chainsToDeploy),
       new Set(Object.keys(validators)),
@@ -389,7 +355,6 @@
     const safeDiff = symmetricDifference(
       new Set(chainsToDeploy),
       new Set(Object.keys(safes)),
->>>>>>> e861535d
     );
     const xERC20Diff = symmetricDifference(
       new Set(chainsToDeploy),
@@ -421,23 +386,6 @@
       );
     }
 
-<<<<<<< HEAD
-  if (tokenPriceDiff.size > 0) {
-    throw new Error(
-      `chainsToDeploy !== xERC20Diff, diff is ${Array.from(xERC20Diff).join(
-        ', ',
-      )}`,
-    );
-  }
-
-  const tokenConfig = Object.fromEntries<HypTokenRouterConfig>(
-    await Promise.all(
-      chainsToDeploy.map(
-        async (chain): Promise<[string, HypTokenRouterConfig]> => {
-          const addresses = await registry.getChainAddresses(chain);
-          assert(addresses, 'No addresses in Registry');
-          const { mailbox } = addresses;
-=======
     if (tokenPriceDiff.size > 0) {
       throw new Error(
         `chainsToDeploy !== xERC20Diff, diff is ${Array.from(
@@ -445,7 +393,6 @@
         ).join(', ')}`,
       );
     }
->>>>>>> e861535d
 
     const tokenConfig = Object.fromEntries<HypTokenRouterConfig>(
       await Promise.all(
