import { parseEther } from 'ethers/lib/utils.js';

import { Mailbox__factory } from '@hyperlane-xyz/core';
import {
  ChainMap,
  ChainName,
  HookConfig,
  HookType,
  HypTokenRouterConfig,
  IsmType,
  MultisigConfig,
  TokenType,
  buildAggregationIsmConfigs,
} from '@hyperlane-xyz/sdk';
import { Address, assert, symmetricDifference } from '@hyperlane-xyz/utils';

import { getEnvironmentConfig } from '../../../../../scripts/core-utils.js';
import { getGnosisSafeBuilderStrategyConfigGenerator } from '../../../utils.js';
import { getRegistry as getMainnet3Registry } from '../../chains.js';

export const ezEthChainsToDeploy = [
  'arbitrum',
  'optimism',
  'base',
  'blast',
  'bsc',
  'mode',
  'linea',
  'ethereum',
  'fraxtal',
  'zircuit',
  'taiko',
  'sei',
  'swell',
  'unichain',
  'berachain',
];
export const MAX_PROTOCOL_FEE = parseEther('100').toString(); // Changing this will redeploy the PROTOCOL_FEE hook

// Used to stabilize the protocolFee of ProtocolHook such that we don't get diffs every time tokenPrices.json is updated
export const renzoTokenPrices: ChainMap<string> = {
  arbitrum: '3157.26',
  optimism: '3157.26',
  base: '3157.26',
  blast: '3157.26',
  bsc: '673.59',
  mode: '3157.26',
  linea: '3157.26',
  ethereum: '3157.26',
  fraxtal: '3168.75',
  zircuit: '3157.26',
  taiko: '3157.26',
  sei: '0.354988',
  swell: '3157.26',
  unichain: '2602.66',
  berachain: '10',
};
export function getProtocolFee(chain: ChainName) {
  return (0.5 / Number(renzoTokenPrices[chain])).toFixed(10).toString(); // ~$0.50 USD
}

export function getRenzoHook(
  defaultHook: Address,
  chain: ChainName,
  owner: Address,
): HookConfig {
  return {
    type: HookType.AGGREGATION,
    hooks: [
      defaultHook,
      {
        type: HookType.PROTOCOL_FEE,
        owner: owner,
        beneficiary: owner,
        protocolFee: parseEther(getProtocolFee(chain)).toString(),
        maxProtocolFee: MAX_PROTOCOL_FEE,
      },
    ],
  };
}

const lockboxChain = 'ethereum';
// over the default 100k to account for xerc20 gas + ISM overhead over the default ISM https://github.com/hyperlane-xyz/hyperlane-monorepo/blob/49f41d9759fd515bfd89e6e22e799c41b27b4119/typescript/sdk/src/router/GasRouterDeployer.ts#L14
const warpRouteOverheadGas = 200_000;
const ezEthProductionLockbox = '0xC8140dA31E6bCa19b287cC35531c2212763C2059';
const ezEthAddresses: Record<(typeof ezEthChainsToDeploy)[number], string> = {
  arbitrum: '0x2416092f143378750bb29b79eD961ab195CcEea5',
  optimism: '0x2416092f143378750bb29b79eD961ab195CcEea5',
  base: '0x2416092f143378750bb29b79eD961ab195CcEea5',
  blast: '0x2416092f143378750bb29b79eD961ab195CcEea5',
  bsc: '0x2416092f143378750bb29b79eD961ab195CcEea5',
  mode: '0x2416092f143378750bb29b79eD961ab195CcEea5',
  linea: '0x2416092f143378750bb29b79eD961ab195CcEea5',
  ethereum: '0x2416092f143378750bb29b79eD961ab195CcEea5',
  fraxtal: '0x2416092f143378750bb29b79eD961ab195CcEea5',
  zircuit: '0x2416092f143378750bb29b79eD961ab195CcEea5',
  taiko: '0x2416092f143378750bb29b79eD961ab195CcEea5',
  sei: '0x6DCfbF4729890043DFd34A93A2694E5303BA2703', // redEth
  swell: '0x2416092f143378750bb29b79eD961ab195CcEea5',
  unichain: '0x2416092f143378750bb29b79eD961ab195CcEea5',
  berachain: '0x2416092f143378750bb29b79eD961ab195CcEea5',
};

export const ezEthValidators: ChainMap<MultisigConfig> = {
  arbitrum: {
    threshold: 1,
    validators: [
      {
        address: '0x9bccfad3bd12ef0ee8ae839dd9ed7835bccadc9d',
        alias: 'Everclear',
      },
      { address: '0xc27032c6bbd48c20005f552af3aaa0dbf14260f3', alias: 'Renzo' },
    ],
  },
  optimism: {
    threshold: 1,
    validators: [
      {
        address: '0x6f4cb8e96db5d44422a4495faa73fffb9d30e9e2',
        alias: 'Everclear',
      },
      { address: '0xe2593d205f5e7f74a50fa900824501084e092ebd', alias: 'Renzo' },
    ],
  },
  base: {
    threshold: 1,
    validators: [
      { address: '0x25ba4ee5268cbfb8d69bac531aa10368778702bd', alias: 'Renzo' },
      {
        address: '0x9ec803b503e9c7d2611e231521ef3fde73f7a21c',
        alias: 'Everclear',
      },
    ],
  },
  blast: {
    threshold: 1,
    validators: [
      {
        address: '0x1652d8ba766821cf01aeea34306dfc1cab964a32',
        alias: 'Everclear',
      },
      { address: '0x54bb0036f777202371429e062fe6aee0d59442f9', alias: 'Renzo' },
    ],
  },
  bsc: {
    threshold: 1,
    validators: [
      { address: '0x3156db97a3b3e2dcc3d69fddfd3e12dc7c937b6d', alias: 'Renzo' },
      {
        address: '0x9a0326c43e4713ae2477f09e0f28ffedc24d8266',
        alias: 'Everclear',
      },
    ],
  },
  mode: {
    threshold: 1,
    validators: [
      {
        address: '0x456fbbe05484fc9f2f38ea09648424f54d6872be',
        alias: 'Everclear',
      },
      { address: '0x7e29608c6e5792bbf9128599ca309be0728af7b4', alias: 'Renzo' },
    ],
  },
  linea: {
    threshold: 1,
    validators: [
      {
        address: '0x06a5a2a429560034d38bf62ca6d470942535947e',
        alias: 'Everclear',
      },
      { address: '0xcb3e44edd2229860bdbaa58ba2c3817d111bee9a', alias: 'Renzo' },
    ],
  },
  ethereum: {
    threshold: 1,
    validators: [
      {
        address: '0x1fd889337f60986aa57166bc5ac121efd13e4fdd',
        alias: 'Everclear',
      },
      { address: '0xc7f7b94a6baf2fffa54dfe1dde6e5fcbb749e04f', alias: 'Renzo' },
    ],
  },
  fraxtal: {
    threshold: 1,
    validators: [
      {
        address: '0x25b3a88f7cfd3c9f7d7e32b295673a16a6ddbd91',
        alias: 'Luganodes',
      },
      { address: '0xe986f457965227a05dcf984c8d0c29e01253c44d', alias: 'Renzo' },
    ],
  },
  zircuit: {
    threshold: 1,
    validators: [
      { address: '0x1da9176c2ce5cc7115340496fa7d1800a98911ce', alias: 'Renzo' },
      {
        address: '0x7ac6584c068eb2a72d4db82a7b7cd5ab34044061',
        alias: 'Luganodes',
      },
    ],
  },
  taiko: {
    threshold: 1,
    validators: [
      {
        address: '0x2f007c82672f2bb97227d4e3f80ac481bfb40a2a',
        alias: 'Luganodes',
      },
      { address: '0xd4F6000d8e1108bd4998215d51d5dF559BdB43a1', alias: 'Renzo' },
    ],
  },
  sei: {
    threshold: 1,
    validators: [
      {
        address: '0x7a0f4a8672f603e0c12468551db03f3956d10910',
        alias: 'Luganodes',
      },
      { address: '0x952df7f0cb8611573a53dd7cbf29768871d9f8b0', alias: 'Renzo' },
    ],
  },
  swell: {
    threshold: 1,
    validators: [
      {
        address: '0x9eadf9217be22d9878e0e464727a2176d5c69ff8',
        alias: 'Luganodes',
      },
      { address: '0xb6b9b4bd4eb6eb3aef5e9826e7f8b8455947f67c', alias: 'Renzo' },
    ],
  },
  unichain: {
    threshold: 1,
    validators: [
      {
        address: '0xa9d517776fe8beba7d67c21cac1e805bd609c08e',
        alias: 'Luganodes',
      },
      { address: '0xfe318024ca6197f2157905209149067a11e6982c', alias: 'Renzo' },
    ],
  },
  berachain: {
    threshold: 1,
    validators: [
      {
        address: '0xa7341aa60faad0ce728aa9aeb67bb880f55e4392',
        alias: 'Luganodes',
      },
      { address: '0xae09cb3febc4cad59ef5a56c1df741df4eb1f4b6', alias: 'Renzo' },
    ],
  },
};

export const ezEthSafes: Record<(typeof ezEthChainsToDeploy)[number], string> =
  {
    arbitrum: '0x0e60fd361fF5b90088e1782e6b21A7D177d462C5',
    optimism: '0x8410927C286A38883BC23721e640F31D3E3E79F8',
    base: '0x8410927C286A38883BC23721e640F31D3E3E79F8',
    blast: '0xda7dBF0DB81882372B598a715F86eD5254A01b0a',
    bsc: '0x0e60fd361fF5b90088e1782e6b21A7D177d462C5',
    mode: '0x7791eeA3484Ba4E5860B7a2293840767619c2B58',
    linea: '0xb7092685571B49786F1248c6205B5ac3A691c65E',
    ethereum: '0xD1e6626310fD54Eceb5b9a51dA2eC329D6D4B68A',
    fraxtal: '0x8410927C286A38883BC23721e640F31D3E3E79F8',
    zircuit: '0x8410927C286A38883BC23721e640F31D3E3E79F8',
    taiko: '0x8410927C286A38883BC23721e640F31D3E3E79F8',
    sei: '0x0e60fd361fF5b90088e1782e6b21A7D177d462C5',
    swell: '0x435E8c9652Da151292F3981bbf663EBEB6668501',
    unichain: '0x70aF964829DA7F3f51973EE806AEeAB9225F2661',
    berachain: '0x865BA5789D82F2D4C5595a3968dad729A8C3daE6',
  };

const existingProxyAdmins: ChainMap<{ address: string; owner: string }> = {
  arbitrum: {
    address: '0xdcB558d5C0F9A35C53Fa343c77eD0d346576e2Cf',
    owner: ezEthSafes.arbitrum,
  },
  optimism: {
    address: '0xa50910ae66Df6A5F8e85dac032FD45BC2b7be6fF',
    owner: ezEthSafes.optimism,
  },
  base: {
    address: '0xec1DdF05ff85D2B22B7d27E5b5E0B82961B7D889',
    owner: ezEthSafes.base,
  },
  blast: {
    address: '0xA26F8cE2E21A503bf9e18c213965d7BC14997F48',
    owner: ezEthSafes.blast,
  },
  bsc: {
    address: '0x486b39378f99f073A3043C6Aabe8666876A8F3C5',
    owner: ezEthSafes.bsc,
  },
  mode: {
    address: '0x2F78F22a1D7491500C9ED9352b8239fbAbcDd84E',
    owner: ezEthSafes.mode,
  },
  fraxtal: {
    address: '0x8bB69721B4E9b9df08bEdaeaA193008C7317Db59',
    owner: ezEthSafes.fraxtal,
  },
  linea: {
    address: '0x2F78F22a1D7491500C9ED9352b8239fbAbcDd84E',
    owner: ezEthSafes.linea,
  },
  ethereum: {
    address: '0x2F78F22a1D7491500C9ED9352b8239fbAbcDd84E',
    owner: ezEthSafes.ethereum,
  },
  zircuit: {
    address: '0xec1DdF05ff85D2B22B7d27E5b5E0B82961B7D889',
    owner: ezEthSafes.zircuit,
  },
  sei: {
    address: '0x33219fEF24C198d979F05d692a17507E41a0A73e',
    owner: ezEthSafes.sei,
  },
  taiko: {
    address: '0xA3666f8a327AADB666F1906A38B17937e5F11f92',
    owner: ezEthSafes.taiko,
  },
};

export function getRenzoWarpConfigGenerator(params: {
  chainsToDeploy: string[];
  validators: ChainMap<MultisigConfig>;
  safes: Record<string, string>;
  xERC20Addresses: Record<string, string>;
  xERC20Lockbox: string;
  tokenPrices: ChainMap<string>;
  existingProxyAdmins?: ChainMap<{ address: string; owner: string }>;
}) {
  const {
    chainsToDeploy,
    validators,
    safes,
    xERC20Addresses,
    xERC20Lockbox,
    tokenPrices,
    existingProxyAdmins,
  } = params;
  return async (): Promise<ChainMap<HypTokenRouterConfig>> => {
    const config = getEnvironmentConfig('mainnet3');
    const multiProvider = await config.getMultiProvider();
    const registry = await getMainnet3Registry();

    const validatorDiff = symmetricDifference(
      new Set(chainsToDeploy),
      new Set(Object.keys(validators)),
    );
    const safeDiff = symmetricDifference(
      new Set(chainsToDeploy),
      new Set(Object.keys(safes)),
    );
    const xERC20Diff = symmetricDifference(
      new Set(chainsToDeploy),
      new Set(Object.keys(xERC20Addresses)),
    );
    const tokenPriceDiff = symmetricDifference(
      new Set(chainsToDeploy),
      new Set(Object.keys(tokenPrices)),
    );
    if (validatorDiff.size > 0) {
      throw new Error(
        `chainsToDeploy !== validatorConfig, diff is ${Array.from(
          validatorDiff,
        ).join(', ')}`,
      );
    }
    if (safeDiff.size > 0) {
      throw new Error(
        `chainsToDeploy !== safeDiff, diff is ${Array.from(safeDiff).join(
          ', ',
        )}`,
      );
    }
    if (xERC20Diff.size > 0) {
      throw new Error(
        `chainsToDeploy !== xERC20Diff, diff is ${Array.from(xERC20Diff).join(
          ', ',
        )}`,
      );
    }

    if (tokenPriceDiff.size > 0) {
      throw new Error(
        `chainsToDeploy !== tokenPriceDiff, diff is ${Array.from(
          tokenPriceDiff,
        ).join(', ')}`,
      );
    }

    const tokenConfig = Object.fromEntries<HypTokenRouterConfig>(
      await Promise.all(
        chainsToDeploy.map(
          async (chain): Promise<[string, HypTokenRouterConfig]> => {
            const addresses = await registry.getChainAddresses(chain);
            assert(addresses, 'No addresses in Registry');
            const { mailbox } = addresses;

            const mailboxContract = Mailbox__factory.connect(
              mailbox,
              multiProvider.getProvider(chain),
            );
            const defaultHook = await mailboxContract.defaultHook();
            const ret: [string, HypTokenRouterConfig] = [
              chain,
              {
                isNft: false,
                type:
                  chain === lockboxChain
                    ? TokenType.XERC20Lockbox
                    : TokenType.XERC20,
                token:
                  chain === lockboxChain
                    ? xERC20Lockbox
                    : xERC20Addresses[chain],
                owner: safes[chain],
                gas: warpRouteOverheadGas,
                mailbox,
                interchainSecurityModule: {
                  type: IsmType.AGGREGATION,
                  threshold: 2,
                  modules: [
                    {
                      type: IsmType.ROUTING,
                      owner: safes[chain],
                      domains: buildAggregationIsmConfigs(
                        chain,
                        chainsToDeploy,
                        validators,
                      ),
                    },
                    {
                      type: IsmType.FALLBACK_ROUTING,
                      domains: {},
                      owner: safes[chain],
                    },
                  ],
                },
                hook: getRenzoHook(defaultHook, chain, safes[chain]),
                ...(existingProxyAdmins?.[chain]
                  ? { proxyAdmin: existingProxyAdmins?.[chain] }
                  : {}),
              },
            ];

            return ret;
          },
        ),
      ),
    );

    return tokenConfig;
  };
}

export const getRenzoEZETHWarpConfig = getRenzoWarpConfigGenerator({
  chainsToDeploy: ezEthChainsToDeploy,
  validators: ezEthValidators,
  safes: ezEthSafes,
  xERC20Addresses: ezEthAddresses,
  xERC20Lockbox: ezEthProductionLockbox,
  tokenPrices: renzoTokenPrices,
  existingProxyAdmins: existingProxyAdmins,
});

<<<<<<< HEAD
export const getRenzoGnosisSafeBuilderStrategyConfig =
  getGnosisSafeBuilderStrategyConfigGenerator(ezEthSafes);
=======
// Create a GnosisSafeBuilder Strategy for each safe address
export function getRenzoGnosisSafeBuilderStrategyConfigGenerator(
  ezEthSafes: Record<string, string>,
) {
  return (): ChainSubmissionStrategy => {
    return Object.fromEntries(
      Object.entries(ezEthSafes).map(([chain, safeAddress]) => [
        chain,
        {
          submitter: {
            type: TxSubmitterType.GNOSIS_TX_BUILDER,
            version: '1.0',
            chain,
            safeAddress,
          },
        },
      ]),
    );
  };
}

export const getEZETHGnosisSafeBuilderStrategyConfig =
  getRenzoGnosisSafeBuilderStrategyConfigGenerator(ezEthSafes);
>>>>>>> f540e655
<|MERGE_RESOLUTION|>--- conflicted
+++ resolved
@@ -4,18 +4,19 @@
 import {
   ChainMap,
   ChainName,
+  ChainSubmissionStrategy,
   HookConfig,
   HookType,
   HypTokenRouterConfig,
   IsmType,
   MultisigConfig,
   TokenType,
+  TxSubmitterType,
   buildAggregationIsmConfigs,
 } from '@hyperlane-xyz/sdk';
 import { Address, assert, symmetricDifference } from '@hyperlane-xyz/utils';
 
 import { getEnvironmentConfig } from '../../../../../scripts/core-utils.js';
-import { getGnosisSafeBuilderStrategyConfigGenerator } from '../../../utils.js';
 import { getRegistry as getMainnet3Registry } from '../../chains.js';
 
 export const ezEthChainsToDeploy = [
@@ -468,10 +469,6 @@
   existingProxyAdmins: existingProxyAdmins,
 });
 
-<<<<<<< HEAD
-export const getRenzoGnosisSafeBuilderStrategyConfig =
-  getGnosisSafeBuilderStrategyConfigGenerator(ezEthSafes);
-=======
 // Create a GnosisSafeBuilder Strategy for each safe address
 export function getRenzoGnosisSafeBuilderStrategyConfigGenerator(
   ezEthSafes: Record<string, string>,
@@ -494,5 +491,4 @@
 }
 
 export const getEZETHGnosisSafeBuilderStrategyConfig =
-  getRenzoGnosisSafeBuilderStrategyConfigGenerator(ezEthSafes);
->>>>>>> f540e655
+  getRenzoGnosisSafeBuilderStrategyConfigGenerator(ezEthSafes);