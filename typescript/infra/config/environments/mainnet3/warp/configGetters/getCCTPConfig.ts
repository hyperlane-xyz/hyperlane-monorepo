--- conflicted
+++ resolved
@@ -62,11 +62,8 @@
         messageTransmitter: messageTransmitterAddressesV1[chain],
         tokenMessenger: tokenMessengerAddressesV1[chain],
         urls: [`${SERVICE_URL}/cctp/getCctpAttestation`],
-<<<<<<< HEAD
         contractVersion: '8.1.0',
         cctpVersion: 'V1',
-=======
->>>>>>> bd94ae8c
       };
       return [chain, config];
     }),
