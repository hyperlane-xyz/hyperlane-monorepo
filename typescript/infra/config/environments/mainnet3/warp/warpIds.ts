--- conflicted
+++ resolved
@@ -76,9 +76,7 @@
   SolanaSonicsvmLrtsSOL = 'lrtsSOL/solanamainnet-sonicsvm',
   SolanaSonicsvmSonicSOL = 'sonicSOL/solanamainnet-sonicsvm',
   ArbitrumEthereumSolanaTreasureSMOL = 'SMOL/arbitrum-ethereum-solanamainnet-treasure',
-<<<<<<< HEAD
   ArbitrumSolanaLOGX = 'LOGX/arbitrum-solanamainnet',
-=======
   // TODO: uncomment after merging the staging route to registry
   // this has been commented out as it leads to check-warp-deploy cron job failing
   // SuperTokenStaging = 'USDTSTAGING/base-celo-fraxtal-ink-lisk-mode-optimism-soneium-superseed-unichain-worldchain',
@@ -90,5 +88,4 @@
   BaseEthereumLumiaprismETH = 'ETH/base-ethereum-lumiaprism',
   BscHyperevmEnzoBTC = 'enzoBTC/bsc-hyperevm',
   BscHyperevmSTBTC = 'stBTC/bsc-hyperevm',
->>>>>>> 6dd5b0ea
 }