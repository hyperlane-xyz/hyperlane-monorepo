--- conflicted
+++ resolved
@@ -22,12 +22,9 @@
   EthereumInevmUSDC = 'USDC/ethereum-inevm',
   EthereumInevmUSDT = 'USDT/ethereum-inevm',
   EthereumSeiFastUSD = 'FASTUSD/ethereum-sei',
-<<<<<<< HEAD
   EthereumSeiPumpBTC = 'pumpBTCsei/ethereum-sei',
-=======
   EthereumVanaETH = 'ETH/ethereum-vana',
   EthereumVanaVANA = 'VANA/ethereum-vana',
->>>>>>> 0e769f2e
   EthereumVictionETH = 'ETH/ethereum-viction',
   EthereumVictionUSDC = 'USDC/ethereum-viction',
   EthereumVictionUSDT = 'USDT/ethereum-viction',
