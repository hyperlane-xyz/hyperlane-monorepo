import { ChainMap, HookType, IgpConfig } from '@hyperlane-xyz/sdk';
import { exclude, objMap } from '@hyperlane-xyz/utils';

import {
  AllStorageGasOracleConfigs,
  getAllStorageGasOracleConfigs,
  getTokenExchangeRateFromValues,
  remoteOverhead,
} from '../../../src/config/gas-oracle.js';

import { ethereumChainNames } from './chains.js';
import gasPrices from './gasPrices.json';
import { DEPLOYER, ethereumChainOwners } from './owners.js';
import { supportedChainNames } from './supportedChainNames.js';
import rawTokenPrices from './tokenPrices.json';

const tokenPrices: ChainMap<string> = rawTokenPrices;

<<<<<<< HEAD
=======
const FOREIGN_DEFAULT_OVERHEAD = 600_000; // cosmwasm warp route somewhat arbitrarily chosen

function remoteOverhead(remote: ChainName) {
  let overhead = ethereumChainNames.includes(remote as any)
    ? multisigIsmVerificationCost(
        defaultMultisigConfigs[remote].threshold,
        defaultMultisigConfigs[remote].validators.length,
      )
    : FOREIGN_DEFAULT_OVERHEAD; // non-ethereum overhead
  if (remote === 'moonbeam') {
    // Moonbeam has (roughly) 4x'd their gas costs, some context in https://discord.com/channels/935678348330434570/1287816893553705041
    overhead *= 4;
  }
  return overhead;
}

// Gets the exchange rate of the remote quoted in local tokens
function getTokenExchangeRate(local: ChainName, remote: ChainName): BigNumber {
  const localValue = ethers.utils.parseUnits(
    tokenPrices[local],
    TOKEN_EXCHANGE_RATE_DECIMALS,
  );
  const remoteValue = ethers.utils.parseUnits(
    tokenPrices[remote],
    TOKEN_EXCHANGE_RATE_DECIMALS,
  );

  return getTokenExchangeRateFromValues(local, localValue, remote, remoteValue);
}

>>>>>>> c54cd21f
const storageGasOracleConfig: AllStorageGasOracleConfigs =
  getAllStorageGasOracleConfigs(
    supportedChainNames,
    gasPrices,
    (local, remote) =>
      getTokenExchangeRateFromValues(local, remote, tokenPrices),
    (local) => parseFloat(tokenPrices[local]),
    (local) => remoteOverhead(local, ethereumChainNames),
  );

export const igp: ChainMap<IgpConfig> = objMap(
  ethereumChainOwners,
  (local, owner): IgpConfig => ({
    type: HookType.INTERCHAIN_GAS_PAYMASTER,
    ...owner,
    ownerOverrides: {
      ...owner.ownerOverrides,
      interchainGasPaymaster: DEPLOYER,
      storageGasOracle: DEPLOYER,
    },
    oracleKey: DEPLOYER,
    beneficiary: DEPLOYER,
    overhead: Object.fromEntries(
      exclude(local, supportedChainNames).map((remote) => [
        remote,
        remoteOverhead(remote, ethereumChainNames),
      ]),
    ),
    oracleConfig: storageGasOracleConfig[local],
  }),
);<|MERGE_RESOLUTION|>--- conflicted
+++ resolved
@@ -1,4 +1,4 @@
-import { ChainMap, HookType, IgpConfig } from '@hyperlane-xyz/sdk';
+import { ChainMap, ChainName, HookType, IgpConfig } from '@hyperlane-xyz/sdk';
 import { exclude, objMap } from '@hyperlane-xyz/utils';
 
 import {
@@ -16,39 +16,14 @@
 
 const tokenPrices: ChainMap<string> = rawTokenPrices;
 
-<<<<<<< HEAD
-=======
-const FOREIGN_DEFAULT_OVERHEAD = 600_000; // cosmwasm warp route somewhat arbitrarily chosen
-
-function remoteOverhead(remote: ChainName) {
-  let overhead = ethereumChainNames.includes(remote as any)
-    ? multisigIsmVerificationCost(
-        defaultMultisigConfigs[remote].threshold,
-        defaultMultisigConfigs[remote].validators.length,
-      )
-    : FOREIGN_DEFAULT_OVERHEAD; // non-ethereum overhead
-  if (remote === 'moonbeam') {
-    // Moonbeam has (roughly) 4x'd their gas costs, some context in https://discord.com/channels/935678348330434570/1287816893553705041
+const remoteOverheadWithOverrides = (chain: ChainName) => {
+  let overhead = remoteOverhead(chain, ethereumChainNames);
+  if (chain === 'moonbeam') {
     overhead *= 4;
   }
   return overhead;
-}
+};
 
-// Gets the exchange rate of the remote quoted in local tokens
-function getTokenExchangeRate(local: ChainName, remote: ChainName): BigNumber {
-  const localValue = ethers.utils.parseUnits(
-    tokenPrices[local],
-    TOKEN_EXCHANGE_RATE_DECIMALS,
-  );
-  const remoteValue = ethers.utils.parseUnits(
-    tokenPrices[remote],
-    TOKEN_EXCHANGE_RATE_DECIMALS,
-  );
-
-  return getTokenExchangeRateFromValues(local, localValue, remote, remoteValue);
-}
-
->>>>>>> c54cd21f
 const storageGasOracleConfig: AllStorageGasOracleConfigs =
   getAllStorageGasOracleConfigs(
     supportedChainNames,
@@ -56,7 +31,7 @@
     (local, remote) =>
       getTokenExchangeRateFromValues(local, remote, tokenPrices),
     (local) => parseFloat(tokenPrices[local]),
-    (local) => remoteOverhead(local, ethereumChainNames),
+    remoteOverheadWithOverrides,
   );
 
 export const igp: ChainMap<IgpConfig> = objMap(
