import { BigNumber, ethers } from 'ethers';

import {
  AggregationHookConfig,
  AggregationIsmConfig,
  ChainMap,
  ChainTechnicalStack,
  CoreConfig,
  FallbackRoutingHookConfig,
  HookType,
  IgpConfig,
  IsmType,
  MerkleTreeHookConfig,
  MultisigConfig,
  MultisigIsmConfig,
  PausableHookConfig,
  PausableIsmConfig,
  ProtocolFeeHookConfig,
  RoutingIsmConfig,
  defaultMultisigConfigs,
  multisigConfigToIsmConfig,
} from '@hyperlane-xyz/sdk';
import { Address, objMap } from '@hyperlane-xyz/utils';

import { getChain } from '../../registry.js';

import { igp } from './igp.js';
import { DEPLOYER, ethereumChainOwners } from './owners.js';
import { supportedChainNames } from './supportedChainNames.js';

// There are no static ISMs or hooks for zkSync, this means
// that the default ISM is a routing ISM and the default hook
// is a fallback routing hook.
export const core: ChainMap<CoreConfig> = objMap(
  ethereumChainOwners,
  (local, owner) => {
    const originMultisigs: ChainMap<MultisigConfig> = Object.fromEntries(
      supportedChainNames
        .filter((chain) => chain !== local)
        .map((origin) => [origin, defaultMultisigConfigs[origin]]),
    );

    const isZksyncChain =
<<<<<<< HEAD
      getChain(local).technicalStack === ChainTechnicalStack.ZKSync;
=======
      getChain(local).technicalStack === ChainTechnicalStack.ZkSync;
>>>>>>> 585404df

    // zkSync uses a different ISM for the merkle root
    const merkleRoot = (multisig: MultisigConfig): MultisigIsmConfig =>
      multisigConfigToIsmConfig(
        isZksyncChain
          ? IsmType.STORAGE_MERKLE_ROOT_MULTISIG
          : IsmType.MERKLE_ROOT_MULTISIG,
        multisig,
      );

    // zkSync uses a different ISM for the message ID
    const messageIdIsm = (multisig: MultisigConfig): MultisigIsmConfig =>
      multisigConfigToIsmConfig(
        isZksyncChain
          ? IsmType.STORAGE_MESSAGE_ID_MULTISIG
          : IsmType.MESSAGE_ID_MULTISIG,
        multisig,
      );

    const routingIsm: RoutingIsmConfig = {
      type: IsmType.ROUTING,
      domains: objMap(
        originMultisigs,
        (_, multisig): AggregationIsmConfig => ({
          type: IsmType.AGGREGATION,
          modules: [messageIdIsm(multisig), merkleRoot(multisig)],
          threshold: 1,
        }),
      ),
      ...owner,
    };

<<<<<<< HEAD
    // No static aggregation or domain routing ISM support on zkSync
    const defaultZkSyncIsm: RoutingIsmConfig = {
=======
    // No static aggregation ISM support on zkSync
    const defaultZkSyncIsm = (): RoutingIsmConfig => ({
>>>>>>> 585404df
      type: IsmType.ROUTING,
      domains: objMap(
        originMultisigs,
        (_, multisig): MultisigIsmConfig => messageIdIsm(multisig),
      ),
      ...owner,
<<<<<<< HEAD
    };
=======
    });
>>>>>>> 585404df

    const pausableIsm: PausableIsmConfig = {
      type: IsmType.PAUSABLE,
      paused: false,
      owner: DEPLOYER, // keep pausable hot
    };

    // No static aggregation ISM support on zkSync
    const defaultIsm: AggregationIsmConfig | RoutingIsmConfig = isZksyncChain
<<<<<<< HEAD
      ? defaultZkSyncIsm
=======
      ? defaultZkSyncIsm()
>>>>>>> 585404df
      : {
          type: IsmType.AGGREGATION,
          modules: [routingIsm, pausableIsm],
          threshold: 2,
        };

    const merkleHook: MerkleTreeHookConfig = {
      type: HookType.MERKLE_TREE,
    };

    const igpHook = igp[local];

    const pausableHook: PausableHookConfig = {
      type: HookType.PAUSABLE,
      paused: false,
      owner: DEPLOYER, // keep pausable hot
    };

    // No static aggregation hook support on zkSync
    const defaultHookDomains = objMap(
      originMultisigs,
      (_origin, _): AggregationHookConfig | IgpConfig => {
        return isZksyncChain
          ? igpHook
          : {
              type: HookType.AGGREGATION,
              hooks: [pausableHook, merkleHook, igpHook],
            };
      },
    );

    const defaultHook: FallbackRoutingHookConfig = {
      type: HookType.FALLBACK_ROUTING,
      ...owner,
      domains: defaultHookDomains,
      fallback: merkleHook,
    };

    if (typeof owner.owner !== 'string') {
      throw new Error('beneficiary must be a string');
    }

    // No aggregation hook support on zkSync, so we ignore protocolFee
    // and make the merkleTreeHook required
    const requiredHook: ProtocolFeeHookConfig | MerkleTreeHookConfig =
      isZksyncChain
        ? {
            type: HookType.MERKLE_TREE,
          }
        : {
            type: HookType.PROTOCOL_FEE,
            maxProtocolFee: ethers.utils.parseUnits('1', 'gwei').toString(), // 1 gwei of native token
            protocolFee: BigNumber.from(0).toString(), // 0 wei
            beneficiary: owner.owner as Address, // Owner can be AccountConfig
            ...owner,
          };

    return {
      defaultIsm,
      defaultHook,
      requiredHook,
      ...owner,
    };
  },
);<|MERGE_RESOLUTION|>--- conflicted
+++ resolved
@@ -41,11 +41,7 @@
     );
 
     const isZksyncChain =
-<<<<<<< HEAD
       getChain(local).technicalStack === ChainTechnicalStack.ZKSync;
-=======
-      getChain(local).technicalStack === ChainTechnicalStack.ZkSync;
->>>>>>> 585404df
 
     // zkSync uses a different ISM for the merkle root
     const merkleRoot = (multisig: MultisigConfig): MultisigIsmConfig =>
@@ -78,24 +74,15 @@
       ...owner,
     };
 
-<<<<<<< HEAD
-    // No static aggregation or domain routing ISM support on zkSync
-    const defaultZkSyncIsm: RoutingIsmConfig = {
-=======
     // No static aggregation ISM support on zkSync
     const defaultZkSyncIsm = (): RoutingIsmConfig => ({
->>>>>>> 585404df
       type: IsmType.ROUTING,
       domains: objMap(
         originMultisigs,
         (_, multisig): MultisigIsmConfig => messageIdIsm(multisig),
       ),
       ...owner,
-<<<<<<< HEAD
-    };
-=======
     });
->>>>>>> 585404df
 
     const pausableIsm: PausableIsmConfig = {
       type: IsmType.PAUSABLE,
@@ -105,11 +92,7 @@
 
     // No static aggregation ISM support on zkSync
     const defaultIsm: AggregationIsmConfig | RoutingIsmConfig = isZksyncChain
-<<<<<<< HEAD
-      ? defaultZkSyncIsm
-=======
       ? defaultZkSyncIsm()
->>>>>>> 585404df
       : {
           type: IsmType.AGGREGATION,
           modules: [routingIsm, pausableIsm],
