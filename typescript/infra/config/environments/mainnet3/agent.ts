import {
  AgentSealevelHeliusFeeLevel,
  AgentSealevelPriorityFeeOracle,
  AgentSealevelPriorityFeeOracleType,
  AgentSealevelTransactionSubmitter,
  AgentSealevelTransactionSubmitterType,
  ChainName,
  GasPaymentEnforcement,
  GasPaymentEnforcementPolicyType,
  MatchingList,
  RpcConsensusType,
} from '@hyperlane-xyz/sdk';

import {
  AgentChainConfig,
  HELIUS_SECRET_URL_MARKER,
  RootAgentConfig,
  getAgentChainNamesFromConfig,
} from '../../../src/config/agent/agent.js';
import {
  MetricAppContext,
  routerMatchingList,
  senderMatchingList,
  warpRouteMatchingList,
} from '../../../src/config/agent/relayer.js';
import { ALL_KEY_ROLES, Role } from '../../../src/roles.js';
import { Contexts } from '../../contexts.js';
import { getDomainId } from '../../registry.js';

import { environment } from './chains.js';
import { helloWorld } from './helloworld.js';
import aaveSenderAddresses from './misc-artifacts/aave-sender-addresses.json';
import everclearSenderAddresses from './misc-artifacts/everclear-sender-addresses.json';
import merklyEthAddresses from './misc-artifacts/merkly-eth-addresses.json';
import merklyNftAddresses from './misc-artifacts/merkly-eth-addresses.json';
import merklyErc20Addresses from './misc-artifacts/merkly-eth-addresses.json';
import veloMessageModuleAddresses from './misc-artifacts/velo-message-module-addresses.json';
import veloTokenBridgeAddresses from './misc-artifacts/velo-token-bridge-addresses.json';
import {
  mainnet3SupportedChainNames,
  supportedChainNames,
} from './supportedChainNames.js';
import { validatorChainConfig } from './validators.js';
import { WarpRouteIds } from './warp/warpIds.js';

// const releaseCandidateHelloworldMatchingList = routerMatchingList(
//   helloWorld[Contexts.ReleaseCandidate].addresses,
// );

const repo = 'gcr.io/abacus-labs-dev/hyperlane-agent';

// The chains here must be consistent with the environment's supportedChainNames, which is
// checked / enforced at runtime & in the CI pipeline.
//
// This is intentionally separate and not derived from the environment's supportedChainNames
// to allow for more fine-grained control over which chains are enabled for each agent role.
export const hyperlaneContextAgentChainConfig: AgentChainConfig<
  typeof mainnet3SupportedChainNames
> = {
  // Generally, we run all production validators in the Hyperlane context.
  [Role.Validator]: {
    ancient8: true,
    alephzeroevmmainnet: true,
    apechain: true,
    appchain: true,
    arbitrum: true,
    arbitrumnova: true,
    arthera: true,
    astar: true,
    astarzkevm: true,
    aurora: true,
    flame: true,
    avalanche: true,
    b3: true,
    base: true,
    bitlayer: true,
    blast: true,
    bob: true,
    boba: true,
    bsc: true,
    bsquared: true,
    celo: true,
    cheesechain: true,
    chilizmainnet: true,
    conflux: true,
    conwai: true,
    coredao: true,
    corn: true,
    cyber: true,
    degenchain: true,
    dogechain: true,
    duckchain: true,
    eclipsemainnet: true,
    endurance: true,
    ethereum: true,
    everclear: true,
    evmos: true,
    fantom: true,
    flare: true,
    flowmainnet: true,
    form: true,
    // fractal: false,
    fraxtal: true,
    fusemainnet: true,
    gnosis: true,
    gravity: true,
    harmony: true,
    immutablezkevmmainnet: true,
    inevm: true,
    injective: true,
    ink: true,
    kaia: true,
    kroma: true,
    linea: true,
    lisk: true,
    lukso: true,
    lumia: true,
    lumiaprism: true,
    mantapacific: true,
    mantle: true,
    merlin: true,
    metal: true,
    metis: true,
    mint: true,
    mode: true,
    molten: true,
    moonbeam: true,
    morph: true,
    neutron: true,
    oortmainnet: true,
    optimism: true,
    orderly: true,
    osmosis: true,
    polygon: true,
    polygonzkevm: true,
    polynomialfi: true,
    prom: true,
    proofofplay: true,
    rarichain: true,
    real: true,
    redstone: true,
    rivalz: true,
    rootstockmainnet: true,
    sanko: true,
    scroll: true,
    sei: true,
    shibarium: true,
    snaxchain: true,
    solanamainnet: true,
    soneium: true,
    sonic: true,
    stride: false,
    superseed: true,
    superpositionmainnet: true,
    swell: true,
    taiko: true,
    tangle: true,
    telos: true,
    treasure: true,
    unichain: true,
    vana: true,
    viction: true,
    worldchain: true,
    xai: true,
    xlayer: true,
    zeronetwork: true,
    zetachain: true,
    zircuit: true,
    zklink: true,
    zksync: true,
    zoramainnet: true,
  },
  [Role.Relayer]: {
    ancient8: true,
    alephzeroevmmainnet: true,
    apechain: true,
    appchain: true,
    arbitrum: true,
    arbitrumnova: true,
    arthera: true,
    astar: true,
    astarzkevm: true,
    aurora: true,
    flame: true,
    avalanche: true,
    b3: true,
    base: true,
    bitlayer: true,
    blast: true,
    bob: true,
    boba: true,
    bsc: true,
    bsquared: true,
    celo: true,
    cheesechain: true,
    chilizmainnet: true,
    conflux: true,
    conwai: true,
    coredao: true,
    corn: true,
    cyber: true,
    degenchain: true,
    dogechain: true,
    duckchain: true,
    eclipsemainnet: true,
    endurance: true,
    ethereum: true,
    everclear: true,
    evmos: true,
    fantom: true,
    flare: true,
    flowmainnet: true,
    form: true,
    // fractal: false,
    fraxtal: true,
    fusemainnet: true,
    gnosis: true,
    gravity: true,
    harmony: true,
    immutablezkevmmainnet: true,
    inevm: true,
    injective: true,
    ink: true,
    kaia: true,
    kroma: true,
    linea: true,
    lisk: true,
    lukso: true,
    lumia: true,
    lumiaprism: true,
    mantapacific: true,
    mantle: true,
    merlin: true,
    metal: true,
    metis: true,
    mint: true,
    mode: true,
    molten: true,
    moonbeam: true,
    morph: true,
    // At the moment, we only relay between Neutron and Manta Pacific on the neutron context.
    neutron: false,
    oortmainnet: true,
    optimism: true,
    orderly: true,
    osmosis: true,
    polygon: true,
    polygonzkevm: true,
    polynomialfi: true,
    prom: true,
    proofofplay: true,
    rarichain: true,
    real: true,
    redstone: true,
    rivalz: true,
    rootstockmainnet: true,
    sanko: true,
    scroll: true,
    sei: true,
    shibarium: true,
    snaxchain: true,
    solanamainnet: true,
    soneium: true,
    sonic: true,
    stride: true,
    superseed: true,
    superpositionmainnet: true,
    swell: true,
    taiko: true,
    tangle: true,
    telos: true,
    treasure: true,
    unichain: true,
    vana: true,
    viction: true,
    worldchain: true,
    xai: true,
    xlayer: true,
    zeronetwork: true,
    zetachain: true,
    zircuit: true,
    zklink: true,
    zksync: true,
    zoramainnet: true,
  },
  [Role.Scraper]: {
    ancient8: true,
    alephzeroevmmainnet: true,
    apechain: true,
    appchain: true,
    arbitrum: true,
    arbitrumnova: true,
    arthera: true,
    astar: true,
    astarzkevm: true,
    aurora: true,
    flame: true,
    avalanche: true,
    b3: true,
    base: true,
    bitlayer: true,
    blast: true,
    bob: true,
    boba: true,
    bsc: true,
    bsquared: true,
    celo: true,
    cheesechain: true,
    chilizmainnet: true,
    conflux: true,
    conwai: true,
    coredao: true,
    corn: true,
    cyber: true,
    degenchain: true,
    dogechain: true,
    duckchain: true,
    eclipsemainnet: true,
    endurance: true,
    ethereum: true,
    everclear: true,
    evmos: true,
    fantom: true,
    flare: true,
    flowmainnet: true,
    form: true,
    // fractal: false,
    fraxtal: true,
    fusemainnet: true,
    gnosis: true,
    gravity: true,
    harmony: true,
    immutablezkevmmainnet: true,
    inevm: true,
    ink: true,
    injective: true,
    kaia: true,
    kroma: true,
    linea: true,
    lisk: true,
    lukso: true,
    lumia: true,
    lumiaprism: true,
    mantapacific: true,
    mantle: true,
    merlin: true,
    metal: true,
    metis: true,
    mint: true,
    mode: true,
    molten: true,
    moonbeam: true,
    morph: true,
    neutron: true,
    oortmainnet: true,
    optimism: true,
    orderly: true,
    osmosis: true,
    polygon: true,
    polygonzkevm: true,
    polynomialfi: true,
    prom: true,
    proofofplay: true,
    rarichain: true,
    real: true,
    redstone: true,
    rivalz: true,
    rootstockmainnet: true,
    sanko: true,
    scroll: true,
    sei: true,
    shibarium: true,
    snaxchain: true,
    solanamainnet: true,
    soneium: true,
    sonic: true,
    stride: true,
    superseed: true,
    superpositionmainnet: true,
    swell: true,
    taiko: true,
    tangle: true,
    telos: true,
    treasure: true,
    unichain: true,
    vana: true,
    // Has RPC non-compliance that breaks scraping.
    viction: false,
    worldchain: true,
    xai: true,
    xlayer: true,
    zeronetwork: true,
    zetachain: true,
    zircuit: true,
    zklink: true,
    zksync: true,
    zoramainnet: true,
  },
};

export const hyperlaneContextAgentChainNames = getAgentChainNamesFromConfig(
  hyperlaneContextAgentChainConfig,
  mainnet3SupportedChainNames,
);

const sealevelPriorityFeeOracleConfigGetter = (
  chain: ChainName,
): AgentSealevelPriorityFeeOracle => {
  // Special case for Solana mainnet
  if (chain === 'solanamainnet') {
    return {
      type: AgentSealevelPriorityFeeOracleType.Helius,
      feeLevel: AgentSealevelHeliusFeeLevel.Recommended,
      // URL is auto populated by the external secrets in the helm chart
      url: '',
    };
  } else if (chain === 'eclipsemainnet') {
    // As of Dec 23:
    // Eclipse has recently seen some increased usage with their referral program,
    // and we have had intermittent issues landing txs. Not many txs on Eclipse use
    // priority fees, so we use a low priority fee.
    return {
      type: AgentSealevelPriorityFeeOracleType.Constant,
      // 2000 micro lamports of ETH, which at a compute unit limit of 400K
      // and an ETH price of $3450 (Dec 23, 2024) comes to about $0.00276 USD:
      // >>> (((2000 / 1e6) * 400000) / 1e9) * 3450
      // 0.00276
      fee: '2000',
    };
  }

  // For all other chains, we use the constant fee oracle with a fee of 0
  return {
    type: AgentSealevelPriorityFeeOracleType.Constant,
    fee: '0',
  };
};

const sealevelTransactionSubmitterConfigGetter = (
  chain: ChainName,
): AgentSealevelTransactionSubmitter => {
  // Special case for Solana mainnet
  if (chain === 'solanamainnet') {
    return {
      type: AgentSealevelTransactionSubmitterType.Rpc,
      url: HELIUS_SECRET_URL_MARKER,
    };
  }

  // For all other chains, use the default RPC transaction submitter
  return {
    type: AgentSealevelTransactionSubmitterType.Rpc,
  };
};

const contextBase = {
  namespace: environment,
  runEnv: environment,
  environmentChainNames: supportedChainNames,
  aws: {
    region: 'us-east-1',
  },
  sealevel: {
    priorityFeeOracleConfigGetter: sealevelPriorityFeeOracleConfigGetter,
    transactionSubmitterConfigGetter: sealevelTransactionSubmitterConfigGetter,
  },
} as const;

const gasPaymentEnforcement: GasPaymentEnforcement[] = [
  {
    type: GasPaymentEnforcementPolicyType.Minimum,
    payment: '1',
    matchingList: [
      // Temporary workaround due to funky Mantle gas amounts.
      { destinationDomain: getDomainId('mantle') },
      // Temporary workaround for some high gas amount estimates on Treasure
      ...warpRouteMatchingList(WarpRouteIds.ArbitrumTreasureMAGIC),
    ],
  },
  {
    type: GasPaymentEnforcementPolicyType.OnChainFeeQuoting,
  },
];

// Gets metric app contexts, including:
// - helloworld
// - all warp routes defined in WarpRouteIds, using addresses from the registry
// - misc important applications not defined in the registry, e.g. merkly
const metricAppContextsGetter = (): MetricAppContext[] => {
  const warpContexts = Object.values(WarpRouteIds).map((warpRouteId) => {
    return {
      name: warpRouteId,
      matchingList: warpRouteMatchingList(warpRouteId),
    };
  });

  return [
    ...warpContexts,
    {
      name: 'helloworld',
      matchingList: routerMatchingList(
        helloWorld[Contexts.Hyperlane].addresses,
      ),
    },
    {
      name: 'merkly_erc20',
      matchingList: routerMatchingList(merklyErc20Addresses),
    },
    {
      name: 'merkly_eth',
      matchingList: routerMatchingList(merklyEthAddresses),
    },
    {
      name: 'merkly_nft',
      matchingList: routerMatchingList(merklyNftAddresses),
    },
    {
      name: 'velo_message_module',
      matchingList: routerMatchingList(veloMessageModuleAddresses),
    },
    {
      name: 'velo_token_bridge',
      matchingList: routerMatchingList(veloTokenBridgeAddresses),
    },
    {
      // https://github.com/bgd-labs/aave-delivery-infrastructure?tab=readme-ov-file#deployed-addresses
      // We match on senders because the sender is always the same and
      // well documented, while the recipient may be switched out and is
      // more poorly documented.
      name: 'aave',
      matchingList: senderMatchingList(aaveSenderAddresses),
    },
    {
      // https://docs.everclear.org/resources/contracts/mainnet
      // Messages between HubGateway (Everclear hub) <> EverclearSpoke (all other spoke chains)
      name: 'everclear_gateway',
      matchingList: senderMatchingList(everclearSenderAddresses),
    },
  ];
};

// Resource requests are based on observed usage found in https://abacusworks.grafana.net/d/FSR9YWr7k
const relayerResources = {
  requests: {
    cpu: '14000m',
    memory: '20G',
  },
};

const validatorResources = {
  requests: {
    cpu: '500m',
    memory: '1G',
  },
};

const scraperResources = {
  requests: {
    cpu: '2000m',
    memory: '4G',
  },
};

const blacklistedMessageIds = [
  // ezETH
  '0xb9cfeb4a22b65903ca7cb514fd752feba0622a0495878d508d19a91734d89cc4',
  '0x13d6c56781ee9b8811f4e17198bf064baed2682ce44193c750e76c73384466e7',
  '0x366520dcd48f19a2cdc806e244d4cea970a587e3932320baee30e710d316b303',
  '0x0f9b8849d6dbf5a699e906a6e06044d6cf84ee0ba2174cec28db4fceba52616a',
  '0x0e1235105208e7d3a616ac2bb780e7dab30fc289670ba8d6655a4ded73f9b5da',
  '0xa6fdecc3f21d081bf3d78da9ddf516b24397a6bff44d7cd4614955f5ca2320b2',
  '0x2c3484724a97524fd95aa8aec34a0ae30f79e14e1b228cce9dc1793cea40fc3d',
  '0x11ffaeaae5c431501584bc39805ef44b4080e7f90ca7ff609a131d58d1f75ae6',
  '0xc18ea74675bc1e5b780e63ac6063c7c39189e1848b8fe52ac40b83fff9268483',
  '0xd8040094ab94e44e2b3b57ab0704a33e363f46261a45c9dfc788371c808b8f3a',
  '0xf7f0be22f46144793ee3fadccddd4cfb8422d36f5d59bb86fea3782b89160d49',
  '0xeda79ab37b4a05d8f318b3a465a70572d819b2c37456c48835a30bb6c016e194',
  '0xaf7c7dfc4d19aec283c619a2724d03fbbfeef4a468e84c0573551c1adca40ded',
  '0x4a2c42c283755400c0dc7f1be65f6ff026a38aacaa6505302d465268bcd86b21',
  '0x0f80e5b8da5a706d6273a622a5c29f83cee5f37e6376c2c8a615b0ef91a540df',
  '0x6359232ef1f239d9519104cf47f1e2fbcbe25f8ee68001c5eff7e81bf23b396c',
  '0x6a3fb736b952467b814e93fb35edf3a824d35efd1e4b10e3ed465595c55af88a',

  // pzETH
  '0x14cb552c08de9f131b750c2f821f90e5ff685e1d3d714e912f7603b2f4b7adb4',
  '0xaa5b5021200e66b4a47e5156106c46b6b2bc1e00b088a524a14bb0709cbf733e',
  '0x43b4cf52255a7728a3c409f76fd20ba0c36cb42854e0b0a0eefdde848363224b',
  '0x047f34405014b117dccd6d8981c846dc3fe746f5e758f90f227581c735f4f11a',
  '0x47d60c21abefae928d1c16c5a33cd5a8fcf870cf533c71ab6db49d75a5c4a215',
  '0xa2df671fbd4b518c282f9a21e2677fa2a05af33f96ccc9ff113f1a1ffa557667',
  '0x1cefa98b6d937333e452a0dbc0654e13416c228682837a8913cb18d612b307dd',

  // MAGIC/ethereum-treasure native funding txs
  '0x9d51f4123be816cbaeef2e2b34a5760f633a7cb8a019fe16f88a3227cc22451e',
  '0x663c221137028ceeeb102a98e48b362a7b48d626b93c88c7fdf1871a948b1223',

  // txs between unenrolled routers of
  // ETH/arbitrum-base-blast-bsc-ethereum-gnosis-lisk-mantle-mode-optimism-polygon-scroll-zeronetwork-zoramainnet
  '0x229a832dfdfa23dfc27eb773e6b34e87f329067393f4f7b616251b3d7d52d294',
  '0xcdfd5294e8b1253263908e1919d27675f80a2e9a3bb339b759810efdbb81faa5',

  // txs between unenrolled routers of
  // USDT/arbitrum-ethereum-mantle-mode-polygon-scroll-zeronetwork
  '0x10159bf1b5b2142b882cb060d1da9f9123d82974ca265ba432138221e52c2a27',
];

// Blacklist matching list intended to be used by all contexts.
const blacklist: MatchingList = blacklistedMessageIds.map((messageId) => ({
  messageId,
}));

const hyperlane: RootAgentConfig = {
  ...contextBase,
  context: Contexts.Hyperlane,
  contextChainNames: hyperlaneContextAgentChainNames,
  rolesWithKeys: ALL_KEY_ROLES,
  relayer: {
    rpcConsensusType: RpcConsensusType.Fallback,
    docker: {
      repo,
      tag: '234704d-20241226-192528',
    },
    blacklist,
    gasPaymentEnforcement: gasPaymentEnforcement,
    metricAppContextsGetter,
    resources: relayerResources,
  },
  validators: {
    docker: {
      repo,
      tag: '05e90bc-20241216-180035',
    },
    rpcConsensusType: RpcConsensusType.Quorum,
    chains: validatorChainConfig(Contexts.Hyperlane),
    resources: validatorResources,
  },
  scraper: {
    rpcConsensusType: RpcConsensusType.Fallback,
    docker: {
      repo,
      tag: '3812453-20241224-020703',
    },
    resources: scraperResources,
  },
};

const releaseCandidate: RootAgentConfig = {
  ...contextBase,
  context: Contexts.ReleaseCandidate,
  contextChainNames: hyperlaneContextAgentChainNames,
  rolesWithKeys: [Role.Relayer, Role.Kathy, Role.Validator],
  relayer: {
    rpcConsensusType: RpcConsensusType.Fallback,
    docker: {
      repo,
      tag: '234704d-20241226-192528',
    },
    blacklist,
    // We're temporarily (ab)using the RC relayer as a way to increase
    // message throughput.
    // whitelist: releaseCandidateHelloworldMatchingList,
    gasPaymentEnforcement,
    metricAppContextsGetter,
    resources: relayerResources,
  },
  validators: {
    docker: {
      repo,
      tag: 'a64af8b-20241024-120818',
    },
    rpcConsensusType: RpcConsensusType.Quorum,
    chains: validatorChainConfig(Contexts.ReleaseCandidate),
    resources: validatorResources,
  },
};

const neutron: RootAgentConfig = {
  ...contextBase,
  contextChainNames: {
    validator: [],
    relayer: ['neutron', 'mantapacific', 'arbitrum'],
    scraper: [],
  },
  context: Contexts.Neutron,
  rolesWithKeys: [Role.Relayer],
  relayer: {
    rpcConsensusType: RpcConsensusType.Fallback,
    docker: {
      repo,
<<<<<<< HEAD
      tag: '7c0c967-20241218-173053',
=======
      tag: '234704d-20241226-192528',
>>>>>>> f73dcc30
    },
    blacklist,
    gasPaymentEnforcement,
    metricAppContextsGetter,
    resources: relayerResources,
  },
};

export const agents = {
  [Contexts.Hyperlane]: hyperlane,
  [Contexts.ReleaseCandidate]: releaseCandidate,
  [Contexts.Neutron]: neutron,
};<|MERGE_RESOLUTION|>--- conflicted
+++ resolved
@@ -687,11 +687,7 @@
     rpcConsensusType: RpcConsensusType.Fallback,
     docker: {
       repo,
-<<<<<<< HEAD
-      tag: '7c0c967-20241218-173053',
-=======
       tag: '234704d-20241226-192528',
->>>>>>> f73dcc30
     },
     blacklist,
     gasPaymentEnforcement,
