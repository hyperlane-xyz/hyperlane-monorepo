--- conflicted
+++ resolved
@@ -15,7 +15,6 @@
 } from '../../../src/config/agent/relayer.js';
 import { ALL_KEY_ROLES, Role } from '../../../src/roles.js';
 import { Contexts } from '../../contexts.js';
-import { getDomainId } from '../../registry.js';
 
 import { environment } from './chains.js';
 import { helloWorld } from './helloworld.js';
@@ -45,20 +44,21 @@
 export const hyperlaneContextAgentChainConfig: AgentChainConfig = {
   // Generally, we run all production validators in the Hyperlane context.
   [Role.Validator]: {
-<<<<<<< HEAD
     arbitrum: true,
     ancient8: true,
     avalanche: true,
+    base: true,
+    blast: true,
     bsc: true,
     celo: true,
     ethereum: true,
     neutron: true,
     mantapacific: true,
+    mode: true,
     moonbeam: true,
     optimism: true,
     polygon: true,
     gnosis: true,
-    base: true,
     scroll: true,
     polygonzkevm: true,
     injective: true,
@@ -69,17 +69,19 @@
     arbitrum: true,
     ancient8: true,
     avalanche: true,
+    base: true,
+    blast: true,
     bsc: true,
     celo: true,
     ethereum: true,
     // At the moment, we only relay between Neutron and Manta Pacific on the neutron context.
     neutron: false,
     mantapacific: false,
+    mode: true,
     moonbeam: true,
     optimism: true,
     polygon: true,
     gnosis: true,
-    base: true,
     scroll: true,
     polygonzkevm: true,
     injective: true,
@@ -88,86 +90,23 @@
   },
   [Role.Scraper]: {
     arbitrum: true,
-    ancient8: false,
+    ancient8: true,
     avalanche: true,
+    base: true,
+    blast: true,
     bsc: true,
     celo: true,
     ethereum: true,
     // Cannot scrape non-EVM chains
     neutron: false,
     mantapacific: true,
+    mode: true,
     moonbeam: true,
     optimism: true,
     polygon: true,
     gnosis: true,
-    base: true,
     scroll: true,
     polygonzkevm: true,
-=======
-    [Chains.arbitrum]: true,
-    [Chains.ancient8]: true,
-    [Chains.avalanche]: true,
-    [Chains.base]: true,
-    [Chains.blast]: true,
-    [Chains.bsc]: true,
-    [Chains.celo]: true,
-    [Chains.ethereum]: true,
-    [Chains.neutron]: true,
-    [Chains.mantapacific]: true,
-    [Chains.mode]: true,
-    [Chains.moonbeam]: true,
-    [Chains.optimism]: true,
-    [Chains.polygon]: true,
-    [Chains.gnosis]: true,
-    [Chains.scroll]: true,
-    [Chains.polygonzkevm]: true,
-    [Chains.injective]: true,
-    [Chains.inevm]: true,
-    [Chains.viction]: true,
-  },
-  [Role.Relayer]: {
-    [Chains.arbitrum]: true,
-    [Chains.ancient8]: true,
-    [Chains.avalanche]: true,
-    [Chains.base]: true,
-    [Chains.blast]: true,
-    [Chains.bsc]: true,
-    [Chains.celo]: true,
-    [Chains.ethereum]: true,
-    // At the moment, we only relay between Neutron and Manta Pacific on the neutron context.
-    [Chains.neutron]: false,
-    [Chains.mantapacific]: false,
-    [Chains.mode]: true,
-    [Chains.moonbeam]: true,
-    [Chains.optimism]: true,
-    [Chains.polygon]: true,
-    [Chains.gnosis]: true,
-    [Chains.scroll]: true,
-    [Chains.polygonzkevm]: true,
-    [Chains.injective]: true,
-    [Chains.inevm]: true,
-    [Chains.viction]: true,
-  },
-  [Role.Scraper]: {
-    [Chains.arbitrum]: true,
-    [Chains.ancient8]: true,
-    [Chains.avalanche]: true,
-    [Chains.base]: true,
-    [Chains.blast]: true,
-    [Chains.bsc]: true,
-    [Chains.celo]: true,
-    [Chains.ethereum]: true,
-    // Cannot scrape non-EVM chains
-    [Chains.neutron]: false,
-    [Chains.mantapacific]: true,
-    [Chains.mode]: true,
-    [Chains.moonbeam]: true,
-    [Chains.optimism]: true,
-    [Chains.polygon]: true,
-    [Chains.gnosis]: true,
-    [Chains.scroll]: true,
-    [Chains.polygonzkevm]: true,
->>>>>>> 6f7c5224
     // Cannot scrape non-EVM chains
     injective: false,
     inevm: true,
@@ -300,14 +239,7 @@
     // message throughput.
     // whitelist: releaseCandidateHelloworldMatchingList,
     gasPaymentEnforcement,
-<<<<<<< HEAD
-    transactionGasLimit: 750000,
-    // Skipping arbitrum because the gas price estimates are inclusive of L1
-    // fees which leads to wildly off predictions.
-    skipTransactionGasLimitFor: ['arbitrum'],
-=======
     metricAppContexts,
->>>>>>> 6f7c5224
   },
   validators: {
     docker: {
@@ -338,23 +270,8 @@
       {
         type: GasPaymentEnforcementPolicyType.None,
         matchingList: [
-<<<<<<< HEAD
-          {
-            originDomain: getDomainId('neutron'),
-            destinationDomain: getDomainId('mantapacific'),
-            senderAddress: '*',
-            recipientAddress: '*',
-          },
-          {
-            originDomain: getDomainId('neutron'),
-            destinationDomain: getDomainId('arbitrum'),
-            senderAddress: '*',
-            recipientAddress: '*',
-          },
-=======
           ...routerMatchingList(mantaTIAAddresses),
           ...routerMatchingList(arbitrumTIAAddresses),
->>>>>>> 6f7c5224
         ],
       },
       ...gasPaymentEnforcement,
