--- conflicted
+++ resolved
@@ -867,11 +867,7 @@
     rpcConsensusType: RpcConsensusType.Fallback,
     docker: {
       repo,
-<<<<<<< HEAD
-      tag: 'aad2988-20251125-151714',
-=======
-      tag: 'd64bb3a-20251124-132420',
->>>>>>> 9770b732
+      tag: '9770b73-20251125-164332',
     },
     blacklist,
     gasPaymentEnforcement: gasPaymentEnforcement,
@@ -917,11 +913,7 @@
     rpcConsensusType: RpcConsensusType.Fallback,
     docker: {
       repo,
-<<<<<<< HEAD
-      tag: 'aad2988-20251125-151714',
-=======
-      tag: 'd64bb3a-20251124-132420',
->>>>>>> 9770b732
+      tag: '9770b73-20251125-164332',
     },
     blacklist,
     // We're temporarily (ab)using the RC relayer as a way to increase
