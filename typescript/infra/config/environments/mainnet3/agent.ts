import {
  GasPaymentEnforcement,
  GasPaymentEnforcementPolicyType,
  RpcConsensusType,
} from '@hyperlane-xyz/sdk';

import {
  AgentChainConfig,
  RootAgentConfig,
  getAgentChainNamesFromConfig,
} from '../../../src/config/agent/agent.js';
import {
  matchingList,
  routerMatchingList,
} from '../../../src/config/agent/relayer.js';
import { ALL_KEY_ROLES, Role } from '../../../src/roles.js';
import { Contexts } from '../../contexts.js';

import { environment } from './chains.js';
import { helloWorld } from './helloworld.js';
import { supportedChainNames } from './supportedChainNames.js';
import { validatorChainConfig } from './validators.js';
import ancient8EthereumUsdcAddresses from './warp/ancient8-USDC-addresses.json';
import arbitrumTIAAddresses from './warp/arbitrum-TIA-addresses.json';
import arbitrumNeutronEclipAddresses from './warp/arbitrum-neutron-eclip-addresses.json';
import inevmEthereumUsdcAddresses from './warp/inevm-USDC-addresses.json';
import inevmEthereumUsdtAddresses from './warp/inevm-USDT-addresses.json';
import injectiveInevmInjAddresses from './warp/injective-inevm-addresses.json';
import mantaTIAAddresses from './warp/manta-TIA-addresses.json';
import victionEthereumEthAddresses from './warp/viction-ETH-addresses.json';
import victionEthereumUsdcAddresses from './warp/viction-USDC-addresses.json';
import victionEthereumUsdtAddresses from './warp/viction-USDT-addresses.json';

const releaseCandidateHelloworldMatchingList = routerMatchingList(
  helloWorld[Contexts.ReleaseCandidate].addresses,
);

const repo = 'gcr.io/abacus-labs-dev/hyperlane-agent';

// The chains here must be consistent with the environment's supportedChainNames, which is
// checked / enforced at runtime & in the CI pipeline.
//
// This is intentionally separate and not derived from the environment's supportedChainNames
// to allow for more fine-grained control over which chains are enabled for each agent role.
export const hyperlaneContextAgentChainConfig: AgentChainConfig = {
  // Generally, we run all production validators in the Hyperlane context.
  [Role.Validator]: {
    arbitrum: true,
    ancient8: true,
    avalanche: true,
    base: true,
    blast: true,
    bsc: true,
    celo: true,
    ethereum: true,
    neutron: true,
    mantapacific: true,
    mode: true,
    moonbeam: true,
    optimism: true,
    polygon: true,
    gnosis: true,
    scroll: true,
    polygonzkevm: true,
    injective: true,
    inevm: true,
    viction: true,
  },
  [Role.Relayer]: {
    arbitrum: true,
    ancient8: true,
    avalanche: true,
    base: true,
    blast: true,
    bsc: true,
    celo: true,
    ethereum: true,
    // At the moment, we only relay between Neutron and Manta Pacific on the neutron context.
    neutron: false,
    mantapacific: true,
    mode: true,
    moonbeam: true,
    optimism: true,
    polygon: true,
    gnosis: true,
    scroll: true,
    polygonzkevm: true,
    injective: true,
    inevm: true,
    viction: true,
  },
  [Role.Scraper]: {
    arbitrum: true,
    ancient8: true,
    avalanche: true,
    base: true,
    blast: true,
    bsc: true,
    celo: true,
    ethereum: true,
    // Cannot scrape non-EVM chains
    neutron: false,
    mantapacific: true,
    mode: true,
    moonbeam: true,
    optimism: true,
    polygon: true,
    gnosis: true,
    scroll: true,
    polygonzkevm: true,
    // Cannot scrape non-EVM chains
    injective: false,
    inevm: true,
    // Has RPC non-compliance that breaks scraping.
    viction: false,
  },
};

export const hyperlaneContextAgentChainNames = getAgentChainNamesFromConfig(
  hyperlaneContextAgentChainConfig,
  supportedChainNames,
);

const contextBase = {
  namespace: environment,
  runEnv: environment,
  environmentChainNames: supportedChainNames,
  aws: {
    region: 'us-east-1',
  },
} as const;

const gasPaymentEnforcement: GasPaymentEnforcement[] = [
  // To cover ourselves against IGP indexing issues and to ensure Nexus
  // users have the best possible experience, we whitelist messages between
  // warp routes that we know are certainly paying for gas.
  {
    type: GasPaymentEnforcementPolicyType.None,
    matchingList: [
      ...routerMatchingList(injectiveInevmInjAddresses),
      ...matchingList(inevmEthereumUsdcAddresses),
      ...matchingList(inevmEthereumUsdtAddresses),
      ...routerMatchingList(victionEthereumEthAddresses),
      ...routerMatchingList(victionEthereumUsdcAddresses),
      ...routerMatchingList(victionEthereumUsdtAddresses),
      ...routerMatchingList(ancient8EthereumUsdcAddresses),
    ],
  },
  {
    type: GasPaymentEnforcementPolicyType.None,
    matchingList: matchingList(inevmEthereumUsdcAddresses),
  },
  {
    type: GasPaymentEnforcementPolicyType.None,
    matchingList: matchingList(inevmEthereumUsdtAddresses),
  },
  {
    type: GasPaymentEnforcementPolicyType.OnChainFeeQuoting,
  },
];

const metricAppContexts = [
  {
    name: 'helloworld',
    matchingList: routerMatchingList(helloWorld[Contexts.Hyperlane].addresses),
  },
  {
    name: 'injective_inevm_inj',
    matchingList: routerMatchingList(injectiveInevmInjAddresses),
  },
  {
    name: 'inevm_ethereum_usdc',
    matchingList: matchingList(inevmEthereumUsdcAddresses),
  },
  {
    name: 'inevm_ethereum_usdt',
    matchingList: matchingList(inevmEthereumUsdtAddresses),
  },
  {
    name: 'viction_ethereum_eth',
    matchingList: routerMatchingList(victionEthereumEthAddresses),
  },
  {
    name: 'viction_ethereum_usdc',
    matchingList: routerMatchingList(victionEthereumUsdcAddresses),
  },
  {
    name: 'viction_ethereum_usdt',
    matchingList: routerMatchingList(victionEthereumUsdtAddresses),
  },
  {
    name: 'ancient8_ethereum_usdc',
    matchingList: routerMatchingList(ancient8EthereumUsdcAddresses),
  },
];

const hyperlane: RootAgentConfig = {
  ...contextBase,
  context: Contexts.Hyperlane,
  contextChainNames: hyperlaneContextAgentChainNames,
  rolesWithKeys: ALL_KEY_ROLES,
  relayer: {
    rpcConsensusType: RpcConsensusType.Fallback,
    docker: {
      repo,
      tag: 'c9c5d37-20240510-014327',
    },
    gasPaymentEnforcement: gasPaymentEnforcement,
    metricAppContexts,
  },
  validators: {
    docker: {
      repo,
      tag: 'c9c5d37-20240510-014327',
    },
    rpcConsensusType: RpcConsensusType.Quorum,
    chains: validatorChainConfig(Contexts.Hyperlane),
  },
  scraper: {
    rpcConsensusType: RpcConsensusType.Fallback,
    docker: {
      repo,
      tag: 'c9c5d37-20240510-014327',
    },
  },
};

const releaseCandidate: RootAgentConfig = {
  ...contextBase,
  context: Contexts.ReleaseCandidate,
  contextChainNames: hyperlaneContextAgentChainNames,
  rolesWithKeys: [Role.Relayer, Role.Kathy, Role.Validator],
  relayer: {
    rpcConsensusType: RpcConsensusType.Fallback,
    docker: {
      repo,
<<<<<<< HEAD
      tag: '16e1dd1-20240510-170423',
=======
      tag: 'c9c5d37-20240510-014327',
>>>>>>> a574b765
    },
    // We're temporarily (ab)using the RC relayer as a way to increase
    // message throughput.
    // whitelist: releaseCandidateHelloworldMatchingList,
    gasPaymentEnforcement,
    metricAppContexts,
  },
  validators: {
    docker: {
      repo,
      tag: 'c9c5d37-20240510-014327',
    },
    rpcConsensusType: RpcConsensusType.Quorum,
    chains: validatorChainConfig(Contexts.ReleaseCandidate),
  },
};

const neutron: RootAgentConfig = {
  ...contextBase,
  contextChainNames: {
    validator: [],
    relayer: ['neutron', 'mantapacific', 'arbitrum'],
    scraper: [],
  },
  context: Contexts.Neutron,
  rolesWithKeys: [Role.Relayer],
  relayer: {
    rpcConsensusType: RpcConsensusType.Fallback,
    docker: {
      repo,
      tag: 'c9c5d37-20240510-014327',
    },
    gasPaymentEnforcement: [
      {
        type: GasPaymentEnforcementPolicyType.None,
        matchingList: [
          ...routerMatchingList(mantaTIAAddresses),
          ...routerMatchingList(arbitrumTIAAddresses),
          ...routerMatchingList(arbitrumNeutronEclipAddresses),
        ],
      },
      ...gasPaymentEnforcement,
    ],
    metricAppContexts: [
      {
        name: 'manta_tia',
        matchingList: routerMatchingList(mantaTIAAddresses),
      },
      {
        name: 'arbitrum_tia',
        matchingList: routerMatchingList(arbitrumTIAAddresses),
      },
      {
        name: 'arbitrum_neutron_eclip',
        matchingList: routerMatchingList(arbitrumNeutronEclipAddresses),
      },
    ],
  },
};

export const agents = {
  [Contexts.Hyperlane]: hyperlane,
  [Contexts.ReleaseCandidate]: releaseCandidate,
  [Contexts.Neutron]: neutron,
};<|MERGE_RESOLUTION|>--- conflicted
+++ resolved
@@ -234,11 +234,7 @@
     rpcConsensusType: RpcConsensusType.Fallback,
     docker: {
       repo,
-<<<<<<< HEAD
-      tag: '16e1dd1-20240510-170423',
-=======
-      tag: 'c9c5d37-20240510-014327',
->>>>>>> a574b765
+      tag: 'c9c5d37-20240510-014327',
     },
     // We're temporarily (ab)using the RC relayer as a way to increase
     // message throughput.
