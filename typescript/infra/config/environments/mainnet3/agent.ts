--- conflicted
+++ resolved
@@ -855,11 +855,7 @@
     rpcConsensusType: RpcConsensusType.Fallback,
     docker: {
       repo,
-<<<<<<< HEAD
-      tag: 'c4aee3c-20250514-024948',
-=======
       tag: '0fffbfb-20250514-130038',
->>>>>>> f18a9ddc
     },
     blacklist,
     gasPaymentEnforcement: gasPaymentEnforcement,
