--- conflicted
+++ resolved
@@ -777,11 +777,7 @@
     rpcConsensusType: RpcConsensusType.Fallback,
     docker: {
       repo,
-<<<<<<< HEAD
       tag: '389086f-20250328-200808',
-=======
-      tag: '7c4f0f2-20250326-180331',
->>>>>>> 10719907
     },
     blacklist,
     // We're temporarily (ab)using the RC relayer as a way to increase
