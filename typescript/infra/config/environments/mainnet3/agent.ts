import {
  GasPaymentEnforcementPolicyType,
  RpcConsensusType,
  chainMetadata,
  getDomainId,
} from '@hyperlane-xyz/sdk';

import { RootAgentConfig, allAgentChainNames } from '../../../src/config';
import {
  GasPaymentEnforcementConfig,
  routerMatchingList,
} from '../../../src/config/agent/relayer';
import { ALL_KEY_ROLES, Role } from '../../../src/roles';
import { Contexts } from '../../contexts';

import { agentChainNames, environment } from './chains';
import { helloWorld } from './helloworld';
import { validatorChainConfig } from './validators';
import arbitrumTIAAddresses from './warp/arbitrum-TIA-addresses.json';
import mantaTIAAddresses from './warp/manta-TIA-addresses.json';

// const releaseCandidateHelloworldMatchingList = routerMatchingList(
//   helloWorld[Contexts.ReleaseCandidate].addresses,
// );

const repo = 'gcr.io/abacus-labs-dev/hyperlane-agent';

const contextBase = {
  namespace: environment,
  runEnv: environment,
  contextChainNames: agentChainNames,
  environmentChainNames: allAgentChainNames(agentChainNames),
  aws: {
    region: 'us-east-1',
  },
} as const;

const gasPaymentEnforcement: GasPaymentEnforcementConfig[] = [
  {
    type: GasPaymentEnforcementPolicyType.OnChainFeeQuoting,
  },
];

const hyperlane: RootAgentConfig = {
  ...contextBase,
  context: Contexts.Hyperlane,
  rolesWithKeys: ALL_KEY_ROLES,
  relayer: {
    rpcConsensusType: RpcConsensusType.Fallback,
    docker: {
      repo,
<<<<<<< HEAD
      tag: '5423057-20240103-221936',
=======
      tag: '8ccfdb7-20240103-084118',
>>>>>>> 9e614651
    },
    gasPaymentEnforcement,
    metricAppContexts: [
      {
        name: 'helloworld',
        matchingList: routerMatchingList(
          helloWorld[Contexts.Hyperlane].addresses,
        ),
      },
    ],
  },
  validators: {
    docker: {
      repo,
<<<<<<< HEAD
      tag: '34611f0-20231218-204504',
=======
      tag: '8ccfdb7-20240103-084118',
>>>>>>> 9e614651
    },
    rpcConsensusType: RpcConsensusType.Quorum,
    chains: validatorChainConfig(Contexts.Hyperlane),
  },
  scraper: {
    rpcConsensusType: RpcConsensusType.Fallback,
    docker: {
      repo,
<<<<<<< HEAD
      tag: '5423057-20240103-221936',
=======
      tag: '8ccfdb7-20240103-084118',
>>>>>>> 9e614651
    },
  },
};

const releaseCandidate: RootAgentConfig = {
  ...contextBase,
  context: Contexts.ReleaseCandidate,
  rolesWithKeys: [Role.Relayer, Role.Kathy, Role.Validator],
  relayer: {
    rpcConsensusType: RpcConsensusType.Fallback,
    docker: {
      repo,
<<<<<<< HEAD
      tag: '34611f0-20231218-204504',
=======
      tag: '8ccfdb7-20240103-084118',
>>>>>>> 9e614651
    },
    // whitelist: releaseCandidateHelloworldMatchingList,
    gasPaymentEnforcement,
    transactionGasLimit: 750000,
    // Skipping arbitrum because the gas price estimates are inclusive of L1
    // fees which leads to wildly off predictions.
    skipTransactionGasLimitFor: [chainMetadata.arbitrum.name],
  },
  validators: {
    docker: {
      repo,
<<<<<<< HEAD
      tag: '34611f0-20231218-204504',
=======
      tag: '8ccfdb7-20240103-084118',
>>>>>>> 9e614651
    },
    rpcConsensusType: RpcConsensusType.Quorum,
    chains: validatorChainConfig(Contexts.ReleaseCandidate),
  },
};

const neutron: RootAgentConfig = {
  ...contextBase,
  contextChainNames: {
    validator: [],
    relayer: [
      chainMetadata.neutron.name,
      chainMetadata.mantapacific.name,
      chainMetadata.arbitrum.name,
    ],
    scraper: [],
  },
  context: Contexts.Neutron,
  rolesWithKeys: [Role.Relayer],
  relayer: {
    rpcConsensusType: RpcConsensusType.Fallback,
    docker: {
      repo,
      tag: '8ccfdb7-20240103-084118',
    },
    gasPaymentEnforcement: [
      {
        type: GasPaymentEnforcementPolicyType.None,
        matchingList: [
          {
            originDomain: getDomainId(chainMetadata.neutron),
            destinationDomain: getDomainId(chainMetadata.mantapacific),
            senderAddress: '*',
            recipientAddress: '*',
          },
          {
            originDomain: getDomainId(chainMetadata.neutron),
            destinationDomain: getDomainId(chainMetadata.arbitrum),
            senderAddress: '*',
            recipientAddress: '*',
          },
        ],
      },
      ...gasPaymentEnforcement,
    ],
    metricAppContexts: [
      {
        name: 'manta_tia',
        matchingList: routerMatchingList(mantaTIAAddresses),
      },
      {
        name: 'arbitrum_tia',
        matchingList: routerMatchingList(arbitrumTIAAddresses),
      },
    ],
  },
};

export const agents = {
  [Contexts.Hyperlane]: hyperlane,
  [Contexts.ReleaseCandidate]: releaseCandidate,
  [Contexts.Neutron]: neutron,
};<|MERGE_RESOLUTION|>--- conflicted
+++ resolved
@@ -49,11 +49,7 @@
     rpcConsensusType: RpcConsensusType.Fallback,
     docker: {
       repo,
-<<<<<<< HEAD
-      tag: '5423057-20240103-221936',
-=======
       tag: '8ccfdb7-20240103-084118',
->>>>>>> 9e614651
     },
     gasPaymentEnforcement,
     metricAppContexts: [
@@ -68,11 +64,7 @@
   validators: {
     docker: {
       repo,
-<<<<<<< HEAD
-      tag: '34611f0-20231218-204504',
-=======
       tag: '8ccfdb7-20240103-084118',
->>>>>>> 9e614651
     },
     rpcConsensusType: RpcConsensusType.Quorum,
     chains: validatorChainConfig(Contexts.Hyperlane),
@@ -81,11 +73,7 @@
     rpcConsensusType: RpcConsensusType.Fallback,
     docker: {
       repo,
-<<<<<<< HEAD
-      tag: '5423057-20240103-221936',
-=======
       tag: '8ccfdb7-20240103-084118',
->>>>>>> 9e614651
     },
   },
 };
@@ -98,11 +86,7 @@
     rpcConsensusType: RpcConsensusType.Fallback,
     docker: {
       repo,
-<<<<<<< HEAD
-      tag: '34611f0-20231218-204504',
-=======
       tag: '8ccfdb7-20240103-084118',
->>>>>>> 9e614651
     },
     // whitelist: releaseCandidateHelloworldMatchingList,
     gasPaymentEnforcement,
@@ -114,11 +98,7 @@
   validators: {
     docker: {
       repo,
-<<<<<<< HEAD
-      tag: '34611f0-20231218-204504',
-=======
       tag: '8ccfdb7-20240103-084118',
->>>>>>> 9e614651
     },
     rpcConsensusType: RpcConsensusType.Quorum,
     chains: validatorChainConfig(Contexts.ReleaseCandidate),
