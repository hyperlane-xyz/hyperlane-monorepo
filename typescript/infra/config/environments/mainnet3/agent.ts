--- conflicted
+++ resolved
@@ -790,11 +790,7 @@
     rpcConsensusType: RpcConsensusType.Fallback,
     docker: {
       repo,
-<<<<<<< HEAD
       tag: '8ab7c80-20250326-191115',
-=======
-      tag: '7c4f0f2-20250326-180331',
->>>>>>> 943a2ad3
     },
     blacklist,
     // We're temporarily (ab)using the RC relayer as a way to increase
