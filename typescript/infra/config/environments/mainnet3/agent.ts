import {
  AgentSealevelHeliusFeeLevel,
  AgentSealevelPriorityFeeOracle,
  AgentSealevelPriorityFeeOracleType,
  AgentSealevelTransactionSubmitter,
  AgentSealevelTransactionSubmitterType,
  ChainName,
  GasPaymentEnforcement,
  GasPaymentEnforcementPolicyType,
  IsmCacheConfig,
  IsmCachePolicy,
  IsmCacheSelectorType,
  MatchingList,
  ModuleType,
  RpcConsensusType,
} from '@hyperlane-xyz/sdk';

import {
  AgentChainConfig,
  HELIUS_SECRET_URL_MARKER,
  RootAgentConfig,
  getAgentChainNamesFromConfig,
} from '../../../src/config/agent/agent.js';
import {
  MetricAppContext,
  chainMapMatchingList,
  consistentSenderRecipientMatchingList,
  matchingList,
  routerMatchingList,
  senderMatchingList,
  warpRouteMatchingList,
} from '../../../src/config/agent/relayer.js';
import { BaseScraperConfig } from '../../../src/config/agent/scraper.js';
import { ALL_KEY_ROLES, Role } from '../../../src/roles.js';
import { Contexts, mustBeValidContext } from '../../contexts.js';
import { getDomainId, getWarpAddresses } from '../../registry.js';

import { environment, ethereumChainNames } from './chains.js';
import { blacklistedMessageIds } from './customBlacklist.js';
import { helloWorld } from './helloworld.js';
import aaveSenderAddresses from './misc-artifacts/aave-sender-addresses.json';
import everclearSenderAddresses from './misc-artifacts/everclear-sender-addresses.json';
import merklyEthAddresses from './misc-artifacts/merkly-eth-addresses.json';
import merklyNftAddresses from './misc-artifacts/merkly-eth-addresses.json';
import merklyErc20Addresses from './misc-artifacts/merkly-eth-addresses.json';
import {
  mainnet3SupportedChainNames,
  supportedChainNames,
} from './supportedChainNames.js';
import { validatorChainConfig } from './validators.js';
import { WarpRouteIds } from './warp/warpIds.js';

// const releaseCandidateHelloworldMatchingList = routerMatchingList(
//   helloWorld[Contexts.ReleaseCandidate].addresses,
// );

const repo = 'gcr.io/abacus-labs-dev/hyperlane-agent';

// The chains here must be consistent with the environment's supportedChainNames, which is
// checked / enforced at runtime & in the CI pipeline.
//
// This is intentionally separate and not derived from the environment's supportedChainNames
// to allow for more fine-grained control over which chains are enabled for each agent role.
export const hyperlaneContextAgentChainConfig: AgentChainConfig<
  typeof mainnet3SupportedChainNames
> = {
  // Generally, we run all production validators in the Hyperlane context.
  [Role.Validator]: {
    abstract: true,
    // acala: true,
    ancient8: true,
    alephzeroevmmainnet: true,
    apechain: true,
    appchain: true,
    arbitrum: true,
    arbitrumnova: true,
    arcadia: true,
    artela: true,
    astar: true,
    aurora: true,
    avalanche: true,
    b3: true,
    base: true,
    berachain: true,
    bitlayer: true,
    blast: true,
    bob: true,
    boba: true,
    botanix: true,
    bouncebit: true,
    bsc: true,
    bsquared: true,
    celo: true,
    cheesechain: true,
    chilizmainnet: true,
    conflux: true,
    conwai: true,
    coredao: true,
    coti: true,
    cyber: true,
    deepbrainchain: true,
    degenchain: true,
    dogechain: true,
    duckchain: true,
    eclipsemainnet: true,
    endurance: true,
    ethereum: true,
    everclear: true,
    evmos: true,
    fantom: true,
    flame: true,
    flare: true,
    flowmainnet: true,
    fluence: true,
    form: true,
    // fractal: false,
    fraxtal: true,
    fusemainnet: true,
    galactica: true,
    game7: true,
    gnosis: true,
    gravity: true,
    guru: true,
    harmony: true,
    hashkey: true,
    hemi: true,
    hyperevm: true,
    immutablezkevmmainnet: true,
    inevm: true,
    infinityvmmainnet: true,
    injective: true,
    ink: true,
    kaia: true,
    katana: true,
    kyve: true,
    linea: true,
    lisk: true,
    lukso: true,
    lumia: true,
    lumiaprism: true,
    mantapacific: true,
    mantle: true,
    matchain: true,
    merlin: true,
    metal: true,
    metis: true,
    milkyway: true,
    mint: true,
    miraclechain: true,
    mode: true,
    molten: true,
    moonbeam: true,
    morph: true,
    nero: true,
    neutron: true,
    nibiru: true,
    oortmainnet: true,
    ontology: true,
    opbnb: true,
    optimism: true,
    orderly: true,
    osmosis: true,
    paradex: true,
    peaq: true,
    plume: true,
    polygon: true,
    polygonzkevm: true,
    polynomialfi: true,
    prom: true,
    proofofplay: true,
    rarichain: true,
    reactive: true,
    redstone: true,
    rivalz: true,
    ronin: true,
    rootstockmainnet: true,
    sanko: true,
    scroll: true,
    sei: true,
    shibarium: true,
    snaxchain: true,
    solanamainnet: true,
    solaxy: true,
    soneium: true,
    sonic: true,
    sonicsvm: true,
    soon: true,
    sophon: true,
    starknet: true,
    story: true,
    stride: false,
    subtensor: true,
    superseed: true,
    superpositionmainnet: true,
    svmbnb: true,
    swell: true,
    tac: true,
    taiko: true,
    tangle: true,
    telos: true,
    torus: true,
    unichain: true,
    unitzero: true,
    vana: true,
    viction: true,
    worldchain: true,
    xai: true,
    xlayer: true,
    xpla: true,
    zeronetwork: true,
    zetachain: true,
    zircuit: true,
    zklink: true,
    zksync: true,
    zoramainnet: true,
  },
  [Role.Relayer]: {
    abstract: true,
    // acala: true,
    ancient8: true,
    alephzeroevmmainnet: true,
    apechain: true,
    appchain: true,
    arcadia: true,
    arbitrum: true,
    arbitrumnova: true,
    artela: true,
    astar: true,
    aurora: true,
    avalanche: true,
    b3: true,
    base: true,
    berachain: true,
    bitlayer: true,
    blast: true,
    bob: true,
    boba: true,
    botanix: true,
    bouncebit: true,
    bsc: true,
    bsquared: true,
    celo: true,
    cheesechain: true,
    chilizmainnet: true,
    conflux: true,
    conwai: true,
    coredao: true,
    coti: true,
    cyber: true,
    deepbrainchain: true,
    degenchain: true,
    dogechain: true,
    duckchain: true,
    eclipsemainnet: true,
    endurance: true,
    ethereum: true,
    everclear: true,
    evmos: true,
    fantom: true,
    flame: true,
    flare: true,
    flowmainnet: true,
    fluence: true,
    form: true,
    // fractal: false,
    fraxtal: true,
    fusemainnet: true,
    galactica: true,
    game7: true,
    gnosis: true,
    gravity: true,
    guru: true,
    harmony: true,
    hashkey: true,
    hemi: true,
    hyperevm: true,
    immutablezkevmmainnet: true,
    inevm: true,
    infinityvmmainnet: true,
    injective: true,
    ink: true,
    kaia: true,
    katana: true,
    kyve: true,
    linea: true,
    lisk: true,
    lukso: true,
    lumia: true,
    lumiaprism: true,
    mantapacific: true,
    mantle: true,
    matchain: true,
    merlin: true,
    metal: true,
    metis: true,
    milkyway: true,
    mint: true,
    miraclechain: true,
    mode: true,
    molten: true,
    moonbeam: true,
    morph: true,
    nero: true,
    neutron: true,
    nibiru: true,
    oortmainnet: true,
    ontology: true,
    opbnb: true,
    optimism: true,
    orderly: true,
    osmosis: true,
    paradex: true,
    peaq: true,
    plume: true,
    polygon: true,
    polygonzkevm: true,
    polynomialfi: true,
    prom: true,
    proofofplay: true,
    rarichain: true,
    reactive: true,
    redstone: true,
    rivalz: true,
    ronin: true,
    rootstockmainnet: true,
    sanko: true,
    scroll: true,
    sei: true,
    shibarium: true,
    snaxchain: true,
    solanamainnet: true,
    solaxy: true,
    soneium: true,
    sonic: true,
    sonicsvm: true,
    soon: true,
    sophon: true,
    starknet: true,
    story: true,
    stride: true,
    subtensor: true,
    superseed: true,
    superpositionmainnet: true,
    svmbnb: true,
    swell: true,
    tac: true,
    taiko: true,
    tangle: true,
    telos: true,
    torus: true,
    unichain: true,
    unitzero: true,
    vana: true,
    viction: true,
    worldchain: true,
    xai: true,
    xlayer: true,
    xpla: true,
    zeronetwork: true,
    zetachain: true,
    zircuit: true,
    zklink: true,
    zksync: true,
    zoramainnet: true,
  },
  [Role.Scraper]: {
    abstract: true,
    // acala: true,
    ancient8: true,
    alephzeroevmmainnet: true,
    apechain: true,
    appchain: true,
    arbitrum: true,
    arbitrumnova: true,
    arcadia: true,
    artela: true,
    astar: true,
    aurora: true,
    avalanche: true,
    b3: true,
    base: true,
    berachain: true,
    bitlayer: true,
    blast: true,
    bob: true,
    boba: true,
    botanix: true,
    bouncebit: true,
    bsc: true,
    bsquared: true,
    celo: true,
    cheesechain: true,
    chilizmainnet: true,
    conflux: true,
    conwai: true,
    coredao: true,
    coti: true,
    cyber: true,
    deepbrainchain: true,
    degenchain: true,
    dogechain: true,
    duckchain: true,
    eclipsemainnet: true,
    endurance: true,
    ethereum: true,
    everclear: true,
    evmos: true,
    fantom: true,
    flame: true,
    flare: true,
    flowmainnet: true,
    fluence: true,
    form: true,
    // fractal: false,
    fraxtal: true,
    fusemainnet: true,
    galactica: true,
    game7: true,
    gnosis: true,
    gravity: true,
    guru: true,
    harmony: true,
    hashkey: true,
    hemi: true,
    hyperevm: true,
    immutablezkevmmainnet: true,
    inevm: true,
    infinityvmmainnet: true,
    ink: true,
    injective: true,
    kaia: true,
    katana: true,
    kyve: true,
    linea: true,
    lisk: true,
    lukso: true,
    lumia: true,
    lumiaprism: true,
    mantapacific: true,
    mantle: true,
    matchain: true,
    merlin: true,
    metal: true,
    metis: true,
    milkyway: true,
    mint: true,
    miraclechain: true,
    mode: true,
    molten: true,
    moonbeam: true,
    morph: true,
    nero: true,
    neutron: true,
    nibiru: true,
    oortmainnet: true,
    ontology: true,
    opbnb: true,
    optimism: true,
    orderly: true,
    osmosis: true,
    paradex: true,
    peaq: true,
    plume: true,
    polygon: true,
    polygonzkevm: true,
    polynomialfi: true,
    prom: true,
    proofofplay: true,
    rarichain: true,
    reactive: true,
    redstone: true,
    rivalz: true,
    ronin: true,
    rootstockmainnet: true,
    sanko: true,
    scroll: true,
    sei: true,
    shibarium: true,
    snaxchain: true,
    solanamainnet: true,
    solaxy: true,
    soneium: true,
    sonic: true,
    sonicsvm: true,
    soon: true,
    sophon: true,
    starknet: true,
    story: true,
    stride: true,
    subtensor: true,
    superseed: true,
    superpositionmainnet: true,
    svmbnb: true,
    swell: true,
    tac: true,
    taiko: true,
    tangle: true,
    telos: true,
    torus: true,
    unichain: true,
    unitzero: true,
    vana: true,
    // Has RPC non-compliance that breaks scraping.
    viction: false,
    worldchain: true,
    xai: true,
    xlayer: true,
    xpla: true,
    zeronetwork: true,
    zetachain: true,
    zircuit: true,
    zklink: true,
    zksync: true,
    zoramainnet: true,
  },
};

// Chains not in our core set of supported chains, and supported ONLY by the scraper
export const scraperOnlyChains: BaseScraperConfig['scraperOnlyChains'] = {
  forma: true,
  edgenchain: true,
};

export const hyperlaneContextAgentChainNames = getAgentChainNamesFromConfig(
  hyperlaneContextAgentChainConfig,
  mainnet3SupportedChainNames,
);

const sealevelPriorityFeeOracleConfigGetter = (
  chain: ChainName,
): AgentSealevelPriorityFeeOracle => {
  // Special case for Solana mainnet
  if (chain === 'solanamainnet') {
    return {
      type: AgentSealevelPriorityFeeOracleType.Helius,
      feeLevel: AgentSealevelHeliusFeeLevel.High,
      // URL is auto populated by the external secrets in the helm chart
      url: '',
    };
  } else if (chain === 'eclipsemainnet') {
    // As of Dec 23:
    // Eclipse has recently seen some increased usage with their referral program,
    // and we have had intermittent issues landing txs. Not many txs on Eclipse use
    // priority fees, so we use a low priority fee.
    return {
      type: AgentSealevelPriorityFeeOracleType.Constant,
      // 2000 micro lamports of ETH, which at a compute unit limit of 400K
      // and an ETH price of $3450 (Dec 23, 2024) comes to about $0.00276 USD:
      // >>> (((2000 / 1e6) * 400000) / 1e9) * 3450
      // 0.00276
      fee: '2000',
    };
  }

  // For all other chains, we use the constant fee oracle with a fee of 0
  return {
    type: AgentSealevelPriorityFeeOracleType.Constant,
    fee: '0',
  };
};

const sealevelTransactionSubmitterConfigGetter = (
  chain: ChainName,
): AgentSealevelTransactionSubmitter => {
  // Special case for Solana mainnet
  if (chain === 'solanamainnet') {
    return {
      type: AgentSealevelTransactionSubmitterType.Rpc,
      url: HELIUS_SECRET_URL_MARKER,
    };
  }

  // For all other chains, use the default RPC transaction submitter
  return {
    type: AgentSealevelTransactionSubmitterType.Rpc,
  };
};

const contextBase = {
  namespace: environment,
  runEnv: environment,
  environmentChainNames: supportedChainNames,
  aws: {
    region: 'us-east-1',
  },
  sealevel: {
    priorityFeeOracleConfigGetter: sealevelPriorityFeeOracleConfigGetter,
    transactionSubmitterConfigGetter: sealevelTransactionSubmitterConfigGetter,
  },
} as const;

const veloMessageModuleMatchingList = consistentSenderRecipientMatchingList(
  '0x2BbA7515F7cF114B45186274981888D8C2fBA15E',
);

const gasPaymentEnforcement: GasPaymentEnforcement[] = [
  {
    type: GasPaymentEnforcementPolicyType.None,
    matchingList: [
      // Infinity VM is gasless, so ignore outbound txs from InfinityVM to Solana.
      {
        originDomain: getDomainId('infinityvmmainnet'),
        destinationDomain: getDomainId('solanamainnet'),
      },
      { originDomain: getDomainId('starknet') },
      { originDomain: getDomainId('paradex') },
    ],
  },
  {
    type: GasPaymentEnforcementPolicyType.Minimum,
    payment: '1',
    matchingList: [
      // Temporary workaround due to funky Mantle gas amounts.
      { destinationDomain: getDomainId('mantle') },
      // Temporary workaround due to funky Torus gas amounts.
      { destinationDomain: getDomainId('torus') },
      // Infinity VM is gasless, so enforcing min 1 wei here ensures outbound txs
      // outside of Solana are ignored.
      { originDomain: getDomainId('infinityvmmainnet') },
      // Temporary workaround due to funky Zeronetwork gas amounts.
      { destinationDomain: getDomainId('zeronetwork') },
      // Temporary workaround during testing of MilkyWay.
      { originDomain: getDomainId('milkyway') },
      // Temporary workaround for incorrect gas limits estimated when sending to Starknet chains
      { destinationDomain: getDomainId('starknet') },
      { destinationDomain: getDomainId('paradex') },
      // Being more generous with some Velo message module messages, which occasionally underpay
      ...veloMessageModuleMatchingList,
    ],
  },
  {
    type: GasPaymentEnforcementPolicyType.OnChainFeeQuoting,
  },
];

// HYPER - https://github.com/hyperlane-xyz/hyperlane-registry-private/blob/6f9ef6ca2805480312b75894cf030acde37c5527/deployments/warp_routes/HYPER/arbitrum-base-bsc-ethereum-optimism-config.yaml
const hyperMatchingList = chainMapMatchingList({
  arbitrum: '0xC9d23ED2ADB0f551369946BD377f8644cE1ca5c4',
  base: '0xC9d23ED2ADB0f551369946BD377f8644cE1ca5c4',
  bsc: '0xC9d23ED2ADB0f551369946BD377f8644cE1ca5c4',
  ethereum: '0x93A2Db22B7c736B341C32Ff666307F4a9ED910F5',
  optimism: '0x9923DB8d7FBAcC2E69E87fAd19b886C81cd74979',
});

// stHYPER - https://github.com/hyperlane-xyz/hyperlane-registry-private/blob/6f9ef6ca2805480312b75894cf030acde37c5527/deployments/warp_routes/stHYPER/bsc-ethereum-config.yaml#L1
const stHyperMatchingList = chainMapMatchingList({
  bsc: '0x6E9804a08092D8ba4E69DaCF422Df12459F2599E',
  ethereum: '0x9F6E6d150977dabc82d5D4EaaBDB1F1Ab0D25F92',
});

// Staging HYPER - https://github.com/hyperlane-xyz/hyperlane-registry-private/blob/38b91443b960a7887653445ef094c730bf708717/deployments/warp_routes/HYPER/arbitrum-base-bsc-ethereum-optimism-config.yaml
const stagingHyperMatchingList = chainMapMatchingList({
  arbitrum: '0xF80dcED2488Add147E60561F8137338F7f3976e1',
  base: '0x830B15a1986C75EaF8e048442a13715693CBD8bD',
  bsc: '0x9537c772c6092DB4B93cFBA93659bB5a8c0E133D',
  ethereum: '0xC10c27afcb915439C27cAe54F5F46Da48cd71190',
  optimism: '0x31cD131F5F6e1Cc0d6743F695Fc023B70D0aeAd8',
});

// Staging stHYPER - https://github.com/hyperlane-xyz/hyperlane-registry-private/blob/38b91443b960a7887653445ef094c730bf708717/deployments/warp_routes/stHYPER/bsc-ethereum-config.yaml
const stagingStHyperMatchingList = chainMapMatchingList({
  bsc: '0xf0c8c5fc69fCC3fA49C319Fdf422D8279756afE2',
  ethereum: '0x0C919509663cb273E156B706f065b9F7e6331891',
});

const vanguardMatchingList = [
  ...hyperMatchingList,
  ...stHyperMatchingList,
  ...stagingHyperMatchingList,
  ...stagingStHyperMatchingList,
];

// Gets metric app contexts, including:
// - helloworld
// - all warp routes defined in WarpRouteIds, using addresses from the registry
// - misc important applications not defined in the registry, e.g. merkly
const metricAppContextsGetter = (): MetricAppContext[] => {
  const warpContexts = Object.values(WarpRouteIds).map((warpRouteId) => {
    let warpMatchingList = undefined;

    // oUSDT has some remote routers but that don't have any limits set yet.
    // Some people have been sending to e.g. Ink outside the UI, so to reduce alert noise
    // we remove these from the matching list.
    // TODO: once Ink or Worldchain have limits set, we should remove this.
    if (warpRouteId === WarpRouteIds.oUSDT) {
      const ousdtAddresses = getWarpAddresses(warpRouteId);
      delete ousdtAddresses['ink'];
      delete ousdtAddresses['worldchain'];
      warpMatchingList = matchingList(ousdtAddresses);
    } else {
      warpMatchingList = warpRouteMatchingList(warpRouteId);
    }

    return {
      name: warpRouteId,
      matchingList: warpMatchingList,
    };
  });

  return [
    ...warpContexts,
    {
      name: 'helloworld',
      matchingList: routerMatchingList(
        helloWorld[Contexts.Hyperlane].addresses,
      ),
    },
    {
      name: 'merkly_erc20',
      matchingList: routerMatchingList(merklyErc20Addresses),
    },
    {
      name: 'merkly_eth',
      matchingList: routerMatchingList(merklyEthAddresses),
    },
    {
      name: 'merkly_nft',
      matchingList: routerMatchingList(merklyNftAddresses),
    },
    {
      name: 'velo_message_module',
      // Almost all messages to / from this address relate to the Velo Message Module.
      // The only exception is Metal, which had an initial misconfiguration that the Velo
      // team resolved with a different contract deploy. We can still only match on this address
      // as Metal is the only exception, so it's always receiving from or sending messages to this address.
      matchingList: veloMessageModuleMatchingList,
    },
    {
      name: 'velo_token_bridge',
      // All messages to / from this address relate to the Velo Token Bridge.
      matchingList: consistentSenderRecipientMatchingList(
        '0x1A9d17828897d6289C6dff9DC9F5cc3bAEa17814',
      ),
    },
    {
      // https://github.com/bgd-labs/aave-delivery-infrastructure?tab=readme-ov-file#deployed-addresses
      // We match on senders because the sender is always the same and
      // well documented, while the recipient may be switched out and is
      // more poorly documented.
      name: 'aave',
      matchingList: senderMatchingList(aaveSenderAddresses),
    },
    {
      // https://docs.everclear.org/resources/contracts/mainnet
      // Messages between HubGateway (Everclear hub) <> EverclearSpoke (all other spoke chains)
      name: 'everclear_gateway',
      matchingList: senderMatchingList(everclearSenderAddresses),
    },
    // Manually specified for now until things are public
    {
      name: 'HYPER/arbitrum-base-bsc-ethereum-optimism',
      matchingList: hyperMatchingList,
    },
    {
      name: 'stHYPER/bsc-ethereum',
      matchingList: stHyperMatchingList,
    },
    {
      name: 'HYPER-STAGING/arbitrum-base-bsc-ethereum-optimism',
      matchingList: stagingHyperMatchingList,
    },
    {
      name: 'stHYPER-STAGING/bsc-ethereum',
      matchingList: stagingStHyperMatchingList,
    },
  ];
};

// Resource requests are based on observed usage found in https://abacusworks.grafana.net/d/FSR9YWr7k
const relayerResources = {
  requests: {
    cpu: '20000m',
    memory: '55G',
  },
};

const validatorResources = {
  requests: {
    cpu: '500m',
    memory: '1G',
  },
};

const scraperResources = {
  requests: {
    cpu: '2000m',
    memory: '4G',
  },
};

// Blacklist matching list intended to be used by all contexts.
const blacklist: MatchingList = [
  ...blacklistedMessageIds.map((messageId) => ({
    messageId,
  })),
];

const ismCacheConfigs: Array<IsmCacheConfig> = [
  {
    selector: {
      type: IsmCacheSelectorType.DefaultIsm,
    },
    moduleTypes: [
      ModuleType.AGGREGATION,
      ModuleType.MERKLE_ROOT_MULTISIG,
      ModuleType.MESSAGE_ID_MULTISIG,
      // The relayer will cache these per-origin to accommodate DomainRoutingIsms
      ModuleType.ROUTING,
    ],
    // SVM is explicitly not cached as the default ISM is a multisig ISM
    // that routes internally.
    chains: ethereumChainNames,
    cachePolicy: IsmCachePolicy.IsmSpecific,
  },
];

const hyperlane: RootAgentConfig = {
  ...contextBase,
  context: Contexts.Hyperlane,
  contextChainNames: hyperlaneContextAgentChainNames,
  rolesWithKeys: ALL_KEY_ROLES,
  relayer: {
    rpcConsensusType: RpcConsensusType.Fallback,
    docker: {
      repo,
      tag: 'd8afb82-20250627-165046',
    },
    blacklist,
    gasPaymentEnforcement: gasPaymentEnforcement,
    metricAppContextsGetter,
    ismCacheConfigs,
    batch: {
      batchSizeOverrides: {
        starknet: 16,
        paradex: 16,
      },
    },
    cache: {
      enabled: true,
    },
    resources: relayerResources,
  },
  validators: {
    docker: {
      repo,
      tag: '921ff86-20250626-164145',
    },
    rpcConsensusType: RpcConsensusType.Quorum,
    chains: validatorChainConfig(Contexts.Hyperlane),
    resources: validatorResources,
  },
  scraper: {
    scraperOnlyChains,
    rpcConsensusType: RpcConsensusType.Fallback,
    docker: {
      repo,
      tag: '921ff86-20250626-164145',
    },
    resources: scraperResources,
  },
};

const releaseCandidate: RootAgentConfig = {
  ...contextBase,
  context: Contexts.ReleaseCandidate,
  contextChainNames: hyperlaneContextAgentChainNames,
  rolesWithKeys: [Role.Relayer, Role.Kathy, Role.Validator],
  relayer: {
    rpcConsensusType: RpcConsensusType.Fallback,
    docker: {
      repo,
<<<<<<< HEAD
      tag: '921ff86-20250626-164145',
=======
      tag: 'd8afb82-20250627-165046',
>>>>>>> e7383e71
    },
    blacklist,
    // We're temporarily (ab)using the RC relayer as a way to increase
    // message throughput.
    // whitelist: releaseCandidateHelloworldMatchingList,
    gasPaymentEnforcement,
    metricAppContextsGetter,
    ismCacheConfigs,
    batch: {
      batchSizeOverrides: {
        starknet: 16,
        paradex: 16,
      },
    },
    cache: {
      enabled: true,
    },
    resources: relayerResources,
  },
  validators: {
    docker: {
      repo,
      tag: 'cedc8e1-20250603-094703',
    },
    rpcConsensusType: RpcConsensusType.Quorum,
    chains: validatorChainConfig(Contexts.ReleaseCandidate),
    resources: validatorResources,
  },
};

const neutron: RootAgentConfig = {
  ...contextBase,
  contextChainNames: {
    validator: [],
    relayer: ['neutron', 'mantapacific', 'arbitrum'],
    scraper: [],
  },
  context: Contexts.Neutron,
  rolesWithKeys: [Role.Relayer],
  relayer: {
    rpcConsensusType: RpcConsensusType.Fallback,
    docker: {
      repo,
      tag: '5f60dee-20250623-071346',
    },
    blacklist,
    gasPaymentEnforcement,
    metricAppContextsGetter,
    ismCacheConfigs,
    batch: {
      batchSizeOverrides: {
        starknet: 16,
        paradex: 16,
      },
    },
    cache: {
      enabled: true,
    },
    resources: relayerResources,
  },
};

const getVanguardRootAgentConfig = (index: number): RootAgentConfig => ({
  ...contextBase,
  context: mustBeValidContext(`vanguard${index}`),
  contextChainNames: {
    validator: [],
    relayer: ['bsc', 'arbitrum', 'optimism', 'ethereum', 'base'],
    scraper: [],
  },
  rolesWithKeys: [Role.Relayer],
  relayer: {
    rpcConsensusType: RpcConsensusType.Fallback,
    docker: {
      repo,
      // includes gasPriceCap overrides + per-chain maxSubmitQueueLength
      tag: '420c950-20250612-172436',
    },
    whitelist: vanguardMatchingList,
    // Not specifying a blacklist for optimization purposes -- all the message IDs
    // in there are not vanguard-specific.
    gasPaymentEnforcement: [
      {
        type: GasPaymentEnforcementPolicyType.None,
        matchingList: vanguardMatchingList,
      },
    ],
    metricAppContextsGetter,
    ismCacheConfigs,
    cache: {
      enabled: true,
      // Cache for 10 minutes
      defaultExpirationSeconds: 10 * 60,
    },
    resources: {
      requests: {
        // Big enough to claim a c3-standard-44 each
        cpu: '35000m',
        memory: '100Gi',
      },
    },
    dbBootstrap: true,
    mixing: {
      enabled: true,
      // Arbitrary salt to ensure different agents have different sorting behavior for pending messages
      salt: 69690 + index,
    },
    batch: {
      defaultBatchSize: 32,
      batchSizeOverrides: {
        // Slightly lower to ideally fit within 5M
        ethereum: 26,
      },
      bypassBatchSimulation: true,
      maxSubmitQueueLength: {
        arbitrum: 350,
        base: 350,
        bsc: 350,
        optimism: 350,
        ethereum: 75,
      },
    },
    txIdIndexingEnabled: false,
    igpIndexingEnabled: false,
  },
});

export const agents = {
  [Contexts.Hyperlane]: hyperlane,
  [Contexts.ReleaseCandidate]: releaseCandidate,
  [Contexts.Neutron]: neutron,
  [Contexts.Vanguard0]: getVanguardRootAgentConfig(0),
  [Contexts.Vanguard1]: getVanguardRootAgentConfig(1),
  [Contexts.Vanguard2]: getVanguardRootAgentConfig(2),
  [Contexts.Vanguard3]: getVanguardRootAgentConfig(3),
  [Contexts.Vanguard4]: getVanguardRootAgentConfig(4),
  [Contexts.Vanguard5]: getVanguardRootAgentConfig(5),
};<|MERGE_RESOLUTION|>--- conflicted
+++ resolved
@@ -869,11 +869,7 @@
     rpcConsensusType: RpcConsensusType.Fallback,
     docker: {
       repo,
-<<<<<<< HEAD
-      tag: '921ff86-20250626-164145',
-=======
       tag: 'd8afb82-20250627-165046',
->>>>>>> e7383e71
     },
     blacklist,
     // We're temporarily (ab)using the RC relayer as a way to increase
