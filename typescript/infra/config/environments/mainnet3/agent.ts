--- conflicted
+++ resolved
@@ -863,11 +863,7 @@
     rpcConsensusType: RpcConsensusType.Fallback,
     docker: {
       repo,
-<<<<<<< HEAD
       tag: '7940322-20251007-112427',
-=======
-      tag: '3d13493-20251007-100258',
->>>>>>> 8cdae31a
     },
     blacklist,
     gasPaymentEnforcement: gasPaymentEnforcement,
@@ -913,11 +909,7 @@
     rpcConsensusType: RpcConsensusType.Fallback,
     docker: {
       repo,
-<<<<<<< HEAD
       tag: '7940322-20251007-112427',
-=======
-      tag: '3d13493-20251007-100258',
->>>>>>> 8cdae31a
     },
     blacklist,
     // We're temporarily (ab)using the RC relayer as a way to increase
