import {
  AgentSealevelHeliusFeeLevel,
  AgentSealevelPriorityFeeOracle,
  AgentSealevelPriorityFeeOracleType,
  AgentSealevelTransactionSubmitter,
  AgentSealevelTransactionSubmitterType,
  ChainName,
  GasPaymentEnforcement,
  GasPaymentEnforcementPolicyType,
  IsmCacheConfig,
  IsmCachePolicy,
  IsmCacheSelectorType,
  MatchingList,
  ModuleType,
  RpcConsensusType,
} from '@hyperlane-xyz/sdk';

import {
  AgentChainConfig,
  HELIUS_SECRET_URL_MARKER,
  RootAgentConfig,
  getAgentChainNamesFromConfig,
} from '../../../src/config/agent/agent.js';
import {
  MetricAppContext,
  consistentSenderRecipientMatchingList,
  routerMatchingList,
  senderMatchingList,
  warpRouteMatchingList,
} from '../../../src/config/agent/relayer.js';
import { BaseScraperConfig } from '../../../src/config/agent/scraper.js';
import { ALL_KEY_ROLES, Role } from '../../../src/roles.js';
import { Contexts, mustBeValidContext } from '../../contexts.js';
import { getDomainId } from '../../registry.js';

import { environment, ethereumChainNames } from './chains.js';
import { helloWorld } from './helloworld.js';
import aaveSenderAddresses from './misc-artifacts/aave-sender-addresses.json';
import everclearSenderAddresses from './misc-artifacts/everclear-sender-addresses.json';
import merklyEthAddresses from './misc-artifacts/merkly-eth-addresses.json';
import merklyNftAddresses from './misc-artifacts/merkly-eth-addresses.json';
import merklyErc20Addresses from './misc-artifacts/merkly-eth-addresses.json';
import {
  mainnet3SupportedChainNames,
  supportedChainNames,
} from './supportedChainNames.js';
import { validatorChainConfig } from './validators.js';
import { WarpRouteIds } from './warp/warpIds.js';

// const releaseCandidateHelloworldMatchingList = routerMatchingList(
//   helloWorld[Contexts.ReleaseCandidate].addresses,
// );

const repo = 'gcr.io/abacus-labs-dev/hyperlane-agent';

// The chains here must be consistent with the environment's supportedChainNames, which is
// checked / enforced at runtime & in the CI pipeline.
//
// This is intentionally separate and not derived from the environment's supportedChainNames
// to allow for more fine-grained control over which chains are enabled for each agent role.
export const hyperlaneContextAgentChainConfig: AgentChainConfig<
  typeof mainnet3SupportedChainNames
> = {
  // Generally, we run all production validators in the Hyperlane context.
  [Role.Validator]: {
    abstract: true,
    // acala: true,
    ancient8: true,
    alephzeroevmmainnet: true,
    apechain: true,
    appchain: true,
    arbitrum: true,
    arbitrumnova: true,
    arcadia: true,
    artela: true,
    arthera: true,
    astar: true,
    aurora: true,
    avalanche: true,
    b3: true,
    base: true,
    berachain: true,
    bitlayer: true,
    blast: true,
    bob: true,
    boba: true,
    bouncebit: true,
    bsc: true,
    bsquared: true,
    celo: true,
    cheesechain: true,
    chilizmainnet: true,
    conflux: true,
    conwai: true,
    coredao: true,
    corn: true,
    coti: true,
    cyber: true,
    deepbrainchain: true,
    degenchain: true,
    dogechain: true,
    duckchain: true,
    eclipsemainnet: true,
    endurance: true,
    ethereum: true,
    everclear: true,
    evmos: true,
    fantom: true,
    flame: true,
    flare: true,
    flowmainnet: true,
    form: true,
    // fractal: false,
    fraxtal: true,
    fusemainnet: true,
    glue: true,
    gnosis: true,
    gravity: true,
    guru: true,
    harmony: true,
    hemi: true,
    hyperevm: true,
    immutablezkevmmainnet: true,
    inevm: true,
    infinityvm: false,
    injective: true,
    ink: true,
    kaia: true,
    kroma: true,
    linea: true,
    lisk: true,
    lukso: true,
    lumia: true,
    lumiaprism: true,
    mantapacific: true,
    mantle: true,
    matchain: true,
    merlin: true,
    metal: true,
    metis: true,
    mint: true,
    mode: true,
    molten: true,
    moonbeam: true,
    morph: true,
    nero: true,
    neutron: true,
    nibiru: true,
    oortmainnet: true,
    opbnb: true,
    optimism: true,
    orderly: true,
    osmosis: true,
    plume: true,
    polygon: true,
    polygonzkevm: true,
    polynomialfi: true,
    prom: true,
    proofofplay: true,
    rarichain: true,
    reactive: true,
    real: true,
    redstone: true,
    rivalz: true,
    ronin: true,
    rootstockmainnet: true,
    sanko: true,
    scroll: true,
    sei: true,
    shibarium: true,
    snaxchain: true,
    solanamainnet: true,
    soneium: true,
    sonic: true,
    sonicsvm: true,
    soon: true,
    sophon: true,
    story: true,
    stride: false,
    subtensor: true,
    superseed: true,
    superpositionmainnet: true,
    swell: true,
    taiko: true,
    tangle: true,
    telos: true,
    torus: true,
    treasure: true,
    trumpchain: true,
    unichain: true,
    unitzero: true,
    vana: true,
    viction: true,
    worldchain: true,
    xai: true,
    xlayer: true,
    xpla: true,
    zeronetwork: true,
    zetachain: true,
    zircuit: true,
    zklink: true,
    zksync: true,
    zoramainnet: true,
  },
  [Role.Relayer]: {
    abstract: true,
    // acala: true,
    ancient8: true,
    alephzeroevmmainnet: true,
    apechain: true,
    appchain: true,
    arcadia: true,
    arbitrum: true,
    arbitrumnova: true,
    artela: true,
    arthera: true,
    astar: true,
    aurora: true,
    avalanche: true,
    b3: true,
    base: true,
    berachain: true,
    bitlayer: true,
    blast: true,
    bob: true,
    boba: true,
    bouncebit: true,
    bsc: true,
    bsquared: true,
    celo: true,
    cheesechain: true,
    chilizmainnet: true,
    conflux: true,
    conwai: true,
    coredao: true,
    corn: true,
    coti: true,
    cyber: true,
    deepbrainchain: true,
    degenchain: true,
    dogechain: true,
    duckchain: true,
    eclipsemainnet: true,
    endurance: true,
    ethereum: true,
    everclear: true,
    evmos: true,
    fantom: true,
    flame: true,
    flare: true,
    flowmainnet: true,
    form: true,
    // fractal: false,
    fraxtal: true,
    fusemainnet: true,
    glue: true,
    gnosis: true,
    gravity: true,
    guru: true,
    harmony: true,
    hemi: true,
    hyperevm: true,
    immutablezkevmmainnet: true,
    inevm: true,
    infinityvm: false,
    injective: true,
    ink: true,
    kaia: true,
    kroma: true,
    linea: true,
    lisk: true,
    lukso: true,
    lumia: true,
    lumiaprism: true,
    mantapacific: true,
    mantle: true,
    matchain: true,
    merlin: true,
    metal: true,
    metis: true,
    mint: true,
    mode: true,
    molten: true,
    moonbeam: true,
    morph: true,
    nero: true,
    neutron: true,
    nibiru: true,
    oortmainnet: true,
    opbnb: true,
    optimism: true,
    orderly: true,
    osmosis: true,
    plume: true,
    polygon: true,
    polygonzkevm: true,
    polynomialfi: true,
    prom: true,
    proofofplay: true,
    rarichain: true,
    reactive: true,
    real: true,
    redstone: true,
    rivalz: true,
    ronin: true,
    rootstockmainnet: true,
    sanko: true,
    scroll: true,
    sei: true,
    shibarium: true,
    snaxchain: true,
    solanamainnet: true,
    soneium: true,
    sonic: true,
    sonicsvm: true,
    soon: true,
    sophon: true,
    story: true,
    stride: true,
    subtensor: true,
    superseed: true,
    superpositionmainnet: true,
    swell: true,
    taiko: true,
    tangle: true,
    telos: true,
    torus: true,
    treasure: true,
    trumpchain: true,
    unichain: true,
    unitzero: true,
    vana: true,
    viction: true,
    worldchain: true,
    xai: true,
    xlayer: true,
    xpla: true,
    zeronetwork: true,
    zetachain: true,
    zircuit: true,
    zklink: true,
    zksync: true,
    zoramainnet: true,
  },
  [Role.Scraper]: {
    abstract: true,
    // acala: true,
    ancient8: true,
    alephzeroevmmainnet: true,
    apechain: true,
    appchain: true,
    arbitrum: true,
    arbitrumnova: true,
    arcadia: true,
    artela: true,
    arthera: true,
    astar: true,
    aurora: true,
    avalanche: true,
    b3: true,
    base: true,
    berachain: true,
    bitlayer: true,
    blast: true,
    bob: true,
    boba: true,
    bouncebit: true,
    bsc: true,
    bsquared: true,
    celo: true,
    cheesechain: true,
    chilizmainnet: true,
    conflux: true,
    conwai: true,
    coredao: true,
    corn: true,
    coti: true,
    cyber: true,
    deepbrainchain: true,
    degenchain: true,
    dogechain: true,
    duckchain: true,
    eclipsemainnet: true,
    endurance: true,
    ethereum: true,
    everclear: true,
    evmos: true,
    fantom: true,
    flame: true,
    flare: true,
    flowmainnet: true,
    form: true,
    // fractal: false,
    fraxtal: true,
    fusemainnet: true,
    glue: true,
    gnosis: true,
    gravity: true,
    guru: true,
    harmony: true,
    hemi: true,
    hyperevm: true,
    immutablezkevmmainnet: true,
    inevm: true,
    infinityvm: false,
    ink: true,
    injective: true,
    kaia: true,
    kroma: true,
    linea: true,
    lisk: true,
    lukso: true,
    lumia: true,
    lumiaprism: true,
    mantapacific: true,
    mantle: true,
    matchain: true,
    merlin: true,
    metal: true,
    metis: true,
    mint: true,
    mode: true,
    molten: true,
    moonbeam: true,
    morph: true,
    nero: true,
    neutron: true,
    nibiru: true,
    oortmainnet: true,
    opbnb: true,
    optimism: true,
    orderly: true,
    osmosis: true,
    plume: true,
    polygon: true,
    polygonzkevm: true,
    polynomialfi: true,
    prom: true,
    proofofplay: true,
    rarichain: true,
    reactive: true,
    real: true,
    redstone: true,
    rivalz: true,
    ronin: true,
    rootstockmainnet: true,
    sanko: true,
    scroll: true,
    sei: true,
    shibarium: true,
    snaxchain: true,
    solanamainnet: true,
    soneium: true,
    sonic: true,
    sonicsvm: true,
    soon: true,
    sophon: true,
    story: true,
    stride: true,
    subtensor: true,
    superseed: true,
    superpositionmainnet: true,
    swell: true,
    taiko: true,
    tangle: true,
    telos: true,
    torus: true,
    treasure: true,
    trumpchain: true,
    unichain: true,
    unitzero: true,
    vana: true,
    // Has RPC non-compliance that breaks scraping.
    viction: false,
    worldchain: true,
    xai: true,
    xlayer: true,
    xpla: true,
    zeronetwork: true,
    zetachain: true,
    zircuit: true,
    zklink: true,
    zksync: true,
    zoramainnet: true,
  },
};

// Chains not in our core set of supported chains, and supported ONLY by the scraper
export const scraperOnlyChains: BaseScraperConfig['scraperOnlyChains'] = {
  forma: true,
};

export const hyperlaneContextAgentChainNames = getAgentChainNamesFromConfig(
  hyperlaneContextAgentChainConfig,
  mainnet3SupportedChainNames,
);

const sealevelPriorityFeeOracleConfigGetter = (
  chain: ChainName,
): AgentSealevelPriorityFeeOracle => {
  // Special case for Solana mainnet
  if (chain === 'solanamainnet') {
    return {
      type: AgentSealevelPriorityFeeOracleType.Helius,
      feeLevel: AgentSealevelHeliusFeeLevel.High,
      // URL is auto populated by the external secrets in the helm chart
      url: '',
    };
  } else if (chain === 'eclipsemainnet') {
    // As of Dec 23:
    // Eclipse has recently seen some increased usage with their referral program,
    // and we have had intermittent issues landing txs. Not many txs on Eclipse use
    // priority fees, so we use a low priority fee.
    return {
      type: AgentSealevelPriorityFeeOracleType.Constant,
      // 2000 micro lamports of ETH, which at a compute unit limit of 400K
      // and an ETH price of $3450 (Dec 23, 2024) comes to about $0.00276 USD:
      // >>> (((2000 / 1e6) * 400000) / 1e9) * 3450
      // 0.00276
      fee: '2000',
    };
  }

  // For all other chains, we use the constant fee oracle with a fee of 0
  return {
    type: AgentSealevelPriorityFeeOracleType.Constant,
    fee: '0',
  };
};

const sealevelTransactionSubmitterConfigGetter = (
  chain: ChainName,
): AgentSealevelTransactionSubmitter => {
  // Special case for Solana mainnet
  if (chain === 'solanamainnet') {
    return {
      type: AgentSealevelTransactionSubmitterType.Rpc,
      url: HELIUS_SECRET_URL_MARKER,
    };
  }

  // For all other chains, use the default RPC transaction submitter
  return {
    type: AgentSealevelTransactionSubmitterType.Rpc,
  };
};

const contextBase = {
  namespace: environment,
  runEnv: environment,
  environmentChainNames: supportedChainNames,
  aws: {
    region: 'us-east-1',
  },
  sealevel: {
    priorityFeeOracleConfigGetter: sealevelPriorityFeeOracleConfigGetter,
    transactionSubmitterConfigGetter: sealevelTransactionSubmitterConfigGetter,
  },
} as const;

const gasPaymentEnforcement: GasPaymentEnforcement[] = [
  {
    type: GasPaymentEnforcementPolicyType.None,
    matchingList: [
      // Infinity VM is gasless, so ignore outbound txs from InfinityVM to Solana.
      {
        originDomain: getDomainId('infinityvm'),
        destinationDomain: getDomainId('solanamainnet'),
      },
    ],
  },
  {
    type: GasPaymentEnforcementPolicyType.Minimum,
    payment: '1',
    matchingList: [
      // Temporary workaround due to funky Mantle gas amounts.
      { destinationDomain: getDomainId('mantle') },
      // Temporary workaround due to funky Torus gas amounts.
      { destinationDomain: getDomainId('torus') },
      // Infinity VM is gasless, so enforcing min 1 wei here ensures outbound txs
      // outside of Solana are ignored.
      { originDomain: getDomainId('infinityvm') },
      // Temporary workaround for some high gas amount estimates on Treasure
      ...warpRouteMatchingList(WarpRouteIds.ArbitrumTreasureMAGIC),
    ],
  },
  {
    type: GasPaymentEnforcementPolicyType.OnChainFeeQuoting,
  },
];

// Gets metric app contexts, including:
// - helloworld
// - all warp routes defined in WarpRouteIds, using addresses from the registry
// - misc important applications not defined in the registry, e.g. merkly
const metricAppContextsGetter = (): MetricAppContext[] => {
  const warpContexts = Object.values(WarpRouteIds).map((warpRouteId) => {
    return {
      name: warpRouteId,
      matchingList: warpRouteMatchingList(warpRouteId),
    };
  });

  return [
    ...warpContexts,
    {
      name: 'helloworld',
      matchingList: routerMatchingList(
        helloWorld[Contexts.Hyperlane].addresses,
      ),
    },
    {
      name: 'merkly_erc20',
      matchingList: routerMatchingList(merklyErc20Addresses),
    },
    {
      name: 'merkly_eth',
      matchingList: routerMatchingList(merklyEthAddresses),
    },
    {
      name: 'merkly_nft',
      matchingList: routerMatchingList(merklyNftAddresses),
    },
    {
      name: 'velo_message_module',
      // Almost all messages to / from this address relate to the Velo Message Module.
      // The only exception is Metal, which had an initial misconfiguration that the Velo
      // team resolved with a different contract deploy. We can still only match on this address
      // as Metal is the only exception, so it's always receiving from or sending messages to this address.
      matchingList: consistentSenderRecipientMatchingList(
        '0xF385603a12Be8b7B885222329c581FDD1C30071D',
      ),
    },
    {
      name: 'velo_token_bridge',
      // All messages to / from this address relate to the Velo Token Bridge.
      matchingList: consistentSenderRecipientMatchingList(
        '0xA7287a56C01ac8Baaf8e7B662bDB41b10889C7A6',
      ),
    },
    {
      // https://github.com/bgd-labs/aave-delivery-infrastructure?tab=readme-ov-file#deployed-addresses
      // We match on senders because the sender is always the same and
      // well documented, while the recipient may be switched out and is
      // more poorly documented.
      name: 'aave',
      matchingList: senderMatchingList(aaveSenderAddresses),
    },
    {
      // https://docs.everclear.org/resources/contracts/mainnet
      // Messages between HubGateway (Everclear hub) <> EverclearSpoke (all other spoke chains)
      name: 'everclear_gateway',
      matchingList: senderMatchingList(everclearSenderAddresses),
    },
  ];
};

// Resource requests are based on observed usage found in https://abacusworks.grafana.net/d/FSR9YWr7k
const relayerResources = {
  requests: {
    cpu: '20000m',
    memory: '55G',
  },
};

const validatorResources = {
  requests: {
    cpu: '500m',
    memory: '1G',
  },
};

const scraperResources = {
  requests: {
    cpu: '2000m',
    memory: '4G',
  },
};

const blacklistedMessageIds = [
  // ezETH
  '0xb9cfeb4a22b65903ca7cb514fd752feba0622a0495878d508d19a91734d89cc4',
  '0x13d6c56781ee9b8811f4e17198bf064baed2682ce44193c750e76c73384466e7',
  '0x366520dcd48f19a2cdc806e244d4cea970a587e3932320baee30e710d316b303',
  '0x0f9b8849d6dbf5a699e906a6e06044d6cf84ee0ba2174cec28db4fceba52616a',
  '0x0e1235105208e7d3a616ac2bb780e7dab30fc289670ba8d6655a4ded73f9b5da',
  '0xa6fdecc3f21d081bf3d78da9ddf516b24397a6bff44d7cd4614955f5ca2320b2',
  '0x2c3484724a97524fd95aa8aec34a0ae30f79e14e1b228cce9dc1793cea40fc3d',
  '0x11ffaeaae5c431501584bc39805ef44b4080e7f90ca7ff609a131d58d1f75ae6',
  '0xc18ea74675bc1e5b780e63ac6063c7c39189e1848b8fe52ac40b83fff9268483',
  '0xd8040094ab94e44e2b3b57ab0704a33e363f46261a45c9dfc788371c808b8f3a',
  '0xf7f0be22f46144793ee3fadccddd4cfb8422d36f5d59bb86fea3782b89160d49',
  '0xeda79ab37b4a05d8f318b3a465a70572d819b2c37456c48835a30bb6c016e194',
  '0xaf7c7dfc4d19aec283c619a2724d03fbbfeef4a468e84c0573551c1adca40ded',
  '0x4a2c42c283755400c0dc7f1be65f6ff026a38aacaa6505302d465268bcd86b21',
  '0x0f80e5b8da5a706d6273a622a5c29f83cee5f37e6376c2c8a615b0ef91a540df',
  '0x6359232ef1f239d9519104cf47f1e2fbcbe25f8ee68001c5eff7e81bf23b396c',
  '0x6a3fb736b952467b814e93fb35edf3a824d35efd1e4b10e3ed465595c55af88a',

  // pzETH
  '0x14cb552c08de9f131b750c2f821f90e5ff685e1d3d714e912f7603b2f4b7adb4',
  '0xaa5b5021200e66b4a47e5156106c46b6b2bc1e00b088a524a14bb0709cbf733e',
  '0x43b4cf52255a7728a3c409f76fd20ba0c36cb42854e0b0a0eefdde848363224b',
  '0x047f34405014b117dccd6d8981c846dc3fe746f5e758f90f227581c735f4f11a',
  '0x47d60c21abefae928d1c16c5a33cd5a8fcf870cf533c71ab6db49d75a5c4a215',
  '0xa2df671fbd4b518c282f9a21e2677fa2a05af33f96ccc9ff113f1a1ffa557667',
  '0x1cefa98b6d937333e452a0dbc0654e13416c228682837a8913cb18d612b307dd',

  // MAGIC/ethereum-treasure native funding txs
  '0x9d51f4123be816cbaeef2e2b34a5760f633a7cb8a019fe16f88a3227cc22451e',
  '0x663c221137028ceeeb102a98e48b362a7b48d626b93c88c7fdf1871a948b1223',
  '0xbcc3e52dbc909f75425f4bdd83c94a31d8e3bc816422396dbe1f796ff8a5aadd',

  // txs between unenrolled routers of
  // ETH/arbitrum-base-blast-bsc-ethereum-gnosis-lisk-mantle-mode-optimism-polygon-scroll-zeronetwork-zoramainnet
  '0x229a832dfdfa23dfc27eb773e6b34e87f329067393f4f7b616251b3d7d52d294',
  '0xcdfd5294e8b1253263908e1919d27675f80a2e9a3bb339b759810efdbb81faa5',

  // txs between unenrolled routers of
  // USDT/arbitrum-ethereum-mantle-mode-polygon-scroll-zeronetwork
  '0x10159bf1b5b2142b882cb060d1da9f9123d82974ca265ba432138221e52c2a27',

  // test tx when route was first deployed, no merkle tree insertion
  // USDC/ethereum-inevm
  '0x998746dc822dc15332b8683fb8a29aec22ed3e2f2fb8245c40f56303c5cb6032',

  // malformed recipient in warp transfers
  '0xf20e3dc5172d824b146b91bb33d66532915fab605e44d2d76af7b5898a6390fe',
  '0xd4254c0a44ac41f554ebcbb4eff5efd8a9063747e67f9ca4a57ad232e7c8e267',
  '0xad52d640ed71b4363731a78becc8ad1d4aa8549a290c554e48281196478ade83',
  '0x984994d247edd9967182ba91b236a4e10223ef66e3b96259f06f2b7c7fbd8176',

  // oUSDT dest with zero'd out limits
  '0x2ebe41a3c35efaba191765da61b4445d5a01764603bc4635d3d3f62ce65df7d8',
];

// Blacklist matching list intended to be used by all contexts.
const blacklist: MatchingList = [
  ...blacklistedMessageIds.map((messageId) => ({
    messageId,
  })),
];

const ismCacheConfigs: Array<IsmCacheConfig> = [
  {
    selector: {
      type: IsmCacheSelectorType.DefaultIsm,
    },
    // Default ISM Routing ISMs change configs based off message content,
    // so they are not specified here.
    moduleTypes: [
      ModuleType.AGGREGATION,
      ModuleType.MERKLE_ROOT_MULTISIG,
      ModuleType.MESSAGE_ID_MULTISIG,
    ],
    // SVM is explicitly not cached as the default ISM is a multisig ISM
    // that routes internally.
    chains: ethereumChainNames,
    cachePolicy: IsmCachePolicy.IsmSpecific,
  },
];

const hyperlane: RootAgentConfig = {
  ...contextBase,
  context: Contexts.Hyperlane,
  contextChainNames: hyperlaneContextAgentChainNames,
  rolesWithKeys: ALL_KEY_ROLES,
  relayer: {
    rpcConsensusType: RpcConsensusType.Fallback,
    docker: {
      repo,
      tag: 'da3978b-20250414-155929',
    },
    blacklist,
    gasPaymentEnforcement: gasPaymentEnforcement,
    metricAppContextsGetter,
<<<<<<< HEAD
    defaultIsmCacheConfig,
    cache: {
      enabled: true,
    },
=======
    ismCacheConfigs,
    allowContractCallCaching: true,
>>>>>>> f878cd7d
    resources: relayerResources,
  },
  validators: {
    docker: {
      repo,
      tag: '8ab7c80-20250326-191115',
    },
    rpcConsensusType: RpcConsensusType.Quorum,
    chains: validatorChainConfig(Contexts.Hyperlane),
    resources: validatorResources,
  },
  scraper: {
    scraperOnlyChains,
    rpcConsensusType: RpcConsensusType.Fallback,
    docker: {
      repo,
      tag: '8ab7c80-20250326-191115',
    },
    resources: scraperResources,
  },
};

const releaseCandidate: RootAgentConfig = {
  ...contextBase,
  context: Contexts.ReleaseCandidate,
  contextChainNames: hyperlaneContextAgentChainNames,
  rolesWithKeys: [Role.Relayer, Role.Kathy, Role.Validator],
  relayer: {
    rpcConsensusType: RpcConsensusType.Fallback,
    docker: {
      repo,
      tag: 'da3978b-20250414-155929',
    },
    blacklist,
    // We're temporarily (ab)using the RC relayer as a way to increase
    // message throughput.
    // whitelist: releaseCandidateHelloworldMatchingList,
    gasPaymentEnforcement,
    metricAppContextsGetter,
<<<<<<< HEAD
    defaultIsmCacheConfig,
    cache: {
      enabled: true,
    },
=======
    ismCacheConfigs,
    allowContractCallCaching: true,
>>>>>>> f878cd7d
    resources: relayerResources,
  },
  validators: {
    docker: {
      repo,
      tag: '11a4e95-20250116-145528',
    },
    rpcConsensusType: RpcConsensusType.Quorum,
    chains: validatorChainConfig(Contexts.ReleaseCandidate),
    resources: validatorResources,
  },
};

const neutron: RootAgentConfig = {
  ...contextBase,
  contextChainNames: {
    validator: [],
    relayer: ['neutron', 'mantapacific', 'arbitrum'],
    scraper: [],
  },
  context: Contexts.Neutron,
  rolesWithKeys: [Role.Relayer],
  relayer: {
    rpcConsensusType: RpcConsensusType.Fallback,
    docker: {
      repo,
      tag: 'cecb0d8-20250411-150743',
    },
    blacklist,
    gasPaymentEnforcement,
    metricAppContextsGetter,
<<<<<<< HEAD
    defaultIsmCacheConfig,
    cache: {
      enabled: true,
    },
=======
    ismCacheConfigs,
    allowContractCallCaching: true,
>>>>>>> f878cd7d
    resources: relayerResources,
  },
};

const getVanguardRootAgentConfig = (index: number): RootAgentConfig => ({
  ...contextBase,
  context: mustBeValidContext(`vanguard${index}`),
  contextChainNames: {
    validator: [],
    relayer: ['bsc', 'arbitrum', 'optimism', 'ethereum', 'base'],
    scraper: [],
  },
  rolesWithKeys: [Role.Relayer],
  relayer: {
    rpcConsensusType: RpcConsensusType.Fallback,
    docker: {
      repo,
      tag: 'cecb0d8-20250411-150743',
    },
    whitelist: [
      {
        originDomain: getDomainId('base'),
        senderAddress: '0x000000000000000000000000000000000000dead',
        destinationDomain: getDomainId('arbitrum'),
        recipientAddress: '0x000000000000000000000000000000000000dead',
      },
    ],
    blacklist,
    gasPaymentEnforcement,
    metricAppContextsGetter,
    defaultIsmCacheConfig,
    cache: {
      enabled: true,
    },
    resources: relayerResources,
    dbBootstrap: true,
  },
});

export const agents = {
  [Contexts.Hyperlane]: hyperlane,
  [Contexts.ReleaseCandidate]: releaseCandidate,
  [Contexts.Neutron]: neutron,
  [Contexts.Vanguard0]: getVanguardRootAgentConfig(0),
  [Contexts.Vanguard1]: getVanguardRootAgentConfig(1),
  [Contexts.Vanguard2]: getVanguardRootAgentConfig(2),
  [Contexts.Vanguard3]: getVanguardRootAgentConfig(3),
  [Contexts.Vanguard4]: getVanguardRootAgentConfig(4),
};<|MERGE_RESOLUTION|>--- conflicted
+++ resolved
@@ -774,15 +774,10 @@
     blacklist,
     gasPaymentEnforcement: gasPaymentEnforcement,
     metricAppContextsGetter,
-<<<<<<< HEAD
-    defaultIsmCacheConfig,
+    ismCacheConfigs,
     cache: {
       enabled: true,
     },
-=======
-    ismCacheConfigs,
-    allowContractCallCaching: true,
->>>>>>> f878cd7d
     resources: relayerResources,
   },
   validators: {
@@ -822,15 +817,10 @@
     // whitelist: releaseCandidateHelloworldMatchingList,
     gasPaymentEnforcement,
     metricAppContextsGetter,
-<<<<<<< HEAD
-    defaultIsmCacheConfig,
+    ismCacheConfigs,
     cache: {
       enabled: true,
     },
-=======
-    ismCacheConfigs,
-    allowContractCallCaching: true,
->>>>>>> f878cd7d
     resources: relayerResources,
   },
   validators: {
@@ -862,15 +852,10 @@
     blacklist,
     gasPaymentEnforcement,
     metricAppContextsGetter,
-<<<<<<< HEAD
-    defaultIsmCacheConfig,
+    ismCacheConfigs,
     cache: {
       enabled: true,
     },
-=======
-    ismCacheConfigs,
-    allowContractCallCaching: true,
->>>>>>> f878cd7d
     resources: relayerResources,
   },
 };
@@ -901,7 +886,7 @@
     blacklist,
     gasPaymentEnforcement,
     metricAppContextsGetter,
-    defaultIsmCacheConfig,
+    ismCacheConfigs,
     cache: {
       enabled: true,
     },
