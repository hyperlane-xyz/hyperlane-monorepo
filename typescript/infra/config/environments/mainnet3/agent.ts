--- conflicted
+++ resolved
@@ -409,11 +409,7 @@
     rpcConsensusType: RpcConsensusType.Fallback,
     docker: {
       repo,
-<<<<<<< HEAD
-      tag: '4f8245a-20241114-104702',
-=======
       tag: '25a927d-20241114-171323',
->>>>>>> 33b6f584
     },
     gasPaymentEnforcement: gasPaymentEnforcement,
     metricAppContextsGetter,
@@ -447,11 +443,7 @@
     rpcConsensusType: RpcConsensusType.Fallback,
     docker: {
       repo,
-<<<<<<< HEAD
-      tag: '4f8245a-20241114-104702',
-=======
       tag: '25a927d-20241114-171323',
->>>>>>> 33b6f584
     },
     // We're temporarily (ab)using the RC relayer as a way to increase
     // message throughput.
@@ -484,11 +476,7 @@
     rpcConsensusType: RpcConsensusType.Fallback,
     docker: {
       repo,
-<<<<<<< HEAD
-      tag: '4f8245a-20241114-104702',
-=======
       tag: '25a927d-20241114-171323',
->>>>>>> 33b6f584
     },
     gasPaymentEnforcement,
     metricAppContextsGetter,
