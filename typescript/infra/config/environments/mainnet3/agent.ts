--- conflicted
+++ resolved
@@ -640,11 +640,7 @@
     rpcConsensusType: RpcConsensusType.Fallback,
     docker: {
       repo,
-<<<<<<< HEAD
-      tag: 'b98678c-20241213-043725',
-=======
       tag: '7c0c967-20241218-173053',
->>>>>>> 09679f8b
     },
     blacklist,
     // We're temporarily (ab)using the RC relayer as a way to increase
