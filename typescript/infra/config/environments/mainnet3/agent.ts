import {
  GasPaymentEnforcement,
  GasPaymentEnforcementPolicyType,
  RpcConsensusType,
} from '@hyperlane-xyz/sdk';

import {
  AgentChainConfig,
  RootAgentConfig,
  getAgentChainNamesFromConfig,
} from '../../../src/config/agent/agent.js';
import {
  matchingList,
  routerMatchingList,
} from '../../../src/config/agent/relayer.js';
import { ALL_KEY_ROLES, Role } from '../../../src/roles.js';
import { Contexts } from '../../contexts.js';

import { environment } from './chains.js';
import { helloWorld } from './helloworld.js';
import { supportedChainNames } from './supportedChainNames.js';
import { validatorChainConfig } from './validators.js';
import ancient8EthereumUsdcAddresses from './warp/ancient8-USDC-addresses.json';
import arbitrumTIAAddresses from './warp/arbitrum-TIA-addresses.json';
import arbitrumNeutronEclipAddresses from './warp/arbitrum-neutron-eclip-addresses.json';
import inevmEthereumUsdcAddresses from './warp/inevm-USDC-addresses.json';
import inevmEthereumUsdtAddresses from './warp/inevm-USDT-addresses.json';
import injectiveInevmInjAddresses from './warp/injective-inevm-addresses.json';
import mantaTIAAddresses from './warp/manta-TIA-addresses.json';
import victionEthereumEthAddresses from './warp/viction-ETH-addresses.json';
import victionEthereumUsdcAddresses from './warp/viction-USDC-addresses.json';
import victionEthereumUsdtAddresses from './warp/viction-USDT-addresses.json';

const releaseCandidateHelloworldMatchingList = routerMatchingList(
  helloWorld[Contexts.ReleaseCandidate].addresses,
);

const repo = 'gcr.io/abacus-labs-dev/hyperlane-agent';

// The chains here must be consistent with the environment's supportedChainNames, which is
// checked / enforced at runtime & in the CI pipeline.
//
// This is intentionally separate and not derived from the environment's supportedChainNames
// to allow for more fine-grained control over which chains are enabled for each agent role.
export const hyperlaneContextAgentChainConfig: AgentChainConfig = {
  // Generally, we run all production validators in the Hyperlane context.
  [Role.Validator]: {
    arbitrum: true,
    ancient8: true,
    avalanche: true,
    base: true,
    blast: true,
    bsc: true,
    celo: true,
    ethereum: true,
    fraxtal: true,
    gnosis: true,
    injective: true,
    inevm: true,
    linea: true,
    mantapacific: true,
    mode: true,
    moonbeam: true,
    neutron: true,
    optimism: true,
    osmosis: true,
    polygon: true,
    polygonzkevm: true,
    redstone: true,
    scroll: true,
    sei: true,
    viction: true,
    zetachain: true,
  },
  [Role.Relayer]: {
    arbitrum: true,
    ancient8: true,
    avalanche: true,
    base: true,
    blast: true,
    bsc: true,
    celo: true,
    ethereum: true,
    fraxtal: true,
    gnosis: true,
    injective: true,
    inevm: true,
    linea: true,
    mantapacific: true,
    mode: true,
    moonbeam: true,
    // At the moment, we only relay between Neutron and Manta Pacific on the neutron context.
    neutron: false,
    optimism: true,
    osmosis: false,
    polygon: true,
    polygonzkevm: true,
    redstone: true,
    scroll: true,
    sei: true,
    viction: true,
    zetachain: true,
  },
  [Role.Scraper]: {
    arbitrum: true,
    ancient8: true,
    avalanche: true,
    base: true,
    blast: true,
    bsc: true,
    celo: true,
    ethereum: true,
    fraxtal: true,
    gnosis: true,
    // Cannot scrape non-EVM chains
    injective: false,
    inevm: true,
    linea: true,
    mantapacific: true,
    mode: true,
    moonbeam: true,
    // Cannot scrape non-EVM chains
    neutron: false,
    optimism: true,
    osmosis: false,
    polygon: true,
    polygonzkevm: true,
    redstone: true,
    // Out of caution around pointer contracts (https://www.docs.sei.io/dev-interoperability/pointer-contracts) not being compatible
    // and the scraper not gracefully handling txs that may not exist via the eth RPC, we don't run the scraper.
    sei: false,
    scroll: true,
    // Has RPC non-compliance that breaks scraping.
    viction: false,
    zetachain: true,
  },
};

export const hyperlaneContextAgentChainNames = getAgentChainNamesFromConfig(
  hyperlaneContextAgentChainConfig,
  supportedChainNames,
);

const contextBase = {
  namespace: environment,
  runEnv: environment,
  environmentChainNames: supportedChainNames,
  aws: {
    region: 'us-east-1',
  },
} as const;

const gasPaymentEnforcement: GasPaymentEnforcement[] = [
  // To cover ourselves against IGP indexing issues and to ensure Nexus
  // users have the best possible experience, we whitelist messages between
  // warp routes that we know are certainly paying for gas.
  {
    type: GasPaymentEnforcementPolicyType.None,
    matchingList: [
      ...routerMatchingList(injectiveInevmInjAddresses),
      ...matchingList(inevmEthereumUsdcAddresses),
      ...matchingList(inevmEthereumUsdtAddresses),
      ...routerMatchingList(victionEthereumEthAddresses),
      ...routerMatchingList(victionEthereumUsdcAddresses),
      ...routerMatchingList(victionEthereumUsdtAddresses),
      ...routerMatchingList(ancient8EthereumUsdcAddresses),
    ],
  },
  {
    type: GasPaymentEnforcementPolicyType.None,
    matchingList: matchingList(inevmEthereumUsdcAddresses),
  },
  {
    type: GasPaymentEnforcementPolicyType.None,
    matchingList: matchingList(inevmEthereumUsdtAddresses),
  },
  {
    type: GasPaymentEnforcementPolicyType.OnChainFeeQuoting,
  },
];

const metricAppContexts = [
  {
    name: 'helloworld',
    matchingList: routerMatchingList(helloWorld[Contexts.Hyperlane].addresses),
  },
  {
    name: 'injective_inevm_inj',
    matchingList: routerMatchingList(injectiveInevmInjAddresses),
  },
  {
    name: 'inevm_ethereum_usdc',
    matchingList: matchingList(inevmEthereumUsdcAddresses),
  },
  {
    name: 'inevm_ethereum_usdt',
    matchingList: matchingList(inevmEthereumUsdtAddresses),
  },
  {
    name: 'viction_ethereum_eth',
    matchingList: routerMatchingList(victionEthereumEthAddresses),
  },
  {
    name: 'viction_ethereum_usdc',
    matchingList: routerMatchingList(victionEthereumUsdcAddresses),
  },
  {
    name: 'viction_ethereum_usdt',
    matchingList: routerMatchingList(victionEthereumUsdtAddresses),
  },
  {
    name: 'ancient8_ethereum_usdc',
    matchingList: routerMatchingList(ancient8EthereumUsdcAddresses),
  },
];

const hyperlane: RootAgentConfig = {
  ...contextBase,
  context: Contexts.Hyperlane,
  contextChainNames: hyperlaneContextAgentChainNames,
  rolesWithKeys: ALL_KEY_ROLES,
  relayer: {
    rpcConsensusType: RpcConsensusType.Fallback,
    docker: {
      repo,
      tag: '59451d6-20240612-171611',
    },
    gasPaymentEnforcement: gasPaymentEnforcement,
    metricAppContexts,
  },
  validators: {
    docker: {
      repo,
<<<<<<< HEAD
      tag: '47fbe58-20240617-173324',
=======
      tag: '59451d6-20240612-171611',
>>>>>>> 5cc64eb0
    },
    rpcConsensusType: RpcConsensusType.Quorum,
    chains: validatorChainConfig(Contexts.Hyperlane),
  },
  scraper: {
    rpcConsensusType: RpcConsensusType.Fallback,
    docker: {
      repo,
      tag: '59451d6-20240612-171611',
    },
  },
};

const releaseCandidate: RootAgentConfig = {
  ...contextBase,
  context: Contexts.ReleaseCandidate,
  contextChainNames: hyperlaneContextAgentChainNames,
  rolesWithKeys: [Role.Relayer, Role.Kathy, Role.Validator],
  relayer: {
    rpcConsensusType: RpcConsensusType.Fallback,
    docker: {
      repo,
      tag: '939fa81-20240607-194607',
    },
    // We're temporarily (ab)using the RC relayer as a way to increase
    // message throughput.
    // whitelist: releaseCandidateHelloworldMatchingList,
    gasPaymentEnforcement,
    metricAppContexts,
  },
  validators: {
    docker: {
      repo,
      tag: '47fbe58-20240617-173324',
    },
    rpcConsensusType: RpcConsensusType.Quorum,
    chains: validatorChainConfig(Contexts.ReleaseCandidate),
  },
};

const neutron: RootAgentConfig = {
  ...contextBase,
  contextChainNames: {
    validator: [],
    relayer: ['neutron', 'mantapacific', 'arbitrum'],
    scraper: [],
  },
  context: Contexts.Neutron,
  rolesWithKeys: [Role.Relayer],
  relayer: {
    rpcConsensusType: RpcConsensusType.Fallback,
    docker: {
      repo,
      tag: 'c9c5d37-20240510-014327',
    },
    gasPaymentEnforcement: [
      {
        type: GasPaymentEnforcementPolicyType.None,
        matchingList: [
          ...routerMatchingList(mantaTIAAddresses),
          ...routerMatchingList(arbitrumTIAAddresses),
          ...routerMatchingList(arbitrumNeutronEclipAddresses),
        ],
      },
      ...gasPaymentEnforcement,
    ],
    metricAppContexts: [
      {
        name: 'manta_tia',
        matchingList: routerMatchingList(mantaTIAAddresses),
      },
      {
        name: 'arbitrum_tia',
        matchingList: routerMatchingList(arbitrumTIAAddresses),
      },
      {
        name: 'arbitrum_neutron_eclip',
        matchingList: routerMatchingList(arbitrumNeutronEclipAddresses),
      },
    ],
  },
};

export const agents = {
  [Contexts.Hyperlane]: hyperlane,
  [Contexts.ReleaseCandidate]: releaseCandidate,
  [Contexts.Neutron]: neutron,
};<|MERGE_RESOLUTION|>--- conflicted
+++ resolved
@@ -231,11 +231,7 @@
   validators: {
     docker: {
       repo,
-<<<<<<< HEAD
       tag: '47fbe58-20240617-173324',
-=======
-      tag: '59451d6-20240612-171611',
->>>>>>> 5cc64eb0
     },
     rpcConsensusType: RpcConsensusType.Quorum,
     chains: validatorChainConfig(Contexts.Hyperlane),
