import { KeyFunderConfig } from '../../../src/config/funding.js';
import { Role } from '../../../src/roles.js';
import { Contexts } from '../../contexts.js';

import desiredRelayerBalances from './balances/desiredRelayerBalances.json' with { type: 'json' };
import { environment } from './chains.js';
import { mainnet3SupportedChainNames } from './supportedChainNames.js';

type DesiredRelayerBalanceChains = keyof typeof desiredRelayerBalances;
const desiredRelayerBalancePerChain = Object.fromEntries(
  Object.entries(desiredRelayerBalances).map(([chain, balance]) => [
    chain,
    balance.toString(),
  ]),
) as Record<DesiredRelayerBalanceChains, string>;

export const keyFunderConfig: KeyFunderConfig<
  typeof mainnet3SupportedChainNames
> = {
  docker: {
    repo: 'gcr.io/abacus-labs-dev/hyperlane-monorepo',
<<<<<<< HEAD
    tag: 'c9a5347-20250808-192735',
=======
    tag: 'e385270-20250813-160048',
>>>>>>> 8dd1f57d
  },
  // We're currently using the same deployer/key funder key as mainnet2.
  // To minimize nonce clobbering we offset the key funder cron
  // to run 30 mins after the mainnet2 cron.
  cronSchedule: '45 * * * *', // Every hour at the 45-minute mark
  namespace: environment,
  prometheusPushGateway:
    'http://prometheus-prometheus-pushgateway.monitoring.svc.cluster.local:9091',
  contextFundingFrom: Contexts.Hyperlane,
  contextsAndRolesToFund: {
    [Contexts.Hyperlane]: [Role.Relayer, Role.Kathy],
    [Contexts.ReleaseCandidate]: [Role.Relayer, Role.Kathy],
  },
  chainsToSkip: ['infinityvmmainnet'],
  // desired balance config, must be set for each chain
  desiredBalancePerChain: desiredRelayerBalancePerChain,
  // if not set, keyfunder defaults to 0
  desiredKathyBalancePerChain: {
    ancient8: '0',
    arbitrum: '0.1',
    avalanche: '6',
    base: '0.05',
    blast: '0',
    bob: '0',
    bsc: '0.35',
    celo: '150',
    cheesechain: '0',
    cyber: '0',
    degenchain: '0',
    endurance: '0',
    ethereum: '0.4',
    fraxtal: '0',
    fusemainnet: '0',
    gnosis: '100',
    inevm: '0.05',
    linea: '0',
    lisk: '0',
    lukso: '0',
    mantapacific: '0',
    mantle: '0',
    merlin: '0',
    metis: '0',
    mint: '0',
    mode: '0',
    moonbeam: '250',
    optimism: '0.1',
    polygon: '85',
    polygonzkevm: '0.05',
    proofofplay: '0',
    redstone: '0',
    scroll: '0.05',
    sei: '0',
    taiko: '0',
    tangle: '0',
    viction: '0.05',
    worldchain: '0',
    xai: '0',
    xlayer: '0',
    zetachain: '0',
    zircuit: '0',
    zoramainnet: '0',
    // ignore non-evm chains
    injective: '0',
    neutron: '0',
    osmosis: '0',
    eclipsemainnet: '0',
    solanamainnet: '0',
    soon: '0',
    sonicsvm: '0',
  },
  // if not set, keyfunder defaults to using desired balance * 0.2 as the threshold
  igpClaimThresholdPerChain: {
    ancient8: '0.1',
    arbitrum: '0.1',
    avalanche: '2',
    base: '0.1',
    blast: '0.1',
    bob: '0.1',
    bsc: '0.3',
    celo: '5',
    cheesechain: '25',
    cyber: '0.025',
    degenchain: '50',
    endurance: '10',
    ethereum: '0.2',
    fraxtal: '0.1',
    fusemainnet: '10',
    gnosis: '5',
    inevm: '3',
    linea: '0.1',
    lisk: '0.025',
    lukso: '10',
    mantapacific: '0.1',
    mantle: '10',
    merlin: '0.001',
    metis: '1',
    mint: '0.025',
    mode: '0.1',
    moonbeam: '5',
    optimism: '0.1',
    polygon: '20',
    polygonzkevm: '0.1',
    proofofplay: '0.025',
    redstone: '0.1',
    scroll: '0.1',
    sei: '5',
    taiko: '0.1',
    tangle: '1',
    viction: '2',
    worldchain: '0.1',
    xai: '10',
    xlayer: '0.25',
    zetachain: '20',
    zircuit: '0.01',
    zoramainnet: '0.1',
    // ignore non-evm chains
    injective: '0',
    neutron: '0',
    osmosis: '0',
    eclipsemainnet: '0',
    solanamainnet: '0',
    soon: '0',
    sonicsvm: '0',
  },
};<|MERGE_RESOLUTION|>--- conflicted
+++ resolved
@@ -19,11 +19,7 @@
 > = {
   docker: {
     repo: 'gcr.io/abacus-labs-dev/hyperlane-monorepo',
-<<<<<<< HEAD
-    tag: 'c9a5347-20250808-192735',
-=======
     tag: 'e385270-20250813-160048',
->>>>>>> 8dd1f57d
   },
   // We're currently using the same deployer/key funder key as mainnet2.
   // To minimize nonce clobbering we offset the key funder cron
