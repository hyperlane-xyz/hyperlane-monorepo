import { objMap } from '@hyperlane-xyz/utils';

import { KeyFunderConfig } from '../../../src/config/funding.js';
import { Role } from '../../../src/roles.js';
import { Contexts } from '../../contexts.js';

import desiredRebalancerBalances from './balances/desiredRebalancerBalances.json' with { type: 'json' };
import desiredRelayerBalances from './balances/desiredRelayerBalances.json' with { type: 'json' };
import { environment } from './chains.js';
import { mainnet3SupportedChainNames } from './supportedChainNames.js';

type DesiredRelayerBalanceChains = keyof typeof desiredRelayerBalances;
const desiredRelayerBalancePerChain = Object.fromEntries(
  Object.entries(desiredRelayerBalances).map(([chain, balance]) => [
    chain,
    balance.toString(),
  ]),
) as Record<DesiredRelayerBalanceChains, string>;

type DesiredRebalancerBalanceChains = keyof typeof desiredRebalancerBalances;
const desiredRebalancerBalancePerChain = objMap(
  desiredRebalancerBalances,
  (_, balance) => balance.toString(),
) as Record<DesiredRebalancerBalanceChains, string>;

export const keyFunderConfig: KeyFunderConfig<
  typeof mainnet3SupportedChainNames
> = {
  docker: {
    repo: 'gcr.io/abacus-labs-dev/hyperlane-monorepo',
<<<<<<< HEAD
    tag: '4359931-20250921-174119',
=======
    tag: 'b120e26-20250922-122003',
>>>>>>> 25c1d1fb
  },
  // We're currently using the same deployer/key funder key as mainnet2.
  // To minimize nonce clobbering we offset the key funder cron
  // to run 30 mins after the mainnet2 cron.
  cronSchedule: '45 * * * *', // Every hour at the 45-minute mark
  namespace: environment,
  prometheusPushGateway:
    'http://prometheus-prometheus-pushgateway.monitoring.svc.cluster.local:9091',
  contextFundingFrom: Contexts.Hyperlane,
  contextsAndRolesToFund: {
    [Contexts.Hyperlane]: [Role.Relayer, Role.Kathy, Role.Rebalancer],
    [Contexts.ReleaseCandidate]: [Role.Relayer, Role.Kathy],
  },
  chainsToSkip: ['infinityvmmainnet', 'game7'],
  // desired balance config, must be set for each chain
  desiredBalancePerChain: desiredRelayerBalancePerChain,
  // if not set, keyfunder defaults to 0
  desiredKathyBalancePerChain: {
    ancient8: '0',
    arbitrum: '0.1',
    avalanche: '6',
    base: '0.05',
    blast: '0',
    bob: '0',
    bsc: '0.35',
    celo: '150',
    cheesechain: '0',
    cyber: '0',
    degenchain: '0',
    endurance: '0',
    ethereum: '0.4',
    fraxtal: '0',
    fusemainnet: '0',
    gnosis: '100',
    inevm: '0.05',
    linea: '0',
    lisk: '0',
    lukso: '0',
    mantapacific: '0',
    mantle: '0',
    merlin: '0',
    metis: '0',
    mint: '0',
    mode: '0',
    moonbeam: '250',
    optimism: '0.1',
    polygon: '85',
    polygonzkevm: '0.05',
    proofofplay: '0',
    redstone: '0',
    scroll: '0.05',
    sei: '0',
    taiko: '0',
    tangle: '0',
    viction: '0.05',
    worldchain: '0',
    xai: '0',
    xlayer: '0',
    zetachain: '0',
    zircuit: '0',
    zoramainnet: '0',
    // ignore non-evm chains
    injective: '0',
    neutron: '0',
    osmosis: '0',
    eclipsemainnet: '0',
    solanamainnet: '0',
    soon: '0',
    sonicsvm: '0',
  },
  // desired rebalancer balance config
  desiredRebalancerBalancePerChain,
  // if not set, keyfunder defaults to using desired balance * 0.2 as the threshold
  igpClaimThresholdPerChain: {
    ancient8: '0.1',
    arbitrum: '0.1',
    avalanche: '2',
    base: '0.1',
    blast: '0.1',
    bob: '0.1',
    bsc: '0.3',
    celo: '5',
    cheesechain: '25',
    cyber: '0.025',
    degenchain: '50',
    endurance: '10',
    ethereum: '0.2',
    fraxtal: '0.1',
    fusemainnet: '10',
    gnosis: '5',
    inevm: '3',
    linea: '0.1',
    lisk: '0.025',
    lukso: '10',
    mantapacific: '0.1',
    mantle: '10',
    merlin: '0.001',
    metis: '1',
    mint: '0.025',
    mode: '0.1',
    moonbeam: '5',
    optimism: '0.1',
    polygon: '20',
    polygonzkevm: '0.1',
    proofofplay: '0.025',
    redstone: '0.1',
    scroll: '0.1',
    sei: '5',
    taiko: '0.1',
    tangle: '1',
    viction: '2',
    worldchain: '0.1',
    xai: '10',
    xlayer: '0.25',
    zetachain: '20',
    zircuit: '0.01',
    zoramainnet: '0.1',
    // ignore non-evm chains
    injective: '0',
    neutron: '0',
    osmosis: '0',
    eclipsemainnet: '0',
    solanamainnet: '0',
    soon: '0',
    sonicsvm: '0',
  },
};<|MERGE_RESOLUTION|>--- conflicted
+++ resolved
@@ -28,11 +28,7 @@
 > = {
   docker: {
     repo: 'gcr.io/abacus-labs-dev/hyperlane-monorepo',
-<<<<<<< HEAD
-    tag: '4359931-20250921-174119',
-=======
     tag: 'b120e26-20250922-122003',
->>>>>>> 25c1d1fb
   },
   // We're currently using the same deployer/key funder key as mainnet2.
   // To minimize nonce clobbering we offset the key funder cron
