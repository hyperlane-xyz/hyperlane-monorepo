--- conflicted
+++ resolved
@@ -19,11 +19,7 @@
 > = {
   docker: {
     repo: 'gcr.io/abacus-labs-dev/hyperlane-monorepo',
-<<<<<<< HEAD
-    tag: 'c9c0e83-20250326-184118',
-=======
     tag: '6c1e760-20250328-163302',
->>>>>>> 10719907
   },
   // We're currently using the same deployer/key funder key as mainnet2.
   // To minimize nonce clobbering we offset the key funder cron
