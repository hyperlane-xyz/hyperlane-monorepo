--- conflicted
+++ resolved
@@ -89,20 +89,12 @@
       }),
     );
 
-<<<<<<< HEAD
-  const defaultHook: FallbackRoutingHookConfig = {
-    type: HookType.FALLBACK_ROUTING,
-    owner,
-    domains: aggregationHooks,
-    fallback: merkleHook,
-  };
-=======
-    const defaultHook: DomainRoutingHookConfig = {
-      type: HookType.ROUTING,
+    const defaultHook: FallbackRoutingHookConfig = {
+      type: HookType.FALLBACK_ROUTING,
+      ...ownerConfig,
       domains: aggregationHooks,
-      ...ownerConfig,
+      fallback: merkleHook,
     };
->>>>>>> c9ef41c1
 
     const requiredHook: ProtocolFeeHookConfig = {
       type: HookType.PROTOCOL_FEE,
