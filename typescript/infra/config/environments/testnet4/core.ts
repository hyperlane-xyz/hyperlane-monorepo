--- conflicted
+++ resolved
@@ -39,11 +39,7 @@
     );
 
     const isZksyncChain =
-<<<<<<< HEAD
       getChain(local).technicalStack === ChainTechnicalStack.ZKSync;
-=======
-      getChain(local).technicalStack === ChainTechnicalStack.ZkSync;
->>>>>>> 585404df
 
     // zkSync uses a different ISM for the merkle root
     const merkleRoot = (multisig: MultisigConfig): MultisigIsmConfig =>
@@ -76,24 +72,15 @@
       ...ownerConfig,
     };
 
-<<<<<<< HEAD
-    // No static aggregation or domain routing ISM support on zkSync
-    const defaultZkSyncIsm: RoutingIsmConfig = {
-=======
     // No static aggregation ISM support on zkSync
     const defaultZkSyncIsm = (): RoutingIsmConfig => ({
->>>>>>> 585404df
       type: IsmType.ROUTING,
       domains: objMap(
         originMultisigs,
         (_, multisig): MultisigIsmConfig => messageIdIsm(multisig),
       ),
       ...ownerConfig,
-<<<<<<< HEAD
-    };
-=======
     });
->>>>>>> 585404df
 
     const pausableIsm: PausableIsmConfig = {
       type: IsmType.PAUSABLE,
@@ -103,11 +90,7 @@
 
     // No static aggregation ISM support on zkSync
     const defaultIsm: AggregationIsmConfig | RoutingIsmConfig = isZksyncChain
-<<<<<<< HEAD
-      ? defaultZkSyncIsm
-=======
       ? defaultZkSyncIsm()
->>>>>>> 585404df
       : {
           type: IsmType.AGGREGATION,
           modules: [routingIsm, pausableIsm],
@@ -160,13 +143,8 @@
         : {
             type: HookType.PROTOCOL_FEE,
             maxProtocolFee: ethers.utils.parseUnits('1', 'gwei').toString(), // 1 gwei of native token
-<<<<<<< HEAD
-            protocolFee: BigNumber.from(0).toString(), // 0 wei
-            beneficiary: ownerConfig.owner as Address, // Owner can be AccountConfig
-=======
             protocolFee: BigNumber.from(1).toString(), // 1 wei of native token
             beneficiary: ownerConfig.owner as Address,
->>>>>>> 585404df
             ...ownerConfig,
           };
 
