import {
  GasPaymentEnforcement,
  GasPaymentEnforcementPolicyType,
  IsmCacheConfig,
  IsmCachePolicy,
  IsmCacheSelectorType,
  MatchingList,
  ModuleType,
  RpcConsensusType,
} from '@hyperlane-xyz/sdk';

import {
  AgentChainConfig,
  RootAgentConfig,
  getAgentChainNamesFromConfig,
} from '../../../src/config/agent/agent.js';
import {
  BaseRelayerConfig,
  MetricAppContext,
  routerMatchingList,
} from '../../../src/config/agent/relayer.js';
import { ALL_KEY_ROLES, Role } from '../../../src/roles.js';
import { Contexts, mustBeValidContext } from '../../contexts.js';
import { getDomainId } from '../../registry.js';

import { environment, ethereumChainNames } from './chains.js';
import { helloWorld } from './helloworld.js';
import {
  supportedChainNames,
  testnet4SupportedChainNames,
} from './supportedChainNames.js';
import { validatorChainConfig } from './validators.js';

const releaseCandidateHelloworldMatchingList = routerMatchingList(
  helloWorld[Contexts.ReleaseCandidate].addresses,
);

const repo = 'gcr.io/abacus-labs-dev/hyperlane-agent';

// The chains here must be consistent with the environment's supportedChainNames, which is
// checked / enforced at runtime & in the CI pipeline.
//
// This is intentionally separate and not derived from the environment's supportedChainNames
// to allow for more fine-grained control over which chains are enabled for each agent role.
export const hyperlaneContextAgentChainConfig: AgentChainConfig<
  typeof testnet4SupportedChainNames
> = {
  [Role.Validator]: {
    abstracttestnet: true,
    alephzeroevmtestnet: true,
    alfajores: true,
    arbitrumsepolia: true,
    arcadiatestnet2: true,
    auroratestnet: true,
    basesepolia: true,
    bsctestnet: true,
    camptestnet: true,
    carrchaintestnet: true,
    chronicleyellowstone: true,
    citreatestnet: true,
    connextsepolia: true,
    cotitestnet: true,
    ecotestnet: true,
    eclipsetestnet: false,
    flametestnet: true,
    formtestnet: true,
    fuji: true,
    holesky: true,
    hyperliquidevmtestnet: true,
    infinityvmmonza: true,
    inksepolia: true,
    kyvetestnet: false,
    milkywaytestnet: true,
    modetestnet: true,
    monadtestnet: true,
    odysseytestnet: true,
    optimismsepolia: true,
<<<<<<< HEAD
    paradexsepolia: true,
    // Disabling plumetestnet on Sept 16, 2024: chain is paused for "airplane mode"
    // plumetestnet: true,
=======
    plumetestnet2: true,
>>>>>>> 83fcd393
    polygonamoy: true,
    scrollsepolia: true,
    sepolia: true,
    solanatestnet: true,
    soneiumtestnet: true,
    somniatestnet: true,
    sonicblaze: true,
    sonicsvmtestnet: true,
    starknetsepolia: true,
    suavetoliman: true,
    subtensortestnet: true,
    superpositiontestnet: true,
    treasuretopaz: true,
    unichaintestnet: true,
    weavevmtestnet: true,
  },
  [Role.Relayer]: {
    abstracttestnet: true,
    alephzeroevmtestnet: true,
    alfajores: true,
    arbitrumsepolia: true,
    arcadiatestnet2: true,
    auroratestnet: true,
    basesepolia: true,
    bsctestnet: true,
    camptestnet: true,
    carrchaintestnet: true,
    chronicleyellowstone: true,
    citreatestnet: true,
    connextsepolia: true,
    cotitestnet: true,
    ecotestnet: true,
    eclipsetestnet: false,
    flametestnet: true,
    formtestnet: true,
    fuji: true,
    holesky: true,
    hyperliquidevmtestnet: false,
    infinityvmmonza: true,
    inksepolia: true,
    kyvetestnet: false,
    milkywaytestnet: true,
    modetestnet: true,
    monadtestnet: true,
    odysseytestnet: true,
    optimismsepolia: true,
<<<<<<< HEAD
    paradexsepolia: true,
    // Disabling plumetestnet on Sept 16, 2024: chain is paused for "airplane mode"
    // plumetestnet: true,
=======
    plumetestnet2: true,
>>>>>>> 83fcd393
    polygonamoy: true,
    scrollsepolia: true,
    sepolia: true,
    solanatestnet: true,
    soneiumtestnet: true,
    somniatestnet: true,
    sonicblaze: true,
    sonicsvmtestnet: true,
    starknetsepolia: true,
    suavetoliman: true,
    subtensortestnet: true,
    superpositiontestnet: true,
    treasuretopaz: true,
    unichaintestnet: true,
    weavevmtestnet: true,
  },
  [Role.Scraper]: {
    abstracttestnet: true,
    alephzeroevmtestnet: true,
    alfajores: true,
    arbitrumsepolia: true,
    arcadiatestnet2: false,
    auroratestnet: true,
    basesepolia: true,
    bsctestnet: true,
    camptestnet: true,
    carrchaintestnet: true,
    chronicleyellowstone: true,
    citreatestnet: true,
    connextsepolia: false,
    cotitestnet: true,
    ecotestnet: true,
    eclipsetestnet: false,
    flametestnet: true,
    formtestnet: true,
    fuji: true,
    holesky: true,
    hyperliquidevmtestnet: false,
    infinityvmmonza: true,
    inksepolia: true,
    kyvetestnet: false,
    milkywaytestnet: true,
    modetestnet: true,
    monadtestnet: true,
    odysseytestnet: true,
    optimismsepolia: true,
<<<<<<< HEAD
    paradexsepolia: false,
    // Disabling plumetestnet on Sept 16, 2024: chain is paused for "airplane mode"
    // plumetestnet: true,
=======
    plumetestnet2: true,
>>>>>>> 83fcd393
    polygonamoy: true,
    scrollsepolia: true,
    sepolia: true,
    solanatestnet: false,
    somniatestnet: true,
    soneiumtestnet: true,
    sonicblaze: true,
    sonicsvmtestnet: false,
    starknetsepolia: false,
    suavetoliman: true,
    subtensortestnet: true,
    superpositiontestnet: false,
    treasuretopaz: true,
    unichaintestnet: true,
    weavevmtestnet: true,
  },
};

export const hyperlaneContextAgentChainNames = getAgentChainNamesFromConfig(
  hyperlaneContextAgentChainConfig,
  testnet4SupportedChainNames,
);

const contextBase = {
  namespace: environment,
  runEnv: environment,
  environmentChainNames: supportedChainNames,
  aws: {
    region: 'us-east-1',
  },
} as const;

const gasPaymentEnforcement: GasPaymentEnforcement[] = [
  {
    type: GasPaymentEnforcementPolicyType.Minimum,
    payment: '1',
    matchingList: [
      // Temporary workaround for testing milkywaytestnet->bsctestnet.
      {
        originDomain: getDomainId('milkywaytestnet'),
        destinationDomain: getDomainId('bsctestnet'),
      },
      // Temporary workaround for testing bsctestnet->milkywaytestnet.
      {
        originDomain: getDomainId('bsctestnet'),
        destinationDomain: getDomainId('milkywaytestnet'),
      },
    ],
  },
  {
    type: GasPaymentEnforcementPolicyType.None,
    matchingList: [
      // Temporary workaround due to InfinityVM Monza whitelisting.
      { originDomain: getDomainId('infinityvmmonza') },
      // Temporary workaround due to InfinityVM Monza whitelisting.
      { destinationDomain: getDomainId('infinityvmmonza') },
    ],
  },
  // Default policy is OnChainFeeQuoting
  {
    type: GasPaymentEnforcementPolicyType.None,
  },
];

// Resource requests are based on observed usage found in https://abacusworks.grafana.net/d/FSR9YWr7k
const relayerResources = {
  requests: {
    cpu: '1000m',
    memory: '4Gi',
  },
};

const validatorResources = {
  requests: {
    cpu: '250m',
    memory: '256Mi',
  },
};

const scraperResources = {
  requests: {
    cpu: '100m',
    memory: '1Gi',
  },
};

// Kessel is a load test, these are contracts involved in the load
// test that we want to have certain relayers focus on or ignore.
const kesselMatchingList: MatchingList = [
  // classic kessel test recipient
  {
    recipientAddress: '0x492b3653A38e229482Bab2f7De4A094B18017246',
  },
  // kessel run spice route
  {
    destinationDomain: getDomainId('basesepolia'),
    recipientAddress: '0x4Cd2d5deD9D1ef5013fddCDceBeaCB32DFb5ad47',
  },
  {
    destinationDomain: getDomainId('bsctestnet'),
    recipientAddress: '0x975B8Cf9501cBaD717812fcdE3b51a390AD77540',
  },
  {
    destinationDomain: getDomainId('optimismsepolia'),
    recipientAddress: '0x554B0724432Ef42CB4a2C12E756F6F022e37aD8F',
  },
  {
    destinationDomain: getDomainId('arbitrumsepolia'),
    recipientAddress: '0xdED2d823A5e4E82AfbBB68A3e9D947eE03EFbA9d',
  },
  {
    destinationDomain: getDomainId('sepolia'),
    recipientAddress: '0x51BB50884Ec21063DEC3DCA0B2d4aCeF2559E65a',
  },
];

const kesselAppContext = 'kessel';

const metricAppContextsGetter = (): MetricAppContext[] => [
  {
    name: 'helloworld',
    matchingList: routerMatchingList(helloWorld[Contexts.Hyperlane].addresses),
  },
  {
    name: kesselAppContext,
    matchingList: kesselMatchingList,
  },
];

const ismCacheConfigs: Array<IsmCacheConfig> = [
  {
    selector: {
      type: IsmCacheSelectorType.DefaultIsm,
    },
    // Default ISM Routing ISMs change configs based off message content,
    // so they are not specified here.
    moduleTypes: [
      ModuleType.AGGREGATION,
      ModuleType.MERKLE_ROOT_MULTISIG,
      ModuleType.MESSAGE_ID_MULTISIG,
    ],
    // SVM is explicitly not cached as the default ISM is a multisig ISM
    // that routes internally.
    chains: ethereumChainNames,
    cachePolicy: IsmCachePolicy.IsmSpecific,
  },
  {
    selector: {
      type: IsmCacheSelectorType.AppContext,
      context: kesselAppContext,
    },
    // Default ISM Routing ISMs change configs based off message content,
    // so they are not specified here.
    moduleTypes: [
      ModuleType.AGGREGATION,
      ModuleType.MERKLE_ROOT_MULTISIG,
      ModuleType.MESSAGE_ID_MULTISIG,
      ModuleType.ROUTING,
    ],
    // SVM is explicitly not cached as the default ISM is a multisig ISM
    // that routes internally.
    chains: ethereumChainNames,
    cachePolicy: IsmCachePolicy.IsmSpecific,
  },
];

const relayBlacklist: BaseRelayerConfig['blacklist'] = [
  // Ignore kessel runner test recipients.
  // All 5 test recipients have the same address.
  ...kesselMatchingList,
  {
    // In an effort to reduce some giant retry queues that resulted
    // from spam txs to the old TestRecipient before we were charging for
    // gas, we blacklist the old TestRecipient address.
    recipientAddress: '0xBC3cFeca7Df5A45d61BC60E7898E63670e1654aE',
  },
  // Ignore load testing done by Mitosis from sepolia when they used a different Mailbox on
  // arbitrumsepolia and optimismsepolia.
  {
    originDomain: getDomainId('sepolia'),
    senderAddress: '0xb6f4a8dccac0beab1062212f4665879d9937c83c',
    destinationDomain: getDomainId('arbitrumsepolia'),
    recipientAddress: '0x3da95d8d0b98d7428dc2f864511e2650e34f7087',
  },
  {
    originDomain: getDomainId('sepolia'),
    senderAddress: '0xb6f4a8dccac0beab1062212f4665879d9937c83c',
    destinationDomain: getDomainId('optimismsepolia'),
    recipientAddress: '0xa49942c908ec50db14652914317518661ec04904',
  },
];

const hyperlane: RootAgentConfig = {
  ...contextBase,
  contextChainNames: hyperlaneContextAgentChainNames,
  context: Contexts.Hyperlane,
  rolesWithKeys: ALL_KEY_ROLES,
  relayer: {
    rpcConsensusType: RpcConsensusType.Fallback,
    docker: {
      repo,
      tag: '385b307-20250418-150728',
    },
    blacklist: [...releaseCandidateHelloworldMatchingList, ...relayBlacklist],
    gasPaymentEnforcement,
    metricAppContextsGetter,
    ismCacheConfigs,
    cache: {
      enabled: true,
    },
    resources: relayerResources,
  },
  validators: {
    rpcConsensusType: RpcConsensusType.Fallback,
    docker: {
      repo,
<<<<<<< HEAD
      tag: '5e5e7a6-20250310-171507',
=======
      tag: 'd9e0b4b-20250425-145730',
>>>>>>> 83fcd393
    },
    chains: validatorChainConfig(Contexts.Hyperlane),
    resources: validatorResources,
  },
  scraper: {
    rpcConsensusType: RpcConsensusType.Fallback,
    docker: {
      repo,
      tag: 'd9e0b4b-20250425-145730',
    },
    resources: scraperResources,
  },
};

const releaseCandidate: RootAgentConfig = {
  ...contextBase,
  context: Contexts.ReleaseCandidate,
  contextChainNames: hyperlaneContextAgentChainNames,
  rolesWithKeys: [Role.Relayer, Role.Kathy, Role.Validator],
  relayer: {
    rpcConsensusType: RpcConsensusType.Fallback,
    docker: {
      repo,
<<<<<<< HEAD
      tag: '2c861ea-20250324-140712',
    },
    // whitelist: [...releaseCandidateHelloworldMatchingList],
    blacklist: relayBlacklist,
    gasPaymentEnforcement,
=======
      tag: 'd9e0b4b-20250425-145730',
    },
    blacklist: relayBlacklist,
    gasPaymentEnforcement,
    metricAppContextsGetter,
    ismCacheConfigs,
    cache: {
      enabled: true,
    },
>>>>>>> 83fcd393
    resources: relayerResources,
  },
  validators: {
    rpcConsensusType: RpcConsensusType.Fallback,
    docker: {
      repo,
      tag: '385b307-20250418-150728',
    },
    chains: validatorChainConfig(Contexts.ReleaseCandidate),
    resources: validatorResources,
  },
};

export const kesselRunnerNetworks = [
  'basesepolia',
  'arbitrumsepolia',
  'sepolia',
  'bsctestnet',
  'optimismsepolia',
];
const neutron: RootAgentConfig = {
  ...contextBase,
  context: Contexts.Neutron,
  contextChainNames: {
    validator: [],
    relayer: kesselRunnerNetworks,
    scraper: [],
  },
  rolesWithKeys: [Role.Relayer],
  relayer: {
    rpcConsensusType: RpcConsensusType.Fallback,
    docker: {
      repo,
      tag: '385b307-20250418-150728',
    },
    whitelist: kesselMatchingList,
    gasPaymentEnforcement,
    metricAppContextsGetter,
    ismCacheConfigs,
    cache: {
      enabled: true,
      // Cache for 10 minutes
      defaultExpirationSeconds: 10 * 60,
    },
    resources: {
      requests: {
        cpu: '20000m',
        memory: '32Gi',
      },
    },
  },
};

const getVanguardRootAgentConfig = (index: number): RootAgentConfig => ({
  ...contextBase,
  context: mustBeValidContext(`vanguard${index}`),
  contextChainNames: {
    validator: [],
    relayer: kesselRunnerNetworks,
    scraper: [],
  },
  rolesWithKeys: [Role.Relayer],
  relayer: {
    rpcConsensusType: RpcConsensusType.Fallback,
    docker: {
      repo,
      // includes gasPriceCap overrides + per-chain maxSubmitQueueLength
      tag: '9d20c65-20250418-220918',
    },
    whitelist: kesselMatchingList,
    gasPaymentEnforcement: [
      {
        type: GasPaymentEnforcementPolicyType.None,
        matchingList: kesselMatchingList,
      },
    ],
    metricAppContextsGetter,
    ismCacheConfigs,
    cache: {
      enabled: true,
    },
    resources: {
      requests: {
        cpu: '30000m',
        memory: '100Gi',
      },
    },
    dbBootstrap: true,
    mixing: {
      enabled: true,
      // Arbitrary salt to ensure different agents have different sorting behavior for pending messages
      salt: 69690 + index,
    },
    batch: {
      defaultBatchSize: 32,
      batchSizeOverrides: {
        // Slightly lower to ideally fit within 5M
        sepolia: 26,
      },
      bypassBatchSimulation: true,
      maxSubmitQueueLength: {
        arbitrumsepolia: 350,
        basesepolia: 350,
        bsctestnet: 350,
        optimismsepolia: 350,
        sepolia: 75,
      },
    },
    txIdIndexingEnabled: false,
    igpIndexingEnabled: false,
  },
});

export const agents = {
  [Contexts.Hyperlane]: hyperlane,
  [Contexts.ReleaseCandidate]: releaseCandidate,
  [Contexts.Neutron]: neutron,
  [Contexts.Vanguard0]: getVanguardRootAgentConfig(0),
  [Contexts.Vanguard1]: getVanguardRootAgentConfig(1),
  [Contexts.Vanguard2]: getVanguardRootAgentConfig(2),
  [Contexts.Vanguard3]: getVanguardRootAgentConfig(3),
  [Contexts.Vanguard4]: getVanguardRootAgentConfig(4),
  [Contexts.Vanguard5]: getVanguardRootAgentConfig(5),
};<|MERGE_RESOLUTION|>--- conflicted
+++ resolved
@@ -75,13 +75,8 @@
     monadtestnet: true,
     odysseytestnet: true,
     optimismsepolia: true,
-<<<<<<< HEAD
     paradexsepolia: true,
-    // Disabling plumetestnet on Sept 16, 2024: chain is paused for "airplane mode"
-    // plumetestnet: true,
-=======
     plumetestnet2: true,
->>>>>>> 83fcd393
     polygonamoy: true,
     scrollsepolia: true,
     sepolia: true,
@@ -128,13 +123,8 @@
     monadtestnet: true,
     odysseytestnet: true,
     optimismsepolia: true,
-<<<<<<< HEAD
     paradexsepolia: true,
-    // Disabling plumetestnet on Sept 16, 2024: chain is paused for "airplane mode"
-    // plumetestnet: true,
-=======
     plumetestnet2: true,
->>>>>>> 83fcd393
     polygonamoy: true,
     scrollsepolia: true,
     sepolia: true,
@@ -181,13 +171,8 @@
     monadtestnet: true,
     odysseytestnet: true,
     optimismsepolia: true,
-<<<<<<< HEAD
     paradexsepolia: false,
-    // Disabling plumetestnet on Sept 16, 2024: chain is paused for "airplane mode"
-    // plumetestnet: true,
-=======
     plumetestnet2: true,
->>>>>>> 83fcd393
     polygonamoy: true,
     scrollsepolia: true,
     sepolia: true,
@@ -404,11 +389,7 @@
     rpcConsensusType: RpcConsensusType.Fallback,
     docker: {
       repo,
-<<<<<<< HEAD
-      tag: '5e5e7a6-20250310-171507',
-=======
       tag: 'd9e0b4b-20250425-145730',
->>>>>>> 83fcd393
     },
     chains: validatorChainConfig(Contexts.Hyperlane),
     resources: validatorResources,
@@ -432,13 +413,6 @@
     rpcConsensusType: RpcConsensusType.Fallback,
     docker: {
       repo,
-<<<<<<< HEAD
-      tag: '2c861ea-20250324-140712',
-    },
-    // whitelist: [...releaseCandidateHelloworldMatchingList],
-    blacklist: relayBlacklist,
-    gasPaymentEnforcement,
-=======
       tag: 'd9e0b4b-20250425-145730',
     },
     blacklist: relayBlacklist,
@@ -448,7 +422,6 @@
     cache: {
       enabled: true,
     },
->>>>>>> 83fcd393
     resources: relayerResources,
   },
   validators: {
