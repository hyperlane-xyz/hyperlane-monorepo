--- conflicted
+++ resolved
@@ -404,11 +404,7 @@
     rpcConsensusType: RpcConsensusType.Fallback,
     docker: {
       repo,
-<<<<<<< HEAD
-      tag: 'bf57e3e-20251009-163636',
-=======
-      tag: '5847e5d-20251013-130711',
->>>>>>> 20272dc0
+      tag: '5847e5d-20251013-130711',
     },
     blacklist: relayBlacklist,
     gasPaymentEnforcement,
@@ -429,11 +425,7 @@
     rpcConsensusType: RpcConsensusType.Fallback,
     docker: {
       repo,
-<<<<<<< HEAD
-      tag: 'bf57e3e-20251009-163636',
-=======
-      tag: '5847e5d-20251013-130711',
->>>>>>> 20272dc0
+      tag: '5847e5d-20251013-130711',
     },
     chains: validatorChainConfig(Contexts.ReleaseCandidate),
     resources: validatorResources,
