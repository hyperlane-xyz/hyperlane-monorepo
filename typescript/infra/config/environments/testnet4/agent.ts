import {
  GasPaymentEnforcement,
  GasPaymentEnforcementPolicyType,
  IsmCacheConfig,
  IsmCachePolicy,
  IsmCacheSelectorType,
  MatchingList,
  ModuleType,
  RpcConsensusType,
} from '@hyperlane-xyz/sdk';

import {
  AgentChainConfig,
  RootAgentConfig,
  getAgentChainNamesFromConfig,
} from '../../../src/config/agent/agent.js';
import {
  BaseRelayerConfig,
  MetricAppContext,
  routerMatchingList,
} from '../../../src/config/agent/relayer.js';
import { ALL_KEY_ROLES, Role } from '../../../src/roles.js';
import { Contexts, mustBeValidContext } from '../../contexts.js';
import { getDomainId } from '../../registry.js';

import { environment, ethereumChainNames } from './chains.js';
import { helloWorld } from './helloworld.js';
import {
  supportedChainNames,
  testnet4SupportedChainNames,
} from './supportedChainNames.js';
import { validatorChainConfig } from './validators.js';

const releaseCandidateHelloworldMatchingList = routerMatchingList(
  helloWorld[Contexts.ReleaseCandidate].addresses,
);

const repo = 'gcr.io/abacus-labs-dev/hyperlane-agent';

// The chains here must be consistent with the environment's supportedChainNames, which is
// checked / enforced at runtime & in the CI pipeline.
//
// This is intentionally separate and not derived from the environment's supportedChainNames
// to allow for more fine-grained control over which chains are enabled for each agent role.
export const hyperlaneContextAgentChainConfig: AgentChainConfig<
  typeof testnet4SupportedChainNames
> = {
  [Role.Validator]: {
    abstracttestnet: true,
    alephzeroevmtestnet: true,
    alfajores: true,
    arbitrumsepolia: true,
    arcadiatestnet2: true,
    auroratestnet: true,
    basecamptestnet: true,
    basesepolia: true,
    bepolia: true,
    bsctestnet: true,
    carrchaintestnet: true,
    chronicleyellowstone: true,
    citreatestnet: true,
    connextsepolia: true,
    cotitestnet: true,
    ecotestnet: true,
    eclipsetestnet: false,
    flametestnet: true,
    formtestnet: true,
    fuji: true,
    holesky: true,
    hyperliquidevmtestnet: true,
    infinityvmmonza: true,
    inksepolia: true,
    kyvetestnet: true,
    megaethtestnet: true,
    milkywaytestnet: true,
    modetestnet: true,
    monadtestnet: true,
    nobletestnet: true,
    odysseytestnet: true,
    optimismsepolia: true,
    paradexsepolia: true,
    plumetestnet2: true,
    polygonamoy: true,
    scrollsepolia: true,
    sepolia: true,
    solanatestnet: true,
    soneiumtestnet: true,
    somniatestnet: true,
    sonicblaze: true,
    sonicsvmtestnet: true,
    starknetsepolia: true,
    suavetoliman: true,
    subtensortestnet: true,
    superpositiontestnet: true,
    unichaintestnet: true,
    weavevmtestnet: true,
  },
  [Role.Relayer]: {
    abstracttestnet: true,
    alephzeroevmtestnet: true,
    alfajores: true,
    arbitrumsepolia: true,
    arcadiatestnet2: true,
    auroratestnet: true,
    basecamptestnet: true,
    basesepolia: true,
    bepolia: true,
    bsctestnet: true,
    carrchaintestnet: true,
    chronicleyellowstone: true,
    citreatestnet: true,
    connextsepolia: true,
    cotitestnet: true,
    ecotestnet: true,
    eclipsetestnet: false,
    flametestnet: true,
    formtestnet: true,
    fuji: true,
    holesky: true,
    hyperliquidevmtestnet: true,
    infinityvmmonza: true,
    inksepolia: true,
    kyvetestnet: true,
    megaethtestnet: true,
    milkywaytestnet: true,
    modetestnet: true,
    monadtestnet: true,
    nobletestnet: true,
    odysseytestnet: true,
    optimismsepolia: true,
    paradexsepolia: true,
    plumetestnet2: true,
    polygonamoy: true,
    scrollsepolia: true,
    sepolia: true,
    solanatestnet: true,
    soneiumtestnet: true,
    somniatestnet: true,
    sonicblaze: true,
    sonicsvmtestnet: true,
    starknetsepolia: true,
    suavetoliman: true,
    subtensortestnet: true,
    superpositiontestnet: true,
    unichaintestnet: true,
    weavevmtestnet: true,
  },
  [Role.Scraper]: {
    abstracttestnet: true,
    alephzeroevmtestnet: true,
    alfajores: true,
    arbitrumsepolia: true,
    arcadiatestnet2: true,
    auroratestnet: true,
    basecamptestnet: true,
    basesepolia: true,
    bepolia: true,
    bsctestnet: true,
    carrchaintestnet: true,
    chronicleyellowstone: true,
    citreatestnet: true,
    connextsepolia: false,
    cotitestnet: true,
    ecotestnet: true,
    eclipsetestnet: false,
    flametestnet: true,
    formtestnet: true,
    fuji: true,
    holesky: true,
    hyperliquidevmtestnet: true,
    infinityvmmonza: true,
    inksepolia: true,
    kyvetestnet: true,
    megaethtestnet: true,
    milkywaytestnet: true,
    modetestnet: true,
    monadtestnet: true,
    nobletestnet: true,
    odysseytestnet: true,
    optimismsepolia: true,
    paradexsepolia: false,
    plumetestnet2: true,
    polygonamoy: true,
    scrollsepolia: true,
    sepolia: true,
    solanatestnet: false,
    somniatestnet: true,
    soneiumtestnet: true,
    sonicblaze: true,
    sonicsvmtestnet: false,
    starknetsepolia: false,
    suavetoliman: true,
    subtensortestnet: true,
    superpositiontestnet: false,
    unichaintestnet: true,
    weavevmtestnet: true,
  },
};

export const hyperlaneContextAgentChainNames = getAgentChainNamesFromConfig(
  hyperlaneContextAgentChainConfig,
  testnet4SupportedChainNames,
);

const contextBase = {
  namespace: environment,
  runEnv: environment,
  environmentChainNames: supportedChainNames,
  aws: {
    region: 'us-east-1',
  },
} as const;

const gasPaymentEnforcement: GasPaymentEnforcement[] = [
  {
    type: GasPaymentEnforcementPolicyType.None,
    matchingList: [
      // For testing nobletestnet<>auroratestnet until we control the IGP
      {
        originDomain: getDomainId('nobletestnet'),
        destinationDomain: getDomainId('auroratestnet'),
      },
      // For testing nobletestnet<>hyperliquidevmtestnet until we control the IGP
      {
        originDomain: getDomainId('nobletestnet'),
        destinationDomain: getDomainId('hyperliquidevmtestnet'),
      },
    ],
  },
  {
    type: GasPaymentEnforcementPolicyType.Minimum,
    payment: '1',
    matchingList: [
      // Temporary workaround for testing milkywaytestnet->bsctestnet.
      {
        originDomain: getDomainId('milkywaytestnet'),
        destinationDomain: getDomainId('bsctestnet'),
      },
      // Temporary workaround for testing bsctestnet->milkywaytestnet.
      {
        originDomain: getDomainId('bsctestnet'),
        destinationDomain: getDomainId('milkywaytestnet'),
      },
    ],
  },
  {
    type: GasPaymentEnforcementPolicyType.None,
    matchingList: [
      // Temporary workaround due to InfinityVM Monza whitelisting.
      { originDomain: getDomainId('infinityvmmonza') },
      // Temporary workaround due to InfinityVM Monza whitelisting.
      { destinationDomain: getDomainId('infinityvmmonza') },
    ],
  },
  // Default policy is OnChainFeeQuoting
  {
    type: GasPaymentEnforcementPolicyType.None,
  },
];

// Resource requests are based on observed usage found in https://abacusworks.grafana.net/d/FSR9YWr7k
const relayerResources = {
  requests: {
    cpu: '1000m',
    memory: '4Gi',
  },
};

const validatorResources = {
  requests: {
    cpu: '250m',
    memory: '256Mi',
  },
};

const scraperResources = {
  requests: {
    cpu: '100m',
    memory: '1Gi',
  },
};

// Kessel is a load test, these are contracts involved in the load
// test that we want to have certain relayers focus on or ignore.
const kesselMatchingList: MatchingList = [
  // classic kessel test recipient
  {
    recipientAddress: '0x492b3653A38e229482Bab2f7De4A094B18017246',
  },
  // kessel run spice route
  {
    destinationDomain: getDomainId('basesepolia'),
    recipientAddress: '0x4Cd2d5deD9D1ef5013fddCDceBeaCB32DFb5ad47',
  },
  {
    destinationDomain: getDomainId('bsctestnet'),
    recipientAddress: '0x975B8Cf9501cBaD717812fcdE3b51a390AD77540',
  },
  {
    destinationDomain: getDomainId('optimismsepolia'),
    recipientAddress: '0x554B0724432Ef42CB4a2C12E756F6F022e37aD8F',
  },
  {
    destinationDomain: getDomainId('arbitrumsepolia'),
    recipientAddress: '0xdED2d823A5e4E82AfbBB68A3e9D947eE03EFbA9d',
  },
  {
    destinationDomain: getDomainId('sepolia'),
    recipientAddress: '0x51BB50884Ec21063DEC3DCA0B2d4aCeF2559E65a',
  },
];

const kesselAppContext = 'kessel';

const metricAppContextsGetter = (): MetricAppContext[] => [
  {
    name: 'helloworld',
    matchingList: routerMatchingList(helloWorld[Contexts.Hyperlane].addresses),
  },
  {
    name: kesselAppContext,
    matchingList: kesselMatchingList,
  },
];

const ismCacheConfigs: Array<IsmCacheConfig> = [
  {
    selector: {
      type: IsmCacheSelectorType.DefaultIsm,
    },
    // Default ISM Routing ISMs change configs based off message content,
    // so they are not specified here.
    moduleTypes: [
      ModuleType.AGGREGATION,
      ModuleType.MERKLE_ROOT_MULTISIG,
      ModuleType.MESSAGE_ID_MULTISIG,
    ],
    // SVM is explicitly not cached as the default ISM is a multisig ISM
    // that routes internally.
    chains: ethereumChainNames,
    cachePolicy: IsmCachePolicy.IsmSpecific,
  },
  {
    selector: {
      type: IsmCacheSelectorType.AppContext,
      context: kesselAppContext,
    },
    // Default ISM Routing ISMs change configs based off message content,
    // so they are not specified here.
    moduleTypes: [
      ModuleType.AGGREGATION,
      ModuleType.MERKLE_ROOT_MULTISIG,
      ModuleType.MESSAGE_ID_MULTISIG,
      ModuleType.ROUTING,
    ],
    // SVM is explicitly not cached as the default ISM is a multisig ISM
    // that routes internally.
    chains: ethereumChainNames,
    cachePolicy: IsmCachePolicy.IsmSpecific,
  },
];

const relayBlacklist: BaseRelayerConfig['blacklist'] = [
  // Ignore kessel runner test recipients.
  // All 5 test recipients have the same address.
  ...kesselMatchingList,
  {
    // In an effort to reduce some giant retry queues that resulted
    // from spam txs to the old TestRecipient before we were charging for
    // gas, we blacklist the old TestRecipient address.
    recipientAddress: '0xBC3cFeca7Df5A45d61BC60E7898E63670e1654aE',
  },
  // Ignore load testing done by Mitosis from sepolia when they used a different Mailbox on
  // arbitrumsepolia and optimismsepolia.
  {
    originDomain: getDomainId('sepolia'),
    senderAddress: '0xb6f4a8dccac0beab1062212f4665879d9937c83c',
    destinationDomain: getDomainId('arbitrumsepolia'),
    recipientAddress: '0x3da95d8d0b98d7428dc2f864511e2650e34f7087',
  },
  {
    originDomain: getDomainId('sepolia'),
    senderAddress: '0xb6f4a8dccac0beab1062212f4665879d9937c83c',
    destinationDomain: getDomainId('optimismsepolia'),
    recipientAddress: '0xa49942c908ec50db14652914317518661ec04904',
  },
];

const hyperlane: RootAgentConfig = {
  ...contextBase,
  contextChainNames: hyperlaneContextAgentChainNames,
  context: Contexts.Hyperlane,
  rolesWithKeys: ALL_KEY_ROLES,
  relayer: {
    rpcConsensusType: RpcConsensusType.Fallback,
    docker: {
      repo,
      tag: '1363c76-20250507-120738',
    },
    blacklist: [...releaseCandidateHelloworldMatchingList, ...relayBlacklist],
    gasPaymentEnforcement,
    metricAppContextsGetter,
    ismCacheConfigs,
    cache: {
      enabled: true,
    },
    resources: relayerResources,
  },
  validators: {
    rpcConsensusType: RpcConsensusType.Fallback,
    docker: {
      repo,
<<<<<<< HEAD
      tag: '7411c6f-20250428-161515',
=======
      tag: '1363c76-20250507-120738',
>>>>>>> 0fffbfb1
    },
    chains: validatorChainConfig(Contexts.Hyperlane),
    resources: validatorResources,
  },
  scraper: {
    rpcConsensusType: RpcConsensusType.Fallback,
    docker: {
      repo,
      tag: '1363c76-20250507-120738',
    },
    resources: scraperResources,
  },
};

const releaseCandidate: RootAgentConfig = {
  ...contextBase,
  context: Contexts.ReleaseCandidate,
  contextChainNames: hyperlaneContextAgentChainNames,
  rolesWithKeys: [Role.Relayer, Role.Kathy, Role.Validator],
  relayer: {
    rpcConsensusType: RpcConsensusType.Fallback,
    docker: {
      repo,
      tag: 'd1a1ac8-20250502-153149',
    },
    blacklist: relayBlacklist,
    gasPaymentEnforcement,
    metricAppContextsGetter,
    ismCacheConfigs,
    cache: {
      enabled: true,
    },
    resources: relayerResources,
  },
  validators: {
    rpcConsensusType: RpcConsensusType.Fallback,
    docker: {
      repo,
      tag: '385b307-20250418-150728',
    },
    chains: validatorChainConfig(Contexts.ReleaseCandidate),
    resources: validatorResources,
  },
};

export const kesselRunnerNetworks = [
  'basesepolia',
  'arbitrumsepolia',
  'sepolia',
  'bsctestnet',
  'optimismsepolia',
];
const neutron: RootAgentConfig = {
  ...contextBase,
  context: Contexts.Neutron,
  contextChainNames: {
    validator: [],
    relayer: kesselRunnerNetworks,
    scraper: [],
  },
  rolesWithKeys: [Role.Relayer],
  relayer: {
    rpcConsensusType: RpcConsensusType.Fallback,
    docker: {
      repo,
      tag: '385b307-20250418-150728',
    },
    whitelist: kesselMatchingList,
    gasPaymentEnforcement,
    metricAppContextsGetter,
    ismCacheConfigs,
    cache: {
      enabled: true,
      // Cache for 10 minutes
      defaultExpirationSeconds: 10 * 60,
    },
    resources: {
      requests: {
        cpu: '20000m',
        memory: '32Gi',
      },
    },
  },
};

const getVanguardRootAgentConfig = (index: number): RootAgentConfig => ({
  ...contextBase,
  context: mustBeValidContext(`vanguard${index}`),
  contextChainNames: {
    validator: [],
    relayer: kesselRunnerNetworks,
    scraper: [],
  },
  rolesWithKeys: [Role.Relayer],
  relayer: {
    rpcConsensusType: RpcConsensusType.Fallback,
    docker: {
      repo,
      // includes gasPriceCap overrides + per-chain maxSubmitQueueLength
      tag: '9d20c65-20250418-220918',
    },
    whitelist: kesselMatchingList,
    gasPaymentEnforcement: [
      {
        type: GasPaymentEnforcementPolicyType.None,
        matchingList: kesselMatchingList,
      },
    ],
    metricAppContextsGetter,
    ismCacheConfigs,
    cache: {
      enabled: true,
    },
    resources: {
      requests: {
        cpu: '30000m',
        memory: '100Gi',
      },
    },
    dbBootstrap: true,
    mixing: {
      enabled: true,
      // Arbitrary salt to ensure different agents have different sorting behavior for pending messages
      salt: 69690 + index,
    },
    batch: {
      defaultBatchSize: 32,
      batchSizeOverrides: {
        // Slightly lower to ideally fit within 5M
        sepolia: 26,
      },
      bypassBatchSimulation: true,
      maxSubmitQueueLength: {
        arbitrumsepolia: 350,
        basesepolia: 350,
        bsctestnet: 350,
        optimismsepolia: 350,
        sepolia: 75,
      },
    },
    txIdIndexingEnabled: false,
    igpIndexingEnabled: false,
  },
});

export const agents = {
  [Contexts.Hyperlane]: hyperlane,
  [Contexts.ReleaseCandidate]: releaseCandidate,
  [Contexts.Neutron]: neutron,
  [Contexts.Vanguard0]: getVanguardRootAgentConfig(0),
  [Contexts.Vanguard1]: getVanguardRootAgentConfig(1),
  [Contexts.Vanguard2]: getVanguardRootAgentConfig(2),
  [Contexts.Vanguard3]: getVanguardRootAgentConfig(3),
  [Contexts.Vanguard4]: getVanguardRootAgentConfig(4),
  [Contexts.Vanguard5]: getVanguardRootAgentConfig(5),
};<|MERGE_RESOLUTION|>--- conflicted
+++ resolved
@@ -410,11 +410,7 @@
     rpcConsensusType: RpcConsensusType.Fallback,
     docker: {
       repo,
-<<<<<<< HEAD
       tag: '7411c6f-20250428-161515',
-=======
-      tag: '1363c76-20250507-120738',
->>>>>>> 0fffbfb1
     },
     chains: validatorChainConfig(Contexts.Hyperlane),
     resources: validatorResources,
