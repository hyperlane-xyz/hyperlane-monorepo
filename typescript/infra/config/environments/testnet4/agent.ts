import {
  GasPaymentEnforcement,
  GasPaymentEnforcementPolicyType,
  RpcConsensusType,
} from '@hyperlane-xyz/sdk';

import {
  AgentChainConfig,
  RootAgentConfig,
  getAgentChainNamesFromConfig,
} from '../../../src/config/agent/agent.js';
import {
  BaseRelayerConfig,
  routerMatchingList,
} from '../../../src/config/agent/relayer.js';
import { ALL_KEY_ROLES, Role } from '../../../src/roles.js';
import { Contexts } from '../../contexts.js';
import { getDomainId } from '../../registry.js';

import { environment } from './chains.js';
import { helloWorld } from './helloworld.js';
import {
  supportedChainNames,
  testnet4SupportedChainNames,
} from './supportedChainNames.js';
import { validatorChainConfig } from './validators.js';
import plumetestnetSepoliaAddresses from './warp/plumetestnet-sepolia-addresses.json';

const releaseCandidateHelloworldMatchingList = routerMatchingList(
  helloWorld[Contexts.ReleaseCandidate].addresses,
);

const repo = 'gcr.io/abacus-labs-dev/hyperlane-agent';

// The chains here must be consistent with the environment's supportedChainNames, which is
// checked / enforced at runtime & in the CI pipeline.
//
// This is intentionally separate and not derived from the environment's supportedChainNames
// to allow for more fine-grained control over which chains are enabled for each agent role.
export const hyperlaneContextAgentChainConfig: AgentChainConfig<
  typeof testnet4SupportedChainNames
> = {
  [Role.Validator]: {
    abstracttestnet: true,
    alephzeroevmtestnet: true,
    alfajores: false,
    arbitrumsepolia: true,
    arcadiatestnet2: true,
    basesepolia: true,
    bsctestnet: true,
    camptestnet: true,
    carrchaintestnet: true,
    chronicleyellowstone: true,
    citreatestnet: true,
    connextsepolia: true,
    ecotestnet: true,
    eclipsetestnet: false,
    flametestnet: true,
    formtestnet: true,
    fuji: true,
    holesky: true,
    hyperliquidevmtestnet: true,
    infinityvmmonza: true,
    inksepolia: true,
    monadtestnet: true,
    odysseytestnet: true,
    optimismsepolia: true,
    paradexsepolia: true,
    // Disabling plumetestnet on Sept 16, 2024: chain is paused for "airplane mode"
    // plumetestnet: true,
    polygonamoy: true,
    scrollsepolia: true,
    sepolia: true,
    solanatestnet: true,
    soneiumtestnet: true,
    somniatestnet: true,
    sonicblaze: true,
    sonicsvmtestnet: true,
    starknetsepolia: true,
    suavetoliman: true,
    subtensortestnet: true,
    superpositiontestnet: true,
    treasuretopaz: true,
    unichaintestnet: true,
    weavevmtestnet: true,
  },
  [Role.Relayer]: {
    abstracttestnet: true,
    alephzeroevmtestnet: true,
    alfajores: false,
    arbitrumsepolia: true,
    arcadiatestnet2: true,
    basesepolia: true,
    bsctestnet: true,
    camptestnet: true,
    carrchaintestnet: true,
    chronicleyellowstone: true,
    citreatestnet: true,
    connextsepolia: true,
    ecotestnet: true,
    eclipsetestnet: false,
    flametestnet: true,
    formtestnet: true,
    fuji: true,
    holesky: true,
    hyperliquidevmtestnet: false,
    infinityvmmonza: true,
    inksepolia: true,
    monadtestnet: true,
    odysseytestnet: true,
    optimismsepolia: true,
    paradexsepolia: true,
    // Disabling plumetestnet on Sept 16, 2024: chain is paused for "airplane mode"
    // plumetestnet: true,
    polygonamoy: true,
    scrollsepolia: true,
    sepolia: true,
    solanatestnet: true,
    soneiumtestnet: true,
    somniatestnet: true,
    sonicblaze: true,
    sonicsvmtestnet: true,
    starknetsepolia: true,
    suavetoliman: true,
    subtensortestnet: true,
    superpositiontestnet: true,
    treasuretopaz: true,
    unichaintestnet: true,
    weavevmtestnet: true,
  },
  [Role.Scraper]: {
    abstracttestnet: true,
    alephzeroevmtestnet: true,
    alfajores: false,
    arbitrumsepolia: true,
    arcadiatestnet2: false,
    basesepolia: true,
    bsctestnet: true,
    camptestnet: true,
    carrchaintestnet: true,
    chronicleyellowstone: true,
    citreatestnet: true,
    connextsepolia: false,
    ecotestnet: true,
    eclipsetestnet: false,
    flametestnet: true,
    formtestnet: true,
    fuji: true,
    holesky: true,
    hyperliquidevmtestnet: false,
    infinityvmmonza: true,
    inksepolia: true,
    monadtestnet: true,
    odysseytestnet: true,
    optimismsepolia: true,
    paradexsepolia: false,
    // Disabling plumetestnet on Sept 16, 2024: chain is paused for "airplane mode"
    // plumetestnet: true,
    polygonamoy: true,
    scrollsepolia: true,
    sepolia: true,
    solanatestnet: false,
    somniatestnet: true,
    soneiumtestnet: true,
    sonicblaze: true,
    sonicsvmtestnet: false,
    starknetsepolia: false,
    suavetoliman: true,
    subtensortestnet: true,
    superpositiontestnet: false,
    treasuretopaz: true,
    unichaintestnet: true,
    weavevmtestnet: true,
  },
};

export const hyperlaneContextAgentChainNames = getAgentChainNamesFromConfig(
  hyperlaneContextAgentChainConfig,
  testnet4SupportedChainNames,
);

const contextBase = {
  namespace: environment,
  runEnv: environment,
  environmentChainNames: supportedChainNames,
  aws: {
    region: 'us-east-1',
  },
} as const;

const gasPaymentEnforcement: GasPaymentEnforcement[] = [
  {
    type: GasPaymentEnforcementPolicyType.None,
    matchingList: [
      // Temporary workaround due to InfinityVM Monza whitelisting.
      { originDomain: getDomainId('infinityvmmonza') },
      // Temporary workaround due to InfinityVM Monza whitelisting.
      { destinationDomain: getDomainId('infinityvmmonza') },
    ],
  },
  // Default policy is OnChainFeeQuoting
  {
    type: GasPaymentEnforcementPolicyType.None,
  },
];

// Resource requests are based on observed usage found in https://abacusworks.grafana.net/d/FSR9YWr7k
const relayerResources = {
  requests: {
    cpu: '1000m',
    memory: '4Gi',
  },
};

const validatorResources = {
  requests: {
    cpu: '250m',
    memory: '256Mi',
  },
};

const scraperResources = {
  requests: {
    cpu: '100m',
    memory: '1Gi',
  },
};

const relayBlacklist: BaseRelayerConfig['blacklist'] = [
  {
    // In an effort to reduce some giant retry queues that resulted
    // from spam txs to the old TestRecipient before we were charging for
    // gas, we blacklist the old TestRecipient address.
    recipientAddress: '0xBC3cFeca7Df5A45d61BC60E7898E63670e1654aE',
  },
  // Ignore load testing done by Mitosis from sepolia when they used a different Mailbox on
  // arbitrumsepolia and optimismsepolia.
  {
    originDomain: getDomainId('sepolia'),
    senderAddress: '0xb6f4a8dccac0beab1062212f4665879d9937c83c',
    destinationDomain: getDomainId('arbitrumsepolia'),
    recipientAddress: '0x3da95d8d0b98d7428dc2f864511e2650e34f7087',
  },
  {
    originDomain: getDomainId('sepolia'),
    senderAddress: '0xb6f4a8dccac0beab1062212f4665879d9937c83c',
    destinationDomain: getDomainId('optimismsepolia'),
    recipientAddress: '0xa49942c908ec50db14652914317518661ec04904',
  },
];

const hyperlane: RootAgentConfig = {
  ...contextBase,
  contextChainNames: hyperlaneContextAgentChainNames,
  context: Contexts.Hyperlane,
  rolesWithKeys: ALL_KEY_ROLES,
  relayer: {
    rpcConsensusType: RpcConsensusType.Fallback,
    docker: {
      repo,
      tag: '9c57bfe-20250307-120826',
    },
    blacklist: [...releaseCandidateHelloworldMatchingList, ...relayBlacklist],
    gasPaymentEnforcement,
    metricAppContextsGetter: () => [
      {
        name: 'helloworld',
        matchingList: routerMatchingList(
          helloWorld[Contexts.Hyperlane].addresses,
        ),
      },
      {
        name: 'plumetestnet_sepolia_eth',
        matchingList: routerMatchingList(plumetestnetSepoliaAddresses),
      },
    ],
    resources: relayerResources,
  },
  validators: {
    rpcConsensusType: RpcConsensusType.Fallback,
    docker: {
      repo,
<<<<<<< HEAD
      tag: 'a3b9e8e-20250306-173951',
=======
      tag: '9c57bfe-20250307-120826',
>>>>>>> 9b74ba38
    },
    chains: validatorChainConfig(Contexts.Hyperlane),
    resources: validatorResources,
  },
  scraper: {
    rpcConsensusType: RpcConsensusType.Fallback,
    docker: {
      repo,
      tag: '9c57bfe-20250307-120826',
    },
    resources: scraperResources,
  },
};

const releaseCandidate: RootAgentConfig = {
  ...contextBase,
  context: Contexts.ReleaseCandidate,
  contextChainNames: hyperlaneContextAgentChainNames,
  rolesWithKeys: [Role.Relayer, Role.Kathy, Role.Validator],
  relayer: {
    rpcConsensusType: RpcConsensusType.Fallback,
    docker: {
      repo,
      tag: 'a1470b1-20250307-144309',
    },
    // whitelist: [...releaseCandidateHelloworldMatchingList],
    blacklist: relayBlacklist,
    gasPaymentEnforcement,
    transactionGasLimit: 25_000_000_000_000,
    resources: relayerResources,
  },
  validators: {
    rpcConsensusType: RpcConsensusType.Fallback,
    docker: {
      repo,
      tag: '73c232b-20240912-124300',
    },
    chains: validatorChainConfig(Contexts.ReleaseCandidate),
    resources: validatorResources,
  },
};

export const agents = {
  [Contexts.Hyperlane]: hyperlane,
  [Contexts.ReleaseCandidate]: releaseCandidate,
};<|MERGE_RESOLUTION|>--- conflicted
+++ resolved
@@ -280,11 +280,7 @@
     rpcConsensusType: RpcConsensusType.Fallback,
     docker: {
       repo,
-<<<<<<< HEAD
       tag: 'a3b9e8e-20250306-173951',
-=======
-      tag: '9c57bfe-20250307-120826',
->>>>>>> 9b74ba38
     },
     chains: validatorChainConfig(Contexts.Hyperlane),
     resources: validatorResources,
