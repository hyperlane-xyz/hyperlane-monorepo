import {
  GasPaymentEnforcement,
  GasPaymentEnforcementPolicyType,
  IsmCacheConfig,
  IsmCachePolicy,
  IsmCacheSelectorType,
  MatchingList,
  ModuleType,
  RpcConsensusType,
} from '@hyperlane-xyz/sdk';

import {
  AgentChainConfig,
  RootAgentConfig,
  getAgentChainNamesFromConfig,
} from '../../../src/config/agent/agent.js';
import {
  BaseRelayerConfig,
  MetricAppContext,
  routerMatchingList,
} from '../../../src/config/agent/relayer.js';
import { ALL_KEY_ROLES, Role } from '../../../src/roles.js';
import { Contexts, mustBeValidContext } from '../../contexts.js';
import { getDomainId } from '../../registry.js';

import { environment, ethereumChainNames } from './chains.js';
import { helloWorld } from './helloworld.js';
import {
  supportedChainNames,
  testnet4SupportedChainNames,
} from './supportedChainNames.js';
import { validatorChainConfig } from './validators.js';

const releaseCandidateHelloworldMatchingList = routerMatchingList(
  helloWorld[Contexts.ReleaseCandidate].addresses,
);

const repo = 'gcr.io/abacus-labs-dev/hyperlane-agent';

// The chains here must be consistent with the environment's supportedChainNames, which is
// checked / enforced at runtime & in the CI pipeline.
//
// This is intentionally separate and not derived from the environment's supportedChainNames
// to allow for more fine-grained control over which chains are enabled for each agent role.
export const hyperlaneContextAgentChainConfig: AgentChainConfig<
  typeof testnet4SupportedChainNames
> = {
  [Role.Validator]: {
    abstracttestnet: true,
    alephzeroevmtestnet: true,
    alfajores: true,
    arbitrumsepolia: true,
    arcadiatestnet2: true,
    auroratestnet: true,
    basecamptestnet: true,
    basesepolia: true,
    bepolia: true,
    bsctestnet: true,
    carrchaintestnet: true,
    celestiatestnet: true,
    celosepolia: true,
    chronicleyellowstone: true,
    citreatestnet: true,
    connextsepolia: true,
    cotitestnet: true,
    ecotestnet: true,
    eclipsetestnet: false,
    flametestnet: true,
    formtestnet: true,
    fuji: true,
    holesky: true,
    hyperliquidevmtestnet: true,
    incentivtestnet: true,
    infinityvmmonza: false,
    inksepolia: true,
    kyvetestnet: false,
    megaethtestnet: true,
    milkywaytestnet: true,
    modetestnet: true,
    monadtestnet: true,
    neuratestnet: true,
    nobletestnet: true,
    odysseytestnet: true,
    optimismsepolia: true,
    paradexsepolia: true,
    plumetestnet2: true,
    polygonamoy: true,
    radixtestnet: true,
    scrollsepolia: true,
    sepolia: true,
    solanatestnet: true,
    soneiumtestnet: true,
    somniatestnet: true,
    sonicblaze: true,
    sonicsvmtestnet: false,
    starknetsepolia: true,
    subtensortestnet: true,
    superpositiontestnet: true,
    unichaintestnet: true,
    weavevmtestnet: true,
  },
  [Role.Relayer]: {
    abstracttestnet: true,
    alephzeroevmtestnet: true,
    alfajores: true,
    arbitrumsepolia: true,
    arcadiatestnet2: true,
    auroratestnet: true,
    basecamptestnet: true,
    basesepolia: true,
    bepolia: true,
    bsctestnet: true,
    carrchaintestnet: true,
    celestiatestnet: true,
    celosepolia: true,
    chronicleyellowstone: true,
    citreatestnet: true,
    connextsepolia: true,
    cotitestnet: true,
    ecotestnet: true,
    eclipsetestnet: false,
    flametestnet: true,
    formtestnet: true,
    fuji: true,
    holesky: true,
    hyperliquidevmtestnet: true,
    incentivtestnet: true,
    infinityvmmonza: false,
    inksepolia: true,
    kyvetestnet: false,
    megaethtestnet: true,
    milkywaytestnet: true,
    modetestnet: true,
    monadtestnet: true,
    neuratestnet: true,
    nobletestnet: true,
    odysseytestnet: true,
    optimismsepolia: true,
    paradexsepolia: true,
    plumetestnet2: true,
    polygonamoy: true,
    radixtestnet: true,
    scrollsepolia: true,
    sepolia: true,
    solanatestnet: true,
    soneiumtestnet: true,
    somniatestnet: true,
    sonicblaze: true,
    sonicsvmtestnet: false,
    starknetsepolia: true,
    subtensortestnet: true,
    superpositiontestnet: true,
    unichaintestnet: true,
    weavevmtestnet: true,
  },
  [Role.Scraper]: {
    abstracttestnet: true,
    alephzeroevmtestnet: true,
    alfajores: true,
    arbitrumsepolia: true,
    arcadiatestnet2: true,
    auroratestnet: true,
    basecamptestnet: true,
    basesepolia: true,
    bepolia: true,
    bsctestnet: true,
    carrchaintestnet: true,
    celestiatestnet: true,
    celosepolia: true,
    chronicleyellowstone: true,
    citreatestnet: true,
    connextsepolia: false,
    cotitestnet: true,
    ecotestnet: true,
    eclipsetestnet: false,
    flametestnet: true,
    formtestnet: true,
    fuji: true,
    holesky: true,
    hyperliquidevmtestnet: true,
    incentivtestnet: true,
    infinityvmmonza: false,
    inksepolia: true,
    kyvetestnet: false,
    megaethtestnet: true,
    milkywaytestnet: true,
    modetestnet: true,
    monadtestnet: true,
    neuratestnet: true,
    nobletestnet: true,
    odysseytestnet: true,
    optimismsepolia: true,
    paradexsepolia: true,
    plumetestnet2: true,
    polygonamoy: true,
    radixtestnet: false,
    scrollsepolia: true,
    sepolia: true,
    solanatestnet: true,
    somniatestnet: true,
    soneiumtestnet: true,
    sonicblaze: true,
    sonicsvmtestnet: false,
    starknetsepolia: true,
    subtensortestnet: true,
    superpositiontestnet: false,
    unichaintestnet: true,
    weavevmtestnet: true,
  },
};

export const hyperlaneContextAgentChainNames = getAgentChainNamesFromConfig(
  hyperlaneContextAgentChainConfig,
  testnet4SupportedChainNames,
);

const contextBase = {
  namespace: environment,
  runEnv: environment,
  environmentChainNames: supportedChainNames,
  aws: {
    region: 'us-east-1',
  },
} as const;

const gasPaymentEnforcement: GasPaymentEnforcement[] = [
  {
    type: GasPaymentEnforcementPolicyType.None,
    matchingList: [
      // For testing nobletestnet<>auroratestnet until we control the IGP
      {
        originDomain: getDomainId('nobletestnet'),
        destinationDomain: getDomainId('auroratestnet'),
      },
      // For testing nobletestnet<>hyperliquidevmtestnet until we control the IGP
      {
        originDomain: getDomainId('nobletestnet'),
        destinationDomain: getDomainId('hyperliquidevmtestnet'),
      },
      // Temporary workaround due to IGP not being implemented on starknet chain.
      // starknetsepolia
      { originDomain: getDomainId('starknetsepolia') },
      { destinationDomain: getDomainId('starknetsepolia') },
      // paradexsepolia
      { originDomain: getDomainId('paradexsepolia') },
      { destinationDomain: getDomainId('paradexsepolia') },
    ],
  },
  {
    type: GasPaymentEnforcementPolicyType.Minimum,
    payment: '1',
    matchingList: [
      // Temporary workaround for testing milkywaytestnet->bsctestnet.
      {
        originDomain: getDomainId('milkywaytestnet'),
        destinationDomain: getDomainId('bsctestnet'),
      },
      // Temporary workaround for testing bsctestnet->milkywaytestnet.
      {
        originDomain: getDomainId('bsctestnet'),
        destinationDomain: getDomainId('milkywaytestnet'),
      },
      // Workaround for gas price fluctuations
      // Works in tandem with increased igp overhead
      {
        destinationDomain: getDomainId('somniatestnet'),
      },
    ],
  },
  {
    type: GasPaymentEnforcementPolicyType.None,
    matchingList: [
      // Temporary workaround due to InfinityVM Monza whitelisting.
      { originDomain: getDomainId('infinityvmmonza') },
      // Temporary workaround due to InfinityVM Monza whitelisting.
      { destinationDomain: getDomainId('infinityvmmonza') },
    ],
  },
  // Default policy is OnChainFeeQuoting
  {
    type: GasPaymentEnforcementPolicyType.OnChainFeeQuoting,
  },
];

// Resource requests are based on observed usage found in https://abacusworks.grafana.net/d/FSR9YWr7k
const relayerResources = {
  requests: {
    cpu: '1000m',
    memory: '4Gi',
  },
};

const validatorResources = {
  requests: {
    cpu: '250m',
    memory: '256Mi',
  },
};

const scraperResources = {
  requests: {
    cpu: '100m',
    memory: '1Gi',
  },
};

// Kessel is a load test, these are contracts involved in the load
// test that we want to have certain relayers focus on or ignore.
const kesselMatchingList: MatchingList = [
  // classic kessel test recipient
  {
    recipientAddress: '0x492b3653A38e229482Bab2f7De4A094B18017246',
  },
  // kessel run spice route
  {
    destinationDomain: getDomainId('basesepolia'),
    recipientAddress: '0x4Cd2d5deD9D1ef5013fddCDceBeaCB32DFb5ad47',
  },
  {
    destinationDomain: getDomainId('bsctestnet'),
    recipientAddress: '0x975B8Cf9501cBaD717812fcdE3b51a390AD77540',
  },
  {
    destinationDomain: getDomainId('optimismsepolia'),
    recipientAddress: '0x554B0724432Ef42CB4a2C12E756F6F022e37aD8F',
  },
  {
    destinationDomain: getDomainId('arbitrumsepolia'),
    recipientAddress: '0xdED2d823A5e4E82AfbBB68A3e9D947eE03EFbA9d',
  },
  {
    destinationDomain: getDomainId('sepolia'),
    recipientAddress: '0x51BB50884Ec21063DEC3DCA0B2d4aCeF2559E65a',
  },
];

const kesselAppContext = 'kessel';

const metricAppContextsGetter = (): MetricAppContext[] => [
  {
    name: 'helloworld',
    matchingList: routerMatchingList(helloWorld[Contexts.Hyperlane].addresses),
  },
  {
    name: kesselAppContext,
    matchingList: kesselMatchingList,
  },
];

const ismCacheConfigs: Array<IsmCacheConfig> = [
  {
    selector: {
      type: IsmCacheSelectorType.DefaultIsm,
    },
    // Default ISM Routing ISMs change configs based off message content,
    // so they are not specified here.
    moduleTypes: [
      ModuleType.AGGREGATION,
      ModuleType.MERKLE_ROOT_MULTISIG,
      ModuleType.MESSAGE_ID_MULTISIG,
    ],
    // SVM is explicitly not cached as the default ISM is a multisig ISM
    // that routes internally.
    chains: ethereumChainNames,
    cachePolicy: IsmCachePolicy.IsmSpecific,
  },
  {
    selector: {
      type: IsmCacheSelectorType.AppContext,
      context: kesselAppContext,
    },
    // Default ISM Routing ISMs change configs based off message content,
    // so they are not specified here.
    moduleTypes: [
      ModuleType.AGGREGATION,
      ModuleType.MERKLE_ROOT_MULTISIG,
      ModuleType.MESSAGE_ID_MULTISIG,
      ModuleType.ROUTING,
    ],
    // SVM is explicitly not cached as the default ISM is a multisig ISM
    // that routes internally.
    chains: ethereumChainNames,
    cachePolicy: IsmCachePolicy.IsmSpecific,
  },
];

const relayBlacklist: BaseRelayerConfig['blacklist'] = [
  // Ignore kessel runner test recipients.
  // All 5 test recipients have the same address.
  ...kesselMatchingList,
  {
    // In an effort to reduce some giant retry queues that resulted
    // from spam txs to the old TestRecipient before we were charging for
    // gas, we blacklist the old TestRecipient address.
    recipientAddress: '0xBC3cFeca7Df5A45d61BC60E7898E63670e1654aE',
  },
  // Ignore load testing done by Mitosis from sepolia when they used a different Mailbox on
  // arbitrumsepolia and optimismsepolia.
  {
    originDomain: getDomainId('sepolia'),
    senderAddress: '0xb6f4a8dccac0beab1062212f4665879d9937c83c',
    destinationDomain: getDomainId('arbitrumsepolia'),
    recipientAddress: '0x3da95d8d0b98d7428dc2f864511e2650e34f7087',
  },
  {
    originDomain: getDomainId('sepolia'),
    senderAddress: '0xb6f4a8dccac0beab1062212f4665879d9937c83c',
    destinationDomain: getDomainId('optimismsepolia'),
    recipientAddress: '0xa49942c908ec50db14652914317518661ec04904',
  },
];

const hyperlane: RootAgentConfig = {
  ...contextBase,
  contextChainNames: hyperlaneContextAgentChainNames,
  context: Contexts.Hyperlane,
  rolesWithKeys: ALL_KEY_ROLES,
  relayer: {
    rpcConsensusType: RpcConsensusType.Fallback,
    docker: {
      repo,
      tag: '7dca2ae-20250825-162921',
    },
    blacklist: [...releaseCandidateHelloworldMatchingList, ...relayBlacklist],
    gasPaymentEnforcement,
    metricAppContextsGetter,
    ismCacheConfigs,
    batch: {
      batchSizeOverrides: {
        starknetsepolia: 16,
        paradexsepolia: 16,
      },
    },
    cache: {
      enabled: true,
    },
    resources: relayerResources,
  },
  validators: {
    rpcConsensusType: RpcConsensusType.Fallback,
    docker: {
      repo,
<<<<<<< HEAD
      tag: '2eb332d-20250826-133811',
=======
      tag: '7dca2ae-20250825-162921',
>>>>>>> 257928f9
    },
    chains: validatorChainConfig(Contexts.Hyperlane),
    resources: validatorResources,
  },
  scraper: {
    rpcConsensusType: RpcConsensusType.Fallback,
    docker: {
      repo,
      tag: '7dca2ae-20250825-162921',
    },
    resources: scraperResources,
  },
};

const releaseCandidate: RootAgentConfig = {
  ...contextBase,
  context: Contexts.ReleaseCandidate,
  contextChainNames: hyperlaneContextAgentChainNames,
  rolesWithKeys: [Role.Relayer, Role.Kathy, Role.Validator],
  relayer: {
    rpcConsensusType: RpcConsensusType.Fallback,
    docker: {
      repo,
<<<<<<< HEAD
      tag: '2eb332d-20250826-133811',
=======
      tag: '7dca2ae-20250825-162921',
>>>>>>> 257928f9
    },
    blacklist: relayBlacklist,
    gasPaymentEnforcement,
    metricAppContextsGetter,
    ismCacheConfigs,
    batch: {
      batchSizeOverrides: {
        starknetsepolia: 16,
        paradexsepolia: 16,
      },
    },
    cache: {
      enabled: true,
    },
    resources: relayerResources,
  },
  validators: {
    rpcConsensusType: RpcConsensusType.Fallback,
    docker: {
      repo,
      tag: '33b3649-20250612-161513',
    },
    chains: validatorChainConfig(Contexts.ReleaseCandidate),
    resources: validatorResources,
  },
};

export const kesselRunnerNetworks = [
  'basesepolia',
  'arbitrumsepolia',
  'sepolia',
  'bsctestnet',
  'optimismsepolia',
];

// Relayer Neutron Testnet is not running at the moment, but we keep the config
// If you would like to run it for testing purposes, you should configure it
// only for chains you would like to run it.
// Relayer Neutron Testnet should not relay messages for `infinityvmmonza`.
const neutron: RootAgentConfig = {
  ...contextBase,
  context: Contexts.Neutron,
  contextChainNames: hyperlaneContextAgentChainNames,
  rolesWithKeys: [Role.Relayer],
  relayer: {
    rpcConsensusType: RpcConsensusType.Fallback,
    docker: {
      repo,
      tag: '33b3649-20250612-161513',
    },
    blacklist: relayBlacklist,
    gasPaymentEnforcement,
    metricAppContextsGetter,
    ismCacheConfigs,
    batch: {
      batchSizeOverrides: {
        starknetsepolia: 16,
        paradexsepolia: 16,
      },
    },
    cache: {
      enabled: true,
    },
    resources: relayerResources,
  },
  validators: {
    rpcConsensusType: RpcConsensusType.Fallback,
    docker: {
      repo,
      tag: '33b3649-20250612-161513',
    },
    chains: validatorChainConfig(Contexts.ReleaseCandidate),
    resources: validatorResources,
  },
};

const getVanguardRootAgentConfig = (index: number): RootAgentConfig => ({
  ...contextBase,
  context: mustBeValidContext(`vanguard${index}`),
  contextChainNames: {
    validator: [],
    relayer: kesselRunnerNetworks,
    scraper: [],
  },
  rolesWithKeys: [Role.Relayer],
  relayer: {
    rpcConsensusType: RpcConsensusType.Fallback,
    docker: {
      repo,
      // includes gasPriceCap overrides + per-chain maxSubmitQueueLength
      tag: '9d20c65-20250418-220918',
    },
    whitelist: kesselMatchingList,
    gasPaymentEnforcement: [
      {
        type: GasPaymentEnforcementPolicyType.None,
        matchingList: kesselMatchingList,
      },
    ],
    metricAppContextsGetter,
    ismCacheConfigs,
    cache: {
      enabled: true,
    },
    resources: {
      requests: {
        cpu: '30000m',
        memory: '100Gi',
      },
    },
    dbBootstrap: true,
    mixing: {
      enabled: true,
      // Arbitrary salt to ensure different agents have different sorting behavior for pending messages
      salt: 69690 + index,
    },
    batch: {
      defaultBatchSize: 32,
      batchSizeOverrides: {
        // Slightly lower to ideally fit within 5M
        sepolia: 26,
      },
      bypassBatchSimulation: true,
      maxSubmitQueueLength: {
        arbitrumsepolia: 350,
        basesepolia: 350,
        bsctestnet: 350,
        optimismsepolia: 350,
        sepolia: 75,
      },
    },
    txIdIndexingEnabled: false,
    igpIndexingEnabled: false,
  },
});

export const agents = {
  [Contexts.Hyperlane]: hyperlane,
  [Contexts.ReleaseCandidate]: releaseCandidate,
  [Contexts.Neutron]: neutron,
  [Contexts.Vanguard0]: getVanguardRootAgentConfig(0),
  [Contexts.Vanguard1]: getVanguardRootAgentConfig(1),
  [Contexts.Vanguard2]: getVanguardRootAgentConfig(2),
  [Contexts.Vanguard3]: getVanguardRootAgentConfig(3),
  [Contexts.Vanguard4]: getVanguardRootAgentConfig(4),
  [Contexts.Vanguard5]: getVanguardRootAgentConfig(5),
};<|MERGE_RESOLUTION|>--- conflicted
+++ resolved
@@ -440,11 +440,7 @@
     rpcConsensusType: RpcConsensusType.Fallback,
     docker: {
       repo,
-<<<<<<< HEAD
-      tag: '2eb332d-20250826-133811',
-=======
       tag: '7dca2ae-20250825-162921',
->>>>>>> 257928f9
     },
     chains: validatorChainConfig(Contexts.Hyperlane),
     resources: validatorResources,
@@ -468,11 +464,7 @@
     rpcConsensusType: RpcConsensusType.Fallback,
     docker: {
       repo,
-<<<<<<< HEAD
-      tag: '2eb332d-20250826-133811',
-=======
       tag: '7dca2ae-20250825-162921',
->>>>>>> 257928f9
     },
     blacklist: relayBlacklist,
     gasPaymentEnforcement,
