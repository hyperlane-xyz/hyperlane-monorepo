--- conflicted
+++ resolved
@@ -361,11 +361,7 @@
     rpcConsensusType: RpcConsensusType.Fallback,
     docker: {
       repo,
-<<<<<<< HEAD
-      tag: 'c779642-20250402-104107',
-=======
       tag: '385b307-20250418-150728',
->>>>>>> 22681c99
     },
     chains: validatorChainConfig(Contexts.Hyperlane),
     resources: validatorResources,
@@ -374,11 +370,7 @@
     rpcConsensusType: RpcConsensusType.Fallback,
     docker: {
       repo,
-<<<<<<< HEAD
-      tag: 'c779642-20250402-104107',
-=======
       tag: 'da3978b-20250414-155929',
->>>>>>> 22681c99
     },
     resources: scraperResources,
   },
