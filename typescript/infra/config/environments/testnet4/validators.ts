--- conflicted
+++ resolved
@@ -607,7 +607,28 @@
       ),
     },
 
-<<<<<<< HEAD
+    celosepolia: {
+      interval: 5,
+      reorgPeriod: getReorgPeriod('celosepolia'),
+      validators: validatorsConfig(
+        {
+          [Contexts.Hyperlane]: ['0x4a5cfcfd7f793f4ceba170c3decbe43bd8253ef6'],
+        },
+        'celosepolia',
+      ),
+    },
+
+    incentivtestnet: {
+      interval: 5,
+      reorgPeriod: getReorgPeriod('incentivtestnet'),
+      validators: validatorsConfig(
+        {
+          [Contexts.Hyperlane]: ['0x3133eeb96fd96f9f99291088613edf7401149e6f'],
+        },
+        'incentivtestnet',
+      ),
+    },
+
     radixtestnet: {
       interval: 5,
       reorgPeriod: getReorgPeriod('radixtestnet'),
@@ -616,27 +637,6 @@
           [Contexts.Hyperlane]: ['0xeddaf7958627cfd35400c95db19a656a4a8a92c6'],
         },
         'radixtestnet',
-=======
-    celosepolia: {
-      interval: 5,
-      reorgPeriod: getReorgPeriod('celosepolia'),
-      validators: validatorsConfig(
-        {
-          [Contexts.Hyperlane]: ['0x4a5cfcfd7f793f4ceba170c3decbe43bd8253ef6'],
-        },
-        'celosepolia',
-      ),
-    },
-
-    incentivtestnet: {
-      interval: 5,
-      reorgPeriod: getReorgPeriod('incentivtestnet'),
-      validators: validatorsConfig(
-        {
-          [Contexts.Hyperlane]: ['0x3133eeb96fd96f9f99291088613edf7401149e6f'],
-        },
-        'incentivtestnet',
->>>>>>> 257928f9
       ),
     },
   };
