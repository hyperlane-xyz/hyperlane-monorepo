--- conflicted
+++ resolved
@@ -430,7 +430,6 @@
         'sonicblaze',
       ),
     },
-<<<<<<< HEAD
     paradexsepolia: {
       interval: 5,
       reorgPeriod: getReorgPeriod('paradexsepolia'),
@@ -441,8 +440,8 @@
           [Contexts.Neutron]: [],
         },
         'paradexsepolia',
-=======
-
+      ),
+    },
     subtensortestnet: {
       interval: 5,
       reorgPeriod: getReorgPeriod('subtensortestnet'),
@@ -482,7 +481,6 @@
           [Contexts.Hyperlane]: ['0x6d2ee6688de903bb31f3ae2ea31da87b697f7f40'],
         },
         'weavevmtestnet',
->>>>>>> e861535d
       ),
     },
   };
