--- conflicted
+++ resolved
@@ -116,11 +116,7 @@
     "decimals": 9
   },
   "sepolia": {
-<<<<<<< HEAD
-    "amount": "0.003089873",
-=======
     "amount": "0.05",
->>>>>>> bfea74da
     "decimals": 9
   },
   "solanatestnet": {
@@ -129,17 +125,6 @@
   },
   "somniatestnet": {
     "amount": "10.0",
-<<<<<<< HEAD
-    "decimals": 9
-  },
-  "soneiumtestnet": {
-    "amount": "0.001000252",
-    "decimals": 9
-  },
-  "sonicblaze": {
-    "amount": "1.1",
-=======
->>>>>>> bfea74da
     "decimals": 9
   },
   "sonicsvmtestnet": {
@@ -152,21 +137,6 @@
   },
   "subtensortestnet": {
     "amount": "20.134283587",
-<<<<<<< HEAD
-    "decimals": 9
-  },
-  "superpositiontestnet": {
-    "amount": "0.01",
-    "decimals": 9
-  },
-  "unichaintestnet": {
-    "amount": "0.001000254",
-    "decimals": 9
-  },
-  "weavevmtestnet": {
-    "amount": "1.2",
-=======
->>>>>>> bfea74da
     "decimals": 9
   }
 }