--- conflicted
+++ resolved
@@ -20,17 +20,6 @@
     "decimals": 9
   },
   "basesepolia": {
-<<<<<<< HEAD
-    "amount": "0.101471716",
-    "decimals": 9
-  },
-  "berabartio": {
-    "amount": "0.08051356",
-    "decimals": 9
-  },
-  "bsctestnet": {
-    "amount": "1.0",
-=======
     "amount": "0.001000299",
     "decimals": 9
   },
@@ -40,7 +29,6 @@
   },
   "bsctestnet": {
     "amount": "3.0",
->>>>>>> e861535d
     "decimals": 9
   },
   "camptestnet": {
@@ -68,11 +56,7 @@
     "decimals": 9
   },
   "flametestnet": {
-<<<<<<< HEAD
-    "amount": "19.0",
-=======
     "amount": "3.0",
->>>>>>> e861535d
     "decimals": 9
   },
   "formtestnet": {
@@ -84,19 +68,11 @@
     "decimals": 9
   },
   "holesky": {
-<<<<<<< HEAD
-    "amount": "1.44587017",
-    "decimals": 9
-  },
-  "hyperliquidevmtestnet": {
-    "amount": "0.000000007",
-=======
     "amount": "0.001164012",
     "decimals": 9
   },
   "hyperliquidevmtestnet": {
     "amount": "0.1",
->>>>>>> e861535d
     "decimals": 9
   },
   "inksepolia": {
@@ -108,25 +84,6 @@
     "decimals": 9
   },
   "odysseytestnet": {
-<<<<<<< HEAD
-    "amount": "1.000000252",
-    "decimals": 9
-  },
-  "optimismsepolia": {
-    "amount": "0.001000264",
-    "decimals": 9
-  },
-  "polygonamoy": {
-    "amount": "44.041800014",
-    "decimals": 9
-  },
-  "scrollsepolia": {
-    "amount": "0.040157264",
-    "decimals": 9
-  },
-  "sepolia": {
-    "amount": "5.462019857",
-=======
     "amount": "1.500000252",
     "decimals": 9
   },
@@ -144,7 +101,6 @@
   },
   "sepolia": {
     "amount": "16.13119997",
->>>>>>> e861535d
     "decimals": 9
   },
   "solanatestnet": {
@@ -164,13 +120,10 @@
     "decimals": 1
   },
   "suavetoliman": {
-<<<<<<< HEAD
-=======
     "amount": "1.0",
     "decimals": 9
   },
   "subtensortestnet": {
->>>>>>> e861535d
     "amount": "10.0",
     "decimals": 9
   },
@@ -179,13 +132,6 @@
     "decimals": 9
   },
   "treasuretopaz": {
-<<<<<<< HEAD
-    "amount": "0.495709489",
-    "decimals": 9
-  },
-  "unichaintestnet": {
-    "amount": "0.001000258",
-=======
     "amount": "0.453964137",
     "decimals": 9
   },
@@ -195,7 +141,6 @@
   },
   "weavevmtestnet": {
     "amount": "1.2",
->>>>>>> e861535d
     "decimals": 9
   }
 }