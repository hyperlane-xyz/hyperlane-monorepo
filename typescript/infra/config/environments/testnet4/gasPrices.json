--- conflicted
+++ resolved
@@ -8,17 +8,6 @@
     "decimals": 9
   },
   "basesepolia": {
-<<<<<<< HEAD
-    "amount": "0.087294977",
-    "decimals": 9
-  },
-  "berabartio": {
-    "amount": "0.001006152",
-    "decimals": 9
-  },
-  "bsctestnet": {
-    "amount": "6.849",
-=======
     "amount": "0.848937045",
     "decimals": 9
   },
@@ -28,7 +17,6 @@
   },
   "bsctestnet": {
     "amount": "6.24",
->>>>>>> adedb3db
     "decimals": 9
   },
   "camptestnet": {
@@ -60,29 +48,6 @@
     "decimals": 9
   },
   "holesky": {
-<<<<<<< HEAD
-    "amount": "0.008245265",
-    "decimals": 9
-  },
-  "hyperliquidevmtestnet": {
-    "amount": "0.000000007",
-    "decimals": 9
-  },
-  "optimismsepolia": {
-    "amount": "0.001000288",
-    "decimals": 9
-  },
-  "polygonamoy": {
-    "amount": "65.676937494",
-    "decimals": 9
-  },
-  "scrollsepolia": {
-    "amount": "3.035428261",
-    "decimals": 9
-  },
-  "sepolia": {
-    "amount": "0.197611694",
-=======
     "amount": "5.303619742",
     "decimals": 9
   },
@@ -104,7 +69,6 @@
   },
   "sepolia": {
     "amount": "17.754991636",
->>>>>>> adedb3db
     "decimals": 9
   },
   "solanatestnet": {
@@ -112,15 +76,11 @@
     "decimals": 9
   },
   "soneiumtestnet": {
-<<<<<<< HEAD
-    "amount": "0.00100026",
-=======
     "amount": "0.001000259",
     "decimals": 9
   },
   "sonictestnet": {
     "amount": "1.025001",
->>>>>>> adedb3db
     "decimals": 9
   },
   "suavetoliman": {
