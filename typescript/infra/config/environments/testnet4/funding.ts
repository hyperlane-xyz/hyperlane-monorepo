--- conflicted
+++ resolved
@@ -10,11 +10,7 @@
 > = {
   docker: {
     repo: 'gcr.io/abacus-labs-dev/hyperlane-monorepo',
-<<<<<<< HEAD
-    tag: 'ac07f38-20250716-204554',
-=======
     tag: '878301a-20250923-145334',
->>>>>>> bfea74da
   },
   // We're currently using the same deployer key as testnet2.
   // To minimize nonce clobbering we offset the key funder cron
@@ -28,11 +24,7 @@
     [Contexts.Hyperlane]: [Role.Relayer, Role.Kathy],
     [Contexts.ReleaseCandidate]: [Role.Relayer, Role.Kathy],
   },
-<<<<<<< HEAD
-  chainsToSkip: ['hyperliquidevmtestnet', 'infinityvmmonza'],
-=======
   chainsToSkip: ['hyperliquidevmtestnet', 'megaethtestnet'],
->>>>>>> bfea74da
   // desired balance config
   desiredBalancePerChain: {
     arbitrumsepolia: '0.1',
