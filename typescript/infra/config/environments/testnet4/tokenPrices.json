--- conflicted
+++ resolved
@@ -1,6 +1,7 @@
 {
   "alfajores": "10",
   "arbitrumsepolia": "10",
+  "arcadiatestnet": "10",
   "basesepolia": "10",
   "berabartio": "10",
   "bsctestnet": "10",
@@ -12,11 +13,7 @@
   "formtestnet": "10",
   "fuji": "10",
   "holesky": "10",
-<<<<<<< HEAD
   "hyperliquidevmtestnet": "10",
-=======
-  "arcadiatestnet": "10",
->>>>>>> adedb3db
   "optimismsepolia": "10",
   "polygonamoy": "10",
   "scrollsepolia": "10",
