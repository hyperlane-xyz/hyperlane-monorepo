--- conflicted
+++ resolved
@@ -29,13 +29,8 @@
   lineagoerli: ethers.utils.parseUnits('1', 'gwei'),
   polygonzkevmtestnet: ethers.utils.parseUnits('1', 'gwei'),
   chiado: ethers.utils.parseUnits('2', 'gwei'),
-<<<<<<< HEAD
-  // solanadevnet: ethers.BigNumber.from('28'),
-  injective: ethers.utils.parseUnits('0.1', 'gwei'),
-=======
   solanatestnet: ethers.BigNumber.from('28'),
   eclipsetestnet: ethers.BigNumber.from('28'),
->>>>>>> 778312d9
 };
 
 // Used to categorize rarity of testnet tokens & approximate exchange rates.
@@ -69,13 +64,8 @@
   lineagoerli: Rarity.Rare,
   polygonzkevmtestnet: Rarity.Common,
   chiado: Rarity.Common,
-<<<<<<< HEAD
-  // solanadevnet: Rarity.Common,
-  injective: Rarity.Common,
-=======
   solanatestnet: Rarity.Common,
   eclipsetestnet: Rarity.Common,
->>>>>>> 778312d9
 };
 
 // Gets the "value" of a testnet chain
