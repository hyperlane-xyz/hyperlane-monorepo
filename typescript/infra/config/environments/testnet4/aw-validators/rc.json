{
  "bsctestnet": {
    "validators": [
      "0x6353c7402626054c824bd0eca721f82b725e2b4d",
      "0xcb5be62b19c52b78cd3993c71c3fa74d821475ae",
      "0xc50ddb8f03133611853b7f03ffe0a8098e08ae15"
    ]
  },
  "fuji": {
    "validators": [
      "0xfc419f9ba3c56c55e28844ade491d428f5a77d55",
      "0x0a636e76df4124b092cabb4321d6aaef9defb514",
      "0xbf86037899efe97bca4cea865607e10b849b5878"
    ]
  },
  "holesky": {
<<<<<<< HEAD
    "validators": [
      "0x9af51a9e6405451bb9caf12607e178db202d6821"
    ]
=======
    "validators": ["0x9af51a9e6405451bb9caf12607e178db202d6821"]
>>>>>>> 83fcd393
  },
  "scrollsepolia": {
    "validators": [
      "0x50d939d66f114350f322eb8b2e9f01fbc401d4c9",
      "0x10fa7a657a06a47bcca1bacc436d61619e5d104c",
      "0xa0f1cf3b23bd0f8a5e2ad438657097b8287816b4"
    ]
  },
  "sepolia": {
    "validators": [
      "0x49f253c0dab33be1573d6c2769b3d9e584d91f82",
      "0x13b51805e9af68e154778d973165f32e10b7446b",
      "0x7f699c3fc3de4928f1c0abfba1eac3fbb5a00d1b"
    ]
  }
}<|MERGE_RESOLUTION|>--- conflicted
+++ resolved
@@ -14,13 +14,7 @@
     ]
   },
   "holesky": {
-<<<<<<< HEAD
-    "validators": [
-      "0x9af51a9e6405451bb9caf12607e178db202d6821"
-    ]
-=======
     "validators": ["0x9af51a9e6405451bb9caf12607e178db202d6821"]
->>>>>>> 83fcd393
   },
   "scrollsepolia": {
     "validators": [
