{
  "abstracttestnet": {
    "validators": ["0x7655bc4c9802bfcb3132b8822155b60a4fbbce3e"]
  },
  "weavevmtestnet": {
    "validators": ["0x6d2ee6688de903bb31f3ae2ea31da87b697f7f40"]
  },
  "alephzeroevmtestnet": {
    "validators": ["0x556cd94bcb6e5773e8df75e7eb3f91909d266a26"]
  },
  "alfajores": {
    "validators": [
      "0x2233a5ce12f814bd64c9cdd73410bb8693124d40",
      "0xba279f965489d90f90490e3c49e860e0b43c2ae6",
      "0x86485dcec5f7bb8478dd251676372d054dea6653"
    ]
  },
  "arbitrumsepolia": {
    "validators": ["0x09fabfbca0b8bf042e2a1161ee5010d147b0f603"]
  },
  "arcadiatestnet2": {
    "validators": ["0xd39cd388ce3f616bc81be6dd3ec9348d7cdf4dff"]
  },
  "auroratestnet": {
    "validators": ["0xab1a2c76bf4cced43fde7bc1b5b57b9be3e7f937"]
  },
  "basecamptestnet": {
    "validators": ["0x84441e39ed5251410aa2baa72e7747c46d1e5e9d"]
  },
  "basesepolia": {
    "validators": ["0x82e3b437a2944e3ff00258c93e72cd1ba5e0e921"]
  },
  "bepolia": {
    "validators": ["0xdb0128bb3d3f204eb18de7e8268e94fde0382daf"]
  },
  "bsctestnet": {
    "validators": [
      "0x242d8a855a8c932dec51f7999ae7d1e48b10c95e",
      "0xf620f5e3d25a3ae848fec74bccae5de3edcd8796",
      "0x1f030345963c54ff8229720dd3a711c15c554aeb"
    ]
  },
  "carrchaintestnet": {
    "validators": ["0xa96dfc4d8c6cabb510701732ee01e52a75776205"]
  },
  "celestiatestnet": {
    "validators": ["0x3e0227b7f129576c53ff5d98d17c9b8433445094"]
  },
  "celosepolia": {
    "validators": ["0x4a5cfcfd7f793f4ceba170c3decbe43bd8253ef6"]
  },
  "chronicleyellowstone": {
    "validators": ["0xf11cfeb2b6db66ec14c2ef7b685b36390cd648b4"]
  },
  "citreatestnet": {
    "validators": ["0x60d7380a41eb95c49be18f141efd2fde5e3dba20"]
  },
  "connextsepolia": {
    "validators": ["0xffbbec8c499585d80ef69eb613db624d27e089ab"]
  },
  "cotitestnet": {
    "validators": ["0x5c535dff16237a2cae97c97f9556404cd230c9c0"]
  },
  "ecotestnet": {
    "validators": ["0xb3191420d463c2af8bd9b4a395e100ec5c05915a"]
  },
  "flametestnet": {
    "validators": ["0x0272625243bf2377f87538031fed54e21853cc2d"]
  },
  "formtestnet": {
    "validators": ["0x72ad7fddf16d17ff902d788441151982fa31a7bc"]
  },
  "fuji": {
    "validators": [
      "0xd8154f73d04cc7f7f0c332793692e6e6f6b2402e",
      "0x895ae30bc83ff1493b9cf7781b0b813d23659857",
      "0x43e915573d9f1383cbf482049e4a012290759e7f"
    ]
  },
  "holesky": {
    "validators": ["0x7ab28ad88bb45867137ea823af88e2cb02359c03"]
  },
  "hyperliquidevmtestnet": {
    "validators": ["0xea673a92a23ca319b9d85cc16b248645cd5158da"]
  },
<<<<<<< HEAD
=======
  "incentivtestnet": {
    "validators": ["0x3133eeb96fd96f9f99291088613edf7401149e6f"]
  },
>>>>>>> 257928f9
  "inksepolia": {
    "validators": ["0xe61c846aee275070207fcbf43674eb254f06097a"]
  },
  "megaethtestnet": {
    "validators": ["0xf5c8a82f966d2ec8563a2012ccf556ee3f4b25ef"]
  },
  "milkywaytestnet": {
    "validators": ["0x65c7581e14efdf4d9c5320882170f022835bd742"]
  },
  "modetestnet": {
    "validators": ["0x9a9de3e406ab3e4ff12aa03ca9b868b48dc40402"]
  },
  "monadtestnet": {
    "validators": ["0x734628f55694d2a5f4de3e755ccb40ecd72b16d9"]
  },
  "neuratestnet": {
    "validators": ["0xc14514a91d0ee90ba3070abb6bfb45a10e6d341d"]
  },
  "nobletestnet": {
    "validators": ["0xc30427bd74fdcf179a15b9a6e3c4e1d66104726a"]
  },
  "odysseytestnet": {
    "validators": ["0xcc0a6e2d6aa8560b45b384ced7aa049870b66ea3"]
  },
  "optimismsepolia": {
    "validators": ["0x03efe4d0632ee15685d7e8f46dea0a874304aa29"]
  },
  "plumetestnet2": {
    "validators": ["0x16637c78e1ea169132efcf4df8ebd03de349e740"]
  },
  "polygonamoy": {
    "validators": ["0xf0290b06e446b320bd4e9c4a519420354d7ddccd"]
  },
  "radixtestnet": {
    "validators": ["0xeddaf7958627cfd35400c95db19a656a4a8a92c6"]
  },
  "scrollsepolia": {
    "validators": [
      "0xbe18dbd758afb367180260b524e6d4bcd1cb6d05",
      "0x9a11ed23ae962974018ab45bc133caabff7b3271",
      "0x7867bea3c9761fe64e6d124b171f91fd5dd79644"
    ]
  },
  "sepolia": {
    "validators": [
      "0xb22b65f202558adf86a8bb2847b76ae1036686a5",
      "0x469f0940684d147defc44f3647146cb90dd0bc8e",
      "0xd3c75dcf15056012a4d74c483a0c6ea11d8c2b83"
    ]
  },
  "solanatestnet": {
    "validators": ["0xd4ce8fa138d4e083fc0e480cca0dbfa4f5f30bd5"]
  },
  "soneiumtestnet": {
    "validators": ["0x2e2101020ccdbe76aeda1c27823b0150f43d0c63"]
  },
  "somniatestnet": {
    "validators": ["0xb3b27a27bfa94002d344e9cf5217a0e3502e018b"]
  },
  "sonicblaze": {
    "validators": ["0xe5b98110d0688691ea280edea9a4faa1e3617ba1"]
  },
  "subtensortestnet": {
    "validators": ["0xbe2cd57e9fd46b12107cfec7a2db61aa23edbe33"]
  },
  "superpositiontestnet": {
    "validators": ["0x1d3168504b23b73cdf9c27f13bb0a595d7f1a96a"]
  },
  "unichaintestnet": {
    "validators": ["0x5e99961cf71918308c3b17ef21b5f515a4f86fe5"]
  }
}<|MERGE_RESOLUTION|>--- conflicted
+++ resolved
@@ -83,12 +83,9 @@
   "hyperliquidevmtestnet": {
     "validators": ["0xea673a92a23ca319b9d85cc16b248645cd5158da"]
   },
-<<<<<<< HEAD
-=======
   "incentivtestnet": {
     "validators": ["0x3133eeb96fd96f9f99291088613edf7401149e6f"]
   },
->>>>>>> 257928f9
   "inksepolia": {
     "validators": ["0xe61c846aee275070207fcbf43674eb254f06097a"]
   },
