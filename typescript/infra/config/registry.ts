--- conflicted
+++ resolved
@@ -3,11 +3,7 @@
 
 import {
   ChainAddresses,
-<<<<<<< HEAD
-  GithubRegistry,
-=======
   IRegistry,
->>>>>>> 83fcd393
   MergedRegistry,
   PartialRegistry,
   warpConfigToWarpAddresses,
@@ -71,20 +67,12 @@
   return registry;
 }
 
-<<<<<<< HEAD
-export function getGithubRegistry(): GithubRegistry {
-  return new GithubRegistry({
-    proxyUrl: REGISTRY_PROXY,
-    logger: rootLogger.child({ module: 'infra-registry' }),
-  });
-=======
 function getRegistryFromUris(registryUris?: string[]): IRegistry {
   if (registryUris && registryUris.length > 0) {
     return getMergedRegistry({ registryUris, enableProxy: true });
   } else {
     return getRegistry();
   }
->>>>>>> 83fcd393
 }
 
 export function getChains(): ChainName[] {
