<<<<<<< HEAD
import { getRegistry } from '@hyperlane-xyz/cli';
import { IRegistry } from '@hyperlane-xyz/registry';
=======
import { getRegistry } from '@hyperlane-xyz/registry/fs';
>>>>>>> 2cdeff43
import {
  ChainMap,
  ChainSubmissionStrategy,
  HypTokenRouterConfig,
  MultiProvider,
  OwnableConfig,
  WarpRouteDeployConfig,
} from '@hyperlane-xyz/sdk';
import { assert, objMap, promiseObjAll } from '@hyperlane-xyz/utils';

import {
  EnvironmentConfig,
  getRouterConfigsForAllVms,
} from '../src/config/environment.js';
import { RouterConfigWithoutOwner } from '../src/config/warp.js';

import { getAncient8EthereumUSDCWarpConfig } from './environments/mainnet3/warp/configGetters/getAncient8EthereumUSDCWarpConfig.js';
import { getAppChainBaseUSDCWarpConfig } from './environments/mainnet3/warp/configGetters/getAppchainBaseUSDCWarpConfig.js';
import { getArbitrumBaseBlastBscEthereumGnosisMantleModeOptimismPolygonScrollZeroNetworkZoraMainnetETHWarpConfig } from './environments/mainnet3/warp/configGetters/getArbitrumBaseBlastBscEthereumGnosisMantleModeOptimismPolygonScrollZeroNetworkZoraMainnetETHWarpConfig.js';
import { getArbitrumBaseEthereumOptimismPolygonZeroNetworkUSDC } from './environments/mainnet3/warp/configGetters/getArbitrumBaseEthereumOptimismPolygonZeroNetworkUSDCWarpConfig.js';
import { getArbitrumEthereumMantleModePolygonScrollZeroNetworkUSDTWarpConfig } from './environments/mainnet3/warp/configGetters/getArbitrumBscEthereumMantleModePolygonScrollZeronetworkUSDTWarpConfig.js';
import { getArbitrumEthereumSolanaTreasureSMOLWarpConfig } from './environments/mainnet3/warp/configGetters/getArbitrumEthereumSolanaTreasureSMOLWarpConfig.js';
import { getArbitrumNeutronTiaWarpConfig } from './environments/mainnet3/warp/configGetters/getArbitrumNeutronTiaWarpConfig.js';
import { getBaseEthereumLumiaprismETHWarpConfig } from './environments/mainnet3/warp/configGetters/getBaseEthereumLumiaprismETHWarpConfig.js';
import {
  getTRUMPWarpConfig,
  getTrumpchainTRUMPWarpConfig,
} from './environments/mainnet3/warp/configGetters/getBaseSolanaTRUMPWarpConfig.js';
import { getBaseZeroNetworkCBBTCWarpConfig } from './environments/mainnet3/warp/configGetters/getBaseZeroNetworkCBBTCWarpConfig.js';
import { getBobaBsquaredSwellUBTCWarpConfig } from './environments/mainnet3/warp/configGetters/getBobaBsquaredSwellUBTCWarpConfig.js';
import { getEclipseEthereumSolanaUSDTWarpConfig } from './environments/mainnet3/warp/configGetters/getEclipseEthereumSolanaUSDTWarpConfig.js';
import { getEclipseEthereumWBTCWarpConfig } from './environments/mainnet3/warp/configGetters/getEclipseEthereumWBTCWarpConfig.js';
import { getEclipseStrideTiaWarpConfig } from './environments/mainnet3/warp/configGetters/getEclipseStrideSTTIAWarpConfig.js';
import { getEclipseStrideStTiaWarpConfig } from './environments/mainnet3/warp/configGetters/getEclipseStrideTIAWarpConfig.js';
import { getEthereumFormFORMWarpConfig } from './environments/mainnet3/warp/configGetters/getEthereumFormFORMWarpConfig.js';
import { getEthereumInevmUSDCWarpConfig } from './environments/mainnet3/warp/configGetters/getEthereumInevmUSDCWarpConfig.js';
import { getEthereumInevmUSDTWarpConfig } from './environments/mainnet3/warp/configGetters/getEthereumInevmUSDTWarpConfig.js';
import { getEthereumInkUSDCConfig } from './environments/mainnet3/warp/configGetters/getEthereumInkUSDCWarpConfig.js';
import {
  getEthereumSuperseedCBBTCWarpConfig,
  getEthereumSuperseedUSDCWarpConfig,
} from './environments/mainnet3/warp/configGetters/getEthereumSuperseedWarpConfig.js';
import { getEthereumVictionETHWarpConfig } from './environments/mainnet3/warp/configGetters/getEthereumVictionETHWarpConfig.js';
import { getEthereumVictionUSDCWarpConfig } from './environments/mainnet3/warp/configGetters/getEthereumVictionUSDCWarpConfig.js';
import { getEthereumVictionUSDTWarpConfig } from './environments/mainnet3/warp/configGetters/getEthereumVictionUSDTWarpConfig.js';
import { getEthereumZircuitRe7LRTWarpConfig } from './environments/mainnet3/warp/configGetters/getEthereumZircuitRe7LRTWarpConfig.js';
import { getInevmInjectiveINJWarpConfig } from './environments/mainnet3/warp/configGetters/getInevmInjectiveINJWarpConfig.js';
import { getMantapacificNeutronTiaWarpConfig } from './environments/mainnet3/warp/configGetters/getMantapacificNeutronTiaWarpConfig.js';
import { getMintSolanaMintWarpConfig } from './environments/mainnet3/warp/configGetters/getMintSolanaMintWarpConfig.js';
import {
  getRenzoEZETHSTAGEWarpConfig,
  getRenzoGnosisSafeBuilderStagingStrategyConfig,
} from './environments/mainnet3/warp/configGetters/getRenzoEZETHSTAGEWarpConfig.js';
import {
  getRenzoEZETHWarpConfig,
  getRenzoGnosisSafeBuilderStrategyConfig,
} from './environments/mainnet3/warp/configGetters/getRenzoEZETHWarpConfig.js';
import { getRenzoPZETHWarpConfig } from './environments/mainnet3/warp/configGetters/getRenzoPZETHWarpConfig.js';
import { getREZBaseEthereumWarpConfig } from './environments/mainnet3/warp/configGetters/getRenzoREZBaseEthereum.js';
import {
  getSuperTokenProductionWarpConfig,
  getSuperTokenStagingWarpConfig,
} from './environments/mainnet3/warp/configGetters/getSuperTokenWarpConfig.js';
import { WarpRouteIds } from './environments/mainnet3/warp/warpIds.js';
import { DEFAULT_REGISTRY_URI } from './registry.js';

type WarpConfigGetter = (
  routerConfig: ChainMap<RouterConfigWithoutOwner>,
  abacusWorksEnvOwnerConfig: ChainMap<OwnableConfig>,
  warpRouteId: string,
) => Promise<ChainMap<HypTokenRouterConfig>>;

export const warpConfigGetterMap: Record<string, WarpConfigGetter> = {
  [WarpRouteIds.Ancient8EthereumUSDC]: getAncient8EthereumUSDCWarpConfig,
  [WarpRouteIds.EthereumInevmUSDC]: getEthereumInevmUSDCWarpConfig,
  [WarpRouteIds.EthereumInevmUSDT]: getEthereumInevmUSDTWarpConfig,
  [WarpRouteIds.ArbitrumNeutronTIA]: getArbitrumNeutronTiaWarpConfig,
  [WarpRouteIds.ArbitrumBaseBerachainBlastBscEthereumFraxtalLineaModeOptimismSeiSwellTaikoUnichainZircuitEZETH]:
    getRenzoEZETHWarpConfig,
  [WarpRouteIds.ArbitrumBaseBerachainBlastBscEthereumFraxtalLineaModeOptimismSeiSwellTaikoUnichainZircuitEZETHSTAGE]:
    getRenzoEZETHSTAGEWarpConfig,
  [WarpRouteIds.InevmInjectiveINJ]: getInevmInjectiveINJWarpConfig,
  [WarpRouteIds.ArbitrumAvalancheBaseFlowmainnetFormOptimismSolanamainnetWorldchainTRUMP]:
    getTRUMPWarpConfig,
  [WarpRouteIds.SolanamainnetTrumpchainTRUMP]: getTrumpchainTRUMPWarpConfig,
  [WarpRouteIds.EthereumFormFORM]: getEthereumFormFORMWarpConfig,
  [WarpRouteIds.EthereumInkUSDC]: getEthereumInkUSDCConfig,
  [WarpRouteIds.EthereumVictionETH]: getEthereumVictionETHWarpConfig,
  [WarpRouteIds.EthereumVictionUSDC]: getEthereumVictionUSDCWarpConfig,
  [WarpRouteIds.EthereumVictionUSDT]: getEthereumVictionUSDTWarpConfig,
  [WarpRouteIds.EthereumSwellZircuitPZETH]: getRenzoPZETHWarpConfig,
  [WarpRouteIds.MantapacificNeutronTIA]: getMantapacificNeutronTiaWarpConfig,
  [WarpRouteIds.EclipseEthereumSolanaUSDT]:
    getEclipseEthereumSolanaUSDTWarpConfig,
  [WarpRouteIds.EclipseEthereumWBTC]: getEclipseEthereumWBTCWarpConfig,
  [WarpRouteIds.BaseZeroNetworkCBBTC]: getBaseZeroNetworkCBBTCWarpConfig,
  [WarpRouteIds.BaseEthereumREZ]: getREZBaseEthereumWarpConfig,
  [WarpRouteIds.ArbitrumEthereumMantleModePolygonScrollZeroNetworkUSDT]:
    getArbitrumEthereumMantleModePolygonScrollZeroNetworkUSDTWarpConfig,
  [WarpRouteIds.ArbitrumBaseEthereumLiskOptimismPolygonZeroNetworkUSDC]:
    getArbitrumBaseEthereumOptimismPolygonZeroNetworkUSDC,
  [WarpRouteIds.ArbitrumBaseBlastBscEthereumGnosisLiskMantleModeOptimismPolygonScrollZeroNetworkZoraMainnet]:
    getArbitrumBaseBlastBscEthereumGnosisMantleModeOptimismPolygonScrollZeroNetworkZoraMainnetETHWarpConfig,
  [WarpRouteIds.EclipseStrideTIA]: getEclipseStrideTiaWarpConfig,
  [WarpRouteIds.EclipseStrideSTTIA]: getEclipseStrideStTiaWarpConfig,
  [WarpRouteIds.AppchainBaseUSDC]: getAppChainBaseUSDCWarpConfig,
  [WarpRouteIds.BobaBsquaredSwellUBTC]: getBobaBsquaredSwellUBTCWarpConfig,
  [WarpRouteIds.EthereumZircuitRe7LRT]: getEthereumZircuitRe7LRTWarpConfig,
  [WarpRouteIds.EthereumSuperseedCBBTC]: getEthereumSuperseedCBBTCWarpConfig,
  [WarpRouteIds.EthereumSuperseedUSDC]: getEthereumSuperseedUSDCWarpConfig,
  [WarpRouteIds.ArbitrumEthereumSolanaTreasureSMOL]:
    getArbitrumEthereumSolanaTreasureSMOLWarpConfig,
  [WarpRouteIds.SuperTokenStaging]: getSuperTokenStagingWarpConfig,
  [WarpRouteIds.SuperUSDT]: getSuperTokenProductionWarpConfig,
  [WarpRouteIds.MintSolanaMINT]: getMintSolanaMintWarpConfig,
  [WarpRouteIds.BaseEthereumLumiaprismETH]:
    getBaseEthereumLumiaprismETHWarpConfig,
};

type StrategyConfigGetter = () => ChainSubmissionStrategy;
export const strategyConfigGetterMap: Record<string, StrategyConfigGetter> = {
  [WarpRouteIds.ArbitrumBaseBerachainBlastBscEthereumFraxtalLineaModeOptimismSeiSwellTaikoUnichainZircuitEZETH]:
    getRenzoGnosisSafeBuilderStrategyConfig,
  [WarpRouteIds.ArbitrumBaseBerachainBlastBscEthereumFraxtalLineaModeOptimismSeiSwellTaikoUnichainZircuitEZETHSTAGE]:
    getRenzoGnosisSafeBuilderStagingStrategyConfig,
};

/**
 * Retrieves the Warp configuration for the specified Warp route ID by fetching it from the FileSystemRegistry and GithubRegistry
 */
async function getConfigFromMergedRegistry(
  _routerConfig: ChainMap<RouterConfigWithoutOwner>,
  _abacusWorksEnvOwnerConfig: ChainMap<OwnableConfig>,
  warpRouteId: string,
): Promise<ChainMap<HypTokenRouterConfig>> {
<<<<<<< HEAD
  const registry = getRegistry([DEFAULT_REGISTRY_URI], true);
  const warpRoute = await registry.getWarpDeployConfig(warpRouteId);
=======
  const warpRoute = await getRegistry({
    registryUris: [DEFAULT_REGISTRY_URI],
    enableProxy: true,
  }).getWarpDeployConfig(warpRouteId);
>>>>>>> 2cdeff43
  assert(warpRoute, `Warp route Config not found for ${warpRouteId}`);

  return populateWarpRouteMailboxAddresses(warpRoute, registry);
}

/**
 * Populates warp route configuration by filling in mailbox addresses for each chain entry
 * @param warpRoute The warp route configuration
 * @param registry The registry to fetch chain addresses from if needed
 * @returns Populated configuration with mailbox addresses for all chains
 */
async function populateWarpRouteMailboxAddresses(
  warpRoute: WarpRouteDeployConfig,
  registry: IRegistry,
): Promise<ChainMap<HypTokenRouterConfig>> {
  const mailboxPromises = objMap(warpRoute, async (chainName, config) => {
    const mailbox =
      config.mailbox || (await registry.getChainAddresses(chainName))?.mailbox;

    assert(mailbox, `Mailbox not found for ${chainName}`);

    return {
      ...config,
      mailbox,
    };
  });

  return promiseObjAll(mailboxPromises);
}

export async function getWarpConfig(
  multiProvider: MultiProvider,
  envConfig: EnvironmentConfig,
  warpRouteId: string,
): Promise<ChainMap<HypTokenRouterConfig>> {
  const routerConfig = await getRouterConfigsForAllVms(
    envConfig,
    multiProvider,
  );
  // Strip the owners from the router config
  const routerConfigWithoutOwner = objMap(routerConfig, (_chain, config) => {
    const {
      owner: _owner,
      ownerOverrides: _ownerOverrides,
      ...configWithoutOwner
    } = config;
    return configWithoutOwner;
  });
  // Isolate the owners from the router config
  const abacusWorksEnvOwnerConfig = objMap(routerConfig, (_chain, config) => {
    const { owner, ownerOverrides } = config;
    return {
      owner,
      ownerOverrides,
    };
  });

  const warpConfigGetter = warpConfigGetterMap[warpRouteId];
  if (warpConfigGetter) {
    return warpConfigGetter(
      routerConfigWithoutOwner,
      abacusWorksEnvOwnerConfig,
      warpRouteId,
    );
  }

  return getConfigFromMergedRegistry(
    routerConfigWithoutOwner,
    abacusWorksEnvOwnerConfig,
    warpRouteId,
  );
}<|MERGE_RESOLUTION|>--- conflicted
+++ resolved
@@ -1,9 +1,5 @@
-<<<<<<< HEAD
-import { getRegistry } from '@hyperlane-xyz/cli';
 import { IRegistry } from '@hyperlane-xyz/registry';
-=======
 import { getRegistry } from '@hyperlane-xyz/registry/fs';
->>>>>>> 2cdeff43
 import {
   ChainMap,
   ChainSubmissionStrategy,
@@ -139,15 +135,11 @@
   _abacusWorksEnvOwnerConfig: ChainMap<OwnableConfig>,
   warpRouteId: string,
 ): Promise<ChainMap<HypTokenRouterConfig>> {
-<<<<<<< HEAD
-  const registry = getRegistry([DEFAULT_REGISTRY_URI], true);
-  const warpRoute = await registry.getWarpDeployConfig(warpRouteId);
-=======
-  const warpRoute = await getRegistry({
+  const registry = getRegistry({
     registryUris: [DEFAULT_REGISTRY_URI],
     enableProxy: true,
-  }).getWarpDeployConfig(warpRouteId);
->>>>>>> 2cdeff43
+  });
+  const warpRoute = await registry.getWarpDeployConfig(warpRouteId);
   assert(warpRoute, `Warp route Config not found for ${warpRouteId}`);
 
   return populateWarpRouteMailboxAddresses(warpRoute, registry);
