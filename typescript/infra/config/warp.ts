import { IRegistry } from '@hyperlane-xyz/registry';
import { getRegistry } from '@hyperlane-xyz/registry/fs';
import {
  ChainMap,
  ChainSubmissionStrategy,
  HypTokenRouterConfig,
  MultiProvider,
  OwnableConfig,
  WarpRouteDeployConfig,
} from '@hyperlane-xyz/sdk';
import { assert, objMap, promiseObjAll } from '@hyperlane-xyz/utils';

import {
  EnvironmentConfig,
  getRouterConfigsForAllVms,
} from '../src/config/environment.js';
import { RouterConfigWithoutOwner } from '../src/config/warp.js';

import { getAncient8EthereumUSDCWarpConfig } from './environments/mainnet3/warp/configGetters/getAncient8EthereumUSDCWarpConfig.js';
import { getAppChainBaseUSDCWarpConfig } from './environments/mainnet3/warp/configGetters/getAppchainBaseUSDCWarpConfig.js';
import { getArbitrumBaseBlastBscEthereumGnosisMantleModeOptimismPolygonScrollZeroNetworkZoraMainnetETHWarpConfig } from './environments/mainnet3/warp/configGetters/getArbitrumBaseBlastBscEthereumGnosisMantleModeOptimismPolygonScrollZeroNetworkZoraMainnetETHWarpConfig.js';
import { getArbitrumBaseEthereumOptimismPolygonZeroNetworkUSDC } from './environments/mainnet3/warp/configGetters/getArbitrumBaseEthereumOptimismPolygonZeroNetworkUSDCWarpConfig.js';
import { getArbitrumEthereumMantleModePolygonScrollZeroNetworkUSDTWarpConfig } from './environments/mainnet3/warp/configGetters/getArbitrumBscEthereumMantleModePolygonScrollZeronetworkUSDTWarpConfig.js';
import { getArbitrumEthereumSolanaTreasureSMOLWarpConfig } from './environments/mainnet3/warp/configGetters/getArbitrumEthereumSolanaTreasureSMOLWarpConfig.js';
import { getArbitrumNeutronTiaWarpConfig } from './environments/mainnet3/warp/configGetters/getArbitrumNeutronTiaWarpConfig.js';
import { getBaseEthereumLumiaprismETHWarpConfig } from './environments/mainnet3/warp/configGetters/getBaseEthereumLumiaprismETHWarpConfig.js';
import {
  getTRUMPWarpConfig,
  getTrumpchainTRUMPWarpConfig,
} from './environments/mainnet3/warp/configGetters/getBaseSolanaTRUMPWarpConfig.js';
import { getBaseZeroNetworkCBBTCWarpConfig } from './environments/mainnet3/warp/configGetters/getBaseZeroNetworkCBBTCWarpConfig.js';
import { getBobaBsquaredSwellUBTCWarpConfig } from './environments/mainnet3/warp/configGetters/getBobaBsquaredSwellUBTCWarpConfig.js';
import { getBscHyperevmEnzoBTCWarpConfig } from './environments/mainnet3/warp/configGetters/getBscHyperevmEnzoBTCWarpConfig.js';
import { getBscHyperevmSTBTCWarpConfig } from './environments/mainnet3/warp/configGetters/getBscHyperevmSTBTCWarpConfig.js';
import { getEclipseEthereumSolanaUSDTWarpConfig } from './environments/mainnet3/warp/configGetters/getEclipseEthereumSolanaUSDTWarpConfig.js';
import { getEclipseEthereumWBTCWarpConfig } from './environments/mainnet3/warp/configGetters/getEclipseEthereumWBTCWarpConfig.js';
import { getEclipseStrideTiaWarpConfig } from './environments/mainnet3/warp/configGetters/getEclipseStrideSTTIAWarpConfig.js';
import { getEclipseStrideStTiaWarpConfig } from './environments/mainnet3/warp/configGetters/getEclipseStrideTIAWarpConfig.js';
import { getEthereumFormFORMWarpConfig } from './environments/mainnet3/warp/configGetters/getEthereumFormFORMWarpConfig.js';
import { getEthereumInevmUSDCWarpConfig } from './environments/mainnet3/warp/configGetters/getEthereumInevmUSDCWarpConfig.js';
import { getEthereumInevmUSDTWarpConfig } from './environments/mainnet3/warp/configGetters/getEthereumInevmUSDTWarpConfig.js';
import { getEthereumInkUSDCConfig } from './environments/mainnet3/warp/configGetters/getEthereumInkUSDCWarpConfig.js';
import { getEthereumLineaTurtleWarpConfig } from './environments/mainnet3/warp/configGetters/getEthereumLineaTurtleWarpConfig.js';
import {
  getEthereumSuperseedCBBTCWarpConfig,
  getEthereumSuperseedUSDCWarpConfig,
} from './environments/mainnet3/warp/configGetters/getEthereumSuperseedWarpConfig.js';
import { getEthereumVictionETHWarpConfig } from './environments/mainnet3/warp/configGetters/getEthereumVictionETHWarpConfig.js';
import { getEthereumVictionUSDCWarpConfig } from './environments/mainnet3/warp/configGetters/getEthereumVictionUSDCWarpConfig.js';
import { getEthereumVictionUSDTWarpConfig } from './environments/mainnet3/warp/configGetters/getEthereumVictionUSDTWarpConfig.js';
import { getEthereumZircuitRe7LRTWarpConfig } from './environments/mainnet3/warp/configGetters/getEthereumZircuitRe7LRTWarpConfig.js';
import { getInevmInjectiveINJWarpConfig } from './environments/mainnet3/warp/configGetters/getInevmInjectiveINJWarpConfig.js';
import { getMantapacificNeutronTiaWarpConfig } from './environments/mainnet3/warp/configGetters/getMantapacificNeutronTiaWarpConfig.js';
import { getMintSolanaMintWarpConfig } from './environments/mainnet3/warp/configGetters/getMintSolanaMintWarpConfig.js';
import {
  getRenzoEZETHSTAGEWarpConfig,
  getRenzoGnosisSafeBuilderStagingStrategyConfig,
} from './environments/mainnet3/warp/configGetters/getRenzoEZETHSTAGEWarpConfig.js';
import {
  getRenzoEZETHWarpConfig,
  getRenzoGnosisSafeBuilderStrategyConfig,
} from './environments/mainnet3/warp/configGetters/getRenzoEZETHWarpConfig.js';
import { getRenzoPZETHWarpConfig } from './environments/mainnet3/warp/configGetters/getRenzoPZETHWarpConfig.js';
import { getREZBaseEthereumWarpConfig } from './environments/mainnet3/warp/configGetters/getRenzoREZBaseEthereum.js';
import {
  getSuperTokenProductionWarpConfig,
  getSuperTokenStagingWarpConfig,
} from './environments/mainnet3/warp/configGetters/getSuperTokenWarpConfig.js';
import { WarpRouteIds } from './environments/mainnet3/warp/warpIds.js';
import { DEFAULT_REGISTRY_URI } from './registry.js';

type WarpConfigGetter = (
  routerConfig: ChainMap<RouterConfigWithoutOwner>,
  abacusWorksEnvOwnerConfig: ChainMap<OwnableConfig>,
  warpRouteId: string,
) => Promise<ChainMap<HypTokenRouterConfig>>;

export const warpConfigGetterMap: Record<string, WarpConfigGetter> = {
  [WarpRouteIds.Ancient8EthereumUSDC]: getAncient8EthereumUSDCWarpConfig,
  [WarpRouteIds.EthereumInevmUSDC]: getEthereumInevmUSDCWarpConfig,
  [WarpRouteIds.EthereumInevmUSDT]: getEthereumInevmUSDTWarpConfig,
  [WarpRouteIds.ArbitrumNeutronTIA]: getArbitrumNeutronTiaWarpConfig,
  [WarpRouteIds.ArbitrumBaseBerachainBlastBscEthereumFraxtalLineaModeOptimismSeiSwellTaikoUnichainZircuitEZETH]:
    getRenzoEZETHWarpConfig,
  [WarpRouteIds.ArbitrumBaseBerachainBlastBscEthereumFraxtalLineaModeOptimismSeiSwellTaikoUnichainZircuitEZETHSTAGE]:
    getRenzoEZETHSTAGEWarpConfig,
  [WarpRouteIds.InevmInjectiveINJ]: getInevmInjectiveINJWarpConfig,
  [WarpRouteIds.ArbitrumAvalancheBaseFlowmainnetFormOptimismSolanamainnetWorldchainTRUMP]:
    getTRUMPWarpConfig,
  [WarpRouteIds.SolanamainnetTrumpchainTRUMP]: getTrumpchainTRUMPWarpConfig,
  [WarpRouteIds.EthereumFormFORM]: getEthereumFormFORMWarpConfig,
  [WarpRouteIds.EthereumInkUSDC]: getEthereumInkUSDCConfig,
  [WarpRouteIds.EthereumVictionETH]: getEthereumVictionETHWarpConfig,
  [WarpRouteIds.EthereumVictionUSDC]: getEthereumVictionUSDCWarpConfig,
  [WarpRouteIds.EthereumVictionUSDT]: getEthereumVictionUSDTWarpConfig,
  [WarpRouteIds.EthereumSwellZircuitPZETH]: getRenzoPZETHWarpConfig,
  [WarpRouteIds.MantapacificNeutronTIA]: getMantapacificNeutronTiaWarpConfig,
  [WarpRouteIds.EclipseEthereumSolanaUSDT]:
    getEclipseEthereumSolanaUSDTWarpConfig,
  [WarpRouteIds.EclipseEthereumWBTC]: getEclipseEthereumWBTCWarpConfig,
  [WarpRouteIds.BaseZeroNetworkCBBTC]: getBaseZeroNetworkCBBTCWarpConfig,
  [WarpRouteIds.BaseEthereumREZ]: getREZBaseEthereumWarpConfig,
  [WarpRouteIds.ArbitrumEthereumMantleModePolygonScrollZeroNetworkUSDT]:
    getArbitrumEthereumMantleModePolygonScrollZeroNetworkUSDTWarpConfig,
  [WarpRouteIds.ArbitrumBaseEthereumLiskOptimismPolygonZeroNetworkUSDC]:
    getArbitrumBaseEthereumOptimismPolygonZeroNetworkUSDC,
  [WarpRouteIds.ArbitrumBaseBlastBscEthereumGnosisLiskMantleModeOptimismPolygonScrollZeroNetworkZoraMainnet]:
    getArbitrumBaseBlastBscEthereumGnosisMantleModeOptimismPolygonScrollZeroNetworkZoraMainnetETHWarpConfig,
  [WarpRouteIds.EclipseStrideTIA]: getEclipseStrideTiaWarpConfig,
  [WarpRouteIds.EclipseStrideSTTIA]: getEclipseStrideStTiaWarpConfig,
  [WarpRouteIds.AppchainBaseUSDC]: getAppChainBaseUSDCWarpConfig,
  [WarpRouteIds.BobaBsquaredSwellUBTC]: getBobaBsquaredSwellUBTCWarpConfig,
  [WarpRouteIds.EthereumZircuitRe7LRT]: getEthereumZircuitRe7LRTWarpConfig,
  [WarpRouteIds.EthereumSuperseedCBBTC]: getEthereumSuperseedCBBTCWarpConfig,
  [WarpRouteIds.EthereumSuperseedUSDC]: getEthereumSuperseedUSDCWarpConfig,
  [WarpRouteIds.ArbitrumEthereumSolanaTreasureSMOL]:
    getArbitrumEthereumSolanaTreasureSMOLWarpConfig,
  // TODO: uncomment after merging the staging route to registry
  // this has been commented out as it leads to check-warp-deploy cron job failing
  // [WarpRouteIds.SuperTokenStaging]: getSuperTokenStagingWarpConfig,
  [WarpRouteIds.SuperUSDT]: getSuperTokenProductionWarpConfig,
  [WarpRouteIds.MintSolanaMINT]: getMintSolanaMintWarpConfig,
  [WarpRouteIds.BaseEthereumLumiaprismETH]:
    getBaseEthereumLumiaprismETHWarpConfig,
  [WarpRouteIds.BscHyperevmEnzoBTC]: getBscHyperevmEnzoBTCWarpConfig,
  [WarpRouteIds.BscHyperevmSTBTC]: getBscHyperevmSTBTCWarpConfig,
  [WarpRouteIds.EthereumLineaTURTLE]: getEthereumLineaTurtleWarpConfig,
};

type StrategyConfigGetter = () => ChainSubmissionStrategy;
export const strategyConfigGetterMap: Record<string, StrategyConfigGetter> = {
  [WarpRouteIds.ArbitrumBaseBerachainBlastBscEthereumFraxtalLineaModeOptimismSeiSwellTaikoUnichainZircuitEZETH]:
    getRenzoGnosisSafeBuilderStrategyConfig,
  [WarpRouteIds.ArbitrumBaseBerachainBlastBscEthereumFraxtalLineaModeOptimismSeiSwellTaikoUnichainZircuitEZETHSTAGE]:
    getRenzoGnosisSafeBuilderStagingStrategyConfig,
};

/**
 * Retrieves the Warp configuration for the specified Warp route ID by fetching it from the FileSystemRegistry and GithubRegistry
 */
async function getConfigFromMergedRegistry(
  _routerConfig: ChainMap<RouterConfigWithoutOwner>,
  _abacusWorksEnvOwnerConfig: ChainMap<OwnableConfig>,
  warpRouteId: string,
  registryUris: string[],
): Promise<ChainMap<HypTokenRouterConfig>> {
  const registry = getRegistry({
<<<<<<< HEAD
    registryUris: [DEFAULT_REGISTRY_URI],
=======
    registryUris,
>>>>>>> 5ad41c25
    enableProxy: true,
  });
  const warpRoute = await registry.getWarpDeployConfig(warpRouteId);
  assert(warpRoute, `Warp route Config not found for ${warpRouteId}`);

  return populateWarpRouteMailboxAddresses(warpRoute, registry);
}

/**
 * Populates warp route configuration by filling in mailbox addresses for each chain entry
 * @param warpRoute The warp route configuration
 * @param registry The registry to fetch chain addresses from if needed
 * @returns Populated configuration with mailbox addresses for all chains
 */
async function populateWarpRouteMailboxAddresses(
  warpRoute: WarpRouteDeployConfig,
  registry: IRegistry,
): Promise<ChainMap<HypTokenRouterConfig>> {
  const mailboxPromises = objMap(warpRoute, async (chainName, config) => {
    const mailbox =
      config.mailbox || (await registry.getChainAddresses(chainName))?.mailbox;

    assert(mailbox, `Mailbox not found for ${chainName}`);

    return {
      ...config,
      mailbox,
    };
  });

  return promiseObjAll(mailboxPromises);
}

export async function getWarpConfig(
  multiProvider: MultiProvider,
  envConfig: EnvironmentConfig,
  warpRouteId: string,
  registryUris = [DEFAULT_REGISTRY_URI],
): Promise<ChainMap<HypTokenRouterConfig>> {
  const routerConfig = await getRouterConfigsForAllVms(
    envConfig,
    multiProvider,
  );
  // Strip the owners from the router config
  const routerConfigWithoutOwner = objMap(routerConfig, (_chain, config) => {
    const {
      owner: _owner,
      ownerOverrides: _ownerOverrides,
      ...configWithoutOwner
    } = config;
    return configWithoutOwner;
  });
  // Isolate the owners from the router config
  const abacusWorksEnvOwnerConfig = objMap(routerConfig, (_chain, config) => {
    const { owner, ownerOverrides } = config;
    return {
      owner,
      ownerOverrides,
    };
  });

  const warpConfigGetter = warpConfigGetterMap[warpRouteId];
  if (warpConfigGetter) {
    return warpConfigGetter(
      routerConfigWithoutOwner,
      abacusWorksEnvOwnerConfig,
      warpRouteId,
    );
  }

  return getConfigFromMergedRegistry(
    routerConfigWithoutOwner,
    abacusWorksEnvOwnerConfig,
    warpRouteId,
    registryUris,
  );
}<|MERGE_RESOLUTION|>--- conflicted
+++ resolved
@@ -145,11 +145,7 @@
   registryUris: string[],
 ): Promise<ChainMap<HypTokenRouterConfig>> {
   const registry = getRegistry({
-<<<<<<< HEAD
-    registryUris: [DEFAULT_REGISTRY_URI],
-=======
     registryUris,
->>>>>>> 5ad41c25
     enableProxy: true,
   });
   const warpRoute = await registry.getWarpDeployConfig(warpRouteId);
