--- conflicted
+++ resolved
@@ -14,11 +14,7 @@
 };
 
 export const configPath = '../../rust/config/staging-community';
-<<<<<<< HEAD
-export const networks = [ropsten, gorli, kovan, alfajores]
-=======
-export const networks = [alfajores, ropsten, kovan, gorli];
->>>>>>> 0b7bb781
+export const networks = [ropsten, gorli, kovan, alfajores];
 
 // Environment specific config
 export const agentConfig: AgentConfig = {
