--- conflicted
+++ resolved
@@ -64,19 +64,16 @@
 - Updated dependencies [e0ea8910c]
 - Updated dependencies [d16a853c0]
   - @hyperlane-xyz/utils@15.0.0-beta.0
-<<<<<<< HEAD
-  - @hyperlane-xyz/sdk@15.0.0-beta.0
-=======
+    <<<<<<< HEAD
   - # @hyperlane-xyz/sdk@15.0.0-beta.0
->>>>>>> 8dd1f57d
+  - # @hyperlane-xyz/sdk@15.0.0-beta.0
+    > > > > > > > xaroz/update-quote-transfer-gas
 - Updated dependencies [a33c8abd4]
 - Updated dependencies [a33c8abd4]
 - Updated dependencies [e0ea8910c]
 - Updated dependencies [d16a853c0]
   - @hyperlane-xyz/utils@15.0.0
-<<<<<<< HEAD
   - @hyperlane-xyz/sdk@15.0.0
-=======
-  - @hyperlane-xyz/sdk@15.0.0
-    > > > > > > > main
->>>>>>> 8dd1f57d
+    <<<<<<< HEAD
+    ======= > > > > > > > main
+    > > > > > > > xaroz/update-quote-transfer-gas