--- conflicted
+++ resolved
@@ -138,14 +138,6 @@
     chain: ChainName,
     config: HypNativeConfig,
   ): Promise<HypNative> {
-<<<<<<< HEAD
-    const router = await this.deployContractFromFactory(
-      chain,
-      new HypNative__factory(),
-      'HypNative',
-      [],
-    );
-=======
     let router: HypNative;
     if (config.scale) {
       router = await this.deployContractFromFactory(
@@ -162,7 +154,6 @@
         [],
       );
     }
->>>>>>> cbea147c
     await this.multiProvider.handleTx(chain, router.initialize(config.mailbox));
     return router;
   }
