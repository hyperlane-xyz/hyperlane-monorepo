import { hardhatMultiProvider } from '../index';
import { TestCoreApp } from '../src/TestCoreApp';
import { TestCoreDeploy } from '../src/TestCoreDeploy';
import { TestOutbox, TestRecipient__factory } from '@abacus-network/core';
import { chainMetadata } from '@abacus-network/sdk';
import { utils } from '@abacus-network/utils';
import { expect } from 'chai';
import { ethers } from 'hardhat';

const localChain = 'test1';
const localDomain = chainMetadata[localChain].id;
const remoteChain = 'test2';
const remoteDomain = chainMetadata[remoteChain].id;
const message = '0xdeadbeef';

describe('TestCoreDeploy', async () => {
  let abacus: TestCoreApp, localOutbox: TestOutbox, remoteOutbox: TestOutbox;

  beforeEach(async () => {
    const [signer] = await ethers.getSigners();
    const multiProvider = hardhatMultiProvider(ethers.provider, signer);
    const deployer = new TestCoreDeploy(multiProvider);
    abacus = await deployer.deployCore();

    const recipient = await new TestRecipient__factory(signer).deploy();
    localOutbox = abacus.getContracts(localChain).outbox.outbox;
    await expect(
      localOutbox.dispatch(
        remoteDomain,
        utils.addressToBytes32(recipient.address),
        message,
      ),
    ).to.emit(localOutbox, 'Dispatch');
    remoteOutbox = abacus.getContracts(remoteChain).outbox.outbox;
    await expect(
      remoteOutbox.dispatch(
        localDomain,
        utils.addressToBytes32(recipient.address),
        message,
      ),
    ).to.emit(remoteOutbox, 'Dispatch');
  });

  it('processes outbound messages for a single domain', async () => {
<<<<<<< HEAD
    const responses = await abacus.processOutboundMessages(localDomain);
    expect(responses.get(remoteDomain)!.length).to.equal(1);
  });

  it('processes outbound messages for two domains', async () => {
    const localResponses = await abacus.processOutboundMessages(localDomain);
    expect(localResponses.get(remoteDomain)!.length).to.equal(1);
    const remoteResponses = await abacus.processOutboundMessages(remoteDomain);
    expect(remoteResponses.get(localDomain)!.length).to.equal(1);
=======
    const responses = await abacus.processOutboundMessages(localChain);
    expect(responses.get(remoteChain)!.length).to.equal(1);
  });

  it('processes outbound messages for two domains', async () => {
    const localResponses = await abacus.processOutboundMessages(localChain);
    expect(localResponses.get(remoteChain)!.length).to.equal(1);
    const remoteResponses = await abacus.processOutboundMessages(remoteChain);
    expect(remoteResponses.get(localChain)!.length).to.equal(1);
>>>>>>> b0475af0
  });

  it('processes all messages', async () => {
    const responses = await abacus.processMessages();
<<<<<<< HEAD
    expect(responses.get(localDomain)!.get(remoteDomain)!.length).to.equal(1);
    expect(responses.get(remoteDomain)!.get(localDomain)!.length).to.equal(1);
=======
    expect(responses.get(localChain)!.get(remoteChain)!.length).to.equal(1);
    expect(responses.get(remoteChain)!.get(localChain)!.length).to.equal(1);
>>>>>>> b0475af0
  });
});<|MERGE_RESOLUTION|>--- conflicted
+++ resolved
@@ -42,17 +42,6 @@
   });
 
   it('processes outbound messages for a single domain', async () => {
-<<<<<<< HEAD
-    const responses = await abacus.processOutboundMessages(localDomain);
-    expect(responses.get(remoteDomain)!.length).to.equal(1);
-  });
-
-  it('processes outbound messages for two domains', async () => {
-    const localResponses = await abacus.processOutboundMessages(localDomain);
-    expect(localResponses.get(remoteDomain)!.length).to.equal(1);
-    const remoteResponses = await abacus.processOutboundMessages(remoteDomain);
-    expect(remoteResponses.get(localDomain)!.length).to.equal(1);
-=======
     const responses = await abacus.processOutboundMessages(localChain);
     expect(responses.get(remoteChain)!.length).to.equal(1);
   });
@@ -62,17 +51,11 @@
     expect(localResponses.get(remoteChain)!.length).to.equal(1);
     const remoteResponses = await abacus.processOutboundMessages(remoteChain);
     expect(remoteResponses.get(localChain)!.length).to.equal(1);
->>>>>>> b0475af0
   });
 
   it('processes all messages', async () => {
     const responses = await abacus.processMessages();
-<<<<<<< HEAD
-    expect(responses.get(localDomain)!.get(remoteDomain)!.length).to.equal(1);
-    expect(responses.get(remoteDomain)!.get(localDomain)!.length).to.equal(1);
-=======
     expect(responses.get(localChain)!.get(remoteChain)!.length).to.equal(1);
     expect(responses.get(remoteChain)!.get(localChain)!.length).to.equal(1);
->>>>>>> b0475af0
   });
 });