--- conflicted
+++ resolved
@@ -3,14 +3,7 @@
 function cleanup() {
   set +e
   pkill -f anvil
-<<<<<<< HEAD
-  rm -rf /tmp/anvil2
-  rm -rf /tmp/anvil3
-  rm -rf /tmp/zksync1
-  rm -rf /tmp/zksync2
-=======
   rm -rf ./tmp
->>>>>>> 33b6f584
   rm -f ./test-configs/anvil/chains/anvil2/addresses.yaml
   rm -f ./test-configs/anvil/chains/anvil3/addresses.yaml
   rm -f ./test-configs/zksync/chains/zksync1/addresses.yaml
