--- conflicted
+++ resolved
@@ -1,23 +1,13 @@
 {
   "name": "@hyperlane-xyz/cli",
-<<<<<<< HEAD
-  "version": "8.5.0",
-=======
   "version": "8.7.0",
->>>>>>> e861535d
   "description": "A command-line utility for common Hyperlane operations",
   "dependencies": {
     "@aws-sdk/client-kms": "^3.577.0",
     "@aws-sdk/client-s3": "^3.577.0",
-<<<<<<< HEAD
-    "@hyperlane-xyz/registry": "7.4.0",
-    "@hyperlane-xyz/sdk": "8.5.0",
-    "@hyperlane-xyz/utils": "8.5.0",
-=======
     "@hyperlane-xyz/registry": "9.5.0",
     "@hyperlane-xyz/sdk": "8.7.0",
     "@hyperlane-xyz/utils": "8.7.0",
->>>>>>> e861535d
     "@inquirer/core": "9.0.10",
     "@inquirer/figures": "1.0.5",
     "@inquirer/prompts": "3.3.2",
