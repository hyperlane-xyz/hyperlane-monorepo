--- conflicted
+++ resolved
@@ -5,11 +5,7 @@
   "dependencies": {
     "@aws-sdk/client-kms": "^3.577.0",
     "@aws-sdk/client-s3": "^3.577.0",
-<<<<<<< HEAD
-    "@hyperlane-xyz/registry": "10.10.0",
-=======
     "@hyperlane-xyz/registry": "10.11.0",
->>>>>>> 9b74ba38
     "@hyperlane-xyz/sdk": "8.8.1",
     "@hyperlane-xyz/utils": "8.8.1",
     "@inquirer/core": "9.0.10",
