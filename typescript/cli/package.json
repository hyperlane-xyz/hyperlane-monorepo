{
  "name": "@hyperlane-xyz/cli",
  "version": "8.3.0",
  "description": "A command-line utility for common Hyperlane operations",
  "dependencies": {
    "@aws-sdk/client-kms": "^3.577.0",
    "@aws-sdk/client-s3": "^3.577.0",
<<<<<<< HEAD
    "@hyperlane-xyz/registry": "7.1.0",
    "@hyperlane-xyz/sdk": "8.2.0",
    "@hyperlane-xyz/utils": "8.2.0",
=======
    "@hyperlane-xyz/registry": "6.18.0",
    "@hyperlane-xyz/sdk": "8.3.0",
    "@hyperlane-xyz/utils": "8.3.0",
>>>>>>> 9048e2b3
    "@inquirer/core": "9.0.10",
    "@inquirer/figures": "1.0.5",
    "@inquirer/prompts": "3.3.2",
    "@inquirer/search": "^3.0.1",
    "ansi-escapes": "^7.0.0",
    "asn1.js": "^5.4.1",
    "bignumber.js": "^9.1.1",
    "chalk": "^5.3.0",
    "ethers": "^5.7.2",
    "latest-version": "^8.0.0",
    "terminal-link": "^3.0.0",
    "tsx": "^4.19.1",
    "yaml": "2.4.5",
    "yargs": "^17.7.2",
    "zod": "^3.21.2",
    "zod-validation-error": "^3.3.0",
    "zx": "^8.1.4"
  },
  "devDependencies": {
    "@eslint/js": "^9.15.0",
    "@ethersproject/abi": "*",
    "@ethersproject/providers": "*",
    "@types/chai-as-promised": "^8",
    "@types/mocha": "^10.0.1",
    "@types/node": "^18.14.5",
    "@types/yargs": "^17.0.24",
    "@typescript-eslint/eslint-plugin": "^8.1.6",
    "@typescript-eslint/parser": "^8.1.6",
    "chai": "^4.5.0",
    "chai-as-promised": "^8.0.0",
    "eslint": "^9.15.0",
    "eslint-config-prettier": "^9.1.0",
    "eslint-import-resolver-typescript": "^3.6.3",
    "eslint-plugin-import": "^2.31.0",
    "mocha": "^10.2.0",
    "prettier": "^2.8.8",
    "typescript": "5.3.3",
    "zksync-ethers": "^5.10.0"
  },
  "scripts": {
    "hyperlane": "node ./dist/cli.js",
    "build": "yarn version:update && tsc",
    "dev": "yarn version:update && tsc --watch",
    "clean": "rm -rf ./dist",
    "lint": "eslint -c ./eslint.config.mjs",
    "prettier": "prettier --write ./src ./examples",
    "test:ci": "yarn mocha --config .mocharc.json",
    "test:e2e": "./scripts/run-e2e-test.sh",
    "version:update": "echo \"export const VERSION = '$npm_package_version';\" > src/version.ts"
  },
  "files": [
    "./dist",
    "./examples",
    "package.json"
  ],
  "main": "./dist/index.js",
  "types": "./dist/index.d.ts",
  "type": "module",
  "engines": {
    "node": ">=16"
  },
  "bin": {
    "hyperlane": "./dist/cli.js"
  },
  "repository": {
    "type": "git",
    "url": "https://github.com/hyperlane-xyz/hyperlane-monorepo"
  },
  "license": "Apache 2.0",
  "homepage": "https://www.hyperlane.xyz",
  "keywords": [
    "Hyperlane",
    "CLI",
    "Permissionless",
    "Deployment",
    "Typescript"
  ]
}<|MERGE_RESOLUTION|>--- conflicted
+++ resolved
@@ -5,15 +5,9 @@
   "dependencies": {
     "@aws-sdk/client-kms": "^3.577.0",
     "@aws-sdk/client-s3": "^3.577.0",
-<<<<<<< HEAD
     "@hyperlane-xyz/registry": "7.1.0",
-    "@hyperlane-xyz/sdk": "8.2.0",
-    "@hyperlane-xyz/utils": "8.2.0",
-=======
-    "@hyperlane-xyz/registry": "6.18.0",
     "@hyperlane-xyz/sdk": "8.3.0",
     "@hyperlane-xyz/utils": "8.3.0",
->>>>>>> 9048e2b3
     "@inquirer/core": "9.0.10",
     "@inquirer/figures": "1.0.5",
     "@inquirer/prompts": "3.3.2",
