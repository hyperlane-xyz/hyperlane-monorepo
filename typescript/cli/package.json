{
  "name": "@hyperlane-xyz/cli",
  "version": "8.6.1",
  "description": "A command-line utility for common Hyperlane operations",
  "dependencies": {
    "@aws-sdk/client-kms": "^3.577.0",
    "@aws-sdk/client-s3": "^3.577.0",
<<<<<<< HEAD
    "@hyperlane-xyz/registry": "9.3.0",
=======
    "@hyperlane-xyz/registry": "9.4.0",
>>>>>>> 7dd1f64a
    "@hyperlane-xyz/sdk": "8.6.1",
    "@hyperlane-xyz/utils": "8.6.1",
    "@inquirer/core": "9.0.10",
    "@inquirer/figures": "1.0.5",
    "@inquirer/prompts": "3.3.2",
    "@inquirer/search": "^3.0.1",
    "ansi-escapes": "^7.0.0",
    "asn1.js": "^5.4.1",
    "bignumber.js": "^9.1.1",
    "chalk": "^5.3.0",
    "ethers": "^5.7.2",
    "latest-version": "^8.0.0",
    "terminal-link": "^3.0.0",
    "tsx": "^4.19.1",
    "yaml": "2.4.5",
    "yargs": "^17.7.2",
    "zksync-ethers": "^5.10.0",
    "zod": "^3.21.2",
    "zod-validation-error": "^3.3.0",
    "zx": "^8.1.4"
  },
  "devDependencies": {
    "@eslint/js": "^9.15.0",
    "@ethersproject/abi": "*",
    "@ethersproject/providers": "*",
    "@types/chai-as-promised": "^8",
    "@types/mocha": "^10.0.1",
    "@types/node": "^18.14.5",
    "@types/yargs": "^17.0.24",
    "@typescript-eslint/eslint-plugin": "^8.1.6",
    "@typescript-eslint/parser": "^8.1.6",
    "chai": "^4.5.0",
    "chai-as-promised": "^8.0.0",
    "eslint": "^9.15.0",
    "eslint-config-prettier": "^9.1.0",
    "eslint-import-resolver-typescript": "^3.6.3",
    "eslint-plugin-import": "^2.31.0",
    "mocha": "^10.2.0",
    "prettier": "^2.8.8",
    "typescript": "5.3.3"
  },
  "scripts": {
    "hyperlane": "node ./dist/cli.js",
    "build": "yarn version:update && tsc",
    "dev": "yarn version:update && tsc --watch",
    "clean": "rm -rf ./dist",
    "lint": "eslint -c ./eslint.config.mjs",
    "prettier": "prettier --write ./src ./examples",
    "test:ci": "yarn mocha --config .mocharc.json",
    "test:e2e": "./scripts/run-e2e-test.sh",
    "version:update": "echo \"export const VERSION = '$npm_package_version';\" > src/version.ts"
  },
  "files": [
    "./dist",
    "./examples",
    "package.json"
  ],
  "main": "./dist/src/index.js",
  "types": "./dist/src/index.d.ts",
  "type": "module",
  "exports": {
    ".": "./dist/src/index.js"
  },
  "engines": {
    "node": ">=16"
  },
  "bin": {
    "hyperlane": "./dist/cli.js"
  },
  "repository": {
    "type": "git",
    "url": "https://github.com/hyperlane-xyz/hyperlane-monorepo"
  },
  "license": "Apache 2.0",
  "homepage": "https://www.hyperlane.xyz",
  "keywords": [
    "Hyperlane",
    "CLI",
    "Permissionless",
    "Deployment",
    "Typescript"
  ]
}<|MERGE_RESOLUTION|>--- conflicted
+++ resolved
@@ -5,11 +5,7 @@
   "dependencies": {
     "@aws-sdk/client-kms": "^3.577.0",
     "@aws-sdk/client-s3": "^3.577.0",
-<<<<<<< HEAD
-    "@hyperlane-xyz/registry": "9.3.0",
-=======
     "@hyperlane-xyz/registry": "9.4.0",
->>>>>>> 7dd1f64a
     "@hyperlane-xyz/sdk": "8.6.1",
     "@hyperlane-xyz/utils": "8.6.1",
     "@inquirer/core": "9.0.10",
