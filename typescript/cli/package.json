{
  "name": "@hyperlane-xyz/cli",
  "version": "9.1.0",
  "description": "A command-line utility for common Hyperlane operations",
  "dependencies": {
    "@aws-sdk/client-kms": "^3.577.0",
    "@aws-sdk/client-s3": "^3.577.0",
<<<<<<< HEAD
    "@hyperlane-xyz/registry": "11.1.0",
    "@hyperlane-xyz/sdk": "9.0.0",
    "@hyperlane-xyz/utils": "9.0.0",
=======
    "@hyperlane-xyz/registry": "10.12.0",
    "@hyperlane-xyz/sdk": "9.1.0",
    "@hyperlane-xyz/utils": "9.1.0",
>>>>>>> d057cfb0
    "@inquirer/core": "9.0.10",
    "@inquirer/figures": "1.0.5",
    "@inquirer/prompts": "3.3.2",
    "@inquirer/search": "^3.0.1",
    "ansi-escapes": "^7.0.0",
    "asn1.js": "^5.4.1",
    "bignumber.js": "^9.1.1",
    "chalk": "^5.3.0",
    "ethers": "^5.7.2",
    "latest-version": "^8.0.0",
    "terminal-link": "^3.0.0",
    "tsx": "^4.19.1",
    "yaml": "2.4.5",
    "yargs": "^17.7.2",
    "zksync-ethers": "^5.10.0",
    "zod": "^3.21.2",
    "zod-validation-error": "^3.3.0",
    "zx": "^8.1.4"
  },
  "devDependencies": {
    "@eslint/js": "^9.15.0",
    "@ethersproject/abi": "*",
    "@ethersproject/providers": "*",
    "@types/chai-as-promised": "^8",
    "@types/mocha": "^10.0.1",
    "@types/node": "^18.14.5",
    "@types/yargs": "^17.0.24",
    "@typescript-eslint/eslint-plugin": "^8.1.6",
    "@typescript-eslint/parser": "^8.1.6",
    "chai": "^4.5.0",
    "chai-as-promised": "^8.0.0",
    "eslint": "^9.15.0",
    "eslint-config-prettier": "^9.1.0",
    "eslint-import-resolver-typescript": "^3.6.3",
    "eslint-plugin-import": "^2.31.0",
    "mocha": "^10.2.0",
    "prettier": "^2.8.8",
    "typescript": "5.3.3"
  },
  "scripts": {
    "hyperlane": "node ./dist/cli.js",
    "build": "yarn version:update && tsc",
    "dev": "yarn version:update && tsc --watch",
    "clean": "rm -rf ./dist",
    "lint": "eslint -c ./eslint.config.mjs",
    "prettier": "prettier --write ./src ./examples",
    "test:ci": "yarn mocha --config .mocharc.json",
    "test:e2e": "./scripts/run-e2e-test.sh",
    "version:update": "echo \"export const VERSION = '$npm_package_version';\" > src/version.ts"
  },
  "files": [
    "./dist",
    "./examples",
    "package.json"
  ],
  "main": "./dist/src/index.js",
  "types": "./dist/src/index.d.ts",
  "type": "module",
  "exports": {
    ".": "./dist/src/index.js"
  },
  "engines": {
    "node": ">=16"
  },
  "bin": {
    "hyperlane": "./dist/cli.js"
  },
  "repository": {
    "type": "git",
    "url": "https://github.com/hyperlane-xyz/hyperlane-monorepo"
  },
  "license": "Apache 2.0",
  "homepage": "https://www.hyperlane.xyz",
  "keywords": [
    "Hyperlane",
    "CLI",
    "Permissionless",
    "Deployment",
    "Typescript"
  ]
}<|MERGE_RESOLUTION|>--- conflicted
+++ resolved
@@ -5,15 +5,9 @@
   "dependencies": {
     "@aws-sdk/client-kms": "^3.577.0",
     "@aws-sdk/client-s3": "^3.577.0",
-<<<<<<< HEAD
-    "@hyperlane-xyz/registry": "11.1.0",
-    "@hyperlane-xyz/sdk": "9.0.0",
-    "@hyperlane-xyz/utils": "9.0.0",
-=======
-    "@hyperlane-xyz/registry": "10.12.0",
+    "@hyperlane-xyz/registry": "10.1.0",
     "@hyperlane-xyz/sdk": "9.1.0",
     "@hyperlane-xyz/utils": "9.1.0",
->>>>>>> d057cfb0
     "@inquirer/core": "9.0.10",
     "@inquirer/figures": "1.0.5",
     "@inquirer/prompts": "3.3.2",
