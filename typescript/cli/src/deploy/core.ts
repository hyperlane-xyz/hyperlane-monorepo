import { stringify as yamlStringify } from 'yaml';

<<<<<<< HEAD
import { ChainAddresses, IRegistry } from '@hyperlane-xyz/registry';
import {
  ChainMap,
  ChainName,
  CoreConfig,
  HooksConfig,
  HyperlaneAddressesMap,
  HyperlaneContractsMap,
  HyperlaneCore,
  HyperlaneCoreDeployer,
  HyperlaneIsmFactory,
  HyperlaneProxyFactoryDeployer,
  IgpConfig,
  IsmConfig,
  IsmType,
  MultisigConfig,
  RoutingIsmConfig,
  buildAgentConfig,
  buildAggregationIsmConfigs,
  defaultMultisigConfigs,
  multisigIsmVerificationCost,
  serializeContractsMap,
} from '@hyperlane-xyz/sdk';
import { Address, objFilter, objMap, objMerge } from '@hyperlane-xyz/utils';
=======
import { ChainName, CoreConfig, EvmCoreModule } from '@hyperlane-xyz/sdk';
>>>>>>> befc38da

import { MINIMUM_CORE_DEPLOY_GAS } from '../consts.js';
import { WriteCommandContext } from '../context/types.js';
import { log, logBlue, logGreen } from '../logger.js';
import { runSingleChainSelectionStep } from '../utils/chains.js';
import { indentYamlOrJson } from '../utils/files.js';

import {
  completeDeploy,
  prepareDeploy,
  runDeployPlanStep,
  runPreflightChecksForChains,
} from './utils.js';

interface DeployParams {
  context: WriteCommandContext;
  chain: ChainName;
  config: CoreConfig;
}
/**
 * Executes the core deploy command.
 */
export async function runCoreDeploy({
  context,
  chain,
  config,
}: {
  context: WriteCommandContext;
  chain: ChainName;
  config: CoreConfig;
}) {
  const {
    signer,
    isDryRun,
    chainMetadata,
    dryRunChain,
    registry,
    skipConfirmation,
  } = context;

  // Select a dry-run chain if it's not supplied
  if (dryRunChain) {
    chain = dryRunChain;
  } else if (!chain) {
    if (skipConfirmation) throw new Error('No chain provided');
    chain = await runSingleChainSelectionStep(
      chainMetadata,
      'Select chain to connect:',
    );
  }
  const deploymentParams: DeployParams = {
    context,
    chain,
    config,
  };

  await runDeployPlanStep(deploymentParams);
  await runPreflightChecksForChains({
    ...deploymentParams,
    chains: [chain],
    minGas: MINIMUM_CORE_DEPLOY_GAS,
  });

  const userAddress = await signer.getAddress();

  const initialBalances = await prepareDeploy(context, userAddress, [chain]);

  logBlue('All systems ready, captain! Beginning deployment...');
<<<<<<< HEAD
  const { signer, multiProvider, registry } = context;

  let chainAddresses = await registry.getAddresses();
  chainAddresses = filterAddressesToCache(chainAddresses);

  const owner = await signer.getAddress();
  let artifacts: HyperlaneAddressesMap<any> = {};

  // 1. Deploy ISM factories to all deployable chains that don't have them.
  logBlue('Deploying ISM factory contracts');
  const ismFactoryDeployer = new HyperlaneProxyFactoryDeployer(multiProvider);
  ismFactoryDeployer.cacheAddressesMap(chainAddresses);

  const ismFactoryConfig = chains.reduce((chainMap, curr) => {
    chainMap[curr] = {};
    return chainMap;
  }, {} as ChainMap<{}>);
  const ismFactoryContracts = await ismFactoryDeployer.deploy(ismFactoryConfig);

  artifacts = await updateChainAddresses(
    registry,
    ismFactoryContracts,
    artifacts,
    context.isDryRun,
  );

  logGreen('ISM factory contracts deployed');

  // Build an IsmFactory that covers all chains so that we can
  // use it to deploy ISMs to remote chains.
  const ismFactory = HyperlaneIsmFactory.fromAddressesMap(
    chainAddresses,
    multiProvider,
  );
  // 3. Construct ISM configs for all deployable chains
  const defaultIsms: ChainMap<IsmConfig> = {};
  for (const ismOrigin of chains) {
    defaultIsms[ismOrigin] =
      ismConfigs[ismOrigin] ??
      buildIsmConfig(owner, ismOrigin, chains, multisigConfigs);
  }

  // 4. Deploy core contracts to chains
  logBlue(`Deploying core contracts to ${chains.join(', ')}`);
  const coreDeployer = new HyperlaneCoreDeployer(multiProvider, ismFactory);
  coreDeployer.cacheAddressesMap(chainAddresses as any);
  const coreConfigs = buildCoreConfigMap(
    owner,
    chains,
    defaultIsms,
    hooksConfig,
  );
  const coreContracts = await coreDeployer.deploy(coreConfigs);

  // 4.5 recover the toplevel ISM address
  const isms: HyperlaneAddressesMap<any> = {};
  for (const chain of chains) {
    isms[chain] = {
      interchainSecurityModule:
        coreDeployer.cachedAddresses[chain].interchainSecurityModule,
    };
  }
  artifacts = objMerge(artifacts, isms);
  artifacts = await updateChainAddresses(
    registry,
    coreContracts,
    artifacts,
    context.isDryRun,
  );
  logGreen('✅ Core contracts deployed');
  log(JSON.stringify(artifacts, null, 2));

  await writeAgentConfig(context, artifacts, chains, agentOutPath);

  logBlue('Deployment is complete!');
}

function filterAddressesToCache(addressesMap: ChainMap<ChainAddresses>) {
  // Filter out the certain addresses that must always be
  // deployed when deploying to a PI chain.
  // See https://github.com/hyperlane-xyz/hyperlane-monorepo/pull/2983
  // And https://github.com/hyperlane-xyz/hyperlane-monorepo/pull/3183
  return objMap(addressesMap, (_chain, addresses) =>
    objFilter(
      addresses,
      (contract, _address): _address is string =>
        !CONTRACT_CACHE_EXCLUSIONS.includes(contract),
    ),
  );
}

function buildIsmConfig(
  owner: Address,
  local: ChainName,
  chains: ChainName[],
  multisigIsmConfigs: ChainMap<MultisigConfig>,
): RoutingIsmConfig {
  const aggregationIsmConfigs = buildAggregationIsmConfigs(
    local,
    chains,
    multisigIsmConfigs,
  );
  return {
    owner,
    type: IsmType.ROUTING,
    domains: aggregationIsmConfigs,
  };
}

function buildCoreConfigMap(
  owner: Address,
  chains: ChainName[],
  defaultIsms: ChainMap<IsmConfig>,
  hooksConfig: ChainMap<HooksConfig>,
): ChainMap<CoreConfig> {
  return chains.reduce<ChainMap<CoreConfig>>((config, chain) => {
    const hooks = hooksConfig[chain] ?? presetHookConfigs(owner);
    config[chain] = {
      owner,
      defaultIsm: defaultIsms[chain],
      defaultHook: hooks.default,
      requiredHook: hooks.required,
    };
    return config;
  }, {});
}

export function buildIgpConfigMap(
  owner: Address,
  chains: ChainName[],
  multisigConfigs: ChainMap<MultisigConfig>,
): ChainMap<IgpConfig> {
  const configMap: ChainMap<IgpConfig> = {};
  for (const chain of chains) {
    const overhead: ChainMap<number> = {};
    for (const remote of chains) {
      if (chain === remote) continue;
      // TODO: accurate estimate of gas from ChainMap<ISMConfig>
      const threshold = multisigConfigs[remote]
        ? multisigConfigs[remote].threshold
        : 2;
      const validatorsLength = multisigConfigs[remote]
        ? multisigConfigs[remote].validators.length
        : 3;
      overhead[remote] = multisigIsmVerificationCost(
        threshold,
        validatorsLength,
      );
    }
    configMap[chain] = {
      owner,
      beneficiary: owner,
      overhead,
      oracleKey: owner,
    };
  }
  return configMap;
}

async function updateChainAddresses(
  registry: IRegistry,
  newContracts: HyperlaneContractsMap<any>,
  otherAddresses: HyperlaneAddressesMap<any>,
  isDryRun?: boolean,
) {
  let newAddresses = serializeContractsMap(newContracts);
  // The HyperlaneCoreDeployer is returning a nested object with ISM addresses
  // from other chains, which don't need to be in the artifacts atm.
  newAddresses = objMap(newAddresses, (_, newChainAddresses) => {
    // For each chain in the addresses chainmap, filter the values to those that are just strings
    return objFilter(
      newChainAddresses,
      (_, value): value is string => typeof value === 'string',
    );
=======
  const evmCoreModule = await EvmCoreModule.create({
    chain,
    config,
    multiProvider: context.multiProvider,
>>>>>>> befc38da
  });

  await completeDeploy(context, 'core', initialBalances, userAddress, [chain]);
  const deployedAddresses = evmCoreModule.serialize();

  if (!isDryRun) {
    await registry.updateChain({
      chainName: chain,
      addresses: deployedAddresses,
    });
  }

  logGreen('✅ Core contract deployments complete:\n');
  log(indentYamlOrJson(yamlStringify(deployedAddresses, null, 2), 4));
}<|MERGE_RESOLUTION|>--- conflicted
+++ resolved
@@ -1,33 +1,6 @@
 import { stringify as yamlStringify } from 'yaml';
 
-<<<<<<< HEAD
-import { ChainAddresses, IRegistry } from '@hyperlane-xyz/registry';
-import {
-  ChainMap,
-  ChainName,
-  CoreConfig,
-  HooksConfig,
-  HyperlaneAddressesMap,
-  HyperlaneContractsMap,
-  HyperlaneCore,
-  HyperlaneCoreDeployer,
-  HyperlaneIsmFactory,
-  HyperlaneProxyFactoryDeployer,
-  IgpConfig,
-  IsmConfig,
-  IsmType,
-  MultisigConfig,
-  RoutingIsmConfig,
-  buildAgentConfig,
-  buildAggregationIsmConfigs,
-  defaultMultisigConfigs,
-  multisigIsmVerificationCost,
-  serializeContractsMap,
-} from '@hyperlane-xyz/sdk';
-import { Address, objFilter, objMap, objMerge } from '@hyperlane-xyz/utils';
-=======
 import { ChainName, CoreConfig, EvmCoreModule } from '@hyperlane-xyz/sdk';
->>>>>>> befc38da
 
 import { MINIMUM_CORE_DEPLOY_GAS } from '../consts.js';
 import { WriteCommandContext } from '../context/types.js';
@@ -96,187 +69,10 @@
   const initialBalances = await prepareDeploy(context, userAddress, [chain]);
 
   logBlue('All systems ready, captain! Beginning deployment...');
-<<<<<<< HEAD
-  const { signer, multiProvider, registry } = context;
-
-  let chainAddresses = await registry.getAddresses();
-  chainAddresses = filterAddressesToCache(chainAddresses);
-
-  const owner = await signer.getAddress();
-  let artifacts: HyperlaneAddressesMap<any> = {};
-
-  // 1. Deploy ISM factories to all deployable chains that don't have them.
-  logBlue('Deploying ISM factory contracts');
-  const ismFactoryDeployer = new HyperlaneProxyFactoryDeployer(multiProvider);
-  ismFactoryDeployer.cacheAddressesMap(chainAddresses);
-
-  const ismFactoryConfig = chains.reduce((chainMap, curr) => {
-    chainMap[curr] = {};
-    return chainMap;
-  }, {} as ChainMap<{}>);
-  const ismFactoryContracts = await ismFactoryDeployer.deploy(ismFactoryConfig);
-
-  artifacts = await updateChainAddresses(
-    registry,
-    ismFactoryContracts,
-    artifacts,
-    context.isDryRun,
-  );
-
-  logGreen('ISM factory contracts deployed');
-
-  // Build an IsmFactory that covers all chains so that we can
-  // use it to deploy ISMs to remote chains.
-  const ismFactory = HyperlaneIsmFactory.fromAddressesMap(
-    chainAddresses,
-    multiProvider,
-  );
-  // 3. Construct ISM configs for all deployable chains
-  const defaultIsms: ChainMap<IsmConfig> = {};
-  for (const ismOrigin of chains) {
-    defaultIsms[ismOrigin] =
-      ismConfigs[ismOrigin] ??
-      buildIsmConfig(owner, ismOrigin, chains, multisigConfigs);
-  }
-
-  // 4. Deploy core contracts to chains
-  logBlue(`Deploying core contracts to ${chains.join(', ')}`);
-  const coreDeployer = new HyperlaneCoreDeployer(multiProvider, ismFactory);
-  coreDeployer.cacheAddressesMap(chainAddresses as any);
-  const coreConfigs = buildCoreConfigMap(
-    owner,
-    chains,
-    defaultIsms,
-    hooksConfig,
-  );
-  const coreContracts = await coreDeployer.deploy(coreConfigs);
-
-  // 4.5 recover the toplevel ISM address
-  const isms: HyperlaneAddressesMap<any> = {};
-  for (const chain of chains) {
-    isms[chain] = {
-      interchainSecurityModule:
-        coreDeployer.cachedAddresses[chain].interchainSecurityModule,
-    };
-  }
-  artifacts = objMerge(artifacts, isms);
-  artifacts = await updateChainAddresses(
-    registry,
-    coreContracts,
-    artifacts,
-    context.isDryRun,
-  );
-  logGreen('✅ Core contracts deployed');
-  log(JSON.stringify(artifacts, null, 2));
-
-  await writeAgentConfig(context, artifacts, chains, agentOutPath);
-
-  logBlue('Deployment is complete!');
-}
-
-function filterAddressesToCache(addressesMap: ChainMap<ChainAddresses>) {
-  // Filter out the certain addresses that must always be
-  // deployed when deploying to a PI chain.
-  // See https://github.com/hyperlane-xyz/hyperlane-monorepo/pull/2983
-  // And https://github.com/hyperlane-xyz/hyperlane-monorepo/pull/3183
-  return objMap(addressesMap, (_chain, addresses) =>
-    objFilter(
-      addresses,
-      (contract, _address): _address is string =>
-        !CONTRACT_CACHE_EXCLUSIONS.includes(contract),
-    ),
-  );
-}
-
-function buildIsmConfig(
-  owner: Address,
-  local: ChainName,
-  chains: ChainName[],
-  multisigIsmConfigs: ChainMap<MultisigConfig>,
-): RoutingIsmConfig {
-  const aggregationIsmConfigs = buildAggregationIsmConfigs(
-    local,
-    chains,
-    multisigIsmConfigs,
-  );
-  return {
-    owner,
-    type: IsmType.ROUTING,
-    domains: aggregationIsmConfigs,
-  };
-}
-
-function buildCoreConfigMap(
-  owner: Address,
-  chains: ChainName[],
-  defaultIsms: ChainMap<IsmConfig>,
-  hooksConfig: ChainMap<HooksConfig>,
-): ChainMap<CoreConfig> {
-  return chains.reduce<ChainMap<CoreConfig>>((config, chain) => {
-    const hooks = hooksConfig[chain] ?? presetHookConfigs(owner);
-    config[chain] = {
-      owner,
-      defaultIsm: defaultIsms[chain],
-      defaultHook: hooks.default,
-      requiredHook: hooks.required,
-    };
-    return config;
-  }, {});
-}
-
-export function buildIgpConfigMap(
-  owner: Address,
-  chains: ChainName[],
-  multisigConfigs: ChainMap<MultisigConfig>,
-): ChainMap<IgpConfig> {
-  const configMap: ChainMap<IgpConfig> = {};
-  for (const chain of chains) {
-    const overhead: ChainMap<number> = {};
-    for (const remote of chains) {
-      if (chain === remote) continue;
-      // TODO: accurate estimate of gas from ChainMap<ISMConfig>
-      const threshold = multisigConfigs[remote]
-        ? multisigConfigs[remote].threshold
-        : 2;
-      const validatorsLength = multisigConfigs[remote]
-        ? multisigConfigs[remote].validators.length
-        : 3;
-      overhead[remote] = multisigIsmVerificationCost(
-        threshold,
-        validatorsLength,
-      );
-    }
-    configMap[chain] = {
-      owner,
-      beneficiary: owner,
-      overhead,
-      oracleKey: owner,
-    };
-  }
-  return configMap;
-}
-
-async function updateChainAddresses(
-  registry: IRegistry,
-  newContracts: HyperlaneContractsMap<any>,
-  otherAddresses: HyperlaneAddressesMap<any>,
-  isDryRun?: boolean,
-) {
-  let newAddresses = serializeContractsMap(newContracts);
-  // The HyperlaneCoreDeployer is returning a nested object with ISM addresses
-  // from other chains, which don't need to be in the artifacts atm.
-  newAddresses = objMap(newAddresses, (_, newChainAddresses) => {
-    // For each chain in the addresses chainmap, filter the values to those that are just strings
-    return objFilter(
-      newChainAddresses,
-      (_, value): value is string => typeof value === 'string',
-    );
-=======
   const evmCoreModule = await EvmCoreModule.create({
     chain,
     config,
     multiProvider: context.multiProvider,
->>>>>>> befc38da
   });
 
   await completeDeploy(context, 'core', initialBalances, userAddress, [chain]);
