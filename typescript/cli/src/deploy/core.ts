--- conflicted
+++ resolved
@@ -43,40 +43,12 @@
  */
 export async function runCoreDeploy(params: DeployParams) {
   const { context, config } = params;
-<<<<<<< HEAD
-  const chain = params.chain;
+  let chain = params.chain;
   const { isDryRun, registry, multiProvider, multiProtocolSigner, apiKeys } =
-    context as any;
-=======
-  let chain = params.chain;
-  const {
-    isDryRun,
-    chainMetadata,
-    dryRunChain,
-    registry,
-    skipConfirmation,
-    multiProvider,
-    multiProtocolSigner,
-  } = context;
-
-  // Select a dry-run chain if it's not supplied
-  if (dryRunChain) {
-    chain = dryRunChain;
-  } else if (!chain) {
-    if (skipConfirmation) throw new Error('No chain provided');
-    chain = await runSingleChainSelectionStep(
-      chainMetadata,
-      'Select chain to connect:',
-    );
-  }
+    context;
 
   // Validate ISM compatibility
   validateCoreIsmCompatibility(chain, config, context);
-
-  let apiKeys: ChainMap<string> = {};
-  if (!skipConfirmation)
-    apiKeys = await requestAndSaveApiKeys([chain], chainMetadata, registry);
->>>>>>> 9a39e290
 
   const deploymentParams: DeployParams = {
     context: { ...context },
@@ -105,7 +77,7 @@
 
         const contractVerifier = new ContractVerifier(
           multiProvider,
-          apiKeys,
+          apiKeys!,
           coreBuildArtifact,
           ExplorerLicenseType.MIT,
         );
