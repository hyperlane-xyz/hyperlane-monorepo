import { stringify as yamlStringify } from 'yaml';

import { buildArtifact as coreBuildArtifact } from '@hyperlane-xyz/core/buildArtifact.js';
import { ChainAddresses } from '@hyperlane-xyz/registry';
import {
  ChainMap,
  ChainName,
  ContractVerifier,
  CoreConfig,
  CosmosNativeCoreModule,
  DeployedCoreAddresses,
  EvmCoreModule,
  ExplorerLicenseType,
  isIsmCompatible,
} from '@hyperlane-xyz/sdk';
<<<<<<< HEAD
import { assert } from '@hyperlane-xyz/utils';
=======
import { ProtocolType, assert } from '@hyperlane-xyz/utils';
>>>>>>> 7413049b

import { MINIMUM_CORE_DEPLOY_GAS } from '../consts.js';
import { requestAndSaveApiKeys } from '../context/context.js';
import { MultiProtocolSignerManager } from '../context/strategies/signer/MultiProtocolSignerManager.js';
import { WriteCommandContext } from '../context/types.js';
import { log, logBlue, logGray, logGreen } from '../logger.js';
import { runSingleChainSelectionStep } from '../utils/chains.js';
import { indentYamlOrJson } from '../utils/files.js';

import {
  completeDeploy,
  prepareDeploy,
  runDeployPlanStep,
  runPreflightChecksForChains,
} from './utils.js';

interface DeployParams {
  context: WriteCommandContext;
  chain: ChainName;
  config: CoreConfig;
  multiProtocolSigner?: MultiProtocolSignerManager;
}

interface ApplyParams extends DeployParams {
  deployedCoreAddresses: DeployedCoreAddresses;
}

/**
 * Executes the core deploy command.
 */
export async function runCoreDeploy(params: DeployParams) {
  const { context, config } = params;
  let chain = params.chain;
  const {
    isDryRun,
    chainMetadata,
    dryRunChain,
    registry,
    skipConfirmation,
    multiProvider,
    multiProtocolSigner,
  } = context;

  // Select a dry-run chain if it's not supplied
  if (dryRunChain) {
    chain = dryRunChain;
  } else if (!chain) {
    if (skipConfirmation) throw new Error('No chain provided');
    chain = await runSingleChainSelectionStep(
      chainMetadata,
      'Select chain to connect:',
    );
  }

  // Validate ISM compatibility
  validateIsmCompatibility(chain, config, context);

  let apiKeys: ChainMap<string> = {};
  if (!skipConfirmation)
    apiKeys = await requestAndSaveApiKeys([chain], chainMetadata, registry);

  const deploymentParams: DeployParams = {
    context: { ...context },
    chain,
    config,
  };

  let deployedAddresses: ChainAddresses;
  switch (multiProvider.getProtocol(chain)) {
    case ProtocolType.Ethereum:
      {
        const signer = multiProvider.getSigner(chain);
        await runDeployPlanStep(deploymentParams);

        await runPreflightChecksForChains({
          ...deploymentParams,
          chains: [chain],
          minGas: MINIMUM_CORE_DEPLOY_GAS,
        });

        const userAddress = await signer.getAddress();

        const initialBalances = await prepareDeploy(context, userAddress, [
          chain,
        ]);

        const contractVerifier = new ContractVerifier(
          multiProvider,
          apiKeys,
          coreBuildArtifact,
          ExplorerLicenseType.MIT,
        );

        logBlue('🚀 All systems ready, captain! Beginning deployment...');
        const evmCoreModule = await EvmCoreModule.create({
          chain,
          config,
          multiProvider,
          contractVerifier,
        });

        await completeDeploy(context, 'core', initialBalances, userAddress, [
          chain,
        ]);
        deployedAddresses = evmCoreModule.serialize();
      }
      break;

    case ProtocolType.CosmosNative:
      {
        const signer =
          multiProtocolSigner?.getCosmosNativeSigner(chain) ?? null;
        assert(signer, 'Cosmos Native signer failed!');

        logBlue('🚀 All systems ready, captain! Beginning deployment...');

        const cosmosNativeCoreModule = await CosmosNativeCoreModule.create({
          chain,
          config,
          multiProvider,
          signer,
        });

        deployedAddresses = cosmosNativeCoreModule.serialize();
      }
      break;

    default:
      throw new Error('Chain protocol is not supported yet!');
  }

  if (!isDryRun) {
    await registry.updateChain({
      chainName: chain,
      addresses: deployedAddresses,
    });
  }

  logGreen('✅ Core contract deployments complete:\n');
  log(indentYamlOrJson(yamlStringify(deployedAddresses, null, 2), 4));
}

/**
 * Validates that the ISM configuration is compatible with the chain's technical stack.
 * Throws an error if an incompatible ISM type is configured.
 */
function validateIsmCompatibility(
  chain: ChainName,
  config: CoreConfig,
  context: WriteCommandContext,
) {
  const { technicalStack: chainTechnicalStack } =
    context.multiProvider.getChainMetadata(chain);

  if (typeof config.defaultIsm !== 'string') {
    assert(
      isIsmCompatible({
        chainTechnicalStack,
        ismType: config.defaultIsm?.type,
      }),
      `Selected ISM of type ${config.defaultIsm?.type} is not compatible with the selected Chain Technical Stack of ${chainTechnicalStack} for chain ${chain}!`,
    );
  }
}

export async function runCoreApply(params: ApplyParams) {
  const { context, chain, deployedCoreAddresses, config } = params;
  const { multiProvider, multiProtocolSigner } = context;

  switch (multiProvider.getProtocol(chain)) {
    case ProtocolType.Ethereum: {
      const evmCoreModule = new EvmCoreModule(multiProvider, {
        chain,
        config,
        addresses: deployedCoreAddresses,
      });

      const transactions = await evmCoreModule.update(config);

      if (transactions.length) {
        logGray('Updating deployed core contracts');
        for (const transaction of transactions) {
          await multiProvider.sendTransaction(
            // Using the provided chain id because there might be remote chain transactions included in the batch
            transaction.chainId ?? chain,
            transaction,
          );
        }

        logGreen(`Core config updated on ${chain}.`);
      } else {
        logGreen(
          `Core config on ${chain} is the same as target. No updates needed.`,
        );
      }
      break;
    }
    case ProtocolType.CosmosNative: {
      const signer = multiProtocolSigner?.getCosmosNativeSigner(chain) ?? null;
      assert(signer, 'Cosmos Native signer failed!');

      const cosmosNativeCoreModule = new CosmosNativeCoreModule(
        multiProvider,
        signer,
        {
          chain,
          config,
          addresses: deployedCoreAddresses,
        },
      );

      const transactions = await cosmosNativeCoreModule.update(config);

      if (transactions.length) {
        logGray('Updating deployed core contracts');
        const response = await signer.signAndBroadcast(
          signer.account.address,
          transactions,
          2,
        );

        assert(
          response.code === 0,
          `Transaction failed with status code ${response.code}`,
        );

        logGreen(`Core config updated on ${chain}.`);
      } else {
        logGreen(
          `Core config on ${chain} is the same as target. No updates needed.`,
        );
      }
      break;
    }
  }
}<|MERGE_RESOLUTION|>--- conflicted
+++ resolved
@@ -13,11 +13,7 @@
   ExplorerLicenseType,
   isIsmCompatible,
 } from '@hyperlane-xyz/sdk';
-<<<<<<< HEAD
-import { assert } from '@hyperlane-xyz/utils';
-=======
 import { ProtocolType, assert } from '@hyperlane-xyz/utils';
->>>>>>> 7413049b
 
 import { MINIMUM_CORE_DEPLOY_GAS } from '../consts.js';
 import { requestAndSaveApiKeys } from '../context/context.js';
