import { Account as StarknetAccount } from 'starknet';
import { stringify as yamlStringify } from 'yaml';

import { buildArtifact as coreBuildArtifact } from '@hyperlane-xyz/core/buildArtifact.js';
import { ChainAddresses } from '@hyperlane-xyz/registry';
import {
  ChainMap,
  ChainName,
  ContractVerifier,
  CoreConfig,
  DeployedCoreAddresses,
  EvmCoreModule,
  ExplorerLicenseType,
  IsmType,
  StarknetCoreModule,
} from '@hyperlane-xyz/sdk';
import { ProtocolType, assert } from '@hyperlane-xyz/utils';

import { MINIMUM_CORE_DEPLOY_GAS } from '../consts.js';
import { requestAndSaveApiKeys } from '../context/context.js';
import { MultiProtocolSignerManager } from '../context/strategies/signer/MultiProtocolSignerManager.js';
import { WriteCommandContext } from '../context/types.js';
import { log, logBlue, logGray, logGreen } from '../logger.js';
import { runSingleChainSelectionStep } from '../utils/chains.js';
import { indentYamlOrJson } from '../utils/files.js';

import {
  completeDeploy,
  prepareDeploy,
  runDeployPlanStep,
  runPreflightChecksForChains,
} from './utils.js';

interface DeployParams {
  context: WriteCommandContext;
  chain: ChainName;
  config: CoreConfig;
  multiProtocolSigner?: MultiProtocolSignerManager;
}

interface ApplyParams extends DeployParams {
  deployedCoreAddresses: DeployedCoreAddresses;
}

/**
 * Executes the core deploy command.
 */
export async function runCoreDeploy(params: DeployParams) {
  const { context, config, multiProtocolSigner } = params;
  let chain = params.chain;
  const {
    isDryRun,
    chainMetadata,
    dryRunChain,
    registry,
    skipConfirmation,
    multiProvider,
  } = context;

  // Select a dry-run chain if it's not supplied
  if (dryRunChain) {
    chain = dryRunChain;
  } else if (!chain) {
    if (skipConfirmation) throw new Error('No chain provided');
    chain = await runSingleChainSelectionStep(
      chainMetadata,
      'Select chain to connect:',
    );
  }
  let apiKeys: ChainMap<string> = {};
  if (!skipConfirmation)
    apiKeys = await requestAndSaveApiKeys([chain], chainMetadata, registry);

  const deploymentParams: DeployParams = {
    context: { ...context },
    chain,
    config,
  };

  let deployedAddresses: ChainAddresses;
  switch (multiProvider.getProtocol(chain)) {
    case ProtocolType.Ethereum:
      {
        const signer = multiProvider.getSigner(chain);
        await runDeployPlanStep(deploymentParams);

        await runPreflightChecksForChains({
          ...deploymentParams,
          chains: [chain],
          minGas: MINIMUM_CORE_DEPLOY_GAS,
        });

        const userAddress = await signer.getAddress();

        const initialBalances = await prepareDeploy(context, userAddress, [
          chain,
        ]);

        const contractVerifier = new ContractVerifier(
          multiProvider,
          apiKeys,
          coreBuildArtifact,
          ExplorerLicenseType.MIT,
        );

        logBlue('🚀 All systems ready, captain! Beginning deployment...');
        const evmCoreModule = await EvmCoreModule.create({
          chain,
          config,
          multiProvider,
          contractVerifier,
        });

        await completeDeploy(context, 'core', initialBalances, userAddress, [
          chain,
        ]);
        deployedAddresses = evmCoreModule.serialize();
      }
      break;

    case ProtocolType.Starknet:
      {
        config.defaultIsm = {
          type: IsmType.ROUTING,
          domains: {
            sepolia: {
              type: IsmType.MESSAGE_ID_MULTISIG,
              validators: [
                '0x469f0940684d147defc44f3647146cb90dd0bc8e',
                '0xb22b65f202558adf86a8bb2847b76ae1036686a5',
                '0xd3c75dcf15056012a4d74c483a0c6ea11d8c2b83',
              ],
              threshold: 2,
            },
<<<<<<< HEAD
            starknetsepolia: {
              type: IsmType.MESSAGE_ID_MULTISIG,
              validators: ['0xd07272cc3665d6e383a319691dcce5731ecf54a5'],
=======
            paradexsepolia: {
              type: IsmType.MESSAGE_ID_MULTISIG,
              validators: ['0x7d49abcceafa5cd82f6615a9779f29c76bfc88e8'],
>>>>>>> c170c6e9
              threshold: 1,
            },
          },
          owner: config.owner,
        };

        const domainId = multiProvider.getDomainId(chain);
        const account = await multiProtocolSigner?.getStarknetSigner(chain);
        assert(account, 'Starknet account failed!');

        console.log('account', account);
        const starknetCoreModule = new StarknetCoreModule(
          account as StarknetAccount,
          domainId,
        );
        deployedAddresses = await starknetCoreModule.deploy({
          chain,
          config,
        });
      }
      break;

    default:
      throw new Error('Chain protocol is not supported yet!');
  }

  if (!isDryRun) {
    await registry.updateChain({
      chainName: chain,
      addresses: deployedAddresses,
    });
  }

  logGreen('✅ Core contract deployments complete:\n');
  log(indentYamlOrJson(yamlStringify(deployedAddresses, null, 2), 4));
}

export async function runCoreApply(params: ApplyParams) {
  const { context, chain, deployedCoreAddresses, config } = params;
  const { multiProvider } = context;
  const evmCoreModule = new EvmCoreModule(multiProvider, {
    chain,
    config,
    addresses: deployedCoreAddresses,
  });

  const transactions = await evmCoreModule.update(config);

  if (transactions.length) {
    logGray('Updating deployed core contracts');
    for (const transaction of transactions) {
      await multiProvider.sendTransaction(
        // Using the provided chain id because there might be remote chain transactions included in the batch
        transaction.chainId ?? chain,
        transaction,
      );
    }

    logGreen(`Core config updated on ${chain}.`);
  } else {
    logGreen(
      `Core config on ${chain} is the same as target. No updates needed.`,
    );
  }
}<|MERGE_RESOLUTION|>--- conflicted
+++ resolved
@@ -132,15 +132,9 @@
               ],
               threshold: 2,
             },
-<<<<<<< HEAD
-            starknetsepolia: {
-              type: IsmType.MESSAGE_ID_MULTISIG,
-              validators: ['0xd07272cc3665d6e383a319691dcce5731ecf54a5'],
-=======
             paradexsepolia: {
               type: IsmType.MESSAGE_ID_MULTISIG,
               validators: ['0x7d49abcceafa5cd82f6615a9779f29c76bfc88e8'],
->>>>>>> c170c6e9
               threshold: 1,
             },
           },
