import { stringify as yamlStringify } from 'yaml';

import { buildArtifact as coreBuildArtifact } from '@hyperlane-xyz/core/buildArtifact.js';
import { ChainAddresses } from '@hyperlane-xyz/registry';
import {
  ChainMap,
  ChainName,
  ContractVerifier,
  CoreConfig,
  DeployedCoreAddresses,
  EvmCoreModule,
  ExplorerLicenseType,
  IsmType,
  StarknetCoreModule,
} from '@hyperlane-xyz/sdk';
import { ProtocolType, assert } from '@hyperlane-xyz/utils';

import { MINIMUM_CORE_DEPLOY_GAS } from '../consts.js';
import { requestAndSaveApiKeys } from '../context/context.js';
import { MultiProtocolSignerManager } from '../context/strategies/signer/MultiProtocolSignerManager.js';
import { WriteCommandContext } from '../context/types.js';
import { log, logBlue, logGray, logGreen } from '../logger.js';
import { runSingleChainSelectionStep } from '../utils/chains.js';
import { indentYamlOrJson } from '../utils/files.js';

import {
  completeDeploy,
  prepareDeploy,
  runDeployPlanStep,
  runPreflightChecksForChains,
} from './utils.js';

interface DeployParams {
  context: WriteCommandContext;
  chain: ChainName;
  config: CoreConfig;
  multiProtocolSigner?: MultiProtocolSignerManager;
}

interface ApplyParams extends DeployParams {
  deployedCoreAddresses: DeployedCoreAddresses;
}

/**
 * Executes the core deploy command.
 */
export async function runCoreDeploy(params: DeployParams) {
  const { context, config, multiProtocolSigner } = params;
  let chain = params.chain;
  const {
    isDryRun,
    chainMetadata,
    dryRunChain,
    registry,
    skipConfirmation,
    multiProvider,
  } = context;

  // Select a dry-run chain if it's not supplied
  if (dryRunChain) {
    chain = dryRunChain;
  } else if (!chain) {
    if (skipConfirmation) throw new Error('No chain provided');
    chain = await runSingleChainSelectionStep(
      chainMetadata,
      'Select chain to connect:',
    );
  }
  let apiKeys: ChainMap<string> = {};
  if (!skipConfirmation)
    apiKeys = await requestAndSaveApiKeys([chain], chainMetadata, registry);

  const deploymentParams: DeployParams = {
    context: { ...context },
    chain,
    config,
  };

  let deployedAddresses: ChainAddresses;
  switch (multiProvider.getProtocol(chain)) {
    case ProtocolType.Ethereum:
      {
        const signer = multiProvider.getSigner(chain);
        await runDeployPlanStep(deploymentParams);

        await runPreflightChecksForChains({
          ...deploymentParams,
          chains: [chain],
          minGas: MINIMUM_CORE_DEPLOY_GAS,
        });

        const userAddress = await signer.getAddress();

        const initialBalances = await prepareDeploy(context, userAddress, [
          chain,
        ]);

        const contractVerifier = new ContractVerifier(
          multiProvider,
          apiKeys,
          coreBuildArtifact,
          ExplorerLicenseType.MIT,
        );

        logBlue('🚀 All systems ready, captain! Beginning deployment...');
        const evmCoreModule = await EvmCoreModule.create({
          chain,
          config,
          multiProvider,
          contractVerifier,
        });

        await completeDeploy(context, 'core', initialBalances, userAddress, [
          chain,
        ]);
        deployedAddresses = evmCoreModule.serialize();
      }
      break;

    case ProtocolType.Starknet:
      {
        config.defaultIsm = {
          type: IsmType.ROUTING,
          domains: {
            sepolia: {
              type: IsmType.MESSAGE_ID_MULTISIG,
              validators: [
                '0x469f0940684d147defc44f3647146cb90dd0bc8e',
                '0xb22b65f202558adf86a8bb2847b76ae1036686a5',
                '0xd3c75dcf15056012a4d74c483a0c6ea11d8c2b83',
              ],
              threshold: 2,
            },
            paradexsepolia: {
              type: IsmType.MESSAGE_ID_MULTISIG,
              validators: ['0x7d49abcceafa5cd82f6615a9779f29c76bfc88e8'],
              threshold: 1,
            },
          },
          owner: config.owner,
        };

        const domainId = multiProvider.getDomainId(chain);
        const account = multiProtocolSigner!.getStarknetSigner(chain);
        assert(account, 'Starknet account failed!');
<<<<<<< HEAD

        console.log('account', account);
        const starknetCoreModule = new StarknetCoreModule(
          account as StarknetAccount,
          domainId,
          multiProvider,
        );
=======
        const starknetCoreModule = new StarknetCoreModule(account, domainId);
>>>>>>> 015c83e5
        deployedAddresses = await starknetCoreModule.deploy({
          chain,
          config,
        });
      }
      break;

    default:
      throw new Error('Chain protocol is not supported yet!');
  }

  if (!isDryRun) {
    await registry.updateChain({
      chainName: chain,
      addresses: deployedAddresses,
    });
  }

  logGreen('✅ Core contract deployments complete:\n');
  log(indentYamlOrJson(yamlStringify(deployedAddresses, null, 2), 4));
}

export async function runCoreApply(params: ApplyParams) {
  const { context, chain, deployedCoreAddresses, config } = params;
  const { multiProvider } = context;
  const evmCoreModule = new EvmCoreModule(multiProvider, {
    chain,
    config,
    addresses: deployedCoreAddresses,
  });

  const transactions = await evmCoreModule.update(config);

  if (transactions.length) {
    logGray('Updating deployed core contracts');
    for (const transaction of transactions) {
      await multiProvider.sendTransaction(
        // Using the provided chain id because there might be remote chain transactions included in the batch
        transaction.chainId ?? chain,
        transaction,
      );
    }

    logGreen(`Core config updated on ${chain}.`);
  } else {
    logGreen(
      `Core config on ${chain} is the same as target. No updates needed.`,
    );
  }
}<|MERGE_RESOLUTION|>--- conflicted
+++ resolved
@@ -143,17 +143,11 @@
         const domainId = multiProvider.getDomainId(chain);
         const account = multiProtocolSigner!.getStarknetSigner(chain);
         assert(account, 'Starknet account failed!');
-<<<<<<< HEAD
-
-        console.log('account', account);
         const starknetCoreModule = new StarknetCoreModule(
-          account as StarknetAccount,
+          account,
           domainId,
           multiProvider,
         );
-=======
-        const starknetCoreModule = new StarknetCoreModule(account, domainId);
->>>>>>> 015c83e5
         deployedAddresses = await starknetCoreModule.deploy({
           chain,
           config,
