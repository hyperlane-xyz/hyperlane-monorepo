--- conflicted
+++ resolved
@@ -355,10 +355,18 @@
   // temporarily configure deployer as owner so that warp update after extension
   // can leverage JSON RPC submitter on new chains
   const intermediateOwnerConfig = await promiseObjAll(
-    objMap(params.warpDeployConfig, async (chain, config) => ({
-      ...config,
-      owner: await multiProvider.getSignerAddress(chain),
-    })),
+    objMap(params.warpDeployConfig, async (chain, config) => {
+      const protocolType = multiProvider.getProtocol(chain);
+
+      if (protocolType !== ProtocolType.Ethereum) {
+        return config;
+      }
+
+      return {
+        ...config,
+        owner: await multiProvider.getSignerAddress(chain),
+      };
+    }),
   );
 
   // Extend the warp route and get the updated configs
@@ -482,7 +490,6 @@
     warpCoreConfigByChain,
   } = getWarpRouteExtensionDetails(warpCoreConfig, warpDeployConfig);
 
-<<<<<<< HEAD
   const filteredExtendedConfigs = Object.fromEntries(
     Object.entries(initialExtendedConfigs).filter(
       ([chainName]) =>
@@ -491,14 +498,12 @@
     ),
   );
 
-  const extendedChains = Object.keys(filteredExtendedConfigs);
-=======
->>>>>>> 66c13b53
+  const filteredExtendedChains = Object.keys(filteredExtendedConfigs);
   if (extendedChains.length === 0) {
     return warpCoreConfig;
   }
 
-  logBlue(`Extending Warp Route to ${extendedChains.join(', ')}`);
+  logBlue(`Extending Warp Route to ${filteredExtendedChains.join(', ')}`);
 
   // Deploy new contracts with derived metadata and merge with existing config
   const { updatedWarpCoreConfig, addWarpRouteOptions } =
