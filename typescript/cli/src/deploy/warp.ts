import { confirm } from '@inquirer/prompts';
import { groupBy } from 'lodash-es';
import { stringify as yamlStringify } from 'yaml';

import { buildArtifact as coreBuildArtifact } from '@hyperlane-xyz/core/buildArtifact.js';
import {
  AddWarpRouteConfigOptions,
  BaseRegistry,
  ChainAddresses,
} from '@hyperlane-xyz/registry';
import {
  AggregationIsmConfig,
  AnnotatedEV5Transaction,
  CCIPContractCache,
  ChainMap,
  ChainName,
  ChainSubmissionStrategy,
  ChainSubmissionStrategySchema,
  ContractVerifier,
  EvmERC20WarpModule,
  ExplorerLicenseType,
  HypERC20Deployer,
  HypERC20Factories,
  HypERC721Factories,
  HyperlaneContractsMap,
  IsmType,
  MultiProvider,
  MultisigIsmConfig,
  OpStackIsmConfig,
  PausableIsmConfig,
  RoutingIsmConfig,
  SubmissionStrategy,
  SubmissionStrategySchema,
  TOKEN_TYPE_TO_STANDARD,
  TokenFactories,
  TokenMetadataMap,
  TrustedRelayerIsmConfig,
  TxSubmitterBuilder,
  TxSubmitterType,
  WarpCoreConfig,
  WarpCoreConfigSchema,
  WarpRouteDeployConfigMailboxRequired,
  WarpRouteDeployConfigSchema,
  attachContractsMap,
  connectContractsMap,
  executeWarpDeploy,
  expandWarpDeployConfig,
  extractIsmAndHookFactoryAddresses,
  getRouterAddressesFromWarpCoreConfig,
  getTokenConnectionId,
  hypERC20factories,
  isCollateralTokenConfig,
  isXERC20TokenConfig,
  splitWarpCoreAndExtendedConfigs,
} from '@hyperlane-xyz/sdk';
import {
  ProtocolType,
  assert,
  objMap,
  promiseObjAll,
  retryAsync,
} from '@hyperlane-xyz/utils';

import { MINIMUM_WARP_DEPLOY_GAS } from '../consts.js';
import { requestAndSaveApiKeys } from '../context/context.js';
import { WriteCommandContext } from '../context/types.js';
<<<<<<< HEAD
import { log, logBlue, logGray, logGreen, logTable } from '../logger.js';
import { WarpSendLogs } from '../send/transfer.js';
=======
import {
  log,
  logBlue,
  logGray,
  logGreen,
  logTable,
  warnYellow,
} from '../logger.js';
>>>>>>> 43381122
import { getSubmitterBuilder } from '../submit/submit.js';
import {
  indentYamlOrJson,
  readYamlOrJson,
  writeYamlOrJson,
} from '../utils/files.js';
import { canSelfRelay, runSelfRelay } from '../utils/relay.js';

import {
  completeDeploy,
  prepareDeploy,
  runPreflightChecksForChains,
  validateWarpIsmCompatibility,
  warpRouteIdFromFileName,
} from './utils.js';

interface DeployParams {
  context: WriteCommandContext;
  warpDeployConfig: WarpRouteDeployConfigMailboxRequired;
}

interface WarpApplyParams extends DeployParams {
  warpCoreConfig: WarpCoreConfig;
  strategyUrl?: string;
  receiptsDir: string;
  selfRelay?: boolean;
  warpRouteId?: string;
}

export async function runWarpRouteDeploy({
  context,
  warpDeployConfig,
  warpRouteId,
  warpDeployConfigFileName,
}: {
  context: WriteCommandContext;
  warpDeployConfig: WarpRouteDeployConfigMailboxRequired;
  warpRouteId?: string;
  warpDeployConfigFileName?: string;
}) {
  const { skipConfirmation, chainMetadata, registry } = context;

  // Validate ISM compatibility for all chains
  validateWarpIsmCompatibility(warpDeployConfig, context);

  const chains = Object.keys(warpDeployConfig);

  let apiKeys: ChainMap<string> = {};
  if (!skipConfirmation)
    apiKeys = await requestAndSaveApiKeys(chains, chainMetadata, registry);

  const deploymentParams = {
    context,
    warpDeployConfig,
  };

  await runDeployPlanStep(deploymentParams);
  // Some of the below functions throw if passed non-EVM chains
  const ethereumChains = chains.filter(
    (chain) => chainMetadata[chain].protocol === ProtocolType.Ethereum,
  );

  await runPreflightChecksForChains({
    context,
    chains: ethereumChains,
    minGas: MINIMUM_WARP_DEPLOY_GAS,
  });

  const initialBalances = await prepareDeploy(context, null, ethereumChains);

  const deployedContracts = await executeDeploy(deploymentParams, apiKeys);

  const { warpCoreConfig, addWarpRouteOptions } = await getWarpCoreConfig(
    deploymentParams,
    deployedContracts,
  );

  // Use warpRouteId if provided, otherwise if the user is deploying
  // using a config file use the name of the file to generate the id
  // or just fallback to use the warpCoreConfig symbol
  let warpRouteIdOptions: AddWarpRouteConfigOptions;
  if (warpRouteId) {
    warpRouteIdOptions = { warpRouteId };
  } else if (warpDeployConfigFileName && 'symbol' in addWarpRouteOptions) {
    // validate that the id is correct
    let isIdOk = true;
    const maybeId = warpRouteIdFromFileName(
      warpDeployConfigFileName,
      addWarpRouteOptions.symbol,
    );
    try {
      BaseRegistry.warpDeployConfigToId(warpDeployConfig, {
        warpRouteId: maybeId,
      });
    } catch {
      isIdOk = false;
      warnYellow(
        `Generated id "${maybeId}" from input config file would be invalid, falling back to default options`,
      );
    }

    warpRouteIdOptions = isIdOk
      ? { warpRouteId: maybeId }
      : addWarpRouteOptions;
  } else {
    warpRouteIdOptions = addWarpRouteOptions;
  }

  await writeDeploymentArtifacts(warpCoreConfig, context, warpRouteIdOptions);

  await completeDeploy(context, 'warp', initialBalances, null, ethereumChains!);
}

async function runDeployPlanStep({ context, warpDeployConfig }: DeployParams) {
  const { skipConfirmation } = context;

  displayWarpDeployPlan(warpDeployConfig);

  if (skipConfirmation || context.isDryRun) return;

  const isConfirmed = await confirm({
    message: 'Is this deployment plan correct?',
  });
  if (!isConfirmed) throw new Error('Deployment cancelled');
}

async function executeDeploy(
  params: DeployParams,
  apiKeys: ChainMap<string>,
): Promise<HyperlaneContractsMap<HypERC20Factories | HypERC721Factories>> {
  logBlue('🚀 All systems ready, captain! Beginning deployment...');

  const {
    warpDeployConfig,
    context: { multiProvider, isDryRun, dryRunChain, registry },
  } = params;

  const config: WarpRouteDeployConfigMailboxRequired =
    isDryRun && dryRunChain
      ? { [dryRunChain]: warpDeployConfig[dryRunChain] }
      : warpDeployConfig;
  const registryAddresses = await registry.getAddresses();

  const deployedContracts = await executeWarpDeploy(
    multiProvider,
    config,
    registryAddresses,
    apiKeys,
  );

  logGreen('✅ Warp contract deployments complete');
  return deployedContracts;
}

async function writeDeploymentArtifacts(
  warpCoreConfig: WarpCoreConfig,
  context: WriteCommandContext,
  addWarpRouteOptions?: AddWarpRouteConfigOptions,
) {
  if (!context.isDryRun) {
    log('Writing deployment artifacts...');
    await context.registry.addWarpRoute(warpCoreConfig, addWarpRouteOptions);
  }
  log(indentYamlOrJson(yamlStringify(warpCoreConfig, null, 2), 4));
}

async function getWarpCoreConfig(
  params: DeployParams,
  contracts: HyperlaneContractsMap<TokenFactories>,
): Promise<{
  warpCoreConfig: WarpCoreConfig;
  addWarpRouteOptions: AddWarpRouteConfigOptions;
}> {
  const warpCoreConfig: WarpCoreConfig = { tokens: [] };

  // TODO: replace with warp read
  const tokenMetadataMap: TokenMetadataMap =
    await HypERC20Deployer.deriveTokenMetadata(
      params.context.multiProvider,
      params.warpDeployConfig,
    );

  generateTokenConfigs(
    warpCoreConfig,
    params.warpDeployConfig,
    contracts,
    tokenMetadataMap,
  );

  fullyConnectTokens(warpCoreConfig);

  const symbol = tokenMetadataMap.getDefaultSymbol();

  return { warpCoreConfig, addWarpRouteOptions: { symbol } };
}

/**
 * Creates token configs.
 */
function generateTokenConfigs(
  warpCoreConfig: WarpCoreConfig,
  warpDeployConfig: WarpRouteDeployConfigMailboxRequired,
  contracts: HyperlaneContractsMap<TokenFactories>,
  tokenMetadataMap: TokenMetadataMap,
): void {
  for (const [chainName, contract] of Object.entries(contracts)) {
    const config = warpDeployConfig[chainName];
    const collateralAddressOrDenom =
      isCollateralTokenConfig(config) || isXERC20TokenConfig(config)
        ? config.token // gets set in the above deriveTokenMetadata()
        : undefined;

    const decimals: number | undefined =
      tokenMetadataMap.getDecimals(chainName);
    const name: any = tokenMetadataMap.getName(chainName);
    const symbol: any = tokenMetadataMap.getSymbol(chainName);

    assert(decimals, `Decimals for ${chainName} doesn't exist`);

    warpCoreConfig.tokens.push({
      chainName,
      standard: TOKEN_TYPE_TO_STANDARD[config.type],
      decimals,
      symbol: config.symbol || symbol,
      name,
      addressOrDenom:
        contract[warpDeployConfig[chainName].type as keyof TokenFactories]
          .address,
      collateralAddressOrDenom,
    });
  }
}

/**
 * Adds connections between tokens.
 *
 * Assumes full interconnectivity between all tokens for now b.c. that's
 * what the deployers do by default.
 */
function fullyConnectTokens(warpCoreConfig: WarpCoreConfig): void {
  for (const token1 of warpCoreConfig.tokens) {
    for (const token2 of warpCoreConfig.tokens) {
      if (
        token1.chainName === token2.chainName &&
        token1.addressOrDenom === token2.addressOrDenom
      )
        continue;
      token1.connections ||= [];
      token1.connections.push({
        token: getTokenConnectionId(
          ProtocolType.Ethereum,
          token2.chainName,
          token2.addressOrDenom!,
        ),
      });
    }
  }
}

export async function runWarpRouteApply(
  params: WarpApplyParams,
): Promise<void> {
  const { warpDeployConfig, warpCoreConfig, context } = params;
  const { chainMetadata, skipConfirmation } = context;

  WarpRouteDeployConfigSchema.parse(warpDeployConfig);
  WarpCoreConfigSchema.parse(warpCoreConfig);

  const chains = Object.keys(warpDeployConfig);

  let apiKeys: ChainMap<string> = {};
  if (!skipConfirmation)
    apiKeys = await requestAndSaveApiKeys(
      chains,
      chainMetadata,
      context.registry,
    );

  const { multiProvider } = context;
  // temporarily configure deployer as owner so that warp update after extension
  // can leverage JSON RPC submitter on new chains
  const intermediateOwnerConfig = await promiseObjAll(
    objMap(params.warpDeployConfig, async (chain, config) => ({
      ...config,
      owner: await multiProvider.getSignerAddress(chain),
    })),
  );

  // Extend the warp route and get the updated configs
  const updatedWarpCoreConfig = await extendWarpRoute(
    { ...params, warpDeployConfig: intermediateOwnerConfig },
    apiKeys,
    warpCoreConfig,
  );

  // Then create and submit update transactions
  const transactions: AnnotatedEV5Transaction[] = await updateExistingWarpRoute(
    params,
    apiKeys,
    warpDeployConfig,
    updatedWarpCoreConfig,
  );

  if (transactions.length == 0)
    return logGreen(`Warp config is the same as target. No updates needed.`);
  await submitWarpApplyTransactions(params, groupBy(transactions, 'chainId'));
}

/**
 * Handles the deployment and configuration of new contracts for extending a Warp route.
 * This function performs several key steps:
 * 1. Derives metadata from existing contracts and applies it to new configurations
 * 2. Deploys new contracts using the derived configurations
 * 3. Merges existing and new router configurations
 * 4. Generates an updated Warp core configuration
 */
async function deployWarpExtensionContracts(
  params: WarpApplyParams,
  apiKeys: ChainMap<string>,
  existingConfigs: WarpRouteDeployConfigMailboxRequired,
  initialExtendedConfigs: WarpRouteDeployConfigMailboxRequired,
  warpCoreConfigByChain: ChainMap<WarpCoreConfig['tokens'][number]>,
) {
  // Deploy new contracts with derived metadata
  const extendedConfigs = await deriveMetadataFromExisting(
    params.context.multiProvider,
    existingConfigs,
    initialExtendedConfigs,
  );

  const newDeployedContracts = await executeDeploy(
    {
      context: params.context,
      warpDeployConfig: extendedConfigs,
    },
    apiKeys,
  );

  // Merge existing and new routers
  const mergedRouters = mergeAllRouters(
    params.context.multiProvider,
    existingConfigs,
    newDeployedContracts,
    warpCoreConfigByChain,
  );

  // Get the updated core config
  const { warpCoreConfig: updatedWarpCoreConfig, addWarpRouteOptions } =
    await getWarpCoreConfig(params, mergedRouters);
  WarpCoreConfigSchema.parse(updatedWarpCoreConfig);

  return {
    newDeployedContracts,
    updatedWarpCoreConfig,
    addWarpRouteOptions,
  };
}

/**
 * Splits warp configs into existing and extended, and returns details about the extension.
 * @param warpCoreConfig The warp core config.
 * @param warpDeployConfig The warp deploy config.
 * @returns An object containing the split configs, extended chains, and warp core config by chain.
 */
function getWarpRouteExtensionDetails(
  warpCoreConfig: WarpCoreConfig,
  warpDeployConfig: WarpRouteDeployConfigMailboxRequired,
) {
  const warpCoreConfigByChain = Object.fromEntries(
    warpCoreConfig.tokens.map((token) => [token.chainName, token]),
  );
  const warpCoreChains = Object.keys(warpCoreConfigByChain);

  // Split between the existing and additional config
  const [existingConfigs, initialExtendedConfigs] =
    splitWarpCoreAndExtendedConfigs(warpDeployConfig, warpCoreChains);

  const extendedChains = Object.keys(initialExtendedConfigs);

  return {
    existingConfigs,
    initialExtendedConfigs,
    extendedChains,
    warpCoreConfigByChain,
  };
}

/**
 * Extends an existing Warp route to include new chains.
 * This function manages the entire extension workflow:
 * 1. Divides the configuration into existing and new chain segments.
 * 2. Returns the current configuration if no new chains are added.
 * 3. Deploys and sets up new contracts for the additional chains.
 * 4. Refreshes the Warp core configuration with updated token details.
 * 5. Saves the revised artifacts to the registry.
 */
export async function extendWarpRoute(
  params: WarpApplyParams,
  apiKeys: ChainMap<string>,
  warpCoreConfig: WarpCoreConfig,
): Promise<WarpCoreConfig> {
  const { context, warpDeployConfig } = params;
  const {
    existingConfigs,
    initialExtendedConfigs,
    extendedChains,
    warpCoreConfigByChain,
  } = getWarpRouteExtensionDetails(warpCoreConfig, warpDeployConfig);

  if (extendedChains.length === 0) {
    return warpCoreConfig;
  }

  logBlue(`Extending Warp Route to ${extendedChains.join(', ')}`);

  // Deploy new contracts with derived metadata and merge with existing config
  const { updatedWarpCoreConfig, addWarpRouteOptions } =
    await deployWarpExtensionContracts(
      params,
      apiKeys,
      existingConfigs,
      initialExtendedConfigs,
      warpCoreConfigByChain,
    );

  // Write the updated artifacts
  await writeDeploymentArtifacts(
    updatedWarpCoreConfig,
    context,
    params.warpRouteId
      ? { warpRouteId: params.warpRouteId } // Use warpRouteId if provided, otherwise use the warpCoreConfig symbol
      : addWarpRouteOptions,
  );

  return updatedWarpCoreConfig;
}

// Updates Warp routes with new configurations.
async function updateExistingWarpRoute(
  params: WarpApplyParams,
  apiKeys: ChainMap<string>,
  warpDeployConfig: WarpRouteDeployConfigMailboxRequired,
  warpCoreConfig: WarpCoreConfig,
) {
  logBlue('Updating deployed Warp Routes');
  const { multiProvider, registry } = params.context;
  const registryAddresses =
    (await registry.getAddresses()) as ChainMap<ChainAddresses>;
  const ccipContractCache = new CCIPContractCache(registryAddresses);
  const contractVerifier = new ContractVerifier(
    multiProvider,
    apiKeys,
    coreBuildArtifact,
    ExplorerLicenseType.MIT,
  );
  const transactions: AnnotatedEV5Transaction[] = [];

  // Get all deployed router addresses
  const deployedRoutersAddresses =
    getRouterAddressesFromWarpCoreConfig(warpCoreConfig);

  const expandedWarpDeployConfig = await expandWarpDeployConfig({
    multiProvider,
    warpDeployConfig,
    deployedRoutersAddresses,
  });

  await promiseObjAll(
    objMap(expandedWarpDeployConfig, async (chain, config) => {
      if (multiProvider.getProtocol(chain) !== ProtocolType.Ethereum) {
        logBlue(`Skipping non-EVM chain ${chain}`);
        return;
      }

      await retryAsync(async () => {
        const deployedTokenRoute = deployedRoutersAddresses[chain];
        assert(deployedTokenRoute, `Missing artifacts for ${chain}.`);
        const configWithMailbox = {
          ...config,
          mailbox: registryAddresses[chain].mailbox,
        };

        const evmERC20WarpModule = new EvmERC20WarpModule(
          multiProvider,
          {
            config: configWithMailbox,
            chain,
            addresses: {
              deployedTokenRoute,
              ...extractIsmAndHookFactoryAddresses(registryAddresses[chain]),
            },
          },
          ccipContractCache,
          contractVerifier,
        );
        transactions.push(
          ...(await evmERC20WarpModule.update(configWithMailbox)),
        );
      });
    }),
  );
  return transactions;
}

/**
 * Retrieves a chain submission strategy from the provided filepath.
 * @param submissionStrategyFilepath a filepath to the submission strategy file
 * @returns a formatted submission strategy
 */
export function readChainSubmissionStrategy(
  submissionStrategyFilepath: string,
): ChainSubmissionStrategy {
  const submissionStrategyFileContent = readYamlOrJson(
    submissionStrategyFilepath.trim(),
  );
  return ChainSubmissionStrategySchema.parse(submissionStrategyFileContent);
}

/**
 * Derives token metadata from existing config and merges it with extended config.
 * @returns The merged Warp route deployment config with token metadata.
 */
async function deriveMetadataFromExisting(
  multiProvider: MultiProvider,
  existingConfigs: WarpRouteDeployConfigMailboxRequired,
  extendedConfigs: WarpRouteDeployConfigMailboxRequired,
): Promise<WarpRouteDeployConfigMailboxRequired> {
  const existingTokenMetadata = await HypERC20Deployer.deriveTokenMetadata(
    multiProvider,
    existingConfigs,
  );

  return objMap(extendedConfigs, (_chain, extendedConfig) => {
    return {
      ...existingTokenMetadata.getMetadataForChain(_chain),
      ...extendedConfig,
    };
  });
}

/**
 * Merges existing router configs with newly deployed router contracts.
 */
function mergeAllRouters(
  multiProvider: MultiProvider,
  existingConfigs: WarpRouteDeployConfigMailboxRequired,
  deployedContractsMap: HyperlaneContractsMap<
    HypERC20Factories | HypERC721Factories
  >,
  warpCoreConfigByChain: ChainMap<WarpCoreConfig['tokens'][number]>,
) {
  const existingContractAddresses = objMap(
    existingConfigs,
    (chain, config) => ({
      [config.type]: warpCoreConfigByChain[chain].addressOrDenom!,
    }),
  );
  return {
    ...connectContractsMap(
      attachContractsMap(existingContractAddresses, hypERC20factories),
      multiProvider,
    ),
    ...deployedContractsMap,
  } as HyperlaneContractsMap<HypERC20Factories>;
}

function displayWarpDeployPlan(
  deployConfig: WarpRouteDeployConfigMailboxRequired,
) {
  logBlue('\nWarp Route Deployment Plan');
  logGray('==========================');
  log(`📋 Token Standard: ${deployConfig.isNft ? 'ERC721' : 'ERC20'}`);

  const { transformedDeployConfig, transformedIsmConfigs } =
    transformDeployConfigForDisplay(deployConfig);

  log('📋 Warp Route Config:');
  logTable(transformedDeployConfig);
  objMap(transformedIsmConfigs, (chain, ismConfigs) => {
    log(`📋 ${chain} ISM Config(s):`);
    ismConfigs.forEach((ismConfig) => {
      logTable(ismConfig);
    });
  });
}

/* only used for transformIsmForDisplay type-sense */
type IsmDisplayConfig =
  | RoutingIsmConfig // type, owner, ownerOverrides, domain
  | AggregationIsmConfig // type, modules, threshold
  | MultisigIsmConfig // type, validators, threshold
  | OpStackIsmConfig // type, origin, nativeBridge
  | PausableIsmConfig // type, owner, paused, ownerOverrides
  | TrustedRelayerIsmConfig; // type, relayer

function transformDeployConfigForDisplay(
  deployConfig: WarpRouteDeployConfigMailboxRequired,
) {
  const transformedIsmConfigs: Record<ChainName, any[]> = {};
  const transformedDeployConfig = objMap(deployConfig, (chain, config) => {
    if (config.interchainSecurityModule)
      transformedIsmConfigs[chain] = transformIsmConfigForDisplay(
        config.interchainSecurityModule as IsmDisplayConfig,
      );

    return {
      'NFT?': config.isNft ?? false,
      Type: config.type,
      Owner: config.owner,
      Mailbox: config.mailbox,
      'ISM Config(s)': config.interchainSecurityModule
        ? 'See table(s) below.'
        : 'No ISM config(s) specified.',
    };
  });

  return {
    transformedDeployConfig,
    transformedIsmConfigs,
  };
}

function transformIsmConfigForDisplay(ismConfig: IsmDisplayConfig): any[] {
  const ismConfigs: any[] = [];
  switch (ismConfig.type) {
    case IsmType.AGGREGATION:
      ismConfigs.push({
        Type: ismConfig.type,
        Threshold: ismConfig.threshold,
        Modules: 'See table(s) below.',
      });
      ismConfig.modules.forEach((module) => {
        ismConfigs.push(
          ...transformIsmConfigForDisplay(module as IsmDisplayConfig),
        );
      });
      return ismConfigs;
    case IsmType.ROUTING:
      return [
        {
          Type: ismConfig.type,
          Owner: ismConfig.owner,
          'Owner Overrides': ismConfig.ownerOverrides ?? 'Undefined',
          Domains: 'See warp config for domain specification.',
        },
      ];
    case IsmType.FALLBACK_ROUTING:
      return [
        {
          Type: ismConfig.type,
          Owner: ismConfig.owner,
          'Owner Overrides': ismConfig.ownerOverrides ?? 'Undefined',
          Domains: 'See warp config for domain specification.',
        },
      ];
    case IsmType.MERKLE_ROOT_MULTISIG:
      return [
        {
          Type: ismConfig.type,
          Validators: ismConfig.validators,
          Threshold: ismConfig.threshold,
        },
      ];
    case IsmType.MESSAGE_ID_MULTISIG:
      return [
        {
          Type: ismConfig.type,
          Validators: ismConfig.validators,
          Threshold: ismConfig.threshold,
        },
      ];
    case IsmType.OP_STACK:
      return [
        {
          Type: ismConfig.type,
          Origin: ismConfig.origin,
          'Native Bridge': ismConfig.nativeBridge,
        },
      ];
    case IsmType.PAUSABLE:
      return [
        {
          Type: ismConfig.type,
          Owner: ismConfig.owner,
          'Paused ?': ismConfig.paused,
          'Owner Overrides': ismConfig.ownerOverrides ?? 'Undefined',
        },
      ];
    case IsmType.TRUSTED_RELAYER:
      return [
        {
          Type: ismConfig.type,
          Relayer: ismConfig.relayer,
        },
      ];
    default:
      return [ismConfig];
  }
}

/**
 * Submits a set of transactions to the specified chain and outputs transaction receipts
 */
async function submitWarpApplyTransactions(
  params: WarpApplyParams,
  chainTransactions: Record<string, AnnotatedEV5Transaction[]>,
): Promise<void> {
  // Create mapping of chain ID to chain name for all chains in warpDeployConfig
  const chains = Object.keys(params.warpDeployConfig);
  const chainIdToName = Object.fromEntries(
    chains.map((chain) => [
      params.context.multiProvider.getChainId(chain),
      chain,
    ]),
  );

  const { extendedChains } = getWarpRouteExtensionDetails(
    params.warpCoreConfig,
    params.warpDeployConfig,
  );

  await promiseObjAll(
    objMap(chainTransactions, async (chainId, transactions) => {
      try {
        await retryAsync(
          async () => {
            const chain = chainIdToName[chainId];
<<<<<<< HEAD
            const { submitter, config } = await getWarpApplySubmitter({
              chain,
              context: params.context,
              strategyUrl: params.strategyUrl,
            });
=======
            const isExtendedChain = extendedChains.includes(chain);
            const submitter: TxSubmitterBuilder<ProtocolType> =
              await getWarpApplySubmitter({
                chain,
                context: params.context,
                strategyUrl: params.strategyUrl,
                isExtendedChain,
              });
>>>>>>> 43381122
            const transactionReceipts = await submitter.submit(...transactions);
            if (transactionReceipts) {
              const receiptPath = `${params.receiptsDir}/${chain}-${
                submitter.txSubmitterType
              }-${Date.now()}-receipts.json`;
              writeYamlOrJson(receiptPath, transactionReceipts);
              logGreen(
                `Transactions receipts successfully written to ${receiptPath}`,
              );
            }

            const canRelay = canSelfRelay(
              params.selfRelay ?? false,
              config,
              transactionReceipts as any,
            );
            if (canRelay.relay) {
              await runSelfRelay({
                txReceipt: canRelay.txReceipt,
                multiProvider: params.context.multiProvider,
                registry: params.context.registry,
                successMessage: WarpSendLogs.SUCCESS,
              });
            }
          },
          5, // attempts
          100, // baseRetryMs
        );
      } catch (e) {
        console.log(e);
        logBlue(`Error in submitWarpApplyTransactions`, e);
        console.dir(transactions);
      }
    }),
  );
}

/**
 * Helper function to get warp apply specific submitter.
 *
 * @returns the warp apply submitter
 */
async function getWarpApplySubmitter<T extends ProtocolType>({
  chain,
  context,
  strategyUrl,
  isExtendedChain,
}: {
  chain: ChainName;
  context: WriteCommandContext;
  strategyUrl?: string;
<<<<<<< HEAD
}): Promise<{
  submitter: TxSubmitterBuilder<T>;
  config: SubmissionStrategy;
}> {
  const { multiProvider, registry } = context;
=======
  isExtendedChain?: boolean;
}): Promise<TxSubmitterBuilder<ProtocolType>> {
  const { multiProvider } = context;
>>>>>>> 43381122

  const submissionStrategy: SubmissionStrategy =
    strategyUrl && !isExtendedChain
      ? readChainSubmissionStrategy(strategyUrl)[chain]
      : {
          submitter: {
            chain,
            type: TxSubmitterType.JSON_RPC,
          },
        };

  return {
    submitter: await getSubmitterBuilder<T>({
      submissionStrategy: SubmissionStrategySchema.parse(submissionStrategy),
      multiProvider,
      registry,
    }),
    config: submissionStrategy,
  };
}<|MERGE_RESOLUTION|>--- conflicted
+++ resolved
@@ -64,10 +64,6 @@
 import { MINIMUM_WARP_DEPLOY_GAS } from '../consts.js';
 import { requestAndSaveApiKeys } from '../context/context.js';
 import { WriteCommandContext } from '../context/types.js';
-<<<<<<< HEAD
-import { log, logBlue, logGray, logGreen, logTable } from '../logger.js';
-import { WarpSendLogs } from '../send/transfer.js';
-=======
 import {
   log,
   logBlue,
@@ -76,7 +72,7 @@
   logTable,
   warnYellow,
 } from '../logger.js';
->>>>>>> 43381122
+import { WarpSendLogs } from '../send/transfer.js';
 import { getSubmitterBuilder } from '../submit/submit.js';
 import {
   indentYamlOrJson,
@@ -804,22 +800,13 @@
         await retryAsync(
           async () => {
             const chain = chainIdToName[chainId];
-<<<<<<< HEAD
+            const isExtendedChain = extendedChains.includes(chain);
             const { submitter, config } = await getWarpApplySubmitter({
               chain,
               context: params.context,
               strategyUrl: params.strategyUrl,
+              isExtendedChain,
             });
-=======
-            const isExtendedChain = extendedChains.includes(chain);
-            const submitter: TxSubmitterBuilder<ProtocolType> =
-              await getWarpApplySubmitter({
-                chain,
-                context: params.context,
-                strategyUrl: params.strategyUrl,
-                isExtendedChain,
-              });
->>>>>>> 43381122
             const transactionReceipts = await submitter.submit(...transactions);
             if (transactionReceipts) {
               const receiptPath = `${params.receiptsDir}/${chain}-${
@@ -871,17 +858,12 @@
   chain: ChainName;
   context: WriteCommandContext;
   strategyUrl?: string;
-<<<<<<< HEAD
+  isExtendedChain?: boolean;
 }): Promise<{
   submitter: TxSubmitterBuilder<T>;
   config: SubmissionStrategy;
 }> {
   const { multiProvider, registry } = context;
-=======
-  isExtendedChain?: boolean;
-}): Promise<TxSubmitterBuilder<ProtocolType>> {
-  const { multiProvider } = context;
->>>>>>> 43381122
 
   const submissionStrategy: SubmissionStrategy =
     strategyUrl && !isExtendedChain
