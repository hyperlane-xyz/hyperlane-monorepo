import { confirm } from '@inquirer/prompts';
import { groupBy } from 'lodash-es';
import { Account, RpcProvider } from 'starknet';
import { stringify as yamlStringify } from 'yaml';

import { buildArtifact as coreBuildArtifact } from '@hyperlane-xyz/core/buildArtifact.js';
import { IRegistry } from '@hyperlane-xyz/registry';
import {
  AggregationIsmConfig,
  AnnotatedEV5Transaction,
  ChainMap,
  ChainName,
  ChainSubmissionStrategy,
  ChainSubmissionStrategySchema,
  ContractVerifier,
  DestinationGas,
  EvmERC20WarpModule,
  EvmERC20WarpRouteReader,
  EvmIsmModule,
  ExplorerLicenseType,
  HypERC20Deployer,
  HypERC20Factories,
  HypERC721Deployer,
  HypERC721Factories,
  HyperlaneAddresses,
  HyperlaneContracts,
  HyperlaneContractsMap,
  HyperlaneProxyFactoryDeployer,
  IsmType,
  MultiProvider,
  MultisigIsmConfig,
  OpStackIsmConfig,
  PausableIsmConfig,
  ProxyFactoryFactoriesAddresses,
  RemoteRouters,
  RoutingIsmConfig,
  StarknetERC20WarpModule,
  SubmissionStrategy,
  TOKEN_TYPE_TO_STANDARD,
  TokenFactories,
  TrustedRelayerIsmConfig,
  TxSubmitterBuilder,
  TxSubmitterType,
  WarpCoreConfig,
  WarpCoreConfigSchema,
  WarpRouteDeployConfig,
  WarpRouteDeployConfigSchema,
  attachContractsMap,
  connectContractsMap,
  getTokenConnectionId,
  hypERC20factories,
  isCollateralConfig,
  isTokenMetadata,
  serializeContracts,
} from '@hyperlane-xyz/sdk';
import {
  Address,
  ProtocolType,
  assert,
  objFilter,
  objKeys,
  objMap,
  promiseObjAll,
  retryAsync,
} from '@hyperlane-xyz/utils';

import { readWarpRouteDeployConfig } from '../config/warp.js';
import { MINIMUM_WARP_DEPLOY_GAS } from '../consts.js';
import { requestAndSaveApiKeys } from '../context/context.js';
import { WriteCommandContext } from '../context/types.js';
import { log, logBlue, logGray, logGreen, logTable } from '../logger.js';
import { getSubmitterBuilder } from '../submit/submit.js';
import {
  indentYamlOrJson,
  isFile,
  readYamlOrJson,
  runFileSelectionStep,
  writeYamlOrJson,
} from '../utils/files.js';

import { prepareDeploy, runPreflightChecksForChains } from './utils.js';

interface DeployParams {
  context: WriteCommandContext;
  warpDeployConfig: WarpRouteDeployConfig;
}

interface WarpApplyParams extends DeployParams {
  warpCoreConfig: WarpCoreConfig;
  strategyUrl?: string;
  receiptsDir: string;
}

export async function runWarpRouteDeploy({
  context,
  warpRouteDeploymentConfigPath,
}: {
  context: WriteCommandContext;
  warpRouteDeploymentConfigPath?: string;
}) {
<<<<<<< HEAD
  const { signer, skipConfirmation, chainMetadata, registry, multiProvider } =
    context;
=======
  const { skipConfirmation, chainMetadata, registry } = context;
>>>>>>> 8f8853bc

  if (
    !warpRouteDeploymentConfigPath ||
    !isFile(warpRouteDeploymentConfigPath)
  ) {
    if (skipConfirmation)
      throw new Error('Warp route deployment config required');
    warpRouteDeploymentConfigPath = await runFileSelectionStep(
      './configs',
      'Warp route deployment config',
      'warp',
    );
  } else {
    log(
      `Using warp route deployment config at ${warpRouteDeploymentConfigPath}`,
    );
  }
  const warpRouteConfig = await readWarpRouteDeployConfig(
    warpRouteDeploymentConfigPath,
    context,
  );

  const chains = Object.keys(warpRouteConfig);

  let apiKeys: ChainMap<string> = {};
  if (!skipConfirmation)
    apiKeys = await requestAndSaveApiKeys(chains, chainMetadata, registry);

  await runDeployPlanStep({
    context,
    warpDeployConfig: warpRouteConfig,
<<<<<<< HEAD
  });

  const chainsByProtocol = groupChainsByProtocol(chains, multiProvider);
  const deployments: WarpCoreConfig = { tokens: [] };
=======
  };

  await runDeployPlanStep(deploymentParams);

  // Some of the below functions throw if passed non-EVM chains
  const ethereumChains = chains.filter(
    (chain) => chainMetadata[chain].protocol === ProtocolType.Ethereum,
  );

  await runPreflightChecksForChains({
    context,
    chains: ethereumChains,
    minGas: MINIMUM_WARP_DEPLOY_GAS,
  });

  const initialBalances = await prepareDeploy(context, null, ethereumChains);
>>>>>>> 8f8853bc

  // Execute deployments for each protocol
  for (const protocol of Object.keys(chainsByProtocol) as ProtocolType[]) {
    const protocolChains = chainsByProtocol[protocol];
    switch (protocol) {
      case ProtocolType.Ethereum:
        {
          const userAddress = await signer.getAddress();
          await runPreflightChecksForChains({
            context,
            chains: protocolChains,
            minGas: MINIMUM_WARP_DEPLOY_GAS,
          });
          await prepareDeploy(context, userAddress, protocolChains);
          const deployedContracts = await executeDeploy(
            { context, warpDeployConfig: warpRouteConfig },
            apiKeys,
          );

          const warpCoreConfig = await getWarpCoreConfig(
            { context, warpDeployConfig: warpRouteConfig },
            deployedContracts,
          );
          deployments.tokens = [
            ...deployments.tokens,
            ...warpCoreConfig.tokens,
          ];
          deployments.options = {
            ...deployments.options,
            ...warpCoreConfig.options,
          };
        }
        break;

      case ProtocolType.Starknet:
        const addresses = await executeStarknetDeployments({
          warpRouteConfig,
          context,
        });
        const warpCoreConfig = await getWarpCoreConfigForStarknet(
          { context, warpDeployConfig: warpRouteConfig },
          addresses,
        );
        deployments.tokens = [...deployments.tokens, ...warpCoreConfig.tokens];
        break;

<<<<<<< HEAD
      default:
        throw new Error(`Unsupported protocol type: ${protocol}`);
    }
  }
  await writeDeploymentArtifacts(deployments, context);
=======
  await completeDeploy(context, 'warp', initialBalances, null, ethereumChains!);
>>>>>>> 8f8853bc
}

async function runDeployPlanStep({ context, warpDeployConfig }: DeployParams) {
  const { skipConfirmation } = context;

  displayWarpDeployPlan(warpDeployConfig);

  if (skipConfirmation || context.isDryRun) return;

  const isConfirmed = await confirm({
    message: 'Is this deployment plan correct?',
  });
  if (!isConfirmed) throw new Error('Deployment cancelled');
}

async function executeDeploy(
  params: DeployParams,
  apiKeys: ChainMap<string>,
): Promise<HyperlaneContractsMap<HypERC20Factories | HypERC721Factories>> {
  logBlue('🚀 All systems ready, captain! Beginning deployment...');

  const {
    warpDeployConfig,
    context: { registry, multiProvider, isDryRun, dryRunChain },
  } = params;

  const deployer = warpDeployConfig.isNft
    ? new HypERC721Deployer(multiProvider)
    : new HypERC20Deployer(multiProvider); // TODO: replace with EvmERC20WarpModule

  const config: WarpRouteDeployConfig =
    isDryRun && dryRunChain
      ? { [dryRunChain]: warpDeployConfig[dryRunChain] }
      : warpDeployConfig;

  const contractVerifier = new ContractVerifier(
    multiProvider,
    apiKeys,
    coreBuildArtifact,
    ExplorerLicenseType.MIT,
  );

  const ismFactoryDeployer = new HyperlaneProxyFactoryDeployer(
    multiProvider,
    contractVerifier,
  );

  // For each chain in WarpRouteConfig, deploy each Ism Factory, if it's not in the registry
  // Then return a modified config with the ism address as a string
  const modifiedConfig = await deployAndResolveWarpIsm(
    config,
    multiProvider,
    registry,
    ismFactoryDeployer,
    contractVerifier,
  );

  const deployedContracts = await deployer.deploy(modifiedConfig);

  logGreen('✅ Warp contract deployments complete');
  return deployedContracts;
}

async function writeDeploymentArtifacts(
  warpCoreConfig: WarpCoreConfig,
  context: WriteCommandContext,
) {
  if (!context.isDryRun) {
    log('Writing deployment artifacts...');
    await context.registry.addWarpRoute(warpCoreConfig);
  }
  log(indentYamlOrJson(yamlStringify(warpCoreConfig, null, 2), 4));
}

async function deployAndResolveWarpIsm(
  warpConfig: WarpRouteDeployConfig,
  multiProvider: MultiProvider,
  registry: IRegistry,
  ismFactoryDeployer: HyperlaneProxyFactoryDeployer,
  contractVerifier?: ContractVerifier,
): Promise<WarpRouteDeployConfig> {
  return promiseObjAll(
    objMap(warpConfig, async (chain, config) => {
      if (
        // for non-evm chains just return config as it is
        multiProvider.getChainMetadata(chain).protocol !==
          ProtocolType.Ethereum ||
        !config.interchainSecurityModule ||
        typeof config.interchainSecurityModule === 'string'
      ) {
        logGray(
          `Config Ism is ${
            !config.interchainSecurityModule
              ? 'empty'
              : config.interchainSecurityModule
          }, skipping deployment.`,
        );
        return config;
      }

      logBlue(`Loading registry factory addresses for ${chain}...`);
      let chainAddresses = await registry.getChainAddresses(chain);

      if (!chainAddresses) {
        logGray(
          `Registry factory addresses not found for ${chain}. Deploying...`,
        );
        chainAddresses = serializeContracts(
          await ismFactoryDeployer.deployContracts(chain),
        ) as Record<string, string>;
      }

      logGray(
        `Creating ${config.interchainSecurityModule.type} ISM for ${config.type} token on ${chain} chain...`,
      );

      const deployedIsm = await createWarpIsm(
        chain,
        warpConfig,
        multiProvider,
        {
          domainRoutingIsmFactory: chainAddresses.domainRoutingIsmFactory,
          staticAggregationHookFactory:
            chainAddresses.staticAggregationHookFactory,
          staticAggregationIsmFactory:
            chainAddresses.staticAggregationIsmFactory,
          staticMerkleRootMultisigIsmFactory:
            chainAddresses.staticMerkleRootMultisigIsmFactory,
          staticMessageIdMultisigIsmFactory:
            chainAddresses.staticMessageIdMultisigIsmFactory,
          staticMerkleRootWeightedMultisigIsmFactory:
            chainAddresses.staticMerkleRootWeightedMultisigIsmFactory,
          staticMessageIdWeightedMultisigIsmFactory:
            chainAddresses.staticMessageIdWeightedMultisigIsmFactory,
        },
        contractVerifier,
      );

      logGreen(
        `Finished creating ${config.interchainSecurityModule.type} ISM for ${config.type} token on ${chain} chain.`,
      );
      return { ...warpConfig[chain], interchainSecurityModule: deployedIsm };
    }),
  );
}

/**
 * Deploys the Warp ISM for a given config
 *
 * @returns The deployed ism address
 */
async function createWarpIsm(
  chain: string,
  warpConfig: WarpRouteDeployConfig,
  multiProvider: MultiProvider,
  factoryAddresses: HyperlaneAddresses<any>,
  contractVerifier?: ContractVerifier,
): Promise<string> {
  const {
    domainRoutingIsmFactory,
    staticAggregationHookFactory,
    staticAggregationIsmFactory,
    staticMerkleRootMultisigIsmFactory,
    staticMessageIdMultisigIsmFactory,
    staticMerkleRootWeightedMultisigIsmFactory,
    staticMessageIdWeightedMultisigIsmFactory,
  } = factoryAddresses;
  const evmIsmModule = await EvmIsmModule.create({
    chain,
    multiProvider,
    mailbox: warpConfig[chain].mailbox,
    proxyFactoryFactories: {
      domainRoutingIsmFactory,
      staticAggregationHookFactory,
      staticAggregationIsmFactory,
      staticMerkleRootMultisigIsmFactory,
      staticMessageIdMultisigIsmFactory,
      staticMerkleRootWeightedMultisigIsmFactory,
      staticMessageIdWeightedMultisigIsmFactory,
    },
    config: warpConfig[chain].interchainSecurityModule!,
    contractVerifier,
  });
  const { deployedIsm } = evmIsmModule.serialize();
  return deployedIsm;
}

async function getWarpCoreConfig(
  { warpDeployConfig, context }: DeployParams,
  contracts: HyperlaneContractsMap<TokenFactories>,
): Promise<WarpCoreConfig> {
  const warpCoreConfig: WarpCoreConfig = { tokens: [] };

  // TODO: replace with warp read
  const tokenMetadata = await HypERC20Deployer.deriveTokenMetadata(
    context.multiProvider,
    warpDeployConfig,
  );
  assert(
    tokenMetadata && isTokenMetadata(tokenMetadata),
    'Missing required token metadata',
  );
  const { decimals, symbol, name } = tokenMetadata;
  assert(decimals, 'Missing decimals on token metadata');

  generateTokenConfigs(
    warpCoreConfig,
    warpDeployConfig,
    contracts,
    symbol,
    name,
    decimals,
  );

  fullyConnectTokens(warpCoreConfig);

  return warpCoreConfig;
}

/**
 * Creates token configs.
 */
function generateTokenConfigs(
  warpCoreConfig: WarpCoreConfig,
  warpDeployConfig: WarpRouteDeployConfig,
  contracts: HyperlaneContractsMap<TokenFactories>,
  symbol: string,
  name: string,
  decimals: number,
): void {
  for (const [chainName, contract] of Object.entries(contracts)) {
    const config = warpDeployConfig[chainName];
    const collateralAddressOrDenom = isCollateralConfig(config)
      ? config.token // gets set in the above deriveTokenMetadata()
      : undefined;

    warpCoreConfig.tokens.push({
      chainName,
      standard: TOKEN_TYPE_TO_STANDARD[config.type],
      decimals,
      symbol,
      name,
      addressOrDenom:
        contract[warpDeployConfig[chainName].type as keyof TokenFactories]
          .address,
      collateralAddressOrDenom,
    });
  }
}

/**
 * Adds connections between tokens.
 *
 * Assumes full interconnectivity between all tokens for now b.c. that's
 * what the deployers do by default.
 */
function fullyConnectTokens(warpCoreConfig: WarpCoreConfig): void {
  for (const token1 of warpCoreConfig.tokens) {
    for (const token2 of warpCoreConfig.tokens) {
      if (
        token1.chainName === token2.chainName &&
        token1.addressOrDenom === token2.addressOrDenom
      )
        continue;
      token1.connections ||= [];
      token1.connections.push({
        token: getTokenConnectionId(
          ProtocolType.Ethereum,
          token2.chainName,
          token2.addressOrDenom!,
        ),
      });
    }
  }
}

export async function runWarpRouteApply(
  params: WarpApplyParams,
): Promise<void> {
  const { warpDeployConfig, warpCoreConfig, context } = params;
  const { chainMetadata, skipConfirmation } = context;

  WarpRouteDeployConfigSchema.parse(warpDeployConfig);
  WarpCoreConfigSchema.parse(warpCoreConfig);

  const warpCoreConfigByChain = Object.fromEntries(
    warpCoreConfig.tokens.map((token) => [token.chainName, token]),
  );

  const chains = Object.keys(warpDeployConfig);

  let apiKeys: ChainMap<string> = {};
  if (!skipConfirmation)
    apiKeys = await requestAndSaveApiKeys(
      chains,
      chainMetadata,
      context.registry,
    );

  const transactions: AnnotatedEV5Transaction[] = [
    ...(await extendWarpRoute(
      params,
      apiKeys,
      warpDeployConfig,
      warpCoreConfigByChain,
    )),
    ...(await updateExistingWarpRoute(
      params,
      apiKeys,
      warpDeployConfig,
      warpCoreConfigByChain,
    )),
  ];
  if (transactions.length == 0)
    return logGreen(`Warp config is the same as target. No updates needed.`);

  await submitWarpApplyTransactions(params, groupBy(transactions, 'chainId'));
}

async function extendWarpRoute(
  params: WarpApplyParams,
  apiKeys: ChainMap<string>,
  warpDeployConfig: WarpRouteDeployConfig,
  warpCoreConfigByChain: ChainMap<WarpCoreConfig['tokens'][number]>,
) {
  const { multiProvider } = params.context;
  const warpCoreChains = Object.keys(warpCoreConfigByChain);

  // Split between the existing and additional config
  const existingConfigs: WarpRouteDeployConfig = objFilter(
    warpDeployConfig,
    (chain, _config): _config is any => warpCoreChains.includes(chain),
  );

  let extendedConfigs: WarpRouteDeployConfig = objFilter(
    warpDeployConfig,
    (chain, _config): _config is any => !warpCoreChains.includes(chain),
  );

  const extendedChains = Object.keys(extendedConfigs);
  if (extendedChains.length === 0) return [];

  logBlue(`Extending Warp Route to ${extendedChains.join(', ')}`);

  extendedConfigs = await deriveMetadataFromExisting(
    multiProvider,
    existingConfigs,
    extendedConfigs,
  );

  const newDeployedContracts = await executeDeploy(
    {
      // TODO: use EvmERC20WarpModule when it's ready
      context: params.context,
      warpDeployConfig: extendedConfigs,
    },
    apiKeys,
  );

  const mergedRouters = mergeAllRouters(
    multiProvider,
    existingConfigs,
    newDeployedContracts,
    warpCoreConfigByChain,
  );

  const updatedWarpCoreConfig = await getWarpCoreConfig(params, mergedRouters);
  WarpCoreConfigSchema.parse(updatedWarpCoreConfig);
  await writeDeploymentArtifacts(updatedWarpCoreConfig, params.context);

  return enrollRemoteRouters(params, mergedRouters);
}

async function updateExistingWarpRoute(
  params: WarpApplyParams,
  apiKeys: ChainMap<string>,
  warpDeployConfig: WarpRouteDeployConfig,
  warpCoreConfigByChain: ChainMap<WarpCoreConfig['tokens'][number]>,
) {
  logBlue('Updating deployed Warp Routes');
  const { multiProvider, registry } = params.context;
  const registryAddresses =
    (await registry.getAddresses()) as ChainMap<ProxyFactoryFactoriesAddresses>;
  const contractVerifier = new ContractVerifier(
    multiProvider,
    apiKeys,
    coreBuildArtifact,
    ExplorerLicenseType.MIT,
  );
  const transactions: AnnotatedEV5Transaction[] = [];

  await promiseObjAll(
    objMap(warpDeployConfig, async (chain, config) => {
      await retryAsync(async () => {
        logGray(`Update existing warp route for chain ${chain}`);
        const deployedConfig = warpCoreConfigByChain[chain];
        if (!deployedConfig)
          return logGray(
            `Missing artifacts for ${chain}. Probably new deployment. Skipping update...`,
          );

        const evmERC20WarpModule = new EvmERC20WarpModule(
          multiProvider,
          {
            config,
            chain,
            addresses: {
              ...registryAddresses[chain],
              deployedTokenRoute: deployedConfig.addressOrDenom!,
            },
          },
          contractVerifier,
        );
        transactions.push(...(await evmERC20WarpModule.update(config)));
      });
    }),
  );
  return transactions;
}

/**
 * Retrieves a chain submission strategy from the provided filepath.
 * @param submissionStrategyFilepath a filepath to the submission strategy file
 * @returns a formatted submission strategy
 */
export function readChainSubmissionStrategy(
  submissionStrategyFilepath: string,
): ChainSubmissionStrategy {
  const submissionStrategyFileContent = readYamlOrJson(
    submissionStrategyFilepath.trim(),
  );
  return ChainSubmissionStrategySchema.parse(submissionStrategyFileContent);
}

/**
 * Derives token metadata from existing config and merges it with extended config.
 * @returns The merged Warp route deployment config with token metadata.
 */
async function deriveMetadataFromExisting(
  multiProvider: MultiProvider,
  existingConfigs: WarpRouteDeployConfig,
  extendedConfigs: WarpRouteDeployConfig,
): Promise<WarpRouteDeployConfig> {
  const existingTokenMetadata = await HypERC20Deployer.deriveTokenMetadata(
    multiProvider,
    existingConfigs,
  );
  return objMap(extendedConfigs, (_chain, extendedConfig) => {
    return {
      ...existingTokenMetadata,
      ...extendedConfig,
    };
  });
}

/**
 * Merges existing router configs with newly deployed router contracts.
 */
function mergeAllRouters(
  multiProvider: MultiProvider,
  existingConfigs: WarpRouteDeployConfig,
  deployedContractsMap: HyperlaneContractsMap<
    HypERC20Factories | HypERC721Factories
  >,
  warpCoreConfigByChain: ChainMap<WarpCoreConfig['tokens'][number]>,
) {
  const existingContractAddresses = objMap(
    existingConfigs,
    (chain, config) => ({
      [config.type]: warpCoreConfigByChain[chain].addressOrDenom!,
    }),
  );
  return {
    ...connectContractsMap(
      attachContractsMap(existingContractAddresses, hypERC20factories),
      multiProvider,
    ),
    ...deployedContractsMap,
  } as HyperlaneContractsMap<HypERC20Factories>;
}

/**
 * Enroll all deployed routers with each other.
 *
 * @param deployedContractsMap - A map of deployed Hyperlane contracts by chain.
 * @param multiProvider - A MultiProvider instance to interact with multiple chains.
 */
async function enrollRemoteRouters(
  params: WarpApplyParams,
  deployedContractsMap: HyperlaneContractsMap<HypERC20Factories>,
): Promise<AnnotatedEV5Transaction[]> {
  logBlue(`Enrolling deployed routers with each other...`);
  const { multiProvider, registry } = params.context;
  const registryAddresses =
    (await registry.getAddresses()) as ChainMap<ProxyFactoryFactoriesAddresses>;
  const deployedRoutersAddresses: ChainMap<Address> = objMap(
    deployedContractsMap,
    (_, contracts) => getRouter(contracts).address,
  );
  const deployedDestinationGas: DestinationGas = await populateDestinationGas(
    multiProvider,
    params.warpDeployConfig,
    deployedContractsMap,
  );

  const deployedChains = Object.keys(deployedRoutersAddresses);
  const transactions: AnnotatedEV5Transaction[] = [];
  await promiseObjAll(
    objMap(deployedContractsMap, async (chain, contracts) => {
      await retryAsync(async () => {
        const router = getRouter(contracts); // Assume deployedContract always has 1 value

        // Mutate the config.remoteRouters by setting it to all other routers to update
        const warpRouteReader = new EvmERC20WarpRouteReader(
          multiProvider,
          chain,
        );
        const mutatedWarpRouteConfig =
          await warpRouteReader.deriveWarpRouteConfig(router.address);
        const evmERC20WarpModule = new EvmERC20WarpModule(multiProvider, {
          config: mutatedWarpRouteConfig,
          chain,
          addresses: {
            ...registryAddresses[chain],
            deployedTokenRoute: router.address,
          },
        });

        const otherChains = multiProvider
          .getRemoteChains(chain)
          .filter((c) => deployedChains.includes(c));

        mutatedWarpRouteConfig.remoteRouters =
          otherChains.reduce<RemoteRouters>((remoteRouters, otherChain) => {
            remoteRouters[multiProvider.getDomainId(otherChain)] =
              deployedRoutersAddresses[otherChain];
            return remoteRouters;
          }, {});

        mutatedWarpRouteConfig.destinationGas =
          otherChains.reduce<DestinationGas>((destinationGas, otherChain) => {
            const otherChainDomain = multiProvider.getDomainId(otherChain);
            destinationGas[otherChainDomain] =
              deployedDestinationGas[otherChainDomain];
            return destinationGas;
          }, {});

        const mutatedConfigTxs: AnnotatedEV5Transaction[] =
          await evmERC20WarpModule.update(mutatedWarpRouteConfig);

        if (mutatedConfigTxs.length == 0)
          return logGreen(
            `Warp config on ${chain} is the same as target. No updates needed.`,
          );
        transactions.push(...mutatedConfigTxs);
      });
    }),
  );

  return transactions;
}

/**
 * Populates the destination gas amounts for each chain using warpConfig.gas OR querying other router's destinationGas
 */
async function populateDestinationGas(
  multiProvider: MultiProvider,
  warpDeployConfig: WarpRouteDeployConfig,
  deployedContractsMap: HyperlaneContractsMap<HypERC20Factories>,
): Promise<DestinationGas> {
  const destinationGas: DestinationGas = {};
  const deployedChains = Object.keys(deployedContractsMap);
  await promiseObjAll(
    objMap(deployedContractsMap, async (chain, contracts) => {
      await retryAsync(async () => {
        const router = getRouter(contracts);

        const otherChains = multiProvider
          .getRemoteChains(chain)
          .filter((c) => deployedChains.includes(c));

        for (const otherChain of otherChains) {
          const otherDomain = multiProvider.getDomainId(otherChain);
          if (!destinationGas[otherDomain])
            destinationGas[otherDomain] =
              warpDeployConfig[otherChain].gas?.toString() ||
              (await router.destinationGas(otherDomain)).toString();
        }
      });
    }),
  );
  return destinationGas;
}

function getRouter(contracts: HyperlaneContracts<HypERC20Factories>) {
  for (const key of objKeys(hypERC20factories)) {
    if (contracts[key]) return contracts[key];
  }
  throw new Error('No matching contract found.');
}

function displayWarpDeployPlan(deployConfig: WarpRouteDeployConfig) {
  logBlue('\nWarp Route Deployment Plan');
  logGray('==========================');
  log(`📋 Token Standard: ${deployConfig.isNft ? 'ERC721' : 'ERC20'}`);

  const { transformedDeployConfig, transformedIsmConfigs } =
    transformDeployConfigForDisplay(deployConfig);

  log('📋 Warp Route Config:');
  logTable(transformedDeployConfig);
  objMap(transformedIsmConfigs, (chain, ismConfigs) => {
    log(`📋 ${chain} ISM Config(s):`);
    ismConfigs.forEach((ismConfig) => {
      logTable(ismConfig);
    });
  });
}

/* only used for transformIsmForDisplay type-sense */
type IsmConfig =
  | RoutingIsmConfig // type, owner, ownerOverrides, domain
  | AggregationIsmConfig // type, modules, threshold
  | MultisigIsmConfig // type, validators, threshold
  | OpStackIsmConfig // type, origin, nativeBridge
  | PausableIsmConfig // type, owner, paused, ownerOverrides
  | TrustedRelayerIsmConfig; // type, relayer

function transformDeployConfigForDisplay(deployConfig: WarpRouteDeployConfig) {
  const transformedIsmConfigs: Record<ChainName, any[]> = {};
  const transformedDeployConfig = objMap(deployConfig, (chain, config) => {
    if (config.interchainSecurityModule)
      transformedIsmConfigs[chain] = transformIsmConfigForDisplay(
        config.interchainSecurityModule as IsmConfig,
      );

    return {
      'NFT?': config.isNft ?? false,
      Type: config.type,
      Owner: config.owner,
      Mailbox: config.mailbox,
      'ISM Config(s)': config.interchainSecurityModule
        ? 'See table(s) below.'
        : 'No ISM config(s) specified.',
    };
  });

  return {
    transformedDeployConfig,
    transformedIsmConfigs,
  };
}

function transformIsmConfigForDisplay(ismConfig: IsmConfig): any[] {
  const ismConfigs: any[] = [];
  switch (ismConfig.type) {
    case IsmType.AGGREGATION:
      ismConfigs.push({
        Type: ismConfig.type,
        Threshold: ismConfig.threshold,
        Modules: 'See table(s) below.',
      });
      ismConfig.modules.forEach((module) => {
        ismConfigs.push(...transformIsmConfigForDisplay(module as IsmConfig));
      });
      return ismConfigs;
    case IsmType.ROUTING:
      return [
        {
          Type: ismConfig.type,
          Owner: ismConfig.owner,
          'Owner Overrides': ismConfig.ownerOverrides ?? 'Undefined',
          Domains: 'See warp config for domain specification.',
        },
      ];
    case IsmType.FALLBACK_ROUTING:
      return [
        {
          Type: ismConfig.type,
          Owner: ismConfig.owner,
          'Owner Overrides': ismConfig.ownerOverrides ?? 'Undefined',
          Domains: 'See warp config for domain specification.',
        },
      ];
    case IsmType.MERKLE_ROOT_MULTISIG:
      return [
        {
          Type: ismConfig.type,
          Validators: ismConfig.validators,
          Threshold: ismConfig.threshold,
        },
      ];
    case IsmType.MESSAGE_ID_MULTISIG:
      return [
        {
          Type: ismConfig.type,
          Validators: ismConfig.validators,
          Threshold: ismConfig.threshold,
        },
      ];
    case IsmType.OP_STACK:
      return [
        {
          Type: ismConfig.type,
          Origin: ismConfig.origin,
          'Native Bridge': ismConfig.nativeBridge,
        },
      ];
    case IsmType.PAUSABLE:
      return [
        {
          Type: ismConfig.type,
          Owner: ismConfig.owner,
          'Paused ?': ismConfig.paused,
          'Owner Overrides': ismConfig.ownerOverrides ?? 'Undefined',
        },
      ];
    case IsmType.TRUSTED_RELAYER:
      return [
        {
          Type: ismConfig.type,
          Relayer: ismConfig.relayer,
        },
      ];
    default:
      return [ismConfig];
  }
}

/**
 * Submits a set of transactions to the specified chain and outputs transaction receipts
 */
async function submitWarpApplyTransactions(
  params: WarpApplyParams,
  chainTransactions: Record<string, AnnotatedEV5Transaction[]>,
): Promise<void> {
  // Create mapping of chain ID to chain name for all chains in warpDeployConfig
  const chains = Object.keys(params.warpDeployConfig);
  const chainIdToName = Object.fromEntries(
    chains.map((chain) => [
      params.context.multiProvider.getChainId(chain),
      chain,
    ]),
  );

  await promiseObjAll(
    objMap(chainTransactions, async (chainId, transactions) => {
      await retryAsync(
        async () => {
          const chain = chainIdToName[chainId];
          const submitter: TxSubmitterBuilder<ProtocolType> =
            await getWarpApplySubmitter({
              chain,
              context: params.context,
              strategyUrl: params.strategyUrl,
            });
          const transactionReceipts = await submitter.submit(...transactions);
          if (transactionReceipts) {
            const receiptPath = `${params.receiptsDir}/${chain}-${
              submitter.txSubmitterType
            }-${Date.now()}-receipts.json`;
            writeYamlOrJson(receiptPath, transactionReceipts);
            logGreen(
              `Transactions receipts successfully written to ${receiptPath}`,
            );
          }
        },
        5, // attempts
        100, // baseRetryMs
      );
    }),
  );
}

/**
 * Helper function to get warp apply specific submitter.
 *
 * @returns the warp apply submitter
 */
async function getWarpApplySubmitter({
  chain,
  context,
  strategyUrl,
}: {
  chain: ChainName;
  context: WriteCommandContext;
  strategyUrl?: string;
}): Promise<TxSubmitterBuilder<ProtocolType>> {
  const { multiProvider } = context;

  const submissionStrategy: SubmissionStrategy = strategyUrl
    ? readChainSubmissionStrategy(strategyUrl)[chain]
    : {
        submitter: {
          chain,
          type: TxSubmitterType.JSON_RPC,
        },
      };

  return getSubmitterBuilder<ProtocolType>({
    submissionStrategy,
    multiProvider,
  });
}

function groupChainsByProtocol(
  chains: ChainName[],
  multiProvider: MultiProvider,
): Record<ProtocolType, ChainName[]> {
  return chains.reduce((protocolMap, chainName) => {
    const protocolType = multiProvider.tryGetProtocol(chainName);
    assert(protocolType, `Protocol not found for chain: ${chainName}`);

    if (!protocolMap[protocolType]) {
      protocolMap[protocolType] = [];
    }

    protocolMap[protocolType].push(chainName);
    return protocolMap;
  }, {} as Record<ProtocolType, ChainName[]>);
}

async function executeStarknetDeployments({
  warpRouteConfig,
  context,
}: {
  warpRouteConfig: WarpRouteDeployConfig;
  context: WriteCommandContext;
}): Promise<ChainMap<string>> {
  const provider = new RpcProvider({
    nodeUrl: 'http://127.0.0.1:5050',
  });
  const account = new Account(
    provider,
    '0x4acc9b79dae485fb71f309f5b62501a1329789f4418bb4c25353ad5617be4d4',
    '0x000000000000000000000000000000002f663fafebbee32e0698f7e13f886c73',
  );
  logBlue('🚀 Beginning Starknet warp deployments...');

  assert(!warpRouteConfig.isNft, 'NFT routes not supported yet!');

  const starknetDeployer = new StarknetERC20WarpModule(
    account,
    warpRouteConfig,
    context.multiProvider,
  );

  return await starknetDeployer.deployToken();
}

async function getWarpCoreConfigForStarknet(
  { warpDeployConfig, context }: DeployParams,
  contracts: ChainMap<string>,
): Promise<WarpCoreConfig> {
  const warpCoreConfig: WarpCoreConfig = { tokens: [] };

  // TODO: replace with warp read
  const tokenMetadata = await HypERC20Deployer.deriveTokenMetadata(
    context.multiProvider,
    warpDeployConfig,
  );
  assert(
    tokenMetadata && isTokenMetadata(tokenMetadata),
    'Missing required token metadata',
  );
  const { decimals, symbol, name } = tokenMetadata;
  assert(decimals, 'Missing decimals on token metadata');

  generateTokenConfigsForStarknet(
    warpCoreConfig,
    warpDeployConfig,
    contracts,
    symbol,
    name,
    decimals,
  );

  fullyConnectTokens(warpCoreConfig);

  return warpCoreConfig;
}

function generateTokenConfigsForStarknet(
  warpCoreConfig: WarpCoreConfig,
  warpDeployConfig: WarpRouteDeployConfig,
  contracts: ChainMap<string>,
  symbol: string,
  name: string,
  decimals: number,
): void {
  for (const [chainName, contract] of Object.entries(contracts)) {
    const config = warpDeployConfig[chainName];
    const collateralAddressOrDenom = isCollateralConfig(config)
      ? config.token // gets set in the above deriveTokenMetadata()
      : undefined;
    warpCoreConfig.tokens.push({
      chainName,
      standard: TOKEN_TYPE_TO_STANDARD[config.type],
      decimals,
      symbol,
      name,
      addressOrDenom: contract,
      collateralAddressOrDenom,
    });
  }
}<|MERGE_RESOLUTION|>--- conflicted
+++ resolved
@@ -98,12 +98,8 @@
   context: WriteCommandContext;
   warpRouteDeploymentConfigPath?: string;
 }) {
-<<<<<<< HEAD
   const { signer, skipConfirmation, chainMetadata, registry, multiProvider } =
     context;
-=======
-  const { skipConfirmation, chainMetadata, registry } = context;
->>>>>>> 8f8853bc
 
   if (
     !warpRouteDeploymentConfigPath ||
@@ -135,29 +131,10 @@
   await runDeployPlanStep({
     context,
     warpDeployConfig: warpRouteConfig,
-<<<<<<< HEAD
   });
 
   const chainsByProtocol = groupChainsByProtocol(chains, multiProvider);
   const deployments: WarpCoreConfig = { tokens: [] };
-=======
-  };
-
-  await runDeployPlanStep(deploymentParams);
-
-  // Some of the below functions throw if passed non-EVM chains
-  const ethereumChains = chains.filter(
-    (chain) => chainMetadata[chain].protocol === ProtocolType.Ethereum,
-  );
-
-  await runPreflightChecksForChains({
-    context,
-    chains: ethereumChains,
-    minGas: MINIMUM_WARP_DEPLOY_GAS,
-  });
-
-  const initialBalances = await prepareDeploy(context, null, ethereumChains);
->>>>>>> 8f8853bc
 
   // Execute deployments for each protocol
   for (const protocol of Object.keys(chainsByProtocol) as ProtocolType[]) {
@@ -204,15 +181,11 @@
         deployments.tokens = [...deployments.tokens, ...warpCoreConfig.tokens];
         break;
 
-<<<<<<< HEAD
       default:
         throw new Error(`Unsupported protocol type: ${protocol}`);
     }
   }
   await writeDeploymentArtifacts(deployments, context);
-=======
-  await completeDeploy(context, 'warp', initialBalances, null, ethereumChains!);
->>>>>>> 8f8853bc
 }
 
 async function runDeployPlanStep({ context, warpDeployConfig }: DeployParams) {
