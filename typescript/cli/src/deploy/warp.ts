import { confirm } from '@inquirer/prompts';
import { stringify as yamlStringify } from 'yaml';

import { ProxyAdmin__factory } from '@hyperlane-xyz/core';
import { buildArtifact as coreBuildArtifact } from '@hyperlane-xyz/core/buildArtifact.js';
import {
  AddWarpRouteConfigOptions,
  BaseRegistry,
  ChainAddresses,
} from '@hyperlane-xyz/registry';
import {
  AggregationIsmConfig,
  AnnotatedCosmJsNativeTransaction,
  CCIPContractCache,
  ChainMap,
  ChainName,
  ContractVerifier,
  CosmosNativeDeployer,
  CosmosNativeIsmModule,
  CosmosNativeWarpModule,
  EvmERC20WarpModule,
  EvmHookModule,
  EvmIsmModule,
  ExplorerLicenseType,
  GroupedTransactions,
  HookConfig,
  HypERC20Deployer,
  HypERC20Factories,
  HypERC721Deployer,
  HypTokenRouterConfig,
  HyperlaneContracts,
  HyperlaneContractsMap,
  HyperlaneProxyFactoryDeployer,
  IsmConfig,
  IsmType,
  MultiProvider,
  MultisigIsmConfig,
  OpStackIsmConfig,
  PausableIsmConfig,
  RoutingIsmConfig,
  SubmissionStrategy,
<<<<<<< HEAD
  SubmissionStrategySchema,
=======
  TokenFactories,
>>>>>>> ef46219a
  TokenMetadataMap,
  TrustedRelayerIsmConfig,
  TxSubmitterBuilder,
  TxSubmitterType,
  WarpCoreConfig,
  WarpCoreConfigSchema,
  WarpRouteDeployConfigMailboxRequired,
  WarpRouteDeployConfigSchema,
  expandWarpDeployConfig,
  extractIsmAndHookFactoryAddresses,
  getRouterAddressesFromWarpCoreConfig,
  getSubmitterBuilder,
  getTokenConnectionId,
  hypERC20factories,
  isCollateralTokenConfig,
  isXERC20TokenConfig,
  splitWarpCoreAndExtendedConfigs,
  tokenTypeToStandard,
} from '@hyperlane-xyz/sdk';
import {
  Address,
  ProtocolType,
  assert,
<<<<<<< HEAD
  isObjEmpty,
  objFilter,
  objKeys,
=======
  objFilter,
>>>>>>> ef46219a
  objMap,
  promiseObjAll,
  retryAsync,
} from '@hyperlane-xyz/utils';

import { MINIMUM_WARP_DEPLOY_GAS } from '../consts.js';
import { requestAndSaveApiKeys } from '../context/context.js';
import { WriteCommandContext } from '../context/types.js';
import {
  log,
  logBlue,
  logGray,
  logGreen,
  logTable,
  warnYellow,
} from '../logger.js';
import { WarpSendLogs } from '../send/transfer.js';
import { EV5FileSubmitter } from '../submitters/EV5FileSubmitter.js';
import {
  ExtendedChainSubmissionStrategy,
  ExtendedChainSubmissionStrategySchema,
  ExtendedSubmissionStrategy,
} from '../submitters/types.js';
import {
  indentYamlOrJson,
  readYamlOrJson,
  writeYamlOrJson,
} from '../utils/files.js';
import { canSelfRelay, runSelfRelay } from '../utils/relay.js';

import {
  completeDeploy,
  prepareDeploy,
  runPreflightChecksForChains,
  validateWarpIsmCompatibility,
  warpRouteIdFromFileName,
} from './utils.js';

interface DeployParams {
  context: WriteCommandContext;
  warpDeployConfig: WarpRouteDeployConfigMailboxRequired;
}

interface WarpApplyParams extends DeployParams {
  warpCoreConfig: WarpCoreConfig;
  strategyUrl?: string;
  receiptsDir: string;
  selfRelay?: boolean;
  warpRouteId?: string;
}

export async function runWarpRouteDeploy({
  context,
  warpDeployConfig,
  warpRouteId,
  warpDeployConfigFileName,
}: {
  context: WriteCommandContext;
  warpDeployConfig: WarpRouteDeployConfigMailboxRequired;
  warpRouteId?: string;
  warpDeployConfigFileName?: string;
}) {
  const { skipConfirmation, chainMetadata, registry } = context;

  // Validate ISM compatibility for all chains
  validateWarpIsmCompatibility(warpDeployConfig, context);

  const chains = Object.keys(warpDeployConfig);

  let apiKeys: ChainMap<string> = {};
  if (!skipConfirmation)
    apiKeys = await requestAndSaveApiKeys(chains, chainMetadata, registry);

  const deploymentParams = {
    context,
    warpDeployConfig,
  };

  await runDeployPlanStep(deploymentParams);

  // Some of the below functions throw if passed non-EVM or Cosmos Native chains
  const deploymentChains = chains.filter(
    (chain) =>
      chainMetadata[chain].protocol === ProtocolType.Ethereum ||
      chainMetadata[chain].protocol === ProtocolType.CosmosNative,
  );

  await runPreflightChecksForChains({
    context,
    chains: deploymentChains,
    minGas: MINIMUM_WARP_DEPLOY_GAS,
  });

  const initialBalances = await prepareDeploy(context, null, deploymentChains);

  const { deployedContracts, deployments } = await executeDeploy(
    deploymentParams,
    apiKeys,
  );

  await enrollCrossChainRouters(
    { context, warpDeployConfig },
    deployedContracts,
    deployments,
  );

  const { warpCoreConfig, addWarpRouteOptions } = await getWarpCoreConfig(
    deploymentParams,
    deployedContracts,
  );

  // Use warpRouteId if provided, otherwise if the user is deploying
  // using a config file use the name of the file to generate the id
  // or just fallback to use the warpCoreConfig symbol
  let warpRouteIdOptions: AddWarpRouteConfigOptions;
  if (warpRouteId) {
    warpRouteIdOptions = { warpRouteId };
  } else if (warpDeployConfigFileName && 'symbol' in addWarpRouteOptions) {
    // validate that the id is correct
    let isIdOk = true;
    const maybeId = warpRouteIdFromFileName(
      warpDeployConfigFileName,
      addWarpRouteOptions.symbol,
    );
    try {
      BaseRegistry.warpDeployConfigToId(warpDeployConfig, {
        warpRouteId: maybeId,
      });
    } catch {
      isIdOk = false;
      warnYellow(
        `Generated id "${maybeId}" from input config file would be invalid, falling back to default options`,
      );
    }

    warpRouteIdOptions = isIdOk
      ? { warpRouteId: maybeId }
      : addWarpRouteOptions;
  } else {
    warpRouteIdOptions = addWarpRouteOptions;
  }

  await writeDeploymentArtifacts(warpCoreConfig, context, warpRouteIdOptions);

  await completeDeploy(
    context,
    'warp',
    initialBalances,
    null,
    deploymentChains,
  );
}

async function runDeployPlanStep({ context, warpDeployConfig }: DeployParams) {
  const { skipConfirmation } = context;

  displayWarpDeployPlan(warpDeployConfig);

  if (skipConfirmation || context.isDryRun) return;

  const isConfirmed = await confirm({
    message: 'Is this deployment plan correct?',
  });
  if (!isConfirmed) throw new Error('Deployment cancelled');
}

async function executeDeploy(
  params: DeployParams,
  apiKeys: ChainMap<string>,
): Promise<{
  deployedContracts: ChainMap<Address>;
  deployments: WarpCoreConfig;
}> {
  logBlue('🚀 All systems ready, captain! Beginning deployment...');

  const {
    warpDeployConfig,
    context: { multiProvider, isDryRun, dryRunChain, multiProtocolSigner },
  } = params;

  const config: WarpRouteDeployConfigMailboxRequired =
    isDryRun && dryRunChain
      ? { [dryRunChain]: warpDeployConfig[dryRunChain] }
      : warpDeployConfig;

  const contractVerifier = new ContractVerifier(
    multiProvider,
    apiKeys,
    coreBuildArtifact,
    ExplorerLicenseType.MIT,
  );

  const ismFactoryDeployer = new HyperlaneProxyFactoryDeployer(
    multiProvider,
    contractVerifier,
  );

  // For each chain in WarpRouteConfig, deploy each Ism Factory, if it's not in the registry
  // Then return a modified config with the ism and/or hook address as a string
  const modifiedConfig = await resolveWarpIsmAndHook(
    config,
    params.context,
    ismFactoryDeployer,
    contractVerifier,
  );

  let deployedContracts: ChainMap<Address> = {};
  const deployments: WarpCoreConfig = { tokens: [] };

  // get unique list of protocols
  const protocols = Array.from(
    new Set(
      Object.keys(modifiedConfig).map((chainName) =>
        multiProvider.getProtocol(chainName),
      ),
    ),
  );

  for (const protocol of protocols) {
    const protocolSpecificConfig = objFilter(
      modifiedConfig,
      (chainName, _): _ is any =>
        multiProvider.getProtocol(chainName) === protocol,
    );

    if (isObjEmpty(protocolSpecificConfig)) {
      continue;
    }

    switch (protocol) {
      case ProtocolType.Ethereum: {
        const deployer = warpDeployConfig.isNft
          ? new HypERC721Deployer(multiProvider)
          : new HypERC20Deployer(multiProvider); // TODO: replace with EvmERC20WarpModule

        const evmContracts = await deployer.deploy(protocolSpecificConfig);
        deployedContracts = {
          ...deployedContracts,
          ...objMap(
            evmContracts as HyperlaneContractsMap<HypERC20Factories>,
            (_, contracts) => getRouter(contracts).address,
          ),
        };

        break;
      }
      case ProtocolType.CosmosNative: {
        const signersMap = objMap(
          protocolSpecificConfig,
          (chain, _) => multiProtocolSigner!.getCosmosNativeSigner(chain)!,
        );

        const deployer = new CosmosNativeDeployer(multiProvider, signersMap);
        deployedContracts = {
          ...deployedContracts,
          ...(await deployer.deploy(protocolSpecificConfig)),
        };

        break;
      }
      default: {
        throw new Error(`Protocol type ${protocol} not supported`);
      }
    }
  }

  const { warpCoreConfig } = await getWarpCoreConfig(
    { context: params.context, warpDeployConfig: modifiedConfig },
    deployedContracts,
  );

  deployments.tokens = [...deployments.tokens, ...warpCoreConfig.tokens];
  deployments.options = {
    ...deployments.options,
    ...warpCoreConfig.options,
  };

  logGreen('✅ Warp contract deployments complete');
  return { deployedContracts, deployments };
}

async function writeDeploymentArtifacts(
  warpCoreConfig: WarpCoreConfig,
  context: WriteCommandContext,
  addWarpRouteOptions?: AddWarpRouteConfigOptions,
) {
  if (!context.isDryRun) {
    log('Writing deployment artifacts...');
    await context.registry.addWarpRoute(warpCoreConfig, addWarpRouteOptions);
  }
  log(indentYamlOrJson(yamlStringify(warpCoreConfig, null, 2), 4));
}

async function resolveWarpIsmAndHook(
  warpConfig: WarpRouteDeployConfigMailboxRequired,
  context: WriteCommandContext,
  ismFactoryDeployer: HyperlaneProxyFactoryDeployer,
  contractVerifier?: ContractVerifier,
): Promise<WarpRouteDeployConfigMailboxRequired> {
  return promiseObjAll(
    objMap(warpConfig, async (chain, config) => {
      const registryAddresses = await context.registry.getAddresses();
      const ccipContractCache = new CCIPContractCache(registryAddresses);
      const chainAddresses = registryAddresses[chain];

      if (!chainAddresses) {
        throw `Registry factory addresses not found for ${chain}.`;
      }

      config.interchainSecurityModule = await createWarpIsm({
        ccipContractCache,
        chain,
        chainAddresses,
        context,
        contractVerifier,
        ismFactoryDeployer,
        warpConfig: config,
      }); // TODO write test

      config.hook = await createWarpHook({
        ccipContractCache,
        chain,
        chainAddresses,
        context,
        contractVerifier,
        ismFactoryDeployer,
        warpConfig: config,
      });
      return config;
    }),
  );
}

/**
 * Deploys the Warp ISM for a given config
 *
 * @returns The deployed ism address
 */
async function createWarpIsm({
  ccipContractCache,
  chain,
  chainAddresses,
  context,
  contractVerifier,
  warpConfig,
}: {
  ccipContractCache: CCIPContractCache;
  chain: string;
  chainAddresses: Record<string, string>;
  context: WriteCommandContext;
  contractVerifier?: ContractVerifier;
  warpConfig: HypTokenRouterConfig;
  ismFactoryDeployer: HyperlaneProxyFactoryDeployer;
}): Promise<IsmConfig | undefined> {
  const { interchainSecurityModule } = warpConfig;
  if (
    !interchainSecurityModule ||
    typeof interchainSecurityModule === 'string'
  ) {
    logGray(
      `Config Ism is ${
        !interchainSecurityModule ? 'empty' : interchainSecurityModule
      }, skipping deployment.`,
    );
    return interchainSecurityModule;
  }

  logBlue(`Loading registry factory addresses for ${chain}...`);

  logGray(
    `Creating ${interchainSecurityModule.type} ISM for token on ${chain} chain...`,
  );

  logGreen(
    `Finished creating ${interchainSecurityModule.type} ISM for token on ${chain} chain.`,
  );

  const protocolType = context.multiProvider.getProtocol(chain);

  switch (protocolType) {
    case ProtocolType.Ethereum: {
      const evmIsmModule = await EvmIsmModule.create({
        chain,
        mailbox: chainAddresses.mailbox,
        multiProvider: context.multiProvider,
        proxyFactoryFactories:
          extractIsmAndHookFactoryAddresses(chainAddresses),
        config: interchainSecurityModule,
        ccipContractCache,
        contractVerifier,
      });
      const { deployedIsm } = evmIsmModule.serialize();
      return deployedIsm;
    }
    case ProtocolType.CosmosNative: {
      const signer = context.multiProtocolSigner!.getCosmosNativeSigner(chain);

      const cosmosIsmModule = await CosmosNativeIsmModule.create({
        chain,
        metadataManager: context.multiProvider,
        addresses: {
          deployedIsm: '',
          mailbox: chainAddresses.mailbox,
        },
        config: interchainSecurityModule,
        signer,
      });
      const { deployedIsm } = cosmosIsmModule.serialize();
      return deployedIsm;
    }
    default:
      throw new Error(`Protocol type ${protocolType} not supported`);
  }
}

async function createWarpHook({
  ccipContractCache,
  chain,
  chainAddresses,
  context,
  contractVerifier,
  warpConfig,
}: {
  ccipContractCache: CCIPContractCache;
  chain: string;
  chainAddresses: Record<string, string>;
  context: WriteCommandContext;
  contractVerifier?: ContractVerifier;
  warpConfig: HypTokenRouterConfig;
  ismFactoryDeployer: HyperlaneProxyFactoryDeployer;
}): Promise<HookConfig | undefined> {
  const { hook } = warpConfig;

  if (!hook || typeof hook === 'string') {
    logGray(`Config Hook is ${!hook ? 'empty' : hook}, skipping deployment.`);
    return hook;
  }

  logBlue(`Loading registry factory addresses for ${chain}...`);

  logGray(`Creating ${hook.type} Hook for token on ${chain} chain...`);

  const protocolType = context.multiProvider.getProtocol(chain);

  switch (protocolType) {
    case ProtocolType.Ethereum: {
      logBlue(`Loading registry factory addresses for ${chain}...`);

      logGray(`Creating ${hook.type} Hook for token on ${chain} chain...`);

      // If config.proxyadmin.address exists, then use that. otherwise deploy a new proxyAdmin
      const proxyAdminAddress: Address =
        warpConfig.proxyAdmin?.address ??
        (
          await context.multiProvider.handleDeploy(
            chain,
            new ProxyAdmin__factory(),
            [],
          )
        ).address;

      const evmHookModule = await EvmHookModule.create({
        chain,
        multiProvider: context.multiProvider,
        coreAddresses: {
          mailbox: chainAddresses.mailbox,
          proxyAdmin: proxyAdminAddress,
        },
        config: hook,
        ccipContractCache,
        contractVerifier,
        proxyFactoryFactories:
          extractIsmAndHookFactoryAddresses(chainAddresses),
      });
      logGreen(
        `Finished creating ${hook.type} Hook for token on ${chain} chain.`,
      );
      const { deployedHook } = evmHookModule.serialize();
      return deployedHook;
    }
    case ProtocolType.CosmosNative: {
      logBlue(`No warp hooks for Cosmos Native chains, skipping deployment.`);
      return hook;
    }
    default:
      throw new Error(`Protocol type ${protocolType} not supported`);
  }
}

async function getWarpCoreConfig(
  params: DeployParams,
  contracts: ChainMap<Address>,
): Promise<{
  warpCoreConfig: WarpCoreConfig;
  addWarpRouteOptions: AddWarpRouteConfigOptions;
}> {
  const warpCoreConfig: WarpCoreConfig = { tokens: [] };

  // TODO: replace with warp read
  const tokenMetadataMap: TokenMetadataMap =
    await HypERC20Deployer.deriveTokenMetadata(
      params.context.multiProvider,
      params.warpDeployConfig,
    );

  generateTokenConfigs(
    params.context.multiProvider,
    warpCoreConfig,
    params.warpDeployConfig,
    contracts,
    tokenMetadataMap,
  );

  fullyConnectTokens(warpCoreConfig, params.context.multiProvider);

  const symbol = tokenMetadataMap.getDefaultSymbol();

  return { warpCoreConfig, addWarpRouteOptions: { symbol } };
}

/**
 * Creates token configs.
 */
function generateTokenConfigs(
  multiProvider: MultiProvider,
  warpCoreConfig: WarpCoreConfig,
  warpDeployConfig: WarpRouteDeployConfigMailboxRequired,
  contracts: ChainMap<Address>,
  tokenMetadataMap: TokenMetadataMap,
): void {
  for (const chainName of Object.keys(contracts)) {
    const config = warpDeployConfig[chainName];
    const collateralAddressOrDenom =
      isCollateralTokenConfig(config) || isXERC20TokenConfig(config)
        ? config.token // gets set in the above deriveTokenMetadata()
        : undefined;

    const protocol = multiProvider.getProtocol(chainName);

    warpCoreConfig.tokens.push({
      chainName,
      standard: tokenTypeToStandard(protocol as ProtocolType, config.type),
      decimals: tokenMetadataMap.getDecimals(chainName)!,
      symbol: config.symbol || tokenMetadataMap.getSymbol(chainName)!,
      name: tokenMetadataMap.getName(chainName)!,
      addressOrDenom: contracts[chainName],
      collateralAddressOrDenom,
    });
  }
}

/**
 * Adds connections between tokens.
 *
 * Assumes full interconnectivity between all tokens for now b.c. that's
 * what the deployers do by default.
 */
function fullyConnectTokens(
  warpCoreConfig: WarpCoreConfig,
  multiProvider: MultiProvider,
): void {
  for (const token1 of warpCoreConfig.tokens) {
    for (const token2 of warpCoreConfig.tokens) {
      if (
        token1.chainName === token2.chainName &&
        token1.addressOrDenom === token2.addressOrDenom
      )
        continue;
      token1.connections ||= [];
      token1.connections.push({
        token: getTokenConnectionId(
          multiProvider.getProtocol(token2.chainName),
          token2.chainName,
          token2.addressOrDenom!,
        ),
      });
    }
  }
}

export async function runWarpRouteApply(
  params: WarpApplyParams,
): Promise<void> {
  const { warpDeployConfig, warpCoreConfig, context } = params;
  const { chainMetadata, skipConfirmation } = context;

  WarpRouteDeployConfigSchema.parse(warpDeployConfig);
  WarpCoreConfigSchema.parse(warpCoreConfig);

  const chains = Object.keys(warpDeployConfig);

  let apiKeys: ChainMap<string> = {};
  if (!skipConfirmation)
    apiKeys = await requestAndSaveApiKeys(
      chains,
      chainMetadata,
      context.registry,
    );

  const { multiProvider } = context;
  // temporarily configure deployer as owner so that warp update after extension
  // can leverage JSON RPC submitter on new chains
  const intermediateOwnerConfig = await promiseObjAll(
    objMap(params.warpDeployConfig, async (chain, config) => {
      const protocolType = multiProvider.getProtocol(chain);

      if (protocolType !== ProtocolType.Ethereum) {
        return config;
      }

      return {
        ...config,
        owner: await multiProvider.getSignerAddress(chain),
      };
    }),
  );

  // Extend the warp route and get the updated configs
  const updatedWarpCoreConfig = await extendWarpRoute(
    { ...params, warpDeployConfig: intermediateOwnerConfig },
    apiKeys,
    warpCoreConfig,
  );

  // Then create and submit update transactions
  const transactions = await updateExistingWarpRoute(
    params,
    apiKeys,
    warpDeployConfig,
    updatedWarpCoreConfig,
  );

  if (Object.keys(transactions).length === 0) {
    return logGreen(`Warp config is the same as target. No updates needed.`);
  }

  await submitWarpApplyTransactions(params, transactions);
}

/**
 * Handles the deployment and configuration of new contracts for extending a Warp route.
 * This function performs several key steps:
 * 1. Derives metadata from existing contracts and applies it to new configurations
 * 2. Deploys new contracts using the derived configurations
 * 3. Merges existing and new router configurations
 * 4. Generates an updated Warp core configuration
 */
async function deployWarpExtensionContracts(
  params: WarpApplyParams,
  apiKeys: ChainMap<string>,
  existingConfigs: WarpRouteDeployConfigMailboxRequired,
  initialExtendedConfigs: WarpRouteDeployConfigMailboxRequired,
  warpCoreConfigByChain: ChainMap<WarpCoreConfig['tokens'][number]>,
) {
  // Deploy new contracts with derived metadata
  const extendedConfigs = await deriveMetadataFromExisting(
    params.context.multiProvider,
    existingConfigs,
    initialExtendedConfigs,
  );

  const { deployedContracts: newDeployedContracts } = await executeDeploy(
    {
      context: params.context,
      warpDeployConfig: extendedConfigs,
    },
    apiKeys,
  );

  // Merge existing and new routers
  const mergedRouters = mergeAllRouters(
    existingConfigs,
    newDeployedContracts,
    warpCoreConfigByChain,
  );

  // Get the updated core config
  const { warpCoreConfig: updatedWarpCoreConfig, addWarpRouteOptions } =
    await getWarpCoreConfig(params, mergedRouters);
  WarpCoreConfigSchema.parse(updatedWarpCoreConfig);

  return {
    newDeployedContracts,
    updatedWarpCoreConfig,
    addWarpRouteOptions,
  };
}

/**
 * Splits warp configs into existing and extended, and returns details about the extension.
 * @param warpCoreConfig The warp core config.
 * @param warpDeployConfig The warp deploy config.
 * @returns An object containing the split configs, extended chains, and warp core config by chain.
 */
function getWarpRouteExtensionDetails(
  warpCoreConfig: WarpCoreConfig,
  warpDeployConfig: WarpRouteDeployConfigMailboxRequired,
) {
  const warpCoreConfigByChain = Object.fromEntries(
    warpCoreConfig.tokens.map((token) => [token.chainName, token]),
  );
  const warpCoreChains = Object.keys(warpCoreConfigByChain);

  // Split between the existing and additional config
  const [existingConfigs, initialExtendedConfigs] =
    splitWarpCoreAndExtendedConfigs(warpDeployConfig, warpCoreChains);

  const extendedChains = Object.keys(initialExtendedConfigs);

  return {
    existingConfigs,
    initialExtendedConfigs,
    extendedChains,
    warpCoreConfigByChain,
  };
}

/**
 * Extends an existing Warp route to include new chains.
 * This function manages the entire extension workflow:
 * 1. Divides the configuration into existing and new chain segments.
 * 2. Returns the current configuration if no new chains are added.
 * 3. Deploys and sets up new contracts for the additional chains.
 * 4. Refreshes the Warp core configuration with updated token details.
 * 5. Saves the revised artifacts to the registry.
 */
export async function extendWarpRoute(
  params: WarpApplyParams,
  apiKeys: ChainMap<string>,
  warpCoreConfig: WarpCoreConfig,
): Promise<WarpCoreConfig> {
  const { context, warpDeployConfig } = params;
  const { existingConfigs, initialExtendedConfigs, warpCoreConfigByChain } =
    getWarpRouteExtensionDetails(warpCoreConfig, warpDeployConfig);

  // Remove all the non-EVM chains from the extended configuration to avoid
  // having the extension crash
  const filteredExtendedConfigs = objFilter(
    initialExtendedConfigs,
    (chainName, _): _ is (typeof initialExtendedConfigs)[string] =>
      context.multiProtocolProvider.getProtocol(chainName) ===
      ProtocolType.Ethereum,
  );

  const filteredExistingConfigs = objFilter(
    existingConfigs,
    (chainName, _): _ is (typeof existingConfigs)[string] =>
      context.multiProtocolProvider.getProtocol(chainName) ===
      ProtocolType.Ethereum,
  );

  const filteredWarpCoreConfigByChain = objFilter(
    warpCoreConfigByChain,
    (chainName, _): _ is (typeof warpCoreConfigByChain)[string] =>
      context.multiProtocolProvider.getProtocol(chainName) ===
      ProtocolType.Ethereum,
  );

  // Get the non EVM chains that should not be unenrolled/removed after the extension
  // otherwise the update will generate unenroll transactions
  const nonEvmWarpCoreConfigs: WarpCoreConfig['tokens'] = Object.entries(
    warpCoreConfigByChain,
  )
    .filter(
      ([chainName]) =>
        context.multiProtocolProvider.getProtocol(chainName) !==
          ProtocolType.Ethereum && !!warpDeployConfig[chainName],
    )
    .map(([_, config]) => config);

  const filteredExtendedChains = Object.keys(filteredExtendedConfigs);
  if (filteredExtendedChains.length === 0) {
    return warpCoreConfig;
  }

  logBlue(`Extending Warp Route to ${filteredExtendedChains.join(', ')}`);

  // Deploy new contracts with derived metadata and merge with existing config
  const { updatedWarpCoreConfig, addWarpRouteOptions } =
    await deployWarpExtensionContracts(
      params,
      apiKeys,
      filteredExistingConfigs,
      filteredExtendedConfigs,
      filteredWarpCoreConfigByChain,
    );

  // Re-add the non EVM chains to the warp core config so that expanding the config
  // to get the proper remote routers and gas config works as expected
  updatedWarpCoreConfig.tokens.push(...nonEvmWarpCoreConfigs);

  // Write the updated artifacts
  await writeDeploymentArtifacts(
    updatedWarpCoreConfig,
    context,
    params.warpRouteId
      ? { warpRouteId: params.warpRouteId } // Use warpRouteId if provided, otherwise use the warpCoreConfig symbol
      : addWarpRouteOptions,
  );

  return updatedWarpCoreConfig;
}

// Updates Warp routes with new configurations.
async function updateExistingWarpRoute(
  params: WarpApplyParams,
  apiKeys: ChainMap<string>,
  warpDeployConfig: WarpRouteDeployConfigMailboxRequired,
  warpCoreConfig: WarpCoreConfig,
): Promise<GroupedTransactions> {
  logBlue('Updating deployed Warp Routes');
  const { multiProvider, registry } = params.context;

  let protocolTransactions = {} as GroupedTransactions;

  // Get all deployed router addresses
  const deployedRoutersAddresses =
    getRouterAddressesFromWarpCoreConfig(warpCoreConfig);

  const expandedWarpDeployConfig = await expandWarpDeployConfig({
    multiProvider,
    warpDeployConfig,
    deployedRoutersAddresses,
  });

  const registryAddresses =
    (await registry.getAddresses()) as ChainMap<ChainAddresses>;

  await promiseObjAll(
    objMap(expandedWarpDeployConfig, async (chain, config) => {
      const protocol = multiProvider.getProtocol(chain);

      switch (protocol) {
        case ProtocolType.Ethereum: {
          await retryAsync(async () => {
            const ccipContractCache = new CCIPContractCache(registryAddresses);
            const contractVerifier = new ContractVerifier(
              multiProvider,
              apiKeys,
              coreBuildArtifact,
              ExplorerLicenseType.MIT,
            );

            const deployedTokenRoute = deployedRoutersAddresses[chain];
            assert(deployedTokenRoute, `Missing artifacts for ${chain}.`);
            const configWithMailbox = {
              ...config,
              mailbox: registryAddresses[chain].mailbox,
            };

            const evmERC20WarpModule = new EvmERC20WarpModule(
              multiProvider,
              {
                config: configWithMailbox,
                chain,
                addresses: {
                  deployedTokenRoute,
                  ...extractIsmAndHookFactoryAddresses(
                    registryAddresses[chain],
                  ),
                },
              },
              ccipContractCache,
              contractVerifier,
            );

            const transactions =
              await evmERC20WarpModule.update(configWithMailbox);

            if (transactions.length) {
              if (!protocolTransactions[ProtocolType.Ethereum]) {
                protocolTransactions[ProtocolType.Ethereum] = {};
              }

              protocolTransactions[ProtocolType.Ethereum][chain] = transactions;
            }
          });
          break;
        }
        case ProtocolType.CosmosNative: {
          const deployedTokenRoute = deployedRoutersAddresses[chain];
          assert(deployedTokenRoute, `Missing artifacts for ${chain}.`);
          const configWithMailbox = {
            ...config,
            mailbox: registryAddresses[chain].mailbox,
          };

          const signer =
            params.context.multiProtocolSigner!.getCosmosNativeSigner(chain);

          const cosmosNativeWarpModule = new CosmosNativeWarpModule(
            multiProvider,
            {
              config: configWithMailbox,
              chain,
              addresses: {
                deployedTokenRoute,
              },
            },
            signer,
          );

          const transactions =
            await cosmosNativeWarpModule.update(configWithMailbox);

          if (transactions.length) {
            if (!protocolTransactions[ProtocolType.CosmosNative]) {
              protocolTransactions[ProtocolType.CosmosNative] = {};
            }

            protocolTransactions[ProtocolType.CosmosNative][chain] =
              transactions;
          }
          break;
        }
        default: {
          throw new Error(`Protocol type ${protocol} not supported`);
        }
      }
    }),
  );
  return protocolTransactions;
}

/**
 * Retrieves a chain submission strategy from the provided filepath.
 * @param submissionStrategyFilepath a filepath to the submission strategy file
 * @returns a formatted submission strategy
 */
export function readChainSubmissionStrategy(
  submissionStrategyFilepath: string,
): ExtendedChainSubmissionStrategy {
  const submissionStrategyFileContent = readYamlOrJson(
    submissionStrategyFilepath.trim(),
  );
  return ExtendedChainSubmissionStrategySchema.parse(
    submissionStrategyFileContent,
  );
}

/**
 * Derives token metadata from existing config and merges it with extended config.
 * @returns The merged Warp route deployment config with token metadata.
 */
async function deriveMetadataFromExisting(
  multiProvider: MultiProvider,
  existingConfigs: WarpRouteDeployConfigMailboxRequired,
  extendedConfigs: WarpRouteDeployConfigMailboxRequired,
): Promise<WarpRouteDeployConfigMailboxRequired> {
  const existingTokenMetadata = await HypERC20Deployer.deriveTokenMetadata(
    multiProvider,
    existingConfigs,
  );

  return objMap(extendedConfigs, (_chain, extendedConfig) => {
    return {
      ...existingTokenMetadata.getMetadataForChain(_chain),
      ...extendedConfig,
    };
  });
}

/**
 * Merges existing router configs with newly deployed router contracts.
 */
function mergeAllRouters(
  existingConfigs: WarpRouteDeployConfigMailboxRequired,
  deployedContractsMap: ChainMap<Address>,
  warpCoreConfigByChain: ChainMap<WarpCoreConfig['tokens'][number]>,
): ChainMap<Address> {
  let result: ChainMap<Address> = {};

  for (const chain of Object.keys(existingConfigs)) {
    result = {
      ...result,
      [chain]: warpCoreConfigByChain[chain].addressOrDenom!,
    };
  }

  return {
    ...result,
    ...deployedContractsMap,
  };
}

function displayWarpDeployPlan(
  deployConfig: WarpRouteDeployConfigMailboxRequired,
) {
  logBlue('\nWarp Route Deployment Plan');
  logGray('==========================');
  log(`📋 Token Standard: ${deployConfig.isNft ? 'ERC721' : 'ERC20'}`);

  const { transformedDeployConfig, transformedIsmConfigs } =
    transformDeployConfigForDisplay(deployConfig);

  log('📋 Warp Route Config:');
  logTable(transformedDeployConfig);
  objMap(transformedIsmConfigs, (chain, ismConfigs) => {
    log(`📋 ${chain} ISM Config(s):`);
    ismConfigs.forEach((ismConfig) => {
      logTable(ismConfig);
    });
  });
}

/* only used for transformIsmForDisplay type-sense */
type IsmDisplayConfig =
  | RoutingIsmConfig // type, owner, ownerOverrides, domain
  | AggregationIsmConfig // type, modules, threshold
  | MultisigIsmConfig // type, validators, threshold
  | OpStackIsmConfig // type, origin, nativeBridge
  | PausableIsmConfig // type, owner, paused, ownerOverrides
  | TrustedRelayerIsmConfig; // type, relayer

function transformDeployConfigForDisplay(
  deployConfig: WarpRouteDeployConfigMailboxRequired,
) {
  const transformedIsmConfigs: Record<ChainName, any[]> = {};
  const transformedDeployConfig = objMap(deployConfig, (chain, config) => {
    if (config.interchainSecurityModule)
      transformedIsmConfigs[chain] = transformIsmConfigForDisplay(
        config.interchainSecurityModule as IsmDisplayConfig,
      );

    return {
      'NFT?': config.isNft ?? false,
      Type: config.type,
      Owner: config.owner,
      Mailbox: config.mailbox,
      'ISM Config(s)': config.interchainSecurityModule
        ? 'See table(s) below.'
        : 'No ISM config(s) specified.',
    };
  });

  return {
    transformedDeployConfig,
    transformedIsmConfigs,
  };
}

function transformIsmConfigForDisplay(ismConfig: IsmDisplayConfig): any[] {
  const ismConfigs: any[] = [];
  switch (ismConfig.type) {
    case IsmType.AGGREGATION:
      ismConfigs.push({
        Type: ismConfig.type,
        Threshold: ismConfig.threshold,
        Modules: 'See table(s) below.',
      });
      ismConfig.modules.forEach((module) => {
        ismConfigs.push(
          ...transformIsmConfigForDisplay(module as IsmDisplayConfig),
        );
      });
      return ismConfigs;
    case IsmType.ROUTING:
      return [
        {
          Type: ismConfig.type,
          Owner: ismConfig.owner,
          'Owner Overrides': ismConfig.ownerOverrides ?? 'Undefined',
          Domains: 'See warp config for domain specification.',
        },
      ];
    case IsmType.FALLBACK_ROUTING:
      return [
        {
          Type: ismConfig.type,
          Owner: ismConfig.owner,
          'Owner Overrides': ismConfig.ownerOverrides ?? 'Undefined',
          Domains: 'See warp config for domain specification.',
        },
      ];
    case IsmType.MERKLE_ROOT_MULTISIG:
      return [
        {
          Type: ismConfig.type,
          Validators: ismConfig.validators,
          Threshold: ismConfig.threshold,
        },
      ];
    case IsmType.MESSAGE_ID_MULTISIG:
      return [
        {
          Type: ismConfig.type,
          Validators: ismConfig.validators,
          Threshold: ismConfig.threshold,
        },
      ];
    case IsmType.OP_STACK:
      return [
        {
          Type: ismConfig.type,
          Origin: ismConfig.origin,
          'Native Bridge': ismConfig.nativeBridge,
        },
      ];
    case IsmType.PAUSABLE:
      return [
        {
          Type: ismConfig.type,
          Owner: ismConfig.owner,
          'Paused ?': ismConfig.paused,
          'Owner Overrides': ismConfig.ownerOverrides ?? 'Undefined',
        },
      ];
    case IsmType.TRUSTED_RELAYER:
      return [
        {
          Type: ismConfig.type,
          Relayer: ismConfig.relayer,
        },
      ];
    default:
      return [ismConfig];
  }
}

/**
 * Submits a set of transactions to the specified chain and outputs transaction receipts
 */
async function submitWarpApplyTransactions(
  params: WarpApplyParams,
  protocolTransactions: GroupedTransactions,
): Promise<void> {
  const { extendedChains } = getWarpRouteExtensionDetails(
    params.warpCoreConfig,
    params.warpDeployConfig,
  );

  await promiseObjAll(
    objMap(protocolTransactions, async (protocol, chainTransactions) => {
      try {
        await retryAsync(
          async () => {
<<<<<<< HEAD
            switch (protocol) {
              case ProtocolType.Ethereum: {
                for (const chain of Object.keys(chainTransactions)) {
                  const isExtendedChain = extendedChains.includes(chain);
                  const { submitter, config } = await getWarpApplySubmitter({
                    chain,
                    context: params.context,
                    strategyUrl: params.strategyUrl,
                    isExtendedChain,
                  });
                  const transactionReceipts = await submitter.submit(
                    ...chainTransactions[chain],
                  );
                  if (transactionReceipts) {
                    const receiptPath = `${params.receiptsDir}/${chain}-${
                      submitter.txSubmitterType
                    }-${Date.now()}-receipts.json`;
                    writeYamlOrJson(receiptPath, transactionReceipts);
                    logGreen(
                      `Transactions receipts successfully written to ${receiptPath}`,
                    );
                  }

                  const canRelay = canSelfRelay(
                    params.selfRelay ?? false,
                    config,
                    transactionReceipts,
                  );

                  if (!canRelay.relay) {
                    return;
                  }

                  // if self relaying does not work (possibly because metadata cannot be built yet)
                  // we don't want to rerun the complete code block as this will result in
                  // the update transactions being sent multiple times
                  try {
                    await retryAsync(() =>
                      runSelfRelay({
                        txReceipt: canRelay.txReceipt,
                        multiProvider: params.context.multiProvider,
                        registry: params.context.registry,
                        successMessage: WarpSendLogs.SUCCESS,
                      }),
                    );
                  } catch (error) {
                    warnYellow(
                      `Error when self-relaying Warp transaction`,
                      error,
                    );
                  }
                }
                break;
              }
              case ProtocolType.CosmosNative: {
                for (const chain of Object.keys(chainTransactions)) {
                  const signer =
                    params.context.multiProtocolSigner!.getCosmosNativeSigner(
                      chain,
                    );

                  const response = await signer.signAndBroadcast(
                    signer.account.address,
                    chainTransactions[
                      chain
                    ] as AnnotatedCosmJsNativeTransaction[],
                    2,
                  );

                  assert(
                    response.code === 0,
                    `Transactions failed with status code ${response.code}`,
                  );

                  if (response) {
                    const receiptPath = `${params.receiptsDir}/${chain}-${
                      TxSubmitterType.JSON_RPC
                    }-${Date.now()}-receipts.json`;
                    writeYamlOrJson(receiptPath, response);
                    logGreen(
                      `Transactions receipts successfully written to ${receiptPath}`,
                    );
                  }
                }
                break;
              }
              default: {
                throw new Error(`Protocol type ${protocol} not supported`);
              }
=======
            const chain = chainIdToName[chainId];
            const isExtendedChain = extendedChains.includes(chain);
            const { submitter, config } = await getSubmitterByStrategy({
              chain,
              context: params.context,
              strategyUrl: params.strategyUrl,
              isExtendedChain,
            });
            const transactionReceipts = await submitter.submit(...transactions);
            if (transactionReceipts) {
              const receiptPath = `${params.receiptsDir}/${chain}-${
                submitter.txSubmitterType
              }-${Date.now()}-receipts.json`;
              writeYamlOrJson(receiptPath, transactionReceipts);
              logGreen(
                `Transactions receipts successfully written to ${receiptPath}`,
              );
            }

            const canRelay = canSelfRelay(
              params.selfRelay ?? false,
              config,
              transactionReceipts,
            );

            if (!canRelay.relay) {
              return;
            }

            // if self relaying does not work (possibly because metadata cannot be built yet)
            // we don't want to rerun the complete code block as this will result in
            // the update transactions being sent multiple times
            try {
              await retryAsync(() =>
                runSelfRelay({
                  txReceipt: canRelay.txReceipt,
                  multiProvider: params.context.multiProvider,
                  registry: params.context.registry,
                  successMessage: WarpSendLogs.SUCCESS,
                }),
              );
            } catch (error) {
              warnYellow(`Error when self-relaying Warp transaction`, error);
>>>>>>> ef46219a
            }
          },
          5, // attempts
          100, // baseRetryMs
        );
      } catch (e) {
        logBlue(`Error in submitWarpApplyTransactions`, e);
      }
    }),
  );
}

/**
 * Helper function to get warp apply specific submitter.
 *
 * @returns the warp apply submitter
 */
export async function getSubmitterByStrategy<T extends ProtocolType>({
  chain,
  context,
  strategyUrl,
  isExtendedChain,
}: {
  chain: ChainName;
  context: WriteCommandContext;
  strategyUrl?: string;
  isExtendedChain?: boolean;
}): Promise<{
  submitter: TxSubmitterBuilder<T>;
  config: ExtendedSubmissionStrategy;
}> {
  const { multiProvider, registry } = context;

  const submissionStrategy: ExtendedSubmissionStrategy =
    strategyUrl && !isExtendedChain
      ? readChainSubmissionStrategy(strategyUrl)[chain]
      : {
          submitter: {
            chain,
            type: TxSubmitterType.JSON_RPC,
          },
        };

  return {
    submitter: await getSubmitterBuilder<T>({
      submissionStrategy: submissionStrategy as SubmissionStrategy, // TODO: fix this
      multiProvider,
      coreAddressesByChain: await registry.getAddresses(),
      additionalSubmitterFactories: {
        file: (_multiProvider: MultiProvider, metadata: any) => {
          return new EV5FileSubmitter(metadata);
        },
      },
    }),
    config: submissionStrategy,
  };
}

async function enrollCrossChainRouters(
  {
    context,
    warpDeployConfig,
  }: {
    context: WriteCommandContext;
    warpDeployConfig: WarpRouteDeployConfigMailboxRequired;
  },
  deployedContracts: ChainMap<Address>,
  deployments: WarpCoreConfig,
) {
  const resolvedConfigMap = objMap(warpDeployConfig, (_, config) => ({
    gas: 0, // TODO: protocol specific gas?,
    ...config,
  }));

  const configMapToDeploy = objFilter(
    resolvedConfigMap,
    (_, config: any): config is any => !config.foreignDeployment,
  );

  const allChains = Object.keys(configMapToDeploy);

  for (const chain of allChains) {
    const protocol = context.multiProvider.getProtocol(chain);

    const allRemoteChains = context.multiProvider
      .getRemoteChains(chain)
      .filter((c) => allChains.includes(c));

    let protocolTransactions = {} as GroupedTransactions;

    switch (protocol) {
      case ProtocolType.Ethereum: {
        const registryAddresses = await context.registry.getAddresses();
        const {
          domainRoutingIsmFactory,
          staticMerkleRootMultisigIsmFactory,
          staticMessageIdMultisigIsmFactory,
          staticAggregationIsmFactory,
          staticAggregationHookFactory,
          staticMerkleRootWeightedMultisigIsmFactory,
          staticMessageIdWeightedMultisigIsmFactory,
        } = registryAddresses[chain];

        const evmWarpModule = new EvmERC20WarpModule(context.multiProvider, {
          chain,
          config: configMapToDeploy[chain],
          addresses: {
            deployedTokenRoute: deployedContracts[chain],
            domainRoutingIsmFactory,
            staticMerkleRootMultisigIsmFactory,
            staticMessageIdMultisigIsmFactory,
            staticAggregationIsmFactory,
            staticAggregationHookFactory,
            staticMerkleRootWeightedMultisigIsmFactory,
            staticMessageIdWeightedMultisigIsmFactory,
          },
        });

        const actualConfig = await evmWarpModule.read();
        const expectedConfig = {
          ...actualConfig,
          remoteRouters: (() => {
            const routers: Record<string, { address: string }> = {};
            for (const c of allRemoteChains) {
              routers[context.multiProvider.getDomainId(c).toString()] = {
                address: deployedContracts[c],
              };
            }
            return routers;
          })(),
        };

        const transactions = await evmWarpModule.update(expectedConfig);

        if (transactions.length) {
          protocolTransactions[ProtocolType.Ethereum] = {
            [chain]: transactions,
          };
        }

        break;
      }
      case ProtocolType.CosmosNative: {
        const signer =
          context.multiProtocolSigner!.getCosmosNativeSigner(chain);

        const cosmosNativeWarpModule = new CosmosNativeWarpModule(
          context.multiProvider,
          {
            chain,
            config: configMapToDeploy[chain],
            addresses: {
              deployedTokenRoute: deployedContracts[chain],
            },
          },
          signer,
        );
        const actualConfig = await cosmosNativeWarpModule.read();
        const expectedConfig = {
          ...actualConfig,
          remoteRouters: (() => {
            const routers: Record<string, { address: string }> = {};
            for (const c of allRemoteChains) {
              routers[context.multiProvider.getDomainId(c).toString()] = {
                address: deployedContracts[c],
              };
            }
            return routers;
          })(),
        };

        const transactions =
          await cosmosNativeWarpModule.update(expectedConfig);

        if (transactions.length) {
          protocolTransactions[ProtocolType.CosmosNative] = {
            [chain]: transactions,
          };
        }

        break;
      }
      default: {
        throw new Error(`Protocol type ${protocol} not supported`);
      }
    }
  }
}

function getRouter(contracts: HyperlaneContracts<HypERC20Factories>) {
  for (const key of objKeys(hypERC20factories)) {
    if (contracts[key]) return contracts[key];
  }
  throw new Error('No matching contract found.');
}<|MERGE_RESOLUTION|>--- conflicted
+++ resolved
@@ -39,11 +39,6 @@
   PausableIsmConfig,
   RoutingIsmConfig,
   SubmissionStrategy,
-<<<<<<< HEAD
-  SubmissionStrategySchema,
-=======
-  TokenFactories,
->>>>>>> ef46219a
   TokenMetadataMap,
   TrustedRelayerIsmConfig,
   TxSubmitterBuilder,
@@ -67,13 +62,9 @@
   Address,
   ProtocolType,
   assert,
-<<<<<<< HEAD
   isObjEmpty,
   objFilter,
   objKeys,
-=======
-  objFilter,
->>>>>>> ef46219a
   objMap,
   promiseObjAll,
   retryAsync,
@@ -1210,12 +1201,11 @@
       try {
         await retryAsync(
           async () => {
-<<<<<<< HEAD
             switch (protocol) {
               case ProtocolType.Ethereum: {
                 for (const chain of Object.keys(chainTransactions)) {
                   const isExtendedChain = extendedChains.includes(chain);
-                  const { submitter, config } = await getWarpApplySubmitter({
+                  const { submitter, config } = await getSubmitterByStrategy({
                     chain,
                     context: params.context,
                     strategyUrl: params.strategyUrl,
@@ -1300,51 +1290,6 @@
               default: {
                 throw new Error(`Protocol type ${protocol} not supported`);
               }
-=======
-            const chain = chainIdToName[chainId];
-            const isExtendedChain = extendedChains.includes(chain);
-            const { submitter, config } = await getSubmitterByStrategy({
-              chain,
-              context: params.context,
-              strategyUrl: params.strategyUrl,
-              isExtendedChain,
-            });
-            const transactionReceipts = await submitter.submit(...transactions);
-            if (transactionReceipts) {
-              const receiptPath = `${params.receiptsDir}/${chain}-${
-                submitter.txSubmitterType
-              }-${Date.now()}-receipts.json`;
-              writeYamlOrJson(receiptPath, transactionReceipts);
-              logGreen(
-                `Transactions receipts successfully written to ${receiptPath}`,
-              );
-            }
-
-            const canRelay = canSelfRelay(
-              params.selfRelay ?? false,
-              config,
-              transactionReceipts,
-            );
-
-            if (!canRelay.relay) {
-              return;
-            }
-
-            // if self relaying does not work (possibly because metadata cannot be built yet)
-            // we don't want to rerun the complete code block as this will result in
-            // the update transactions being sent multiple times
-            try {
-              await retryAsync(() =>
-                runSelfRelay({
-                  txReceipt: canRelay.txReceipt,
-                  multiProvider: params.context.multiProvider,
-                  registry: params.context.registry,
-                  successMessage: WarpSendLogs.SUCCESS,
-                }),
-              );
-            } catch (error) {
-              warnYellow(`Error when self-relaying Warp transaction`, error);
->>>>>>> ef46219a
             }
           },
           5, // attempts
