import { confirm } from '@inquirer/prompts';
import { groupBy } from 'lodash-es';
import { stringify as yamlStringify } from 'yaml';

import { ProxyAdmin__factory } from '@hyperlane-xyz/core';
import { buildArtifact as coreBuildArtifact } from '@hyperlane-xyz/core/buildArtifact.js';
import { AddWarpRouteOptions, ChainAddresses } from '@hyperlane-xyz/registry';
import {
  AggregationIsmConfig,
  AnnotatedEV5Transaction,
  CCIPContractCache,
  ChainMap,
  ChainName,
  ChainSubmissionStrategy,
  ChainSubmissionStrategySchema,
  ContractVerifier,
  EvmERC20WarpModule,
  EvmHookModule,
  EvmIsmModule,
  ExplorerLicenseType,
  HookConfig,
  HypERC20Deployer,
  HypERC20Factories,
  HypERC721Deployer,
  HypERC721Factories,
  HypTokenRouterConfig,
  HyperlaneContractsMap,
  HyperlaneProxyFactoryDeployer,
  IsmConfig,
  IsmType,
  MultiProvider,
  MultisigIsmConfig,
  OpStackIsmConfig,
  PausableIsmConfig,
  RoutingIsmConfig,
  SubmissionStrategy,
  TOKEN_TYPE_TO_STANDARD,
  TokenFactories,
  TrustedRelayerIsmConfig,
  TxSubmitterBuilder,
  TxSubmitterType,
  WarpCoreConfig,
  WarpCoreConfigSchema,
  WarpRouteDeployConfig,
  WarpRouteDeployConfigMailboxRequired,
  WarpRouteDeployConfigSchema,
  attachContractsMap,
  connectContractsMap,
  expandWarpDeployConfig,
  extractIsmAndHookFactoryAddresses,
  getRouterAddressesFromWarpCoreConfig,
  getTokenConnectionId,
  hypERC20factories,
  isCollateralTokenConfig,
  isTokenMetadata,
<<<<<<< HEAD
  splitWarpCoreAndExtendedConfigs,
=======
  isXERC20TokenConfig,
>>>>>>> 3ed9d574
} from '@hyperlane-xyz/sdk';
import {
  Address,
  ProtocolType,
  assert,
  objMap,
  promiseObjAll,
  retryAsync,
} from '@hyperlane-xyz/utils';

import { readWarpRouteDeployConfig } from '../config/warp.js';
import { MINIMUM_WARP_DEPLOY_GAS } from '../consts.js';
import { requestAndSaveApiKeys } from '../context/context.js';
import { WriteCommandContext } from '../context/types.js';
import { log, logBlue, logGray, logGreen, logTable } from '../logger.js';
import { getSubmitterBuilder } from '../submit/submit.js';
import {
  indentYamlOrJson,
  isFile,
  readYamlOrJson,
  runFileSelectionStep,
  writeYamlOrJson,
} from '../utils/files.js';

import {
  completeDeploy,
  prepareDeploy,
  runPreflightChecksForChains,
} from './utils.js';

interface DeployParams {
  context: WriteCommandContext;
  warpDeployConfig: WarpRouteDeployConfigMailboxRequired;
}

interface WarpApplyParams extends DeployParams {
  warpCoreConfig: WarpCoreConfig;
  strategyUrl?: string;
  receiptsDir: string;
}

export async function runWarpRouteDeploy({
  context,
  warpRouteDeploymentConfigPath,
}: {
  context: WriteCommandContext;
  warpRouteDeploymentConfigPath?: string;
}) {
  const { skipConfirmation, chainMetadata, registry } = context;

  if (
    !warpRouteDeploymentConfigPath ||
    !isFile(warpRouteDeploymentConfigPath)
  ) {
    if (skipConfirmation)
      throw new Error('Warp route deployment config required');
    warpRouteDeploymentConfigPath = await runFileSelectionStep(
      './configs',
      'Warp route deployment config',
      'warp',
    );
  } else {
    log(
      `Using warp route deployment config at ${warpRouteDeploymentConfigPath}`,
    );
  }
  const warpRouteConfig = await readWarpRouteDeployConfig(
    warpRouteDeploymentConfigPath,
    context,
  );

  const chains = Object.keys(warpRouteConfig);

  let apiKeys: ChainMap<string> = {};
  if (!skipConfirmation)
    apiKeys = await requestAndSaveApiKeys(chains, chainMetadata, registry);

  const deploymentParams = {
    context,
    warpDeployConfig: warpRouteConfig,
  };

  await runDeployPlanStep(deploymentParams);

  // Some of the below functions throw if passed non-EVM chains
  const ethereumChains = chains.filter(
    (chain) => chainMetadata[chain].protocol === ProtocolType.Ethereum,
  );

  await runPreflightChecksForChains({
    context,
    chains: ethereumChains,
    minGas: MINIMUM_WARP_DEPLOY_GAS,
  });

  const initialBalances = await prepareDeploy(context, null, ethereumChains);

  const deployedContracts = await executeDeploy(deploymentParams, apiKeys);

  const { warpCoreConfig, addWarpRouteOptions } = await getWarpCoreConfig(
    deploymentParams,
    deployedContracts,
  );

  await writeDeploymentArtifacts(warpCoreConfig, context, addWarpRouteOptions);

  await completeDeploy(context, 'warp', initialBalances, null, ethereumChains!);
}

async function runDeployPlanStep({ context, warpDeployConfig }: DeployParams) {
  const { skipConfirmation } = context;

  displayWarpDeployPlan(warpDeployConfig);

  if (skipConfirmation || context.isDryRun) return;

  const isConfirmed = await confirm({
    message: 'Is this deployment plan correct?',
  });
  if (!isConfirmed) throw new Error('Deployment cancelled');
}

async function executeDeploy(
  params: DeployParams,
  apiKeys: ChainMap<string>,
): Promise<HyperlaneContractsMap<HypERC20Factories | HypERC721Factories>> {
  logBlue('🚀 All systems ready, captain! Beginning deployment...');

  const {
    warpDeployConfig,
    context: { multiProvider, isDryRun, dryRunChain },
  } = params;

  const deployer = warpDeployConfig.isNft
    ? new HypERC721Deployer(multiProvider)
    : new HypERC20Deployer(multiProvider); // TODO: replace with EvmERC20WarpModule

  const config: WarpRouteDeployConfigMailboxRequired =
    isDryRun && dryRunChain
      ? { [dryRunChain]: warpDeployConfig[dryRunChain] }
      : warpDeployConfig;

  const contractVerifier = new ContractVerifier(
    multiProvider,
    apiKeys,
    coreBuildArtifact,
    ExplorerLicenseType.MIT,
  );

  const ismFactoryDeployer = new HyperlaneProxyFactoryDeployer(
    multiProvider,
    contractVerifier,
  );

  // For each chain in WarpRouteConfig, deploy each Ism Factory, if it's not in the registry
  // Then return a modified config with the ism and/or hook address as a string
  const modifiedConfig = await resolveWarpIsmAndHook(
    config,
    params.context,
    ismFactoryDeployer,
    contractVerifier,
  );

  const deployedContracts = await deployer.deploy(modifiedConfig);

  logGreen('✅ Warp contract deployments complete');
  return deployedContracts;
}

async function writeDeploymentArtifacts(
  warpCoreConfig: WarpCoreConfig,
  context: WriteCommandContext,
  addWarpRouteOptions?: AddWarpRouteOptions,
) {
  if (!context.isDryRun) {
    log('Writing deployment artifacts...');
    await context.registry.addWarpRoute(warpCoreConfig, addWarpRouteOptions);
  }
  log(indentYamlOrJson(yamlStringify(warpCoreConfig, null, 2), 4));
}

async function resolveWarpIsmAndHook(
  warpConfig: WarpRouteDeployConfigMailboxRequired,
  context: WriteCommandContext,
  ismFactoryDeployer: HyperlaneProxyFactoryDeployer,
  contractVerifier?: ContractVerifier,
): Promise<WarpRouteDeployConfigMailboxRequired> {
  return promiseObjAll(
    objMap(warpConfig, async (chain, config) => {
      const registryAddresses = await context.registry.getAddresses();
      const ccipContractCache = new CCIPContractCache(registryAddresses);
      const chainAddresses = registryAddresses[chain];

      if (!chainAddresses) {
        throw `Registry factory addresses not found for ${chain}.`;
      }

      config.interchainSecurityModule = await createWarpIsm({
        ccipContractCache,
        chain,
        chainAddresses,
        context,
        contractVerifier,
        ismFactoryDeployer,
        warpConfig: config,
      }); // TODO write test

      config.hook = await createWarpHook({
        ccipContractCache,
        chain,
        chainAddresses,
        context,
        contractVerifier,
        ismFactoryDeployer,
        warpConfig: config,
      });
      return config;
    }),
  );
}

/**
 * Deploys the Warp ISM for a given config
 *
 * @returns The deployed ism address
 */
async function createWarpIsm({
  ccipContractCache,
  chain,
  chainAddresses,
  context,
  contractVerifier,
  warpConfig,
}: {
  ccipContractCache: CCIPContractCache;
  chain: string;
  chainAddresses: Record<string, string>;
  context: WriteCommandContext;
  contractVerifier?: ContractVerifier;
  warpConfig: HypTokenRouterConfig;
  ismFactoryDeployer: HyperlaneProxyFactoryDeployer;
}): Promise<IsmConfig | undefined> {
  const { interchainSecurityModule } = warpConfig;
  if (
    !interchainSecurityModule ||
    typeof interchainSecurityModule === 'string'
  ) {
    logGray(
      `Config Ism is ${
        !interchainSecurityModule ? 'empty' : interchainSecurityModule
      }, skipping deployment.`,
    );
    return interchainSecurityModule;
  }

  logBlue(`Loading registry factory addresses for ${chain}...`);

  logGray(
    `Creating ${interchainSecurityModule.type} ISM for token on ${chain} chain...`,
  );

  logGreen(
    `Finished creating ${interchainSecurityModule.type} ISM for token on ${chain} chain.`,
  );

  const { mailbox } = chainAddresses;

  const evmIsmModule = await EvmIsmModule.create({
    chain,
    mailbox,
    multiProvider: context.multiProvider,
    proxyFactoryFactories: extractIsmAndHookFactoryAddresses(chainAddresses),
    config: interchainSecurityModule,
    ccipContractCache,
    contractVerifier,
  });
  const { deployedIsm } = evmIsmModule.serialize();
  return deployedIsm;
}

async function createWarpHook({
  ccipContractCache,
  chain,
  chainAddresses,
  context,
  contractVerifier,
  warpConfig,
}: {
  ccipContractCache: CCIPContractCache;
  chain: string;
  chainAddresses: Record<string, string>;
  context: WriteCommandContext;
  contractVerifier?: ContractVerifier;
  warpConfig: HypTokenRouterConfig;
  ismFactoryDeployer: HyperlaneProxyFactoryDeployer;
}): Promise<HookConfig | undefined> {
  const { hook } = warpConfig;

  if (!hook || typeof hook === 'string') {
    logGray(`Config Hook is ${!hook ? 'empty' : hook}, skipping deployment.`);
    return hook;
  }

  logBlue(`Loading registry factory addresses for ${chain}...`);

  logGray(`Creating ${hook.type} Hook for token on ${chain} chain...`);

  const { mailbox } = chainAddresses;

  // If config.proxyadmin.address exists, then use that. otherwise deploy a new proxyAdmin
  const proxyAdminAddress: Address =
    warpConfig.proxyAdmin?.address ??
    (
      await context.multiProvider.handleDeploy(
        chain,
        new ProxyAdmin__factory(),
        [],
      )
    ).address;

  const evmHookModule = await EvmHookModule.create({
    chain,
    multiProvider: context.multiProvider,
    coreAddresses: {
      mailbox,
      proxyAdmin: proxyAdminAddress,
    },
    config: hook,
    ccipContractCache,
    contractVerifier,
    proxyFactoryFactories: extractIsmAndHookFactoryAddresses(chainAddresses),
  });
  logGreen(`Finished creating ${hook.type} Hook for token on ${chain} chain.`);
  const { deployedHook } = evmHookModule.serialize();
  return deployedHook;
}

async function getWarpCoreConfig(
  params: DeployParams,
  contracts: HyperlaneContractsMap<TokenFactories>,
): Promise<{
  warpCoreConfig: WarpCoreConfig;
  addWarpRouteOptions?: AddWarpRouteOptions;
}> {
  const warpCoreConfig: WarpCoreConfig = { tokens: [] };

  // TODO: replace with warp read
  const tokenMetadata = await HypERC20Deployer.deriveTokenMetadata(
    params.context.multiProvider,
    params.warpDeployConfig,
  );
  assert(
    tokenMetadata && isTokenMetadata(tokenMetadata),
    'Missing required token metadata',
  );
  const { decimals, symbol, name } = tokenMetadata;
  assert(decimals, 'Missing decimals on token metadata');

  generateTokenConfigs(
    warpCoreConfig,
    params.warpDeployConfig,
    contracts,
    symbol,
    name,
    decimals,
  );

  fullyConnectTokens(warpCoreConfig);

  return { warpCoreConfig, addWarpRouteOptions: { symbol } };
}

/**
 * Creates token configs.
 */
function generateTokenConfigs(
  warpCoreConfig: WarpCoreConfig,
  warpDeployConfig: WarpRouteDeployConfig,
  contracts: HyperlaneContractsMap<TokenFactories>,
  symbol: string,
  name: string,
  decimals: number,
): void {
  for (const [chainName, contract] of Object.entries(contracts)) {
    const config = warpDeployConfig[chainName];
    const collateralAddressOrDenom =
      isCollateralTokenConfig(config) || isXERC20TokenConfig(config)
        ? config.token // gets set in the above deriveTokenMetadata()
        : undefined;

    warpCoreConfig.tokens.push({
      chainName,
      standard: TOKEN_TYPE_TO_STANDARD[config.type],
      decimals,
      symbol: config.symbol || symbol,
      name,
      addressOrDenom:
        contract[warpDeployConfig[chainName].type as keyof TokenFactories]
          .address,
      collateralAddressOrDenom,
    });
  }
}

/**
 * Adds connections between tokens.
 *
 * Assumes full interconnectivity between all tokens for now b.c. that's
 * what the deployers do by default.
 */
function fullyConnectTokens(warpCoreConfig: WarpCoreConfig): void {
  for (const token1 of warpCoreConfig.tokens) {
    for (const token2 of warpCoreConfig.tokens) {
      if (
        token1.chainName === token2.chainName &&
        token1.addressOrDenom === token2.addressOrDenom
      )
        continue;
      token1.connections ||= [];
      token1.connections.push({
        token: getTokenConnectionId(
          ProtocolType.Ethereum,
          token2.chainName,
          token2.addressOrDenom!,
        ),
      });
    }
  }
}

export async function runWarpRouteApply(
  params: WarpApplyParams,
): Promise<void> {
  const { warpDeployConfig, warpCoreConfig, context } = params;
  const { chainMetadata, skipConfirmation } = context;

  WarpRouteDeployConfigSchema.parse(warpDeployConfig);
  WarpCoreConfigSchema.parse(warpCoreConfig);

  const chains = Object.keys(warpDeployConfig);

  let apiKeys: ChainMap<string> = {};
  if (!skipConfirmation)
    apiKeys = await requestAndSaveApiKeys(
      chains,
      chainMetadata,
      context.registry,
    );

  // Extend the warp route and get the updated configs
  const updatedWarpCoreConfig = await extendWarpRoute(
    params,
    apiKeys,
    warpCoreConfig,
  );

  // Then create and submit update transactions
  const transactions: AnnotatedEV5Transaction[] = await updateExistingWarpRoute(
    params,
    apiKeys,
    warpDeployConfig,
    updatedWarpCoreConfig,
  );

  if (transactions.length == 0)
    return logGreen(`Warp config is the same as target. No updates needed.`);
  await submitWarpApplyTransactions(params, groupBy(transactions, 'chainId'));
}

/**
 * Handles the deployment and configuration of new contracts for extending a Warp route.
 * This function performs several key steps:
 * 1. Derives metadata from existing contracts and applies it to new configurations
 * 2. Deploys new contracts using the derived configurations
 * 3. Merges existing and new router configurations
 * 4. Generates an updated Warp core configuration
 */
async function deployWarpExtensionContracts(
  params: WarpApplyParams,
  apiKeys: ChainMap<string>,
  existingConfigs: WarpRouteDeployConfig,
  initialExtendedConfigs: WarpRouteDeployConfig,
  warpCoreConfigByChain: ChainMap<WarpCoreConfig['tokens'][number]>,
) {
<<<<<<< HEAD
  // Deploy new contracts with derived metadata
  const extendedConfigs = await deriveMetadataFromExisting(
    params.context.multiProvider,
=======
  const { multiProvider } = params.context;
  const warpCoreChains = Object.keys(warpCoreConfigByChain);

  // Split between the existing and additional config
  const existingConfigs: WarpRouteDeployConfigMailboxRequired = objFilter(
    warpDeployConfig,
    (chain, _config): _config is any => warpCoreChains.includes(chain),
  );

  let extendedConfigs: WarpRouteDeployConfigMailboxRequired = objFilter(
    warpDeployConfig,
    (chain, _config): _config is any => !warpCoreChains.includes(chain),
  );

  const extendedChains = Object.keys(extendedConfigs);
  if (extendedChains.length === 0) return [];

  logBlue(`Extending Warp Route to ${extendedChains.join(', ')}`);

  extendedConfigs = await deriveMetadataFromExisting(
    multiProvider,
>>>>>>> 3ed9d574
    existingConfigs,
    initialExtendedConfigs,
  );

  const newDeployedContracts = await executeDeploy(
    {
      context: params.context,
      warpDeployConfig: extendedConfigs,
    },
    apiKeys,
  );

  // Merge existing and new routers
  const mergedRouters = mergeAllRouters(
    params.context.multiProvider,
    existingConfigs,
    newDeployedContracts,
    warpCoreConfigByChain,
  );

  // Get the updated core config
  const { warpCoreConfig: updatedWarpCoreConfig, addWarpRouteOptions } =
    await getWarpCoreConfig(params, mergedRouters);
  WarpCoreConfigSchema.parse(updatedWarpCoreConfig);

  return {
    newDeployedContracts,
    updatedWarpCoreConfig,
    addWarpRouteOptions,
  };
}

/**
 * Extends an existing Warp route to include new chains.
 * This function manages the entire extension workflow:
 * 1. Divides the configuration into existing and new chain segments.
 * 2. Returns the current configuration if no new chains are added.
 * 3. Deploys and sets up new contracts for the additional chains.
 * 4. Refreshes the Warp core configuration with updated token details.
 * 5. Saves the revised artifacts to the registry.
 */
export async function extendWarpRoute(
  params: WarpApplyParams,
  apiKeys: ChainMap<string>,
  warpCoreConfig: WarpCoreConfig,
): Promise<WarpCoreConfig> {
  const { context, warpDeployConfig } = params;
  const warpCoreConfigByChain = Object.fromEntries(
    warpCoreConfig.tokens.map((token) => [token.chainName, token]),
  );
  const warpCoreChains = Object.keys(warpCoreConfigByChain);

  // Split between the existing and additional config
  const [existingConfigs, initialExtendedConfigs] =
    splitWarpCoreAndExtendedConfigs(warpDeployConfig, warpCoreChains);

  const extendedChains = Object.keys(initialExtendedConfigs);
  if (extendedChains.length === 0) {
    return warpCoreConfig;
  }

  logBlue(`Extending Warp Route to ${extendedChains.join(', ')}`);

  // Deploy new contracts with derived metadata and merge with existing config
  const { updatedWarpCoreConfig, addWarpRouteOptions } =
    await deployWarpExtensionContracts(
      params,
      apiKeys,
      existingConfigs,
      initialExtendedConfigs,
      warpCoreConfigByChain,
    );

  // Write the updated artifacts
  await writeDeploymentArtifacts(
    updatedWarpCoreConfig,
    context,
    addWarpRouteOptions,
  );

  return updatedWarpCoreConfig;
}

// Updates Warp routes with new configurations.
async function updateExistingWarpRoute(
  params: WarpApplyParams,
  apiKeys: ChainMap<string>,
  warpDeployConfig: WarpRouteDeployConfig,
  warpCoreConfig: WarpCoreConfig,
) {
  logBlue('Updating deployed Warp Routes');
  const { multiProvider, registry } = params.context;
  const registryAddresses =
    (await registry.getAddresses()) as ChainMap<ChainAddresses>;
  const ccipContractCache = new CCIPContractCache(registryAddresses);
  const contractVerifier = new ContractVerifier(
    multiProvider,
    apiKeys,
    coreBuildArtifact,
    ExplorerLicenseType.MIT,
  );
  const transactions: AnnotatedEV5Transaction[] = [];

  // Get all deployed router addresses
  const deployedRoutersAddresses =
    getRouterAddressesFromWarpCoreConfig(warpCoreConfig);

  const expandedWarpDeployConfig = await expandWarpDeployConfig(
    multiProvider,
    warpDeployConfig,
    deployedRoutersAddresses,
  );

  await promiseObjAll(
    objMap(expandedWarpDeployConfig, async (chain, config) => {
      await retryAsync(async () => {
<<<<<<< HEAD
        const deployedTokenRoute = deployedRoutersAddresses[chain];
        assert(deployedTokenRoute, `Missing artifacts for ${chain}.`);
=======
        logGray(`Update existing warp route for chain ${chain}`);
        const deployedConfig = warpCoreConfigByChain[chain];
        if (!deployedConfig)
          return logGray(
            `Missing artifacts for ${chain}. Probably new deployment. Skipping update...`,
          );

        const deployedTokenRoute = deployedConfig.addressOrDenom!;
        const {
          domainRoutingIsmFactory,
          staticMerkleRootMultisigIsmFactory,
          staticMessageIdMultisigIsmFactory,
          staticAggregationIsmFactory,
          staticAggregationHookFactory,
          staticMerkleRootWeightedMultisigIsmFactory,
          staticMessageIdWeightedMultisigIsmFactory,
          mailbox,
        } = registryAddresses[chain];
        const configWithMailbox = { ...config, mailbox };
>>>>>>> 3ed9d574

        const evmERC20WarpModule = new EvmERC20WarpModule(
          multiProvider,
          {
            config: configWithMailbox,
            chain,
            addresses: {
              deployedTokenRoute,
              ...extractIsmAndHookFactoryAddresses(registryAddresses[chain]),
            },
          },
          ccipContractCache,
          contractVerifier,
        );
<<<<<<< HEAD

        transactions.push(...(await evmERC20WarpModule.update(config)));
=======
        transactions.push(
          ...(await evmERC20WarpModule.update(configWithMailbox)),
        );
>>>>>>> 3ed9d574
      });
    }),
  );
  return transactions;
}

/**
 * Retrieves a chain submission strategy from the provided filepath.
 * @param submissionStrategyFilepath a filepath to the submission strategy file
 * @returns a formatted submission strategy
 */
export function readChainSubmissionStrategy(
  submissionStrategyFilepath: string,
): ChainSubmissionStrategy {
  const submissionStrategyFileContent = readYamlOrJson(
    submissionStrategyFilepath.trim(),
  );
  return ChainSubmissionStrategySchema.parse(submissionStrategyFileContent);
}

/**
 * Derives token metadata from existing config and merges it with extended config.
 * @returns The merged Warp route deployment config with token metadata.
 */
async function deriveMetadataFromExisting(
  multiProvider: MultiProvider,
  existingConfigs: WarpRouteDeployConfigMailboxRequired,
  extendedConfigs: WarpRouteDeployConfigMailboxRequired,
): Promise<WarpRouteDeployConfigMailboxRequired> {
  const existingTokenMetadata = await HypERC20Deployer.deriveTokenMetadata(
    multiProvider,
    existingConfigs,
  );
  return objMap(extendedConfigs, (_chain, extendedConfig) => {
    return {
      ...existingTokenMetadata,
      ...extendedConfig,
    };
  });
}

/**
 * Merges existing router configs with newly deployed router contracts.
 */
function mergeAllRouters(
  multiProvider: MultiProvider,
  existingConfigs: WarpRouteDeployConfig,
  deployedContractsMap: HyperlaneContractsMap<
    HypERC20Factories | HypERC721Factories
  >,
  warpCoreConfigByChain: ChainMap<WarpCoreConfig['tokens'][number]>,
) {
  const existingContractAddresses = objMap(
    existingConfigs,
    (chain, config) => ({
      [config.type]: warpCoreConfigByChain[chain].addressOrDenom!,
    }),
  );
  return {
    ...connectContractsMap(
      attachContractsMap(existingContractAddresses, hypERC20factories),
      multiProvider,
    ),
    ...deployedContractsMap,
  } as HyperlaneContractsMap<HypERC20Factories>;
}

function displayWarpDeployPlan(deployConfig: WarpRouteDeployConfig) {
  logBlue('\nWarp Route Deployment Plan');
  logGray('==========================');
  log(`📋 Token Standard: ${deployConfig.isNft ? 'ERC721' : 'ERC20'}`);

  const { transformedDeployConfig, transformedIsmConfigs } =
    transformDeployConfigForDisplay(deployConfig);

  log('📋 Warp Route Config:');
  logTable(transformedDeployConfig);
  objMap(transformedIsmConfigs, (chain, ismConfigs) => {
    log(`📋 ${chain} ISM Config(s):`);
    ismConfigs.forEach((ismConfig) => {
      logTable(ismConfig);
    });
  });
}

/* only used for transformIsmForDisplay type-sense */
type IsmDisplayConfig =
  | RoutingIsmConfig // type, owner, ownerOverrides, domain
  | AggregationIsmConfig // type, modules, threshold
  | MultisigIsmConfig // type, validators, threshold
  | OpStackIsmConfig // type, origin, nativeBridge
  | PausableIsmConfig // type, owner, paused, ownerOverrides
  | TrustedRelayerIsmConfig; // type, relayer

function transformDeployConfigForDisplay(deployConfig: WarpRouteDeployConfig) {
  const transformedIsmConfigs: Record<ChainName, any[]> = {};
  const transformedDeployConfig = objMap(deployConfig, (chain, config) => {
    if (config.interchainSecurityModule)
      transformedIsmConfigs[chain] = transformIsmConfigForDisplay(
        config.interchainSecurityModule as IsmDisplayConfig,
      );

    return {
      'NFT?': config.isNft ?? false,
      Type: config.type,
      Owner: config.owner,
      Mailbox: config.mailbox,
      'ISM Config(s)': config.interchainSecurityModule
        ? 'See table(s) below.'
        : 'No ISM config(s) specified.',
    };
  });

  return {
    transformedDeployConfig,
    transformedIsmConfigs,
  };
}

function transformIsmConfigForDisplay(ismConfig: IsmDisplayConfig): any[] {
  const ismConfigs: any[] = [];
  switch (ismConfig.type) {
    case IsmType.AGGREGATION:
      ismConfigs.push({
        Type: ismConfig.type,
        Threshold: ismConfig.threshold,
        Modules: 'See table(s) below.',
      });
      ismConfig.modules.forEach((module) => {
        ismConfigs.push(
          ...transformIsmConfigForDisplay(module as IsmDisplayConfig),
        );
      });
      return ismConfigs;
    case IsmType.ROUTING:
      return [
        {
          Type: ismConfig.type,
          Owner: ismConfig.owner,
          'Owner Overrides': ismConfig.ownerOverrides ?? 'Undefined',
          Domains: 'See warp config for domain specification.',
        },
      ];
    case IsmType.FALLBACK_ROUTING:
      return [
        {
          Type: ismConfig.type,
          Owner: ismConfig.owner,
          'Owner Overrides': ismConfig.ownerOverrides ?? 'Undefined',
          Domains: 'See warp config for domain specification.',
        },
      ];
    case IsmType.MERKLE_ROOT_MULTISIG:
      return [
        {
          Type: ismConfig.type,
          Validators: ismConfig.validators,
          Threshold: ismConfig.threshold,
        },
      ];
    case IsmType.MESSAGE_ID_MULTISIG:
      return [
        {
          Type: ismConfig.type,
          Validators: ismConfig.validators,
          Threshold: ismConfig.threshold,
        },
      ];
    case IsmType.OP_STACK:
      return [
        {
          Type: ismConfig.type,
          Origin: ismConfig.origin,
          'Native Bridge': ismConfig.nativeBridge,
        },
      ];
    case IsmType.PAUSABLE:
      return [
        {
          Type: ismConfig.type,
          Owner: ismConfig.owner,
          'Paused ?': ismConfig.paused,
          'Owner Overrides': ismConfig.ownerOverrides ?? 'Undefined',
        },
      ];
    case IsmType.TRUSTED_RELAYER:
      return [
        {
          Type: ismConfig.type,
          Relayer: ismConfig.relayer,
        },
      ];
    default:
      return [ismConfig];
  }
}

/**
 * Submits a set of transactions to the specified chain and outputs transaction receipts
 */
async function submitWarpApplyTransactions(
  params: WarpApplyParams,
  chainTransactions: Record<string, AnnotatedEV5Transaction[]>,
): Promise<void> {
  // Create mapping of chain ID to chain name for all chains in warpDeployConfig
  const chains = Object.keys(params.warpDeployConfig);
  const chainIdToName = Object.fromEntries(
    chains.map((chain) => [
      params.context.multiProvider.getChainId(chain),
      chain,
    ]),
  );

  await promiseObjAll(
    objMap(chainTransactions, async (chainId, transactions) => {
      try {
        await retryAsync(
          async () => {
            const chain = chainIdToName[chainId];
            const submitter: TxSubmitterBuilder<ProtocolType> =
              await getWarpApplySubmitter({
                chain,
                context: params.context,
                strategyUrl: params.strategyUrl,
              });
            const transactionReceipts = await submitter.submit(...transactions);
            if (transactionReceipts) {
              const receiptPath = `${params.receiptsDir}/${chain}-${
                submitter.txSubmitterType
              }-${Date.now()}-receipts.json`;
              writeYamlOrJson(receiptPath, transactionReceipts);
              logGreen(
                `Transactions receipts successfully written to ${receiptPath}`,
              );
            }
          },
          5, // attempts
          100, // baseRetryMs
        );
      } catch (e) {
        logBlue(`Error in submitWarpApplyTransactions`, e);
        console.dir(transactions);
      }
    }),
  );
}

/**
 * Helper function to get warp apply specific submitter.
 *
 * @returns the warp apply submitter
 */
async function getWarpApplySubmitter({
  chain,
  context,
  strategyUrl,
}: {
  chain: ChainName;
  context: WriteCommandContext;
  strategyUrl?: string;
}): Promise<TxSubmitterBuilder<ProtocolType>> {
  const { multiProvider } = context;

  const submissionStrategy: SubmissionStrategy = strategyUrl
    ? readChainSubmissionStrategy(strategyUrl)[chain]
    : {
        submitter: {
          chain,
          type: TxSubmitterType.JSON_RPC,
        },
      };

  return getSubmitterBuilder<ProtocolType>({
    submissionStrategy,
    multiProvider,
  });
}<|MERGE_RESOLUTION|>--- conflicted
+++ resolved
@@ -41,7 +41,6 @@
   TxSubmitterType,
   WarpCoreConfig,
   WarpCoreConfigSchema,
-  WarpRouteDeployConfig,
   WarpRouteDeployConfigMailboxRequired,
   WarpRouteDeployConfigSchema,
   attachContractsMap,
@@ -53,11 +52,8 @@
   hypERC20factories,
   isCollateralTokenConfig,
   isTokenMetadata,
-<<<<<<< HEAD
+  isXERC20TokenConfig,
   splitWarpCoreAndExtendedConfigs,
-=======
-  isXERC20TokenConfig,
->>>>>>> 3ed9d574
 } from '@hyperlane-xyz/sdk';
 import {
   Address,
@@ -435,7 +431,7 @@
  */
 function generateTokenConfigs(
   warpCoreConfig: WarpCoreConfig,
-  warpDeployConfig: WarpRouteDeployConfig,
+  warpDeployConfig: WarpRouteDeployConfigMailboxRequired,
   contracts: HyperlaneContractsMap<TokenFactories>,
   symbol: string,
   name: string,
@@ -538,37 +534,13 @@
 async function deployWarpExtensionContracts(
   params: WarpApplyParams,
   apiKeys: ChainMap<string>,
-  existingConfigs: WarpRouteDeployConfig,
-  initialExtendedConfigs: WarpRouteDeployConfig,
+  existingConfigs: WarpRouteDeployConfigMailboxRequired,
+  initialExtendedConfigs: WarpRouteDeployConfigMailboxRequired,
   warpCoreConfigByChain: ChainMap<WarpCoreConfig['tokens'][number]>,
 ) {
-<<<<<<< HEAD
   // Deploy new contracts with derived metadata
   const extendedConfigs = await deriveMetadataFromExisting(
     params.context.multiProvider,
-=======
-  const { multiProvider } = params.context;
-  const warpCoreChains = Object.keys(warpCoreConfigByChain);
-
-  // Split between the existing and additional config
-  const existingConfigs: WarpRouteDeployConfigMailboxRequired = objFilter(
-    warpDeployConfig,
-    (chain, _config): _config is any => warpCoreChains.includes(chain),
-  );
-
-  let extendedConfigs: WarpRouteDeployConfigMailboxRequired = objFilter(
-    warpDeployConfig,
-    (chain, _config): _config is any => !warpCoreChains.includes(chain),
-  );
-
-  const extendedChains = Object.keys(extendedConfigs);
-  if (extendedChains.length === 0) return [];
-
-  logBlue(`Extending Warp Route to ${extendedChains.join(', ')}`);
-
-  extendedConfigs = await deriveMetadataFromExisting(
-    multiProvider,
->>>>>>> 3ed9d574
     existingConfigs,
     initialExtendedConfigs,
   );
@@ -656,7 +628,7 @@
 async function updateExistingWarpRoute(
   params: WarpApplyParams,
   apiKeys: ChainMap<string>,
-  warpDeployConfig: WarpRouteDeployConfig,
+  warpDeployConfig: WarpRouteDeployConfigMailboxRequired,
   warpCoreConfig: WarpCoreConfig,
 ) {
   logBlue('Updating deployed Warp Routes');
@@ -685,30 +657,12 @@
   await promiseObjAll(
     objMap(expandedWarpDeployConfig, async (chain, config) => {
       await retryAsync(async () => {
-<<<<<<< HEAD
         const deployedTokenRoute = deployedRoutersAddresses[chain];
         assert(deployedTokenRoute, `Missing artifacts for ${chain}.`);
-=======
-        logGray(`Update existing warp route for chain ${chain}`);
-        const deployedConfig = warpCoreConfigByChain[chain];
-        if (!deployedConfig)
-          return logGray(
-            `Missing artifacts for ${chain}. Probably new deployment. Skipping update...`,
-          );
-
-        const deployedTokenRoute = deployedConfig.addressOrDenom!;
-        const {
-          domainRoutingIsmFactory,
-          staticMerkleRootMultisigIsmFactory,
-          staticMessageIdMultisigIsmFactory,
-          staticAggregationIsmFactory,
-          staticAggregationHookFactory,
-          staticMerkleRootWeightedMultisigIsmFactory,
-          staticMessageIdWeightedMultisigIsmFactory,
-          mailbox,
-        } = registryAddresses[chain];
-        const configWithMailbox = { ...config, mailbox };
->>>>>>> 3ed9d574
+        const configWithMailbox = {
+          ...config,
+          mailbox: registryAddresses[chain].mailbox,
+        };
 
         const evmERC20WarpModule = new EvmERC20WarpModule(
           multiProvider,
@@ -723,14 +677,9 @@
           ccipContractCache,
           contractVerifier,
         );
-<<<<<<< HEAD
-
-        transactions.push(...(await evmERC20WarpModule.update(config)));
-=======
         transactions.push(
           ...(await evmERC20WarpModule.update(configWithMailbox)),
         );
->>>>>>> 3ed9d574
       });
     }),
   );
@@ -764,6 +713,7 @@
     multiProvider,
     existingConfigs,
   );
+
   return objMap(extendedConfigs, (_chain, extendedConfig) => {
     return {
       ...existingTokenMetadata,
@@ -777,7 +727,7 @@
  */
 function mergeAllRouters(
   multiProvider: MultiProvider,
-  existingConfigs: WarpRouteDeployConfig,
+  existingConfigs: WarpRouteDeployConfigMailboxRequired,
   deployedContractsMap: HyperlaneContractsMap<
     HypERC20Factories | HypERC721Factories
   >,
@@ -798,7 +748,9 @@
   } as HyperlaneContractsMap<HypERC20Factories>;
 }
 
-function displayWarpDeployPlan(deployConfig: WarpRouteDeployConfig) {
+function displayWarpDeployPlan(
+  deployConfig: WarpRouteDeployConfigMailboxRequired,
+) {
   logBlue('\nWarp Route Deployment Plan');
   logGray('==========================');
   log(`📋 Token Standard: ${deployConfig.isNft ? 'ERC721' : 'ERC20'}`);
@@ -825,7 +777,9 @@
   | PausableIsmConfig // type, owner, paused, ownerOverrides
   | TrustedRelayerIsmConfig; // type, relayer
 
-function transformDeployConfigForDisplay(deployConfig: WarpRouteDeployConfig) {
+function transformDeployConfigForDisplay(
+  deployConfig: WarpRouteDeployConfigMailboxRequired,
+) {
   const transformedIsmConfigs: Record<ChainName, any[]> = {};
   const transformedDeployConfig = objMap(deployConfig, (chain, config) => {
     if (config.interchainSecurityModule)
