--- conflicted
+++ resolved
@@ -20,18 +20,12 @@
   ChainSubmissionStrategySchema,
   ContractVerifier,
   EvmERC20WarpModule,
-<<<<<<< HEAD
   EvmERC20WarpRouteReader,
-=======
->>>>>>> 9e40cf18
   ExplorerLicenseType,
   HypERC20Deployer,
   HypERC20Factories,
   HypERC721Factories,
-<<<<<<< HEAD
   HyperlaneContracts,
-=======
->>>>>>> 9e40cf18
   HyperlaneContractsMap,
   IsmType,
   MultiProvider,
@@ -47,11 +41,8 @@
   SubmissionStrategy,
   TOKEN_TYPE_TO_STANDARD,
   TokenFactories,
-<<<<<<< HEAD
+  TokenMetadataMap,
   TokenType,
-=======
-  TokenMetadataMap,
->>>>>>> 9e40cf18
   TrustedRelayerIsmConfig,
   TxSubmitterBuilder,
   TxSubmitterType,
@@ -68,10 +59,12 @@
   getTokenConnectionId,
   hypERC20factories,
   isCollateralTokenConfig,
+  isTokenMetadata,
   isXERC20TokenConfig,
   splitWarpCoreAndExtendedConfigs,
 } from '@hyperlane-xyz/sdk';
 import {
+  Address,
   ProtocolType,
   assert,
   objKeys,
@@ -114,29 +107,20 @@
 export async function runWarpRouteDeploy({
   context,
   warpDeployConfig,
-<<<<<<< HEAD
-}: {
-  context: WriteCommandContext;
-  warpDeployConfig: WarpRouteDeployConfigMailboxRequired;
-=======
   warpRouteId,
 }: {
   context: WriteCommandContext;
   warpDeployConfig: WarpRouteDeployConfigMailboxRequired;
   warpRouteId?: string;
->>>>>>> 9e40cf18
 }) {
   const { skipConfirmation, chainMetadata, registry } = context;
   const multiProtocolSigner = context.multiProtocolSigner;
   const multiProvider = await multiProtocolSigner?.getMultiProvider();
   assert(multiProvider, 'No MultiProvider found!');
 
-<<<<<<< HEAD
-=======
   // Validate ISM compatibility for all chains
   validateWarpIsmCompatibility(warpDeployConfig, context);
 
->>>>>>> 9e40cf18
   const chains = Object.keys(warpDeployConfig);
 
   let apiKeys: ChainMap<string> = {};
@@ -149,11 +133,10 @@
   };
 
   await runDeployPlanStep(deploymentParams);
-<<<<<<< HEAD
 
   const chainsByProtocol = groupChainsByProtocol(chains, context.multiProvider);
   const deployments: WarpCoreConfig = { tokens: [] };
-  let deploymentAddWarpRouteOptions: AddWarpRouteOptions | undefined;
+  let deploymentAddWarpRouteOptions: AddWarpRouteConfigOptions | undefined;
 
   const deployedContracts: {
     evm: ChainMap<Address>;
@@ -164,12 +147,6 @@
   };
 
   let starknetSigners: ChainMap<StarknetAccount> = {};
-=======
-  // Some of the below functions throw if passed non-EVM chains
-  const ethereumChains = chains.filter(
-    (chain) => chainMetadata[chain].protocol === ProtocolType.Ethereum,
-  );
->>>>>>> 9e40cf18
 
   // Collect all initial balances across protocols
   let allInitialBalances: Record<string, BigNumber> = {};
@@ -287,21 +264,11 @@
   await writeDeploymentArtifacts(
     deployments,
     context,
-    deploymentAddWarpRouteOptions,
-  );
-
-<<<<<<< HEAD
+    warpRouteId ? { warpRouteId } : deploymentAddWarpRouteOptions,
+  );
+
   // Compatible only with EVM and Starknet chains
   await completeDeploy(context, 'warp', allInitialBalances, null, chains);
-=======
-  await writeDeploymentArtifacts(
-    warpCoreConfig,
-    context,
-    warpRouteId ? { warpRouteId } : addWarpRouteOptions, // Use warpRouteId if provided, otherwise use the warpCoreConfig symbol
-  );
-
-  await completeDeploy(context, 'warp', initialBalances, null, ethereumChains!);
->>>>>>> 9e40cf18
 }
 
 async function runDeployPlanStep({ context, warpDeployConfig }: DeployParams) {
@@ -1130,7 +1097,7 @@
   contracts: ChainMap<string>,
 ): Promise<{
   warpCoreConfig: WarpCoreConfig;
-  addWarpRouteOptions?: AddWarpRouteOptions;
+  addWarpRouteOptions?: AddWarpRouteConfigOptions;
 }> {
   return getWarpCoreConfigCore(
     warpDeployConfig,
@@ -1202,7 +1169,7 @@
   ) => void,
 ): Promise<{
   warpCoreConfig: WarpCoreConfig;
-  addWarpRouteOptions?: AddWarpRouteOptions;
+  addWarpRouteOptions?: AddWarpRouteConfigOptions;
 }> {
   const warpCoreConfig: WarpCoreConfig = { tokens: [] };
 
