--- conflicted
+++ resolved
@@ -330,7 +330,6 @@
 ): Promise<WarpRouteDeployConfigMailboxRequired> {
   return promiseObjAll(
     objMap(warpConfig, async (chain, config) => {
-<<<<<<< HEAD
       if (
         // for non-evm chains just return config as it is
         context.multiProvider.getChainMetadata(chain).protocol !==
@@ -349,12 +348,9 @@
       }
 
       logBlue(`Loading registry factory addresses for ${chain}...`);
-      const chainAddresses = await context.registry.getChainAddresses(chain);
-=======
       const registryAddresses = await context.registry.getAddresses();
       const ccipContractCache = new CCIPContractCache(registryAddresses);
       const chainAddresses = registryAddresses[chain];
->>>>>>> 3ed9d574
 
       if (!chainAddresses) {
         throw `Registry factory addresses not found for ${chain}.`;
