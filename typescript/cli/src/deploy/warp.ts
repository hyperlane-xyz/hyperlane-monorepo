--- conflicted
+++ resolved
@@ -41,11 +41,7 @@
   PausableIsmConfig,
   RoutingIsmConfig,
   SubmissionStrategy,
-<<<<<<< HEAD
-=======
   SubmissionStrategySchema,
-  TokenFactories,
->>>>>>> 88134de1
   TokenMetadataMap,
   TrustedRelayerIsmConfig,
   TxSubmitterBuilder,
@@ -1146,21 +1142,26 @@
   params: WarpApplyParams,
   protocolTransactions: GroupedTransactions,
 ): Promise<void> {
+  const { extendedChains } = getWarpRouteExtensionDetails(
+    params.warpCoreConfig,
+    params.warpDeployConfig,
+  );
+
   await promiseObjAll(
     objMap(protocolTransactions, async (protocol, chainTransactions) => {
       try {
         await retryAsync(
           async () => {
-<<<<<<< HEAD
             switch (protocol) {
               case ProtocolType.Ethereum: {
                 for (const chain of Object.keys(chainTransactions)) {
-                  const submitter: TxSubmitterBuilder<ProtocolType> =
-                    await getWarpApplySubmitter({
-                      chain,
-                      context: params.context,
-                      strategyUrl: params.strategyUrl,
-                    });
+                  const isExtendedChain = extendedChains.includes(chain);
+                  const { submitter, config } = await getWarpApplySubmitter({
+                    chain,
+                    context: params.context,
+                    strategyUrl: params.strategyUrl,
+                    isExtendedChain,
+                  });
                   const transactionReceipts = await submitter.submit(
                     ...chainTransactions[chain],
                   );
@@ -1173,16 +1174,40 @@
                       `Transactions receipts successfully written to ${receiptPath}`,
                     );
                   }
+
+                  const canRelay = canSelfRelay(
+                    params.selfRelay ?? false,
+                    config,
+                    transactionReceipts,
+                  );
+
+                  if (!canRelay.relay) {
+                    return;
+                  }
+
+                  // if self relaying does not work (possibly because metadata cannot be built yet)
+                  // we don't want to rerun the complete code block as this will result in
+                  // the update transactions being sent multiple times
+                  try {
+                    await retryAsync(() =>
+                      runSelfRelay({
+                        txReceipt: canRelay.txReceipt,
+                        multiProvider: params.context.multiProvider,
+                        registry: params.context.registry,
+                        successMessage: WarpSendLogs.SUCCESS,
+                      }),
+                    );
+                  } catch (error) {
+                    warnYellow(
+                      `Error when self-relaying Warp transaction`,
+                      error,
+                    );
+                  }
                 }
                 break;
               }
               case ProtocolType.CosmosNative: {
                 for (const chain of Object.keys(chainTransactions)) {
-                  console.log(
-                    'submitWarpApplyTransactions',
-                    chain,
-                    JSON.stringify(chainTransactions),
-                  );
                   const signer =
                     params.context.multiProtocolSigner!.getCosmosNativeSigner(
                       chain,
@@ -1216,51 +1241,6 @@
               default: {
                 throw new Error(`Protocol type ${protocol} not supported`);
               }
-=======
-            const chain = chainIdToName[chainId];
-            const isExtendedChain = extendedChains.includes(chain);
-            const { submitter, config } = await getWarpApplySubmitter({
-              chain,
-              context: params.context,
-              strategyUrl: params.strategyUrl,
-              isExtendedChain,
-            });
-            const transactionReceipts = await submitter.submit(...transactions);
-            if (transactionReceipts) {
-              const receiptPath = `${params.receiptsDir}/${chain}-${
-                submitter.txSubmitterType
-              }-${Date.now()}-receipts.json`;
-              writeYamlOrJson(receiptPath, transactionReceipts);
-              logGreen(
-                `Transactions receipts successfully written to ${receiptPath}`,
-              );
->>>>>>> 88134de1
-            }
-
-            const canRelay = canSelfRelay(
-              params.selfRelay ?? false,
-              config,
-              transactionReceipts,
-            );
-
-            if (!canRelay.relay) {
-              return;
-            }
-
-            // if self relaying does not work (possibly because metadata cannot be built yet)
-            // we don't want to rerun the complete code block as this will result in
-            // the update transactions being sent multiple times
-            try {
-              await retryAsync(() =>
-                runSelfRelay({
-                  txReceipt: canRelay.txReceipt,
-                  multiProvider: params.context.multiProvider,
-                  registry: params.context.registry,
-                  successMessage: WarpSendLogs.SUCCESS,
-                }),
-              );
-            } catch (error) {
-              warnYellow(`Error when self-relaying Warp transaction`, error);
             }
           },
           5, // attempts
@@ -1304,11 +1284,14 @@
           },
         };
 
-<<<<<<< HEAD
-  return getSubmitterBuilder<ProtocolType>({
-    submissionStrategy,
-    multiProvider,
-  });
+  return {
+    submitter: await getSubmitterBuilder<T>({
+      submissionStrategy: SubmissionStrategySchema.parse(submissionStrategy),
+      multiProvider,
+      registry,
+    }),
+    config: submissionStrategy,
+  };
 }
 
 async function enrollCrossChainRouters(
@@ -1447,14 +1430,4 @@
     if (contracts[key]) return contracts[key];
   }
   throw new Error('No matching contract found.');
-=======
-  return {
-    submitter: await getSubmitterBuilder<T>({
-      submissionStrategy: SubmissionStrategySchema.parse(submissionStrategy),
-      multiProvider,
-      registry,
-    }),
-    config: submissionStrategy,
-  };
->>>>>>> 88134de1
 }