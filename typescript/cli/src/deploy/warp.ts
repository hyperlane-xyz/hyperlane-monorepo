--- conflicted
+++ resolved
@@ -66,13 +66,9 @@
   Address,
   ProtocolType,
   assert,
-<<<<<<< HEAD
   isObjEmpty,
   objFilter,
   objKeys,
-=======
-  objFilter,
->>>>>>> 155f5a5e
   objMap,
   promiseObjAll,
   retryAsync,
