import { confirm } from '@inquirer/prompts';
import { BigNumber } from 'ethers';
import { groupBy } from 'lodash-es';
import { Account as StarknetAccount } from 'starknet';
import { stringify as yamlStringify } from 'yaml';

import { buildArtifact as coreBuildArtifact } from '@hyperlane-xyz/core/buildArtifact.js';
import { AddWarpRouteOptions, ChainAddresses } from '@hyperlane-xyz/registry';
import {
  AggregationIsmConfig,
  AnnotatedEV5Transaction,
  CCIPContractCache,
  ChainMap,
  ChainName,
  ChainSubmissionStrategy,
  ChainSubmissionStrategySchema,
  ContractVerifier,
  EvmERC20WarpModule,
  EvmERC20WarpRouteReader,
<<<<<<< HEAD
  EvmHookModule,
  EvmIsmModule,
=======
>>>>>>> 872b33ab
  ExplorerLicenseType,
  HypERC20Deployer,
  HypERC20Factories,
  HypERC721Factories,
<<<<<<< HEAD
  HypTokenRouterConfig,
=======
>>>>>>> 872b33ab
  HyperlaneContracts,
  HyperlaneContractsMap,
  IsmType,
  MultiProvider,
  MultisigIsmConfig,
  OpStackIsmConfig,
  PausableIsmConfig,
  RemoteRouters,
  RoutingIsmConfig,
  STARKNET_SUPPORTED_TOKEN_TYPES,
  STARKNET_TOKEN_TYPE_TO_STANDARD,
  StarknetERC20WarpModule,
  SubmissionStrategy,
  TOKEN_TYPE_TO_STANDARD,
  TokenFactories,
  TokenType,
  TrustedRelayerIsmConfig,
  TxSubmitterBuilder,
  TxSubmitterType,
  WarpCoreConfig,
  WarpCoreConfigSchema,
  WarpRouteDeployConfig,
  WarpRouteDeployConfigMailboxRequired,
  WarpRouteDeployConfigSchema,
  attachContractsMap,
  connectContractsMap,
  executeWarpDeploy,
  expandWarpDeployConfig,
  extractIsmAndHookFactoryAddresses,
  getRouterAddressesFromWarpCoreConfig,
  getTokenConnectionId,
  hypERC20factories,
  isCollateralTokenConfig,
  isTokenMetadata,
  isXERC20TokenConfig,
  splitWarpCoreAndExtendedConfigs,
} from '@hyperlane-xyz/sdk';
import {
  Address,
  ProtocolType,
  assert,
  objKeys,
  objMap,
  promiseObjAll,
  retryAsync,
} from '@hyperlane-xyz/utils';

import { MINIMUM_WARP_DEPLOY_GAS } from '../consts.js';
import { requestAndSaveApiKeys } from '../context/context.js';
import { WriteCommandContext } from '../context/types.js';
import { log, logBlue, logGray, logGreen, logTable } from '../logger.js';
import { getSubmitterBuilder } from '../submit/submit.js';
import {
  indentYamlOrJson,
  readYamlOrJson,
  writeYamlOrJson,
} from '../utils/files.js';

import {
  completeDeploy,
  prepareDeploy,
  prepareStarknetDeploy,
  runPreflightChecksForChains,
} from './utils.js';

interface DeployParams {
  context: WriteCommandContext;
  warpDeployConfig: WarpRouteDeployConfigMailboxRequired;
}

interface WarpApplyParams extends DeployParams {
  warpCoreConfig: WarpCoreConfig;
  strategyUrl?: string;
  receiptsDir: string;
}

export async function runWarpRouteDeploy({
  context,
  warpDeployConfig,
}: {
  context: WriteCommandContext;
  warpDeployConfig: WarpRouteDeployConfigMailboxRequired;
}) {
  const { skipConfirmation, chainMetadata, registry } = context;
  const multiProtocolSigner = context.multiProtocolSigner;
  const multiProvider = await multiProtocolSigner?.getMultiProvider();
  assert(multiProvider, 'No MultiProvider found!');

  const chains = Object.keys(warpDeployConfig);

  let apiKeys: ChainMap<string> = {};
  if (!skipConfirmation)
    apiKeys = await requestAndSaveApiKeys(chains, chainMetadata, registry);

  const deploymentParams = {
    context,
    warpDeployConfig,
  };

  await runDeployPlanStep(deploymentParams);

  const chainsByProtocol = groupChainsByProtocol(chains, context.multiProvider);
  const deployments: WarpCoreConfig = { tokens: [] };
  let deploymentAddWarpRouteOptions: AddWarpRouteOptions | undefined;

  const deployedContracts: {
    evm: ChainMap<Address>;
    starknet: ChainMap<Address>;
  } = {
    evm: {},
    starknet: {},
  };

  let starknetSigners: ChainMap<StarknetAccount> = {};

  // Collect all initial balances across protocols
  let allInitialBalances: Record<string, BigNumber> = {};

  // Execute deployments for each protocol
  for (const protocol of Object.keys(chainsByProtocol) as ProtocolType[]) {
    const protocolChains = chainsByProtocol[protocol];

<<<<<<< HEAD
=======
    // Filter warpDeployConfig to only include chains for this protocol
    const protocolSpecificConfig = Object.fromEntries(
      protocolChains.map((chain) => [chain, warpDeployConfig[chain]]),
    ) as WarpRouteDeployConfigMailboxRequired;

>>>>>>> 872b33ab
    switch (protocol) {
      case ProtocolType.Ethereum:
        {
          await runPreflightChecksForChains({
            context,
            chains: protocolChains,
            minGas: MINIMUM_WARP_DEPLOY_GAS,
          });
          const initialBalances = await prepareDeploy(
            context,
            null,
            protocolChains,
          );
          allInitialBalances = { ...allInitialBalances, ...initialBalances };

          const deployedEvmContracts = (await executeDeploy(
<<<<<<< HEAD
            { context, warpDeployConfig: warpRouteConfig },
=======
            { context, warpDeployConfig: protocolSpecificConfig },
>>>>>>> 872b33ab
            apiKeys,
          )) as any;

          // Store EVM router addresses
          // used in enrollCrossChainRouters
          deployedContracts.evm = objMap(
            deployedEvmContracts as HyperlaneContractsMap<HypERC20Factories>,
            (_, contracts) => getRouter(contracts).address,
          );

          const { warpCoreConfig, addWarpRouteOptions } =
            await getWarpCoreConfig(
<<<<<<< HEAD
              { context, warpDeployConfig: warpRouteConfig },
=======
              { context, warpDeployConfig: protocolSpecificConfig },
>>>>>>> 872b33ab
              deployedEvmContracts,
            );
          deploymentAddWarpRouteOptions = addWarpRouteOptions;
          deployments.tokens = [
            ...deployments.tokens,
            ...warpCoreConfig.tokens,
          ];
          deployments.options = {
            ...deployments.options,
            ...warpCoreConfig.options,
          };
        }
        break;

      case ProtocolType.Starknet: {
        assert(
          multiProtocolSigner,
          'multi protocol signer is required for starknet chain deployment',
        );
        starknetSigners = protocolChains.reduce<ChainMap<StarknetAccount>>(
          (acc, chain) => ({
            ...acc,
            [chain]: multiProtocolSigner.getStarknetSigner(chain),
          }),
          {},
        );

        const initialBalances = await prepareStarknetDeploy(
          context,
          null,
          protocolChains,
        );
        allInitialBalances = { ...allInitialBalances, ...initialBalances };

        deployedContracts.starknet = await executeStarknetDeployments({
          starknetSigners,
<<<<<<< HEAD
          warpRouteConfig, // Only pass protocol-specific config
=======
          warpRouteConfig: warpDeployConfig,
>>>>>>> 872b33ab
          multiProvider,
        });
        const { warpCoreConfig, addWarpRouteOptions } =
          await getWarpCoreConfigForStarknet(
<<<<<<< HEAD
            warpRouteConfig, // Only pass protocol-specific config
=======
            warpDeployConfig,
>>>>>>> 872b33ab
            multiProvider,
            deployedContracts.starknet,
          );
        deploymentAddWarpRouteOptions = addWarpRouteOptions;
        deployments.tokens = [...deployments.tokens, ...warpCoreConfig.tokens];
        break;
      }
<<<<<<< HEAD

      default:
        throw new Error(`Unsupported protocol type: ${protocol}`);
    }
  }

=======

      default:
        throw new Error(`Unsupported protocol type: ${protocol}`);
    }
  }

>>>>>>> 872b33ab
  logGreen('✅ Warp contract deployments complete');

  await enrollCrossChainRouters({
    evmAddresses: deployedContracts.evm,
    starknetAddresses: deployedContracts.starknet,
    context,
<<<<<<< HEAD
    warpRouteConfig,
=======
    warpRouteConfig: warpDeployConfig,
>>>>>>> 872b33ab
    deployments,
    multiProvider,
    starknetSigners,
  });

  fullyConnectTokens(deployments);

  await writeDeploymentArtifacts(
    deployments,
    context,
    deploymentAddWarpRouteOptions,
  );

  // can't be handled in getWarpCoreConfig
  // because its not compatible with starknet
  fullyConnectTokens(deployments);

  await writeDeploymentArtifacts(
    deployments,
    context,
    deploymentAddWarpRouteOptions,
  );

  // Compatible only with EVM and Starknet chains
  await completeDeploy(context, 'warp', allInitialBalances, null, chains);
}

async function runDeployPlanStep({ context, warpDeployConfig }: DeployParams) {
  const { skipConfirmation } = context;

  displayWarpDeployPlan(warpDeployConfig);

  if (skipConfirmation || context.isDryRun) return;

  const isConfirmed = await confirm({
    message: 'Is this deployment plan correct?',
  });
  if (!isConfirmed) throw new Error('Deployment cancelled');
}

async function executeDeploy(
  params: DeployParams,
  apiKeys: ChainMap<string>,
): Promise<HyperlaneContractsMap<HypERC20Factories | HypERC721Factories>> {
  logBlue('🚀 All systems ready, captain! Beginning deployment...');

  const {
    warpDeployConfig,
    context: { multiProvider, isDryRun, dryRunChain, registry },
  } = params;

  const config: WarpRouteDeployConfigMailboxRequired =
    isDryRun && dryRunChain
      ? { [dryRunChain]: warpDeployConfig[dryRunChain] }
      : warpDeployConfig;
  const registryAddresses = await registry.getAddresses();

  const deployedContracts = await executeWarpDeploy(
    multiProvider,
    config,
    registryAddresses,
    apiKeys,
  );

<<<<<<< HEAD
  const deployedContracts = await deployer.deploy(modifiedConfig);
=======
>>>>>>> 872b33ab
  logGreen('✅ Warp contract deployments complete');

  return deployedContracts;
}

async function writeDeploymentArtifacts(
  warpCoreConfig: WarpCoreConfig,
  context: WriteCommandContext,
  addWarpRouteOptions?: AddWarpRouteOptions,
) {
  if (!context.isDryRun) {
    log('Writing deployment artifacts...');
    await context.registry.addWarpRoute(warpCoreConfig, addWarpRouteOptions);
  }
  log(indentYamlOrJson(yamlStringify(warpCoreConfig, null, 2), 4));
}

<<<<<<< HEAD
async function resolveWarpIsmAndHook(
  warpConfig: WarpRouteDeployConfigMailboxRequired,
  context: WriteCommandContext,
  ismFactoryDeployer: HyperlaneProxyFactoryDeployer,
  contractVerifier?: ContractVerifier,
): Promise<WarpRouteDeployConfigMailboxRequired> {
  return promiseObjAll(
    objMap(warpConfig, async (chain, config) => {
      if (
        // for non-evm chains just return config as it is
        context.multiProvider.getChainMetadata(chain).protocol !==
          ProtocolType.Ethereum ||
        !config.interchainSecurityModule ||
        typeof config.interchainSecurityModule === 'string'
      ) {
        logGray(
          `Config Ism is ${
            !config.interchainSecurityModule
              ? 'empty'
              : config.interchainSecurityModule
          }, skipping deployment.`,
        );
        return config;
      }

      logBlue(`Loading registry factory addresses for ${chain}...`);
      const registryAddresses = await context.registry.getAddresses();
      const ccipContractCache = new CCIPContractCache(registryAddresses);
      const chainAddresses = registryAddresses[chain];

      if (!chainAddresses) {
        throw `Registry factory addresses not found for ${chain}.`;
      }

      config.interchainSecurityModule = await createWarpIsm({
        ccipContractCache,
        chain,
        chainAddresses,
        context,
        contractVerifier,
        ismFactoryDeployer,
        warpConfig: config,
      }); // TODO write test

      config.hook = await createWarpHook({
        ccipContractCache,
        chain,
        chainAddresses,
        context,
        contractVerifier,
        ismFactoryDeployer,
        warpConfig: config,
      });
      return config;
    }),
  );
}

/**
 * Deploys the Warp ISM for a given config
 *
 * @returns The deployed ism address
 */
async function createWarpIsm({
  ccipContractCache,
  chain,
  chainAddresses,
  context,
  contractVerifier,
  warpConfig,
}: {
  ccipContractCache: CCIPContractCache;
  chain: string;
  chainAddresses: Record<string, string>;
  context: WriteCommandContext;
  contractVerifier?: ContractVerifier;
  warpConfig: HypTokenRouterConfig;
  ismFactoryDeployer: HyperlaneProxyFactoryDeployer;
}): Promise<IsmConfig | undefined> {
  const { interchainSecurityModule } = warpConfig;
  if (
    !interchainSecurityModule ||
    typeof interchainSecurityModule === 'string'
  ) {
    logGray(
      `Config Ism is ${
        !interchainSecurityModule ? 'empty' : interchainSecurityModule
      }, skipping deployment.`,
    );
    return interchainSecurityModule;
  }

  logBlue(`Loading registry factory addresses for ${chain}...`);

  logGray(
    `Creating ${interchainSecurityModule.type} ISM for token on ${chain} chain...`,
  );

  logGreen(
    `Finished creating ${interchainSecurityModule.type} ISM for token on ${chain} chain.`,
  );

  const evmIsmModule = await EvmIsmModule.create({
    chain,
    mailbox: chainAddresses.mailbox,
    multiProvider: context.multiProvider,
    proxyFactoryFactories: extractIsmAndHookFactoryAddresses(chainAddresses),
    config: interchainSecurityModule,
    ccipContractCache,
    contractVerifier,
  });
  const { deployedIsm } = evmIsmModule.serialize();
  return deployedIsm;
}

async function createWarpHook({
  ccipContractCache,
  chain,
  chainAddresses,
  context,
  contractVerifier,
  warpConfig,
}: {
  ccipContractCache: CCIPContractCache;
  chain: string;
  chainAddresses: Record<string, string>;
  context: WriteCommandContext;
  contractVerifier?: ContractVerifier;
  warpConfig: HypTokenRouterConfig;
  ismFactoryDeployer: HyperlaneProxyFactoryDeployer;
}): Promise<HookConfig | undefined> {
  const { hook } = warpConfig;

  if (!hook || typeof hook === 'string') {
    logGray(`Config Hook is ${!hook ? 'empty' : hook}, skipping deployment.`);
    return hook;
  }

  logBlue(`Loading registry factory addresses for ${chain}...`);

  logGray(`Creating ${hook.type} Hook for token on ${chain} chain...`);

  // If config.proxyadmin.address exists, then use that. otherwise deploy a new proxyAdmin
  const proxyAdminAddress: Address =
    warpConfig.proxyAdmin?.address ??
    (
      await context.multiProvider.handleDeploy(
        chain,
        new ProxyAdmin__factory(),
        [],
      )
    ).address;

  const evmHookModule = await EvmHookModule.create({
    chain,
    multiProvider: context.multiProvider,
    coreAddresses: {
      mailbox: chainAddresses.mailbox,
      proxyAdmin: proxyAdminAddress,
    },
    config: hook,
    ccipContractCache,
    contractVerifier,
    proxyFactoryFactories: extractIsmAndHookFactoryAddresses(chainAddresses),
  });
  logGreen(`Finished creating ${hook.type} Hook for token on ${chain} chain.`);
  const { deployedHook } = evmHookModule.serialize();
  return deployedHook;
}

=======
>>>>>>> 872b33ab
async function getWarpCoreConfig(
  params: DeployParams,
  contracts: HyperlaneContractsMap<TokenFactories>,
): Promise<{
  warpCoreConfig: WarpCoreConfig;
  addWarpRouteOptions?: AddWarpRouteOptions;
}> {
  const warpCoreConfig: WarpCoreConfig = { tokens: [] };

  // TODO: replace with warp read
  const tokenMetadata = await HypERC20Deployer.deriveTokenMetadata(
    params.context.multiProvider,
    params.warpDeployConfig,
  );
  assert(
    tokenMetadata && isTokenMetadata(tokenMetadata),
    'Missing required token metadata',
  );
  const { decimals, symbol, name } = tokenMetadata;
  assert(decimals, 'Missing decimals on token metadata');

  generateTokenConfigs(
    warpCoreConfig,
    params.warpDeployConfig,
    contracts,
    symbol,
    name,
    decimals,
  );

  fullyConnectTokens(warpCoreConfig);

  return { warpCoreConfig, addWarpRouteOptions: { symbol } };
}

/**
 * Creates token configs.
 */
function generateTokenConfigs(
  warpCoreConfig: WarpCoreConfig,
  warpDeployConfig: WarpRouteDeployConfigMailboxRequired,
  contracts: HyperlaneContractsMap<TokenFactories>,
  symbol: string,
  name: string,
  decimals: number,
): void {
  for (const [chainName, contract] of Object.entries(contracts)) {
    const config = warpDeployConfig[chainName];
    const collateralAddressOrDenom =
      isCollateralTokenConfig(config) || isXERC20TokenConfig(config)
        ? config.token // gets set in the above deriveTokenMetadata()
        : undefined;

    warpCoreConfig.tokens.push({
      chainName,
      standard: TOKEN_TYPE_TO_STANDARD[config.type],
      decimals,
      symbol: config.symbol || symbol,
      name,
      addressOrDenom:
        contract[warpDeployConfig[chainName].type as keyof TokenFactories]
          .address,
      collateralAddressOrDenom,
    });
  }
}

/**
 * Adds connections between tokens.
 *
 * Assumes full interconnectivity between all tokens for now b.c. that's
 * what the deployers do by default.
 */
function fullyConnectTokens(warpCoreConfig: WarpCoreConfig): void {
  for (const token1 of warpCoreConfig.tokens) {
    for (const token2 of warpCoreConfig.tokens) {
      if (
        token1.chainName === token2.chainName &&
        token1.addressOrDenom === token2.addressOrDenom
      )
        continue;
      token1.connections ||= [];
      token1.connections.push({
        token: getTokenConnectionId(
          ProtocolType.Ethereum,
          token2.chainName,
          token2.addressOrDenom!,
        ),
      });
    }
  }
}

export async function runWarpRouteApply(
  params: WarpApplyParams,
): Promise<void> {
  const { warpDeployConfig, warpCoreConfig, context } = params;
  const { chainMetadata, skipConfirmation } = context;

  WarpRouteDeployConfigSchema.parse(warpDeployConfig);
  WarpCoreConfigSchema.parse(warpCoreConfig);

  const chains = Object.keys(warpDeployConfig);

  let apiKeys: ChainMap<string> = {};
  if (!skipConfirmation)
    apiKeys = await requestAndSaveApiKeys(
      chains,
      chainMetadata,
      context.registry,
    );

  // Extend the warp route and get the updated configs
  const updatedWarpCoreConfig = await extendWarpRoute(
    params,
    apiKeys,
    warpCoreConfig,
  );

  // Then create and submit update transactions
  const transactions: AnnotatedEV5Transaction[] = await updateExistingWarpRoute(
    params,
    apiKeys,
    warpDeployConfig,
    updatedWarpCoreConfig,
  );

  if (transactions.length == 0)
    return logGreen(`Warp config is the same as target. No updates needed.`);
  await submitWarpApplyTransactions(params, groupBy(transactions, 'chainId'));
}

/**
 * Handles the deployment and configuration of new contracts for extending a Warp route.
 * This function performs several key steps:
 * 1. Derives metadata from existing contracts and applies it to new configurations
 * 2. Deploys new contracts using the derived configurations
 * 3. Merges existing and new router configurations
 * 4. Generates an updated Warp core configuration
 */
async function deployWarpExtensionContracts(
  params: WarpApplyParams,
  apiKeys: ChainMap<string>,
  existingConfigs: WarpRouteDeployConfigMailboxRequired,
  initialExtendedConfigs: WarpRouteDeployConfigMailboxRequired,
  warpCoreConfigByChain: ChainMap<WarpCoreConfig['tokens'][number]>,
  extendedChains: ChainName[],
) {
  const { context } = params;
  const { multiProvider, multiProtocolSigner } = context;
  // Deploy new contracts with derived metadata
  const extendedConfigs = await deriveMetadataFromExisting(
    multiProvider,
    existingConfigs,
    initialExtendedConfigs,
  );

  const chainsByProtocol = groupChainsByProtocol(extendedChains, multiProvider);
  let newDeployedContracts: ChainMap<Address> = {};
  let starknetSigners: ChainMap<StarknetAccount> = {};

  // Execute deployments for each protocol
  for (const protocol of Object.keys(chainsByProtocol) as ProtocolType[]) {
    const protocolChains = chainsByProtocol[protocol];

    switch (protocol) {
      case ProtocolType.Ethereum:
        {
          const deployedEvmContracts = (await executeDeploy(
            { context, warpDeployConfig: extendedConfigs },
            apiKeys,
          )) as any;

          newDeployedContracts = {
            ...newDeployedContracts,
            ...deployedEvmContracts,
          };
        }
        break;

      case ProtocolType.Starknet: {
        assert(
          multiProtocolSigner,
          'multi protocol signer is required for starknet chain deployment',
        );
        starknetSigners = protocolChains.reduce<ChainMap<StarknetAccount>>(
          (acc, chain) => ({
            ...acc,
            [chain]: multiProtocolSigner.getStarknetSigner(chain),
          }),
          {},
        );

        const starknetDeployedContracts = await executeStarknetDeployments({
          starknetSigners,
          warpRouteConfig: extendedConfigs, // Only pass protocol-specific config
          multiProvider,
        });
        newDeployedContracts = {
          ...newDeployedContracts,
          ...starknetDeployedContracts,
        };

        break;
      }

      default:
        throw new Error(`Unsupported protocol type: ${protocol}`);
    }
  }
  // Moved router merging and config generation outside the loop
  // Merge existing and new routers
  const mergedRouters = mergeAllRouters(
    params.context.multiProvider,
    existingConfigs,
    newDeployedContracts as any,
    warpCoreConfigByChain,
  );

  // Get the updated core config
  const { warpCoreConfig: updatedWarpCoreConfig, addWarpRouteOptions } =
    await getWarpCoreConfig(params, mergedRouters);
  WarpCoreConfigSchema.parse(updatedWarpCoreConfig);

  // Moved return statement outside the loop
  return {
    newDeployedContracts,
    updatedWarpCoreConfig,
    addWarpRouteOptions,
  };
}

/**
 * Extends an existing Warp route to include new chains.
 * This function manages the entire extension workflow:
 * 1. Divides the configuration into existing and new chain segments.
 * 2. Returns the current configuration if no new chains are added.
 * 3. Deploys and sets up new contracts for the additional chains.
 * 4. Refreshes the Warp core configuration with updated token details.
 * 5. Saves the revised artifacts to the registry.
 */
export async function extendWarpRoute(
  params: WarpApplyParams,
  apiKeys: ChainMap<string>,
  warpCoreConfig: WarpCoreConfig,
): Promise<WarpCoreConfig> {
  const { context, warpDeployConfig } = params;
  const warpCoreConfigByChain = Object.fromEntries(
    warpCoreConfig.tokens.map((token) => [token.chainName, token]),
  );
  const warpCoreChains = Object.keys(warpCoreConfigByChain);

  // Split between the existing and additional config
  const [existingConfigs, initialExtendedConfigs] =
    splitWarpCoreAndExtendedConfigs(warpDeployConfig, warpCoreChains);

  const extendedChains = Object.keys(initialExtendedConfigs);
  if (extendedChains.length === 0) {
    return warpCoreConfig;
  }

  logBlue(`Extending Warp Route to ${extendedChains.join(', ')}`);

  // Deploy new contracts with derived metadata and merge with existing config
  const { updatedWarpCoreConfig, addWarpRouteOptions } =
    await deployWarpExtensionContracts(
      params,
      apiKeys,
      existingConfigs,
      initialExtendedConfigs,
      warpCoreConfigByChain,
      extendedChains,
    );

  // Write the updated artifacts
  await writeDeploymentArtifacts(
    updatedWarpCoreConfig,
    context,
    addWarpRouteOptions,
  );

  return updatedWarpCoreConfig;
}

// Updates Warp routes with new configurations.
async function updateExistingWarpRoute(
  params: WarpApplyParams,
  apiKeys: ChainMap<string>,
  warpDeployConfig: WarpRouteDeployConfigMailboxRequired,
  warpCoreConfig: WarpCoreConfig,
) {
  logBlue('Updating deployed Warp Routes');
  const { multiProvider, registry } = params.context;
  const registryAddresses =
    (await registry.getAddresses()) as ChainMap<ChainAddresses>;
  const ccipContractCache = new CCIPContractCache(registryAddresses);
  const contractVerifier = new ContractVerifier(
    multiProvider,
    apiKeys,
    coreBuildArtifact,
    ExplorerLicenseType.MIT,
  );
  const transactions: AnnotatedEV5Transaction[] = [];

  // Get all deployed router addresses
  const deployedRoutersAddresses =
    getRouterAddressesFromWarpCoreConfig(warpCoreConfig);

  const expandedWarpDeployConfig = await expandWarpDeployConfig({
    multiProvider,
    warpDeployConfig,
    deployedRoutersAddresses,
  });

  await promiseObjAll(
    objMap(expandedWarpDeployConfig, async (chain, config) => {
      if (multiProvider.getProtocol(chain) !== ProtocolType.Ethereum) {
        logBlue(`Skipping non-EVM chain ${chain}`);
        return;
      }

      await retryAsync(async () => {
        const deployedTokenRoute = deployedRoutersAddresses[chain];
        assert(deployedTokenRoute, `Missing artifacts for ${chain}.`);
        const configWithMailbox = {
          ...config,
          mailbox: registryAddresses[chain].mailbox,
        };

        const evmERC20WarpModule = new EvmERC20WarpModule(
          multiProvider,
          {
            config: configWithMailbox,
            chain,
            addresses: {
              deployedTokenRoute,
              ...extractIsmAndHookFactoryAddresses(registryAddresses[chain]),
            },
          },
          ccipContractCache,
          contractVerifier,
        );
        transactions.push(
          ...(await evmERC20WarpModule.update(configWithMailbox)),
        );
      });
    }),
  );
  return transactions;
}

/**
 * Retrieves a chain submission strategy from the provided filepath.
 * @param submissionStrategyFilepath a filepath to the submission strategy file
 * @returns a formatted submission strategy
 */
export function readChainSubmissionStrategy(
  submissionStrategyFilepath: string,
): ChainSubmissionStrategy {
  const submissionStrategyFileContent = readYamlOrJson(
    submissionStrategyFilepath.trim(),
  );
  return ChainSubmissionStrategySchema.parse(submissionStrategyFileContent);
}

/**
 * Derives token metadata from existing config and merges it with extended config.
 * @returns The merged Warp route deployment config with token metadata.
 */
async function deriveMetadataFromExisting(
  multiProvider: MultiProvider,
  existingConfigs: WarpRouteDeployConfigMailboxRequired,
  extendedConfigs: WarpRouteDeployConfigMailboxRequired,
): Promise<WarpRouteDeployConfigMailboxRequired> {
  const existingTokenMetadata = await HypERC20Deployer.deriveTokenMetadata(
    multiProvider,
    existingConfigs,
  );

  return objMap(extendedConfigs, (_chain, extendedConfig) => {
    return {
      ...existingTokenMetadata,
      ...extendedConfig,
    };
  });
}

/**
 * Merges existing router configs with newly deployed router contracts.
 */
function mergeAllRouters(
  multiProvider: MultiProvider,
  existingConfigs: WarpRouteDeployConfigMailboxRequired,
  deployedContractsMap: HyperlaneContractsMap<
    HypERC20Factories | HypERC721Factories
  >,
  warpCoreConfigByChain: ChainMap<WarpCoreConfig['tokens'][number]>,
) {
  const existingContractAddresses = objMap(
    existingConfigs,
    (chain, config) => ({
      [config.type]: warpCoreConfigByChain[chain].addressOrDenom!,
    }),
  );
  return {
    ...connectContractsMap(
      attachContractsMap(existingContractAddresses, hypERC20factories),
      multiProvider,
    ),
    ...deployedContractsMap,
  } as HyperlaneContractsMap<HypERC20Factories>;
}

function displayWarpDeployPlan(
  deployConfig: WarpRouteDeployConfigMailboxRequired,
) {
  logBlue('\nWarp Route Deployment Plan');
  logGray('==========================');
  log(`📋 Token Standard: ${deployConfig.isNft ? 'ERC721' : 'ERC20'}`);

  const { transformedDeployConfig, transformedIsmConfigs } =
    transformDeployConfigForDisplay(deployConfig);

  log('📋 Warp Route Config:');
  logTable(transformedDeployConfig);
  objMap(transformedIsmConfigs, (chain, ismConfigs) => {
    log(`📋 ${chain} ISM Config(s):`);
    ismConfigs.forEach((ismConfig) => {
      logTable(ismConfig);
    });
  });
}

/* only used for transformIsmForDisplay type-sense */
type IsmDisplayConfig =
  | RoutingIsmConfig // type, owner, ownerOverrides, domain
  | AggregationIsmConfig // type, modules, threshold
  | MultisigIsmConfig // type, validators, threshold
  | OpStackIsmConfig // type, origin, nativeBridge
  | PausableIsmConfig // type, owner, paused, ownerOverrides
  | TrustedRelayerIsmConfig; // type, relayer

function transformDeployConfigForDisplay(
  deployConfig: WarpRouteDeployConfigMailboxRequired,
) {
  const transformedIsmConfigs: Record<ChainName, any[]> = {};
  const transformedDeployConfig = objMap(deployConfig, (chain, config) => {
    if (config.interchainSecurityModule)
      transformedIsmConfigs[chain] = transformIsmConfigForDisplay(
        config.interchainSecurityModule as IsmDisplayConfig,
      );

    return {
      'NFT?': config.isNft ?? false,
      Type: config.type,
      Owner: config.owner,
      Mailbox: config.mailbox,
      'ISM Config(s)': config.interchainSecurityModule
        ? 'See table(s) below.'
        : 'No ISM config(s) specified.',
    };
  });

  return {
    transformedDeployConfig,
    transformedIsmConfigs,
  };
}

function transformIsmConfigForDisplay(ismConfig: IsmDisplayConfig): any[] {
  const ismConfigs: any[] = [];
  switch (ismConfig.type) {
    case IsmType.AGGREGATION:
      ismConfigs.push({
        Type: ismConfig.type,
        Threshold: ismConfig.threshold,
        Modules: 'See table(s) below.',
      });
      ismConfig.modules.forEach((module) => {
        ismConfigs.push(
          ...transformIsmConfigForDisplay(module as IsmDisplayConfig),
        );
      });
      return ismConfigs;
    case IsmType.ROUTING:
      return [
        {
          Type: ismConfig.type,
          Owner: ismConfig.owner,
          'Owner Overrides': ismConfig.ownerOverrides ?? 'Undefined',
          Domains: 'See warp config for domain specification.',
        },
      ];
    case IsmType.FALLBACK_ROUTING:
      return [
        {
          Type: ismConfig.type,
          Owner: ismConfig.owner,
          'Owner Overrides': ismConfig.ownerOverrides ?? 'Undefined',
          Domains: 'See warp config for domain specification.',
        },
      ];
    case IsmType.MERKLE_ROOT_MULTISIG:
      return [
        {
          Type: ismConfig.type,
          Validators: ismConfig.validators,
          Threshold: ismConfig.threshold,
        },
      ];
    case IsmType.MESSAGE_ID_MULTISIG:
      return [
        {
          Type: ismConfig.type,
          Validators: ismConfig.validators,
          Threshold: ismConfig.threshold,
        },
      ];
    case IsmType.OP_STACK:
      return [
        {
          Type: ismConfig.type,
          Origin: ismConfig.origin,
          'Native Bridge': ismConfig.nativeBridge,
        },
      ];
    case IsmType.PAUSABLE:
      return [
        {
          Type: ismConfig.type,
          Owner: ismConfig.owner,
          'Paused ?': ismConfig.paused,
          'Owner Overrides': ismConfig.ownerOverrides ?? 'Undefined',
        },
      ];
    case IsmType.TRUSTED_RELAYER:
      return [
        {
          Type: ismConfig.type,
          Relayer: ismConfig.relayer,
        },
      ];
    default:
      return [ismConfig];
  }
}

/**
 * Submits a set of transactions to the specified chain and outputs transaction receipts
 */
async function submitWarpApplyTransactions(
  params: WarpApplyParams,
  chainTransactions: Record<string, AnnotatedEV5Transaction[]>,
): Promise<void> {
  // Create mapping of chain ID to chain name for all chains in warpDeployConfig
  const chains = Object.keys(params.warpDeployConfig);
  const chainIdToName = Object.fromEntries(
    chains.map((chain) => [
      params.context.multiProvider.getChainId(chain),
      chain,
    ]),
  );

  await promiseObjAll(
    objMap(chainTransactions, async (chainId, transactions) => {
      try {
        await retryAsync(
          async () => {
            const chain = chainIdToName[chainId];
            const submitter: TxSubmitterBuilder<ProtocolType> =
              await getWarpApplySubmitter({
                chain,
                context: params.context,
                strategyUrl: params.strategyUrl,
              });
            const transactionReceipts = await submitter.submit(...transactions);
            if (transactionReceipts) {
              const receiptPath = `${params.receiptsDir}/${chain}-${
                submitter.txSubmitterType
              }-${Date.now()}-receipts.json`;
              writeYamlOrJson(receiptPath, transactionReceipts);
              logGreen(
                `Transactions receipts successfully written to ${receiptPath}`,
              );
            }
          },
          5, // attempts
          100, // baseRetryMs
        );
      } catch (e) {
        logBlue(`Error in submitWarpApplyTransactions`, e);
        console.dir(transactions);
      }
    }),
  );
}

/**
 * Helper function to get warp apply specific submitter.
 *
 * @returns the warp apply submitter
 */
async function getWarpApplySubmitter({
  chain,
  context,
  strategyUrl,
}: {
  chain: ChainName;
  context: WriteCommandContext;
  strategyUrl?: string;
}): Promise<TxSubmitterBuilder<ProtocolType>> {
  const { multiProvider } = context;

  const submissionStrategy: SubmissionStrategy = strategyUrl
    ? readChainSubmissionStrategy(strategyUrl)[chain]
    : {
        submitter: {
          chain,
          type: TxSubmitterType.JSON_RPC,
        },
      };

  return getSubmitterBuilder<ProtocolType>({
    submissionStrategy,
    multiProvider,
  });
}

/**
 * Starknet
 */

function groupChainsByProtocol(
  chains: ChainName[],
  multiProvider: MultiProvider,
): Record<ProtocolType, ChainName[]> {
  return chains.reduce(
    (protocolMap, chainName) => {
      const protocolType = multiProvider.tryGetProtocol(chainName);
      assert(protocolType, `Protocol not found for chain: ${chainName}`);

      if (!protocolMap[protocolType]) {
        protocolMap[protocolType] = [];
      }

      protocolMap[protocolType].push(chainName);
      return protocolMap;
    },
    {} as Record<ProtocolType, ChainName[]>,
  );
}

async function executeStarknetDeployments({
  starknetSigners,
  warpRouteConfig,
  multiProvider,
}: {
  starknetSigners: ChainMap<StarknetAccount>;
  warpRouteConfig: WarpRouteDeployConfigMailboxRequired;
  multiProvider: MultiProvider;
}): Promise<ChainMap<string>> {
  validateStarknetWarpConfig(warpRouteConfig);

  const starknetDeployer = new StarknetERC20WarpModule(
    starknetSigners,
    warpRouteConfig,
    multiProvider,
  );

  return starknetDeployer.deployToken();
}

async function getWarpCoreConfigForStarknet(
<<<<<<< HEAD
  warpDeployConfig: WarpRouteDeployConfig,
=======
  warpDeployConfig: WarpRouteDeployConfigMailboxRequired,
>>>>>>> 872b33ab
  multiProvider: MultiProvider,
  contracts: ChainMap<string>,
): Promise<{
  warpCoreConfig: WarpCoreConfig;
  addWarpRouteOptions?: AddWarpRouteOptions;
}> {
  return getWarpCoreConfigCore(
    warpDeployConfig,
    multiProvider,
    contracts,
    generateTokenConfigsForStarknet,
  );
}

function generateTokenConfigsForStarknet(
  warpCoreConfig: WarpCoreConfig,
<<<<<<< HEAD
  warpDeployConfig: WarpRouteDeployConfig,
=======
  warpDeployConfig: WarpRouteDeployConfigMailboxRequired,
>>>>>>> 872b33ab
  contracts: ChainMap<string>,
  symbol: string,
  name: string,
  decimals: number,
): void {
  for (const [chainName, contract] of Object.entries(contracts)) {
    const config = warpDeployConfig[chainName];
    const collateralAddressOrDenom = isCollateralTokenConfig(config)
      ? config.token // gets set in the above deriveTokenMetadata()
      : undefined;
    warpCoreConfig.tokens.push({
      chainName,
      standard:
        STARKNET_TOKEN_TYPE_TO_STANDARD[
          config.type as keyof typeof STARKNET_TOKEN_TYPE_TO_STANDARD
        ],
      decimals,
      symbol,
      name,
      addressOrDenom: contract,
      collateralAddressOrDenom,
    });
  }
}

<<<<<<< HEAD
function validateStarknetWarpConfig(warpRouteConfig: WarpRouteDeployConfig) {
=======
function validateStarknetWarpConfig(
  warpRouteConfig: WarpRouteDeployConfigMailboxRequired,
) {
>>>>>>> 872b33ab
  assert(!warpRouteConfig.isNft, 'NFT routes not supported yet!');

  // token type validation for Starknet chains
  for (const [chain, config] of Object.entries(warpRouteConfig)) {
    assert(
      (STARKNET_SUPPORTED_TOKEN_TYPES as readonly TokenType[]).includes(
        config.type,
      ),
      `Token type "${
        config.type
      }" is not supported on Starknet chains (${chain}}). Supported types: ${STARKNET_SUPPORTED_TOKEN_TYPES.join(
        ', ',
      )}`,
    );
  }
}

async function getWarpCoreConfigCore<T>(
<<<<<<< HEAD
  warpDeployConfig: WarpRouteDeployConfig,
=======
  warpDeployConfig: WarpRouteDeployConfigMailboxRequired,
>>>>>>> 872b33ab
  multiProvider: MultiProvider,
  contracts: T,
  generateConfigsFn: (
    warpCoreConfig: WarpCoreConfig,
<<<<<<< HEAD
    warpDeployConfig: WarpRouteDeployConfig,
=======
    warpDeployConfig: WarpRouteDeployConfigMailboxRequired,
>>>>>>> 872b33ab
    contracts: T,
    symbol: string,
    name: string,
    decimals: number,
  ) => void,
): Promise<{
  warpCoreConfig: WarpCoreConfig;
  addWarpRouteOptions?: AddWarpRouteOptions;
}> {
  const warpCoreConfig: WarpCoreConfig = { tokens: [] };

  // TODO: replace with warp read
  const tokenMetadata = await HypERC20Deployer.deriveTokenMetadata(
    multiProvider,
    warpDeployConfig,
  );
  assert(
    tokenMetadata && isTokenMetadata(tokenMetadata),
    'Missing required token metadata',
  );
  const { decimals, symbol, name } = tokenMetadata;
  assert(decimals, 'Missing decimals on token metadata');

  generateConfigsFn(
    warpCoreConfig,
    warpDeployConfig,
    contracts,
    symbol,
    name,
    decimals,
  );

  fullyConnectTokens(warpCoreConfig);

  return { warpCoreConfig, addWarpRouteOptions: { symbol } };
}

async function enrollStarknetRoutersOnEvmChains(
  multiProvider: MultiProvider,
  evmChains: ChainName[],
  evmRouterAddresses: ChainMap<Address>,
  starknetDeployedAddresses: ChainMap<Address>,
  registryAddresses: ChainMap<ChainAddresses>,
): Promise<AnnotatedEV5Transaction[]> {
  const transactions: AnnotatedEV5Transaction[] = [];

  await promiseObjAll(
    objMap(evmRouterAddresses, async (evmChain, evmRouterAddress) => {
      if (!evmChains.includes(evmChain)) return;

      // Create warp route reader for the EVM chain
      const warpRouteReader = new EvmERC20WarpRouteReader(
        multiProvider,
        evmChain,
      );

      // Get current config from the deployed router
      const mutatedWarpRouteConfig =
        await warpRouteReader.deriveWarpRouteConfig(evmRouterAddress);

      // Filter for only Starknet chains
      const starknetChains = Object.keys(starknetDeployedAddresses).filter(
        (chain) =>
          multiProvider.getChainMetadata(chain).protocol ===
          ProtocolType.Starknet,
      );

      // Add Starknet routers to the config
      mutatedWarpRouteConfig.remoteRouters =
        starknetChains.reduce<RemoteRouters>((remoteRouters, starknetChain) => {
          remoteRouters[multiProvider.getDomainId(starknetChain)] = {
            address: starknetDeployedAddresses[starknetChain],
          };
          return remoteRouters;
        }, {});

      const {
        domainRoutingIsmFactory,
        staticMerkleRootMultisigIsmFactory,
        staticMessageIdMultisigIsmFactory,
        staticAggregationIsmFactory,
        staticAggregationHookFactory,
        staticMerkleRootWeightedMultisigIsmFactory,
        staticMessageIdWeightedMultisigIsmFactory,
      } = registryAddresses[evmChain];

      // Create warp module to update the router
      const evmERC20WarpModule = new EvmERC20WarpModule(multiProvider, {
        config: mutatedWarpRouteConfig,
        chain: evmChain,
        addresses: {
          deployedTokenRoute: evmRouterAddress,
          domainRoutingIsmFactory,
          staticMerkleRootMultisigIsmFactory,
          staticMessageIdMultisigIsmFactory,
          staticAggregationIsmFactory,
          staticAggregationHookFactory,
          staticMerkleRootWeightedMultisigIsmFactory,
          staticMessageIdWeightedMultisigIsmFactory,
        },
      });

      // Generate transactions to update the router
      const chainTxs = await evmERC20WarpModule.update(mutatedWarpRouteConfig);
      if (chainTxs.length > 0) {
        transactions.push(...chainTxs);
      }
    }),
  );

  return transactions;
}

interface EnrollRoutersParams {
  evmAddresses: ChainMap<Address>;
  starknetAddresses: ChainMap<Address>;
  context: WriteCommandContext;
  warpRouteConfig: WarpRouteDeployConfigMailboxRequired;
  deployments: WarpCoreConfig;
  multiProvider: MultiProvider;
  starknetSigners: ChainMap<StarknetAccount>;
}

async function enrollCrossChainRouters({
  evmAddresses,
  starknetAddresses,
  context,
  warpRouteConfig,
  deployments,
  multiProvider,
  starknetSigners,
}: EnrollRoutersParams): Promise<void> {
  const hasEvmChains = Object.keys(evmAddresses).length > 0;
  const hasStarknetChains = Object.keys(starknetAddresses).length > 0;

  if (!hasEvmChains || !hasStarknetChains) return;

  logBlue('Enrolling Starknet routers with EVM chains...');

  const registryAddresses = await context.registry.getAddresses();
  const evmChains = Object.keys(evmAddresses);

  const starknetWarpModule = new StarknetERC20WarpModule(
    starknetSigners,
    warpRouteConfig,
    multiProvider,
  );

  await starknetWarpModule.enrollRemoteRouters({
    ...evmAddresses,
    ...starknetAddresses,
  });
  const evmEnrollmentTxs = await enrollStarknetRoutersOnEvmChains(
    multiProvider,
    evmChains,
    evmAddresses,
    starknetAddresses,
    registryAddresses,
  );

  if (evmEnrollmentTxs.length === 0) return;

  const chainTransactions = groupBy(evmEnrollmentTxs, 'chainId');
  await submitWarpApplyTransactions(
    {
      context,
      warpDeployConfig: warpRouteConfig,
      warpCoreConfig: deployments,
      receiptsDir: './generated/transactions',
    },
    chainTransactions,
  );
}

//TODO: add return type
export function getRouter(
  contracts: HyperlaneContracts<HypERC20Factories>,
): any {
  for (const key of objKeys(hypERC20factories)) {
    if (contracts[key]) return contracts[key];
  }
  throw new Error('No matching contract found.');
}<|MERGE_RESOLUTION|>--- conflicted
+++ resolved
@@ -17,19 +17,10 @@
   ContractVerifier,
   EvmERC20WarpModule,
   EvmERC20WarpRouteReader,
-<<<<<<< HEAD
-  EvmHookModule,
-  EvmIsmModule,
-=======
->>>>>>> 872b33ab
   ExplorerLicenseType,
   HypERC20Deployer,
   HypERC20Factories,
   HypERC721Factories,
-<<<<<<< HEAD
-  HypTokenRouterConfig,
-=======
->>>>>>> 872b33ab
   HyperlaneContracts,
   HyperlaneContractsMap,
   IsmType,
@@ -51,7 +42,6 @@
   TxSubmitterType,
   WarpCoreConfig,
   WarpCoreConfigSchema,
-  WarpRouteDeployConfig,
   WarpRouteDeployConfigMailboxRequired,
   WarpRouteDeployConfigSchema,
   attachContractsMap,
@@ -152,14 +142,11 @@
   for (const protocol of Object.keys(chainsByProtocol) as ProtocolType[]) {
     const protocolChains = chainsByProtocol[protocol];
 
-<<<<<<< HEAD
-=======
     // Filter warpDeployConfig to only include chains for this protocol
     const protocolSpecificConfig = Object.fromEntries(
       protocolChains.map((chain) => [chain, warpDeployConfig[chain]]),
     ) as WarpRouteDeployConfigMailboxRequired;
 
->>>>>>> 872b33ab
     switch (protocol) {
       case ProtocolType.Ethereum:
         {
@@ -176,11 +163,7 @@
           allInitialBalances = { ...allInitialBalances, ...initialBalances };
 
           const deployedEvmContracts = (await executeDeploy(
-<<<<<<< HEAD
-            { context, warpDeployConfig: warpRouteConfig },
-=======
             { context, warpDeployConfig: protocolSpecificConfig },
->>>>>>> 872b33ab
             apiKeys,
           )) as any;
 
@@ -193,11 +176,7 @@
 
           const { warpCoreConfig, addWarpRouteOptions } =
             await getWarpCoreConfig(
-<<<<<<< HEAD
-              { context, warpDeployConfig: warpRouteConfig },
-=======
               { context, warpDeployConfig: protocolSpecificConfig },
->>>>>>> 872b33ab
               deployedEvmContracts,
             );
           deploymentAddWarpRouteOptions = addWarpRouteOptions;
@@ -234,20 +213,12 @@
 
         deployedContracts.starknet = await executeStarknetDeployments({
           starknetSigners,
-<<<<<<< HEAD
-          warpRouteConfig, // Only pass protocol-specific config
-=======
           warpRouteConfig: warpDeployConfig,
->>>>>>> 872b33ab
           multiProvider,
         });
         const { warpCoreConfig, addWarpRouteOptions } =
           await getWarpCoreConfigForStarknet(
-<<<<<<< HEAD
-            warpRouteConfig, // Only pass protocol-specific config
-=======
             warpDeployConfig,
->>>>>>> 872b33ab
             multiProvider,
             deployedContracts.starknet,
           );
@@ -255,32 +226,19 @@
         deployments.tokens = [...deployments.tokens, ...warpCoreConfig.tokens];
         break;
       }
-<<<<<<< HEAD
 
       default:
         throw new Error(`Unsupported protocol type: ${protocol}`);
     }
   }
 
-=======
-
-      default:
-        throw new Error(`Unsupported protocol type: ${protocol}`);
-    }
-  }
-
->>>>>>> 872b33ab
   logGreen('✅ Warp contract deployments complete');
 
   await enrollCrossChainRouters({
     evmAddresses: deployedContracts.evm,
     starknetAddresses: deployedContracts.starknet,
     context,
-<<<<<<< HEAD
-    warpRouteConfig,
-=======
     warpRouteConfig: warpDeployConfig,
->>>>>>> 872b33ab
     deployments,
     multiProvider,
     starknetSigners,
@@ -345,10 +303,6 @@
     apiKeys,
   );
 
-<<<<<<< HEAD
-  const deployedContracts = await deployer.deploy(modifiedConfig);
-=======
->>>>>>> 872b33ab
   logGreen('✅ Warp contract deployments complete');
 
   return deployedContracts;
@@ -366,179 +320,6 @@
   log(indentYamlOrJson(yamlStringify(warpCoreConfig, null, 2), 4));
 }
 
-<<<<<<< HEAD
-async function resolveWarpIsmAndHook(
-  warpConfig: WarpRouteDeployConfigMailboxRequired,
-  context: WriteCommandContext,
-  ismFactoryDeployer: HyperlaneProxyFactoryDeployer,
-  contractVerifier?: ContractVerifier,
-): Promise<WarpRouteDeployConfigMailboxRequired> {
-  return promiseObjAll(
-    objMap(warpConfig, async (chain, config) => {
-      if (
-        // for non-evm chains just return config as it is
-        context.multiProvider.getChainMetadata(chain).protocol !==
-          ProtocolType.Ethereum ||
-        !config.interchainSecurityModule ||
-        typeof config.interchainSecurityModule === 'string'
-      ) {
-        logGray(
-          `Config Ism is ${
-            !config.interchainSecurityModule
-              ? 'empty'
-              : config.interchainSecurityModule
-          }, skipping deployment.`,
-        );
-        return config;
-      }
-
-      logBlue(`Loading registry factory addresses for ${chain}...`);
-      const registryAddresses = await context.registry.getAddresses();
-      const ccipContractCache = new CCIPContractCache(registryAddresses);
-      const chainAddresses = registryAddresses[chain];
-
-      if (!chainAddresses) {
-        throw `Registry factory addresses not found for ${chain}.`;
-      }
-
-      config.interchainSecurityModule = await createWarpIsm({
-        ccipContractCache,
-        chain,
-        chainAddresses,
-        context,
-        contractVerifier,
-        ismFactoryDeployer,
-        warpConfig: config,
-      }); // TODO write test
-
-      config.hook = await createWarpHook({
-        ccipContractCache,
-        chain,
-        chainAddresses,
-        context,
-        contractVerifier,
-        ismFactoryDeployer,
-        warpConfig: config,
-      });
-      return config;
-    }),
-  );
-}
-
-/**
- * Deploys the Warp ISM for a given config
- *
- * @returns The deployed ism address
- */
-async function createWarpIsm({
-  ccipContractCache,
-  chain,
-  chainAddresses,
-  context,
-  contractVerifier,
-  warpConfig,
-}: {
-  ccipContractCache: CCIPContractCache;
-  chain: string;
-  chainAddresses: Record<string, string>;
-  context: WriteCommandContext;
-  contractVerifier?: ContractVerifier;
-  warpConfig: HypTokenRouterConfig;
-  ismFactoryDeployer: HyperlaneProxyFactoryDeployer;
-}): Promise<IsmConfig | undefined> {
-  const { interchainSecurityModule } = warpConfig;
-  if (
-    !interchainSecurityModule ||
-    typeof interchainSecurityModule === 'string'
-  ) {
-    logGray(
-      `Config Ism is ${
-        !interchainSecurityModule ? 'empty' : interchainSecurityModule
-      }, skipping deployment.`,
-    );
-    return interchainSecurityModule;
-  }
-
-  logBlue(`Loading registry factory addresses for ${chain}...`);
-
-  logGray(
-    `Creating ${interchainSecurityModule.type} ISM for token on ${chain} chain...`,
-  );
-
-  logGreen(
-    `Finished creating ${interchainSecurityModule.type} ISM for token on ${chain} chain.`,
-  );
-
-  const evmIsmModule = await EvmIsmModule.create({
-    chain,
-    mailbox: chainAddresses.mailbox,
-    multiProvider: context.multiProvider,
-    proxyFactoryFactories: extractIsmAndHookFactoryAddresses(chainAddresses),
-    config: interchainSecurityModule,
-    ccipContractCache,
-    contractVerifier,
-  });
-  const { deployedIsm } = evmIsmModule.serialize();
-  return deployedIsm;
-}
-
-async function createWarpHook({
-  ccipContractCache,
-  chain,
-  chainAddresses,
-  context,
-  contractVerifier,
-  warpConfig,
-}: {
-  ccipContractCache: CCIPContractCache;
-  chain: string;
-  chainAddresses: Record<string, string>;
-  context: WriteCommandContext;
-  contractVerifier?: ContractVerifier;
-  warpConfig: HypTokenRouterConfig;
-  ismFactoryDeployer: HyperlaneProxyFactoryDeployer;
-}): Promise<HookConfig | undefined> {
-  const { hook } = warpConfig;
-
-  if (!hook || typeof hook === 'string') {
-    logGray(`Config Hook is ${!hook ? 'empty' : hook}, skipping deployment.`);
-    return hook;
-  }
-
-  logBlue(`Loading registry factory addresses for ${chain}...`);
-
-  logGray(`Creating ${hook.type} Hook for token on ${chain} chain...`);
-
-  // If config.proxyadmin.address exists, then use that. otherwise deploy a new proxyAdmin
-  const proxyAdminAddress: Address =
-    warpConfig.proxyAdmin?.address ??
-    (
-      await context.multiProvider.handleDeploy(
-        chain,
-        new ProxyAdmin__factory(),
-        [],
-      )
-    ).address;
-
-  const evmHookModule = await EvmHookModule.create({
-    chain,
-    multiProvider: context.multiProvider,
-    coreAddresses: {
-      mailbox: chainAddresses.mailbox,
-      proxyAdmin: proxyAdminAddress,
-    },
-    config: hook,
-    ccipContractCache,
-    contractVerifier,
-    proxyFactoryFactories: extractIsmAndHookFactoryAddresses(chainAddresses),
-  });
-  logGreen(`Finished creating ${hook.type} Hook for token on ${chain} chain.`);
-  const { deployedHook } = evmHookModule.serialize();
-  return deployedHook;
-}
-
-=======
->>>>>>> 872b33ab
 async function getWarpCoreConfig(
   params: DeployParams,
   contracts: HyperlaneContractsMap<TokenFactories>,
@@ -1212,11 +993,7 @@
 }
 
 async function getWarpCoreConfigForStarknet(
-<<<<<<< HEAD
-  warpDeployConfig: WarpRouteDeployConfig,
-=======
   warpDeployConfig: WarpRouteDeployConfigMailboxRequired,
->>>>>>> 872b33ab
   multiProvider: MultiProvider,
   contracts: ChainMap<string>,
 ): Promise<{
@@ -1233,11 +1010,7 @@
 
 function generateTokenConfigsForStarknet(
   warpCoreConfig: WarpCoreConfig,
-<<<<<<< HEAD
-  warpDeployConfig: WarpRouteDeployConfig,
-=======
   warpDeployConfig: WarpRouteDeployConfigMailboxRequired,
->>>>>>> 872b33ab
   contracts: ChainMap<string>,
   symbol: string,
   name: string,
@@ -1263,13 +1036,9 @@
   }
 }
 
-<<<<<<< HEAD
-function validateStarknetWarpConfig(warpRouteConfig: WarpRouteDeployConfig) {
-=======
 function validateStarknetWarpConfig(
   warpRouteConfig: WarpRouteDeployConfigMailboxRequired,
 ) {
->>>>>>> 872b33ab
   assert(!warpRouteConfig.isNft, 'NFT routes not supported yet!');
 
   // token type validation for Starknet chains
@@ -1288,20 +1057,12 @@
 }
 
 async function getWarpCoreConfigCore<T>(
-<<<<<<< HEAD
-  warpDeployConfig: WarpRouteDeployConfig,
-=======
   warpDeployConfig: WarpRouteDeployConfigMailboxRequired,
->>>>>>> 872b33ab
   multiProvider: MultiProvider,
   contracts: T,
   generateConfigsFn: (
     warpCoreConfig: WarpCoreConfig,
-<<<<<<< HEAD
-    warpDeployConfig: WarpRouteDeployConfig,
-=======
     warpDeployConfig: WarpRouteDeployConfigMailboxRequired,
->>>>>>> 872b33ab
     contracts: T,
     symbol: string,
     name: string,
