--- conflicted
+++ resolved
@@ -277,7 +277,6 @@
     `Creating ${tokenRouterConfig.interchainSecurityModule.type} ISM for ${tokenRouterConfig.type} token on ${chain} chain...`,
   );
 
-<<<<<<< HEAD
   const deployedIsm = await createWarpIsm(
     chain,
     tokenRouterConfig,
@@ -293,29 +292,6 @@
     },
     contractVerifier,
   );
-=======
-      const deployedIsm = await createWarpIsm(
-        chain,
-        warpConfig,
-        multiProvider,
-        {
-          domainRoutingIsmFactory: chainAddresses.domainRoutingIsmFactory,
-          staticAggregationHookFactory:
-            chainAddresses.staticAggregationHookFactory,
-          staticAggregationIsmFactory:
-            chainAddresses.staticAggregationIsmFactory,
-          staticMerkleRootMultisigIsmFactory:
-            chainAddresses.staticMerkleRootMultisigIsmFactory,
-          staticMessageIdMultisigIsmFactory:
-            chainAddresses.staticMessageIdMultisigIsmFactory,
-          staticMerkleRootWeightedMultisigIsmFactory:
-            chainAddresses.staticMerkleRootWeightedMultisigIsmFactory,
-          staticMessageIdWeightedMultisigIsmFactory:
-            chainAddresses.staticMessageIdWeightedMultisigIsmFactory,
-        },
-        contractVerifier,
-      );
->>>>>>> 2ffb78f5
 
   logGreen(
     `Finished creating ${tokenRouterConfig.interchainSecurityModule.type} ISM for ${tokenRouterConfig.type} token on ${chain} chain.`,
