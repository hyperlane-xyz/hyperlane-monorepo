import { confirm } from '@inquirer/prompts';
import { groupBy } from 'lodash-es';
import { Account as StarknetAccount } from 'starknet';
import { stringify as yamlStringify } from 'yaml';

import { ProxyAdmin__factory } from '@hyperlane-xyz/core';
import { buildArtifact as coreBuildArtifact } from '@hyperlane-xyz/core/buildArtifact.js';
import { AddWarpRouteOptions, ChainAddresses } from '@hyperlane-xyz/registry';
import {
  AggregationIsmConfig,
  AnnotatedEV5Transaction,
  ChainMap,
  ChainName,
  ChainSubmissionStrategy,
  ChainSubmissionStrategySchema,
  ContractVerifier,
  DestinationGas,
  EvmERC20WarpModule,
  EvmERC20WarpRouteReader,
  EvmHookModule,
  EvmIsmModule,
  ExplorerLicenseType,
  HookConfig,
  HypERC20Deployer,
  HypERC20Factories,
  HypERC721Deployer,
  HypERC721Factories,
  HypTokenRouterConfig,
  HyperlaneContracts,
  HyperlaneContractsMap,
  HyperlaneProxyFactoryDeployer,
  IsmConfig,
  IsmType,
  MultiProvider,
  MultisigIsmConfig,
  OpStackIsmConfig,
  PausableIsmConfig,
  RemoteRouters,
  RoutingIsmConfig,
  STARKNET_SUPPORTED_TOKEN_TYPES,
  STARKNET_TOKEN_TYPE_TO_STANDARD,
  StarknetERC20WarpModule,
  SubmissionStrategy,
  TOKEN_TYPE_TO_STANDARD,
  TokenFactories,
  TokenType,
  TrustedRelayerIsmConfig,
  TxSubmitterBuilder,
  TxSubmitterType,
  WarpCoreConfig,
  WarpCoreConfigSchema,
  WarpRouteDeployConfig,
  WarpRouteDeployConfigSchema,
  attachContractsMap,
  connectContractsMap,
  getTokenConnectionId,
  hypERC20factories,
  isCollateralTokenConfig,
  isTokenMetadata,
} from '@hyperlane-xyz/sdk';
import {
  Address,
  ProtocolType,
  assert,
  objFilter,
  objKeys,
  objMap,
  promiseObjAll,
  retryAsync,
} from '@hyperlane-xyz/utils';

import { readWarpRouteDeployConfig } from '../config/warp.js';
import { MINIMUM_WARP_DEPLOY_GAS } from '../consts.js';
import { requestAndSaveApiKeys } from '../context/context.js';
import { MultiProtocolSignerManager } from '../context/strategies/signer/MultiProtocolSignerManager.js';
import { WriteCommandContext } from '../context/types.js';
import { log, logBlue, logGray, logGreen, logTable } from '../logger.js';
import { getSubmitterBuilder } from '../submit/submit.js';
import {
  indentYamlOrJson,
  isFile,
  readYamlOrJson,
  runFileSelectionStep,
  writeYamlOrJson,
} from '../utils/files.js';

import { prepareDeploy, runPreflightChecksForChains } from './utils.js';

interface DeployParams {
  context: WriteCommandContext;
  warpDeployConfig: WarpRouteDeployConfig;
}

interface WarpApplyParams extends DeployParams {
  warpCoreConfig: WarpCoreConfig;
  strategyUrl?: string;
  receiptsDir: string;
}

export async function runWarpRouteDeploy({
  context,
  warpRouteDeploymentConfigPath,
  multiProtocolSigner,
}: {
  context: WriteCommandContext;
  warpRouteDeploymentConfigPath?: string;
  multiProtocolSigner?: MultiProtocolSignerManager;
}) {
  const { skipConfirmation, chainMetadata, registry } = context;
  const multiProvider = await multiProtocolSigner?.getMultiProvider();
  assert(multiProvider, 'Multiprovider failed!');

  if (
    !warpRouteDeploymentConfigPath ||
    !isFile(warpRouteDeploymentConfigPath)
  ) {
    if (skipConfirmation)
      throw new Error('Warp route deployment config required');
    warpRouteDeploymentConfigPath = await runFileSelectionStep(
      './configs',
      'Warp route deployment config',
      'warp',
    );
  } else {
    log(
      `Using warp route deployment config at ${warpRouteDeploymentConfigPath}`,
    );
  }
  const warpRouteConfig = await readWarpRouteDeployConfig(
    warpRouteDeploymentConfigPath,
    context,
  );

  const chains = Object.keys(warpRouteConfig);

  let apiKeys: ChainMap<string> = {};
  if (!skipConfirmation)
    apiKeys = await requestAndSaveApiKeys(chains, chainMetadata, registry);

  await runDeployPlanStep({
    context,
    warpDeployConfig: warpRouteConfig,
  });

  const chainsByProtocol = groupChainsByProtocol(chains, multiProvider);
  const deployments: WarpCoreConfig = { tokens: [] };

  const routerAddresses: {
    evm: ChainMap<Address>;
    starknet: ChainMap<Address>;
  } = {
    evm: {},
    starknet: {},
  };

  let starknetSigners: ChainMap<StarknetAccount> = {};

  // Execute deployments for each protocol
  for (const protocol of Object.keys(chainsByProtocol) as ProtocolType[]) {
    const protocolChains = chainsByProtocol[protocol];

    switch (protocol) {
      case ProtocolType.Ethereum:
        {
          await runPreflightChecksForChains({
            context,
            chains: protocolChains,
            minGas: MINIMUM_WARP_DEPLOY_GAS,
          });
          await prepareDeploy(context, null, protocolChains);
          const deployedContracts = await executeDeploy(
            { context, warpDeployConfig: warpRouteConfig },
            apiKeys,
          );

          // Store EVM router addresses
          routerAddresses.evm = objMap(
            deployedContracts as HyperlaneContractsMap<HypERC20Factories>,
            (_, contracts) => getRouter(contracts).address,
          );

          const warpCoreConfig = await getWarpCoreConfig(
            { context, warpDeployConfig: warpRouteConfig },
            deployedContracts,
          );
          deployments.tokens = [
            ...deployments.tokens,
            ...warpCoreConfig.tokens,
          ];
          deployments.options = {
            ...deployments.options,
            ...warpCoreConfig.options,
          };
        }
        break;

<<<<<<< HEAD
      case ProtocolType.Starknet:
        assert(
          multiProtocolSigner,
          'multi protocol signer is required for starknet chain deployment',
        );
        starknetSigners = await promiseObjAll(
          protocolChains.reduce<ChainMap<Promise<StarknetAccount>>>(
            (acc, chain) => ({
              ...acc,
              [chain]: multiProtocolSigner.getStarknetSigner(chain),
            }),
            {},
          ),
        );
        routerAddresses.starknet = await executeStarknetDeployments({
          starknetSigners,
          warpRouteConfig,
          multiProvider,
        });
        const warpCoreConfig = await getWarpCoreConfigForStarknet(
          warpRouteConfig,
          multiProvider,
          routerAddresses.starknet,
        );
        deployments.tokens = [...deployments.tokens, ...warpCoreConfig.tokens];
        break;

      default:
        throw new Error(`Unsupported protocol type: ${protocol}`);
    }
  }
=======
  const { warpCoreConfig, addWarpRouteOptions } = await getWarpCoreConfig(
    deploymentParams,
    deployedContracts,
  );

  await writeDeploymentArtifacts(warpCoreConfig, context, addWarpRouteOptions);
>>>>>>> ea429f5f

  await enrollCrossChainRouters({
    evmAddresses: routerAddresses.evm,
    starknetAddresses: routerAddresses.starknet,
    context,
    warpRouteConfig,
    deployments,
    multiProvider,
    starknetSigners,
  });

  fullyConnectTokens(deployments, context.multiProvider);
  await writeDeploymentArtifacts(deployments, context);
}

async function runDeployPlanStep({ context, warpDeployConfig }: DeployParams) {
  const { skipConfirmation } = context;

  displayWarpDeployPlan(warpDeployConfig);

  if (skipConfirmation || context.isDryRun) return;

  const isConfirmed = await confirm({
    message: 'Is this deployment plan correct?',
  });
  if (!isConfirmed) throw new Error('Deployment cancelled');
}

async function executeDeploy(
  params: DeployParams,
  apiKeys: ChainMap<string>,
): Promise<HyperlaneContractsMap<HypERC20Factories | HypERC721Factories>> {
  logBlue('🚀 All systems ready, captain! Beginning deployment...');

  const {
    warpDeployConfig,
    context: { multiProvider, isDryRun, dryRunChain },
  } = params;

  const deployer = warpDeployConfig.isNft
    ? new HypERC721Deployer(multiProvider)
    : new HypERC20Deployer(multiProvider); // TODO: replace with EvmERC20WarpModule

  const config: WarpRouteDeployConfig =
    isDryRun && dryRunChain
      ? { [dryRunChain]: warpDeployConfig[dryRunChain] }
      : warpDeployConfig;

  const contractVerifier = new ContractVerifier(
    multiProvider,
    apiKeys,
    coreBuildArtifact,
    ExplorerLicenseType.MIT,
  );

  const ismFactoryDeployer = new HyperlaneProxyFactoryDeployer(
    multiProvider,
    contractVerifier,
  );

  // For each chain in WarpRouteConfig, deploy each Ism Factory, if it's not in the registry
  // Then return a modified config with the ism and/or hook address as a string
  const modifiedConfig = await resolveWarpIsmAndHook(
    config,
    params.context,
    ismFactoryDeployer,
    contractVerifier,
  );

  const deployedContracts = await deployer.deploy(modifiedConfig);

  logGreen('✅ Warp contract deployments complete');
  return deployedContracts;
}

async function writeDeploymentArtifacts(
  warpCoreConfig: WarpCoreConfig,
  context: WriteCommandContext,
  addWarpRouteOptions?: AddWarpRouteOptions,
) {
  if (!context.isDryRun) {
    log('Writing deployment artifacts...');
    await context.registry.addWarpRoute(warpCoreConfig, addWarpRouteOptions);
  }
  log(indentYamlOrJson(yamlStringify(warpCoreConfig, null, 2), 4));
}

async function resolveWarpIsmAndHook(
  warpConfig: WarpRouteDeployConfig,
  context: WriteCommandContext,
  ismFactoryDeployer: HyperlaneProxyFactoryDeployer,
  contractVerifier?: ContractVerifier,
): Promise<WarpRouteDeployConfig> {
  return promiseObjAll(
    objMap(warpConfig, async (chain, config) => {
      if (
        // for non-evm chains just return config as it is
        context.multiProvider.getChainMetadata(chain).protocol !==
          ProtocolType.Ethereum ||
        !config.interchainSecurityModule ||
        typeof config.interchainSecurityModule === 'string'
      ) {
        logGray(
          `Config Ism is ${
            !config.interchainSecurityModule
              ? 'empty'
              : config.interchainSecurityModule
          }, skipping deployment.`,
        );
        return config;
      }

      logBlue(`Loading registry factory addresses for ${chain}...`);
      const chainAddresses = await context.registry.getChainAddresses(chain);

      if (!chainAddresses) {
        throw `Registry factory addresses not found for ${chain}.`;
      }

      config.interchainSecurityModule = await createWarpIsm({
        chain,
        chainAddresses,
        context,
        contractVerifier,
        ismFactoryDeployer,
        warpConfig: config,
      }); // TODO write test

      config.hook = await createWarpHook({
        chain,
        chainAddresses,
        context,
        contractVerifier,
        ismFactoryDeployer,
        warpConfig: config,
      });
      return config;
    }),
  );
}

/**
 * Deploys the Warp ISM for a given config
 *
 * @returns The deployed ism address
 */
async function createWarpIsm({
  chain,
  chainAddresses,
  context,
  contractVerifier,
  warpConfig,
}: {
  chain: string;
  chainAddresses: Record<string, string>;
  context: WriteCommandContext;
  contractVerifier?: ContractVerifier;
  warpConfig: HypTokenRouterConfig;
  ismFactoryDeployer: HyperlaneProxyFactoryDeployer;
}): Promise<IsmConfig | undefined> {
  const { interchainSecurityModule } = warpConfig;
  if (
    !interchainSecurityModule ||
    typeof interchainSecurityModule === 'string'
  ) {
    logGray(
      `Config Ism is ${
        !interchainSecurityModule ? 'empty' : interchainSecurityModule
      }, skipping deployment.`,
    );
    return interchainSecurityModule;
  }

  logBlue(`Loading registry factory addresses for ${chain}...`);

  logGray(
    `Creating ${interchainSecurityModule.type} ISM for token on ${chain} chain...`,
  );

  logGreen(
    `Finished creating ${interchainSecurityModule.type} ISM for token on ${chain} chain.`,
  );

  const {
    mailbox,
    domainRoutingIsmFactory,
    staticAggregationHookFactory,
    staticAggregationIsmFactory,
    staticMerkleRootMultisigIsmFactory,
    staticMessageIdMultisigIsmFactory,
    staticMerkleRootWeightedMultisigIsmFactory,
    staticMessageIdWeightedMultisigIsmFactory,
  } = chainAddresses;
  const evmIsmModule = await EvmIsmModule.create({
    chain,
    mailbox,
    multiProvider: context.multiProvider,
    proxyFactoryFactories: {
      domainRoutingIsmFactory,
      staticAggregationHookFactory,
      staticAggregationIsmFactory,
      staticMerkleRootMultisigIsmFactory,
      staticMessageIdMultisigIsmFactory,
      staticMerkleRootWeightedMultisigIsmFactory,
      staticMessageIdWeightedMultisigIsmFactory,
    },
    config: interchainSecurityModule,
    contractVerifier,
  });
  const { deployedIsm } = evmIsmModule.serialize();
  return deployedIsm;
}

async function createWarpHook({
  chain,
  chainAddresses,
  context,
  contractVerifier,
  warpConfig,
}: {
  chain: string;
  chainAddresses: Record<string, string>;
  context: WriteCommandContext;
  contractVerifier?: ContractVerifier;
  warpConfig: HypTokenRouterConfig;
  ismFactoryDeployer: HyperlaneProxyFactoryDeployer;
}): Promise<HookConfig | undefined> {
  const { hook } = warpConfig;

  if (!hook || typeof hook === 'string') {
    logGray(`Config Hook is ${!hook ? 'empty' : hook}, skipping deployment.`);
    return hook;
  }

  logBlue(`Loading registry factory addresses for ${chain}...`);

  logGray(`Creating ${hook.type} Hook for token on ${chain} chain...`);

  const {
    mailbox,
    domainRoutingIsmFactory,
    staticAggregationHookFactory,
    staticAggregationIsmFactory,
    staticMerkleRootMultisigIsmFactory,
    staticMessageIdMultisigIsmFactory,
    staticMerkleRootWeightedMultisigIsmFactory,
    staticMessageIdWeightedMultisigIsmFactory,
  } = chainAddresses;
  const proxyFactoryFactories = {
    domainRoutingIsmFactory,
    staticAggregationHookFactory,
    staticAggregationIsmFactory,
    staticMerkleRootMultisigIsmFactory,
    staticMessageIdMultisigIsmFactory,
    staticMerkleRootWeightedMultisigIsmFactory,
    staticMessageIdWeightedMultisigIsmFactory,
  };

  // If config.proxyadmin.address exists, then use that. otherwise deploy a new proxyAdmin
  const proxyAdminAddress: Address =
    warpConfig.proxyAdmin?.address ??
    (
      await context.multiProvider.handleDeploy(
        chain,
        new ProxyAdmin__factory(),
        [],
      )
    ).address;

  const evmHookModule = await EvmHookModule.create({
    chain,
    multiProvider: context.multiProvider,
    coreAddresses: {
      mailbox,
      proxyAdmin: proxyAdminAddress,
    },
    config: hook,
    contractVerifier,
    proxyFactoryFactories,
  });
  logGreen(`Finished creating ${hook.type} Hook for token on ${chain} chain.`);
  const { deployedHook } = evmHookModule.serialize();
  return deployedHook;
}

async function getWarpCoreConfig(
  { warpDeployConfig, context }: DeployParams,
  contracts: HyperlaneContractsMap<TokenFactories>,
): Promise<{
  warpCoreConfig: WarpCoreConfig;
  addWarpRouteOptions?: AddWarpRouteOptions;
}> {
  const warpCoreConfig: WarpCoreConfig = { tokens: [] };

  // TODO: replace with warp read
  const tokenMetadata = await HypERC20Deployer.deriveTokenMetadata(
    context.multiProvider,
    warpDeployConfig,
  );
  assert(
    tokenMetadata && isTokenMetadata(tokenMetadata),
    'Missing required token metadata',
  );
  const { decimals, symbol, name } = tokenMetadata;
  assert(decimals, 'Missing decimals on token metadata');

  generateTokenConfigs(
    warpCoreConfig,
    warpDeployConfig,
    contracts,
    symbol,
    name,
    decimals,
  );

  fullyConnectTokens(warpCoreConfig, context.multiProvider);

  return { warpCoreConfig, addWarpRouteOptions: { symbol } };
}

/**
 * Creates token configs.
 */
function generateTokenConfigs(
  warpCoreConfig: WarpCoreConfig,
  warpDeployConfig: WarpRouteDeployConfig,
  contracts: HyperlaneContractsMap<TokenFactories>,
  symbol: string,
  name: string,
  decimals: number,
): void {
  for (const [chainName, contract] of Object.entries(contracts)) {
    const config = warpDeployConfig[chainName];
    const collateralAddressOrDenom = isCollateralTokenConfig(config)
      ? config.token // gets set in the above deriveTokenMetadata()
      : undefined;

    warpCoreConfig.tokens.push({
      chainName,
      standard: TOKEN_TYPE_TO_STANDARD[config.type],
      decimals,
      symbol: config.symbol || symbol,
      name,
      addressOrDenom:
        contract[warpDeployConfig[chainName].type as keyof TokenFactories]
          .address,
      collateralAddressOrDenom,
    });
  }
}

/**
 * Adds connections between tokens.
 *
 * Assumes full interconnectivity between all tokens for now b.c. that's
 * what the deployers do by default.
 */
function fullyConnectTokens(
  warpCoreConfig: WarpCoreConfig,
  multiProvider: MultiProvider,
): void {
  for (const token1 of warpCoreConfig.tokens) {
    for (const token2 of warpCoreConfig.tokens) {
      if (
        token1.chainName === token2.chainName &&
        token1.addressOrDenom === token2.addressOrDenom
      )
        continue;
      token1.connections ||= [];
      token1.connections.push({
        token: getTokenConnectionId(
          multiProvider.getChainMetadata(token2.chainName).protocol,
          token2.chainName,
          token2.addressOrDenom!,
        ),
      });
    }
  }
}

export async function runWarpRouteApply(
  params: WarpApplyParams,
): Promise<void> {
  const { warpDeployConfig, warpCoreConfig, context } = params;
  const { chainMetadata, skipConfirmation } = context;

  WarpRouteDeployConfigSchema.parse(warpDeployConfig);
  WarpCoreConfigSchema.parse(warpCoreConfig);

  const warpCoreConfigByChain = Object.fromEntries(
    warpCoreConfig.tokens.map((token) => [token.chainName, token]),
  );

  const chains = Object.keys(warpDeployConfig);

  let apiKeys: ChainMap<string> = {};
  if (!skipConfirmation)
    apiKeys = await requestAndSaveApiKeys(
      chains,
      chainMetadata,
      context.registry,
    );

  const transactions: AnnotatedEV5Transaction[] = [
    ...(await extendWarpRoute(
      params,
      apiKeys,
      warpDeployConfig,
      warpCoreConfigByChain,
    )),
    ...(await updateExistingWarpRoute(
      params,
      apiKeys,
      warpDeployConfig,
      warpCoreConfigByChain,
    )),
  ];
  if (transactions.length == 0)
    return logGreen(`Warp config is the same as target. No updates needed.`);

  await submitWarpApplyTransactions(params, groupBy(transactions, 'chainId'));
}

async function extendWarpRoute(
  params: WarpApplyParams,
  apiKeys: ChainMap<string>,
  warpDeployConfig: WarpRouteDeployConfig,
  warpCoreConfigByChain: ChainMap<WarpCoreConfig['tokens'][number]>,
) {
  const { multiProvider } = params.context;
  const warpCoreChains = Object.keys(warpCoreConfigByChain);

  // Split between the existing and additional config
  const existingConfigs: WarpRouteDeployConfig = objFilter(
    warpDeployConfig,
    (chain, _config): _config is any => warpCoreChains.includes(chain),
  );

  let extendedConfigs: WarpRouteDeployConfig = objFilter(
    warpDeployConfig,
    (chain, _config): _config is any => !warpCoreChains.includes(chain),
  );

  const extendedChains = Object.keys(extendedConfigs);
  if (extendedChains.length === 0) return [];

  logBlue(`Extending Warp Route to ${extendedChains.join(', ')}`);

  extendedConfigs = await deriveMetadataFromExisting(
    multiProvider,
    existingConfigs,
    extendedConfigs,
  );

  const newDeployedContracts = await executeDeploy(
    {
      context: params.context,
      warpDeployConfig: extendedConfigs,
    },
    apiKeys,
  );

  const mergedRouters = mergeAllRouters(
    multiProvider,
    existingConfigs,
    newDeployedContracts,
    warpCoreConfigByChain,
  );

  const { warpCoreConfig: updatedWarpCoreConfig, addWarpRouteOptions } =
    await getWarpCoreConfig(params, mergedRouters);
  WarpCoreConfigSchema.parse(updatedWarpCoreConfig);

  await writeDeploymentArtifacts(
    updatedWarpCoreConfig,
    params.context,
    addWarpRouteOptions,
  );

  return enrollRemoteRouters(params, mergedRouters);
}

async function updateExistingWarpRoute(
  params: WarpApplyParams,
  apiKeys: ChainMap<string>,
  warpDeployConfig: WarpRouteDeployConfig,
  warpCoreConfigByChain: ChainMap<WarpCoreConfig['tokens'][number]>,
) {
  logBlue('Updating deployed Warp Routes');
  const { multiProvider, registry } = params.context;
  const registryAddresses =
    (await registry.getAddresses()) as ChainMap<ChainAddresses>;
  const contractVerifier = new ContractVerifier(
    multiProvider,
    apiKeys,
    coreBuildArtifact,
    ExplorerLicenseType.MIT,
  );
  const transactions: AnnotatedEV5Transaction[] = [];

  await promiseObjAll(
    objMap(warpDeployConfig, async (chain, config) => {
      await retryAsync(async () => {
        logGray(`Update existing warp route for chain ${chain}`);
        const deployedConfig = warpCoreConfigByChain[chain];
        if (!deployedConfig)
          return logGray(
            `Missing artifacts for ${chain}. Probably new deployment. Skipping update...`,
          );

        const deployedTokenRoute = deployedConfig.addressOrDenom!;
        const {
          domainRoutingIsmFactory,
          staticMerkleRootMultisigIsmFactory,
          staticMessageIdMultisigIsmFactory,
          staticAggregationIsmFactory,
          staticAggregationHookFactory,
          staticMerkleRootWeightedMultisigIsmFactory,
          staticMessageIdWeightedMultisigIsmFactory,
        } = registryAddresses[chain];

        const evmERC20WarpModule = new EvmERC20WarpModule(
          multiProvider,
          {
            config,
            chain,
            addresses: {
              deployedTokenRoute,
              staticMerkleRootMultisigIsmFactory,
              staticMessageIdMultisigIsmFactory,
              staticAggregationIsmFactory,
              staticAggregationHookFactory,
              domainRoutingIsmFactory,
              staticMerkleRootWeightedMultisigIsmFactory,
              staticMessageIdWeightedMultisigIsmFactory,
            },
          },
          contractVerifier,
        );
        transactions.push(...(await evmERC20WarpModule.update(config)));
      });
    }),
  );
  return transactions;
}

/**
 * Retrieves a chain submission strategy from the provided filepath.
 * @param submissionStrategyFilepath a filepath to the submission strategy file
 * @returns a formatted submission strategy
 */
export function readChainSubmissionStrategy(
  submissionStrategyFilepath: string,
): ChainSubmissionStrategy {
  const submissionStrategyFileContent = readYamlOrJson(
    submissionStrategyFilepath.trim(),
  );
  return ChainSubmissionStrategySchema.parse(submissionStrategyFileContent);
}

/**
 * Derives token metadata from existing config and merges it with extended config.
 * @returns The merged Warp route deployment config with token metadata.
 */
async function deriveMetadataFromExisting(
  multiProvider: MultiProvider,
  existingConfigs: WarpRouteDeployConfig,
  extendedConfigs: WarpRouteDeployConfig,
): Promise<WarpRouteDeployConfig> {
  const existingTokenMetadata = await HypERC20Deployer.deriveTokenMetadata(
    multiProvider,
    existingConfigs,
  );
  return objMap(extendedConfigs, (_chain, extendedConfig) => {
    return {
      ...existingTokenMetadata,
      ...extendedConfig,
    };
  });
}

/**
 * Merges existing router configs with newly deployed router contracts.
 */
function mergeAllRouters(
  multiProvider: MultiProvider,
  existingConfigs: WarpRouteDeployConfig,
  deployedContractsMap: HyperlaneContractsMap<
    HypERC20Factories | HypERC721Factories
  >,
  warpCoreConfigByChain: ChainMap<WarpCoreConfig['tokens'][number]>,
) {
  const existingContractAddresses = objMap(
    existingConfigs,
    (chain, config) => ({
      [config.type]: warpCoreConfigByChain[chain].addressOrDenom!,
    }),
  );
  return {
    ...connectContractsMap(
      attachContractsMap(existingContractAddresses, hypERC20factories),
      multiProvider,
    ),
    ...deployedContractsMap,
  } as HyperlaneContractsMap<HypERC20Factories>;
}

/**
 * Enroll all deployed routers with each other.
 *
 * @param deployedContractsMap - A map of deployed Hyperlane contracts by chain.
 * @param multiProvider - A MultiProvider instance to interact with multiple chains.
 */
async function enrollRemoteRouters(
  params: WarpApplyParams,
  deployedContractsMap: HyperlaneContractsMap<HypERC20Factories>,
): Promise<AnnotatedEV5Transaction[]> {
  logBlue(`Enrolling deployed routers with each other...`);
  const { multiProvider, registry } = params.context;
  const registryAddresses = await registry.getAddresses();
  const deployedRoutersAddresses: ChainMap<Address> = objMap(
    deployedContractsMap,
    (_, contracts) => getRouter(contracts).address,
  );
  const deployedDestinationGas: DestinationGas = await populateDestinationGas(
    multiProvider,
    params.warpDeployConfig,
    deployedContractsMap,
  );

  const deployedChains = Object.keys(deployedRoutersAddresses);
  const transactions: AnnotatedEV5Transaction[] = [];
  await promiseObjAll(
    objMap(deployedContractsMap, async (chain, contracts) => {
      await retryAsync(async () => {
        const router = getRouter(contracts); // Assume deployedContract always has 1 value
        const deployedTokenRoute = router.address;
        // Mutate the config.remoteRouters by setting it to all other routers to update
        const warpRouteReader = new EvmERC20WarpRouteReader(
          multiProvider,
          chain,
        );
        const mutatedWarpRouteConfig =
          await warpRouteReader.deriveWarpRouteConfig(deployedTokenRoute);
        const {
          domainRoutingIsmFactory,
          staticMerkleRootMultisigIsmFactory,
          staticMessageIdMultisigIsmFactory,
          staticAggregationIsmFactory,
          staticAggregationHookFactory,
          staticMerkleRootWeightedMultisigIsmFactory,
          staticMessageIdWeightedMultisigIsmFactory,
        } = registryAddresses[chain];

        const evmERC20WarpModule = new EvmERC20WarpModule(multiProvider, {
          config: mutatedWarpRouteConfig,
          chain,
          addresses: {
            deployedTokenRoute,
            staticMerkleRootMultisigIsmFactory,
            staticMessageIdMultisigIsmFactory,
            staticAggregationIsmFactory,
            staticAggregationHookFactory,
            domainRoutingIsmFactory,
            staticMerkleRootWeightedMultisigIsmFactory,
            staticMessageIdWeightedMultisigIsmFactory,
          },
        });

        const otherChains = multiProvider
          .getRemoteChains(chain)
          .filter((c) => deployedChains.includes(c));

        mutatedWarpRouteConfig.remoteRouters =
          otherChains.reduce<RemoteRouters>((remoteRouters, otherChain) => {
            remoteRouters[multiProvider.getDomainId(otherChain)] = {
              address: deployedRoutersAddresses[otherChain],
            };
            return remoteRouters;
          }, {});

        mutatedWarpRouteConfig.destinationGas =
          otherChains.reduce<DestinationGas>((destinationGas, otherChain) => {
            const otherChainDomain = multiProvider.getDomainId(otherChain);
            destinationGas[otherChainDomain] =
              deployedDestinationGas[otherChainDomain];
            return destinationGas;
          }, {});

        const mutatedConfigTxs: AnnotatedEV5Transaction[] =
          await evmERC20WarpModule.update(mutatedWarpRouteConfig);

        if (mutatedConfigTxs.length == 0)
          return logGreen(
            `Warp config on ${chain} is the same as target. No updates needed.`,
          );
        transactions.push(...mutatedConfigTxs);
      });
    }),
  );

  return transactions;
}

/**
 * Populates the destination gas amounts for each chain using warpConfig.gas OR querying other router's destinationGas
 */
async function populateDestinationGas(
  multiProvider: MultiProvider,
  warpDeployConfig: WarpRouteDeployConfig,
  deployedContractsMap: HyperlaneContractsMap<HypERC20Factories>,
): Promise<DestinationGas> {
  const destinationGas: DestinationGas = {};
  const deployedChains = Object.keys(deployedContractsMap);
  await promiseObjAll(
    objMap(deployedContractsMap, async (chain, contracts) => {
      await retryAsync(async () => {
        const router = getRouter(contracts);

        const otherChains = multiProvider
          .getRemoteChains(chain)
          .filter((c) => deployedChains.includes(c));

        for (const otherChain of otherChains) {
          const otherDomain = multiProvider.getDomainId(otherChain);
          if (!destinationGas[otherDomain])
            destinationGas[otherDomain] =
              warpDeployConfig[otherChain].gas?.toString() ||
              (await router.destinationGas(otherDomain)).toString();
        }
      });
    }),
  );
  return destinationGas;
}

function getRouter(contracts: HyperlaneContracts<HypERC20Factories>) {
  for (const key of objKeys(hypERC20factories)) {
    if (contracts[key]) return contracts[key];
  }
  throw new Error('No matching contract found.');
}

function displayWarpDeployPlan(deployConfig: WarpRouteDeployConfig) {
  logBlue('\nWarp Route Deployment Plan');
  logGray('==========================');
  log(`📋 Token Standard: ${deployConfig.isNft ? 'ERC721' : 'ERC20'}`);

  const { transformedDeployConfig, transformedIsmConfigs } =
    transformDeployConfigForDisplay(deployConfig);

  log('📋 Warp Route Config:');
  logTable(transformedDeployConfig);
  objMap(transformedIsmConfigs, (chain, ismConfigs) => {
    log(`📋 ${chain} ISM Config(s):`);
    ismConfigs.forEach((ismConfig) => {
      logTable(ismConfig);
    });
  });
}

/* only used for transformIsmForDisplay type-sense */
type IsmDisplayConfig =
  | RoutingIsmConfig // type, owner, ownerOverrides, domain
  | AggregationIsmConfig // type, modules, threshold
  | MultisigIsmConfig // type, validators, threshold
  | OpStackIsmConfig // type, origin, nativeBridge
  | PausableIsmConfig // type, owner, paused, ownerOverrides
  | TrustedRelayerIsmConfig; // type, relayer

function transformDeployConfigForDisplay(deployConfig: WarpRouteDeployConfig) {
  const transformedIsmConfigs: Record<ChainName, any[]> = {};
  const transformedDeployConfig = objMap(deployConfig, (chain, config) => {
    if (config.interchainSecurityModule)
      transformedIsmConfigs[chain] = transformIsmConfigForDisplay(
        config.interchainSecurityModule as IsmDisplayConfig,
      );

    return {
      'NFT?': config.isNft ?? false,
      Type: config.type,
      Owner: config.owner,
      Mailbox: config.mailbox,
      'ISM Config(s)': config.interchainSecurityModule
        ? 'See table(s) below.'
        : 'No ISM config(s) specified.',
    };
  });

  return {
    transformedDeployConfig,
    transformedIsmConfigs,
  };
}

function transformIsmConfigForDisplay(ismConfig: IsmDisplayConfig): any[] {
  const ismConfigs: any[] = [];
  switch (ismConfig.type) {
    case IsmType.AGGREGATION:
      ismConfigs.push({
        Type: ismConfig.type,
        Threshold: ismConfig.threshold,
        Modules: 'See table(s) below.',
      });
      ismConfig.modules.forEach((module) => {
        ismConfigs.push(
          ...transformIsmConfigForDisplay(module as IsmDisplayConfig),
        );
      });
      return ismConfigs;
    case IsmType.ROUTING:
      return [
        {
          Type: ismConfig.type,
          Owner: ismConfig.owner,
          'Owner Overrides': ismConfig.ownerOverrides ?? 'Undefined',
          Domains: 'See warp config for domain specification.',
        },
      ];
    case IsmType.FALLBACK_ROUTING:
      return [
        {
          Type: ismConfig.type,
          Owner: ismConfig.owner,
          'Owner Overrides': ismConfig.ownerOverrides ?? 'Undefined',
          Domains: 'See warp config for domain specification.',
        },
      ];
    case IsmType.MERKLE_ROOT_MULTISIG:
      return [
        {
          Type: ismConfig.type,
          Validators: ismConfig.validators,
          Threshold: ismConfig.threshold,
        },
      ];
    case IsmType.MESSAGE_ID_MULTISIG:
      return [
        {
          Type: ismConfig.type,
          Validators: ismConfig.validators,
          Threshold: ismConfig.threshold,
        },
      ];
    case IsmType.OP_STACK:
      return [
        {
          Type: ismConfig.type,
          Origin: ismConfig.origin,
          'Native Bridge': ismConfig.nativeBridge,
        },
      ];
    case IsmType.PAUSABLE:
      return [
        {
          Type: ismConfig.type,
          Owner: ismConfig.owner,
          'Paused ?': ismConfig.paused,
          'Owner Overrides': ismConfig.ownerOverrides ?? 'Undefined',
        },
      ];
    case IsmType.TRUSTED_RELAYER:
      return [
        {
          Type: ismConfig.type,
          Relayer: ismConfig.relayer,
        },
      ];
    default:
      return [ismConfig];
  }
}

/**
 * Submits a set of transactions to the specified chain and outputs transaction receipts
 */
async function submitWarpApplyTransactions(
  params: WarpApplyParams,
  chainTransactions: Record<string, AnnotatedEV5Transaction[]>,
): Promise<void> {
  // Create mapping of chain ID to chain name for all chains in warpDeployConfig
  const chains = Object.keys(params.warpDeployConfig);
  const chainIdToName = Object.fromEntries(
    chains.map((chain) => [
      params.context.multiProvider.getChainId(chain),
      chain,
    ]),
  );

  await promiseObjAll(
    objMap(chainTransactions, async (chainId, transactions) => {
      try {
        await retryAsync(
          async () => {
            const chain = chainIdToName[chainId];
            const submitter: TxSubmitterBuilder<ProtocolType> =
              await getWarpApplySubmitter({
                chain,
                context: params.context,
                strategyUrl: params.strategyUrl,
              });
            const transactionReceipts = await submitter.submit(...transactions);
            if (transactionReceipts) {
              const receiptPath = `${params.receiptsDir}/${chain}-${
                submitter.txSubmitterType
              }-${Date.now()}-receipts.json`;
              writeYamlOrJson(receiptPath, transactionReceipts);
              logGreen(
                `Transactions receipts successfully written to ${receiptPath}`,
              );
            }
          },
          5, // attempts
          100, // baseRetryMs
        );
      } catch (e) {
        logBlue(`Error in submitWarpApplyTransactions`, e);
        console.dir(transactions);
      }
    }),
  );
}

/**
 * Helper function to get warp apply specific submitter.
 *
 * @returns the warp apply submitter
 */
async function getWarpApplySubmitter({
  chain,
  context,
  strategyUrl,
}: {
  chain: ChainName;
  context: WriteCommandContext;
  strategyUrl?: string;
}): Promise<TxSubmitterBuilder<ProtocolType>> {
  const { multiProvider } = context;

  const submissionStrategy: SubmissionStrategy = strategyUrl
    ? readChainSubmissionStrategy(strategyUrl)[chain]
    : {
        submitter: {
          chain,
          type: TxSubmitterType.JSON_RPC,
        },
      };

  return getSubmitterBuilder<ProtocolType>({
    submissionStrategy,
    multiProvider,
  });
}

function groupChainsByProtocol(
  chains: ChainName[],
  multiProvider: MultiProvider,
): Record<ProtocolType, ChainName[]> {
  return chains.reduce((protocolMap, chainName) => {
    const protocolType = multiProvider.tryGetProtocol(chainName);
    assert(protocolType, `Protocol not found for chain: ${chainName}`);

    if (!protocolMap[protocolType]) {
      protocolMap[protocolType] = [];
    }

    protocolMap[protocolType].push(chainName);
    return protocolMap;
  }, {} as Record<ProtocolType, ChainName[]>);
}

async function executeStarknetDeployments({
  starknetSigners,
  warpRouteConfig,
  multiProvider,
}: {
  starknetSigners: ChainMap<StarknetAccount>;
  warpRouteConfig: WarpRouteDeployConfig;
  multiProvider: MultiProvider;
}): Promise<ChainMap<string>> {
  validateStarknetWarpConfig(warpRouteConfig);

  const starknetDeployer = new StarknetERC20WarpModule(
    starknetSigners,
    warpRouteConfig,
    multiProvider,
  );

  return starknetDeployer.deployToken();
}

async function getWarpCoreConfigForStarknet(
  warpDeployConfig: WarpRouteDeployConfig,
  multiProvider: MultiProvider,
  contracts: ChainMap<string>,
): Promise<WarpCoreConfig> {
  const warpCoreConfig: WarpCoreConfig = { tokens: [] };

  // TODO: replace with warp read
  const tokenMetadata = await HypERC20Deployer.deriveTokenMetadata(
    multiProvider,
    warpDeployConfig,
  );
  assert(
    tokenMetadata && isTokenMetadata(tokenMetadata),
    'Missing required token metadata',
  );
  const { decimals, symbol, name } = tokenMetadata;
  assert(decimals, 'Missing decimals on token metadata');

  generateTokenConfigsForStarknet(
    warpCoreConfig,
    warpDeployConfig,
    contracts,
    symbol,
    name,
    decimals,
  );

  fullyConnectTokens(warpCoreConfig, multiProvider);

  return warpCoreConfig;
}

function generateTokenConfigsForStarknet(
  warpCoreConfig: WarpCoreConfig,
  warpDeployConfig: WarpRouteDeployConfig,
  contracts: ChainMap<string>,
  symbol: string,
  name: string,
  decimals: number,
): void {
  for (const [chainName, contract] of Object.entries(contracts)) {
    const config = warpDeployConfig[chainName];
    const collateralAddressOrDenom = isCollateralTokenConfig(config)
      ? config.token // gets set in the above deriveTokenMetadata()
      : undefined;
    warpCoreConfig.tokens.push({
      chainName,
      standard:
        STARKNET_TOKEN_TYPE_TO_STANDARD[
          config.type as keyof typeof STARKNET_TOKEN_TYPE_TO_STANDARD
        ],
      decimals,
      symbol,
      name,
      addressOrDenom: contract,
      collateralAddressOrDenom,
    });
  }
}

function validateStarknetWarpConfig(warpRouteConfig: WarpRouteDeployConfig) {
  assert(!warpRouteConfig.isNft, 'NFT routes not supported yet!');

  // token type validation for Starknet chains
  for (const [chain, config] of Object.entries(warpRouteConfig)) {
    assert(
      (STARKNET_SUPPORTED_TOKEN_TYPES as readonly TokenType[]).includes(
        config.type,
      ),
      `Token type "${
        config.type
      }" is not supported on Starknet chains (${chain}}). Supported types: ${STARKNET_SUPPORTED_TOKEN_TYPES.join(
        ', ',
      )}`,
    );
  }
}

async function enrollRemoteRoutersOfStarknetOnEvm(
  multiProvider: MultiProvider,
  evmChains: ChainName[],
  evmRouterAddresses: ChainMap<Address>,
  starknetDeployedAddresses: ChainMap<Address>,
  registryAddresses: ChainMap<ChainAddresses>,
): Promise<AnnotatedEV5Transaction[]> {
  const transactions: AnnotatedEV5Transaction[] = [];

  await promiseObjAll(
    objMap(evmRouterAddresses, async (evmChain, evmRouterAddress) => {
      if (!evmChains.includes(evmChain)) return;

      await retryAsync(async () => {
        // Create warp route reader for the EVM chain
        const warpRouteReader = new EvmERC20WarpRouteReader(
          multiProvider,
          evmChain,
        );

        // Get current config from the deployed router
        const mutatedWarpRouteConfig =
          await warpRouteReader.deriveWarpRouteConfig(evmRouterAddress);

        // Filter for only Starknet chains
        const starknetChains = Object.keys(starknetDeployedAddresses).filter(
          (chain) =>
            multiProvider.getChainMetadata(chain).protocol ===
            ProtocolType.Starknet,
        );

        // Add Starknet routers to the config
        mutatedWarpRouteConfig.remoteRouters =
          starknetChains.reduce<RemoteRouters>(
            (remoteRouters, starknetChain) => {
              remoteRouters[multiProvider.getDomainId(starknetChain)] = {
                address: starknetDeployedAddresses[starknetChain],
              };
              return remoteRouters;
            },
            {},
          );

        const {
          domainRoutingIsmFactory,
          staticMerkleRootMultisigIsmFactory,
          staticMessageIdMultisigIsmFactory,
          staticAggregationIsmFactory,
          staticAggregationHookFactory,
          staticMerkleRootWeightedMultisigIsmFactory,
          staticMessageIdWeightedMultisigIsmFactory,
        } = registryAddresses[evmChain];

        // Create warp module to update the router
        const evmERC20WarpModule = new EvmERC20WarpModule(multiProvider, {
          config: mutatedWarpRouteConfig,
          chain: evmChain,
          addresses: {
            deployedTokenRoute: evmRouterAddress,
            domainRoutingIsmFactory,
            staticMerkleRootMultisigIsmFactory,
            staticMessageIdMultisigIsmFactory,
            staticAggregationIsmFactory,
            staticAggregationHookFactory,
            staticMerkleRootWeightedMultisigIsmFactory,
            staticMessageIdWeightedMultisigIsmFactory,
          },
        });

        // Generate transactions to update the router
        const chainTxs = await evmERC20WarpModule.update(
          mutatedWarpRouteConfig,
        );
        if (chainTxs.length > 0) {
          transactions.push(...chainTxs);
        }
      });
    }),
  );

  return transactions;
}

interface EnrollRoutersParams {
  evmAddresses: ChainMap<Address>;
  starknetAddresses: ChainMap<Address>;
  context: WriteCommandContext;
  warpRouteConfig: WarpRouteDeployConfig;
  deployments: WarpCoreConfig;
  multiProvider: MultiProvider;
  starknetSigners: ChainMap<StarknetAccount>;
}

async function enrollCrossChainRouters({
  evmAddresses,
  starknetAddresses,
  context,
  warpRouteConfig,
  deployments,
  multiProvider,
  starknetSigners,
}: EnrollRoutersParams): Promise<void> {
  const hasEvmChains = Object.keys(evmAddresses).length > 0;
  const hasStarknetChains = Object.keys(starknetAddresses).length > 0;

  if (!hasEvmChains || !hasStarknetChains) return;

  logBlue('Enrolling Starknet routers with EVM chains...');

  const registryAddresses = await context.registry.getAddresses();
  const evmChains = Object.keys(evmAddresses);

  const starknetWarpModule = new StarknetERC20WarpModule(
    starknetSigners,
    warpRouteConfig,
    multiProvider,
  );

  await starknetWarpModule.enrollRemoteRouters({
    ...evmAddresses,
    ...starknetAddresses,
  });

  const evmEnrollmentTxs = await enrollRemoteRoutersOfStarknetOnEvm(
    multiProvider,
    evmChains,
    evmAddresses,
    starknetAddresses,
    registryAddresses,
  );

  if (evmEnrollmentTxs.length === 0) return;

  const chainTransactions = groupBy(evmEnrollmentTxs, 'chainId');
  await submitWarpApplyTransactions(
    {
      context,
      warpDeployConfig: warpRouteConfig,
      warpCoreConfig: deployments,
      receiptsDir: './generated/transactions',
    },
    chainTransactions,
  );
}<|MERGE_RESOLUTION|>--- conflicted
+++ resolved
@@ -179,7 +179,7 @@
             (_, contracts) => getRouter(contracts).address,
           );
 
-          const warpCoreConfig = await getWarpCoreConfig(
+          const { warpCoreConfig } = await getWarpCoreConfig(
             { context, warpDeployConfig: warpRouteConfig },
             deployedContracts,
           );
@@ -194,27 +194,24 @@
         }
         break;
 
-<<<<<<< HEAD
       case ProtocolType.Starknet:
         assert(
           multiProtocolSigner,
           'multi protocol signer is required for starknet chain deployment',
         );
-        starknetSigners = await promiseObjAll(
-          protocolChains.reduce<ChainMap<Promise<StarknetAccount>>>(
-            (acc, chain) => ({
-              ...acc,
-              [chain]: multiProtocolSigner.getStarknetSigner(chain),
-            }),
-            {},
-          ),
+        starknetSigners = protocolChains.reduce<ChainMap<StarknetAccount>>(
+          (acc, chain) => ({
+            ...acc,
+            [chain]: multiProtocolSigner.getStarknetSigner(chain),
+          }),
+          {},
         );
         routerAddresses.starknet = await executeStarknetDeployments({
           starknetSigners,
           warpRouteConfig,
           multiProvider,
         });
-        const warpCoreConfig = await getWarpCoreConfigForStarknet(
+        const { warpCoreConfig } = await getWarpCoreConfigForStarknet(
           warpRouteConfig,
           multiProvider,
           routerAddresses.starknet,
@@ -226,14 +223,6 @@
         throw new Error(`Unsupported protocol type: ${protocol}`);
     }
   }
-=======
-  const { warpCoreConfig, addWarpRouteOptions } = await getWarpCoreConfig(
-    deploymentParams,
-    deployedContracts,
-  );
-
-  await writeDeploymentArtifacts(warpCoreConfig, context, addWarpRouteOptions);
->>>>>>> ea429f5f
 
   await enrollCrossChainRouters({
     evmAddresses: routerAddresses.evm,
@@ -246,7 +235,7 @@
   });
 
   fullyConnectTokens(deployments, context.multiProvider);
-  await writeDeploymentArtifacts(deployments, context);
+  await writeDeploymentArtifacts(deployments, context, addWarpRouteOptions);
 }
 
 async function runDeployPlanStep({ context, warpDeployConfig }: DeployParams) {
@@ -1229,7 +1218,10 @@
   warpDeployConfig: WarpRouteDeployConfig,
   multiProvider: MultiProvider,
   contracts: ChainMap<string>,
-): Promise<WarpCoreConfig> {
+): Promise<{
+  warpCoreConfig: WarpCoreConfig;
+  addWarpRouteOptions?: AddWarpRouteOptions;
+}> {
   const warpCoreConfig: WarpCoreConfig = { tokens: [] };
 
   // TODO: replace with warp read
@@ -1255,7 +1247,7 @@
 
   fullyConnectTokens(warpCoreConfig, multiProvider);
 
-  return warpCoreConfig;
+  return { warpCoreConfig, addWarpRouteOptions: { symbol } };
 }
 
 function generateTokenConfigsForStarknet(
