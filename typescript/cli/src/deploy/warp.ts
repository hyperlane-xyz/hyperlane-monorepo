--- conflicted
+++ resolved
@@ -46,10 +46,7 @@
 } from '@hyperlane-xyz/sdk';
 import {
   Address,
-<<<<<<< HEAD
-=======
   GasAction,
->>>>>>> bfea74da
   ProtocolType,
   assert,
   objFilter,
@@ -120,15 +117,8 @@
     chainMetadata,
     registry,
     multiProvider,
-<<<<<<< HEAD
-    multiProtocolSigner,
-  } = context;
-
-  assert(multiProtocolSigner, `multiProtocolSigner not defined`);
-=======
     altVmSigner,
   } = context;
->>>>>>> bfea74da
 
   // Validate ISM compatibility for all chains
   validateWarpIsmCompatibility(warpDeployConfig, context);
@@ -146,39 +136,16 @@
 
   await runDeployPlanStep(deploymentParams);
 
-<<<<<<< HEAD
-  // Some of the below functions throw if passed non-EVM or Cosmos Native chains
-  const deploymentChains = chains.filter(
-    (chain) =>
-      chainMetadata[chain].protocol === ProtocolType.Ethereum ||
-      chainMetadata[chain].protocol === ProtocolType.CosmosNative,
-=======
   // Some of the below functions throw if passed non-EVM or non-supported chains
   const deploymentChains = chains.filter(
     (chain) =>
       chainMetadata[chain].protocol === ProtocolType.Ethereum ||
       altVmSigner.supports(chainMetadata[chain].protocol),
->>>>>>> bfea74da
   );
 
   await runPreflightChecksForChains({
     context,
     chains: deploymentChains,
-<<<<<<< HEAD
-    minGas: MINIMUM_WARP_DEPLOY_GAS,
-  });
-
-  const initialBalances = await prepareDeploy(context, null, deploymentChains);
-
-  const { deployedContracts } = await executeDeploy(deploymentParams, apiKeys);
-
-  const registryAddresses = await registry.getAddresses();
-
-  await enrollCrossChainRouters(
-    { multiProvider, multiProtocolSigner, registryAddresses, warpDeployConfig },
-    deployedContracts,
-  );
-=======
     minGas: GasAction.WARP_DEPLOY_GAS,
   });
 
@@ -201,7 +168,6 @@
     });
     await submitter.submit(...(enrollTxs[chain] as any[]));
   }
->>>>>>> bfea74da
 
   const { warpCoreConfig, addWarpRouteOptions } = await getWarpCoreConfig(
     deploymentParams,
@@ -274,30 +240,6 @@
 
   const {
     warpDeployConfig,
-<<<<<<< HEAD
-    context: {
-      multiProvider,
-      isDryRun,
-      dryRunChain,
-      multiProtocolSigner,
-      registry,
-    },
-  } = params;
-
-  assert(multiProtocolSigner, `multiProtocolSigner not defined`);
-
-  const config: WarpRouteDeployConfigMailboxRequired =
-    isDryRun && dryRunChain
-      ? { [dryRunChain]: warpDeployConfig[dryRunChain] }
-      : warpDeployConfig;
-
-  const registryAddresses = await registry.getAddresses();
-
-  const deployedContracts = await executeWarpDeploy(
-    config,
-    multiProvider,
-    multiProtocolSigner,
-=======
     context: { multiProvider, altVmSigner, registry },
   } = params;
 
@@ -307,7 +249,6 @@
     warpDeployConfig,
     multiProvider,
     altVmSigner,
->>>>>>> bfea74da
     registryAddresses,
     apiKeys,
   );
