--- conflicted
+++ resolved
@@ -221,19 +221,16 @@
     warpDeployConfig,
     context: { multiProvider, isDryRun, dryRunChain },
   } = params;
-
-<<<<<<< HEAD
-=======
   const deployer = warpDeployConfig.isNft
-    ? new HypERC721Deployer(multiProvider)
-    : new HypERC20Deployer(multiProvider); // TODO: replace with EvmERC20WarpModule
+    ? new HypERC721Deployer(multiProvider, undefined, contractVerifier)
+    : new HypERC20Deployer(multiProvider, undefined, contractVerifier); // TODO: replace with EvmERC20WarpModule
 
   const config: WarpRouteDeployConfigMailboxRequired =
     isDryRun && dryRunChain
       ? { [dryRunChain]: warpDeployConfig[dryRunChain] }
       : warpDeployConfig;
 
->>>>>>> 439befec
+
   const contractVerifier = new ContractVerifier(
     multiProvider,
     apiKeys,
