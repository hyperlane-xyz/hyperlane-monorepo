import { confirm } from '@inquirer/prompts';
import { stringify as yamlStringify } from 'yaml';

import { ProxyAdmin__factory } from '@hyperlane-xyz/core';
import { buildArtifact as coreBuildArtifact } from '@hyperlane-xyz/core/buildArtifact.js';
import {
  AddWarpRouteConfigOptions,
  BaseRegistry,
  ChainAddresses,
} from '@hyperlane-xyz/registry';
import {
  AggregationIsmConfig,
  AnnotatedCosmJsNativeTransaction,
  CCIPContractCache,
  ChainMap,
  ChainName,
  ChainSubmissionStrategy,
  ChainSubmissionStrategySchema,
  ContractVerifier,
<<<<<<< HEAD
  CosmosNativeDeployer,
  CosmosNativeIsmModule,
  CosmosNativeWarpModule,
=======
  EVM_TOKEN_TYPE_TO_STANDARD,
>>>>>>> 779df446
  EvmERC20WarpModule,
  EvmHookModule,
  EvmIsmModule,
  ExplorerLicenseType,
  GroupedTransactions,
  HookConfig,
  HypERC20Deployer,
  HypERC20Factories,
  HypERC721Deployer,
  HypTokenRouterConfig,
  HyperlaneContracts,
  HyperlaneContractsMap,
  HyperlaneProxyFactoryDeployer,
  IsmConfig,
  IsmType,
  MultiProvider,
  MultisigIsmConfig,
  OpStackIsmConfig,
  PausableIsmConfig,
  RoutingIsmConfig,
  SubmissionStrategy,
<<<<<<< HEAD
=======
  TokenFactories,
>>>>>>> 779df446
  TokenMetadataMap,
  TrustedRelayerIsmConfig,
  TxSubmitterBuilder,
  TxSubmitterType,
  WarpCoreConfig,
  WarpCoreConfigSchema,
  WarpRouteDeployConfigMailboxRequired,
  WarpRouteDeployConfigSchema,
  expandWarpDeployConfig,
  extractIsmAndHookFactoryAddresses,
  getRouterAddressesFromWarpCoreConfig,
  getTokenConnectionId,
  hypERC20factories,
  isCollateralTokenConfig,
  isXERC20TokenConfig,
  splitWarpCoreAndExtendedConfigs,
  tokenTypeToStandard,
} from '@hyperlane-xyz/sdk';
import {
  Address,
  ProtocolType,
  assert,
  isObjEmpty,
  objFilter,
  objKeys,
  objMap,
  promiseObjAll,
  retryAsync,
} from '@hyperlane-xyz/utils';

import { MINIMUM_WARP_DEPLOY_GAS } from '../consts.js';
import { requestAndSaveApiKeys } from '../context/context.js';
import { WriteCommandContext } from '../context/types.js';
import {
  log,
  logBlue,
  logGray,
  logGreen,
  logTable,
  warnYellow,
} from '../logger.js';
import { getSubmitterBuilder } from '../submit/submit.js';
import {
  indentYamlOrJson,
  readYamlOrJson,
  writeYamlOrJson,
} from '../utils/files.js';

import {
  completeDeploy,
  prepareDeploy,
  runPreflightChecksForChains,
  validateWarpIsmCompatibility,
  warpRouteIdFromFileName,
} from './utils.js';

interface DeployParams {
  context: WriteCommandContext;
  warpDeployConfig: WarpRouteDeployConfigMailboxRequired;
}

interface WarpApplyParams extends DeployParams {
  warpCoreConfig: WarpCoreConfig;
  strategyUrl?: string;
  receiptsDir: string;
  warpRouteId?: string;
}

export async function runWarpRouteDeploy({
  context,
  warpDeployConfig,
  warpRouteId,
  warpDeployConfigFileName,
}: {
  context: WriteCommandContext;
  warpDeployConfig: WarpRouteDeployConfigMailboxRequired;
  warpRouteId?: string;
  warpDeployConfigFileName?: string;
}) {
  const { skipConfirmation, chainMetadata, registry } = context;

  // Validate ISM compatibility for all chains
  validateWarpIsmCompatibility(warpDeployConfig, context);

  const chains = Object.keys(warpDeployConfig);

  let apiKeys: ChainMap<string> = {};
  if (!skipConfirmation)
    apiKeys = await requestAndSaveApiKeys(chains, chainMetadata, registry);

  const deploymentParams = {
    context,
    warpDeployConfig,
  };

  await runDeployPlanStep(deploymentParams);

  // Some of the below functions throw if passed non-EVM or Cosmos Native chains
  const deploymentChains = chains.filter(
    (chain) =>
      chainMetadata[chain].protocol === ProtocolType.Ethereum ||
      chainMetadata[chain].protocol === ProtocolType.CosmosNative,
  );

  await runPreflightChecksForChains({
    context,
    chains: deploymentChains,
    minGas: MINIMUM_WARP_DEPLOY_GAS,
  });

  const initialBalances = await prepareDeploy(context, null, deploymentChains);

  const { deployedContracts, deployments } = await executeDeploy(
    deploymentParams,
    apiKeys,
  );

  await enrollCrossChainRouters(
    { context, warpDeployConfig },
    deployedContracts,
    deployments,
  );

  const { warpCoreConfig, addWarpRouteOptions } = await getWarpCoreConfig(
    deploymentParams,
    deployedContracts,
  );

  // Use warpRouteId if provided, otherwise if the user is deploying
  // using a config file use the name of the file to generate the id
  // or just fallback to use the warpCoreConfig symbol
  let warpRouteIdOptions: AddWarpRouteConfigOptions;
  if (warpRouteId) {
    warpRouteIdOptions = { warpRouteId };
  } else if (warpDeployConfigFileName && 'symbol' in addWarpRouteOptions) {
    // validate that the id is correct
    let isIdOk = true;
    const maybeId = warpRouteIdFromFileName(
      warpDeployConfigFileName,
      addWarpRouteOptions.symbol,
    );
    try {
      BaseRegistry.warpDeployConfigToId(warpDeployConfig, {
        warpRouteId: maybeId,
      });
    } catch {
      isIdOk = false;
      warnYellow(
        `Generated id "${maybeId}" from input config file would be invalid, falling back to default options`,
      );
    }

    warpRouteIdOptions = isIdOk
      ? { warpRouteId: maybeId }
      : addWarpRouteOptions;
  } else {
    warpRouteIdOptions = addWarpRouteOptions;
  }

  await writeDeploymentArtifacts(warpCoreConfig, context, warpRouteIdOptions);

  await completeDeploy(
    context,
    'warp',
    initialBalances,
    null,
    deploymentChains,
  );
}

async function runDeployPlanStep({ context, warpDeployConfig }: DeployParams) {
  const { skipConfirmation } = context;

  displayWarpDeployPlan(warpDeployConfig);

  if (skipConfirmation || context.isDryRun) return;

  const isConfirmed = await confirm({
    message: 'Is this deployment plan correct?',
  });
  if (!isConfirmed) throw new Error('Deployment cancelled');
}

async function executeDeploy(
  params: DeployParams,
  apiKeys: ChainMap<string>,
): Promise<{
  deployedContracts: ChainMap<Address>;
  deployments: WarpCoreConfig;
}> {
  logBlue('🚀 All systems ready, captain! Beginning deployment...');

  const {
    warpDeployConfig,
    context: { multiProvider, isDryRun, dryRunChain, multiProtocolSigner },
  } = params;

  const config: WarpRouteDeployConfigMailboxRequired =
    isDryRun && dryRunChain
      ? { [dryRunChain]: warpDeployConfig[dryRunChain] }
      : warpDeployConfig;

  const contractVerifier = new ContractVerifier(
    multiProvider,
    apiKeys,
    coreBuildArtifact,
    ExplorerLicenseType.MIT,
  );

  const ismFactoryDeployer = new HyperlaneProxyFactoryDeployer(
    multiProvider,
    contractVerifier,
  );

  // For each chain in WarpRouteConfig, deploy each Ism Factory, if it's not in the registry
  // Then return a modified config with the ism and/or hook address as a string
  const modifiedConfig = await resolveWarpIsmAndHook(
    config,
    params.context,
    ismFactoryDeployer,
    contractVerifier,
  );

  let deployedContracts: ChainMap<Address> = {};
  const deployments: WarpCoreConfig = { tokens: [] };

  // get unique list of protocols
  const protocols = Array.from(
    new Set(
      Object.keys(modifiedConfig).map((chainName) =>
        multiProvider.getProtocol(chainName),
      ),
    ),
  );

  for (const protocol of protocols) {
    const protocolSpecificConfig = objFilter(
      modifiedConfig,
      (chainName, _): _ is any =>
        multiProvider.getProtocol(chainName) === protocol,
    );

    if (isObjEmpty(protocolSpecificConfig)) {
      continue;
    }

    switch (protocol) {
      case ProtocolType.Ethereum: {
        const deployer = warpDeployConfig.isNft
          ? new HypERC721Deployer(multiProvider)
          : new HypERC20Deployer(multiProvider); // TODO: replace with EvmERC20WarpModule

        const evmContracts = await deployer.deploy(protocolSpecificConfig);
        deployedContracts = {
          ...deployedContracts,
          ...objMap(
            evmContracts as HyperlaneContractsMap<HypERC20Factories>,
            (_, contracts) => getRouter(contracts).address,
          ),
        };

        break;
      }
      case ProtocolType.CosmosNative: {
        const signersMap = objMap(
          protocolSpecificConfig,
          (chain, _) => multiProtocolSigner!.getCosmosNativeSigner(chain)!,
        );

        const deployer = new CosmosNativeDeployer(multiProvider, signersMap);
        deployedContracts = {
          ...deployedContracts,
          ...(await deployer.deploy(protocolSpecificConfig)),
        };

        break;
      }
      default: {
        throw new Error(`Protocol type ${protocol} not supported`);
      }
    }
  }

  const { warpCoreConfig } = await getWarpCoreConfig(
    { context: params.context, warpDeployConfig: modifiedConfig },
    deployedContracts,
  );

  deployments.tokens = [...deployments.tokens, ...warpCoreConfig.tokens];
  deployments.options = {
    ...deployments.options,
    ...warpCoreConfig.options,
  };

  logGreen('✅ Warp contract deployments complete');
  return { deployedContracts, deployments };
}

async function writeDeploymentArtifacts(
  warpCoreConfig: WarpCoreConfig,
  context: WriteCommandContext,
  addWarpRouteOptions?: AddWarpRouteConfigOptions,
) {
  if (!context.isDryRun) {
    log('Writing deployment artifacts...');
    await context.registry.addWarpRoute(warpCoreConfig, addWarpRouteOptions);
  }
  log(indentYamlOrJson(yamlStringify(warpCoreConfig, null, 2), 4));
}

async function resolveWarpIsmAndHook(
  warpConfig: WarpRouteDeployConfigMailboxRequired,
  context: WriteCommandContext,
  ismFactoryDeployer: HyperlaneProxyFactoryDeployer,
  contractVerifier?: ContractVerifier,
): Promise<WarpRouteDeployConfigMailboxRequired> {
  return promiseObjAll(
    objMap(warpConfig, async (chain, config) => {
      const registryAddresses = await context.registry.getAddresses();
      const ccipContractCache = new CCIPContractCache(registryAddresses);
      const chainAddresses = registryAddresses[chain];

      if (!chainAddresses) {
        throw `Registry factory addresses not found for ${chain}.`;
      }

      config.interchainSecurityModule = await createWarpIsm({
        ccipContractCache,
        chain,
        chainAddresses,
        context,
        contractVerifier,
        ismFactoryDeployer,
        warpConfig: config,
      }); // TODO write test

      config.hook = await createWarpHook({
        ccipContractCache,
        chain,
        chainAddresses,
        context,
        contractVerifier,
        ismFactoryDeployer,
        warpConfig: config,
      });
      return config;
    }),
  );
}

/**
 * Deploys the Warp ISM for a given config
 *
 * @returns The deployed ism address
 */
async function createWarpIsm({
  ccipContractCache,
  chain,
  chainAddresses,
  context,
  contractVerifier,
  warpConfig,
}: {
  ccipContractCache: CCIPContractCache;
  chain: string;
  chainAddresses: Record<string, string>;
  context: WriteCommandContext;
  contractVerifier?: ContractVerifier;
  warpConfig: HypTokenRouterConfig;
  ismFactoryDeployer: HyperlaneProxyFactoryDeployer;
}): Promise<IsmConfig | undefined> {
  const { interchainSecurityModule } = warpConfig;
  if (
    !interchainSecurityModule ||
    typeof interchainSecurityModule === 'string'
  ) {
    logGray(
      `Config Ism is ${
        !interchainSecurityModule ? 'empty' : interchainSecurityModule
      }, skipping deployment.`,
    );
    return interchainSecurityModule;
  }

  logBlue(`Loading registry factory addresses for ${chain}...`);

  logGray(
    `Creating ${interchainSecurityModule.type} ISM for token on ${chain} chain...`,
  );

  logGreen(
    `Finished creating ${interchainSecurityModule.type} ISM for token on ${chain} chain.`,
  );

  const protocolType = context.multiProvider.getProtocol(chain);

  switch (protocolType) {
    case ProtocolType.Ethereum: {
      const evmIsmModule = await EvmIsmModule.create({
        chain,
        mailbox: chainAddresses.mailbox,
        multiProvider: context.multiProvider,
        proxyFactoryFactories:
          extractIsmAndHookFactoryAddresses(chainAddresses),
        config: interchainSecurityModule,
        ccipContractCache,
        contractVerifier,
      });
      const { deployedIsm } = evmIsmModule.serialize();
      return deployedIsm;
    }
    case ProtocolType.CosmosNative: {
      const signer = context.multiProtocolSigner!.getCosmosNativeSigner(chain);

      const cosmosIsmModule = await CosmosNativeIsmModule.create({
        chain,
        metadataManager: context.multiProvider,
        addresses: {
          deployedIsm: '',
          mailbox: chainAddresses.mailbox,
        },
        config: interchainSecurityModule,
        signer,
      });
      const { deployedIsm } = cosmosIsmModule.serialize();
      return deployedIsm;
    }
    default:
      throw new Error(`Protocol type ${protocolType} not supported`);
  }
}

async function createWarpHook({
  ccipContractCache,
  chain,
  chainAddresses,
  context,
  contractVerifier,
  warpConfig,
}: {
  ccipContractCache: CCIPContractCache;
  chain: string;
  chainAddresses: Record<string, string>;
  context: WriteCommandContext;
  contractVerifier?: ContractVerifier;
  warpConfig: HypTokenRouterConfig;
  ismFactoryDeployer: HyperlaneProxyFactoryDeployer;
}): Promise<HookConfig | undefined> {
  const { hook } = warpConfig;

  if (!hook || typeof hook === 'string') {
    logGray(`Config Hook is ${!hook ? 'empty' : hook}, skipping deployment.`);
    return hook;
  }

  logBlue(`Loading registry factory addresses for ${chain}...`);

  logGray(`Creating ${hook.type} Hook for token on ${chain} chain...`);

  const protocolType = context.multiProvider.getProtocol(chain);

  switch (protocolType) {
    case ProtocolType.Ethereum: {
      logBlue(`Loading registry factory addresses for ${chain}...`);

      logGray(`Creating ${hook.type} Hook for token on ${chain} chain...`);

      // If config.proxyadmin.address exists, then use that. otherwise deploy a new proxyAdmin
      const proxyAdminAddress: Address =
        warpConfig.proxyAdmin?.address ??
        (
          await context.multiProvider.handleDeploy(
            chain,
            new ProxyAdmin__factory(),
            [],
          )
        ).address;

      const evmHookModule = await EvmHookModule.create({
        chain,
        multiProvider: context.multiProvider,
        coreAddresses: {
          mailbox: chainAddresses.mailbox,
          proxyAdmin: proxyAdminAddress,
        },
        config: hook,
        ccipContractCache,
        contractVerifier,
        proxyFactoryFactories:
          extractIsmAndHookFactoryAddresses(chainAddresses),
      });
      logGreen(
        `Finished creating ${hook.type} Hook for token on ${chain} chain.`,
      );
      const { deployedHook } = evmHookModule.serialize();
      return deployedHook;
    }
    case ProtocolType.CosmosNative: {
      logBlue(`No warp hooks for Cosmos Native chains, skipping deployment.`);
      return hook;
    }
    default:
      throw new Error(`Protocol type ${protocolType} not supported`);
  }
}

async function getWarpCoreConfig(
  params: DeployParams,
  contracts: ChainMap<Address>,
): Promise<{
  warpCoreConfig: WarpCoreConfig;
  addWarpRouteOptions: AddWarpRouteConfigOptions;
}> {
  const warpCoreConfig: WarpCoreConfig = { tokens: [] };

  // TODO: replace with warp read
  const tokenMetadataMap: TokenMetadataMap =
    await HypERC20Deployer.deriveTokenMetadata(
      params.context.multiProvider,
      params.warpDeployConfig,
    );

  generateTokenConfigs(
    params.context.multiProvider,
    warpCoreConfig,
    params.warpDeployConfig,
    contracts,
    tokenMetadataMap,
  );

  fullyConnectTokens(warpCoreConfig, params.context.multiProvider);

  const symbol = tokenMetadataMap.getDefaultSymbol();

  return { warpCoreConfig, addWarpRouteOptions: { symbol } };
}

/**
 * Creates token configs.
 */
function generateTokenConfigs(
  multiProvider: MultiProvider,
  warpCoreConfig: WarpCoreConfig,
  warpDeployConfig: WarpRouteDeployConfigMailboxRequired,
  contracts: ChainMap<Address>,
  tokenMetadataMap: TokenMetadataMap,
): void {
  for (const chainName of Object.keys(contracts)) {
    const config = warpDeployConfig[chainName];
    const collateralAddressOrDenom =
      isCollateralTokenConfig(config) || isXERC20TokenConfig(config)
        ? config.token // gets set in the above deriveTokenMetadata()
        : undefined;

    const protocol = multiProvider.getProtocol(chainName);

    warpCoreConfig.tokens.push({
      chainName,
<<<<<<< HEAD
      standard: tokenTypeToStandard(protocol as ProtocolType, config.type),
      decimals: tokenMetadataMap.getDecimals(chainName)!,
      symbol: config.symbol || tokenMetadataMap.getSymbol(chainName)!,
      name: tokenMetadataMap.getName(chainName)!,
      addressOrDenom: contracts[chainName],
=======
      standard: EVM_TOKEN_TYPE_TO_STANDARD[config.type],
      decimals,
      symbol: config.symbol || symbol,
      name,
      addressOrDenom:
        contract[warpDeployConfig[chainName].type as keyof TokenFactories]
          .address,
>>>>>>> 779df446
      collateralAddressOrDenom,
    });
  }
}

/**
 * Adds connections between tokens.
 *
 * Assumes full interconnectivity between all tokens for now b.c. that's
 * what the deployers do by default.
 */
function fullyConnectTokens(
  warpCoreConfig: WarpCoreConfig,
  multiProvider: MultiProvider,
): void {
  for (const token1 of warpCoreConfig.tokens) {
    for (const token2 of warpCoreConfig.tokens) {
      if (
        token1.chainName === token2.chainName &&
        token1.addressOrDenom === token2.addressOrDenom
      )
        continue;
      token1.connections ||= [];
      token1.connections.push({
        token: getTokenConnectionId(
          multiProvider.getProtocol(token2.chainName),
          token2.chainName,
          token2.addressOrDenom!,
        ),
      });
    }
  }
}

export async function runWarpRouteApply(
  params: WarpApplyParams,
): Promise<void> {
  const { warpDeployConfig, warpCoreConfig, context } = params;
  const { chainMetadata, skipConfirmation } = context;

  WarpRouteDeployConfigSchema.parse(warpDeployConfig);
  WarpCoreConfigSchema.parse(warpCoreConfig);

  const chains = Object.keys(warpDeployConfig);

  let apiKeys: ChainMap<string> = {};
  if (!skipConfirmation)
    apiKeys = await requestAndSaveApiKeys(
      chains,
      chainMetadata,
      context.registry,
    );

  const { multiProvider } = context;
  // temporarily configure deployer as owner so that warp update after extension
  // can leverage JSON RPC submitter on new chains
  const intermediateOwnerConfig = await promiseObjAll(
    objMap(params.warpDeployConfig, async (chain, config) => ({
      ...config,
      owner: await multiProvider.getSignerAddress(chain),
    })),
  );

  // Extend the warp route and get the updated configs
  const updatedWarpCoreConfig = await extendWarpRoute(
    { ...params, warpDeployConfig: intermediateOwnerConfig },
    apiKeys,
    warpCoreConfig,
  );

  // Then create and submit update transactions
  const transactions = await updateExistingWarpRoute(
    params,
    apiKeys,
    warpDeployConfig,
    updatedWarpCoreConfig,
  );

  if (Object.keys(transactions).length === 0) {
    return logGreen(`Warp config is the same as target. No updates needed.`);
  }

  await submitWarpApplyTransactions(params, transactions);
}

/**
 * Handles the deployment and configuration of new contracts for extending a Warp route.
 * This function performs several key steps:
 * 1. Derives metadata from existing contracts and applies it to new configurations
 * 2. Deploys new contracts using the derived configurations
 * 3. Merges existing and new router configurations
 * 4. Generates an updated Warp core configuration
 */
async function deployWarpExtensionContracts(
  params: WarpApplyParams,
  apiKeys: ChainMap<string>,
  existingConfigs: WarpRouteDeployConfigMailboxRequired,
  initialExtendedConfigs: WarpRouteDeployConfigMailboxRequired,
  warpCoreConfigByChain: ChainMap<WarpCoreConfig['tokens'][number]>,
) {
  // Deploy new contracts with derived metadata
  const extendedConfigs = await deriveMetadataFromExisting(
    params.context.multiProvider,
    existingConfigs,
    initialExtendedConfigs,
  );

  const { deployedContracts: newDeployedContracts } = await executeDeploy(
    {
      context: params.context,
      warpDeployConfig: extendedConfigs,
    },
    apiKeys,
  );

  // Merge existing and new routers
  const mergedRouters = mergeAllRouters(
    existingConfigs,
    newDeployedContracts,
    warpCoreConfigByChain,
  );

  // Get the updated core config
  const { warpCoreConfig: updatedWarpCoreConfig, addWarpRouteOptions } =
    await getWarpCoreConfig(params, mergedRouters);
  WarpCoreConfigSchema.parse(updatedWarpCoreConfig);

  return {
    newDeployedContracts,
    updatedWarpCoreConfig,
    addWarpRouteOptions,
  };
}

/**
 * Splits warp configs into existing and extended, and returns details about the extension.
 * @param warpCoreConfig The warp core config.
 * @param warpDeployConfig The warp deploy config.
 * @returns An object containing the split configs, extended chains, and warp core config by chain.
 */
function getWarpRouteExtensionDetails(
  warpCoreConfig: WarpCoreConfig,
  warpDeployConfig: WarpRouteDeployConfigMailboxRequired,
) {
  const warpCoreConfigByChain = Object.fromEntries(
    warpCoreConfig.tokens.map((token) => [token.chainName, token]),
  );
  const warpCoreChains = Object.keys(warpCoreConfigByChain);

  // Split between the existing and additional config
  const [existingConfigs, initialExtendedConfigs] =
    splitWarpCoreAndExtendedConfigs(warpDeployConfig, warpCoreChains);

  const extendedChains = Object.keys(initialExtendedConfigs);

  return {
    existingConfigs,
    initialExtendedConfigs,
    extendedChains,
    warpCoreConfigByChain,
  };
}

/**
 * Extends an existing Warp route to include new chains.
 * This function manages the entire extension workflow:
 * 1. Divides the configuration into existing and new chain segments.
 * 2. Returns the current configuration if no new chains are added.
 * 3. Deploys and sets up new contracts for the additional chains.
 * 4. Refreshes the Warp core configuration with updated token details.
 * 5. Saves the revised artifacts to the registry.
 */
export async function extendWarpRoute(
  params: WarpApplyParams,
  apiKeys: ChainMap<string>,
  warpCoreConfig: WarpCoreConfig,
): Promise<WarpCoreConfig> {
  const { context, warpDeployConfig } = params;
  const {
    existingConfigs,
    initialExtendedConfigs,
    extendedChains,
    warpCoreConfigByChain,
  } = getWarpRouteExtensionDetails(warpCoreConfig, warpDeployConfig);

  if (extendedChains.length === 0) {
    return warpCoreConfig;
  }

  logBlue(`Extending Warp Route to ${extendedChains.join(', ')}`);

  // Deploy new contracts with derived metadata and merge with existing config
  const { updatedWarpCoreConfig, addWarpRouteOptions } =
    await deployWarpExtensionContracts(
      params,
      apiKeys,
      existingConfigs,
      initialExtendedConfigs,
      warpCoreConfigByChain,
    );

  // Write the updated artifacts
  await writeDeploymentArtifacts(
    updatedWarpCoreConfig,
    context,
    params.warpRouteId
      ? { warpRouteId: params.warpRouteId } // Use warpRouteId if provided, otherwise use the warpCoreConfig symbol
      : addWarpRouteOptions,
  );

  return updatedWarpCoreConfig;
}

// Updates Warp routes with new configurations.
async function updateExistingWarpRoute(
  params: WarpApplyParams,
  apiKeys: ChainMap<string>,
  warpDeployConfig: WarpRouteDeployConfigMailboxRequired,
  warpCoreConfig: WarpCoreConfig,
): Promise<GroupedTransactions> {
  logBlue('Updating deployed Warp Routes');
  const { multiProvider, registry } = params.context;

  let protocolTransactions = {} as GroupedTransactions;

  // Get all deployed router addresses
  const deployedRoutersAddresses =
    getRouterAddressesFromWarpCoreConfig(warpCoreConfig);

  const expandedWarpDeployConfig = await expandWarpDeployConfig({
    multiProvider,
    warpDeployConfig,
    deployedRoutersAddresses,
  });

  const registryAddresses =
    (await registry.getAddresses()) as ChainMap<ChainAddresses>;

  await promiseObjAll(
    objMap(expandedWarpDeployConfig, async (chain, config) => {
      const protocol = multiProvider.getProtocol(chain);

      switch (protocol) {
        case ProtocolType.Ethereum: {
          await retryAsync(async () => {
            const ccipContractCache = new CCIPContractCache(registryAddresses);
            const contractVerifier = new ContractVerifier(
              multiProvider,
              apiKeys,
              coreBuildArtifact,
              ExplorerLicenseType.MIT,
            );

            const deployedTokenRoute = deployedRoutersAddresses[chain];
            assert(deployedTokenRoute, `Missing artifacts for ${chain}.`);
            const configWithMailbox = {
              ...config,
              mailbox: registryAddresses[chain].mailbox,
            };

            const evmERC20WarpModule = new EvmERC20WarpModule(
              multiProvider,
              {
                config: configWithMailbox,
                chain,
                addresses: {
                  deployedTokenRoute,
                  ...extractIsmAndHookFactoryAddresses(
                    registryAddresses[chain],
                  ),
                },
              },
              ccipContractCache,
              contractVerifier,
            );

            const transactions =
              await evmERC20WarpModule.update(configWithMailbox);

            if (transactions.length) {
              if (!protocolTransactions[ProtocolType.Ethereum]) {
                protocolTransactions[ProtocolType.Ethereum] = {};
              }

              protocolTransactions[ProtocolType.Ethereum][chain] = transactions;
            }
          });
          break;
        }
        case ProtocolType.CosmosNative: {
          const deployedTokenRoute = deployedRoutersAddresses[chain];
          assert(deployedTokenRoute, `Missing artifacts for ${chain}.`);
          const configWithMailbox = {
            ...config,
            mailbox: registryAddresses[chain].mailbox,
          };

          const signer =
            params.context.multiProtocolSigner!.getCosmosNativeSigner(chain);

          const cosmosNativeWarpModule = new CosmosNativeWarpModule(
            multiProvider,
            {
              config: configWithMailbox,
              chain,
              addresses: {
                deployedTokenRoute,
              },
            },
            signer,
          );

          const transactions =
            await cosmosNativeWarpModule.update(configWithMailbox);

          if (transactions.length) {
            if (!protocolTransactions[ProtocolType.CosmosNative]) {
              protocolTransactions[ProtocolType.CosmosNative] = {};
            }

            protocolTransactions[ProtocolType.CosmosNative][chain] =
              transactions;
          }
          break;
        }
        default: {
          throw new Error(`Protocol type ${protocol} not supported`);
        }
      }
    }),
  );
  return protocolTransactions;
}

/**
 * Retrieves a chain submission strategy from the provided filepath.
 * @param submissionStrategyFilepath a filepath to the submission strategy file
 * @returns a formatted submission strategy
 */
export function readChainSubmissionStrategy(
  submissionStrategyFilepath: string,
): ChainSubmissionStrategy {
  const submissionStrategyFileContent = readYamlOrJson(
    submissionStrategyFilepath.trim(),
  );
  return ChainSubmissionStrategySchema.parse(submissionStrategyFileContent);
}

/**
 * Derives token metadata from existing config and merges it with extended config.
 * @returns The merged Warp route deployment config with token metadata.
 */
async function deriveMetadataFromExisting(
  multiProvider: MultiProvider,
  existingConfigs: WarpRouteDeployConfigMailboxRequired,
  extendedConfigs: WarpRouteDeployConfigMailboxRequired,
): Promise<WarpRouteDeployConfigMailboxRequired> {
  const existingTokenMetadata = await HypERC20Deployer.deriveTokenMetadata(
    multiProvider,
    existingConfigs,
  );

  return objMap(extendedConfigs, (_chain, extendedConfig) => {
    return {
      ...existingTokenMetadata.getMetadataForChain(_chain),
      ...extendedConfig,
    };
  });
}

/**
 * Merges existing router configs with newly deployed router contracts.
 */
function mergeAllRouters(
  existingConfigs: WarpRouteDeployConfigMailboxRequired,
  deployedContractsMap: ChainMap<Address>,
  warpCoreConfigByChain: ChainMap<WarpCoreConfig['tokens'][number]>,
): ChainMap<Address> {
  let result: ChainMap<Address> = {};

  for (const chain of Object.keys(existingConfigs)) {
    result = {
      ...result,
      [chain]: warpCoreConfigByChain[chain].addressOrDenom!,
    };
  }

  return {
    ...result,
    ...deployedContractsMap,
  };
}

function displayWarpDeployPlan(
  deployConfig: WarpRouteDeployConfigMailboxRequired,
) {
  logBlue('\nWarp Route Deployment Plan');
  logGray('==========================');
  log(`📋 Token Standard: ${deployConfig.isNft ? 'ERC721' : 'ERC20'}`);

  const { transformedDeployConfig, transformedIsmConfigs } =
    transformDeployConfigForDisplay(deployConfig);

  log('📋 Warp Route Config:');
  logTable(transformedDeployConfig);
  objMap(transformedIsmConfigs, (chain, ismConfigs) => {
    log(`📋 ${chain} ISM Config(s):`);
    ismConfigs.forEach((ismConfig) => {
      logTable(ismConfig);
    });
  });
}

/* only used for transformIsmForDisplay type-sense */
type IsmDisplayConfig =
  | RoutingIsmConfig // type, owner, ownerOverrides, domain
  | AggregationIsmConfig // type, modules, threshold
  | MultisigIsmConfig // type, validators, threshold
  | OpStackIsmConfig // type, origin, nativeBridge
  | PausableIsmConfig // type, owner, paused, ownerOverrides
  | TrustedRelayerIsmConfig; // type, relayer

function transformDeployConfigForDisplay(
  deployConfig: WarpRouteDeployConfigMailboxRequired,
) {
  const transformedIsmConfigs: Record<ChainName, any[]> = {};
  const transformedDeployConfig = objMap(deployConfig, (chain, config) => {
    if (config.interchainSecurityModule)
      transformedIsmConfigs[chain] = transformIsmConfigForDisplay(
        config.interchainSecurityModule as IsmDisplayConfig,
      );

    return {
      'NFT?': config.isNft ?? false,
      Type: config.type,
      Owner: config.owner,
      Mailbox: config.mailbox,
      'ISM Config(s)': config.interchainSecurityModule
        ? 'See table(s) below.'
        : 'No ISM config(s) specified.',
    };
  });

  return {
    transformedDeployConfig,
    transformedIsmConfigs,
  };
}

function transformIsmConfigForDisplay(ismConfig: IsmDisplayConfig): any[] {
  const ismConfigs: any[] = [];
  switch (ismConfig.type) {
    case IsmType.AGGREGATION:
      ismConfigs.push({
        Type: ismConfig.type,
        Threshold: ismConfig.threshold,
        Modules: 'See table(s) below.',
      });
      ismConfig.modules.forEach((module) => {
        ismConfigs.push(
          ...transformIsmConfigForDisplay(module as IsmDisplayConfig),
        );
      });
      return ismConfigs;
    case IsmType.ROUTING:
      return [
        {
          Type: ismConfig.type,
          Owner: ismConfig.owner,
          'Owner Overrides': ismConfig.ownerOverrides ?? 'Undefined',
          Domains: 'See warp config for domain specification.',
        },
      ];
    case IsmType.FALLBACK_ROUTING:
      return [
        {
          Type: ismConfig.type,
          Owner: ismConfig.owner,
          'Owner Overrides': ismConfig.ownerOverrides ?? 'Undefined',
          Domains: 'See warp config for domain specification.',
        },
      ];
    case IsmType.MERKLE_ROOT_MULTISIG:
      return [
        {
          Type: ismConfig.type,
          Validators: ismConfig.validators,
          Threshold: ismConfig.threshold,
        },
      ];
    case IsmType.MESSAGE_ID_MULTISIG:
      return [
        {
          Type: ismConfig.type,
          Validators: ismConfig.validators,
          Threshold: ismConfig.threshold,
        },
      ];
    case IsmType.OP_STACK:
      return [
        {
          Type: ismConfig.type,
          Origin: ismConfig.origin,
          'Native Bridge': ismConfig.nativeBridge,
        },
      ];
    case IsmType.PAUSABLE:
      return [
        {
          Type: ismConfig.type,
          Owner: ismConfig.owner,
          'Paused ?': ismConfig.paused,
          'Owner Overrides': ismConfig.ownerOverrides ?? 'Undefined',
        },
      ];
    case IsmType.TRUSTED_RELAYER:
      return [
        {
          Type: ismConfig.type,
          Relayer: ismConfig.relayer,
        },
      ];
    default:
      return [ismConfig];
  }
}

/**
 * Submits a set of transactions to the specified chain and outputs transaction receipts
 */
async function submitWarpApplyTransactions(
  params: WarpApplyParams,
  protocolTransactions: GroupedTransactions,
): Promise<void> {
<<<<<<< HEAD
=======
  // Create mapping of chain ID to chain name for all chains in warpDeployConfig
  const chains = Object.keys(params.warpDeployConfig);
  const chainIdToName = Object.fromEntries(
    chains.map((chain) => [
      params.context.multiProvider.getChainId(chain),
      chain,
    ]),
  );

  const { extendedChains } = getWarpRouteExtensionDetails(
    params.warpCoreConfig,
    params.warpDeployConfig,
  );

>>>>>>> 779df446
  await promiseObjAll(
    objMap(protocolTransactions, async (protocol, chainTransactions) => {
      try {
        await retryAsync(
          async () => {
<<<<<<< HEAD
            switch (protocol) {
              case ProtocolType.Ethereum: {
                for (const chain of Object.keys(chainTransactions)) {
                  const submitter: TxSubmitterBuilder<ProtocolType> =
                    await getWarpApplySubmitter({
                      chain,
                      context: params.context,
                      strategyUrl: params.strategyUrl,
                    });
                  const transactionReceipts = await submitter.submit(
                    ...chainTransactions[chain],
                  );
                  if (transactionReceipts) {
                    const receiptPath = `${params.receiptsDir}/${chain}-${
                      submitter.txSubmitterType
                    }-${Date.now()}-receipts.json`;
                    writeYamlOrJson(receiptPath, transactionReceipts);
                    logGreen(
                      `Transactions receipts successfully written to ${receiptPath}`,
                    );
                  }
                }
                break;
              }
              case ProtocolType.CosmosNative: {
                for (const chain of Object.keys(chainTransactions)) {
                  console.log(
                    'submitWarpApplyTransactions',
                    chain,
                    JSON.stringify(chainTransactions),
                  );
                  const signer =
                    params.context.multiProtocolSigner!.getCosmosNativeSigner(
                      chain,
                    );

                  const response = await signer.signAndBroadcast(
                    signer.account.address,
                    chainTransactions[
                      chain
                    ] as AnnotatedCosmJsNativeTransaction[],
                    2,
                  );

                  assert(
                    response.code === 0,
                    `Transactions failed with status code ${response.code}`,
                  );

                  if (response) {
                    const receiptPath = `${params.receiptsDir}/${chain}-${
                      TxSubmitterType.JSON_RPC
                    }-${Date.now()}-receipts.json`;
                    writeYamlOrJson(receiptPath, response);
                    logGreen(
                      `Transactions receipts successfully written to ${receiptPath}`,
                    );
                  }
                }
                break;
              }
              default: {
                throw new Error(`Protocol type ${protocol} not supported`);
              }
=======
            const chain = chainIdToName[chainId];
            const isExtendedChain = extendedChains.includes(chain);
            const submitter: TxSubmitterBuilder<ProtocolType> =
              await getWarpApplySubmitter({
                chain,
                context: params.context,
                strategyUrl: params.strategyUrl,
                isExtendedChain,
              });
            const transactionReceipts = await submitter.submit(...transactions);
            if (transactionReceipts) {
              const receiptPath = `${params.receiptsDir}/${chain}-${
                submitter.txSubmitterType
              }-${Date.now()}-receipts.json`;
              writeYamlOrJson(receiptPath, transactionReceipts);
              logGreen(
                `Transactions receipts successfully written to ${receiptPath}`,
              );
>>>>>>> 779df446
            }
          },
          5, // attempts
          100, // baseRetryMs
        );
      } catch (e) {
        logBlue(`Error in submitWarpApplyTransactions`, e);
      }
    }),
  );
}

/**
 * Helper function to get warp apply specific submitter.
 *
 * @returns the warp apply submitter
 */
async function getWarpApplySubmitter({
  chain,
  context,
  strategyUrl,
  isExtendedChain,
}: {
  chain: ChainName;
  context: WriteCommandContext;
  strategyUrl?: string;
  isExtendedChain?: boolean;
}): Promise<TxSubmitterBuilder<ProtocolType>> {
  const { multiProvider } = context;

  const submissionStrategy: SubmissionStrategy =
    strategyUrl && !isExtendedChain
      ? readChainSubmissionStrategy(strategyUrl)[chain]
      : {
          submitter: {
            chain,
            type: TxSubmitterType.JSON_RPC,
          },
        };

  return getSubmitterBuilder<ProtocolType>({
    submissionStrategy,
    multiProvider,
  });
}

async function enrollCrossChainRouters(
  {
    context,
    warpDeployConfig,
  }: {
    context: WriteCommandContext;
    warpDeployConfig: WarpRouteDeployConfigMailboxRequired;
  },
  deployedContracts: ChainMap<Address>,
  deployments: WarpCoreConfig,
) {
  const resolvedConfigMap = objMap(warpDeployConfig, (_, config) => ({
    gas: 0, // TODO: protocol specific gas?,
    ...config,
  }));

  const configMapToDeploy = objFilter(
    resolvedConfigMap,
    (_, config: any): config is any => !config.foreignDeployment,
  );

  const allChains = Object.keys(configMapToDeploy);

  for (const chain of allChains) {
    const protocol = context.multiProvider.getProtocol(chain);

    const allRemoteChains = context.multiProvider
      .getRemoteChains(chain)
      .filter((c) => allChains.includes(c));

    let protocolTransactions = {} as GroupedTransactions;

    switch (protocol) {
      case ProtocolType.Ethereum: {
        const registryAddresses = await context.registry.getAddresses();
        const {
          domainRoutingIsmFactory,
          staticMerkleRootMultisigIsmFactory,
          staticMessageIdMultisigIsmFactory,
          staticAggregationIsmFactory,
          staticAggregationHookFactory,
          staticMerkleRootWeightedMultisigIsmFactory,
          staticMessageIdWeightedMultisigIsmFactory,
        } = registryAddresses[chain];

        const evmWarpModule = new EvmERC20WarpModule(context.multiProvider, {
          chain,
          config: configMapToDeploy[chain],
          addresses: {
            deployedTokenRoute: deployedContracts[chain],
            domainRoutingIsmFactory,
            staticMerkleRootMultisigIsmFactory,
            staticMessageIdMultisigIsmFactory,
            staticAggregationIsmFactory,
            staticAggregationHookFactory,
            staticMerkleRootWeightedMultisigIsmFactory,
            staticMessageIdWeightedMultisigIsmFactory,
          },
        });

        const actualConfig = await evmWarpModule.read();
        const expectedConfig = {
          ...actualConfig,
          remoteRouters: (() => {
            const routers: Record<string, { address: string }> = {};
            for (const c of allRemoteChains) {
              routers[context.multiProvider.getDomainId(c).toString()] = {
                address: deployedContracts[c],
              };
            }
            return routers;
          })(),
        };

        const transactions = await evmWarpModule.update(expectedConfig);

        if (transactions.length) {
          protocolTransactions[ProtocolType.Ethereum] = {
            [chain]: transactions,
          };
        }

        break;
      }
      case ProtocolType.CosmosNative: {
        const signer =
          context.multiProtocolSigner!.getCosmosNativeSigner(chain);

        const cosmosNativeWarpModule = new CosmosNativeWarpModule(
          context.multiProvider,
          {
            chain,
            config: configMapToDeploy[chain],
            addresses: {
              deployedTokenRoute: deployedContracts[chain],
            },
          },
          signer,
        );
        const actualConfig = await cosmosNativeWarpModule.read();
        const expectedConfig = {
          ...actualConfig,
          remoteRouters: (() => {
            const routers: Record<string, { address: string }> = {};
            for (const c of allRemoteChains) {
              routers[context.multiProvider.getDomainId(c).toString()] = {
                address: deployedContracts[c],
              };
            }
            return routers;
          })(),
        };

        const transactions =
          await cosmosNativeWarpModule.update(expectedConfig);

        if (transactions.length) {
          protocolTransactions[ProtocolType.CosmosNative] = {
            [chain]: transactions,
          };
        }

        break;
      }
      default: {
        throw new Error(`Protocol type ${protocol} not supported`);
      }
    }
  }
}

function getRouter(contracts: HyperlaneContracts<HypERC20Factories>) {
  for (const key of objKeys(hypERC20factories)) {
    if (contracts[key]) return contracts[key];
  }
  throw new Error('No matching contract found.');
}<|MERGE_RESOLUTION|>--- conflicted
+++ resolved
@@ -17,13 +17,9 @@
   ChainSubmissionStrategy,
   ChainSubmissionStrategySchema,
   ContractVerifier,
-<<<<<<< HEAD
   CosmosNativeDeployer,
   CosmosNativeIsmModule,
   CosmosNativeWarpModule,
-=======
-  EVM_TOKEN_TYPE_TO_STANDARD,
->>>>>>> 779df446
   EvmERC20WarpModule,
   EvmHookModule,
   EvmIsmModule,
@@ -45,10 +41,6 @@
   PausableIsmConfig,
   RoutingIsmConfig,
   SubmissionStrategy,
-<<<<<<< HEAD
-=======
-  TokenFactories,
->>>>>>> 779df446
   TokenMetadataMap,
   TrustedRelayerIsmConfig,
   TxSubmitterBuilder,
@@ -607,21 +599,11 @@
 
     warpCoreConfig.tokens.push({
       chainName,
-<<<<<<< HEAD
       standard: tokenTypeToStandard(protocol as ProtocolType, config.type),
       decimals: tokenMetadataMap.getDecimals(chainName)!,
       symbol: config.symbol || tokenMetadataMap.getSymbol(chainName)!,
       name: tokenMetadataMap.getName(chainName)!,
       addressOrDenom: contracts[chainName],
-=======
-      standard: EVM_TOKEN_TYPE_TO_STANDARD[config.type],
-      decimals,
-      symbol: config.symbol || symbol,
-      name,
-      addressOrDenom:
-        contract[warpDeployConfig[chainName].type as keyof TokenFactories]
-          .address,
->>>>>>> 779df446
       collateralAddressOrDenom,
     });
   }
@@ -1156,29 +1138,11 @@
   params: WarpApplyParams,
   protocolTransactions: GroupedTransactions,
 ): Promise<void> {
-<<<<<<< HEAD
-=======
-  // Create mapping of chain ID to chain name for all chains in warpDeployConfig
-  const chains = Object.keys(params.warpDeployConfig);
-  const chainIdToName = Object.fromEntries(
-    chains.map((chain) => [
-      params.context.multiProvider.getChainId(chain),
-      chain,
-    ]),
-  );
-
-  const { extendedChains } = getWarpRouteExtensionDetails(
-    params.warpCoreConfig,
-    params.warpDeployConfig,
-  );
-
->>>>>>> 779df446
   await promiseObjAll(
     objMap(protocolTransactions, async (protocol, chainTransactions) => {
       try {
         await retryAsync(
           async () => {
-<<<<<<< HEAD
             switch (protocol) {
               case ProtocolType.Ethereum: {
                 for (const chain of Object.keys(chainTransactions)) {
@@ -1243,26 +1207,6 @@
               default: {
                 throw new Error(`Protocol type ${protocol} not supported`);
               }
-=======
-            const chain = chainIdToName[chainId];
-            const isExtendedChain = extendedChains.includes(chain);
-            const submitter: TxSubmitterBuilder<ProtocolType> =
-              await getWarpApplySubmitter({
-                chain,
-                context: params.context,
-                strategyUrl: params.strategyUrl,
-                isExtendedChain,
-              });
-            const transactionReceipts = await submitter.submit(...transactions);
-            if (transactionReceipts) {
-              const receiptPath = `${params.receiptsDir}/${chain}-${
-                submitter.txSubmitterType
-              }-${Date.now()}-receipts.json`;
-              writeYamlOrJson(receiptPath, transactionReceipts);
-              logGreen(
-                `Transactions receipts successfully written to ${receiptPath}`,
-              );
->>>>>>> 779df446
             }
           },
           5, // attempts
