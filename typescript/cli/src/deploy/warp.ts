import { confirm } from '@inquirer/prompts';
import { groupBy } from 'lodash-es';
import { stringify as yamlStringify } from 'yaml';

import { buildArtifact as coreBuildArtifact } from '@hyperlane-xyz/core/buildArtifact.js';
import {
  AddWarpRouteConfigOptions,
  BaseRegistry,
  ChainAddresses,
} from '@hyperlane-xyz/registry';
import {
  AggregationIsmConfig,
  AnnotatedEV5Transaction,
  CCIPContractCache,
  ChainMap,
  ChainName,
  ContractVerifier,
  EVM_TOKEN_TYPE_TO_STANDARD,
  EvmERC20WarpModule,
  ExplorerLicenseType,
  HypERC20Deployer,
  HypERC20Factories,
  HypERC721Factories,
  HyperlaneContractsMap,
  IsmType,
  MultiProvider,
  MultisigIsmConfig,
  OpStackIsmConfig,
  PausableIsmConfig,
  RoutingIsmConfig,
  SubmissionStrategy,
  TokenFactories,
  TokenMetadataMap,
  TrustedRelayerIsmConfig,
  TxSubmitterBuilder,
  TxSubmitterType,
  WarpCoreConfig,
  WarpCoreConfigSchema,
  WarpRouteDeployConfigMailboxRequired,
  WarpRouteDeployConfigSchema,
  attachContractsMap,
  connectContractsMap,
  executeWarpDeploy,
  expandWarpDeployConfig,
  extractIsmAndHookFactoryAddresses,
  getRouterAddressesFromWarpCoreConfig,
  getSubmitterBuilder,
  getTokenConnectionId,
  hypERC20factories,
  isCollateralTokenConfig,
  isXERC20TokenConfig,
  splitWarpCoreAndExtendedConfigs,
} from '@hyperlane-xyz/sdk';
import {
  ProtocolType,
  assert,
  objFilter,
  objMap,
  promiseObjAll,
  retryAsync,
} from '@hyperlane-xyz/utils';

import { MINIMUM_WARP_DEPLOY_GAS } from '../consts.js';
import { requestAndSaveApiKeys } from '../context/context.js';
import { WriteCommandContext } from '../context/types.js';
import {
  log,
  logBlue,
  logGray,
  logGreen,
  logTable,
  warnYellow,
} from '../logger.js';
import { WarpSendLogs } from '../send/transfer.js';
import { EV5FileSubmitter } from '../submitters/EV5FileSubmitter.js';
import {
  ExtendedChainSubmissionStrategy,
  ExtendedChainSubmissionStrategySchema,
  ExtendedSubmissionStrategy,
} from '../submitters/types.js';
import {
  indentYamlOrJson,
  readYamlOrJson,
  writeYamlOrJson,
} from '../utils/files.js';
import { canSelfRelay, runSelfRelay } from '../utils/relay.js';

import {
  completeDeploy,
  prepareDeploy,
  runPreflightChecksForChains,
  validateWarpIsmCompatibility,
  warpRouteIdFromFileName,
} from './utils.js';

interface DeployParams {
  context: WriteCommandContext;
  warpDeployConfig: WarpRouteDeployConfigMailboxRequired;
}

interface WarpApplyParams extends DeployParams {
  warpCoreConfig: WarpCoreConfig;
  strategyUrl?: string;
  receiptsDir: string;
  selfRelay?: boolean;
  warpRouteId?: string;
}

export async function runWarpRouteDeploy({
  context,
  warpDeployConfig,
  warpRouteId,
  warpDeployConfigFileName,
}: {
  context: WriteCommandContext;
  warpDeployConfig: WarpRouteDeployConfigMailboxRequired;
  warpRouteId?: string;
  warpDeployConfigFileName?: string;
}) {
  const { skipConfirmation, chainMetadata, registry } = context;

  // Validate ISM compatibility for all chains
  validateWarpIsmCompatibility(warpDeployConfig, context);

  const chains = Object.keys(warpDeployConfig);

  let apiKeys: ChainMap<string> = {};
  if (!skipConfirmation)
    apiKeys = await requestAndSaveApiKeys(chains, chainMetadata, registry);

  const deploymentParams = {
    context,
    warpDeployConfig,
  };

  await runDeployPlanStep(deploymentParams);
  // Some of the below functions throw if passed non-EVM chains
  const ethereumChains = chains.filter(
    (chain) => chainMetadata[chain].protocol === ProtocolType.Ethereum,
  );

  await runPreflightChecksForChains({
    context,
    chains: ethereumChains,
    minGas: MINIMUM_WARP_DEPLOY_GAS,
  });

  const initialBalances = await prepareDeploy(context, null, ethereumChains);

  const deployedContracts = await executeDeploy(deploymentParams, apiKeys);

  const { warpCoreConfig, addWarpRouteOptions } = await getWarpCoreConfig(
    deploymentParams,
    deployedContracts,
  );

  // Use warpRouteId if provided, otherwise if the user is deploying
  // using a config file use the name of the file to generate the id
  // or just fallback to use the warpCoreConfig symbol
  let warpRouteIdOptions: AddWarpRouteConfigOptions;
  if (warpRouteId) {
    warpRouteIdOptions = { warpRouteId };
  } else if (warpDeployConfigFileName && 'symbol' in addWarpRouteOptions) {
    // validate that the id is correct
    let isIdOk = true;
    const maybeId = warpRouteIdFromFileName(
      warpDeployConfigFileName,
      addWarpRouteOptions.symbol,
    );
    try {
      BaseRegistry.warpDeployConfigToId(warpDeployConfig, {
        warpRouteId: maybeId,
      });
    } catch {
      isIdOk = false;
      warnYellow(
        `Generated id "${maybeId}" from input config file would be invalid, falling back to default options`,
      );
    }

    warpRouteIdOptions = isIdOk
      ? { warpRouteId: maybeId }
      : addWarpRouteOptions;
  } else {
    warpRouteIdOptions = addWarpRouteOptions;
  }

  await writeDeploymentArtifacts(warpCoreConfig, context, warpRouteIdOptions);

  await completeDeploy(context, 'warp', initialBalances, null, ethereumChains!);
}

async function runDeployPlanStep({ context, warpDeployConfig }: DeployParams) {
  const { skipConfirmation } = context;

  displayWarpDeployPlan(warpDeployConfig);

  if (skipConfirmation || context.isDryRun) return;

  const isConfirmed = await confirm({
    message: 'Is this deployment plan correct?',
  });
  if (!isConfirmed) throw new Error('Deployment cancelled');
}

async function executeDeploy(
  params: DeployParams,
  apiKeys: ChainMap<string>,
): Promise<HyperlaneContractsMap<HypERC20Factories | HypERC721Factories>> {
  logBlue('🚀 All systems ready, captain! Beginning deployment...');

  const {
    warpDeployConfig,
    context: { multiProvider, isDryRun, dryRunChain, registry },
  } = params;

  const config: WarpRouteDeployConfigMailboxRequired =
    isDryRun && dryRunChain
      ? { [dryRunChain]: warpDeployConfig[dryRunChain] }
      : warpDeployConfig;
  const registryAddresses = await registry.getAddresses();

  const deployedContracts = await executeWarpDeploy(
    multiProvider,
    config,
    registryAddresses,
    apiKeys,
  );

  logGreen('✅ Warp contract deployments complete');
  return deployedContracts;
}

async function writeDeploymentArtifacts(
  warpCoreConfig: WarpCoreConfig,
  context: WriteCommandContext,
  addWarpRouteOptions?: AddWarpRouteConfigOptions,
) {
  if (!context.isDryRun) {
    log('Writing deployment artifacts...');
    await context.registry.addWarpRoute(warpCoreConfig, addWarpRouteOptions);
  }
  log(indentYamlOrJson(yamlStringify(warpCoreConfig, null, 2), 4));
}

async function getWarpCoreConfig(
  params: DeployParams,
  contracts: HyperlaneContractsMap<TokenFactories>,
): Promise<{
  warpCoreConfig: WarpCoreConfig;
  addWarpRouteOptions: AddWarpRouteConfigOptions;
}> {
  const warpCoreConfig: WarpCoreConfig = { tokens: [] };

  // TODO: replace with warp read
  const tokenMetadataMap: TokenMetadataMap =
    await HypERC20Deployer.deriveTokenMetadata(
      params.context.multiProvider,
      params.warpDeployConfig,
    );

  generateTokenConfigs(
    warpCoreConfig,
    params.warpDeployConfig,
    contracts,
    tokenMetadataMap,
  );

  fullyConnectTokens(warpCoreConfig);

  const symbol = tokenMetadataMap.getDefaultSymbol();

  return { warpCoreConfig, addWarpRouteOptions: { symbol } };
}

/**
 * Creates token configs.
 */
function generateTokenConfigs(
  warpCoreConfig: WarpCoreConfig,
  warpDeployConfig: WarpRouteDeployConfigMailboxRequired,
  contracts: HyperlaneContractsMap<TokenFactories>,
  tokenMetadataMap: TokenMetadataMap,
): void {
  for (const [chainName, contract] of Object.entries(contracts)) {
    const config = warpDeployConfig[chainName];
    const collateralAddressOrDenom =
      isCollateralTokenConfig(config) || isXERC20TokenConfig(config)
        ? config.token // gets set in the above deriveTokenMetadata()
        : undefined;

    const decimals: number | undefined =
      tokenMetadataMap.getDecimals(chainName);
    const name: any = tokenMetadataMap.getName(chainName);
    const symbol: any = tokenMetadataMap.getSymbol(chainName);

    assert(decimals, `Decimals for ${chainName} doesn't exist`);

    warpCoreConfig.tokens.push({
      chainName,
      standard: EVM_TOKEN_TYPE_TO_STANDARD[config.type],
      decimals,
      symbol: config.symbol || symbol,
      name,
      addressOrDenom:
        contract[warpDeployConfig[chainName].type as keyof TokenFactories]
          .address,
      collateralAddressOrDenom,
    });
  }
}

/**
 * Adds connections between tokens.
 *
 * Assumes full interconnectivity between all tokens for now b.c. that's
 * what the deployers do by default.
 */
function fullyConnectTokens(warpCoreConfig: WarpCoreConfig): void {
  for (const token1 of warpCoreConfig.tokens) {
    for (const token2 of warpCoreConfig.tokens) {
      if (
        token1.chainName === token2.chainName &&
        token1.addressOrDenom === token2.addressOrDenom
      )
        continue;
      token1.connections ||= [];
      token1.connections.push({
        token: getTokenConnectionId(
          ProtocolType.Ethereum,
          token2.chainName,
          token2.addressOrDenom!,
        ),
      });
    }
  }
}

export async function runWarpRouteApply(
  params: WarpApplyParams,
): Promise<void> {
  const { warpDeployConfig, warpCoreConfig, context } = params;
  const { chainMetadata, skipConfirmation } = context;

  WarpRouteDeployConfigSchema.parse(warpDeployConfig);
  WarpCoreConfigSchema.parse(warpCoreConfig);

  const chains = Object.keys(warpDeployConfig);

  let apiKeys: ChainMap<string> = {};
  if (!skipConfirmation)
    apiKeys = await requestAndSaveApiKeys(
      chains,
      chainMetadata,
      context.registry,
    );

  const { multiProvider } = context;
<<<<<<< HEAD
  const intermediateOwnerConfig = await promiseObjAll(
    objMap(params.warpDeployConfig, async (chain, config) => ({
      ...config,
      owner: await multiProvider.getSignerAddress(chain),
    })),
=======
  // temporarily configure deployer as owner so that warp update after extension
  // can leverage JSON RPC submitter on new chains
  const intermediateOwnerConfig = await promiseObjAll(
    objMap(params.warpDeployConfig, async (chain, config) => {
      const protocolType = multiProvider.getProtocol(chain);

      if (protocolType !== ProtocolType.Ethereum) {
        return config;
      }

      return {
        ...config,
        owner: await multiProvider.getSignerAddress(chain),
      };
    }),
>>>>>>> 12de9849
  );

  // Extend the warp route and get the updated configs
  const updatedWarpCoreConfig = await extendWarpRoute(
    { ...params, warpDeployConfig: intermediateOwnerConfig },
    apiKeys,
    warpCoreConfig,
  );

  // Then create and submit update transactions
  const transactions: AnnotatedEV5Transaction[] = await updateExistingWarpRoute(
    params,
    apiKeys,
    warpDeployConfig,
    updatedWarpCoreConfig,
  );

  if (transactions.length == 0)
    return logGreen(`Warp config is the same as target. No updates needed.`);
  await submitWarpApplyTransactions(params, groupBy(transactions, 'chainId'));
}

/**
 * Handles the deployment and configuration of new contracts for extending a Warp route.
 * This function performs several key steps:
 * 1. Derives metadata from existing contracts and applies it to new configurations
 * 2. Deploys new contracts using the derived configurations
 * 3. Merges existing and new router configurations
 * 4. Generates an updated Warp core configuration
 */
async function deployWarpExtensionContracts(
  params: WarpApplyParams,
  apiKeys: ChainMap<string>,
  existingConfigs: WarpRouteDeployConfigMailboxRequired,
  initialExtendedConfigs: WarpRouteDeployConfigMailboxRequired,
  warpCoreConfigByChain: ChainMap<WarpCoreConfig['tokens'][number]>,
) {
  // Deploy new contracts with derived metadata
  const extendedConfigs = await deriveMetadataFromExisting(
    params.context.multiProvider,
    existingConfigs,
    initialExtendedConfigs,
  );

  const newDeployedContracts = await executeDeploy(
    {
      context: params.context,
      warpDeployConfig: extendedConfigs,
    },
    apiKeys,
  );

  // Merge existing and new routers
  const mergedRouters = mergeAllRouters(
    params.context.multiProvider,
    existingConfigs,
    newDeployedContracts,
    warpCoreConfigByChain,
  );

  // Get the updated core config
  const { warpCoreConfig: updatedWarpCoreConfig, addWarpRouteOptions } =
    await getWarpCoreConfig(params, mergedRouters);
  WarpCoreConfigSchema.parse(updatedWarpCoreConfig);

  return {
    newDeployedContracts,
    updatedWarpCoreConfig,
    addWarpRouteOptions,
  };
}

/**
 * Splits warp configs into existing and extended, and returns details about the extension.
 * @param warpCoreConfig The warp core config.
 * @param warpDeployConfig The warp deploy config.
 * @returns An object containing the split configs, extended chains, and warp core config by chain.
 */
function getWarpRouteExtensionDetails(
  warpCoreConfig: WarpCoreConfig,
  warpDeployConfig: WarpRouteDeployConfigMailboxRequired,
) {
  const warpCoreConfigByChain = Object.fromEntries(
    warpCoreConfig.tokens.map((token) => [token.chainName, token]),
  );
  const warpCoreChains = Object.keys(warpCoreConfigByChain);

  // Split between the existing and additional config
  const [existingConfigs, initialExtendedConfigs] =
    splitWarpCoreAndExtendedConfigs(warpDeployConfig, warpCoreChains);

  const extendedChains = Object.keys(initialExtendedConfigs);

  return {
    existingConfigs,
    initialExtendedConfigs,
    extendedChains,
    warpCoreConfigByChain,
  };
}

/**
 * Extends an existing Warp route to include new chains.
 * This function manages the entire extension workflow:
 * 1. Divides the configuration into existing and new chain segments.
 * 2. Returns the current configuration if no new chains are added.
 * 3. Deploys and sets up new contracts for the additional chains.
 * 4. Refreshes the Warp core configuration with updated token details.
 * 5. Saves the revised artifacts to the registry.
 */
export async function extendWarpRoute(
  params: WarpApplyParams,
  apiKeys: ChainMap<string>,
  warpCoreConfig: WarpCoreConfig,
): Promise<WarpCoreConfig> {
  const { context, warpDeployConfig } = params;
  const { existingConfigs, initialExtendedConfigs, warpCoreConfigByChain } =
    getWarpRouteExtensionDetails(warpCoreConfig, warpDeployConfig);

  // Remove all the non-EVM chains from the extended configuration to avoid
  // having the extension crash
  const filteredExtendedConfigs = objFilter(
    initialExtendedConfigs,
    (chainName, _): _ is (typeof initialExtendedConfigs)[string] =>
      context.multiProtocolProvider.getProtocol(chainName) ===
      ProtocolType.Ethereum,
  );

  const filteredExistingConfigs = objFilter(
    existingConfigs,
    (chainName, _): _ is (typeof existingConfigs)[string] =>
      context.multiProtocolProvider.getProtocol(chainName) ===
      ProtocolType.Ethereum,
  );

  const filteredWarpCoreConfigByChain = objFilter(
    warpCoreConfigByChain,
    (chainName, _): _ is (typeof warpCoreConfigByChain)[string] =>
      context.multiProtocolProvider.getProtocol(chainName) ===
      ProtocolType.Ethereum,
  );

  // Get the non EVM chains that should not be unenrolled/removed after the extension
  // otherwise the update will generate unenroll transactions
  const nonEvmWarpCoreConfigs: WarpCoreConfig['tokens'] = Object.entries(
    warpCoreConfigByChain,
  )
    .filter(
      ([chainName]) =>
        context.multiProtocolProvider.getProtocol(chainName) !==
          ProtocolType.Ethereum && !!warpDeployConfig[chainName],
    )
    .map(([_, config]) => config);

  const filteredExtendedChains = Object.keys(filteredExtendedConfigs);
  if (filteredExtendedChains.length === 0) {
    return warpCoreConfig;
  }

  logBlue(`Extending Warp Route to ${filteredExtendedChains.join(', ')}`);

  // Deploy new contracts with derived metadata and merge with existing config
  const { updatedWarpCoreConfig, addWarpRouteOptions } =
    await deployWarpExtensionContracts(
      params,
      apiKeys,
      filteredExistingConfigs,
      filteredExtendedConfigs,
      filteredWarpCoreConfigByChain,
    );

  // Re-add the non EVM chains to the warp core config so that expanding the config
  // to get the proper remote routers and gas config works as expected
  updatedWarpCoreConfig.tokens.push(...nonEvmWarpCoreConfigs);

  // Write the updated artifacts
  await writeDeploymentArtifacts(
    updatedWarpCoreConfig,
    context,
    params.warpRouteId
      ? { warpRouteId: params.warpRouteId } // Use warpRouteId if provided, otherwise use the warpCoreConfig symbol
      : addWarpRouteOptions,
  );

  return updatedWarpCoreConfig;
}

// Updates Warp routes with new configurations.
async function updateExistingWarpRoute(
  params: WarpApplyParams,
  apiKeys: ChainMap<string>,
  warpDeployConfig: WarpRouteDeployConfigMailboxRequired,
  warpCoreConfig: WarpCoreConfig,
) {
  logBlue('Updating deployed Warp Routes');
  const { multiProvider, registry } = params.context;
  const registryAddresses =
    (await registry.getAddresses()) as ChainMap<ChainAddresses>;
  const ccipContractCache = new CCIPContractCache(registryAddresses);
  const contractVerifier = new ContractVerifier(
    multiProvider,
    apiKeys,
    coreBuildArtifact,
    ExplorerLicenseType.MIT,
  );
  const transactions: AnnotatedEV5Transaction[] = [];

  // Get all deployed router addresses
  const deployedRoutersAddresses =
    getRouterAddressesFromWarpCoreConfig(warpCoreConfig);

  const expandedWarpDeployConfig = await expandWarpDeployConfig({
    multiProvider,
    warpDeployConfig,
    deployedRoutersAddresses,
  });

  await promiseObjAll(
    objMap(expandedWarpDeployConfig, async (chain, config) => {
      if (multiProvider.getProtocol(chain) !== ProtocolType.Ethereum) {
        logBlue(`Skipping non-EVM chain ${chain}`);
        return;
      }

      await retryAsync(async () => {
        const deployedTokenRoute = deployedRoutersAddresses[chain];
        assert(deployedTokenRoute, `Missing artifacts for ${chain}.`);
        const configWithMailbox = {
          ...config,
          mailbox: registryAddresses[chain].mailbox,
        };

        const evmERC20WarpModule = new EvmERC20WarpModule(
          multiProvider,
          {
            config: configWithMailbox,
            chain,
            addresses: {
              deployedTokenRoute,
              ...extractIsmAndHookFactoryAddresses(registryAddresses[chain]),
            },
          },
          ccipContractCache,
          contractVerifier,
        );
        transactions.push(
          ...(await evmERC20WarpModule.update(configWithMailbox)),
        );
      });
    }),
  );
  return transactions;
}

/**
 * Retrieves a chain submission strategy from the provided filepath.
 * @param submissionStrategyFilepath a filepath to the submission strategy file
 * @returns a formatted submission strategy
 */
export function readChainSubmissionStrategy(
  submissionStrategyFilepath: string,
): ExtendedChainSubmissionStrategy {
  const submissionStrategyFileContent = readYamlOrJson(
    submissionStrategyFilepath.trim(),
  );
  return ExtendedChainSubmissionStrategySchema.parse(
    submissionStrategyFileContent,
  );
}

/**
 * Derives token metadata from existing config and merges it with extended config.
 * @returns The merged Warp route deployment config with token metadata.
 */
async function deriveMetadataFromExisting(
  multiProvider: MultiProvider,
  existingConfigs: WarpRouteDeployConfigMailboxRequired,
  extendedConfigs: WarpRouteDeployConfigMailboxRequired,
): Promise<WarpRouteDeployConfigMailboxRequired> {
  const existingTokenMetadata = await HypERC20Deployer.deriveTokenMetadata(
    multiProvider,
    existingConfigs,
  );

  return objMap(extendedConfigs, (_chain, extendedConfig) => {
    return {
      ...existingTokenMetadata.getMetadataForChain(_chain),
      ...extendedConfig,
    };
  });
}

/**
 * Merges existing router configs with newly deployed router contracts.
 */
function mergeAllRouters(
  multiProvider: MultiProvider,
  existingConfigs: WarpRouteDeployConfigMailboxRequired,
  deployedContractsMap: HyperlaneContractsMap<
    HypERC20Factories | HypERC721Factories
  >,
  warpCoreConfigByChain: ChainMap<WarpCoreConfig['tokens'][number]>,
) {
  const existingContractAddresses = objMap(
    existingConfigs,
    (chain, config) => ({
      [config.type]: warpCoreConfigByChain[chain].addressOrDenom!,
    }),
  );
  return {
    ...connectContractsMap(
      attachContractsMap(existingContractAddresses, hypERC20factories),
      multiProvider,
    ),
    ...deployedContractsMap,
  } as HyperlaneContractsMap<HypERC20Factories>;
}

function displayWarpDeployPlan(
  deployConfig: WarpRouteDeployConfigMailboxRequired,
) {
  logBlue('\nWarp Route Deployment Plan');
  logGray('==========================');
  log(`📋 Token Standard: ${deployConfig.isNft ? 'ERC721' : 'ERC20'}`);

  const { transformedDeployConfig, transformedIsmConfigs } =
    transformDeployConfigForDisplay(deployConfig);

  log('📋 Warp Route Config:');
  logTable(transformedDeployConfig);
  objMap(transformedIsmConfigs, (chain, ismConfigs) => {
    log(`📋 ${chain} ISM Config(s):`);
    ismConfigs.forEach((ismConfig) => {
      logTable(ismConfig);
    });
  });
}

/* only used for transformIsmForDisplay type-sense */
type IsmDisplayConfig =
  | RoutingIsmConfig // type, owner, ownerOverrides, domain
  | AggregationIsmConfig // type, modules, threshold
  | MultisigIsmConfig // type, validators, threshold
  | OpStackIsmConfig // type, origin, nativeBridge
  | PausableIsmConfig // type, owner, paused, ownerOverrides
  | TrustedRelayerIsmConfig; // type, relayer

function transformDeployConfigForDisplay(
  deployConfig: WarpRouteDeployConfigMailboxRequired,
) {
  const transformedIsmConfigs: Record<ChainName, any[]> = {};
  const transformedDeployConfig = objMap(deployConfig, (chain, config) => {
    if (config.interchainSecurityModule)
      transformedIsmConfigs[chain] = transformIsmConfigForDisplay(
        config.interchainSecurityModule as IsmDisplayConfig,
      );

    return {
      'NFT?': config.isNft ?? false,
      Type: config.type,
      Owner: config.owner,
      Mailbox: config.mailbox,
      'ISM Config(s)': config.interchainSecurityModule
        ? 'See table(s) below.'
        : 'No ISM config(s) specified.',
    };
  });

  return {
    transformedDeployConfig,
    transformedIsmConfigs,
  };
}

function transformIsmConfigForDisplay(ismConfig: IsmDisplayConfig): any[] {
  const ismConfigs: any[] = [];
  switch (ismConfig.type) {
    case IsmType.AGGREGATION:
      ismConfigs.push({
        Type: ismConfig.type,
        Threshold: ismConfig.threshold,
        Modules: 'See table(s) below.',
      });
      ismConfig.modules.forEach((module) => {
        ismConfigs.push(
          ...transformIsmConfigForDisplay(module as IsmDisplayConfig),
        );
      });
      return ismConfigs;
    case IsmType.ROUTING:
      return [
        {
          Type: ismConfig.type,
          Owner: ismConfig.owner,
          'Owner Overrides': ismConfig.ownerOverrides ?? 'Undefined',
          Domains: 'See warp config for domain specification.',
        },
      ];
    case IsmType.FALLBACK_ROUTING:
      return [
        {
          Type: ismConfig.type,
          Owner: ismConfig.owner,
          'Owner Overrides': ismConfig.ownerOverrides ?? 'Undefined',
          Domains: 'See warp config for domain specification.',
        },
      ];
    case IsmType.MERKLE_ROOT_MULTISIG:
      return [
        {
          Type: ismConfig.type,
          Validators: ismConfig.validators,
          Threshold: ismConfig.threshold,
        },
      ];
    case IsmType.MESSAGE_ID_MULTISIG:
      return [
        {
          Type: ismConfig.type,
          Validators: ismConfig.validators,
          Threshold: ismConfig.threshold,
        },
      ];
    case IsmType.OP_STACK:
      return [
        {
          Type: ismConfig.type,
          Origin: ismConfig.origin,
          'Native Bridge': ismConfig.nativeBridge,
        },
      ];
    case IsmType.PAUSABLE:
      return [
        {
          Type: ismConfig.type,
          Owner: ismConfig.owner,
          'Paused ?': ismConfig.paused,
          'Owner Overrides': ismConfig.ownerOverrides ?? 'Undefined',
        },
      ];
    case IsmType.TRUSTED_RELAYER:
      return [
        {
          Type: ismConfig.type,
          Relayer: ismConfig.relayer,
        },
      ];
    default:
      return [ismConfig];
  }
}

/**
 * Submits a set of transactions to the specified chain and outputs transaction receipts
 */
async function submitWarpApplyTransactions(
  params: WarpApplyParams,
  chainTransactions: Record<string, AnnotatedEV5Transaction[]>,
): Promise<void> {
  // Create mapping of chain ID to chain name for all chains in warpDeployConfig
  const chains = Object.keys(params.warpDeployConfig);
  const chainIdToName = Object.fromEntries(
    chains.map((chain) => [
      params.context.multiProvider.getChainId(chain),
      chain,
    ]),
  );

<<<<<<< HEAD
  // copied from extendWarpRoute
  const warpCoreConfigByChain = Object.fromEntries(
    params.warpCoreConfig.tokens.map((token) => [token.chainName, token]),
  );
  const warpCoreChains = Object.keys(warpCoreConfigByChain);

  // Split between the existing and additional config
  const [, initialExtendedConfigs] = splitWarpCoreAndExtendedConfigs(
    params.warpDeployConfig,
    warpCoreChains,
  );

  const extendedChains = Object.keys(initialExtendedConfigs);

=======
  const { extendedChains } = getWarpRouteExtensionDetails(
    params.warpCoreConfig,
    params.warpDeployConfig,
  );

>>>>>>> 12de9849
  await promiseObjAll(
    objMap(chainTransactions, async (chainId, transactions) => {
      try {
        await retryAsync(
          async () => {
            const chain = chainIdToName[chainId];
            const isExtendedChain = extendedChains.includes(chain);
<<<<<<< HEAD
            const submitter: TxSubmitterBuilder<ProtocolType> =
              await getWarpApplySubmitter({
                chain,
                context: params.context,
                strategyUrl: params.strategyUrl,
                isExtendedChain,
              });
=======
            const { submitter, config } = await getSubmitterByStrategy({
              chain,
              context: params.context,
              strategyUrl: params.strategyUrl,
              isExtendedChain,
            });
>>>>>>> 12de9849
            const transactionReceipts = await submitter.submit(...transactions);
            if (transactionReceipts) {
              const receiptPath = `${params.receiptsDir}/${chain}-${
                submitter.txSubmitterType
              }-${Date.now()}-receipts.json`;
              writeYamlOrJson(receiptPath, transactionReceipts);
              logGreen(
                `Transactions receipts successfully written to ${receiptPath}`,
              );
            }

            const canRelay = canSelfRelay(
              params.selfRelay ?? false,
              config,
              transactionReceipts,
            );

            if (!canRelay.relay) {
              return;
            }

            // if self relaying does not work (possibly because metadata cannot be built yet)
            // we don't want to rerun the complete code block as this will result in
            // the update transactions being sent multiple times
            try {
              await retryAsync(() =>
                runSelfRelay({
                  txReceipt: canRelay.txReceipt,
                  multiProvider: params.context.multiProvider,
                  registry: params.context.registry,
                  successMessage: WarpSendLogs.SUCCESS,
                }),
              );
            } catch (error) {
              warnYellow(`Error when self-relaying Warp transaction`, error);
            }
          },
          5, // attempts
          100, // baseRetryMs
        );
      } catch (e) {
        logBlue(`Error in submitWarpApplyTransactions`, e);
        console.dir(transactions);
      }
    }),
  );
}

/**
 * Helper function to get warp apply specific submitter.
 *
 * @returns the warp apply submitter
 */
export async function getSubmitterByStrategy<T extends ProtocolType>({
  chain,
  context,
  strategyUrl,
  isExtendedChain,
}: {
  chain: ChainName;
  context: WriteCommandContext;
  strategyUrl?: string;
  isExtendedChain?: boolean;
<<<<<<< HEAD
}): Promise<TxSubmitterBuilder<ProtocolType>> {
  const { multiProvider } = context;

  const submissionStrategy: SubmissionStrategy =
=======
}): Promise<{
  submitter: TxSubmitterBuilder<T>;
  config: ExtendedSubmissionStrategy;
}> {
  const { multiProvider, registry } = context;

  const submissionStrategy: ExtendedSubmissionStrategy =
>>>>>>> 12de9849
    strategyUrl && !isExtendedChain
      ? readChainSubmissionStrategy(strategyUrl)[chain]
      : {
          submitter: {
            chain,
            type: TxSubmitterType.JSON_RPC,
          },
        };

  return {
    submitter: await getSubmitterBuilder<T>({
      submissionStrategy: submissionStrategy as SubmissionStrategy, // TODO: fix this
      multiProvider,
      registry,
      additionalSubmitterFactories: {
        file: (_multiProvider: MultiProvider, metadata: any) => {
          return new EV5FileSubmitter(metadata);
        },
      },
    }),
    config: submissionStrategy,
  };
}<|MERGE_RESOLUTION|>--- conflicted
+++ resolved
@@ -356,13 +356,6 @@
     );
 
   const { multiProvider } = context;
-<<<<<<< HEAD
-  const intermediateOwnerConfig = await promiseObjAll(
-    objMap(params.warpDeployConfig, async (chain, config) => ({
-      ...config,
-      owner: await multiProvider.getSignerAddress(chain),
-    })),
-=======
   // temporarily configure deployer as owner so that warp update after extension
   // can leverage JSON RPC submitter on new chains
   const intermediateOwnerConfig = await promiseObjAll(
@@ -378,7 +371,6 @@
         owner: await multiProvider.getSignerAddress(chain),
       };
     }),
->>>>>>> 12de9849
   );
 
   // Extend the warp route and get the updated configs
@@ -847,28 +839,11 @@
     ]),
   );
 
-<<<<<<< HEAD
-  // copied from extendWarpRoute
-  const warpCoreConfigByChain = Object.fromEntries(
-    params.warpCoreConfig.tokens.map((token) => [token.chainName, token]),
-  );
-  const warpCoreChains = Object.keys(warpCoreConfigByChain);
-
-  // Split between the existing and additional config
-  const [, initialExtendedConfigs] = splitWarpCoreAndExtendedConfigs(
-    params.warpDeployConfig,
-    warpCoreChains,
-  );
-
-  const extendedChains = Object.keys(initialExtendedConfigs);
-
-=======
   const { extendedChains } = getWarpRouteExtensionDetails(
     params.warpCoreConfig,
     params.warpDeployConfig,
   );
 
->>>>>>> 12de9849
   await promiseObjAll(
     objMap(chainTransactions, async (chainId, transactions) => {
       try {
@@ -876,22 +851,12 @@
           async () => {
             const chain = chainIdToName[chainId];
             const isExtendedChain = extendedChains.includes(chain);
-<<<<<<< HEAD
-            const submitter: TxSubmitterBuilder<ProtocolType> =
-              await getWarpApplySubmitter({
-                chain,
-                context: params.context,
-                strategyUrl: params.strategyUrl,
-                isExtendedChain,
-              });
-=======
             const { submitter, config } = await getSubmitterByStrategy({
               chain,
               context: params.context,
               strategyUrl: params.strategyUrl,
               isExtendedChain,
             });
->>>>>>> 12de9849
             const transactionReceipts = await submitter.submit(...transactions);
             if (transactionReceipts) {
               const receiptPath = `${params.receiptsDir}/${chain}-${
@@ -955,12 +920,6 @@
   context: WriteCommandContext;
   strategyUrl?: string;
   isExtendedChain?: boolean;
-<<<<<<< HEAD
-}): Promise<TxSubmitterBuilder<ProtocolType>> {
-  const { multiProvider } = context;
-
-  const submissionStrategy: SubmissionStrategy =
-=======
 }): Promise<{
   submitter: TxSubmitterBuilder<T>;
   config: ExtendedSubmissionStrategy;
@@ -968,7 +927,6 @@
   const { multiProvider, registry } = context;
 
   const submissionStrategy: ExtendedSubmissionStrategy =
->>>>>>> 12de9849
     strategyUrl && !isExtendedChain
       ? readChainSubmissionStrategy(strategyUrl)[chain]
       : {
