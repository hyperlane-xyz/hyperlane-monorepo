import { confirm } from '@inquirer/prompts';
import { BigNumber } from 'ethers';
import { groupBy } from 'lodash-es';
import { Account as StarknetAccount } from 'starknet';
import { stringify as yamlStringify } from 'yaml';

import { ProxyAdmin__factory } from '@hyperlane-xyz/core';
import { buildArtifact as coreBuildArtifact } from '@hyperlane-xyz/core/buildArtifact.js';
import { AddWarpRouteOptions, ChainAddresses } from '@hyperlane-xyz/registry';
import {
  AggregationIsmConfig,
  AnnotatedEV5Transaction,
  CCIPContractCache,
  ChainMap,
  ChainName,
  ChainSubmissionStrategy,
  ChainSubmissionStrategySchema,
  ContractVerifier,
  EvmERC20WarpModule,
  EvmERC20WarpRouteReader,
  EvmHookModule,
  EvmIsmModule,
  ExplorerLicenseType,
  HookConfig,
  HypERC20Deployer,
  HypERC20Factories,
  HypERC721Deployer,
  HypERC721Factories,
  HypTokenRouterConfig,
  HyperlaneContracts,
  HyperlaneContractsMap,
  HyperlaneProxyFactoryDeployer,
  IsmConfig,
  IsmType,
  MultiProvider,
  MultisigIsmConfig,
  OpStackIsmConfig,
  PausableIsmConfig,
  RemoteRouters,
  RoutingIsmConfig,
  STARKNET_SUPPORTED_TOKEN_TYPES,
  STARKNET_TOKEN_TYPE_TO_STANDARD,
  StarknetERC20WarpModule,
  SubmissionStrategy,
  TOKEN_TYPE_TO_STANDARD,
  TokenFactories,
  TokenType,
  TrustedRelayerIsmConfig,
  TxSubmitterBuilder,
  TxSubmitterType,
  WarpCoreConfig,
  WarpCoreConfigSchema,
  WarpRouteDeployConfig,
  WarpRouteDeployConfigMailboxRequired,
  WarpRouteDeployConfigSchema,
  attachContractsMap,
  connectContractsMap,
  expandWarpDeployConfig,
  extractIsmAndHookFactoryAddresses,
  getRouterAddressesFromWarpCoreConfig,
  getTokenConnectionId,
  hypERC20factories,
  isCollateralTokenConfig,
  isTokenMetadata,
  isXERC20TokenConfig,
  splitWarpCoreAndExtendedConfigs,
} from '@hyperlane-xyz/sdk';
import {
  Address,
  ProtocolType,
  assert,
  objKeys,
  objMap,
  promiseObjAll,
  retryAsync,
} from '@hyperlane-xyz/utils';

import { readWarpRouteDeployConfig } from '../config/warp.js';
import { MINIMUM_WARP_DEPLOY_GAS } from '../consts.js';
import { requestAndSaveApiKeys } from '../context/context.js';
import { MultiProtocolSignerManager } from '../context/strategies/signer/MultiProtocolSignerManager.js';
import { WriteCommandContext } from '../context/types.js';
import { log, logBlue, logGray, logGreen, logTable } from '../logger.js';
import { getSubmitterBuilder } from '../submit/submit.js';
import {
  indentYamlOrJson,
  isFile,
  readYamlOrJson,
  runFileSelectionStep,
  writeYamlOrJson,
} from '../utils/files.js';

import {
  completeDeploy,
  prepareDeploy,
  prepareStarknetDeploy,
  runPreflightChecksForChains,
} from './utils.js';

interface DeployParams {
  context: WriteCommandContext;
  warpDeployConfig: WarpRouteDeployConfigMailboxRequired;
}

interface WarpApplyParams extends DeployParams {
  warpCoreConfig: WarpCoreConfig;
  strategyUrl?: string;
  receiptsDir: string;
}

export async function runWarpRouteDeploy({
  context,
  warpRouteDeploymentConfigPath,
  multiProtocolSigner,
}: {
  context: WriteCommandContext;
  warpRouteDeploymentConfigPath?: string;
  multiProtocolSigner?: MultiProtocolSignerManager;
}) {
  const { skipConfirmation, chainMetadata, registry } = context;
  const multiProvider = await multiProtocolSigner?.getMultiProvider();
  assert(multiProvider, 'No MultiProvider found!');

  if (
    !warpRouteDeploymentConfigPath ||
    !isFile(warpRouteDeploymentConfigPath)
  ) {
    if (skipConfirmation)
      throw new Error('Warp route deployment config required');
    warpRouteDeploymentConfigPath = await runFileSelectionStep(
      './configs',
      'Warp route deployment config',
      'warp',
    );
  } else {
    log(
      `Using warp route deployment config at ${warpRouteDeploymentConfigPath}`,
    );
  }
  const warpRouteConfig = await readWarpRouteDeployConfig(
    warpRouteDeploymentConfigPath,
    context,
  );

  const chains = Object.keys(warpRouteConfig);

  let apiKeys: ChainMap<string> = {};
  if (!skipConfirmation)
    apiKeys = await requestAndSaveApiKeys(chains, chainMetadata, registry);

<<<<<<< HEAD
  warpRouteConfig.paradexsepolia.interchainSecurityModule = undefined;
  warpRouteConfig.starknetsepolia.interchainSecurityModule = undefined;

  await runDeployPlanStep({
=======
  const deploymentParams = {
>>>>>>> 2a0c34c4
    context,
    warpDeployConfig: warpRouteConfig,
  };

  await runDeployPlanStep(deploymentParams);

  const chainsByProtocol = groupChainsByProtocol(chains, context.multiProvider);
  const deployments: WarpCoreConfig = { tokens: [] };
  let deploymentAddWarpRouteOptions: AddWarpRouteOptions | undefined;

  const deployedContracts: {
    evm: ChainMap<Address>;
    starknet: ChainMap<Address>;
  } = {
    evm: {},
    starknet: {},
  };

  let starknetSigners: ChainMap<StarknetAccount> = {};

  // Collect all initial balances across protocols
  let allInitialBalances: Record<string, BigNumber> = {};

  // Execute deployments for each protocol
  for (const protocol of Object.keys(chainsByProtocol) as ProtocolType[]) {
    const protocolChains = chainsByProtocol[protocol];

    switch (protocol) {
      case ProtocolType.Ethereum:
        {
          await runPreflightChecksForChains({
            context,
            chains: protocolChains,
            minGas: MINIMUM_WARP_DEPLOY_GAS,
          });
          const initialBalances = await prepareDeploy(
            context,
            null,
            protocolChains,
          );
          allInitialBalances = { ...allInitialBalances, ...initialBalances };

          const deployedEvmContracts = (await executeDeploy(
            { context, warpDeployConfig: warpRouteConfig },
            apiKeys,
          )) as any;

          // Store EVM router addresses
          // used in enrollCrossChainRouters
          deployedContracts.evm = objMap(
            deployedEvmContracts as HyperlaneContractsMap<HypERC20Factories>,
            (_, contracts) => getRouter(contracts).address,
          );

          const { warpCoreConfig, addWarpRouteOptions } =
            await getWarpCoreConfig(
              { context, warpDeployConfig: warpRouteConfig },
              deployedEvmContracts,
            );
          deploymentAddWarpRouteOptions = addWarpRouteOptions;
          deployments.tokens = [
            ...deployments.tokens,
            ...warpCoreConfig.tokens,
          ];
          deployments.options = {
            ...deployments.options,
            ...warpCoreConfig.options,
          };
        }
        break;

      case ProtocolType.Starknet:
        assert(
          multiProtocolSigner,
          'multi protocol signer is required for starknet chain deployment',
        );
        starknetSigners = protocolChains.reduce<ChainMap<StarknetAccount>>(
          (acc, chain) => ({
            ...acc,
            [chain]: multiProtocolSigner.getStarknetSigner(chain),
          }),
          {},
        );

        const initialBalances = await prepareStarknetDeploy(
          context,
          null,
          protocolChains,
        );
        allInitialBalances = { ...allInitialBalances, ...initialBalances };

        deployedContracts.starknet = await executeStarknetDeployments({
          starknetSigners,
          warpRouteConfig, // Only pass protocol-specific config
          multiProvider,
        });
        const { warpCoreConfig, addWarpRouteOptions } =
          await getWarpCoreConfigForStarknet(
            warpRouteConfig, // Only pass protocol-specific config
            multiProvider,
            deployedContracts.starknet,
          );
        deploymentAddWarpRouteOptions = addWarpRouteOptions;
        deployments.tokens = [...deployments.tokens, ...warpCoreConfig.tokens];
        break;

      default:
        throw new Error(`Unsupported protocol type: ${protocol}`);
    }
  }

  logGreen('✅ Warp contract deployments complete');

  await enrollCrossChainRouters({
    evmAddresses: deployedContracts.evm,
    starknetAddresses: deployedContracts.starknet,
    context,
    warpRouteConfig,
    deployments,
    multiProvider,
    starknetSigners,
  });

  fullyConnectTokens(deployments);

  await writeDeploymentArtifacts(
    deployments,
    context,
    deploymentAddWarpRouteOptions,
  );

  // can't be handled in getWarpCoreConfig
  // because its not compatible with starknet
  fullyConnectTokens(deployments);

  await writeDeploymentArtifacts(
    deployments,
    context,
    deploymentAddWarpRouteOptions,
  );

  // Compatible only with EVM and Starknet chains
  await completeDeploy(context, 'warp', allInitialBalances, null, chains);
}

async function runDeployPlanStep({ context, warpDeployConfig }: DeployParams) {
  const { skipConfirmation } = context;

  displayWarpDeployPlan(warpDeployConfig);

  if (skipConfirmation || context.isDryRun) return;

  const isConfirmed = await confirm({
    message: 'Is this deployment plan correct?',
  });
  if (!isConfirmed) throw new Error('Deployment cancelled');
}

async function executeDeploy(
  params: DeployParams,
  apiKeys: ChainMap<string>,
): Promise<HyperlaneContractsMap<HypERC20Factories | HypERC721Factories>> {
  logBlue('🚀 All systems ready, captain! Beginning deployment...');

  const {
    warpDeployConfig,
    context: { multiProvider, isDryRun, dryRunChain },
  } = params;

  const deployer = warpDeployConfig.isNft
    ? new HypERC721Deployer(multiProvider)
    : new HypERC20Deployer(multiProvider); // TODO: replace with EvmERC20WarpModule

  const config: WarpRouteDeployConfigMailboxRequired =
    isDryRun && dryRunChain
      ? { [dryRunChain]: warpDeployConfig[dryRunChain] }
      : warpDeployConfig;

  const contractVerifier = new ContractVerifier(
    multiProvider,
    apiKeys,
    coreBuildArtifact,
    ExplorerLicenseType.MIT,
  );

  const ismFactoryDeployer = new HyperlaneProxyFactoryDeployer(
    multiProvider,
    contractVerifier,
  );

  // For each chain in WarpRouteConfig, deploy each Ism Factory, if it's not in the registry
  // Then return a modified config with the ism and/or hook address as a string
  const modifiedConfig = await resolveWarpIsmAndHook(
    config,
    params.context,
    ismFactoryDeployer,
    contractVerifier,
  );

  const deployedContracts = await deployer.deploy(modifiedConfig);

  return deployedContracts;
}

async function writeDeploymentArtifacts(
  warpCoreConfig: WarpCoreConfig,
  context: WriteCommandContext,
  addWarpRouteOptions?: AddWarpRouteOptions,
) {
  if (!context.isDryRun) {
    log('Writing deployment artifacts...');
    await context.registry.addWarpRoute(warpCoreConfig, addWarpRouteOptions);
  }
  log(indentYamlOrJson(yamlStringify(warpCoreConfig, null, 2), 4));
}

async function resolveWarpIsmAndHook(
  warpConfig: WarpRouteDeployConfigMailboxRequired,
  context: WriteCommandContext,
  ismFactoryDeployer: HyperlaneProxyFactoryDeployer,
  contractVerifier?: ContractVerifier,
): Promise<WarpRouteDeployConfigMailboxRequired> {
  return promiseObjAll(
    objMap(warpConfig, async (chain, config) => {
      if (
        // for non-evm chains just return config as it is
        context.multiProvider.getChainMetadata(chain).protocol !==
          ProtocolType.Ethereum ||
        !config.interchainSecurityModule ||
        typeof config.interchainSecurityModule === 'string'
      ) {
        logGray(
          `Config Ism is ${
            !config.interchainSecurityModule
              ? 'empty'
              : config.interchainSecurityModule
          }, skipping deployment.`,
        );
        return config;
      }

      logBlue(`Loading registry factory addresses for ${chain}...`);
      const registryAddresses = await context.registry.getAddresses();
      const ccipContractCache = new CCIPContractCache(registryAddresses);
      const chainAddresses = registryAddresses[chain];

      if (!chainAddresses) {
        throw `Registry factory addresses not found for ${chain}.`;
      }

      config.interchainSecurityModule = await createWarpIsm({
        ccipContractCache,
        chain,
        chainAddresses,
        context,
        contractVerifier,
        ismFactoryDeployer,
        warpConfig: config,
      }); // TODO write test

      config.hook = await createWarpHook({
        ccipContractCache,
        chain,
        chainAddresses,
        context,
        contractVerifier,
        ismFactoryDeployer,
        warpConfig: config,
      });
      return config;
    }),
  );
}

/**
 * Deploys the Warp ISM for a given config
 *
 * @returns The deployed ism address
 */
async function createWarpIsm({
  ccipContractCache,
  chain,
  chainAddresses,
  context,
  contractVerifier,
  warpConfig,
}: {
  ccipContractCache: CCIPContractCache;
  chain: string;
  chainAddresses: Record<string, string>;
  context: WriteCommandContext;
  contractVerifier?: ContractVerifier;
  warpConfig: HypTokenRouterConfig;
  ismFactoryDeployer: HyperlaneProxyFactoryDeployer;
}): Promise<IsmConfig | undefined> {
  const { interchainSecurityModule } = warpConfig;
  if (
    !interchainSecurityModule ||
    typeof interchainSecurityModule === 'string'
  ) {
    logGray(
      `Config Ism is ${
        !interchainSecurityModule ? 'empty' : interchainSecurityModule
      }, skipping deployment.`,
    );
    return interchainSecurityModule;
  }

  logBlue(`Loading registry factory addresses for ${chain}...`);

  logGray(
    `Creating ${interchainSecurityModule.type} ISM for token on ${chain} chain...`,
  );

  logGreen(
    `Finished creating ${interchainSecurityModule.type} ISM for token on ${chain} chain.`,
  );

  const evmIsmModule = await EvmIsmModule.create({
    chain,
    mailbox: chainAddresses.mailbox,
    multiProvider: context.multiProvider,
    proxyFactoryFactories: extractIsmAndHookFactoryAddresses(chainAddresses),
    config: interchainSecurityModule,
    ccipContractCache,
    contractVerifier,
  });
  const { deployedIsm } = evmIsmModule.serialize();
  return deployedIsm;
}

async function createWarpHook({
  ccipContractCache,
  chain,
  chainAddresses,
  context,
  contractVerifier,
  warpConfig,
}: {
  ccipContractCache: CCIPContractCache;
  chain: string;
  chainAddresses: Record<string, string>;
  context: WriteCommandContext;
  contractVerifier?: ContractVerifier;
  warpConfig: HypTokenRouterConfig;
  ismFactoryDeployer: HyperlaneProxyFactoryDeployer;
}): Promise<HookConfig | undefined> {
  const { hook } = warpConfig;

  if (!hook || typeof hook === 'string') {
    logGray(`Config Hook is ${!hook ? 'empty' : hook}, skipping deployment.`);
    return hook;
  }

  logBlue(`Loading registry factory addresses for ${chain}...`);

  logGray(`Creating ${hook.type} Hook for token on ${chain} chain...`);

  // If config.proxyadmin.address exists, then use that. otherwise deploy a new proxyAdmin
  const proxyAdminAddress: Address =
    warpConfig.proxyAdmin?.address ??
    (
      await context.multiProvider.handleDeploy(
        chain,
        new ProxyAdmin__factory(),
        [],
      )
    ).address;

  const evmHookModule = await EvmHookModule.create({
    chain,
    multiProvider: context.multiProvider,
    coreAddresses: {
      mailbox: chainAddresses.mailbox,
      proxyAdmin: proxyAdminAddress,
    },
    config: hook,
    ccipContractCache,
    contractVerifier,
    proxyFactoryFactories: extractIsmAndHookFactoryAddresses(chainAddresses),
  });
  logGreen(`Finished creating ${hook.type} Hook for token on ${chain} chain.`);
  const { deployedHook } = evmHookModule.serialize();
  return deployedHook;
}

async function getWarpCoreConfig(
  params: DeployParams,
  contracts: HyperlaneContractsMap<TokenFactories>,
): Promise<{
  warpCoreConfig: WarpCoreConfig;
  addWarpRouteOptions?: AddWarpRouteOptions;
}> {
  const warpCoreConfig: WarpCoreConfig = { tokens: [] };

  // TODO: replace with warp read
  const tokenMetadata = await HypERC20Deployer.deriveTokenMetadata(
    params.context.multiProvider,
    params.warpDeployConfig,
  );
  assert(
    tokenMetadata && isTokenMetadata(tokenMetadata),
    'Missing required token metadata',
  );
  const { decimals, symbol, name } = tokenMetadata;
  assert(decimals, 'Missing decimals on token metadata');

  generateTokenConfigs(
    warpCoreConfig,
    params.warpDeployConfig,
    contracts,
    symbol,
    name,
    decimals,
  );

  fullyConnectTokens(warpCoreConfig);

  return { warpCoreConfig, addWarpRouteOptions: { symbol } };
}

/**
 * Creates token configs.
 */
function generateTokenConfigs(
  warpCoreConfig: WarpCoreConfig,
  warpDeployConfig: WarpRouteDeployConfigMailboxRequired,
  contracts: HyperlaneContractsMap<TokenFactories>,
  symbol: string,
  name: string,
  decimals: number,
): void {
  for (const [chainName, contract] of Object.entries(contracts)) {
    const config = warpDeployConfig[chainName];
    const collateralAddressOrDenom =
      isCollateralTokenConfig(config) || isXERC20TokenConfig(config)
        ? config.token // gets set in the above deriveTokenMetadata()
        : undefined;

    warpCoreConfig.tokens.push({
      chainName,
      standard: TOKEN_TYPE_TO_STANDARD[config.type],
      decimals,
      symbol: config.symbol || symbol,
      name,
      addressOrDenom:
        contract[warpDeployConfig[chainName].type as keyof TokenFactories]
          .address,
      collateralAddressOrDenom,
    });
  }
}

/**
 * Adds connections between tokens.
 *
 * Assumes full interconnectivity between all tokens for now b.c. that's
 * what the deployers do by default.
 */
function fullyConnectTokens(warpCoreConfig: WarpCoreConfig): void {
  for (const token1 of warpCoreConfig.tokens) {
    for (const token2 of warpCoreConfig.tokens) {
      if (
        token1.chainName === token2.chainName &&
        token1.addressOrDenom === token2.addressOrDenom
      )
        continue;
      token1.connections ||= [];
      token1.connections.push({
        token: getTokenConnectionId(
          ProtocolType.Ethereum,
          token2.chainName,
          token2.addressOrDenom!,
        ),
      });
    }
  }
}

export async function runWarpRouteApply(
  params: WarpApplyParams,
): Promise<void> {
  const { warpDeployConfig, warpCoreConfig, context } = params;
  const { chainMetadata, skipConfirmation } = context;

  WarpRouteDeployConfigSchema.parse(warpDeployConfig);
  WarpCoreConfigSchema.parse(warpCoreConfig);

  const chains = Object.keys(warpDeployConfig);

  let apiKeys: ChainMap<string> = {};
  if (!skipConfirmation)
    apiKeys = await requestAndSaveApiKeys(
      chains,
      chainMetadata,
      context.registry,
    );

  // Extend the warp route and get the updated configs
  const updatedWarpCoreConfig = await extendWarpRoute(
    params,
    apiKeys,
    warpCoreConfig,
  );

  // Then create and submit update transactions
  const transactions: AnnotatedEV5Transaction[] = await updateExistingWarpRoute(
    params,
    apiKeys,
    warpDeployConfig,
    updatedWarpCoreConfig,
  );

  if (transactions.length == 0)
    return logGreen(`Warp config is the same as target. No updates needed.`);
  await submitWarpApplyTransactions(params, groupBy(transactions, 'chainId'));
}

/**
 * Handles the deployment and configuration of new contracts for extending a Warp route.
 * This function performs several key steps:
 * 1. Derives metadata from existing contracts and applies it to new configurations
 * 2. Deploys new contracts using the derived configurations
 * 3. Merges existing and new router configurations
 * 4. Generates an updated Warp core configuration
 */
async function deployWarpExtensionContracts(
  params: WarpApplyParams,
  apiKeys: ChainMap<string>,
  existingConfigs: WarpRouteDeployConfigMailboxRequired,
  initialExtendedConfigs: WarpRouteDeployConfigMailboxRequired,
  warpCoreConfigByChain: ChainMap<WarpCoreConfig['tokens'][number]>,
) {
  // Deploy new contracts with derived metadata
  const extendedConfigs = await deriveMetadataFromExisting(
    params.context.multiProvider,
    existingConfigs,
    initialExtendedConfigs,
  );

  const newDeployedContracts = await executeDeploy(
    {
      context: params.context,
      warpDeployConfig: extendedConfigs,
    },
    apiKeys,
  );

  // Merge existing and new routers
  const mergedRouters = mergeAllRouters(
    params.context.multiProvider,
    existingConfigs,
    newDeployedContracts,
    warpCoreConfigByChain,
  );

  // Get the updated core config
  const { warpCoreConfig: updatedWarpCoreConfig, addWarpRouteOptions } =
    await getWarpCoreConfig(params, mergedRouters);
  WarpCoreConfigSchema.parse(updatedWarpCoreConfig);

  return {
    newDeployedContracts,
    updatedWarpCoreConfig,
    addWarpRouteOptions,
  };
}

/**
 * Extends an existing Warp route to include new chains.
 * This function manages the entire extension workflow:
 * 1. Divides the configuration into existing and new chain segments.
 * 2. Returns the current configuration if no new chains are added.
 * 3. Deploys and sets up new contracts for the additional chains.
 * 4. Refreshes the Warp core configuration with updated token details.
 * 5. Saves the revised artifacts to the registry.
 */
export async function extendWarpRoute(
  params: WarpApplyParams,
  apiKeys: ChainMap<string>,
  warpCoreConfig: WarpCoreConfig,
): Promise<WarpCoreConfig> {
  const { context, warpDeployConfig } = params;
  const warpCoreConfigByChain = Object.fromEntries(
    warpCoreConfig.tokens.map((token) => [token.chainName, token]),
  );
  const warpCoreChains = Object.keys(warpCoreConfigByChain);

  // Split between the existing and additional config
  const [existingConfigs, initialExtendedConfigs] =
    splitWarpCoreAndExtendedConfigs(warpDeployConfig, warpCoreChains);

  const extendedChains = Object.keys(initialExtendedConfigs);
  if (extendedChains.length === 0) {
    return warpCoreConfig;
  }

  logBlue(`Extending Warp Route to ${extendedChains.join(', ')}`);

  // Deploy new contracts with derived metadata and merge with existing config
  const { updatedWarpCoreConfig, addWarpRouteOptions } =
    await deployWarpExtensionContracts(
      params,
      apiKeys,
      existingConfigs,
      initialExtendedConfigs,
      warpCoreConfigByChain,
    );

  // Write the updated artifacts
  await writeDeploymentArtifacts(
    updatedWarpCoreConfig,
    context,
    addWarpRouteOptions,
  );

  return updatedWarpCoreConfig;
}

// Updates Warp routes with new configurations.
async function updateExistingWarpRoute(
  params: WarpApplyParams,
  apiKeys: ChainMap<string>,
  warpDeployConfig: WarpRouteDeployConfigMailboxRequired,
  warpCoreConfig: WarpCoreConfig,
) {
  logBlue('Updating deployed Warp Routes');
  const { multiProvider, registry } = params.context;
  const registryAddresses =
    (await registry.getAddresses()) as ChainMap<ChainAddresses>;
  const ccipContractCache = new CCIPContractCache(registryAddresses);
  const contractVerifier = new ContractVerifier(
    multiProvider,
    apiKeys,
    coreBuildArtifact,
    ExplorerLicenseType.MIT,
  );
  const transactions: AnnotatedEV5Transaction[] = [];

  // Get all deployed router addresses
  const deployedRoutersAddresses =
    getRouterAddressesFromWarpCoreConfig(warpCoreConfig);

  const expandedWarpDeployConfig = await expandWarpDeployConfig(
    multiProvider,
    warpDeployConfig,
    deployedRoutersAddresses,
  );

  await promiseObjAll(
    objMap(expandedWarpDeployConfig, async (chain, config) => {
      await retryAsync(async () => {
        const deployedTokenRoute = deployedRoutersAddresses[chain];
        assert(deployedTokenRoute, `Missing artifacts for ${chain}.`);
        const configWithMailbox = {
          ...config,
          mailbox: registryAddresses[chain].mailbox,
        };

        const evmERC20WarpModule = new EvmERC20WarpModule(
          multiProvider,
          {
            config: configWithMailbox,
            chain,
            addresses: {
              deployedTokenRoute,
              ...extractIsmAndHookFactoryAddresses(registryAddresses[chain]),
            },
          },
          ccipContractCache,
          contractVerifier,
        );
        transactions.push(
          ...(await evmERC20WarpModule.update(configWithMailbox)),
        );
      });
    }),
  );
  return transactions;
}

/**
 * Retrieves a chain submission strategy from the provided filepath.
 * @param submissionStrategyFilepath a filepath to the submission strategy file
 * @returns a formatted submission strategy
 */
export function readChainSubmissionStrategy(
  submissionStrategyFilepath: string,
): ChainSubmissionStrategy {
  const submissionStrategyFileContent = readYamlOrJson(
    submissionStrategyFilepath.trim(),
  );
  return ChainSubmissionStrategySchema.parse(submissionStrategyFileContent);
}

/**
 * Derives token metadata from existing config and merges it with extended config.
 * @returns The merged Warp route deployment config with token metadata.
 */
async function deriveMetadataFromExisting(
  multiProvider: MultiProvider,
  existingConfigs: WarpRouteDeployConfigMailboxRequired,
  extendedConfigs: WarpRouteDeployConfigMailboxRequired,
): Promise<WarpRouteDeployConfigMailboxRequired> {
  const existingTokenMetadata = await HypERC20Deployer.deriveTokenMetadata(
    multiProvider,
    existingConfigs,
  );

  return objMap(extendedConfigs, (_chain, extendedConfig) => {
    return {
      ...existingTokenMetadata,
      ...extendedConfig,
    };
  });
}

/**
 * Merges existing router configs with newly deployed router contracts.
 */
function mergeAllRouters(
  multiProvider: MultiProvider,
  existingConfigs: WarpRouteDeployConfigMailboxRequired,
  deployedContractsMap: HyperlaneContractsMap<
    HypERC20Factories | HypERC721Factories
  >,
  warpCoreConfigByChain: ChainMap<WarpCoreConfig['tokens'][number]>,
) {
  const existingContractAddresses = objMap(
    existingConfigs,
    (chain, config) => ({
      [config.type]: warpCoreConfigByChain[chain].addressOrDenom!,
    }),
  );
  return {
    ...connectContractsMap(
      attachContractsMap(existingContractAddresses, hypERC20factories),
      multiProvider,
    ),
    ...deployedContractsMap,
  } as HyperlaneContractsMap<HypERC20Factories>;
}

function displayWarpDeployPlan(
  deployConfig: WarpRouteDeployConfigMailboxRequired,
) {
  logBlue('\nWarp Route Deployment Plan');
  logGray('==========================');
  log(`📋 Token Standard: ${deployConfig.isNft ? 'ERC721' : 'ERC20'}`);

  const { transformedDeployConfig, transformedIsmConfigs } =
    transformDeployConfigForDisplay(deployConfig);

  log('📋 Warp Route Config:');
  logTable(transformedDeployConfig);
  objMap(transformedIsmConfigs, (chain, ismConfigs) => {
    log(`📋 ${chain} ISM Config(s):`);
    ismConfigs.forEach((ismConfig) => {
      logTable(ismConfig);
    });
  });
}

/* only used for transformIsmForDisplay type-sense */
type IsmDisplayConfig =
  | RoutingIsmConfig // type, owner, ownerOverrides, domain
  | AggregationIsmConfig // type, modules, threshold
  | MultisigIsmConfig // type, validators, threshold
  | OpStackIsmConfig // type, origin, nativeBridge
  | PausableIsmConfig // type, owner, paused, ownerOverrides
  | TrustedRelayerIsmConfig; // type, relayer

function transformDeployConfigForDisplay(
  deployConfig: WarpRouteDeployConfigMailboxRequired,
) {
  const transformedIsmConfigs: Record<ChainName, any[]> = {};
  const transformedDeployConfig = objMap(deployConfig, (chain, config) => {
    if (config.interchainSecurityModule)
      transformedIsmConfigs[chain] = transformIsmConfigForDisplay(
        config.interchainSecurityModule as IsmDisplayConfig,
      );

    return {
      'NFT?': config.isNft ?? false,
      Type: config.type,
      Owner: config.owner,
      Mailbox: config.mailbox,
      'ISM Config(s)': config.interchainSecurityModule
        ? 'See table(s) below.'
        : 'No ISM config(s) specified.',
    };
  });

  return {
    transformedDeployConfig,
    transformedIsmConfigs,
  };
}

function transformIsmConfigForDisplay(ismConfig: IsmDisplayConfig): any[] {
  const ismConfigs: any[] = [];
  switch (ismConfig.type) {
    case IsmType.AGGREGATION:
      ismConfigs.push({
        Type: ismConfig.type,
        Threshold: ismConfig.threshold,
        Modules: 'See table(s) below.',
      });
      ismConfig.modules.forEach((module) => {
        ismConfigs.push(
          ...transformIsmConfigForDisplay(module as IsmDisplayConfig),
        );
      });
      return ismConfigs;
    case IsmType.ROUTING:
      return [
        {
          Type: ismConfig.type,
          Owner: ismConfig.owner,
          'Owner Overrides': ismConfig.ownerOverrides ?? 'Undefined',
          Domains: 'See warp config for domain specification.',
        },
      ];
    case IsmType.FALLBACK_ROUTING:
      return [
        {
          Type: ismConfig.type,
          Owner: ismConfig.owner,
          'Owner Overrides': ismConfig.ownerOverrides ?? 'Undefined',
          Domains: 'See warp config for domain specification.',
        },
      ];
    case IsmType.MERKLE_ROOT_MULTISIG:
      return [
        {
          Type: ismConfig.type,
          Validators: ismConfig.validators,
          Threshold: ismConfig.threshold,
        },
      ];
    case IsmType.MESSAGE_ID_MULTISIG:
      return [
        {
          Type: ismConfig.type,
          Validators: ismConfig.validators,
          Threshold: ismConfig.threshold,
        },
      ];
    case IsmType.OP_STACK:
      return [
        {
          Type: ismConfig.type,
          Origin: ismConfig.origin,
          'Native Bridge': ismConfig.nativeBridge,
        },
      ];
    case IsmType.PAUSABLE:
      return [
        {
          Type: ismConfig.type,
          Owner: ismConfig.owner,
          'Paused ?': ismConfig.paused,
          'Owner Overrides': ismConfig.ownerOverrides ?? 'Undefined',
        },
      ];
    case IsmType.TRUSTED_RELAYER:
      return [
        {
          Type: ismConfig.type,
          Relayer: ismConfig.relayer,
        },
      ];
    default:
      return [ismConfig];
  }
}

/**
 * Submits a set of transactions to the specified chain and outputs transaction receipts
 */
async function submitWarpApplyTransactions(
  params: WarpApplyParams,
  chainTransactions: Record<string, AnnotatedEV5Transaction[]>,
): Promise<void> {
  // Create mapping of chain ID to chain name for all chains in warpDeployConfig
  const chains = Object.keys(params.warpDeployConfig);
  const chainIdToName = Object.fromEntries(
    chains.map((chain) => [
      params.context.multiProvider.getChainId(chain),
      chain,
    ]),
  );

  await promiseObjAll(
    objMap(chainTransactions, async (chainId, transactions) => {
      try {
        await retryAsync(
          async () => {
            const chain = chainIdToName[chainId];
            const submitter: TxSubmitterBuilder<ProtocolType> =
              await getWarpApplySubmitter({
                chain,
                context: params.context,
                strategyUrl: params.strategyUrl,
              });
            const transactionReceipts = await submitter.submit(...transactions);
            if (transactionReceipts) {
              const receiptPath = `${params.receiptsDir}/${chain}-${
                submitter.txSubmitterType
              }-${Date.now()}-receipts.json`;
              writeYamlOrJson(receiptPath, transactionReceipts);
              logGreen(
                `Transactions receipts successfully written to ${receiptPath}`,
              );
            }
          },
          5, // attempts
          100, // baseRetryMs
        );
      } catch (e) {
        logBlue(`Error in submitWarpApplyTransactions`, e);
        console.dir(transactions);
      }
    }),
  );
}

/**
 * Helper function to get warp apply specific submitter.
 *
 * @returns the warp apply submitter
 */
async function getWarpApplySubmitter({
  chain,
  context,
  strategyUrl,
}: {
  chain: ChainName;
  context: WriteCommandContext;
  strategyUrl?: string;
}): Promise<TxSubmitterBuilder<ProtocolType>> {
  const { multiProvider } = context;

  const submissionStrategy: SubmissionStrategy = strategyUrl
    ? readChainSubmissionStrategy(strategyUrl)[chain]
    : {
        submitter: {
          chain,
          type: TxSubmitterType.JSON_RPC,
        },
      };

  return getSubmitterBuilder<ProtocolType>({
    submissionStrategy,
    multiProvider,
  });
}

/**
 * Starknet
 */

function groupChainsByProtocol(
  chains: ChainName[],
  multiProvider: MultiProvider,
): Record<ProtocolType, ChainName[]> {
  return chains.reduce((protocolMap, chainName) => {
    const protocolType = multiProvider.tryGetProtocol(chainName);
    assert(protocolType, `Protocol not found for chain: ${chainName}`);

    if (!protocolMap[protocolType]) {
      protocolMap[protocolType] = [];
    }

    protocolMap[protocolType].push(chainName);
    return protocolMap;
  }, {} as Record<ProtocolType, ChainName[]>);
}

async function executeStarknetDeployments({
  starknetSigners,
  warpRouteConfig,
  multiProvider,
}: {
  starknetSigners: ChainMap<StarknetAccount>;
  warpRouteConfig: WarpRouteDeployConfigMailboxRequired;
  multiProvider: MultiProvider;
}): Promise<ChainMap<string>> {
  validateStarknetWarpConfig(warpRouteConfig);

  const starknetDeployer = new StarknetERC20WarpModule(
    starknetSigners,
    warpRouteConfig,
    multiProvider,
  );

  return starknetDeployer.deployToken();
}

async function getWarpCoreConfigForStarknet(
  warpDeployConfig: WarpRouteDeployConfig,
  multiProvider: MultiProvider,
  contracts: ChainMap<string>,
): Promise<{
  warpCoreConfig: WarpCoreConfig;
  addWarpRouteOptions?: AddWarpRouteOptions;
}> {
  return getWarpCoreConfigCore(
    warpDeployConfig,
    multiProvider,
    contracts,
    generateTokenConfigsForStarknet,
  );
}

function generateTokenConfigsForStarknet(
  warpCoreConfig: WarpCoreConfig,
  warpDeployConfig: WarpRouteDeployConfig,
  contracts: ChainMap<string>,
  symbol: string,
  name: string,
  decimals: number,
): void {
  for (const [chainName, contract] of Object.entries(contracts)) {
    const config = warpDeployConfig[chainName];
    const collateralAddressOrDenom = isCollateralTokenConfig(config)
      ? config.token // gets set in the above deriveTokenMetadata()
      : undefined;
    warpCoreConfig.tokens.push({
      chainName,
      standard:
        STARKNET_TOKEN_TYPE_TO_STANDARD[
          config.type as keyof typeof STARKNET_TOKEN_TYPE_TO_STANDARD
        ],
      decimals,
      symbol,
      name,
      addressOrDenom: contract,
      collateralAddressOrDenom,
    });
  }
}

function validateStarknetWarpConfig(warpRouteConfig: WarpRouteDeployConfig) {
  assert(!warpRouteConfig.isNft, 'NFT routes not supported yet!');

  // token type validation for Starknet chains
  for (const [chain, config] of Object.entries(warpRouteConfig)) {
    assert(
      (STARKNET_SUPPORTED_TOKEN_TYPES as readonly TokenType[]).includes(
        config.type,
      ),
      `Token type "${
        config.type
      }" is not supported on Starknet chains (${chain}}). Supported types: ${STARKNET_SUPPORTED_TOKEN_TYPES.join(
        ', ',
      )}`,
    );
  }
}

async function getWarpCoreConfigCore<T>(
  warpDeployConfig: WarpRouteDeployConfig,
  multiProvider: MultiProvider,
  contracts: T,
  generateConfigsFn: (
    warpCoreConfig: WarpCoreConfig,
    warpDeployConfig: WarpRouteDeployConfig,
    contracts: T,
    symbol: string,
    name: string,
    decimals: number,
  ) => void,
): Promise<{
  warpCoreConfig: WarpCoreConfig;
  addWarpRouteOptions?: AddWarpRouteOptions;
}> {
  const warpCoreConfig: WarpCoreConfig = { tokens: [] };

  // TODO: replace with warp read
  const tokenMetadata = await HypERC20Deployer.deriveTokenMetadata(
    multiProvider,
    warpDeployConfig,
  );
  assert(
    tokenMetadata && isTokenMetadata(tokenMetadata),
    'Missing required token metadata',
  );
  const { decimals, symbol, name } = tokenMetadata;
  assert(decimals, 'Missing decimals on token metadata');

  generateConfigsFn(
    warpCoreConfig,
    warpDeployConfig,
    contracts,
    symbol,
    name,
    decimals,
  );

  fullyConnectTokens(warpCoreConfig);

  return { warpCoreConfig, addWarpRouteOptions: { symbol } };
}

async function enrollStarknetRoutersOnEvmChains(
  multiProvider: MultiProvider,
  evmChains: ChainName[],
  evmRouterAddresses: ChainMap<Address>,
  starknetDeployedAddresses: ChainMap<Address>,
  registryAddresses: ChainMap<ChainAddresses>,
): Promise<AnnotatedEV5Transaction[]> {
  const transactions: AnnotatedEV5Transaction[] = [];

  await promiseObjAll(
    objMap(evmRouterAddresses, async (evmChain, evmRouterAddress) => {
      if (!evmChains.includes(evmChain)) return;

      // Create warp route reader for the EVM chain
      const warpRouteReader = new EvmERC20WarpRouteReader(
        multiProvider,
        evmChain,
      );

      // Get current config from the deployed router
      const mutatedWarpRouteConfig =
        await warpRouteReader.deriveWarpRouteConfig(evmRouterAddress);

      // Filter for only Starknet chains
      const starknetChains = Object.keys(starknetDeployedAddresses).filter(
        (chain) =>
          multiProvider.getChainMetadata(chain).protocol ===
          ProtocolType.Starknet,
      );

      // Add Starknet routers to the config
      mutatedWarpRouteConfig.remoteRouters =
        starknetChains.reduce<RemoteRouters>((remoteRouters, starknetChain) => {
          remoteRouters[multiProvider.getDomainId(starknetChain)] = {
            address: starknetDeployedAddresses[starknetChain],
          };
          return remoteRouters;
        }, {});

      const {
        domainRoutingIsmFactory,
        staticMerkleRootMultisigIsmFactory,
        staticMessageIdMultisigIsmFactory,
        staticAggregationIsmFactory,
        staticAggregationHookFactory,
        staticMerkleRootWeightedMultisigIsmFactory,
        staticMessageIdWeightedMultisigIsmFactory,
      } = registryAddresses[evmChain];

      // Create warp module to update the router
      const evmERC20WarpModule = new EvmERC20WarpModule(multiProvider, {
        config: mutatedWarpRouteConfig,
        chain: evmChain,
        addresses: {
          deployedTokenRoute: evmRouterAddress,
          domainRoutingIsmFactory,
          staticMerkleRootMultisigIsmFactory,
          staticMessageIdMultisigIsmFactory,
          staticAggregationIsmFactory,
          staticAggregationHookFactory,
          staticMerkleRootWeightedMultisigIsmFactory,
          staticMessageIdWeightedMultisigIsmFactory,
        },
      });

      // Generate transactions to update the router
      const chainTxs = await evmERC20WarpModule.update(mutatedWarpRouteConfig);
      if (chainTxs.length > 0) {
        transactions.push(...chainTxs);
      }
    }),
  );

  return transactions;
}

interface EnrollRoutersParams {
  evmAddresses: ChainMap<Address>;
  starknetAddresses: ChainMap<Address>;
  context: WriteCommandContext;
  warpRouteConfig: WarpRouteDeployConfigMailboxRequired;
  deployments: WarpCoreConfig;
  multiProvider: MultiProvider;
  starknetSigners: ChainMap<StarknetAccount>;
}

async function enrollCrossChainRouters({
  evmAddresses,
  starknetAddresses,
  context,
  warpRouteConfig,
  deployments,
  multiProvider,
  starknetSigners,
}: EnrollRoutersParams): Promise<void> {
  const hasEvmChains = Object.keys(evmAddresses).length > 0;
  const hasStarknetChains = Object.keys(starknetAddresses).length > 0;

  if (!hasEvmChains || !hasStarknetChains) return;

  logBlue('Enrolling Starknet routers with EVM chains...');

  const registryAddresses = await context.registry.getAddresses();
  const evmChains = Object.keys(evmAddresses);

  const starknetWarpModule = new StarknetERC20WarpModule(
    starknetSigners,
    warpRouteConfig,
    multiProvider,
  );

  await starknetWarpModule.enrollRemoteRouters({
    ...evmAddresses,
    ...starknetAddresses,
  });
  const evmEnrollmentTxs = await enrollStarknetRoutersOnEvmChains(
    multiProvider,
    evmChains,
    evmAddresses,
    starknetAddresses,
    registryAddresses,
  );

  if (evmEnrollmentTxs.length === 0) return;

  const chainTransactions = groupBy(evmEnrollmentTxs, 'chainId');
  await submitWarpApplyTransactions(
    {
      context,
      warpDeployConfig: warpRouteConfig,
      warpCoreConfig: deployments,
      receiptsDir: './generated/transactions',
    },
    chainTransactions,
  );
}

export function getRouter(contracts: HyperlaneContracts<HypERC20Factories>) {
  for (const key of objKeys(hypERC20factories)) {
    if (contracts[key]) return contracts[key];
  }
  throw new Error('No matching contract found.');
}<|MERGE_RESOLUTION|>--- conflicted
+++ resolved
@@ -148,14 +148,7 @@
   if (!skipConfirmation)
     apiKeys = await requestAndSaveApiKeys(chains, chainMetadata, registry);
 
-<<<<<<< HEAD
-  warpRouteConfig.paradexsepolia.interchainSecurityModule = undefined;
-  warpRouteConfig.starknetsepolia.interchainSecurityModule = undefined;
-
-  await runDeployPlanStep({
-=======
   const deploymentParams = {
->>>>>>> 2a0c34c4
     context,
     warpDeployConfig: warpRouteConfig,
   };
