--- conflicted
+++ resolved
@@ -30,11 +30,8 @@
   HyperlaneContractsMap,
   HyperlaneCore,
   HyperlaneProxyFactoryDeployer,
-<<<<<<< HEAD
   HyperlaneRelayer,
-=======
   IsmConfig,
->>>>>>> bb44f9b5
   IsmType,
   MultiProvider,
   MultisigIsmConfig,
