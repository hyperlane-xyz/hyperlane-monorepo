--- conflicted
+++ resolved
@@ -25,6 +25,7 @@
   HypERC721Deployer,
   HypERC721Factories,
   HypTokenRouterConfig,
+  HyperlaneContracts,
   HyperlaneContractsMap,
   HyperlaneProxyFactoryDeployer,
   IsmConfig,
@@ -46,6 +47,7 @@
   TxSubmitterType,
   WarpCoreConfig,
   WarpCoreConfigSchema,
+  WarpRouteDeployConfig,
   WarpRouteDeployConfigMailboxRequired,
   WarpRouteDeployConfigSchema,
   attachContractsMap,
@@ -64,6 +66,7 @@
   Address,
   ProtocolType,
   assert,
+  objKeys,
   objMap,
   promiseObjAll,
   retryAsync,
@@ -72,7 +75,6 @@
 import { readWarpRouteDeployConfig } from '../config/warp.js';
 import { MINIMUM_WARP_DEPLOY_GAS } from '../consts.js';
 import { requestAndSaveApiKeys } from '../context/context.js';
-import { MultiProtocolSignerManager } from '../context/strategies/signer/MultiProtocolSignerManager.js';
 import { WriteCommandContext } from '../context/types.js';
 import { log, logBlue, logGray, logGreen, logTable } from '../logger.js';
 import { getSubmitterBuilder } from '../submit/submit.js';
@@ -100,15 +102,17 @@
 export async function runWarpRouteDeploy({
   context,
   warpRouteDeploymentConfigPath,
-  multiProtocolSigner,
 }: {
   context: WriteCommandContext;
   warpRouteDeploymentConfigPath?: string;
-  multiProtocolSigner?: MultiProtocolSignerManager;
 }) {
-  const { skipConfirmation, chainMetadata, registry } = context;
-  const multiProvider = await multiProtocolSigner?.getMultiProvider();
-  assert(multiProvider, 'Multiprovider failed!');
+  const {
+    skipConfirmation,
+    chainMetadata,
+    registry,
+    multiProvider,
+    multiProtocolSigner,
+  } = context;
 
   if (
     !warpRouteDeploymentConfigPath ||
@@ -137,12 +141,14 @@
   if (!skipConfirmation)
     apiKeys = await requestAndSaveApiKeys(chains, chainMetadata, registry);
 
-  await runDeployPlanStep({
+  const deploymentParams = {
     context,
     warpDeployConfig: warpRouteConfig,
-  });
-
-  const chainsByProtocol = groupChainsByProtocol(chains, multiProvider);
+  };
+
+  await runDeployPlanStep(deploymentParams);
+
+  const chainsByProtocol = groupChainsByProtocol(chains, context.multiProvider);
   const deployments: WarpCoreConfig = { tokens: [] };
   let deploymentAddWarpRouteOptions: AddWarpRouteOptions | undefined;
 
@@ -168,6 +174,7 @@
             chains: protocolChains,
             minGas: MINIMUM_WARP_DEPLOY_GAS,
           });
+          // const initialBalances =
           await prepareDeploy(context, null, protocolChains);
           const deployedContracts = await executeDeploy(
             { context, warpDeployConfig: warpRouteConfig },
@@ -185,6 +192,7 @@
               { context, warpDeployConfig: warpRouteConfig },
               deployedContracts,
             );
+
           deploymentAddWarpRouteOptions = addWarpRouteOptions;
           deployments.tokens = [
             ...deployments.tokens,
@@ -227,24 +235,36 @@
       default:
         throw new Error(`Unsupported protocol type: ${protocol}`);
     }
+    // TODO: handle
+    assert(
+      deploymentAddWarpRouteOptions,
+      'Deployment add warp route options is required',
+    );
   }
 
-  await enrollCrossChainRouters({
-    evmAddresses: routerAddresses.evm,
-    starknetAddresses: routerAddresses.starknet,
-    context,
-    warpRouteConfig,
-    deployments,
-    multiProvider,
-    starknetSigners,
-  });
-
-  fullyConnectTokens(deployments, context.multiProvider);
-  await writeDeploymentArtifacts(
-    deployments,
-    context,
-    deploymentAddWarpRouteOptions,
-  );
+  // Some of the below functions throw if passed non-EVM chains
+  // const ethereumChains = chains.filter(
+  //   (chain) => chainMetadata[chain].protocol === ProtocolType.Ethereum,
+  // );
+
+  // await runPreflightChecksForChains({
+  //   context,
+  //   chains: ethereumChains,
+  //   minGas: MINIMUM_WARP_DEPLOY_GAS,
+  // });
+
+  // const initialBalances = await prepareDeploy(context, null, ethereumChains);
+
+  // const deployedContracts = await executeDeploy(deploymentParams, apiKeys);
+
+  // const { warpCoreConfig, addWarpRouteOptions } = await getWarpCoreConfig(
+  //   deploymentParams,
+  //   deployedContracts,
+  // );
+
+  // await writeDeploymentArtifacts(warpCoreConfig, context, addWarpRouteOptions);
+
+  // await completeDeploy(context, 'warp', initialBalances, null, ethereumChains!);
 }
 
 async function runDeployPlanStep({ context, warpDeployConfig }: DeployParams) {
@@ -327,24 +347,6 @@
 ): Promise<WarpRouteDeployConfigMailboxRequired> {
   return promiseObjAll(
     objMap(warpConfig, async (chain, config) => {
-      if (
-        // for non-evm chains just return config as it is
-        context.multiProvider.getChainMetadata(chain).protocol !==
-          ProtocolType.Ethereum ||
-        !config.interchainSecurityModule ||
-        typeof config.interchainSecurityModule === 'string'
-      ) {
-        logGray(
-          `Config Ism is ${
-            !config.interchainSecurityModule
-              ? 'empty'
-              : config.interchainSecurityModule
-          }, skipping deployment.`,
-        );
-        return config;
-      }
-
-      logBlue(`Loading registry factory addresses for ${chain}...`);
       const registryAddresses = await context.registry.getAddresses();
       const ccipContractCache = new CCIPContractCache(registryAddresses);
       const chainAddresses = registryAddresses[chain];
@@ -489,24 +491,9 @@
   return deployedHook;
 }
 
-<<<<<<< HEAD
-async function getWarpCoreConfigCore<T>(
-  warpDeployConfig: WarpRouteDeployConfig,
-  multiProvider: MultiProvider,
-  contracts: T,
-  generateConfigsFn: (
-    warpCoreConfig: WarpCoreConfig,
-    warpDeployConfig: WarpRouteDeployConfig,
-    contracts: T,
-    symbol: string,
-    name: string,
-    decimals: number,
-  ) => void,
-=======
 async function getWarpCoreConfig(
   params: DeployParams,
   contracts: HyperlaneContractsMap<TokenFactories>,
->>>>>>> ff0d4af7
 ): Promise<{
   warpCoreConfig: WarpCoreConfig;
   addWarpRouteOptions?: AddWarpRouteOptions;
@@ -515,13 +502,8 @@
 
   // TODO: replace with warp read
   const tokenMetadata = await HypERC20Deployer.deriveTokenMetadata(
-<<<<<<< HEAD
-    multiProvider,
-    warpDeployConfig,
-=======
     params.context.multiProvider,
     params.warpDeployConfig,
->>>>>>> ff0d4af7
   );
   assert(
     tokenMetadata && isTokenMetadata(tokenMetadata),
@@ -530,7 +512,7 @@
   const { decimals, symbol, name } = tokenMetadata;
   assert(decimals, 'Missing decimals on token metadata');
 
-  generateConfigsFn(
+  generateTokenConfigs(
     warpCoreConfig,
     params.warpDeployConfig,
     contracts,
@@ -539,24 +521,9 @@
     decimals,
   );
 
-  fullyConnectTokens(warpCoreConfig, multiProvider);
+  fullyConnectTokens(warpCoreConfig);
 
   return { warpCoreConfig, addWarpRouteOptions: { symbol } };
-}
-
-async function getWarpCoreConfig(
-  { warpDeployConfig, context }: DeployParams,
-  contracts: HyperlaneContractsMap<TokenFactories>,
-): Promise<{
-  warpCoreConfig: WarpCoreConfig;
-  addWarpRouteOptions?: AddWarpRouteOptions;
-}> {
-  return getWarpCoreConfigCore(
-    warpDeployConfig,
-    context.multiProvider,
-    contracts,
-    generateTokenConfigs,
-  );
 }
 
 /**
@@ -597,10 +564,7 @@
  * Assumes full interconnectivity between all tokens for now b.c. that's
  * what the deployers do by default.
  */
-function fullyConnectTokens(
-  warpCoreConfig: WarpCoreConfig,
-  multiProvider: MultiProvider,
-): void {
+function fullyConnectTokens(warpCoreConfig: WarpCoreConfig): void {
   for (const token1 of warpCoreConfig.tokens) {
     for (const token2 of warpCoreConfig.tokens) {
       if (
@@ -611,7 +575,7 @@
       token1.connections ||= [];
       token1.connections.push({
         token: getTokenConnectionId(
-          multiProvider.getChainMetadata(token2.chainName).protocol,
+          ProtocolType.Ethereum,
           token2.chainName,
           token2.addressOrDenom!,
         ),
@@ -1099,6 +1063,10 @@
   });
 }
 
+/**
+ * Starknet
+ */
+
 function groupChainsByProtocol(
   chains: ChainName[],
   multiProvider: MultiProvider,
@@ -1198,147 +1166,53 @@
   }
 }
 
-async function enrollRemoteRoutersOfStarknetOnEvm(
+async function getWarpCoreConfigCore<T>(
+  warpDeployConfig: WarpRouteDeployConfig,
   multiProvider: MultiProvider,
-  evmChains: ChainName[],
-  evmRouterAddresses: ChainMap<Address>,
-  starknetDeployedAddresses: ChainMap<Address>,
-  registryAddresses: ChainMap<ChainAddresses>,
-): Promise<AnnotatedEV5Transaction[]> {
-  const transactions: AnnotatedEV5Transaction[] = [];
-
-  await promiseObjAll(
-    objMap(evmRouterAddresses, async (evmChain, evmRouterAddress) => {
-      if (!evmChains.includes(evmChain)) return;
-
-      await retryAsync(async () => {
-        // Create warp route reader for the EVM chain
-        const warpRouteReader = new EvmERC20WarpRouteReader(
-          multiProvider,
-          evmChain,
-        );
-
-        // Get current config from the deployed router
-        const mutatedWarpRouteConfig =
-          await warpRouteReader.deriveWarpRouteConfig(evmRouterAddress);
-
-        // Filter for only Starknet chains
-        const starknetChains = Object.keys(starknetDeployedAddresses).filter(
-          (chain) =>
-            multiProvider.getChainMetadata(chain).protocol ===
-            ProtocolType.Starknet,
-        );
-
-        // Add Starknet routers to the config
-        mutatedWarpRouteConfig.remoteRouters =
-          starknetChains.reduce<RemoteRouters>(
-            (remoteRouters, starknetChain) => {
-              remoteRouters[multiProvider.getDomainId(starknetChain)] = {
-                address: starknetDeployedAddresses[starknetChain],
-              };
-              return remoteRouters;
-            },
-            {},
-          );
-
-        const {
-          domainRoutingIsmFactory,
-          staticMerkleRootMultisigIsmFactory,
-          staticMessageIdMultisigIsmFactory,
-          staticAggregationIsmFactory,
-          staticAggregationHookFactory,
-          staticMerkleRootWeightedMultisigIsmFactory,
-          staticMessageIdWeightedMultisigIsmFactory,
-        } = registryAddresses[evmChain];
-
-        // Create warp module to update the router
-        const evmERC20WarpModule = new EvmERC20WarpModule(multiProvider, {
-          config: mutatedWarpRouteConfig,
-          chain: evmChain,
-          addresses: {
-            deployedTokenRoute: evmRouterAddress,
-            domainRoutingIsmFactory,
-            staticMerkleRootMultisigIsmFactory,
-            staticMessageIdMultisigIsmFactory,
-            staticAggregationIsmFactory,
-            staticAggregationHookFactory,
-            staticMerkleRootWeightedMultisigIsmFactory,
-            staticMessageIdWeightedMultisigIsmFactory,
-          },
-        });
-
-        // Generate transactions to update the router
-        const chainTxs = await evmERC20WarpModule.update(
-          mutatedWarpRouteConfig,
-        );
-        if (chainTxs.length > 0) {
-          transactions.push(...chainTxs);
-        }
-      });
-    }),
-  );
-
-  return transactions;
-}
-
-interface EnrollRoutersParams {
-  evmAddresses: ChainMap<Address>;
-  starknetAddresses: ChainMap<Address>;
-  context: WriteCommandContext;
-  warpRouteConfig: WarpRouteDeployConfigMailboxRequired;
-  deployments: WarpCoreConfig;
-  multiProvider: MultiProvider;
-  starknetSigners: ChainMap<StarknetAccount>;
-}
-
-async function enrollCrossChainRouters({
-  evmAddresses,
-  starknetAddresses,
-  context,
-  warpRouteConfig,
-  deployments,
-  multiProvider,
-  starknetSigners,
-}: EnrollRoutersParams): Promise<void> {
-  const hasEvmChains = Object.keys(evmAddresses).length > 0;
-  const hasStarknetChains = Object.keys(starknetAddresses).length > 0;
-
-  if (!hasEvmChains || !hasStarknetChains) return;
-
-  logBlue('Enrolling Starknet routers with EVM chains...');
-
-  const registryAddresses = await context.registry.getAddresses();
-  const evmChains = Object.keys(evmAddresses);
-
-  const starknetWarpModule = new StarknetERC20WarpModule(
-    starknetSigners,
-    warpRouteConfig,
+  contracts: T,
+  generateConfigsFn: (
+    warpCoreConfig: WarpCoreConfig,
+    warpDeployConfig: WarpRouteDeployConfig,
+    contracts: T,
+    symbol: string,
+    name: string,
+    decimals: number,
+  ) => void,
+): Promise<{
+  warpCoreConfig: WarpCoreConfig;
+  addWarpRouteOptions?: AddWarpRouteOptions;
+}> {
+  const warpCoreConfig: WarpCoreConfig = { tokens: [] };
+
+  // TODO: replace with warp read
+  const tokenMetadata = await HypERC20Deployer.deriveTokenMetadata(
     multiProvider,
-  );
-
-  await starknetWarpModule.enrollRemoteRouters({
-    ...evmAddresses,
-    ...starknetAddresses,
-  });
-
-  const evmEnrollmentTxs = await enrollRemoteRoutersOfStarknetOnEvm(
-    multiProvider,
-    evmChains,
-    evmAddresses,
-    starknetAddresses,
-    registryAddresses,
-  );
-
-  if (evmEnrollmentTxs.length === 0) return;
-
-  const chainTransactions = groupBy(evmEnrollmentTxs, 'chainId');
-  await submitWarpApplyTransactions(
-    {
-      context,
-      warpDeployConfig: warpRouteConfig,
-      warpCoreConfig: deployments,
-      receiptsDir: './generated/transactions',
-    },
-    chainTransactions,
-  );
+    warpDeployConfig,
+  );
+  assert(
+    tokenMetadata && isTokenMetadata(tokenMetadata),
+    'Missing required token metadata',
+  );
+  const { decimals, symbol, name } = tokenMetadata;
+  assert(decimals, 'Missing decimals on token metadata');
+
+  generateConfigsFn(
+    warpCoreConfig,
+    warpDeployConfig,
+    contracts,
+    symbol,
+    name,
+    decimals,
+  );
+
+  fullyConnectTokens(warpCoreConfig);
+
+  return { warpCoreConfig, addWarpRouteOptions: { symbol } };
+}
+
+function getRouter(contracts: HyperlaneContracts<HypERC20Factories>) {
+  for (const key of objKeys(hypERC20factories)) {
+    if (contracts[key]) return contracts[key];
+  }
+  throw new Error('No matching contract found.');
 }