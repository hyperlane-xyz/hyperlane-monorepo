import { confirm } from '@inquirer/prompts';
import { BigNumber, ethers } from 'ethers';

import {
  ChainMap,
  ChainMetadata,
  ChainName,
  IsmConfig,
  MultisigConfig,
  getLocalProvider,
} from '@hyperlane-xyz/sdk';
import { Address, ProtocolType } from '@hyperlane-xyz/utils';

import { parseIsmConfig } from '../config/ism.js';
import { CommandContext, WriteCommandContext } from '../context/types.js';
import {
  log,
  logBlue,
  logGray,
  logGreen,
  logPink,
  logTable,
} from '../logger.js';
import { nativeBalancesAreSufficient } from '../utils/balances.js';
import { ENV } from '../utils/env.js';
import { assertSigner } from '../utils/keys.js';

import { completeDryRun } from './dry-run.js';

export async function runPreflightChecksForChains({
  context,
  chains,
  minGas,
  chainsToGasCheck,
}: {
  context: WriteCommandContext;
  chains: ChainName[];
  minGas: string;
  // Chains for which to assert a native balance
  // Defaults to all chains if not specified
  chainsToGasCheck?: ChainName[];
}) {
  log('Running pre-flight checks for chains...');
  const { multiProvider, skipConfirmation } = context;

  if (!chains?.length) throw new Error('Empty chain selection');
  for (const chain of chains) {
    const metadata = multiProvider.tryGetChainMetadata(chain);
    if (!metadata) throw new Error(`No chain config found for ${chain}`);
    if (metadata.protocol !== ProtocolType.Ethereum)
      throw new Error('Only Ethereum chains are supported for now');
    const signer = multiProvider.getSigner(chain);
    assertSigner(signer);
    logGreen(`✅ ${chain} signer is valid`);
  }
  logGreen('✅ Chains are valid');

<<<<<<< HEAD
  assertSigner(signer);
  logGreen('✅ Signer is valid');

  // TODO: this should skip checks on non-evm chains
  // await nativeBalancesAreSufficient(
  //   multiProvider,
  //   signer,
  //   chainsToGasCheck ?? chains,
  //   minGas,
  // );
=======
  await nativeBalancesAreSufficient(
    multiProvider,
    chainsToGasCheck ?? chains,
    minGas,
    skipConfirmation,
  );
>>>>>>> 71dd0f1b
}

export async function runDeployPlanStep({
  context,
  chain,
}: {
  context: WriteCommandContext;
  chain: ChainName;
}) {
  const {
    chainMetadata: chainMetadataMap,
    multiProvider,
    skipConfirmation,
  } = context;

  const address = await multiProvider.getSigner(chain).getAddress();

  logBlue('\nDeployment plan');
  logGray('===============');
  log(`Transaction signer and owner of new contracts: ${address}`);
  log(`Deploying core contracts to network: ${chain}`);
  const transformedChainMetadata = transformChainMetadataForDisplay(
    chainMetadataMap[chain],
  );
  logTable(transformedChainMetadata);
  log(
    `Note: There are several contracts required for each chain, but contracts in your provided registries will be skipped.`,
  );

  if (skipConfirmation) return;
  await confirmExistingMailbox(context, chain);
  const isConfirmed = await confirm({
    message: 'Is this deployment plan correct?',
  });
  if (!isConfirmed) throw new Error('Deployment cancelled');
}

async function confirmExistingMailbox(
  context: CommandContext,
  chain: ChainName,
) {
  const addresses = await context.registry.getChainAddresses(chain);
  if (addresses?.mailbox) {
    const isConfirmed = await confirm({
      message: `Mailbox already exists at ${addresses.mailbox}. Are you sure you want to deploy a new mailbox and overwrite existing registry artifacts?`,
      default: false,
    });

    if (!isConfirmed) {
      throw Error('Deployment cancelled');
    }
  }
}

// from parsed types
export function isISMConfig(
  config: ChainMap<MultisigConfig> | ChainMap<IsmConfig>,
): boolean {
  return Object.values(config).some((c) => 'type' in c);
}

// directly from filepath
export function isZODISMConfig(filepath: string): boolean {
  return parseIsmConfig(filepath).success;
}

export async function prepareDeploy(
  context: WriteCommandContext,
  userAddress: Address | null,
  chains: ChainName[],
): Promise<Record<string, BigNumber>> {
  const { multiProvider, isDryRun } = context;
  const initialBalances: Record<string, BigNumber> = {};
  await Promise.all(
    chains.map(async (chain: ChainName) => {
      const provider = isDryRun
        ? getLocalProvider(ENV.ANVIL_IP_ADDR, ENV.ANVIL_PORT)
        : multiProvider.getProvider(chain);
      const address =
        userAddress ?? (await multiProvider.getSigner(chain).getAddress());
      const currentBalance = await provider.getBalance(address);
      initialBalances[chain] = currentBalance;
    }),
  );
  return initialBalances;
}

export async function completeDeploy(
  context: WriteCommandContext,
  command: string,
  initialBalances: Record<string, BigNumber>,
  userAddress: Address | null,
  chains: ChainName[],
) {
  const { multiProvider, isDryRun } = context;
  if (chains.length > 0) logPink(`⛽️ Gas Usage Statistics`);
  for (const chain of chains) {
    const provider = isDryRun
      ? getLocalProvider(ENV.ANVIL_IP_ADDR, ENV.ANVIL_PORT)
      : multiProvider.getProvider(chain);
    const address =
      userAddress ?? (await multiProvider.getSigner(chain).getAddress());
    const currentBalance = await provider.getBalance(address);
    const balanceDelta = initialBalances[chain].sub(currentBalance);
    if (isDryRun && balanceDelta.lt(0)) break;
    logPink(
      `\t- Gas required for ${command} ${
        isDryRun ? 'dry-run' : 'deploy'
      } on ${chain}: ${ethers.utils.formatEther(balanceDelta)} ${
        multiProvider.getChainMetadata(chain).nativeToken?.symbol ?? 'ETH'
      }`,
    );
  }

  if (isDryRun) await completeDryRun(command);
}

function transformChainMetadataForDisplay(chainMetadata: ChainMetadata) {
  return {
    Name: chainMetadata.name,
    'Display Name': chainMetadata.displayName,
    'Chain ID': chainMetadata.chainId,
    'Domain ID': chainMetadata.domainId,
    Protocol: chainMetadata.protocol,
    'JSON RPC URL': chainMetadata.rpcUrls[0].http,
    'Native Token: Symbol': chainMetadata.nativeToken?.symbol,
    'Native Token: Name': chainMetadata.nativeToken?.name,
    'Native Token: Decimals': chainMetadata.nativeToken?.decimals,
  };
}<|MERGE_RESOLUTION|>--- conflicted
+++ resolved
@@ -55,7 +55,6 @@
   }
   logGreen('✅ Chains are valid');
 
-<<<<<<< HEAD
   assertSigner(signer);
   logGreen('✅ Signer is valid');
 
@@ -66,14 +65,6 @@
   //   chainsToGasCheck ?? chains,
   //   minGas,
   // );
-=======
-  await nativeBalancesAreSufficient(
-    multiProvider,
-    chainsToGasCheck ?? chains,
-    minGas,
-    skipConfirmation,
-  );
->>>>>>> 71dd0f1b
 }
 
 export async function runDeployPlanStep({
