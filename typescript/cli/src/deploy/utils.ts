--- conflicted
+++ resolved
@@ -1,208 +1,1442 @@
 import { confirm } from '@inquirer/prompts';
-import { BigNumber, ethers } from 'ethers';
-
+import { groupBy } from 'lodash-es';
+import { Account as StarknetAccount } from 'starknet';
+import { stringify as yamlStringify } from 'yaml';
+
+import { ProxyAdmin__factory } from '@hyperlane-xyz/core';
+import { buildArtifact as coreBuildArtifact } from '@hyperlane-xyz/core/buildArtifact.js';
+import { AddWarpRouteOptions, ChainAddresses } from '@hyperlane-xyz/registry';
 import {
+  AggregationIsmConfig,
+  AnnotatedEV5Transaction,
   ChainMap,
-  ChainMetadata,
   ChainName,
+  ChainSubmissionStrategy,
+  ChainSubmissionStrategySchema,
+  ContractVerifier,
+  DestinationGas,
+  EvmERC20WarpModule,
+  EvmERC20WarpRouteReader,
+  EvmHookModule,
+  EvmIsmModule,
+  ExplorerLicenseType,
+  HookConfig,
+  HypERC20Deployer,
+  HypERC20Factories,
+  HypERC721Deployer,
+  HypERC721Factories,
+  HypTokenRouterConfig,
+  HyperlaneContracts,
+  HyperlaneContractsMap,
+  HyperlaneProxyFactoryDeployer,
   IsmConfig,
-  MultisigConfig,
-  getLocalProvider,
+  IsmType,
+  MultiProvider,
+  MultisigIsmConfig,
+  OpStackIsmConfig,
+  PausableIsmConfig,
+  RemoteRouters,
+  RoutingIsmConfig,
+  STARKNET_SUPPORTED_TOKEN_TYPES,
+  STARKNET_TOKEN_TYPE_TO_STANDARD,
+  StarknetERC20WarpModule,
+  SubmissionStrategy,
+  TOKEN_TYPE_TO_STANDARD,
+  TokenFactories,
+  TokenType,
+  TrustedRelayerIsmConfig,
+  TxSubmitterBuilder,
+  TxSubmitterType,
+  WarpCoreConfig,
+  WarpCoreConfigSchema,
+  WarpRouteDeployConfig,
+  WarpRouteDeployConfigSchema,
+  attachContractsMap,
+  connectContractsMap,
+  getTokenConnectionId,
+  hypERC20factories,
+  isCollateralTokenConfig,
+  isTokenMetadata,
 } from '@hyperlane-xyz/sdk';
-import { Address, ProtocolType } from '@hyperlane-xyz/utils';
-
-import { parseIsmConfig } from '../config/ism.js';
-import { CommandContext, WriteCommandContext } from '../context/types.js';
 import {
-  log,
-  logBlue,
-  logGray,
-  logGreen,
-  logPink,
-  logTable,
-} from '../logger.js';
-import { nativeBalancesAreSufficient } from '../utils/balances.js';
-import { ENV } from '../utils/env.js';
-import { assertSigner } from '../utils/keys.js';
-
-import { completeDryRun } from './dry-run.js';
-
-export async function runPreflightChecksForChains({
+  Address,
+  ProtocolType,
+  assert,
+  objFilter,
+  objKeys,
+  objMap,
+  promiseObjAll,
+  retryAsync,
+} from '@hyperlane-xyz/utils';
+
+import { readWarpRouteDeployConfig } from '../config/warp.js';
+import { MINIMUM_WARP_DEPLOY_GAS } from '../consts.js';
+import { requestAndSaveApiKeys } from '../context/context.js';
+import { MultiProtocolSignerManager } from '../context/strategies/signer/MultiProtocolSignerManager.js';
+import { WriteCommandContext } from '../context/types.js';
+import { log, logBlue, logGray, logGreen, logTable } from '../logger.js';
+import { getSubmitterBuilder } from '../submit/submit.js';
+import {
+  indentYamlOrJson,
+  isFile,
+  readYamlOrJson,
+  runFileSelectionStep,
+  writeYamlOrJson,
+} from '../utils/files.js';
+
+import { prepareDeploy, runPreflightChecksForChains } from './utils.js';
+
+interface DeployParams {
+  context: WriteCommandContext;
+  warpDeployConfig: WarpRouteDeployConfig;
+}
+
+interface WarpApplyParams extends DeployParams {
+  warpCoreConfig: WarpCoreConfig;
+  strategyUrl?: string;
+  receiptsDir: string;
+}
+
+export async function runWarpRouteDeploy({
   context,
-  chains,
-  minGas,
-  chainsToGasCheck,
+  warpRouteDeploymentConfigPath,
+  multiProtocolSigner,
 }: {
   context: WriteCommandContext;
-  chains: ChainName[];
-  minGas: string;
-  // Chains for which to assert a native balance
-  // Defaults to all chains if not specified
-  chainsToGasCheck?: ChainName[];
+  warpRouteDeploymentConfigPath?: string;
+  multiProtocolSigner?: MultiProtocolSignerManager;
 }) {
-  log('Running pre-flight checks for chains...');
-  const { multiProvider, skipConfirmation } = context;
-
-  if (!chains?.length) throw new Error('Empty chain selection');
-  for (const chain of chains) {
-    const metadata = multiProvider.tryGetChainMetadata(chain);
-    if (!metadata) throw new Error(`No chain config found for ${chain}`);
-<<<<<<< HEAD
-    if (
-      metadata.protocol !== ProtocolType.Ethereum &&
-      metadata.protocol !== ProtocolType.Starknet
-    )
-      throw new Error(
-        'Only Ethereum and Starknet chains are supported for now',
-      );
-    if (metadata.protocol === ProtocolType.Ethereum) {
-      const signer = multiProvider.getSigner(chain);
-      assertSigner(signer);
-      logGreen(`✅ ${chain} signer is valid`);
+  const { skipConfirmation, chainMetadata, registry } = context;
+  const multiProvider = await multiProtocolSigner?.getMultiProvider();
+  assert(multiProvider, 'Multiprovider failed!');
+
+  if (
+    !warpRouteDeploymentConfigPath ||
+    !isFile(warpRouteDeploymentConfigPath)
+  ) {
+    if (skipConfirmation)
+      throw new Error('Warp route deployment config required');
+    warpRouteDeploymentConfigPath = await runFileSelectionStep(
+      './configs',
+      'Warp route deployment config',
+      'warp',
+    );
+  } else {
+    log(
+      `Using warp route deployment config at ${warpRouteDeploymentConfigPath}`,
+    );
+  }
+  const warpRouteConfig = await readWarpRouteDeployConfig(
+    warpRouteDeploymentConfigPath,
+    context,
+  );
+
+  const chains = Object.keys(warpRouteConfig);
+
+  let apiKeys: ChainMap<string> = {};
+  if (!skipConfirmation)
+    apiKeys = await requestAndSaveApiKeys(chains, chainMetadata, registry);
+
+  await runDeployPlanStep({
+    context,
+    warpDeployConfig: warpRouteConfig,
+  });
+
+  const chainsByProtocol = groupChainsByProtocol(chains, multiProvider);
+  const deployments: WarpCoreConfig = { tokens: [] };
+
+  const routerAddresses: {
+    evm: ChainMap<Address>;
+    starknet: ChainMap<Address>;
+  } = {
+    evm: {},
+    starknet: {},
+  };
+
+  let starknetSigners: ChainMap<StarknetAccount> = {};
+
+  // Execute deployments for each protocol
+  for (const protocol of Object.keys(chainsByProtocol) as ProtocolType[]) {
+    const protocolChains = chainsByProtocol[protocol];
+
+    switch (protocol) {
+      case ProtocolType.Ethereum:
+        {
+          await runPreflightChecksForChains({
+            context,
+            chains: protocolChains,
+            minGas: MINIMUM_WARP_DEPLOY_GAS,
+          });
+          await prepareDeploy(context, null, protocolChains);
+          const deployedContracts = await executeDeploy(
+            { context, warpDeployConfig: warpRouteConfig },
+            apiKeys,
+          );
+
+          // Store EVM router addresses
+          routerAddresses.evm = objMap(
+            deployedContracts as HyperlaneContractsMap<HypERC20Factories>,
+            (_, contracts) => getRouter(contracts).address,
+          );
+
+          const { warpCoreConfig } = await getWarpCoreConfig(
+            { context, warpDeployConfig: warpRouteConfig },
+            deployedContracts,
+          );
+          deployments.tokens = [
+            ...deployments.tokens,
+            ...warpCoreConfig.tokens,
+          ];
+          deployments.options = {
+            ...deployments.options,
+            ...warpCoreConfig.options,
+          };
+        }
+        break;
+
+      case ProtocolType.Starknet:
+        assert(
+          multiProtocolSigner,
+          'multi protocol signer is required for starknet chain deployment',
+        );
+        starknetSigners = protocolChains.reduce<ChainMap<StarknetAccount>>(
+          (acc, chain) => ({
+            ...acc,
+            [chain]: multiProtocolSigner.getStarknetSigner(chain),
+          }),
+          {},
+        );
+        routerAddresses.starknet = await executeStarknetDeployments({
+          starknetSigners,
+          warpRouteConfig,
+          multiProvider,
+        });
+        const { warpCoreConfig } = await getWarpCoreConfigForStarknet(
+          warpRouteConfig,
+          multiProvider,
+          routerAddresses.starknet,
+        );
+        deployments.tokens = [...deployments.tokens, ...warpCoreConfig.tokens];
+        break;
+
+      default:
+        throw new Error(`Unsupported protocol type: ${protocol}`);
     }
-=======
-    if (metadata.protocol !== ProtocolType.Ethereum)
-      throw new Error('Only Ethereum chains are supported for now');
-    const signer = multiProvider.getSigner(chain);
-    assertSigner(signer);
-    logGreen(`✅ ${metadata.displayName ?? chain} signer is valid`);
->>>>>>> ea429f5f
   }
-  logGreen('✅ Chains are valid');
-
-  await nativeBalancesAreSufficient(
+
+  await enrollCrossChainRouters({
+    evmAddresses: routerAddresses.evm,
+    starknetAddresses: routerAddresses.starknet,
+    context,
+    warpRouteConfig,
+    deployments,
     multiProvider,
-    chainsToGasCheck ?? chains,
-    minGas,
-    skipConfirmation,
-  );
-}
-
-export async function runDeployPlanStep({
-  context,
-  chain,
-}: {
-  context: WriteCommandContext;
-  chain: ChainName;
-}) {
-  const {
-    chainMetadata: chainMetadataMap,
-    multiProvider,
-    skipConfirmation,
-  } = context;
-
-  const address = await multiProvider.getSigner(chain).getAddress();
-
-  logBlue('\nDeployment plan');
-  logGray('===============');
-  log(`Transaction signer and owner of new contracts: ${address}`);
-  log(`Deploying core contracts to network: ${chain}`);
-  const transformedChainMetadata = transformChainMetadataForDisplay(
-    chainMetadataMap[chain],
-  );
-  logTable(transformedChainMetadata);
-  log(
-    `Note: There are several contracts required for each chain, but contracts in your provided registries will be skipped.`,
-  );
-
-  if (skipConfirmation) return;
-  await confirmExistingMailbox(context, chain);
+    starknetSigners,
+  });
+
+  fullyConnectTokens(deployments, context.multiProvider);
+  await writeDeploymentArtifacts(deployments, context);
+}
+
+async function runDeployPlanStep({ context, warpDeployConfig }: DeployParams) {
+  const { skipConfirmation } = context;
+
+  displayWarpDeployPlan(warpDeployConfig);
+
+  if (skipConfirmation || context.isDryRun) return;
+
   const isConfirmed = await confirm({
     message: 'Is this deployment plan correct?',
   });
   if (!isConfirmed) throw new Error('Deployment cancelled');
 }
 
-async function confirmExistingMailbox(
-  context: CommandContext,
-  chain: ChainName,
+async function executeDeploy(
+  params: DeployParams,
+  apiKeys: ChainMap<string>,
+): Promise<HyperlaneContractsMap<HypERC20Factories | HypERC721Factories>> {
+  logBlue('🚀 All systems ready, captain! Beginning deployment...');
+
+  const {
+    warpDeployConfig,
+    context: { multiProvider, isDryRun, dryRunChain },
+  } = params;
+
+  const deployer = warpDeployConfig.isNft
+    ? new HypERC721Deployer(multiProvider)
+    : new HypERC20Deployer(multiProvider); // TODO: replace with EvmERC20WarpModule
+
+  const config: WarpRouteDeployConfig =
+    isDryRun && dryRunChain
+      ? { [dryRunChain]: warpDeployConfig[dryRunChain] }
+      : warpDeployConfig;
+
+  const contractVerifier = new ContractVerifier(
+    multiProvider,
+    apiKeys,
+    coreBuildArtifact,
+    ExplorerLicenseType.MIT,
+  );
+
+  const ismFactoryDeployer = new HyperlaneProxyFactoryDeployer(
+    multiProvider,
+    contractVerifier,
+  );
+
+  // For each chain in WarpRouteConfig, deploy each Ism Factory, if it's not in the registry
+  // Then return a modified config with the ism and/or hook address as a string
+  const modifiedConfig = await resolveWarpIsmAndHook(
+    config,
+    params.context,
+    ismFactoryDeployer,
+    contractVerifier,
+  );
+
+  const deployedContracts = await deployer.deploy(modifiedConfig);
+
+  logGreen('✅ Warp contract deployments complete');
+  return deployedContracts;
+}
+
+async function writeDeploymentArtifacts(
+  warpCoreConfig: WarpCoreConfig,
+  context: WriteCommandContext,
+  addWarpRouteOptions?: AddWarpRouteOptions,
 ) {
-  const addresses = await context.registry.getChainAddresses(chain);
-  if (addresses?.mailbox) {
-    const isConfirmed = await confirm({
-      message: `Mailbox already exists at ${addresses.mailbox}. Are you sure you want to deploy a new mailbox and overwrite existing registry artifacts?`,
-      default: false,
+  if (!context.isDryRun) {
+    log('Writing deployment artifacts...');
+    await context.registry.addWarpRoute(warpCoreConfig, addWarpRouteOptions);
+  }
+  log(indentYamlOrJson(yamlStringify(warpCoreConfig, null, 2), 4));
+}
+
+async function resolveWarpIsmAndHook(
+  warpConfig: WarpRouteDeployConfig,
+  context: WriteCommandContext,
+  ismFactoryDeployer: HyperlaneProxyFactoryDeployer,
+  contractVerifier?: ContractVerifier,
+): Promise<WarpRouteDeployConfig> {
+  return promiseObjAll(
+    objMap(warpConfig, async (chain, config) => {
+      if (
+        // for non-evm chains just return config as it is
+        context.multiProvider.getChainMetadata(chain).protocol !==
+          ProtocolType.Ethereum ||
+        !config.interchainSecurityModule ||
+        typeof config.interchainSecurityModule === 'string'
+      ) {
+        logGray(
+          `Config Ism is ${
+            !config.interchainSecurityModule
+              ? 'empty'
+              : config.interchainSecurityModule
+          }, skipping deployment.`,
+        );
+        return config;
+      }
+
+      logBlue(`Loading registry factory addresses for ${chain}...`);
+      const chainAddresses = await context.registry.getChainAddresses(chain);
+
+      if (!chainAddresses) {
+        throw `Registry factory addresses not found for ${chain}.`;
+      }
+
+      config.interchainSecurityModule = await createWarpIsm({
+        chain,
+        chainAddresses,
+        context,
+        contractVerifier,
+        ismFactoryDeployer,
+        warpConfig: config,
+      }); // TODO write test
+
+      config.hook = await createWarpHook({
+        chain,
+        chainAddresses,
+        context,
+        contractVerifier,
+        ismFactoryDeployer,
+        warpConfig: config,
+      });
+      return config;
+    }),
+  );
+}
+
+/**
+ * Deploys the Warp ISM for a given config
+ *
+ * @returns The deployed ism address
+ */
+async function createWarpIsm({
+  chain,
+  chainAddresses,
+  context,
+  contractVerifier,
+  warpConfig,
+}: {
+  chain: string;
+  chainAddresses: Record<string, string>;
+  context: WriteCommandContext;
+  contractVerifier?: ContractVerifier;
+  warpConfig: HypTokenRouterConfig;
+  ismFactoryDeployer: HyperlaneProxyFactoryDeployer;
+}): Promise<IsmConfig | undefined> {
+  const { interchainSecurityModule } = warpConfig;
+  if (
+    !interchainSecurityModule ||
+    typeof interchainSecurityModule === 'string'
+  ) {
+    logGray(
+      `Config Ism is ${
+        !interchainSecurityModule ? 'empty' : interchainSecurityModule
+      }, skipping deployment.`,
+    );
+    return interchainSecurityModule;
+  }
+
+  logBlue(`Loading registry factory addresses for ${chain}...`);
+
+  logGray(
+    `Creating ${interchainSecurityModule.type} ISM for token on ${chain} chain...`,
+  );
+
+  logGreen(
+    `Finished creating ${interchainSecurityModule.type} ISM for token on ${chain} chain.`,
+  );
+
+  const {
+    mailbox,
+    domainRoutingIsmFactory,
+    staticAggregationHookFactory,
+    staticAggregationIsmFactory,
+    staticMerkleRootMultisigIsmFactory,
+    staticMessageIdMultisigIsmFactory,
+    staticMerkleRootWeightedMultisigIsmFactory,
+    staticMessageIdWeightedMultisigIsmFactory,
+  } = chainAddresses;
+  const evmIsmModule = await EvmIsmModule.create({
+    chain,
+    mailbox,
+    multiProvider: context.multiProvider,
+    proxyFactoryFactories: {
+      domainRoutingIsmFactory,
+      staticAggregationHookFactory,
+      staticAggregationIsmFactory,
+      staticMerkleRootMultisigIsmFactory,
+      staticMessageIdMultisigIsmFactory,
+      staticMerkleRootWeightedMultisigIsmFactory,
+      staticMessageIdWeightedMultisigIsmFactory,
+    },
+    config: interchainSecurityModule,
+    contractVerifier,
+  });
+  const { deployedIsm } = evmIsmModule.serialize();
+  return deployedIsm;
+}
+
+async function createWarpHook({
+  chain,
+  chainAddresses,
+  context,
+  contractVerifier,
+  warpConfig,
+}: {
+  chain: string;
+  chainAddresses: Record<string, string>;
+  context: WriteCommandContext;
+  contractVerifier?: ContractVerifier;
+  warpConfig: HypTokenRouterConfig;
+  ismFactoryDeployer: HyperlaneProxyFactoryDeployer;
+}): Promise<HookConfig | undefined> {
+  const { hook } = warpConfig;
+
+  if (!hook || typeof hook === 'string') {
+    logGray(`Config Hook is ${!hook ? 'empty' : hook}, skipping deployment.`);
+    return hook;
+  }
+
+  logBlue(`Loading registry factory addresses for ${chain}...`);
+
+  logGray(`Creating ${hook.type} Hook for token on ${chain} chain...`);
+
+  const {
+    mailbox,
+    domainRoutingIsmFactory,
+    staticAggregationHookFactory,
+    staticAggregationIsmFactory,
+    staticMerkleRootMultisigIsmFactory,
+    staticMessageIdMultisigIsmFactory,
+    staticMerkleRootWeightedMultisigIsmFactory,
+    staticMessageIdWeightedMultisigIsmFactory,
+  } = chainAddresses;
+  const proxyFactoryFactories = {
+    domainRoutingIsmFactory,
+    staticAggregationHookFactory,
+    staticAggregationIsmFactory,
+    staticMerkleRootMultisigIsmFactory,
+    staticMessageIdMultisigIsmFactory,
+    staticMerkleRootWeightedMultisigIsmFactory,
+    staticMessageIdWeightedMultisigIsmFactory,
+  };
+
+  // If config.proxyadmin.address exists, then use that. otherwise deploy a new proxyAdmin
+  const proxyAdminAddress: Address =
+    warpConfig.proxyAdmin?.address ??
+    (
+      await context.multiProvider.handleDeploy(
+        chain,
+        new ProxyAdmin__factory(),
+        [],
+      )
+    ).address;
+
+  const evmHookModule = await EvmHookModule.create({
+    chain,
+    multiProvider: context.multiProvider,
+    coreAddresses: {
+      mailbox,
+      proxyAdmin: proxyAdminAddress,
+    },
+    config: hook,
+    contractVerifier,
+    proxyFactoryFactories,
+  });
+  logGreen(`Finished creating ${hook.type} Hook for token on ${chain} chain.`);
+  const { deployedHook } = evmHookModule.serialize();
+  return deployedHook;
+}
+
+async function getWarpCoreConfig(
+  { warpDeployConfig, context }: DeployParams,
+  contracts: HyperlaneContractsMap<TokenFactories>,
+): Promise<{
+  warpCoreConfig: WarpCoreConfig;
+  addWarpRouteOptions?: AddWarpRouteOptions;
+}> {
+  const warpCoreConfig: WarpCoreConfig = { tokens: [] };
+
+  // TODO: replace with warp read
+  const tokenMetadata = await HypERC20Deployer.deriveTokenMetadata(
+    context.multiProvider,
+    warpDeployConfig,
+  );
+  assert(
+    tokenMetadata && isTokenMetadata(tokenMetadata),
+    'Missing required token metadata',
+  );
+  const { decimals, symbol, name } = tokenMetadata;
+  assert(decimals, 'Missing decimals on token metadata');
+
+  generateTokenConfigs(
+    warpCoreConfig,
+    warpDeployConfig,
+    contracts,
+    symbol,
+    name,
+    decimals,
+  );
+
+  fullyConnectTokens(warpCoreConfig, context.multiProvider);
+
+  return { warpCoreConfig, addWarpRouteOptions: { symbol } };
+}
+
+/**
+ * Creates token configs.
+ */
+function generateTokenConfigs(
+  warpCoreConfig: WarpCoreConfig,
+  warpDeployConfig: WarpRouteDeployConfig,
+  contracts: HyperlaneContractsMap<TokenFactories>,
+  symbol: string,
+  name: string,
+  decimals: number,
+): void {
+  for (const [chainName, contract] of Object.entries(contracts)) {
+    const config = warpDeployConfig[chainName];
+    const collateralAddressOrDenom = isCollateralTokenConfig(config)
+      ? config.token // gets set in the above deriveTokenMetadata()
+      : undefined;
+
+    warpCoreConfig.tokens.push({
+      chainName,
+      standard: TOKEN_TYPE_TO_STANDARD[config.type],
+      decimals,
+      symbol: config.symbol || symbol,
+      name,
+      addressOrDenom:
+        contract[warpDeployConfig[chainName].type as keyof TokenFactories]
+          .address,
+      collateralAddressOrDenom,
     });
-
-    if (!isConfirmed) {
-      throw Error('Deployment cancelled');
+  }
+}
+
+/**
+ * Adds connections between tokens.
+ *
+ * Assumes full interconnectivity between all tokens for now b.c. that's
+ * what the deployers do by default.
+ */
+function fullyConnectTokens(
+  warpCoreConfig: WarpCoreConfig,
+  multiProvider: MultiProvider,
+): void {
+  for (const token1 of warpCoreConfig.tokens) {
+    for (const token2 of warpCoreConfig.tokens) {
+      if (
+        token1.chainName === token2.chainName &&
+        token1.addressOrDenom === token2.addressOrDenom
+      )
+        continue;
+      token1.connections ||= [];
+      token1.connections.push({
+        token: getTokenConnectionId(
+          multiProvider.getChainMetadata(token2.chainName).protocol,
+          token2.chainName,
+          token2.addressOrDenom!,
+        ),
+      });
     }
   }
 }
 
-// from parsed types
-export function isISMConfig(
-  config: ChainMap<MultisigConfig> | ChainMap<IsmConfig>,
-): boolean {
-  return Object.values(config).some((c) => 'type' in c);
-}
-
-// directly from filepath
-export function isZODISMConfig(filepath: string): boolean {
-  return parseIsmConfig(filepath).success;
-}
-
-export async function prepareDeploy(
-  context: WriteCommandContext,
-  userAddress: Address | null,
+export async function runWarpRouteApply(
+  params: WarpApplyParams,
+): Promise<void> {
+  const { warpDeployConfig, warpCoreConfig, context } = params;
+  const { chainMetadata, skipConfirmation } = context;
+
+  WarpRouteDeployConfigSchema.parse(warpDeployConfig);
+  WarpCoreConfigSchema.parse(warpCoreConfig);
+
+  const warpCoreConfigByChain = Object.fromEntries(
+    warpCoreConfig.tokens.map((token) => [token.chainName, token]),
+  );
+
+  const chains = Object.keys(warpDeployConfig);
+
+  let apiKeys: ChainMap<string> = {};
+  if (!skipConfirmation)
+    apiKeys = await requestAndSaveApiKeys(
+      chains,
+      chainMetadata,
+      context.registry,
+    );
+
+  const transactions: AnnotatedEV5Transaction[] = [
+    ...(await extendWarpRoute(
+      params,
+      apiKeys,
+      warpDeployConfig,
+      warpCoreConfigByChain,
+    )),
+    ...(await updateExistingWarpRoute(
+      params,
+      apiKeys,
+      warpDeployConfig,
+      warpCoreConfigByChain,
+    )),
+  ];
+  if (transactions.length == 0)
+    return logGreen(`Warp config is the same as target. No updates needed.`);
+
+  await submitWarpApplyTransactions(params, groupBy(transactions, 'chainId'));
+}
+
+async function extendWarpRoute(
+  params: WarpApplyParams,
+  apiKeys: ChainMap<string>,
+  warpDeployConfig: WarpRouteDeployConfig,
+  warpCoreConfigByChain: ChainMap<WarpCoreConfig['tokens'][number]>,
+) {
+  const { multiProvider } = params.context;
+  const warpCoreChains = Object.keys(warpCoreConfigByChain);
+
+  // Split between the existing and additional config
+  const existingConfigs: WarpRouteDeployConfig = objFilter(
+    warpDeployConfig,
+    (chain, _config): _config is any => warpCoreChains.includes(chain),
+  );
+
+  let extendedConfigs: WarpRouteDeployConfig = objFilter(
+    warpDeployConfig,
+    (chain, _config): _config is any => !warpCoreChains.includes(chain),
+  );
+
+  const extendedChains = Object.keys(extendedConfigs);
+  if (extendedChains.length === 0) return [];
+
+  logBlue(`Extending Warp Route to ${extendedChains.join(', ')}`);
+
+  extendedConfigs = await deriveMetadataFromExisting(
+    multiProvider,
+    existingConfigs,
+    extendedConfigs,
+  );
+
+  const newDeployedContracts = await executeDeploy(
+    {
+      context: params.context,
+      warpDeployConfig: extendedConfigs,
+    },
+    apiKeys,
+  );
+
+  const mergedRouters = mergeAllRouters(
+    multiProvider,
+    existingConfigs,
+    newDeployedContracts,
+    warpCoreConfigByChain,
+  );
+
+  const { warpCoreConfig: updatedWarpCoreConfig, addWarpRouteOptions } =
+    await getWarpCoreConfig(params, mergedRouters);
+  WarpCoreConfigSchema.parse(updatedWarpCoreConfig);
+
+  await writeDeploymentArtifacts(
+    updatedWarpCoreConfig,
+    params.context,
+    addWarpRouteOptions,
+  );
+
+  return enrollRemoteRouters(params, mergedRouters);
+}
+
+async function updateExistingWarpRoute(
+  params: WarpApplyParams,
+  apiKeys: ChainMap<string>,
+  warpDeployConfig: WarpRouteDeployConfig,
+  warpCoreConfigByChain: ChainMap<WarpCoreConfig['tokens'][number]>,
+) {
+  logBlue('Updating deployed Warp Routes');
+  const { multiProvider, registry } = params.context;
+  const registryAddresses =
+    (await registry.getAddresses()) as ChainMap<ChainAddresses>;
+  const contractVerifier = new ContractVerifier(
+    multiProvider,
+    apiKeys,
+    coreBuildArtifact,
+    ExplorerLicenseType.MIT,
+  );
+  const transactions: AnnotatedEV5Transaction[] = [];
+
+  await promiseObjAll(
+    objMap(warpDeployConfig, async (chain, config) => {
+      await retryAsync(async () => {
+        logGray(`Update existing warp route for chain ${chain}`);
+        const deployedConfig = warpCoreConfigByChain[chain];
+        if (!deployedConfig)
+          return logGray(
+            `Missing artifacts for ${chain}. Probably new deployment. Skipping update...`,
+          );
+
+        const deployedTokenRoute = deployedConfig.addressOrDenom!;
+        const {
+          domainRoutingIsmFactory,
+          staticMerkleRootMultisigIsmFactory,
+          staticMessageIdMultisigIsmFactory,
+          staticAggregationIsmFactory,
+          staticAggregationHookFactory,
+          staticMerkleRootWeightedMultisigIsmFactory,
+          staticMessageIdWeightedMultisigIsmFactory,
+        } = registryAddresses[chain];
+
+        const evmERC20WarpModule = new EvmERC20WarpModule(
+          multiProvider,
+          {
+            config,
+            chain,
+            addresses: {
+              deployedTokenRoute,
+              staticMerkleRootMultisigIsmFactory,
+              staticMessageIdMultisigIsmFactory,
+              staticAggregationIsmFactory,
+              staticAggregationHookFactory,
+              domainRoutingIsmFactory,
+              staticMerkleRootWeightedMultisigIsmFactory,
+              staticMessageIdWeightedMultisigIsmFactory,
+            },
+          },
+          contractVerifier,
+        );
+        transactions.push(...(await evmERC20WarpModule.update(config)));
+      });
+    }),
+  );
+  return transactions;
+}
+
+/**
+ * Retrieves a chain submission strategy from the provided filepath.
+ * @param submissionStrategyFilepath a filepath to the submission strategy file
+ * @returns a formatted submission strategy
+ */
+export function readChainSubmissionStrategy(
+  submissionStrategyFilepath: string,
+): ChainSubmissionStrategy {
+  const submissionStrategyFileContent = readYamlOrJson(
+    submissionStrategyFilepath.trim(),
+  );
+  return ChainSubmissionStrategySchema.parse(submissionStrategyFileContent);
+}
+
+/**
+ * Derives token metadata from existing config and merges it with extended config.
+ * @returns The merged Warp route deployment config with token metadata.
+ */
+async function deriveMetadataFromExisting(
+  multiProvider: MultiProvider,
+  existingConfigs: WarpRouteDeployConfig,
+  extendedConfigs: WarpRouteDeployConfig,
+): Promise<WarpRouteDeployConfig> {
+  const existingTokenMetadata = await HypERC20Deployer.deriveTokenMetadata(
+    multiProvider,
+    existingConfigs,
+  );
+  return objMap(extendedConfigs, (_chain, extendedConfig) => {
+    return {
+      ...existingTokenMetadata,
+      ...extendedConfig,
+    };
+  });
+}
+
+/**
+ * Merges existing router configs with newly deployed router contracts.
+ */
+function mergeAllRouters(
+  multiProvider: MultiProvider,
+  existingConfigs: WarpRouteDeployConfig,
+  deployedContractsMap: HyperlaneContractsMap<
+    HypERC20Factories | HypERC721Factories
+  >,
+  warpCoreConfigByChain: ChainMap<WarpCoreConfig['tokens'][number]>,
+) {
+  const existingContractAddresses = objMap(
+    existingConfigs,
+    (chain, config) => ({
+      [config.type]: warpCoreConfigByChain[chain].addressOrDenom!,
+    }),
+  );
+  return {
+    ...connectContractsMap(
+      attachContractsMap(existingContractAddresses, hypERC20factories),
+      multiProvider,
+    ),
+    ...deployedContractsMap,
+  } as HyperlaneContractsMap<HypERC20Factories>;
+}
+
+/**
+ * Enroll all deployed routers with each other.
+ *
+ * @param deployedContractsMap - A map of deployed Hyperlane contracts by chain.
+ * @param multiProvider - A MultiProvider instance to interact with multiple chains.
+ */
+async function enrollRemoteRouters(
+  params: WarpApplyParams,
+  deployedContractsMap: HyperlaneContractsMap<HypERC20Factories>,
+): Promise<AnnotatedEV5Transaction[]> {
+  logBlue(`Enrolling deployed routers with each other...`);
+  const { multiProvider, registry } = params.context;
+  const registryAddresses = await registry.getAddresses();
+  const deployedRoutersAddresses: ChainMap<Address> = objMap(
+    deployedContractsMap,
+    (_, contracts) => getRouter(contracts).address,
+  );
+  const deployedDestinationGas: DestinationGas = await populateDestinationGas(
+    multiProvider,
+    params.warpDeployConfig,
+    deployedContractsMap,
+  );
+
+  const deployedChains = Object.keys(deployedRoutersAddresses);
+  const transactions: AnnotatedEV5Transaction[] = [];
+  await promiseObjAll(
+    objMap(deployedContractsMap, async (chain, contracts) => {
+      await retryAsync(async () => {
+        const router = getRouter(contracts); // Assume deployedContract always has 1 value
+        const deployedTokenRoute = router.address;
+        // Mutate the config.remoteRouters by setting it to all other routers to update
+        const warpRouteReader = new EvmERC20WarpRouteReader(
+          multiProvider,
+          chain,
+        );
+        const mutatedWarpRouteConfig =
+          await warpRouteReader.deriveWarpRouteConfig(deployedTokenRoute);
+        const {
+          domainRoutingIsmFactory,
+          staticMerkleRootMultisigIsmFactory,
+          staticMessageIdMultisigIsmFactory,
+          staticAggregationIsmFactory,
+          staticAggregationHookFactory,
+          staticMerkleRootWeightedMultisigIsmFactory,
+          staticMessageIdWeightedMultisigIsmFactory,
+        } = registryAddresses[chain];
+
+        const evmERC20WarpModule = new EvmERC20WarpModule(multiProvider, {
+          config: mutatedWarpRouteConfig,
+          chain,
+          addresses: {
+            deployedTokenRoute,
+            staticMerkleRootMultisigIsmFactory,
+            staticMessageIdMultisigIsmFactory,
+            staticAggregationIsmFactory,
+            staticAggregationHookFactory,
+            domainRoutingIsmFactory,
+            staticMerkleRootWeightedMultisigIsmFactory,
+            staticMessageIdWeightedMultisigIsmFactory,
+          },
+        });
+
+        const otherChains = multiProvider
+          .getRemoteChains(chain)
+          .filter((c) => deployedChains.includes(c));
+
+        mutatedWarpRouteConfig.remoteRouters =
+          otherChains.reduce<RemoteRouters>((remoteRouters, otherChain) => {
+            remoteRouters[multiProvider.getDomainId(otherChain)] = {
+              address: deployedRoutersAddresses[otherChain],
+            };
+            return remoteRouters;
+          }, {});
+
+        mutatedWarpRouteConfig.destinationGas =
+          otherChains.reduce<DestinationGas>((destinationGas, otherChain) => {
+            const otherChainDomain = multiProvider.getDomainId(otherChain);
+            destinationGas[otherChainDomain] =
+              deployedDestinationGas[otherChainDomain];
+            return destinationGas;
+          }, {});
+
+        const mutatedConfigTxs: AnnotatedEV5Transaction[] =
+          await evmERC20WarpModule.update(mutatedWarpRouteConfig);
+
+        if (mutatedConfigTxs.length == 0)
+          return logGreen(
+            `Warp config on ${chain} is the same as target. No updates needed.`,
+          );
+        transactions.push(...mutatedConfigTxs);
+      });
+    }),
+  );
+
+  return transactions;
+}
+
+/**
+ * Populates the destination gas amounts for each chain using warpConfig.gas OR querying other router's destinationGas
+ */
+async function populateDestinationGas(
+  multiProvider: MultiProvider,
+  warpDeployConfig: WarpRouteDeployConfig,
+  deployedContractsMap: HyperlaneContractsMap<HypERC20Factories>,
+): Promise<DestinationGas> {
+  const destinationGas: DestinationGas = {};
+  const deployedChains = Object.keys(deployedContractsMap);
+  await promiseObjAll(
+    objMap(deployedContractsMap, async (chain, contracts) => {
+      await retryAsync(async () => {
+        const router = getRouter(contracts);
+
+        const otherChains = multiProvider
+          .getRemoteChains(chain)
+          .filter((c) => deployedChains.includes(c));
+
+        for (const otherChain of otherChains) {
+          const otherDomain = multiProvider.getDomainId(otherChain);
+          if (!destinationGas[otherDomain])
+            destinationGas[otherDomain] =
+              warpDeployConfig[otherChain].gas?.toString() ||
+              (await router.destinationGas(otherDomain)).toString();
+        }
+      });
+    }),
+  );
+  return destinationGas;
+}
+
+function getRouter(contracts: HyperlaneContracts<HypERC20Factories>) {
+  for (const key of objKeys(hypERC20factories)) {
+    if (contracts[key]) return contracts[key];
+  }
+  throw new Error('No matching contract found.');
+}
+
+function displayWarpDeployPlan(deployConfig: WarpRouteDeployConfig) {
+  logBlue('\nWarp Route Deployment Plan');
+  logGray('==========================');
+  log(`📋 Token Standard: ${deployConfig.isNft ? 'ERC721' : 'ERC20'}`);
+
+  const { transformedDeployConfig, transformedIsmConfigs } =
+    transformDeployConfigForDisplay(deployConfig);
+
+  log('📋 Warp Route Config:');
+  logTable(transformedDeployConfig);
+  objMap(transformedIsmConfigs, (chain, ismConfigs) => {
+    log(`📋 ${chain} ISM Config(s):`);
+    ismConfigs.forEach((ismConfig) => {
+      logTable(ismConfig);
+    });
+  });
+}
+
+/* only used for transformIsmForDisplay type-sense */
+type IsmDisplayConfig =
+  | RoutingIsmConfig // type, owner, ownerOverrides, domain
+  | AggregationIsmConfig // type, modules, threshold
+  | MultisigIsmConfig // type, validators, threshold
+  | OpStackIsmConfig // type, origin, nativeBridge
+  | PausableIsmConfig // type, owner, paused, ownerOverrides
+  | TrustedRelayerIsmConfig; // type, relayer
+
+function transformDeployConfigForDisplay(deployConfig: WarpRouteDeployConfig) {
+  const transformedIsmConfigs: Record<ChainName, any[]> = {};
+  const transformedDeployConfig = objMap(deployConfig, (chain, config) => {
+    if (config.interchainSecurityModule)
+      transformedIsmConfigs[chain] = transformIsmConfigForDisplay(
+        config.interchainSecurityModule as IsmDisplayConfig,
+      );
+
+    return {
+      'NFT?': config.isNft ?? false,
+      Type: config.type,
+      Owner: config.owner,
+      Mailbox: config.mailbox,
+      'ISM Config(s)': config.interchainSecurityModule
+        ? 'See table(s) below.'
+        : 'No ISM config(s) specified.',
+    };
+  });
+
+  return {
+    transformedDeployConfig,
+    transformedIsmConfigs,
+  };
+}
+
+function transformIsmConfigForDisplay(ismConfig: IsmDisplayConfig): any[] {
+  const ismConfigs: any[] = [];
+  switch (ismConfig.type) {
+    case IsmType.AGGREGATION:
+      ismConfigs.push({
+        Type: ismConfig.type,
+        Threshold: ismConfig.threshold,
+        Modules: 'See table(s) below.',
+      });
+      ismConfig.modules.forEach((module) => {
+        ismConfigs.push(
+          ...transformIsmConfigForDisplay(module as IsmDisplayConfig),
+        );
+      });
+      return ismConfigs;
+    case IsmType.ROUTING:
+      return [
+        {
+          Type: ismConfig.type,
+          Owner: ismConfig.owner,
+          'Owner Overrides': ismConfig.ownerOverrides ?? 'Undefined',
+          Domains: 'See warp config for domain specification.',
+        },
+      ];
+    case IsmType.FALLBACK_ROUTING:
+      return [
+        {
+          Type: ismConfig.type,
+          Owner: ismConfig.owner,
+          'Owner Overrides': ismConfig.ownerOverrides ?? 'Undefined',
+          Domains: 'See warp config for domain specification.',
+        },
+      ];
+    case IsmType.MERKLE_ROOT_MULTISIG:
+      return [
+        {
+          Type: ismConfig.type,
+          Validators: ismConfig.validators,
+          Threshold: ismConfig.threshold,
+        },
+      ];
+    case IsmType.MESSAGE_ID_MULTISIG:
+      return [
+        {
+          Type: ismConfig.type,
+          Validators: ismConfig.validators,
+          Threshold: ismConfig.threshold,
+        },
+      ];
+    case IsmType.OP_STACK:
+      return [
+        {
+          Type: ismConfig.type,
+          Origin: ismConfig.origin,
+          'Native Bridge': ismConfig.nativeBridge,
+        },
+      ];
+    case IsmType.PAUSABLE:
+      return [
+        {
+          Type: ismConfig.type,
+          Owner: ismConfig.owner,
+          'Paused ?': ismConfig.paused,
+          'Owner Overrides': ismConfig.ownerOverrides ?? 'Undefined',
+        },
+      ];
+    case IsmType.TRUSTED_RELAYER:
+      return [
+        {
+          Type: ismConfig.type,
+          Relayer: ismConfig.relayer,
+        },
+      ];
+    default:
+      return [ismConfig];
+  }
+}
+
+/**
+ * Submits a set of transactions to the specified chain and outputs transaction receipts
+ */
+async function submitWarpApplyTransactions(
+  params: WarpApplyParams,
+  chainTransactions: Record<string, AnnotatedEV5Transaction[]>,
+): Promise<void> {
+  // Create mapping of chain ID to chain name for all chains in warpDeployConfig
+  const chains = Object.keys(params.warpDeployConfig);
+  const chainIdToName = Object.fromEntries(
+    chains.map((chain) => [
+      params.context.multiProvider.getChainId(chain),
+      chain,
+    ]),
+  );
+
+  await promiseObjAll(
+    objMap(chainTransactions, async (chainId, transactions) => {
+      try {
+        await retryAsync(
+          async () => {
+            const chain = chainIdToName[chainId];
+            const submitter: TxSubmitterBuilder<ProtocolType> =
+              await getWarpApplySubmitter({
+                chain,
+                context: params.context,
+                strategyUrl: params.strategyUrl,
+              });
+            const transactionReceipts = await submitter.submit(...transactions);
+            if (transactionReceipts) {
+              const receiptPath = `${params.receiptsDir}/${chain}-${
+                submitter.txSubmitterType
+              }-${Date.now()}-receipts.json`;
+              writeYamlOrJson(receiptPath, transactionReceipts);
+              logGreen(
+                `Transactions receipts successfully written to ${receiptPath}`,
+              );
+            }
+          },
+          5, // attempts
+          100, // baseRetryMs
+        );
+      } catch (e) {
+        logBlue(`Error in submitWarpApplyTransactions`, e);
+        console.dir(transactions);
+      }
+    }),
+  );
+}
+
+/**
+ * Helper function to get warp apply specific submitter.
+ *
+ * @returns the warp apply submitter
+ */
+async function getWarpApplySubmitter({
+  chain,
+  context,
+  strategyUrl,
+}: {
+  chain: ChainName;
+  context: WriteCommandContext;
+  strategyUrl?: string;
+}): Promise<TxSubmitterBuilder<ProtocolType>> {
+  const { multiProvider } = context;
+
+  const submissionStrategy: SubmissionStrategy = strategyUrl
+    ? readChainSubmissionStrategy(strategyUrl)[chain]
+    : {
+        submitter: {
+          chain,
+          type: TxSubmitterType.JSON_RPC,
+        },
+      };
+
+  return getSubmitterBuilder<ProtocolType>({
+    submissionStrategy,
+    multiProvider,
+  });
+}
+
+function groupChainsByProtocol(
   chains: ChainName[],
-): Promise<Record<string, BigNumber>> {
-  const { multiProvider, isDryRun } = context;
-  const initialBalances: Record<string, BigNumber> = {};
-  await Promise.all(
-    chains.map(async (chain: ChainName) => {
-      const provider = isDryRun
-        ? getLocalProvider(ENV.ANVIL_IP_ADDR, ENV.ANVIL_PORT)
-        : multiProvider.getProvider(chain);
-      const address =
-        userAddress ?? (await multiProvider.getSigner(chain).getAddress());
-      const currentBalance = await provider.getBalance(address);
-      initialBalances[chain] = currentBalance;
-    }),
-  );
-  return initialBalances;
-}
-
-export async function completeDeploy(
-  context: WriteCommandContext,
-  command: string,
-  initialBalances: Record<string, BigNumber>,
-  userAddress: Address | null,
-  chains: ChainName[],
-) {
-  const { multiProvider, isDryRun } = context;
-  if (chains.length > 0) logPink(`⛽️ Gas Usage Statistics`);
-  for (const chain of chains) {
-    const provider = isDryRun
-      ? getLocalProvider(ENV.ANVIL_IP_ADDR, ENV.ANVIL_PORT)
-      : multiProvider.getProvider(chain);
-    const address =
-      userAddress ?? (await multiProvider.getSigner(chain).getAddress());
-    const currentBalance = await provider.getBalance(address);
-    const balanceDelta = initialBalances[chain].sub(currentBalance);
-    if (isDryRun && balanceDelta.lt(0)) break;
-    logPink(
-      `\t- Gas required for ${command} ${
-        isDryRun ? 'dry-run' : 'deploy'
-      } on ${chain}: ${ethers.utils.formatEther(balanceDelta)} ${
-        multiProvider.getChainMetadata(chain).nativeToken?.symbol ?? 'ETH'
-      }`,
+  multiProvider: MultiProvider,
+): Record<ProtocolType, ChainName[]> {
+  return chains.reduce((protocolMap, chainName) => {
+    const protocolType = multiProvider.tryGetProtocol(chainName);
+    assert(protocolType, `Protocol not found for chain: ${chainName}`);
+
+    if (!protocolMap[protocolType]) {
+      protocolMap[protocolType] = [];
+    }
+
+    protocolMap[protocolType].push(chainName);
+    return protocolMap;
+  }, {} as Record<ProtocolType, ChainName[]>);
+}
+
+async function executeStarknetDeployments({
+  starknetSigners,
+  warpRouteConfig,
+  multiProvider,
+}: {
+  starknetSigners: ChainMap<StarknetAccount>;
+  warpRouteConfig: WarpRouteDeployConfig;
+  multiProvider: MultiProvider;
+}): Promise<ChainMap<string>> {
+  validateStarknetWarpConfig(warpRouteConfig);
+
+  const starknetDeployer = new StarknetERC20WarpModule(
+    starknetSigners,
+    warpRouteConfig,
+    multiProvider,
+  );
+
+  return starknetDeployer.deployToken();
+}
+
+async function getWarpCoreConfigForStarknet(
+  warpDeployConfig: WarpRouteDeployConfig,
+  multiProvider: MultiProvider,
+  contracts: ChainMap<string>,
+): Promise<{
+  warpCoreConfig: WarpCoreConfig;
+  addWarpRouteOptions?: AddWarpRouteOptions;
+}> {
+  const warpCoreConfig: WarpCoreConfig = { tokens: [] };
+
+  // TODO: replace with warp read
+  const tokenMetadata = await HypERC20Deployer.deriveTokenMetadata(
+    multiProvider,
+    warpDeployConfig,
+  );
+  assert(
+    tokenMetadata && isTokenMetadata(tokenMetadata),
+    'Missing required token metadata',
+  );
+  const { decimals, symbol, name } = tokenMetadata;
+  assert(decimals, 'Missing decimals on token metadata');
+
+  generateTokenConfigsForStarknet(
+    warpCoreConfig,
+    warpDeployConfig,
+    contracts,
+    symbol,
+    name,
+    decimals,
+  );
+
+  fullyConnectTokens(warpCoreConfig, multiProvider);
+
+  return { warpCoreConfig, addWarpRouteOptions: { symbol } };
+}
+
+function generateTokenConfigsForStarknet(
+  warpCoreConfig: WarpCoreConfig,
+  warpDeployConfig: WarpRouteDeployConfig,
+  contracts: ChainMap<string>,
+  symbol: string,
+  name: string,
+  decimals: number,
+): void {
+  for (const [chainName, contract] of Object.entries(contracts)) {
+    const config = warpDeployConfig[chainName];
+    const collateralAddressOrDenom = isCollateralTokenConfig(config)
+      ? config.token // gets set in the above deriveTokenMetadata()
+      : undefined;
+    warpCoreConfig.tokens.push({
+      chainName,
+      standard:
+        STARKNET_TOKEN_TYPE_TO_STANDARD[
+          config.type as keyof typeof STARKNET_TOKEN_TYPE_TO_STANDARD
+        ],
+      decimals,
+      symbol,
+      name,
+      addressOrDenom: contract,
+      collateralAddressOrDenom,
+    });
+  }
+}
+
+function validateStarknetWarpConfig(warpRouteConfig: WarpRouteDeployConfig) {
+  assert(!warpRouteConfig.isNft, 'NFT routes not supported yet!');
+
+  // token type validation for Starknet chains
+  for (const [chain, config] of Object.entries(warpRouteConfig)) {
+    assert(
+      (STARKNET_SUPPORTED_TOKEN_TYPES as readonly TokenType[]).includes(
+        config.type,
+      ),
+      `Token type "${
+        config.type
+      }" is not supported on Starknet chains (${chain}}). Supported types: ${STARKNET_SUPPORTED_TOKEN_TYPES.join(
+        ', ',
+      )}`,
     );
   }
-
-  if (isDryRun) await completeDryRun(command);
-}
-
-function transformChainMetadataForDisplay(chainMetadata: ChainMetadata) {
-  return {
-    Name: chainMetadata.name,
-    'Display Name': chainMetadata.displayName,
-    'Chain ID': chainMetadata.chainId,
-    'Domain ID': chainMetadata.domainId,
-    Protocol: chainMetadata.protocol,
-    'JSON RPC URL': chainMetadata.rpcUrls[0].http,
-    'Native Token: Symbol': chainMetadata.nativeToken?.symbol,
-    'Native Token: Name': chainMetadata.nativeToken?.name,
-    'Native Token: Decimals': chainMetadata.nativeToken?.decimals,
-  };
+}
+
+async function enrollRemoteRoutersOfStarknetOnEvm(
+  multiProvider: MultiProvider,
+  evmChains: ChainName[],
+  evmRouterAddresses: ChainMap<Address>,
+  starknetDeployedAddresses: ChainMap<Address>,
+  registryAddresses: ChainMap<ChainAddresses>,
+): Promise<AnnotatedEV5Transaction[]> {
+  const transactions: AnnotatedEV5Transaction[] = [];
+
+  await promiseObjAll(
+    objMap(evmRouterAddresses, async (evmChain, evmRouterAddress) => {
+      if (!evmChains.includes(evmChain)) return;
+
+      await retryAsync(async () => {
+        // Create warp route reader for the EVM chain
+        const warpRouteReader = new EvmERC20WarpRouteReader(
+          multiProvider,
+          evmChain,
+        );
+
+        // Get current config from the deployed router
+        const mutatedWarpRouteConfig =
+          await warpRouteReader.deriveWarpRouteConfig(evmRouterAddress);
+
+        // Filter for only Starknet chains
+        const starknetChains = Object.keys(starknetDeployedAddresses).filter(
+          (chain) =>
+            multiProvider.getChainMetadata(chain).protocol ===
+            ProtocolType.Starknet,
+        );
+
+        // Add Starknet routers to the config
+        mutatedWarpRouteConfig.remoteRouters =
+          starknetChains.reduce<RemoteRouters>(
+            (remoteRouters, starknetChain) => {
+              remoteRouters[multiProvider.getDomainId(starknetChain)] = {
+                address: starknetDeployedAddresses[starknetChain],
+              };
+              return remoteRouters;
+            },
+            {},
+          );
+
+        const {
+          domainRoutingIsmFactory,
+          staticMerkleRootMultisigIsmFactory,
+          staticMessageIdMultisigIsmFactory,
+          staticAggregationIsmFactory,
+          staticAggregationHookFactory,
+          staticMerkleRootWeightedMultisigIsmFactory,
+          staticMessageIdWeightedMultisigIsmFactory,
+        } = registryAddresses[evmChain];
+
+        // Create warp module to update the router
+        const evmERC20WarpModule = new EvmERC20WarpModule(multiProvider, {
+          config: mutatedWarpRouteConfig,
+          chain: evmChain,
+          addresses: {
+            deployedTokenRoute: evmRouterAddress,
+            domainRoutingIsmFactory,
+            staticMerkleRootMultisigIsmFactory,
+            staticMessageIdMultisigIsmFactory,
+            staticAggregationIsmFactory,
+            staticAggregationHookFactory,
+            staticMerkleRootWeightedMultisigIsmFactory,
+            staticMessageIdWeightedMultisigIsmFactory,
+          },
+        });
+
+        // Generate transactions to update the router
+        const chainTxs = await evmERC20WarpModule.update(
+          mutatedWarpRouteConfig,
+        );
+        if (chainTxs.length > 0) {
+          transactions.push(...chainTxs);
+        }
+      });
+    }),
+  );
+
+  return transactions;
+}
+
+interface EnrollRoutersParams {
+  evmAddresses: ChainMap<Address>;
+  starknetAddresses: ChainMap<Address>;
+  context: WriteCommandContext;
+  warpRouteConfig: WarpRouteDeployConfig;
+  deployments: WarpCoreConfig;
+  multiProvider: MultiProvider;
+  starknetSigners: ChainMap<StarknetAccount>;
+}
+
+async function enrollCrossChainRouters({
+  evmAddresses,
+  starknetAddresses,
+  context,
+  warpRouteConfig,
+  deployments,
+  multiProvider,
+  starknetSigners,
+}: EnrollRoutersParams): Promise<void> {
+  const hasEvmChains = Object.keys(evmAddresses).length > 0;
+  const hasStarknetChains = Object.keys(starknetAddresses).length > 0;
+
+  if (!hasEvmChains || !hasStarknetChains) return;
+
+  logBlue('Enrolling Starknet routers with EVM chains...');
+
+  const registryAddresses = await context.registry.getAddresses();
+  const evmChains = Object.keys(evmAddresses);
+
+  const starknetWarpModule = new StarknetERC20WarpModule(
+    starknetSigners,
+    warpRouteConfig,
+    multiProvider,
+  );
+
+  await starknetWarpModule.enrollRemoteRouters({
+    ...evmAddresses,
+    ...starknetAddresses,
+  });
+
+  const evmEnrollmentTxs = await enrollRemoteRoutersOfStarknetOnEvm(
+    multiProvider,
+    evmChains,
+    evmAddresses,
+    starknetAddresses,
+    registryAddresses,
+  );
+
+  if (evmEnrollmentTxs.length === 0) return;
+
+  const chainTransactions = groupBy(evmEnrollmentTxs, 'chainId');
+  await submitWarpApplyTransactions(
+    {
+      context,
+      warpDeployConfig: warpRouteConfig,
+      warpCoreConfig: deployments,
+      receiptsDir: './generated/transactions',
+    },
+    chainTransactions,
+  );
 }