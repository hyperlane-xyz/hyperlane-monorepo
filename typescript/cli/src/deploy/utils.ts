--- conflicted
+++ resolved
@@ -14,10 +14,7 @@
 import { parseIsmConfig } from '../config/ism.js';
 import { log, logGreen, logPink } from '../logger.js';
 import { assertGasBalances } from '../utils/balances.js';
-<<<<<<< HEAD
-=======
 import { ENV } from '../utils/env.js';
->>>>>>> 450e8e0d
 import { assertSigner } from '../utils/keys.js';
 
 import { completeDryRun } from './dry-run.js';
