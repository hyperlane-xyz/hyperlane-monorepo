import { confirm, input, select } from '@inquirer/prompts';
import { ethers } from 'ethers';
import { keccak256 } from 'ethers/lib/utils.js';
import {
  Provider as StarknetProvider,
  provider as starknetProvider,
} from 'starknet';
import { stringify as yamlStringify } from 'yaml';

import {
  ChainMetadata,
  ChainMetadataSchema,
  ChainTechnicalStack,
  EthJsonRpcBlockParameterTag,
  ExplorerFamily,
  ZChainName,
} from '@hyperlane-xyz/sdk';
import { ProtocolType, assert } from '@hyperlane-xyz/utils';

import { CommandContext } from '../context/types.js';
import { errorRed, log, logBlue, logGreen } from '../logger.js';
import { indentYamlOrJson, readYamlOrJson } from '../utils/files.js';
import { detectAndConfirmOrPrompt } from '../utils/input.js';

export function readChainConfigs(filePath: string) {
  log(`Reading file configs in ${filePath}`);
  const chainMetadata = readYamlOrJson<ChainMetadata>(filePath);

  if (
    !chainMetadata ||
    typeof chainMetadata !== 'object' ||
    !Object.keys(chainMetadata).length
  ) {
    errorRed(`No configs found in ${filePath}`);
    process.exit(1);
  }

  // Validate configs from file and merge in core configs as needed
  const parseResult = ChainMetadataSchema.safeParse(chainMetadata);
  if (!parseResult.success) {
    errorRed(
      `Chain config for ${filePath} is invalid, please see https://github.com/hyperlane-xyz/hyperlane-monorepo/blob/main/typescript/cli/examples/chain-config.yaml for an example`,
    );
    errorRed(JSON.stringify(parseResult.error.errors));
    process.exit(1);
  }
  return chainMetadata;
}

export async function createChainConfig({
  context,
}: {
  context: CommandContext;
}) {
  logBlue('Creating a new chain config');

  const protocol = (await select({
    message: 'Select the chain protocol type:',
    choices: Object.entries(ProtocolType).map(([_, value]) => ({ value })),
    pageSize: Object.entries(ProtocolType).length,
  })) as ProtocolType;

  assert(
    protocol === ProtocolType.Ethereum || protocol === ProtocolType.Starknet,
    'Protocol type not supported yet!',
  );

  const rpcUrl = await detectAndConfirmOrPrompt(
    createProtocolDefaultProviderDetector(protocol),
    'Enter http or https',
    'rpc url',
    'JSON RPC provider',
  );

  const name = await input({
    message: 'Enter chain name (one word, lower case)',
    validate: (chainName) => ZChainName.safeParse(chainName).success,
  });

  const displayName = await input({
    message: 'Enter chain display name',
    default: name[0].toUpperCase() + name.slice(1),
  });

  const chainId = formatChainIdBasedOnProtocol(
    await detectAndConfirmOrPrompt(
      createProtocolChainIdDetector(protocol, rpcUrl),
      protocol === ProtocolType.Starknet ? 'Enter a (hex)' : 'Enter a (number)',
      'chain id',
      'JSON RPC provider',
    ),
    protocol,
  );

  const isTestnet = await confirm({
    message:
      'Is this chain a testnet (a chain used for testing & development)?',
  });

  const technicalStack = (await select({
    choices: Object.entries(ChainTechnicalStack).map(([_, value]) => ({
      value,
    })),
    message: 'Select the chain technical stack',
    pageSize: 10,
  })) as ChainTechnicalStack;

  const arbitrumNitroMetadata: Pick<ChainMetadata, 'index'> = {};
  if (technicalStack === ChainTechnicalStack.ArbitrumNitro) {
    const indexFrom = await detectAndConfirmOrPrompt(
      async () => {
        return (await provider.getBlockNumber()).toString();
      },
      `Enter`,
      'starting block number for indexing',
      'JSON RPC provider',
    );

    arbitrumNitroMetadata.index = {
      from: parseInt(indexFrom),
    };
  }

  const metadata: ChainMetadata = {
    name,
    displayName,
    chainId,
<<<<<<< HEAD
    domainId:
      typeof chainId === 'string' ? stringChainIdToDomainId(chainId) : chainId,
    protocol: protocol,
=======
    domainId: chainId,
    protocol: ProtocolType.Ethereum,
    technicalStack,
>>>>>>> ea429f5f
    rpcUrls: [{ http: rpcUrl }],
    isTestnet,
    ...arbitrumNitroMetadata,
  };

  await addBlockExplorerConfig(metadata);

  await addBlockOrGasConfig(metadata);

  await addNativeTokenConfig(metadata);

  const parseResult = ChainMetadataSchema.safeParse(metadata);
  if (parseResult.success) {
    logGreen(`Chain config is valid, writing unsorted to registry:`);
    const metadataYaml = yamlStringify(metadata, {
      indent: 2,
      sortMapEntries: true,
    });
    log(indentYamlOrJson(metadataYaml, 4));
    await context.registry.updateChain({ chainName: metadata.name, metadata });
  } else {
    errorRed(
      `Chain config is invalid, please see https://github.com/hyperlane-xyz/hyperlane-monorepo/blob/main/typescript/cli/examples/chain-config.yaml for an example`,
    );
    errorRed(JSON.stringify(parseResult.error.errors));
    throw new Error('Invalid chain config');
  }
}

async function addBlockExplorerConfig(metadata: ChainMetadata): Promise<void> {
  const wantBlockExplorerConfig = await confirm({
    default: false,
    message: 'Do you want to add a block explorer config for this chain',
  });
  if (wantBlockExplorerConfig) {
    const name = await input({
      message: 'Enter a human readable name for the explorer:',
    });
    const url = await input({
      message: 'Enter the base URL for the explorer:',
    });
    const apiUrl = await input({
      message: 'Enter the base URL for requests to the explorer API:',
    });
    const family = (await select({
      message: 'Select the type (family) of block explorer:',
      choices: Object.entries(ExplorerFamily).map(([_, value]) => ({ value })),
      pageSize: 10,
    })) as ExplorerFamily;
    const apiKey =
      (await input({
        message:
          "Optional: Provide an API key for the explorer, or press 'enter' to skip. Please be sure to remove this field if you intend to add your config to the Hyperlane registry:",
      })) ?? undefined;
    metadata.blockExplorers = [];
    metadata.blockExplorers[0] = {
      name,
      url,
      apiUrl,
      family,
    };
    if (apiKey) metadata.blockExplorers[0].apiKey = apiKey;
  }
}

async function addBlockOrGasConfig(metadata: ChainMetadata): Promise<void> {
  const wantBlockOrGasConfig = await confirm({
    default: false,
    message: 'Do you want to set block or gas properties for this chain config',
  });
  if (wantBlockOrGasConfig) {
    await addBlockConfig(metadata);
    await addGasConfig(metadata);
  }
}

async function addBlockConfig(metadata: ChainMetadata): Promise<void> {
  const parseReorgPeriod = (
    value: string,
  ): number | EthJsonRpcBlockParameterTag => {
    const parsed = parseInt(value, 10);
    return isNaN(parsed) ? (value as EthJsonRpcBlockParameterTag) : parsed;
  };

  const wantBlockConfig = await confirm({
    message: 'Do you want to add block config for this chain',
  });
  if (wantBlockConfig) {
    const blockConfirmation = await input({
      message:
        'Enter no. of blocks to wait before considering a transaction confirmed (0-500):',
      validate: (value) => parseInt(value) >= 0 && parseInt(value) <= 500,
    });
    const blockReorgPeriod = await input({
      message:
        'Enter no. of blocks before a transaction has a near-zero chance of reverting (0-500) or block tag (earliest, latest, safe, finalized, pending):',
      validate: (value) => {
        const parsedInt = parseInt(value, 10);
        return (
          Object.values(EthJsonRpcBlockParameterTag).includes(
            value as EthJsonRpcBlockParameterTag,
          ) ||
          (!isNaN(parsedInt) && parsedInt >= 0 && parsedInt <= 500)
        );
      },
    });
    const blockTimeEstimate = await input({
      message: 'Enter the rough estimate of time per block in seconds (0-20):',
      validate: (value) => parseInt(value) >= 0 && parseInt(value) <= 20,
    });
    metadata.blocks = {
      confirmations: parseInt(blockConfirmation, 10),
      reorgPeriod: parseReorgPeriod(blockReorgPeriod),
      estimateBlockTime: parseInt(blockTimeEstimate, 10),
    };
  }
}

async function addGasConfig(metadata: ChainMetadata): Promise<void> {
  const wantGasConfig = await confirm({
    message: 'Do you want to add gas config for this chain',
  });
  if (wantGasConfig) {
    const isEIP1559 = await confirm({
      message: 'Is your chain an EIP1559 enabled',
    });
    if (isEIP1559) {
      const maxFeePerGas = await input({
        message: 'Enter the max fee per gas (gwei):',
      });
      const maxPriorityFeePerGas = await input({
        message: 'Enter the max priority fee per gas (gwei):',
      });
      metadata.transactionOverrides = {
        maxFeePerGas: BigInt(maxFeePerGas) * BigInt(10 ** 9),
        maxPriorityFeePerGas: BigInt(maxPriorityFeePerGas) * BigInt(10 ** 9),
      };
    } else {
      const gasPrice = await input({
        message: 'Enter the gas price (gwei):',
      });
      metadata.transactionOverrides = {
        gasPrice: BigInt(gasPrice) * BigInt(10 ** 9),
      };
    }
  }
}

async function addNativeTokenConfig(metadata: ChainMetadata): Promise<void> {
  const wantNativeConfig = await confirm({
    default: false,
    message:
      'Do you want to set native token properties for this chain config (defaults to ETH)',
  });
  let symbol, name, decimals;
  if (wantNativeConfig) {
    symbol = await input({
      message: "Enter the native token's symbol:",
    });
    name = await input({
      message: `Enter the native token's name:`,
    });
    decimals = await input({
      message: "Enter the native token's decimals:",
    });
  }

  metadata.nativeToken = {
    symbol: symbol ?? 'ETH',
    name: name ?? 'Ether',
    decimals: decimals ? parseInt(decimals, 10) : 18,
  };
}

function createProtocolDefaultProviderDetector(
  protocol: ProtocolType.Ethereum | ProtocolType.Starknet,
) {
  switch (protocol) {
    case ProtocolType.Ethereum:
      return async () => {
        return ethers.providers.JsonRpcProvider.defaultUrl();
      };
    case ProtocolType.Starknet:
      return async () => {
        return starknetProvider.getDefaultNodeUrl();
      };
  }
}

function createProtocolChainIdDetector(
  protocol: ProtocolType.Ethereum | ProtocolType.Starknet,
  rpcUrl: string,
) {
  return async () => {
    switch (protocol) {
      case ProtocolType.Ethereum: {
        const network = await new ethers.providers.JsonRpcProvider(
          rpcUrl,
        ).getNetwork();
        return network.chainId.toString();
      }
      case ProtocolType.Starknet:
        return new StarknetProvider({ nodeUrl: rpcUrl }).getChainId();
    }
  };
}

function formatChainIdBasedOnProtocol(chainId: string, protocol: ProtocolType) {
  if (protocol === ProtocolType.Starknet) return chainId;
  return parseInt(chainId, 10);
}

//TODO: move this to somewhere else
function stringChainIdToDomainId(chainId: string): number {
  return parseInt(keccak256(chainId).slice(0, 8));
}<|MERGE_RESOLUTION|>--- conflicted
+++ resolved
@@ -1,10 +1,7 @@
 import { confirm, input, select } from '@inquirer/prompts';
 import { ethers } from 'ethers';
 import { keccak256 } from 'ethers/lib/utils.js';
-import {
-  Provider as StarknetProvider,
-  provider as starknetProvider,
-} from 'starknet';
+import { provider as starknetProvider } from 'starknet';
 import { stringify as yamlStringify } from 'yaml';
 
 import {
@@ -125,15 +122,10 @@
     name,
     displayName,
     chainId,
-<<<<<<< HEAD
     domainId:
       typeof chainId === 'string' ? stringChainIdToDomainId(chainId) : chainId,
     protocol: protocol,
-=======
-    domainId: chainId,
-    protocol: ProtocolType.Ethereum,
     technicalStack,
->>>>>>> ea429f5f
     rpcUrls: [{ http: rpcUrl }],
     isTestnet,
     ...arbitrumNitroMetadata,
