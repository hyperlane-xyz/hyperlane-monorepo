--- conflicted
+++ resolved
@@ -1,6 +1,4 @@
 import { confirm, input, select } from '@inquirer/prompts';
-import { Signer } from 'ethers';
-import { Account as StarknetAccount } from 'starknet';
 import { stringify as yamlStringify } from 'yaml';
 
 import {
@@ -23,6 +21,7 @@
   promiseObjAll,
 } from '@hyperlane-xyz/utils';
 
+import { MultiProtocolSignerManager } from '../context/strategies/signer/MultiProtocolSignerManager.js';
 import { CommandContext } from '../context/types.js';
 import { errorRed, log, logBlue, logGreen } from '../logger.js';
 import { runMultiChainSelectionStep } from '../utils/chains.js';
@@ -117,10 +116,12 @@
   context,
   outPath,
   advanced = false,
+  multiProtocolSigner,
 }: {
   context: CommandContext;
   outPath: string;
   advanced: boolean;
+  multiProtocolSigner?: MultiProtocolSignerManager;
 }) {
   logBlue('Creating a new warp route deployment config...');
 
@@ -138,16 +139,11 @@
   for (const chain of warpChains) {
     logBlue(`${chain}: Configuring warp route...`);
     const owner = await detectAndConfirmOrPrompt(
-<<<<<<< HEAD
-      async () => context.signerAddress,
-=======
       async () =>
+        (await multiProtocolSigner?.getEVMSigner(chain))?.getAddress() ||
         (
-          (await multiProtocolSigner?.initSigner(chain)) as Signer
-        )?.getAddress() ||
-        ((await multiProtocolSigner?.initSigner(chain)) as StarknetAccount)
-          ?.address,
->>>>>>> 6d0219e3
+          await multiProtocolSigner?.getStarknetSigner(chain)
+        )?.address,
       'Enter the desired',
       'owner address',
       'signer',
