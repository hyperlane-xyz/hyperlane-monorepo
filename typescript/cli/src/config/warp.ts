--- conflicted
+++ resolved
@@ -22,6 +22,8 @@
   promiseObjAll,
 } from '@hyperlane-xyz/utils';
 
+import { DEFAULT_STRATEGY_CONFIG_PATH } from '../commands/options.js';
+import { MultiProtocolSignerManager } from '../context/strategies/signer/MultiProtocolSignerManager.js';
 import { CommandContext } from '../context/types.js';
 import { errorRed, log, logBlue, logGreen } from '../logger.js';
 import { runMultiChainSelectionStep } from '../utils/chains.js';
@@ -36,6 +38,7 @@
 } from '../utils/input.js';
 
 import { createAdvancedIsmConfig } from './ism.js';
+import { readChainSubmissionStrategyConfig } from './strategy.js';
 
 const TYPE_DESCRIPTIONS: Record<TokenType, string> = {
   [TokenType.synthetic]: 'A new ERC20 with remote transfer functionality',
@@ -132,7 +135,6 @@
     requiresConfirmation: !context.skipConfirmation,
   });
 
-<<<<<<< HEAD
   const strategyConfig = await readChainSubmissionStrategyConfig(
     context.strategyPath ?? DEFAULT_STRATEGY_CONFIG_PATH,
   );
@@ -147,8 +149,6 @@
 
   const multiProviderWithSigners = await multiProtocolSigner.getMultiProvider();
 
-=======
->>>>>>> b6fc019c
   const result: WarpRouteDeployConfig = {};
   let typeChoices = TYPE_CHOICES;
   for (const chain of warpChains) {
