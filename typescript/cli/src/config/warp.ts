--- conflicted
+++ resolved
@@ -1,4 +1,6 @@
 import { confirm, input, select } from '@inquirer/prompts';
+import { Signer } from 'ethers';
+import { Account } from 'starknet';
 import { stringify as yamlStringify } from 'yaml';
 
 import {
@@ -7,7 +9,6 @@
   IsmConfig,
   IsmType,
   MailboxClientConfig,
-  MultiProtocolProvider,
   TokenType,
   WarpCoreConfig,
   WarpCoreConfigSchema,
@@ -22,10 +23,6 @@
   promiseObjAll,
 } from '@hyperlane-xyz/utils';
 
-<<<<<<< HEAD
-import { DEFAULT_STRATEGY_CONFIG_PATH } from '../commands/options.js';
-=======
->>>>>>> 21758afb
 import { MultiProtocolSignerManager } from '../context/strategies/signer/MultiProtocolSignerManager.js';
 import { CommandContext } from '../context/types.js';
 import { errorRed, log, logBlue, logGreen } from '../logger.js';
@@ -41,7 +38,6 @@
 } from '../utils/input.js';
 
 import { createAdvancedIsmConfig } from './ism.js';
-import { readChainSubmissionStrategyConfig } from './strategy.js';
 
 const TYPE_DESCRIPTIONS: Record<TokenType, string> = {
   [TokenType.synthetic]: 'A new ERC20 with remote transfer functionality',
@@ -140,33 +136,16 @@
     requiresConfirmation: !context.skipConfirmation,
   });
 
-  const strategyConfig = await readChainSubmissionStrategyConfig(
-    context.strategyPath ?? DEFAULT_STRATEGY_CONFIG_PATH,
-  );
-
-  const multiProtocolSigner = new MultiProtocolSignerManager(
-    strategyConfig,
-    warpChains,
-    context.multiProvider,
-    new MultiProtocolProvider(context.chainMetadata),
-    { key: context.key },
-  );
-
-  const multiProviderWithSigners = await multiProtocolSigner.getMultiProvider();
-
   const result: WarpRouteDeployConfig = {};
   let typeChoices = TYPE_CHOICES;
   for (const chain of warpChains) {
     logBlue(`${chain}: Configuring warp route...`);
     const owner = await detectAndConfirmOrPrompt(
-      async () => (await multiProtocolSigner?.initSigner(chain))?.getAddress(),
-      'Enter the desired',
-      'owner address',
-      'signer',
-    );
-
-    const owner = await detectAndConfirmOrPrompt(
-      async () => multiProviderWithSigners.getSigner(chain).getAddress(),
+      async () =>
+        (
+          (await multiProtocolSigner?.initSigner(chain)) as Signer
+        )?.getAddress() ||
+        ((await multiProtocolSigner?.initSigner(chain)) as Account)?.address,
       'Enter the desired',
       'owner address',
       'signer',
