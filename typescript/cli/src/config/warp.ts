--- conflicted
+++ resolved
@@ -139,26 +139,8 @@
       'signer',
     );
 
-<<<<<<< HEAD
-    const proxyAdmin: DeployedOwnableConfig = await setProxyAdminConfig(
-      context,
-      chain,
-      owner,
-    );
-=======
-    // default to the mailbox from the registry and if not found ask to the user to submit one
-    const chainAddresses = await context.registry.getChainAddresses(chain);
-
-    const mailbox =
-      chainAddresses?.mailbox ??
-      (await input({
-        validate: isAddress,
-        message: `Could not retrieve mailbox address from the registry for chain "${chain}". Please enter a valid mailbox address:`,
-      }));
-
     const proxyAdmin: DeployedOwnableConfig | undefined =
       await setProxyAdminConfig(context, chain);
->>>>>>> ea429f5f
 
     /**
      * The logic from the cli is as follows:
