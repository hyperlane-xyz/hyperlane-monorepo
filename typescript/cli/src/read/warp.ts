import { ethers } from 'ethers';

import {
  HypXERC20Lockbox__factory,
  HypXERC20__factory,
  IXERC20__factory,
} from '@hyperlane-xyz/core';
import {
  ChainMap,
  ChainName,
  CosmosNativeWarpRouteReader,
  EvmERC20WarpRouteReader,
  HypTokenRouterConfig,
<<<<<<< HEAD
  TOKEN_STANDARD_TO_PROTOCOL,
=======
  MultiProvider,
>>>>>>> a36d5c13
  TokenStandard,
  WarpCoreConfig,
} from '@hyperlane-xyz/sdk';
import { ProtocolType, objMap, promiseObjAll } from '@hyperlane-xyz/utils';

import { CommandContext } from '../context/types.js';
import { logGray, logRed, logTable } from '../logger.js';
import { getWarpCoreConfigOrExit } from '../utils/warp.js';

export async function runWarpRouteRead({
  context,
  chain,
  address,
  symbol,
  standard,
}: {
  context: CommandContext;
  chain?: ChainName;
  address?: string;
  symbol?: string;
<<<<<<< HEAD
  standard?: TokenStandard;
}): Promise<Record<ChainName, HypTokenRouterConfig>> {
  const { multiProvider } = context;

  let addresses: ChainMap<{
    address: string;
    standard: TokenStandard;
  }>;

  if (symbol || warp) {
    const warpCoreConfig =
      context.warpCoreConfig ?? // this case is be handled by MultiChainHandler.forWarpCoreConfig() interceptor
      (await getWarpCoreConfigOrExit({
=======
}): Promise<ChainMap<HypTokenRouterConfig>> {
  const hasTokenSymbol = Boolean(symbol);
  const hasChainAddress = Boolean(chain && address);

  if (!hasTokenSymbol && !hasChainAddress) {
    logRed(
      'Invalid input parameters. Please provide either a token symbol or both chain name and token address',
    );
    process.exit(1);
  }

  const warpCoreConfig = hasTokenSymbol
    ? await getWarpCoreConfigOrExit({
>>>>>>> a36d5c13
        context,
        symbol,
      })
    : undefined;

  const addresses = warpCoreConfig
    ? Object.fromEntries(
        warpCoreConfig.tokens.map((t) => [t.chainName, t.addressOrDenom!]),
      )
    : { [chain!]: address! };

<<<<<<< HEAD
    addresses = Object.fromEntries(
      warpCoreConfig.tokens.map((t) => [
        t.chainName,
        {
          address: t.addressOrDenom!,
          standard: t.standard,
        },
      ]),
    );
  } else if (chain && address && standard) {
    addresses = {
      [chain]: {
        address,
        standard,
      },
    };
  } else {
    logRed(`Please specify either a symbol, chain and address or warp file`);
    process.exit(1);
  }

  const config = await promiseObjAll(
    objMap(addresses, async (chain, { address, standard }) => {
      switch (TOKEN_STANDARD_TO_PROTOCOL[standard]) {
        case ProtocolType.Ethereum: {
          return new EvmERC20WarpRouteReader(
            multiProvider,
            chain,
          ).deriveWarpRouteConfig(address);
        }
        case ProtocolType.CosmosNative: {
          const cosmosProvider =
            await context.multiProtocolProvider!.getCosmJsNativeProvider(chain);
          return new CosmosNativeWarpRouteReader(
            multiProvider,
            chain,
            cosmosProvider,
          ).deriveWarpRouteConfig(address);
        }
        default:
          logRed(`token standard ${standard} not supported`);
          process.exit(1);
      }
=======
  return deriveWarpRouteConfigs(context, addresses, warpCoreConfig);
}

export async function getWarpRouteConfigsByCore({
  context,
  warpCoreConfig,
}: {
  context: CommandContext;
  warpCoreConfig: WarpCoreConfig;
}): Promise<ChainMap<HypTokenRouterConfig>> {
  const addresses = Object.fromEntries(
    warpCoreConfig.tokens.map((t) => [t.chainName, t.addressOrDenom!]),
  );

  return deriveWarpRouteConfigs(context, addresses, warpCoreConfig);
}

async function deriveWarpRouteConfigs(
  context: CommandContext,
  addresses: ChainMap<string>,
  warpCoreConfig?: WarpCoreConfig,
): Promise<ChainMap<HypTokenRouterConfig>> {
  const { multiProvider } = context;

  validateEvmCompatibility(addresses);

  // Get XERC20 limits if warpCoreConfig is available
  if (warpCoreConfig) {
    await logXerc20Limits(warpCoreConfig, multiProvider);
  }

  // Derive and return warp route config
  return promiseObjAll(
    objMap(addresses, async (chain, address) =>
      new EvmERC20WarpRouteReader(multiProvider, chain).deriveWarpRouteConfig(
        address,
      ),
    ),
  );
}

// Validate that all chains are EVM compatible
function validateEvmCompatibility(addresses: ChainMap<string>): void {
  const nonEvmChains = Object.entries(addresses)
    .filter(([_, address]) => !isAddressEvm(address))
    .map(([chain]) => chain);

  if (nonEvmChains.length > 0) {
    const chainList = nonEvmChains.join(', ');
    logRed(
      `${chainList} ${
        nonEvmChains.length > 1 ? 'are' : 'is'
      } non-EVM and not compatible with the cli`,
    );
    process.exit(1);
  }
}

/**
 * Logs XERC20 token limits for the given warp core config
 */
export async function logXerc20Limits(
  warpCoreConfig: WarpCoreConfig,
  multiProvider: MultiProvider,
): Promise<void> {
  const xerc20Tokens = warpCoreConfig.tokens.filter(
    (t) =>
      t.standard === TokenStandard.EvmHypXERC20 ||
      t.standard === TokenStandard.EvmHypXERC20Lockbox,
  );

  if (xerc20Tokens.length === 0) {
    return;
  }

  // TODO: merge with XERC20TokenAdapter and WarpRouteReader
  const xerc20Limits = await Promise.all(
    xerc20Tokens.map(async (t) => {
      const provider = multiProvider.getProvider(t.chainName);
      const router = t.addressOrDenom!;
      const xerc20Address =
        t.standard === TokenStandard.EvmHypXERC20Lockbox
          ? await HypXERC20Lockbox__factory.connect(router, provider).xERC20()
          : await HypXERC20__factory.connect(router, provider).wrappedToken();

      const xerc20 = IXERC20__factory.connect(xerc20Address, provider);
      const mint = await xerc20.mintingCurrentLimitOf(router);
      const burn = await xerc20.burningCurrentLimitOf(router);

      const formattedLimits = objMap({ mint, burn }, (_, v) =>
        ethers.utils.formatUnits(v, t.decimals),
      );

      return [t.chainName, formattedLimits];
>>>>>>> a36d5c13
    }),
  );

  logGray('xERC20 Limits:');
  logTable(Object.fromEntries(xerc20Limits));
}<|MERGE_RESOLUTION|>--- conflicted
+++ resolved
@@ -8,18 +8,13 @@
 import {
   ChainMap,
   ChainName,
-  CosmosNativeWarpRouteReader,
   EvmERC20WarpRouteReader,
   HypTokenRouterConfig,
-<<<<<<< HEAD
-  TOKEN_STANDARD_TO_PROTOCOL,
-=======
   MultiProvider,
->>>>>>> a36d5c13
   TokenStandard,
   WarpCoreConfig,
 } from '@hyperlane-xyz/sdk';
-import { ProtocolType, objMap, promiseObjAll } from '@hyperlane-xyz/utils';
+import { isAddressEvm, objMap, promiseObjAll } from '@hyperlane-xyz/utils';
 
 import { CommandContext } from '../context/types.js';
 import { logGray, logRed, logTable } from '../logger.js';
@@ -36,22 +31,8 @@
   chain?: ChainName;
   address?: string;
   symbol?: string;
-<<<<<<< HEAD
   standard?: TokenStandard;
 }): Promise<Record<ChainName, HypTokenRouterConfig>> {
-  const { multiProvider } = context;
-
-  let addresses: ChainMap<{
-    address: string;
-    standard: TokenStandard;
-  }>;
-
-  if (symbol || warp) {
-    const warpCoreConfig =
-      context.warpCoreConfig ?? // this case is be handled by MultiChainHandler.forWarpCoreConfig() interceptor
-      (await getWarpCoreConfigOrExit({
-=======
-}): Promise<ChainMap<HypTokenRouterConfig>> {
   const hasTokenSymbol = Boolean(symbol);
   const hasChainAddress = Boolean(chain && address);
 
@@ -64,7 +45,6 @@
 
   const warpCoreConfig = hasTokenSymbol
     ? await getWarpCoreConfigOrExit({
->>>>>>> a36d5c13
         context,
         symbol,
       })
@@ -76,51 +56,6 @@
       )
     : { [chain!]: address! };
 
-<<<<<<< HEAD
-    addresses = Object.fromEntries(
-      warpCoreConfig.tokens.map((t) => [
-        t.chainName,
-        {
-          address: t.addressOrDenom!,
-          standard: t.standard,
-        },
-      ]),
-    );
-  } else if (chain && address && standard) {
-    addresses = {
-      [chain]: {
-        address,
-        standard,
-      },
-    };
-  } else {
-    logRed(`Please specify either a symbol, chain and address or warp file`);
-    process.exit(1);
-  }
-
-  const config = await promiseObjAll(
-    objMap(addresses, async (chain, { address, standard }) => {
-      switch (TOKEN_STANDARD_TO_PROTOCOL[standard]) {
-        case ProtocolType.Ethereum: {
-          return new EvmERC20WarpRouteReader(
-            multiProvider,
-            chain,
-          ).deriveWarpRouteConfig(address);
-        }
-        case ProtocolType.CosmosNative: {
-          const cosmosProvider =
-            await context.multiProtocolProvider!.getCosmJsNativeProvider(chain);
-          return new CosmosNativeWarpRouteReader(
-            multiProvider,
-            chain,
-            cosmosProvider,
-          ).deriveWarpRouteConfig(address);
-        }
-        default:
-          logRed(`token standard ${standard} not supported`);
-          process.exit(1);
-      }
-=======
   return deriveWarpRouteConfigs(context, addresses, warpCoreConfig);
 }
 
@@ -215,7 +150,6 @@
       );
 
       return [t.chainName, formattedLimits];
->>>>>>> a36d5c13
     }),
   );
 
