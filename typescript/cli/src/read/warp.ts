--- conflicted
+++ resolved
@@ -9,10 +9,7 @@
   ChainMap,
   ChainName,
   CosmosNativeWarpRouteReader,
-<<<<<<< HEAD
-=======
   DerivedTokenRouterConfig,
->>>>>>> ef46219a
   DerivedWarpRouteDeployConfig,
   EvmERC20WarpRouteReader,
   HypTokenRouterConfig,
@@ -112,20 +109,12 @@
             cosmosProvider,
           ).deriveWarpRouteConfig(address);
         }
-<<<<<<< HEAD
-        default:
-          logRed(
-            `protocol type ${context.multiProvider.getProtocol(chain)} not supported`,
-          );
-          process.exit(1);
-=======
         default: {
           warnYellow(
             `protocol type ${context.multiProvider.getProtocol(chain)} not supported`,
           );
           return {} as DerivedTokenRouterConfig;
         }
->>>>>>> ef46219a
       }
     }),
   );
