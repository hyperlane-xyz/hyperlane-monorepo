--- conflicted
+++ resolved
@@ -9,8 +9,6 @@
   AltVMWarpRouteReader,
   ChainMap,
   ChainName,
-  CosmosNativeWarpRouteReader,
-  DerivedTokenRouterConfig,
   DerivedWarpRouteDeployConfig,
   EvmERC20WarpRouteReader,
   HypTokenRouterConfig,
@@ -18,9 +16,6 @@
   TokenStandard,
   WarpCoreConfig,
 } from '@hyperlane-xyz/sdk';
-<<<<<<< HEAD
-import { ProtocolType, objMap, promiseObjAll } from '@hyperlane-xyz/utils';
-=======
 import {
   Address,
   ProtocolType,
@@ -28,10 +23,9 @@
   objMap,
   promiseObjAll,
 } from '@hyperlane-xyz/utils';
->>>>>>> bfea74da
 
 import { CommandContext } from '../context/types.js';
-import { logGray, logRed, logTable, warnYellow } from '../logger.js';
+import { logGray, logRed, logTable } from '../logger.js';
 import { getWarpCoreConfigOrExit } from '../utils/warp.js';
 
 export async function runWarpRouteRead({
@@ -72,22 +66,6 @@
     );
   }
 
-<<<<<<< HEAD
-  const warpCoreConfig = hasTokenSymbol
-    ? await getWarpCoreConfigOrExit({
-        context,
-        symbol,
-      })
-    : undefined;
-
-  const addresses = warpCoreConfig
-    ? Object.fromEntries(
-        warpCoreConfig.tokens.map((t) => [t.chainName, t.addressOrDenom!]),
-      )
-    : {
-        [chain!]: address!,
-      };
-=======
   // Remove any unsupported chain to avoid crashing
   const filteredAddresses = objFilter(
     addresses,
@@ -105,7 +83,6 @@
         ),
     );
   }
->>>>>>> bfea74da
 
   return deriveWarpRouteConfigs(context, filteredAddresses, warpCoreConfig);
 }
@@ -131,15 +108,11 @@
 ): Promise<DerivedWarpRouteDeployConfig> {
   const { multiProvider } = context;
 
-<<<<<<< HEAD
-  validateCompatibility(context.multiProvider, addresses);
-=======
   validateCompatibility(
     context.multiProvider,
     context.supportedProtocols,
     addresses,
   );
->>>>>>> bfea74da
 
   // Get XERC20 limits if warpCoreConfig is available
   if (warpCoreConfig) {
@@ -156,42 +129,6 @@
             chain,
           ).deriveWarpRouteConfig(address);
         }
-<<<<<<< HEAD
-        case ProtocolType.CosmosNative: {
-          const cosmosProvider =
-            await context.multiProtocolProvider!.getCosmJsNativeProvider(chain);
-          return new CosmosNativeWarpRouteReader(
-            multiProvider,
-            chain,
-            cosmosProvider,
-          ).deriveWarpRouteConfig(address);
-        }
-        default: {
-          warnYellow(
-            `protocol type ${context.multiProvider.getProtocol(chain)} not supported`,
-          );
-          return {} as DerivedTokenRouterConfig;
-        }
-      }
-    }),
-  );
-}
-
-// Validate that all chains are EVM or Cosmos Native compatible
-// by token standard
-function validateCompatibility(
-  multiProvider: MultiProvider,
-  addresses: ChainMap<string>,
-): void {
-  const nonCompatibleChains = Object.entries(addresses)
-    .filter(([chain]) => {
-      const protocol = multiProvider.getProtocol(chain);
-      return (
-        protocol !== ProtocolType.Ethereum &&
-        protocol !== ProtocolType.CosmosNative
-      );
-    })
-=======
         default: {
           const provider = await context.altVmProvider.get(chain);
           return new AltVMWarpRouteReader(
@@ -217,7 +154,6 @@
       ([chain]) =>
         !supportedProtocols.includes(multiProvider.getProtocol(chain)),
     )
->>>>>>> bfea74da
     .map(([chain]) => chain);
 
   if (nonCompatibleChains.length > 0) {
@@ -225,11 +161,7 @@
     logRed(
       `${chainList} ${
         nonCompatibleChains.length > 1 ? 'are' : 'is'
-<<<<<<< HEAD
-      } non-EVM/Cosmos and not compatible with the cli`,
-=======
       } not compatible with the cli, compatible protocols are: ${supportedProtocols.join(', ')}`,
->>>>>>> bfea74da
     );
     process.exit(1);
   }
