import { ethers } from 'ethers';

import {
  HypXERC20Lockbox__factory,
  HypXERC20__factory,
  IXERC20__factory,
} from '@hyperlane-xyz/core';
import {
  ChainMap,
  ChainName,
  DerivedWarpRouteDeployConfig,
  EvmERC20WarpRouteReader,
  HypTokenRouterConfig,
  MultiProvider,
  StarknetERC20WarpRouteReader,
  TOKEN_STANDARD_TO_PROTOCOL,
  TokenStandard,
  WarpCoreConfig,
} from '@hyperlane-xyz/sdk';
import {
  ProtocolType,
  assert,
  objMap,
  promiseObjAll,
} from '@hyperlane-xyz/utils';

import { CommandContext } from '../context/types.js';
import { logGray, logRed, logTable } from '../logger.js';
import { getWarpCoreConfigOrExit } from '../utils/warp.js';

export async function runWarpRouteRead({
  context,
  chain,
  address,
  symbol,
  standard,
}: {
  context: CommandContext;
  chain?: ChainName;
  address?: string;
  symbol?: string;
  standard?: TokenStandard;
}): Promise<ChainMap<HypTokenRouterConfig>> {
  const hasTokenSymbol = Boolean(symbol);
  const hasChainAddress = Boolean(chain && address);

  if (!hasTokenSymbol && !hasChainAddress) {
    logRed(
      'Invalid input parameters. Please provide either a token symbol or both chain name and token address',
    );
    process.exit(1);
  }

  const warpCoreConfig = hasTokenSymbol
    ? await getWarpCoreConfigOrExit({
        context,
        symbol,
      })
    : undefined;

  const addresses = warpCoreConfig
    ? Object.fromEntries(
        warpCoreConfig.tokens.map((t) => [
          t.chainName,
          {
            address: t.addressOrDenom!,
            standard: t.standard,
          },
        ]),
      )
    : {
        [chain!]: {
          address: address!,
          standard: standard!,
        },
      };

  return deriveWarpRouteConfigs(context, addresses, warpCoreConfig);
}

export async function getWarpRouteConfigsByCore({
  context,
  warpCoreConfig,
}: {
  context: CommandContext;
  warpCoreConfig: WarpCoreConfig;
}): Promise<DerivedWarpRouteDeployConfig> {
  const addresses = Object.fromEntries(
    warpCoreConfig.tokens.map((t) => [
      t.chainName,
      {
        address: t.addressOrDenom!,
        standard: t.standard,
      },
    ]),
  );

  return deriveWarpRouteConfigs(context, addresses, warpCoreConfig);
}

async function deriveWarpRouteConfigs(
  context: CommandContext,
  addresses: ChainMap<{
    address: string;
    standard: TokenStandard;
  }>,
  warpCoreConfig?: WarpCoreConfig,
<<<<<<< HEAD
): Promise<ChainMap<HypTokenRouterConfig>> {
=======
): Promise<DerivedWarpRouteDeployConfig> {
>>>>>>> 872b33ab
  const { multiProvider, multiProtocolProvider } = context;

  validateCompatibility(addresses);

  // Get XERC20 limits if warpCoreConfig is available
  if (warpCoreConfig) {
    await logXerc20Limits(warpCoreConfig, multiProvider);
  }

  // Derive and return warp route config
  return promiseObjAll(
    objMap(addresses, async (chain, { address, standard }) => {
      switch (TOKEN_STANDARD_TO_PROTOCOL[standard]) {
        case ProtocolType.Ethereum: {
          return new EvmERC20WarpRouteReader(
            multiProvider,
            chain,
          ).deriveWarpRouteConfig(address);
        }
        case ProtocolType.Starknet: {
          assert(multiProtocolProvider, 'Multi Protocol Provider not defined');
          return new StarknetERC20WarpRouteReader(
            multiProtocolProvider,
            chain,
          ).deriveWarpRouteConfig(address);
        }
        default:
          logRed(`token standard ${standard} not supported`);
          process.exit(1);
      }
    }),
  );
}

// Validate that all chains are EVM or Starknet compatible
// by token standard
function validateCompatibility(
  addresses: ChainMap<{
    address: string;
    standard: TokenStandard;
  }>,
): void {
  const nonCompatibleChains = Object.entries(addresses)
    .filter(([_, { standard }]) => {
      const protocol = TOKEN_STANDARD_TO_PROTOCOL[standard];
      return (
        protocol !== ProtocolType.Ethereum && protocol !== ProtocolType.Starknet
      );
    })
    .map(([chain]) => chain);

  if (nonCompatibleChains.length > 0) {
    const chainList = nonCompatibleChains.join(', ');
    logRed(
      `${chainList} ${
        nonCompatibleChains.length > 1 ? 'are' : 'is'
      } non-EVM/Starknet and not compatible with the cli`,
    );
    process.exit(1);
  }
}

/**
 * Logs XERC20 token limits for the given warp core config
 */
export async function logXerc20Limits(
  warpCoreConfig: WarpCoreConfig,
  multiProvider: MultiProvider,
): Promise<void> {
  const xerc20Tokens = warpCoreConfig.tokens.filter(
    (t) =>
      t.standard === TokenStandard.EvmHypXERC20 ||
      t.standard === TokenStandard.EvmHypXERC20Lockbox,
  );

  if (xerc20Tokens.length === 0) {
    return;
  }

  // TODO: merge with XERC20TokenAdapter and WarpRouteReader
  const xerc20Limits = await Promise.all(
    xerc20Tokens.map(async (t) => {
      const provider = multiProvider.getProvider(t.chainName);
      const router = t.addressOrDenom!;
      const xerc20Address =
        t.standard === TokenStandard.EvmHypXERC20Lockbox
          ? await HypXERC20Lockbox__factory.connect(router, provider).xERC20()
          : await HypXERC20__factory.connect(router, provider).wrappedToken();

      const xerc20 = IXERC20__factory.connect(xerc20Address, provider);
      const mint = await xerc20.mintingCurrentLimitOf(router);
      const burn = await xerc20.burningCurrentLimitOf(router);

      const formattedLimits = objMap({ mint, burn }, (_, v) =>
        ethers.utils.formatUnits(v, t.decimals),
      );

      return [t.chainName, formattedLimits];
    }),
  );

  logGray('xERC20 Limits:');
  logTable(Object.fromEntries(xerc20Limits));
}<|MERGE_RESOLUTION|>--- conflicted
+++ resolved
@@ -105,11 +105,7 @@
     standard: TokenStandard;
   }>,
   warpCoreConfig?: WarpCoreConfig,
-<<<<<<< HEAD
-): Promise<ChainMap<HypTokenRouterConfig>> {
-=======
 ): Promise<DerivedWarpRouteDeployConfig> {
->>>>>>> 872b33ab
   const { multiProvider, multiProtocolProvider } = context;
 
   validateCompatibility(addresses);
