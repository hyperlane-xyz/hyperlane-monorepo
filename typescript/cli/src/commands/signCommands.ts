// Commands that send tx and require a key to sign.
// It's useful to have this listed here so the context
// middleware can request keys up front when required.
<<<<<<< HEAD
export const SIGN_COMMANDS = ['deploy', 'send', 'status'];
=======
export const SIGN_COMMANDS = ['deploy', 'send', 'submit'];
>>>>>>> 388d2551

export function isSignCommand(argv: any): boolean {
  return (
    SIGN_COMMANDS.includes(argv._[0]) ||
    (argv._.length > 1 && SIGN_COMMANDS.includes(argv._[1]))
  );
}<|MERGE_RESOLUTION|>--- conflicted
+++ resolved
@@ -1,11 +1,7 @@
 // Commands that send tx and require a key to sign.
 // It's useful to have this listed here so the context
 // middleware can request keys up front when required.
-<<<<<<< HEAD
-export const SIGN_COMMANDS = ['deploy', 'send', 'status'];
-=======
-export const SIGN_COMMANDS = ['deploy', 'send', 'submit'];
->>>>>>> 388d2551
+export const SIGN_COMMANDS = ['deploy', 'send', 'status', 'submit'];
 
 export function isSignCommand(argv: any): boolean {
   return (
