--- conflicted
+++ resolved
@@ -4,12 +4,9 @@
 import {
   ChainName,
   ChainSubmissionStrategySchema,
-<<<<<<< HEAD
-  TokenStandard,
-=======
   RawForkedChainConfigByChain,
   RawForkedChainConfigByChainSchema,
->>>>>>> afda2fd9
+  TokenStandard,
   expandVirtualWarpDeployConfig,
   expandWarpDeployConfig,
   getRouterAddressesFromWarpCoreConfig,
