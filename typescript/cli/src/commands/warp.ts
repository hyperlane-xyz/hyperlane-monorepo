--- conflicted
+++ resolved
@@ -115,11 +115,8 @@
     context,
     strategy: strategyUrl,
     receiptsDir,
-<<<<<<< HEAD
     relay,
-=======
     warpRouteId,
->>>>>>> 33c203cb
   }) => {
     logCommandHeader('Hyperlane Warp Apply');
 
@@ -133,11 +130,8 @@
       warpCoreConfig: context.warpCoreConfig,
       strategyUrl,
       receiptsDir,
-<<<<<<< HEAD
       selfRelay: relay,
-=======
       warpRouteId,
->>>>>>> 33c203cb
     });
     process.exit(0);
   },
