--- conflicted
+++ resolved
@@ -23,7 +23,7 @@
 } from '../context/types.js';
 import { evaluateIfDryRunFailure } from '../deploy/dry-run.js';
 import { runWarpRouteApply, runWarpRouteDeploy } from '../deploy/warp.js';
-<<<<<<< HEAD
+import { runForkCommand } from '../fork/fork.js';
 import {
   errorRed,
   log,
@@ -31,10 +31,6 @@
   logCommandHeader,
   logGreen,
 } from '../logger.js';
-=======
-import { runForkCommand } from '../fork/fork.js';
-import { log, logBlue, logCommandHeader, logGreen } from '../logger.js';
->>>>>>> f8a56e57
 import { getWarpRouteConfigsByCore, runWarpRouteRead } from '../read/warp.js';
 import { RebalancerRunner } from '../rebalancer/runner.js';
 import { sendTestTransfer } from '../send/transfer.js';
