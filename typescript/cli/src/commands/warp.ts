import { stringify as yamlStringify } from 'yaml';
import { CommandModule } from 'yargs';

<<<<<<< HEAD
import { runWarpRouteCheck } from '../check/warp.js';
=======
import {
  HypXERC20Lockbox__factory,
  HypXERC20__factory,
  IXERC20__factory,
} from '@hyperlane-xyz/core';
import {
  ChainMap,
  ChainSubmissionStrategySchema,
  EvmERC20WarpRouteReader,
  TokenStandard,
  WarpCoreConfig,
} from '@hyperlane-xyz/sdk';
import { objMap, promiseObjAll } from '@hyperlane-xyz/utils';

>>>>>>> 7bfc7ec8
import {
  createWarpRouteDeployConfig,
  readWarpRouteDeployConfig,
} from '../config/warp.js';
import {
  CommandModuleWithContext,
  CommandModuleWithWriteContext,
} from '../context/types.js';
import { evaluateIfDryRunFailure } from '../deploy/dry-run.js';
import { runWarpRouteApply, runWarpRouteDeploy } from '../deploy/warp.js';
import { log, logCommandHeader, logGreen } from '../logger.js';
import { runWarpRouteRead } from '../read/warp.js';
import { sendTestTransfer } from '../send/transfer.js';
import {
  indentYamlOrJson,
  readYamlOrJson,
  removeEndingSlash,
  writeYamlOrJson,
} from '../utils/files.js';
import { getWarpCoreConfigOrExit } from '../utils/input.js';

import {
  DEFAULT_WARP_ROUTE_DEPLOYMENT_CONFIG_PATH,
  addressCommandOption,
  chainCommandOption,
  dryRunCommandOption,
  fromAddressCommandOption,
  inputFileCommandOption,
  outputFileCommandOption,
  strategyCommandOption,
  symbolCommandOption,
  warpCoreConfigCommandOption,
  warpDeploymentConfigCommandOption,
} from './options.js';
import { MessageOptionsArgTypes, messageOptions } from './send.js';

/**
 * Parent command
 */
export const warpCommand: CommandModule = {
  command: 'warp',
  describe: 'Manage Hyperlane warp routes',
  builder: (yargs) =>
    yargs
      .command(apply)
      .command(check)
      .command(deploy)
      .command(init)
      .command(read)
      .command(send)
      .version(false)
      .demandCommand(),

  handler: () => log('Command required'),
};

export const apply: CommandModuleWithWriteContext<{
  config: string;
  symbol?: string;
  warp: string;
  strategy?: string;
  receiptsDir: string;
}> = {
  command: 'apply',
  describe: 'Update Warp Route contracts',
  builder: {
    config: warpDeploymentConfigCommandOption,
    symbol: {
      ...symbolCommandOption,
      demandOption: false,
    },
    warp: {
      ...warpCoreConfigCommandOption,
      demandOption: false,
    },
    strategy: { ...strategyCommandOption, demandOption: false },
    'receipts-dir': {
      type: 'string',
      description: 'The directory to output transaction receipts.',
      default: './generated/transactions',
      coerce: (dir) => removeEndingSlash(dir),
    },
  },
  handler: async ({
    context,
    config,
    symbol,
    warp,
    strategy: strategyUrl,
    receiptsDir,
  }) => {
<<<<<<< HEAD
    logCommandHeader('Hyperlane Warp Apply');

    const warpCoreConfig = await getWarpCoreConfigOrExit({
      symbol,
      warp,
      context,
    });
=======
    logGray(`Hyperlane Warp Apply`);
    logGray('--------------------'); // @TODO consider creating a helper function for these dashes
    let warpCoreConfig: WarpCoreConfig;
    if (symbol) {
      warpCoreConfig = await selectRegistryWarpRoute(context.registry, symbol);
    } else if (warp) {
      warpCoreConfig = readWarpCoreConfig(warp);
    } else {
      logRed(`Please specify either a symbol or warp config`);
      process.exit(0);
    }
    if (strategyUrl)
      ChainSubmissionStrategySchema.parse(readYamlOrJson(strategyUrl));
>>>>>>> 7bfc7ec8
    const warpDeployConfig = await readWarpRouteDeployConfig(config);

    await runWarpRouteApply({
      context,
      warpDeployConfig,
      warpCoreConfig,
      strategyUrl,
      receiptsDir,
    });
    process.exit(0);
  },
};

export const deploy: CommandModuleWithWriteContext<{
  config: string;
  'dry-run': string;
  'from-address': string;
}> = {
  command: 'deploy',
  describe: 'Deploy Warp Route contracts',
  builder: {
    config: warpDeploymentConfigCommandOption,
    'dry-run': dryRunCommandOption,
    'from-address': fromAddressCommandOption,
  },
  handler: async ({ context, config, dryRun }) => {
    logCommandHeader(
      `Hyperlane Warp Route Deployment${dryRun ? ' Dry-Run' : ''}`,
    );

    try {
      await runWarpRouteDeploy({
        context,
        warpRouteDeploymentConfigPath: config,
      });
    } catch (error: any) {
      evaluateIfDryRunFailure(error, dryRun);
      throw error;
    }
    process.exit(0);
  },
};

export const init: CommandModuleWithContext<{
  advanced: boolean;
  out: string;
}> = {
  command: 'init',
  describe: 'Create a warp route configuration.',
  builder: {
    advanced: {
      type: 'boolean',
      describe: 'Create an advanced ISM',
      default: false,
    },
    out: outputFileCommandOption(DEFAULT_WARP_ROUTE_DEPLOYMENT_CONFIG_PATH),
  },
  handler: async ({ context, advanced, out }) => {
    logCommandHeader('Hyperlane Warp Configure');

    await createWarpRouteDeployConfig({
      context,
      outPath: out,
      advanced,
    });
    process.exit(0);
  },
};

export const read: CommandModuleWithContext<{
  chain?: string;
  address?: string;
  config?: string;
  symbol?: string;
}> = {
  command: 'read',
  describe: 'Derive the warp route config from onchain artifacts',
  builder: {
    symbol: {
      ...symbolCommandOption,
      demandOption: false,
    },
    chain: {
      ...chainCommandOption,
      demandOption: false,
    },
    address: addressCommandOption(
      'Address of the router contract to read.',
      false,
    ),
    config: outputFileCommandOption(
      DEFAULT_WARP_ROUTE_DEPLOYMENT_CONFIG_PATH,
      false,
      'The path to output a Warp Config JSON or YAML file.',
    ),
  },
  handler: async ({
    context,
    chain,
    address,
    config: configFilePath,
    symbol,
  }) => {
    logCommandHeader('Hyperlane Warp Reader');

    const config = await runWarpRouteRead({
      context,
      chain,
      address,
      symbol,
    });

    if (configFilePath) {
      writeYamlOrJson(configFilePath, config, 'yaml');
      logGreen(
        `✅ Warp route config written successfully to ${configFilePath}:\n`,
      );
    } else {
      logGreen(`✅ Warp route config read successfully:\n`);
    }
    log(indentYamlOrJson(yamlStringify(config, null, 2), 4));
    process.exit(0);
  },
};

const send: CommandModuleWithWriteContext<
  MessageOptionsArgTypes & {
    warp?: string;
    symbol?: string;
    router?: string;
    amount: string;
    recipient?: string;
  }
> = {
  command: 'send',
  describe: 'Send a test token transfer on a warp route',
  builder: {
    ...messageOptions,
    symbol: {
      ...symbolCommandOption,
      demandOption: false,
    },
    warp: {
      ...warpCoreConfigCommandOption,
      demandOption: false,
    },
    amount: {
      type: 'string',
      description: 'Amount to send (in smallest unit)',
      default: 1,
    },
    recipient: {
      type: 'string',
      description: 'Token recipient address (defaults to sender)',
    },
  },
  handler: async ({
    context,
    origin,
    destination,
    timeout,
    quick,
    relay,
    symbol,
    warp,
    amount,
    recipient,
  }) => {
    const warpCoreConfig = await getWarpCoreConfigOrExit({
      symbol,
      warp,
      context,
    });

    await sendTestTransfer({
      context,
      warpCoreConfig,
      origin,
      destination,
      amount,
      recipient,
      timeoutSec: timeout,
      skipWaitForDelivery: quick,
      selfRelay: relay,
    });
    process.exit(0);
  },
};

export const check: CommandModuleWithContext<{
  config: string;
  symbol?: string;
  warp?: string;
}> = {
  command: 'check',
  describe:
    'Verifies that a warp route configuration matches the on chain configuration.',
  builder: {
    symbol: {
      ...symbolCommandOption,
      demandOption: false,
    },
    warp: {
      ...warpCoreConfigCommandOption,
      demandOption: false,
    },
    config: inputFileCommandOption({
      defaultPath: DEFAULT_WARP_ROUTE_DEPLOYMENT_CONFIG_PATH,
      description: 'The path to a warp route deployment configuration file',
    }),
  },
  handler: async ({ context, config, symbol, warp }) => {
    logCommandHeader('Hyperlane Warp Check');

    const warpRouteConfig = await readWarpRouteDeployConfig(config, context);
    const onChainWarpConfig = await runWarpRouteRead({
      context,
      warp,
      symbol,
    });

    await runWarpRouteCheck({
      onChainWarpConfig,
      warpRouteConfig,
    });

    process.exit(0);
  },
};<|MERGE_RESOLUTION|>--- conflicted
+++ resolved
@@ -1,24 +1,9 @@
 import { stringify as yamlStringify } from 'yaml';
 import { CommandModule } from 'yargs';
 
-<<<<<<< HEAD
+import { ChainSubmissionStrategySchema } from '@hyperlane-xyz/sdk';
+
 import { runWarpRouteCheck } from '../check/warp.js';
-=======
-import {
-  HypXERC20Lockbox__factory,
-  HypXERC20__factory,
-  IXERC20__factory,
-} from '@hyperlane-xyz/core';
-import {
-  ChainMap,
-  ChainSubmissionStrategySchema,
-  EvmERC20WarpRouteReader,
-  TokenStandard,
-  WarpCoreConfig,
-} from '@hyperlane-xyz/sdk';
-import { objMap, promiseObjAll } from '@hyperlane-xyz/utils';
-
->>>>>>> 7bfc7ec8
 import {
   createWarpRouteDeployConfig,
   readWarpRouteDeployConfig,
@@ -110,7 +95,6 @@
     strategy: strategyUrl,
     receiptsDir,
   }) => {
-<<<<<<< HEAD
     logCommandHeader('Hyperlane Warp Apply');
 
     const warpCoreConfig = await getWarpCoreConfigOrExit({
@@ -118,21 +102,9 @@
       warp,
       context,
     });
-=======
-    logGray(`Hyperlane Warp Apply`);
-    logGray('--------------------'); // @TODO consider creating a helper function for these dashes
-    let warpCoreConfig: WarpCoreConfig;
-    if (symbol) {
-      warpCoreConfig = await selectRegistryWarpRoute(context.registry, symbol);
-    } else if (warp) {
-      warpCoreConfig = readWarpCoreConfig(warp);
-    } else {
-      logRed(`Please specify either a symbol or warp config`);
-      process.exit(0);
-    }
+
     if (strategyUrl)
       ChainSubmissionStrategySchema.parse(readYamlOrJson(strategyUrl));
->>>>>>> 7bfc7ec8
     const warpDeployConfig = await readWarpRouteDeployConfig(config);
 
     await runWarpRouteApply({
