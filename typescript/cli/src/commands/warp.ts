import util from 'util';
import { stringify as yamlStringify } from 'yaml';
import { CommandModule } from 'yargs';

import {
  ChainName,
  ChainSubmissionStrategySchema,
  RawForkedChainConfigByChain,
  RawForkedChainConfigByChainSchema,
  expandVirtualWarpDeployConfig,
  expandWarpDeployConfig,
  getRouterAddressesFromWarpCoreConfig,
} from '@hyperlane-xyz/sdk';
import { ProtocolType, assert, objFilter } from '@hyperlane-xyz/utils';

import { runWarpRouteCheck } from '../check/warp.js';
import { createWarpRouteDeployConfig } from '../config/warp.js';
import {
  CommandModuleWithContext,
  CommandModuleWithWarpApplyContext,
  CommandModuleWithWarpDeployContext,
  CommandModuleWithWriteContext,
} from '../context/types.js';
import { evaluateIfDryRunFailure } from '../deploy/dry-run.js';
import { runWarpRouteApply, runWarpRouteDeploy } from '../deploy/warp.js';
import { runForkCommand } from '../fork/fork.js';
import {
  errorRed,
  log,
  logBlue,
  logCommandHeader,
  logGreen,
} from '../logger.js';
import { getWarpRouteConfigsByCore, runWarpRouteRead } from '../read/warp.js';
import { RebalancerRunner } from '../rebalancer/runner.js';
import { sendTestTransfer } from '../send/transfer.js';
import { runSingleChainSelectionStep } from '../utils/chains.js';
import {
  indentYamlOrJson,
  readYamlOrJson,
  removeEndingSlash,
  writeYamlOrJson,
} from '../utils/files.js';
import {
  filterWarpConfigsToMatchingChains,
  getWarpConfigs,
  getWarpCoreConfigOrExit,
} from '../utils/warp.js';
import { runVerifyWarpRoute } from '../verify/warp.js';

import {
  addressCommandOption,
  chainCommandOption,
  dryRunCommandOption,
  forkCommandOptions,
  fromAddressCommandOption,
  outputFileCommandOption,
  strategyCommandOption,
  symbolCommandOption,
  warpCoreConfigCommandOption,
  warpDeploymentConfigCommandOption,
  warpRouteIdCommandOption,
} from './options.js';
import { MessageOptionsArgTypes, messageSendOptions } from './send.js';

/**
 * Parent command
 */
export const warpCommand: CommandModule = {
  command: 'warp',
  describe: 'Manage Hyperlane warp routes',
  builder: (yargs) =>
    yargs
      .command(apply)
      .command(check)
      .command(deploy)
      .command(fork)
      .command(init)
      .command(read)
      .command(rebalancer)
      .command(send)
      .command(verify)
      .version(false)
      .demandCommand(),

  handler: () => log('Command required'),
};

<<<<<<< HEAD
export const apply: CommandModuleWithWarpApplyContext<{
  config?: string;
  warp?: string;
  symbol?: string;
  warpRouteId?: string;
  strategy?: string;
  receiptsDir: string;
  relay?: boolean;
}> = {
=======
const SELECT_WARP_ROUTE_BUILDER = {
  config: warpDeploymentConfigCommandOption,
  warpRouteId: {
    ...warpRouteIdCommandOption,
    demandOption: false,
  },
  warp: {
    ...warpCoreConfigCommandOption,
    demandOption: false,
  },
  symbol: {
    ...symbolCommandOption,
    demandOption: false,
  },
} as const;

type SelectWarpRouteBuilder = Partial<
  Record<keyof typeof SELECT_WARP_ROUTE_BUILDER, string>
>;

export const apply: CommandModuleWithWarpApplyContext<
  SelectWarpRouteBuilder & {
    strategy?: string;
    receiptsDir: string;
  }
> = {
>>>>>>> 43381122
  command: 'apply',
  describe: 'Update Warp Route contracts',
  builder: {
    ...SELECT_WARP_ROUTE_BUILDER,
    strategy: { ...strategyCommandOption, demandOption: false },
    'receipts-dir': {
      type: 'string',
      description: 'The directory to output transaction receipts.',
      default: './generated/transactions',
      coerce: (dir) => removeEndingSlash(dir),
    },
    relay: {
      type: 'boolean',
      description:
        'Handle self-relay of ICA transactions when using a JSON RPC submitter',
      default: false,
    },
  },
  handler: async ({
    context,
    strategy: strategyUrl,
    receiptsDir,
    relay,
    warpRouteId,
  }) => {
    logCommandHeader('Hyperlane Warp Apply');

    if (strategyUrl)
      ChainSubmissionStrategySchema.parse(readYamlOrJson(strategyUrl));

    await runWarpRouteApply({
      context,
      // Already fetched in the resolveWarpApplyChains
      warpDeployConfig: context.warpDeployConfig,
      warpCoreConfig: context.warpCoreConfig,
      strategyUrl,
      receiptsDir,
      selfRelay: relay,
      warpRouteId,
    });
    process.exit(0);
  },
};

export const deploy: CommandModuleWithWarpDeployContext<
  SelectWarpRouteBuilder & {
    'dry-run': string;
    'from-address': string;
  }
> = {
  command: 'deploy',
  describe: 'Deploy Warp Route contracts',
  builder: {
    ...SELECT_WARP_ROUTE_BUILDER,
    'dry-run': dryRunCommandOption,
    'from-address': fromAddressCommandOption,
  },
  handler: async ({ context, dryRun, warpRouteId, config }) => {
    logCommandHeader(
      `Hyperlane Warp Route Deployment${dryRun ? ' Dry-Run' : ''}`,
    );

    try {
      await runWarpRouteDeploy({
        context,
        // Already fetched in the resolveWarpRouteConfigChains
        warpDeployConfig: context.warpDeployConfig,
        warpRouteId,
        warpDeployConfigFileName: config,
      });
    } catch (error: any) {
      evaluateIfDryRunFailure(error, dryRun);
      throw error;
    }
    process.exit(0);
  },
};

export const init: CommandModuleWithContext<{
  advanced: boolean;
  out: string;
}> = {
  command: 'init',
  describe: 'Create a warp route configuration.',
  builder: {
    advanced: {
      type: 'boolean',
      describe: 'Create an advanced ISM',
      default: false,
    },
    out: outputFileCommandOption(),
  },
  handler: async ({ context, advanced, out }) => {
    logCommandHeader('Hyperlane Warp Configure');

    await createWarpRouteDeployConfig({
      context,
      outPath: out,
      advanced,
    });
    process.exit(0);
  },
};

export const read: CommandModuleWithContext<
  SelectWarpRouteBuilder & {
    chain?: string;
    address?: string;
  }
> = {
  command: 'read',
  describe: 'Derive the warp route config from onchain artifacts',
  builder: {
    ...SELECT_WARP_ROUTE_BUILDER,
    chain: {
      ...chainCommandOption,
      demandOption: false,
    },
    address: addressCommandOption(
      'Address of the router contract to read.',
      false,
    ),
  },
  handler: async ({
    context,
    chain,
    address,
    config: configFilePath,
    symbol,
  }) => {
    logCommandHeader('Hyperlane Warp Reader');

    const config = await runWarpRouteRead({
      context,
      chain,
      address,
      symbol,
    });

    if (configFilePath) {
      writeYamlOrJson(configFilePath, config, 'yaml');
      logGreen(
        `✅ Warp route config written successfully to ${configFilePath}:\n`,
      );
    } else {
      logGreen(`✅ Warp route config read successfully:\n`);
    }
    log(indentYamlOrJson(yamlStringify(config, null, 2), 4));
    process.exit(0);
  },
};

const send: CommandModuleWithWriteContext<
  MessageOptionsArgTypes &
    SelectWarpRouteBuilder & {
      router?: string;
      amount: string;
      recipient?: string;
    }
> = {
  command: 'send',
  describe: 'Send a test token transfer on a warp route',
  builder: {
    ...messageSendOptions,
    ...SELECT_WARP_ROUTE_BUILDER,
    amount: {
      type: 'string',
      description: 'Amount to send (in smallest unit)',
      default: 1,
    },
    recipient: {
      type: 'string',
      description: 'Token recipient address (defaults to sender)',
    },
  },
  handler: async ({
    context,
    origin,
    destination,
    timeout,
    quick,
    relay,
    symbol,
    warp,
    amount,
    recipient,
    roundTrip,
  }) => {
    const warpCoreConfig = await getWarpCoreConfigOrExit({
      symbol,
      warp,
      context,
    });

    let chains: ChainName[] = warpCoreConfig.tokens.map((t) => t.chainName);
    if (roundTrip) {
      // Appends the reverse of the array, excluding the 1st (e.g. [1,2,3] becomes [1,2,3,2,1])
      const reversed = [...chains].reverse().slice(1, chains.length + 1); // We make a copy because .reverse() is mutating
      chains.push(...reversed);
    } else {
      // Assume we want to use use `--origin` and `--destination` params, prompt as needed.
      const chainMetadata = objFilter(
        context.chainMetadata,
        (key, _metadata): _metadata is any => chains.includes(key),
      );

      if (!origin)
        origin = await runSingleChainSelectionStep(
          chainMetadata,
          'Select the origin chain:',
        );

      if (!destination)
        destination = await runSingleChainSelectionStep(
          chainMetadata,
          'Select the destination chain:',
        );

      chains = [origin, destination].filter((c) => chains.includes(c));

      assert(
        chains.length === 2,
        `Origin (${origin}) or destination (${destination}) are not part of the warp route.`,
      );
    }

    logBlue(`🚀 Sending a message for chains: ${chains.join(' ➡️ ')}`);
    await sendTestTransfer({
      context,
      warpCoreConfig,
      chains,
      amount,
      recipient,
      timeoutSec: timeout,
      skipWaitForDelivery: quick,
      selfRelay: relay,
    });
    logGreen(
      `✅ Successfully sent messages for chains: ${chains.join(' ➡️ ')}`,
    );
    process.exit(0);
  },
};

export const check: CommandModuleWithContext<SelectWarpRouteBuilder> = {
  command: 'check',
  describe:
    'Verifies that a warp route configuration matches the on chain configuration.',
  builder: SELECT_WARP_ROUTE_BUILDER,
  handler: async ({ context, symbol, warp, warpRouteId, config }) => {
    logCommandHeader('Hyperlane Warp Check');

    let { warpCoreConfig, warpDeployConfig } = await getWarpConfigs({
      context,
      warpRouteId,
      symbol,
      warpDeployConfigPath: config,
      warpCoreConfigPath: warp,
    });

    ({ warpCoreConfig, warpDeployConfig } = filterWarpConfigsToMatchingChains(
      warpDeployConfig,
      warpCoreConfig,
    ));

    const deployedRoutersAddresses =
      getRouterAddressesFromWarpCoreConfig(warpCoreConfig);

    // Remove any non EVM chain configs to avoid the checker crashing
    warpCoreConfig.tokens = warpCoreConfig.tokens.filter(
      (config) =>
        context.multiProvider.getProtocol(config.chainName) ===
        ProtocolType.Ethereum,
    );

    // Get on-chain config
    const onChainWarpConfig = await getWarpRouteConfigsByCore({
      context,
      warpCoreConfig,
    });

    // get virtual on-chain config
    const expandedOnChainWarpConfig = await expandVirtualWarpDeployConfig({
      multiProvider: context.multiProvider,
      onChainWarpConfig,
      deployedRoutersAddresses,
    });

    let expandedWarpDeployConfig = await expandWarpDeployConfig({
      multiProvider: context.multiProvider,
      warpDeployConfig,
      deployedRoutersAddresses,
      expandedOnChainWarpConfig,
    });
    expandedWarpDeployConfig = objFilter(
      expandedWarpDeployConfig,
      (chain, _config): _config is any =>
        context.multiProvider.getProtocol(chain) === ProtocolType.Ethereum,
    );

    await runWarpRouteCheck({
      onChainWarpConfig: expandedOnChainWarpConfig,
      warpRouteConfig: expandedWarpDeployConfig,
    });

    process.exit(0);
  },
};

export const rebalancer: CommandModuleWithWriteContext<{
  config: string;
  checkFrequency: number;
  withMetrics: boolean;
  monitorOnly: boolean;
  manual?: boolean;
  origin?: string;
  destination?: string;
  amount?: string;
}> = {
  command: 'rebalancer',
  describe: 'Run a warp route collateral rebalancer',
  builder: {
    config: {
      type: 'string',
      description:
        'The path to a rebalancer configuration file (.json or .yaml)',
      demandOption: true,
      alias: ['rebalancerConfigFile', 'rebalancerConfig', 'configFile'],
    },
    checkFrequency: {
      type: 'number',
      description: 'Frequency to check balances in ms (defaults: 30 seconds)',
      demandOption: false,
      default: 60000,
    },
    withMetrics: {
      type: 'boolean',
      description: 'Enable metrics (default: true)',
      demandOption: false,
      default: false,
    },
    monitorOnly: {
      type: 'boolean',
      description: 'Run in monitor only mode (default: false)',
      demandOption: false,
      default: false,
    },
    manual: {
      type: 'boolean',
      description:
        'Trigger a rebalancer manual run (default: false, requires --origin, --destination, --amount)',
      demandOption: false,
      implies: ['origin', 'destination', 'amount'],
    },
    origin: {
      type: 'string',
      description: 'The origin chain for manual rebalance',
      demandOption: false,
      implies: 'manual',
    },
    destination: {
      type: 'string',
      description: 'The destination chain for manual rebalance',
      demandOption: false,
      implies: 'manual',
    },
    amount: {
      type: 'string',
      description:
        'The amount to transfer from origin to destination on manual rebalance. Defined in token units (E.g 100 instead of 100000000 wei for USDC)',
      demandOption: false,
      implies: 'manual',
    },
  },
  handler: async (args) => {
    let runner: RebalancerRunner;
    try {
      const { context, ...rest } = args;
      runner = await RebalancerRunner.create(rest, context);
    } catch (e: any) {
      // exit on startup errors
      errorRed('Rebalancer startup error:', util.format(e));
      process.exit(1);
    }

    try {
      await runner.run();
    } catch (e: any) {
      errorRed('Rebalancer error:', util.format(e));
      process.exit(1);
    }
  },
};

export const verify: CommandModuleWithWriteContext<SelectWarpRouteBuilder> = {
  command: 'verify',
  describe: 'Verify deployed contracts on explorers',
  builder: SELECT_WARP_ROUTE_BUILDER,
  handler: async ({ context, symbol, config, warp, warpRouteId }) => {
    logCommandHeader('Hyperlane Warp Verify');

    const { warpCoreConfig } = await getWarpConfigs({
      context,
      symbol,
      warpRouteId,
      warpDeployConfigPath: config,
      warpCoreConfigPath: warp,
    });

    return runVerifyWarpRoute({ context, warpCoreConfig });
  },
};

const fork: CommandModuleWithContext<
  SelectWarpRouteBuilder & {
    port?: number;
    'fork-config'?: string;
    kill: boolean;
  }
> = {
  command: 'fork',
  describe: 'Fork a Hyperlane chain on a compatible Anvil/Hardhat node',
  builder: {
    ...forkCommandOptions,
    ...SELECT_WARP_ROUTE_BUILDER,
  },
  handler: async ({
    context,
    symbol,
    warpRouteId,
    port,
    kill,
    warp,
    config,
    forkConfig: forkConfigPath,
  }) => {
    const { warpCoreConfig, warpDeployConfig } = await getWarpConfigs({
      context,
      warpRouteId,
      symbol,
      warpDeployConfigPath: config,
      warpCoreConfigPath: warp,
    });

    let forkConfig: RawForkedChainConfigByChain;
    if (forkConfigPath) {
      forkConfig = RawForkedChainConfigByChainSchema.parse(
        readYamlOrJson(forkConfigPath),
      );
    } else {
      forkConfig = {};
    }

    await runForkCommand({
      context,
      chainsToFork: new Set([
        ...warpCoreConfig.tokens.map((tokenConfig) => tokenConfig.chainName),
        ...Object.keys(warpDeployConfig),
      ]),
      forkConfig,
      basePort: port,
      kill,
    });
  },
};<|MERGE_RESOLUTION|>--- conflicted
+++ resolved
@@ -86,17 +86,6 @@
   handler: () => log('Command required'),
 };
 
-<<<<<<< HEAD
-export const apply: CommandModuleWithWarpApplyContext<{
-  config?: string;
-  warp?: string;
-  symbol?: string;
-  warpRouteId?: string;
-  strategy?: string;
-  receiptsDir: string;
-  relay?: boolean;
-}> = {
-=======
 const SELECT_WARP_ROUTE_BUILDER = {
   config: warpDeploymentConfigCommandOption,
   warpRouteId: {
@@ -121,9 +110,9 @@
   SelectWarpRouteBuilder & {
     strategy?: string;
     receiptsDir: string;
+    relay?: boolean;
   }
 > = {
->>>>>>> 43381122
   command: 'apply',
   describe: 'Update Warp Route contracts',
   builder: {
