import { stringify as yamlStringify } from 'yaml';
import { CommandModule } from 'yargs';

<<<<<<< HEAD
import { ChainName, ChainSubmissionStrategySchema } from '@hyperlane-xyz/sdk';
import { assert, objFilter, setEquality } from '@hyperlane-xyz/utils';
=======
import {
  ChainName,
  ChainSubmissionStrategySchema,
  expandWarpDeployConfig,
  getRouterAddressesFromWarpCoreConfig,
} from '@hyperlane-xyz/sdk';
import { assert, objFilter } from '@hyperlane-xyz/utils';
>>>>>>> 4a368000

import { runWarpRouteCheck } from '../check/warp.js';
import {
  createWarpRouteDeployConfig,
  readWarpRouteDeployConfig,
} from '../config/warp.js';
import {
  CommandModuleWithContext,
  CommandModuleWithWriteContext,
} from '../context/types.js';
import { evaluateIfDryRunFailure } from '../deploy/dry-run.js';
import { runWarpRouteApply, runWarpRouteDeploy } from '../deploy/warp.js';
import { log, logBlue, logCommandHeader, logGreen, logRed } from '../logger.js';
import { runWarpRouteRead } from '../read/warp.js';
import { sendTestTransfer } from '../send/transfer.js';
import { runSingleChainSelectionStep } from '../utils/chains.js';
import {
  indentYamlOrJson,
  readYamlOrJson,
  removeEndingSlash,
  writeYamlOrJson,
} from '../utils/files.js';
import { selectRegistryWarpRoute } from '../utils/tokens.js';
import { getWarpCoreConfigOrExit } from '../utils/warp.js';
import { runVerifyWarpRoute } from '../verify/warp.js';

import {
  DEFAULT_WARP_ROUTE_DEPLOYMENT_CONFIG_PATH,
  addressCommandOption,
  chainCommandOption,
  dryRunCommandOption,
  fromAddressCommandOption,
  inputFileCommandOption,
  outputFileCommandOption,
  strategyCommandOption,
  symbolCommandOption,
  warpCoreConfigCommandOption,
  warpDeploymentConfigCommandOption,
  warpRouteIdCommandOption,
} from './options.js';
import { MessageOptionsArgTypes, messageSendOptions } from './send.js';

/**
 * Parent command
 */
export const warpCommand: CommandModule = {
  command: 'warp',
  describe: 'Manage Hyperlane warp routes',
  builder: (yargs) =>
    yargs
      .command(apply)
      .command(check)
      .command(deploy)
      .command(init)
      .command(read)
      .command(send)
      .command(verify)
      .version(false)
      .demandCommand(),

  handler: () => log('Command required'),
};

export const apply: CommandModuleWithWriteContext<{
  config: string;
  symbol?: string;
  warp: string;
  strategy?: string;
  receiptsDir: string;
}> = {
  command: 'apply',
  describe: 'Update Warp Route contracts',
  builder: {
    config: warpDeploymentConfigCommandOption,
    symbol: {
      ...symbolCommandOption,
      demandOption: false,
    },
    warp: {
      ...warpCoreConfigCommandOption,
      demandOption: false,
    },
    strategy: { ...strategyCommandOption, demandOption: false },
    'receipts-dir': {
      type: 'string',
      description: 'The directory to output transaction receipts.',
      default: './generated/transactions',
      coerce: (dir) => removeEndingSlash(dir),
    },
  },
  handler: async ({
    context,
    config,
    symbol,
    warp,
    strategy: strategyUrl,
    receiptsDir,
  }) => {
    logCommandHeader('Hyperlane Warp Apply');

    const warpCoreConfig = await getWarpCoreConfigOrExit({
      symbol,
      warp,
      context,
    });

    if (strategyUrl)
      ChainSubmissionStrategySchema.parse(readYamlOrJson(strategyUrl));
    const warpDeployConfig = await readWarpRouteDeployConfig(config, context);

    await runWarpRouteApply({
      context,
      warpDeployConfig,
      warpCoreConfig,
      strategyUrl,
      receiptsDir,
    });
    process.exit(0);
  },
};

export const deploy: CommandModuleWithWriteContext<{
  config: string;
  'dry-run': string;
  'from-address': string;
}> = {
  command: 'deploy',
  describe: 'Deploy Warp Route contracts',
  builder: {
    config: warpDeploymentConfigCommandOption,
    'dry-run': dryRunCommandOption,
    'from-address': fromAddressCommandOption,
  },
  handler: async ({ context, config, dryRun }) => {
    logCommandHeader(
      `Hyperlane Warp Route Deployment${dryRun ? ' Dry-Run' : ''}`,
    );

    try {
      await runWarpRouteDeploy({
        context,
        warpRouteDeploymentConfigPath: config,
      });
    } catch (error: any) {
      evaluateIfDryRunFailure(error, dryRun);
      throw error;
    }
    process.exit(0);
  },
};

export const init: CommandModuleWithContext<{
  advanced: boolean;
  out: string;
}> = {
  command: 'init',
  describe: 'Create a warp route configuration.',
  builder: {
    advanced: {
      type: 'boolean',
      describe: 'Create an advanced ISM',
      default: false,
    },
    out: outputFileCommandOption(DEFAULT_WARP_ROUTE_DEPLOYMENT_CONFIG_PATH),
  },
  handler: async ({ context, advanced, out }) => {
    logCommandHeader('Hyperlane Warp Configure');

    await createWarpRouteDeployConfig({
      context,
      outPath: out,
      advanced,
    });
    process.exit(0);
  },
};

export const read: CommandModuleWithContext<{
  chain?: string;
  address?: string;
  config?: string;
  symbol?: string;
}> = {
  command: 'read',
  describe: 'Derive the warp route config from onchain artifacts',
  builder: {
    symbol: {
      ...symbolCommandOption,
      demandOption: false,
    },
    chain: {
      ...chainCommandOption,
      demandOption: false,
    },
    address: addressCommandOption(
      'Address of the router contract to read.',
      false,
    ),
    config: outputFileCommandOption(
      DEFAULT_WARP_ROUTE_DEPLOYMENT_CONFIG_PATH,
      false,
      'The path to output a Warp Config JSON or YAML file.',
    ),
  },
  handler: async ({
    context,
    chain,
    address,
    config: configFilePath,
    symbol,
  }) => {
    logCommandHeader('Hyperlane Warp Reader');

    const config = await runWarpRouteRead({
      context,
      chain,
      address,
      symbol,
    });

    if (configFilePath) {
      writeYamlOrJson(configFilePath, config, 'yaml');
      logGreen(
        `✅ Warp route config written successfully to ${configFilePath}:\n`,
      );
    } else {
      logGreen(`✅ Warp route config read successfully:\n`);
    }
    log(indentYamlOrJson(yamlStringify(config, null, 2), 4));
    process.exit(0);
  },
};

const send: CommandModuleWithWriteContext<
  MessageOptionsArgTypes & {
    warp?: string;
    symbol?: string;
    router?: string;
    amount: string;
    recipient?: string;
  }
> = {
  command: 'send',
  describe: 'Send a test token transfer on a warp route',
  builder: {
    ...messageSendOptions,
    symbol: {
      ...symbolCommandOption,
      demandOption: false,
    },
    warp: {
      ...warpCoreConfigCommandOption,
      demandOption: false,
    },
    amount: {
      type: 'string',
      description: 'Amount to send (in smallest unit)',
      default: 1,
    },
    recipient: {
      type: 'string',
      description: 'Token recipient address (defaults to sender)',
    },
  },
  handler: async ({
    context,
    origin,
    destination,
    timeout,
    quick,
    relay,
    symbol,
    warp,
    amount,
    recipient,
    roundTrip,
  }) => {
    const warpCoreConfig = await getWarpCoreConfigOrExit({
      symbol,
      warp,
      context,
    });

    let chains: ChainName[] = warpCoreConfig.tokens.map((t) => t.chainName);
    if (roundTrip) {
      // Appends the reverse of the array, excluding the 1st (e.g. [1,2,3] becomes [1,2,3,2,1])
      const reversed = [...chains].reverse().slice(1, chains.length + 1); // We make a copy because .reverse() is mutating
      chains.push(...reversed);
    } else {
      // Assume we want to use use `--origin` and `--destination` params, prompt as needed.
      const chainMetadata = objFilter(
        context.chainMetadata,
        (key, _metadata): _metadata is any => chains.includes(key),
      );

      if (!origin)
        origin = await runSingleChainSelectionStep(
          chainMetadata,
          'Select the origin chain:',
        );

      if (!destination)
        destination = await runSingleChainSelectionStep(
          chainMetadata,
          'Select the destination chain:',
        );

      chains = [origin, destination].filter((c) => chains.includes(c));

      assert(
        chains.length === 2,
        `Origin (${origin}) or destination (${destination}) are not part of the warp route.`,
      );
    }

    logBlue(`🚀 Sending a message for chains: ${chains.join(' ➡️ ')}`);
    await sendTestTransfer({
      context,
      warpCoreConfig,
      chains,
      amount,
      recipient,
      timeoutSec: timeout,
      skipWaitForDelivery: quick,
      selfRelay: relay,
    });
    logGreen(
      `✅ Successfully sent messages for chains: ${chains.join(' ➡️ ')}`,
    );
    process.exit(0);
  },
};

export const check: CommandModuleWithContext<{
  config?: string;
  symbol?: string;
  warp?: string;
  warpRouteId?: string;
}> = {
  command: 'check',
  describe:
    'Verifies that a warp route configuration matches the on chain configuration.',
  builder: {
    symbol: {
      ...symbolCommandOption,
      demandOption: false,
    },
    warp: {
      ...warpCoreConfigCommandOption,
      demandOption: false,
    },
    config: inputFileCommandOption({
      description: 'The path to a warp route deployment configuration file',
      demandOption: false,
    }),
    warpRouteId: warpRouteIdCommandOption,
  },
  handler: async ({ context }) => {
    logCommandHeader('Hyperlane Warp Check');

    let { warpDeployConfig, warpCoreConfig } = context;
    assert(
      warpDeployConfig && warpCoreConfig,
      'Missing warp deploy config or warp core config',
    );

    // First validate that warpCoreConfig chains match warpDeployConfig
    const deployConfigChains = Object.keys(warpDeployConfig);
    const coreConfigChains = warpCoreConfig.tokens.map((t) => t.chainName);

    if (!setEquality(new Set(deployConfigChains), new Set(coreConfigChains))) {
      logRed('Chain mismatch between warp core config and warp deploy config:');
      logRed('──────────────────────');
      logRed('Deploy config chains:');
      deployConfigChains.forEach((chain) => logRed(`  - ${chain}`));
      logRed('Core config chains:');
      coreConfigChains.forEach((chain) => logRed(`  - ${chain}`));
      process.exit(1);
    }

    // Get on-chain config
    const onChainWarpConfig = await runWarpRouteRead({
      context: {
        ...context,
        warpCoreConfig,
      },
    });

    const warpCoreConfig =
      context.warpCoreConfig ??
      (await getWarpCoreConfigOrExit({
        context,
        warp,
        symbol,
      }));

    if (!warpCoreConfig) {
      throw new Error('No warp core config found');
    }

    const expandedWarpDeployConfig = await expandWarpDeployConfig(
      context.multiProvider,
      warpRouteConfig,
      getRouterAddressesFromWarpCoreConfig(warpCoreConfig),
    );

    await runWarpRouteCheck({
      onChainWarpConfig,
<<<<<<< HEAD
      warpRouteConfig: warpDeployConfig,
=======
      warpRouteConfig: expandedWarpDeployConfig,
>>>>>>> 4a368000
    });

    process.exit(0);
  },
};

export const verify: CommandModuleWithWriteContext<{
  symbol: string;
}> = {
  command: 'verify',
  describe: 'Verify deployed contracts on explorers',
  builder: {
    symbol: {
      ...symbolCommandOption,
      demandOption: false,
    },
  },
  handler: async ({ context, symbol }) => {
    logCommandHeader('Hyperlane Warp Verify');
    const warpCoreConfig = await selectRegistryWarpRoute(
      context.registry,
      symbol,
    );

    return runVerifyWarpRoute({ context, warpCoreConfig });
  },
};<|MERGE_RESOLUTION|>--- conflicted
+++ resolved
@@ -1,18 +1,13 @@
 import { stringify as yamlStringify } from 'yaml';
 import { CommandModule } from 'yargs';
 
-<<<<<<< HEAD
-import { ChainName, ChainSubmissionStrategySchema } from '@hyperlane-xyz/sdk';
-import { assert, objFilter, setEquality } from '@hyperlane-xyz/utils';
-=======
 import {
   ChainName,
   ChainSubmissionStrategySchema,
   expandWarpDeployConfig,
   getRouterAddressesFromWarpCoreConfig,
 } from '@hyperlane-xyz/sdk';
-import { assert, objFilter } from '@hyperlane-xyz/utils';
->>>>>>> 4a368000
+import { assert, objFilter, setEquality } from '@hyperlane-xyz/utils';
 
 import { runWarpRouteCheck } from '../check/warp.js';
 import {
@@ -370,7 +365,7 @@
     }),
     warpRouteId: warpRouteIdCommandOption,
   },
-  handler: async ({ context }) => {
+  handler: async ({ context, symbol, warp }) => {
     logCommandHeader('Hyperlane Warp Check');
 
     let { warpDeployConfig, warpCoreConfig } = context;
@@ -401,7 +396,7 @@
       },
     });
 
-    const warpCoreConfig =
+    warpCoreConfig =
       context.warpCoreConfig ??
       (await getWarpCoreConfigOrExit({
         context,
@@ -415,17 +410,13 @@
 
     const expandedWarpDeployConfig = await expandWarpDeployConfig(
       context.multiProvider,
-      warpRouteConfig,
+      warpDeployConfig,
       getRouterAddressesFromWarpCoreConfig(warpCoreConfig),
     );
 
     await runWarpRouteCheck({
       onChainWarpConfig,
-<<<<<<< HEAD
-      warpRouteConfig: warpDeployConfig,
-=======
       warpRouteConfig: expandedWarpDeployConfig,
->>>>>>> 4a368000
     });
 
     process.exit(0);
