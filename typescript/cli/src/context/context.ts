import { confirm } from '@inquirer/prompts';
import { Signer, ethers } from 'ethers';

import {
  DEFAULT_GITHUB_REGISTRY,
  GithubRegistry,
  IRegistry,
  MergedRegistry,
} from '@hyperlane-xyz/registry';
import { FileSystemRegistry } from '@hyperlane-xyz/registry/fs';
import {
  ChainMap,
  ChainMetadata,
  ChainName,
  MultiProvider,
} from '@hyperlane-xyz/sdk';
import { isHttpsUrl, isNullish, rootLogger } from '@hyperlane-xyz/utils';

import { isSignCommand } from '../commands/signCommands.js';
import { readChainSubmissionStrategyConfig } from '../config/strategy.js';
import { PROXY_DEPLOYED_URL } from '../consts.js';
import { forkNetworkToMultiProvider, verifyAnvil } from '../deploy/dry-run.js';
import { logBlue } from '../logger.js';
import { runSingleChainSelectionStep } from '../utils/chains.js';
import { detectAndConfirmOrPrompt } from '../utils/input.js';
import { getImpersonatedSigner, getSigner } from '../utils/keys.js';

import { ChainResolverFactory } from './strategies/chain/ChainResolverFactory.js';
import { MultiProtocolSignerManager } from './strategies/signer/MultiProtocolSignerManager.js';
import {
  CommandContext,
  ContextSettings,
  WriteCommandContext,
} from './types.js';

export async function contextMiddleware(argv: Record<string, any>) {
  const isDryRun = !isNullish(argv.dryRun);
  const requiresKey = isSignCommand(argv);
  const settings: ContextSettings = {
    registryUris: [
      ...argv.registry,
      ...(argv.overrides ? [argv.overrides] : []),
    ],
    key: argv.key,
    fromAddress: argv.fromAddress,
    requiresKey,
    disableProxy: argv.disableProxy,
    skipConfirmation: argv.yes,
    strategyPath: argv.strategy,
    authToken: argv.authToken,
  };
  if (!isDryRun && settings.fromAddress)
    throw new Error(
      "'--from-address' or '-f' should only be used for dry-runs",
    );
  const context = isDryRun
    ? await getDryRunContext(settings, argv.dryRun)
    : await getContext(settings);
  argv.context = context;
}

export async function signerMiddleware(argv: Record<string, any>) {
  const { key, requiresKey, multiProvider, strategyPath } = argv.context;

  if (!requiresKey) return argv;

  const strategyConfig = strategyPath
    ? await readChainSubmissionStrategyConfig(strategyPath)
    : {};

  /**
   * Intercepts Hyperlane command to determine chains.
   */
  const chainStrategy = ChainResolverFactory.getStrategy(argv);

  /**
   * Resolves chains based on the chain strategy.
   */
  const chains = await chainStrategy.resolveChains(argv);

  /**
   * Extracts signer config
   */
  const multiProtocolSigner = new MultiProtocolSignerManager(
    strategyConfig,
    chains,
    multiProvider,
    { key },
  );

  /**
   * @notice Attaches signers to MultiProvider and assigns it to argv.multiProvider
   */
  argv.multiProvider = await multiProtocolSigner.getMultiProvider();
  argv.multiProtocolSigner = multiProtocolSigner;

  return argv;
}

/**
 * Retrieves context for the user-selected command
 * @returns context for the current command
 */
export async function getContext({
  registryUris,
  key,
  requiresKey,
  skipConfirmation,
  disableProxy = false,
  strategyPath,
  authToken,
}: ContextSettings): Promise<CommandContext> {
<<<<<<< HEAD
  const registry = getRegistry(
    registryUri,
    registryOverrideUri,
    !disableProxy,
    authToken,
  );
=======
  const registry = getRegistry(registryUris, !disableProxy);
>>>>>>> e8851ae4

  //Just for backward compatibility
  let signerAddress: string | undefined = undefined;
  if (key) {
    let signer: Signer;
    ({ key, signer } = await getSigner({ key, skipConfirmation }));
    signerAddress = await signer.getAddress();
  }

  const multiProvider = await getMultiProvider(registry);

  return {
    registry,
    requiresKey,
    chainMetadata: multiProvider.metadata,
    multiProvider,
    key,
    skipConfirmation: !!skipConfirmation,
    signerAddress,
    strategyPath,
  } as CommandContext;
}

/**
 * Retrieves dry-run context for the user-selected command
 * @returns dry-run context for the current command
 */
export async function getDryRunContext(
  {
    registryUris,
    key,
    fromAddress,
    skipConfirmation,
    disableProxy = false,
    authToken,
  }: ContextSettings,
  chain?: ChainName,
): Promise<CommandContext> {
<<<<<<< HEAD
  const registry = getRegistry(
    registryUri,
    registryOverrideUri,
    !disableProxy,
    authToken,
  );
=======
  const registry = getRegistry(registryUris, !disableProxy);
>>>>>>> e8851ae4
  const chainMetadata = await registry.getMetadata();

  if (!chain) {
    if (skipConfirmation) throw new Error('No chains provided');
    chain = await runSingleChainSelectionStep(
      chainMetadata,
      'Select chain to dry-run against:',
    );
  }

  logBlue(`Dry-running against chain: ${chain}`);
  await verifyAnvil();

  let multiProvider = await getMultiProvider(registry);
  multiProvider = await forkNetworkToMultiProvider(multiProvider, chain);
  const { impersonatedKey, impersonatedSigner } = await getImpersonatedSigner({
    fromAddress,
    key,
    skipConfirmation,
  });
  multiProvider.setSharedSigner(impersonatedSigner);

  return {
    registry,
    chainMetadata: multiProvider.metadata,
    key: impersonatedKey,
    signer: impersonatedSigner,
    multiProvider: multiProvider,
    skipConfirmation: !!skipConfirmation,
    isDryRun: true,
    dryRunChain: chain,
  } as WriteCommandContext;
}

/**
 * Creates a new MergedRegistry using the provided URIs
 * The intention of the MergedRegistry is to join the common data
 * from a primary URI (such as the Hyperlane default Github repo)
 * and an override one (such as a local directory)
 * @returns a new MergedRegistry
 */
export function getRegistry(
  registryUris: string[],
  enableProxy: boolean,
  authToken?: string,
): IRegistry {
  const logger = rootLogger.child({ module: 'MergedRegistry' });
  const registries = registryUris
    .map((uri) => uri.trim())
    .filter((uri) => !!uri)
    .map((uri, index) => {
      const childLogger = logger.child({ uri, index });
      if (isHttpsUrl(uri)) {
        return new GithubRegistry({
          uri,
          logger: childLogger,
          authToken,
          proxyUrl:
            enableProxy && isCanonicalRepoUrl(uri)
              ? PROXY_DEPLOYED_URL
              : undefined,
        });
      } else {
        return new FileSystemRegistry({
          uri,
          logger: childLogger,
        });
      }
    });
  return new MergedRegistry({
    registries,
    logger,
  });
}

function isCanonicalRepoUrl(url: string) {
  return url === DEFAULT_GITHUB_REGISTRY;
}

/**
 * Retrieves a new MultiProvider based on all known chain metadata & custom user chains
 * @param customChains Custom chains specified by the user
 * @returns a new MultiProvider
 */
async function getMultiProvider(registry: IRegistry, signer?: ethers.Signer) {
  const chainMetadata = await registry.getMetadata();
  const multiProvider = new MultiProvider(chainMetadata);
  if (signer) multiProvider.setSharedSigner(signer);
  return multiProvider;
}

/**
 * Requests and saves Block Explorer API keys for the specified chains, prompting the user if necessary.
 *
 * @param chains - The list of chain names to request API keys for.
 * @param chainMetadata - The chain metadata, used to determine if an API key is already configured.
 * @param registry - The registry used to update the chain metadata with the new API key.
 * @returns A mapping of chain names to their API keys.
 */
export async function requestAndSaveApiKeys(
  chains: ChainName[],
  chainMetadata: ChainMap<ChainMetadata>,
  registry: IRegistry,
): Promise<ChainMap<string>> {
  const apiKeys: ChainMap<string> = {};

  for (const chain of chains) {
    if (chainMetadata[chain]?.blockExplorers?.[0]?.apiKey) {
      apiKeys[chain] = chainMetadata[chain]!.blockExplorers![0]!.apiKey!;
      continue;
    }
    const wantApiKey = await confirm({
      default: false,
      message: `Do you want to use an API key to verify on this (${chain}) chain's block explorer`,
    });
    if (wantApiKey) {
      apiKeys[chain] = await detectAndConfirmOrPrompt(
        async () => {
          const blockExplorers = chainMetadata[chain].blockExplorers;
          if (!(blockExplorers && blockExplorers.length > 0)) return;
          for (const blockExplorer of blockExplorers) {
            /* The current apiKeys mapping only accepts one key, even if there are multiple explorer options present. */
            if (blockExplorer.apiKey) return blockExplorer.apiKey;
          }
          return undefined;
        },
        `Enter an API key for the ${chain} explorer`,
        `${chain} api key`,
        `${chain} metadata blockExplorers config`,
      );
      chainMetadata[chain].blockExplorers![0].apiKey = apiKeys[chain];
      await registry.updateChain({
        chainName: chain,
        metadata: chainMetadata[chain],
      });
    }
  }

  return apiKeys;
}<|MERGE_RESOLUTION|>--- conflicted
+++ resolved
@@ -110,16 +110,7 @@
   strategyPath,
   authToken,
 }: ContextSettings): Promise<CommandContext> {
-<<<<<<< HEAD
-  const registry = getRegistry(
-    registryUri,
-    registryOverrideUri,
-    !disableProxy,
-    authToken,
-  );
-=======
-  const registry = getRegistry(registryUris, !disableProxy);
->>>>>>> e8851ae4
+  const registry = getRegistry(registryUris, !disableProxy, authToken);
 
   //Just for backward compatibility
   let signerAddress: string | undefined = undefined;
@@ -158,16 +149,7 @@
   }: ContextSettings,
   chain?: ChainName,
 ): Promise<CommandContext> {
-<<<<<<< HEAD
-  const registry = getRegistry(
-    registryUri,
-    registryOverrideUri,
-    !disableProxy,
-    authToken,
-  );
-=======
-  const registry = getRegistry(registryUris, !disableProxy);
->>>>>>> e8851ae4
+  const registry = getRegistry(registryUris, !disableProxy, authToken);
   const chainMetadata = await registry.getMetadata();
 
   if (!chain) {
