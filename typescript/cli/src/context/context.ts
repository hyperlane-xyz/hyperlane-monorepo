import { confirm } from '@inquirer/prompts';
import { Signer, ethers } from 'ethers';

import {
  DEFAULT_GITHUB_REGISTRY,
  GithubRegistry,
  IRegistry,
  MergedRegistry,
} from '@hyperlane-xyz/registry';
import { FileSystemRegistry } from '@hyperlane-xyz/registry/fs';
import {
  ChainMap,
  ChainMetadata,
  ChainName,
  MultiProtocolProvider,
  MultiProvider,
} from '@hyperlane-xyz/sdk';
import { isHttpsUrl, isNullish, rootLogger } from '@hyperlane-xyz/utils';

import { isSignCommand } from '../commands/signCommands.js';
import { readChainSubmissionStrategyConfig } from '../config/strategy.js';
import { PROXY_DEPLOYED_URL } from '../consts.js';
import { forkNetworkToMultiProvider, verifyAnvil } from '../deploy/dry-run.js';
import { logBlue } from '../logger.js';
import { runSingleChainSelectionStep } from '../utils/chains.js';
import { detectAndConfirmOrPrompt } from '../utils/input.js';
import { getImpersonatedSigner, getSigner } from '../utils/keys.js';

import { ChainResolverFactory } from './strategies/chain/ChainResolverFactory.js';
import { MultiProtocolSignerManager } from './strategies/signer/MultiProtocolSignerManager.js';
import {
  CommandContext,
  ContextSettings,
  WriteCommandContext,
} from './types.js';

export async function contextMiddleware(argv: Record<string, any>) {
  const isDryRun = !isNullish(argv.dryRun);
  const requiresKey = isSignCommand(argv);
  const settings: ContextSettings = {
    registryUris: [
      ...argv.registry,
      ...(argv.overrides ? [argv.overrides] : []),
    ],
    key: argv.key,
    fromAddress: argv.fromAddress,
    requiresKey,
    disableProxy: argv.disableProxy,
    skipConfirmation: argv.yes,
    strategyPath: argv.strategy,
  };
  if (!isDryRun && settings.fromAddress)
    throw new Error(
      "'--from-address' or '-f' should only be used for dry-runs",
    );
  const context = isDryRun
    ? await getDryRunContext(settings, argv.dryRun)
    : await getContext(settings);
  argv.context = context;
}

export async function signerMiddleware(argv: Record<string, any>) {
  const { key, requiresKey, multiProvider, strategyPath, chainMetadata } =
    argv.context;

  const multiProtocolProvider = new MultiProtocolProvider(chainMetadata);
  argv.context.multiProtocolProvider = multiProtocolProvider;
  if (!requiresKey) return argv;

  const strategyConfig = strategyPath
    ? await readChainSubmissionStrategyConfig(strategyPath)
    : {};

  /**
   * Intercepts Hyperlane command to determine chains.
   */
  const chainStrategy = ChainResolverFactory.getStrategy(argv);

  /**
   * Resolves chains based on the chain strategy.
   */
  const chains = await chainStrategy.resolveChains(argv);

  /**
   * Extracts signer config
   */
  const multiProtocolSigner = new MultiProtocolSignerManager(
    strategyConfig,
    chains,
    multiProvider,
    multiProtocolProvider,
    { key },
  );

  await multiProtocolSigner.initAllSigners();

  /**
   * @notice Attaches signers to MultiProvider and assigns it to argv.multiProvider
   */
<<<<<<< HEAD
  argv.multiProvider = multiProtocolSigner.getMultiProvider();
  argv.multiProtocolSigner = multiProtocolSigner; // TODO: remove this line after making sure `argv.context.multiProtocolSigner` is working properly
=======
  argv.multiProvider = await multiProtocolSigner.getMultiProvider();
  argv.multiProtocolSigner = multiProtocolSigner;
>>>>>>> 0ea47f3a
  argv.context.multiProtocolSigner = multiProtocolSigner;

  return argv;
}

/**
 * Retrieves context for the user-selected command
 * @returns context for the current command
 */
export async function getContext({
  registryUris,
  key,
  requiresKey,
  skipConfirmation,
  disableProxy = false,
  strategyPath,
}: ContextSettings): Promise<CommandContext> {
  const registry = getRegistry(registryUris, !disableProxy);

  //Just for backward compatibility
  let signerAddress: string | undefined = undefined;
  if (key) {
    let signer: Signer;
    ({ key, signer } = await getSigner({ key, skipConfirmation }));
    signerAddress = await signer.getAddress();
  }

  const multiProvider = await getMultiProvider(registry);

  return {
    registry,
    requiresKey,
    chainMetadata: multiProvider.metadata,
    multiProvider,
    key,
    skipConfirmation: !!skipConfirmation,
    signerAddress,
    strategyPath,
  } as CommandContext;
}

/**
 * Retrieves dry-run context for the user-selected command
 * @returns dry-run context for the current command
 */
export async function getDryRunContext(
  {
    registryUris,
    key,
    fromAddress,
    skipConfirmation,
    disableProxy = false,
  }: ContextSettings,
  chain?: ChainName,
): Promise<CommandContext> {
  const registry = getRegistry(registryUris, !disableProxy);
  const chainMetadata = await registry.getMetadata();

  if (!chain) {
    if (skipConfirmation) throw new Error('No chains provided');
    chain = await runSingleChainSelectionStep(
      chainMetadata,
      'Select chain to dry-run against:',
    );
  }

  logBlue(`Dry-running against chain: ${chain}`);
  await verifyAnvil();

  let multiProvider = await getMultiProvider(registry);
  multiProvider = await forkNetworkToMultiProvider(multiProvider, chain);
  const { impersonatedKey, impersonatedSigner } = await getImpersonatedSigner({
    fromAddress,
    key,
    skipConfirmation,
  });
  multiProvider.setSharedSigner(impersonatedSigner);

  return {
    registry,
    chainMetadata: multiProvider.metadata,
    key: impersonatedKey,
    signer: impersonatedSigner,
    multiProvider: multiProvider,
    skipConfirmation: !!skipConfirmation,
    isDryRun: true,
    dryRunChain: chain,
  } as WriteCommandContext;
}

/**
 * Creates a new MergedRegistry using the provided URIs
 * The intention of the MergedRegistry is to join the common data
 * from a primary URI (such as the Hyperlane default Github repo)
 * and an override one (such as a local directory)
 * @returns a new MergedRegistry
 */
export function getRegistry(
  registryUris: string[],
  enableProxy: boolean,
): IRegistry {
  const logger = rootLogger.child({ module: 'MergedRegistry' });
  const registries = registryUris
    .map((uri) => uri.trim())
    .filter((uri) => !!uri)
    .map((uri, index) => {
      const childLogger = logger.child({ uri, index });
      if (isHttpsUrl(uri)) {
        return new GithubRegistry({
          uri,
          logger: childLogger,
          proxyUrl:
            enableProxy && isCanonicalRepoUrl(uri)
              ? PROXY_DEPLOYED_URL
              : undefined,
        });
      } else {
        return new FileSystemRegistry({
          uri,
          logger: childLogger,
        });
      }
    });
  return new MergedRegistry({
    registries,
    logger,
  });
}

function isCanonicalRepoUrl(url: string) {
  return url === DEFAULT_GITHUB_REGISTRY;
}

/**
 * Retrieves a new MultiProvider based on all known chain metadata & custom user chains
 * @param customChains Custom chains specified by the user
 * @returns a new MultiProvider
 */
async function getMultiProvider(registry: IRegistry, signer?: ethers.Signer) {
  const chainMetadata = await registry.getMetadata();
  const multiProvider = new MultiProvider(chainMetadata);
  if (signer) multiProvider.setSharedSigner(signer);
  return multiProvider;
}

/**
 * Requests and saves Block Explorer API keys for the specified chains, prompting the user if necessary.
 *
 * @param chains - The list of chain names to request API keys for.
 * @param chainMetadata - The chain metadata, used to determine if an API key is already configured.
 * @param registry - The registry used to update the chain metadata with the new API key.
 * @returns A mapping of chain names to their API keys.
 */
export async function requestAndSaveApiKeys(
  chains: ChainName[],
  chainMetadata: ChainMap<ChainMetadata>,
  registry: IRegistry,
): Promise<ChainMap<string>> {
  const apiKeys: ChainMap<string> = {};

  for (const chain of chains) {
    if (chainMetadata[chain]?.blockExplorers?.[0]?.apiKey) {
      apiKeys[chain] = chainMetadata[chain]!.blockExplorers![0]!.apiKey!;
      continue;
    }
    const wantApiKey = await confirm({
      default: false,
      message: `Do you want to use an API key to verify on this (${chain}) chain's block explorer`,
    });
    if (wantApiKey) {
      apiKeys[chain] = await detectAndConfirmOrPrompt(
        async () => {
          const blockExplorers = chainMetadata[chain].blockExplorers;
          if (!(blockExplorers && blockExplorers.length > 0)) return;
          for (const blockExplorer of blockExplorers) {
            /* The current apiKeys mapping only accepts one key, even if there are multiple explorer options present. */
            if (blockExplorer.apiKey) return blockExplorer.apiKey;
          }
          return undefined;
        },
        `Enter an API key for the ${chain} explorer`,
        `${chain} api key`,
        `${chain} metadata blockExplorers config`,
      );
      chainMetadata[chain].blockExplorers![0].apiKey = apiKeys[chain];
      await registry.updateChain({
        chainName: chain,
        metadata: chainMetadata[chain],
      });
    }
  }

  return apiKeys;
}<|MERGE_RESOLUTION|>--- conflicted
+++ resolved
@@ -97,13 +97,8 @@
   /**
    * @notice Attaches signers to MultiProvider and assigns it to argv.multiProvider
    */
-<<<<<<< HEAD
-  argv.multiProvider = multiProtocolSigner.getMultiProvider();
-  argv.multiProtocolSigner = multiProtocolSigner; // TODO: remove this line after making sure `argv.context.multiProtocolSigner` is working properly
-=======
   argv.multiProvider = await multiProtocolSigner.getMultiProvider();
   argv.multiProtocolSigner = multiProtocolSigner;
->>>>>>> 0ea47f3a
   argv.context.multiProtocolSigner = multiProtocolSigner;
 
   return argv;
