--- conflicted
+++ resolved
@@ -25,7 +25,7 @@
 import { logBlue } from '../logger.js';
 import { runSingleChainSelectionStep } from '../utils/chains.js';
 import { detectAndConfirmOrPrompt } from '../utils/input.js';
-import { getImpersonatedSigner } from '../utils/keys.js';
+import { getImpersonatedSigner, getSigner } from '../utils/keys.js';
 
 import { ChainResolverFactory } from './strategies/chain/ChainResolverFactory.js';
 import { MultiProtocolSignerManager } from './strategies/signer/MultiProtocolSignerManager.js';
@@ -61,14 +61,10 @@
 export async function signerMiddleware(argv: Record<string, any>) {
   const { key, requiresKey, multiProvider, strategyPath, chainMetadata } =
     argv.context;
-<<<<<<< HEAD
-  if (!requiresKey && !key) return argv;
-=======
 
   const multiProtocolProvider = new MultiProtocolProvider(chainMetadata);
   argv.multiProtocolProvider = multiProtocolProvider;
   if (!requiresKey) return argv;
->>>>>>> 16501ca0
 
   const strategyConfig = await safeReadChainSubmissionStrategyConfig(
     strategyPath ?? DEFAULT_STRATEGY_CONFIG_PATH,
@@ -91,11 +87,7 @@
     strategyConfig,
     chains,
     multiProvider,
-<<<<<<< HEAD
-    new MultiProtocolProvider(chainMetadata),
-=======
     multiProtocolProvider,
->>>>>>> 16501ca0
     { key },
   );
 
@@ -122,8 +114,6 @@
 }: ContextSettings): Promise<CommandContext> {
   const registry = getRegistry(registryUri, registryOverrideUri, !disableProxy);
 
-<<<<<<< HEAD
-=======
   //Just for backward compatibility
   let signerAddress: string | undefined = undefined;
   if (key) {
@@ -132,7 +122,6 @@
     signerAddress = await signer.getAddress();
   }
 
->>>>>>> 16501ca0
   const multiProvider = await getMultiProvider(registry);
 
   return {
