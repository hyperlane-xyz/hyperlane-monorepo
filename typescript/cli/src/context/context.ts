--- conflicted
+++ resolved
@@ -59,16 +59,9 @@
 }
 
 export async function signerMiddleware(argv: Record<string, any>) {
-<<<<<<< HEAD
   const { key, requiresKey, multiProvider, strategyPath, chainMetadata } =
     argv.context;
-
-  if (!requiresKey) return argv;
-=======
-  const { key, requiresKey, multiProvider, strategyPath } = argv.context;
-
   if (!requiresKey && !key) return argv;
->>>>>>> 8f8853bc
 
   const strategyConfig = await safeReadChainSubmissionStrategyConfig(
     strategyPath ?? DEFAULT_STRATEGY_CONFIG_PATH,
@@ -91,10 +84,7 @@
     strategyConfig,
     chains,
     multiProvider,
-<<<<<<< HEAD
     new MultiProtocolProvider(chainMetadata),
-=======
->>>>>>> 8f8853bc
     { key },
   );
 
