import { confirm } from '@inquirer/prompts';
import { Signer, ethers } from 'ethers';

import {
  DEFAULT_GITHUB_REGISTRY,
  GithubRegistry,
  IRegistry,
  MergedRegistry,
} from '@hyperlane-xyz/registry';
import { FileSystemRegistry } from '@hyperlane-xyz/registry/fs';
import {
  ChainMap,
  ChainMetadata,
  ChainName,
  MultiProtocolProvider,
  MultiProvider,
} from '@hyperlane-xyz/sdk';
import { isHttpsUrl, isNullish, rootLogger } from '@hyperlane-xyz/utils';

import { DEFAULT_STRATEGY_CONFIG_PATH } from '../commands/options.js';
import { isSignCommand } from '../commands/signCommands.js';
import { safeReadChainSubmissionStrategyConfig } from '../config/strategy.js';
import { PROXY_DEPLOYED_URL } from '../consts.js';
import { forkNetworkToMultiProvider, verifyAnvil } from '../deploy/dry-run.js';
import { logBlue } from '../logger.js';
import { runSingleChainSelectionStep } from '../utils/chains.js';
import { detectAndConfirmOrPrompt } from '../utils/input.js';
import { getImpersonatedSigner, getSigner } from '../utils/keys.js';

import { ChainResolverFactory } from './strategies/chain/ChainResolverFactory.js';
import { MultiProtocolSignerManager } from './strategies/signer/MultiProtocolSignerManager.js';
import {
  CommandContext,
  ContextSettings,
  WriteCommandContext,
} from './types.js';

export async function contextMiddleware(argv: Record<string, any>) {
  const isDryRun = !isNullish(argv.dryRun);
  const requiresKey = isSignCommand(argv);
  const settings: ContextSettings = {
    registryUri: argv.registry,
    registryOverrideUri: argv.overrides,
    key: argv.key,
    fromAddress: argv.fromAddress,
    requiresKey,
    disableProxy: argv.disableProxy,
    skipConfirmation: argv.yes,
    strategyPath: argv.strategy,
  };
  if (!isDryRun && settings.fromAddress)
    throw new Error(
      "'--from-address' or '-f' should only be used for dry-runs",
    );
  const context = isDryRun
    ? await getDryRunContext(settings, argv.dryRun)
    : await getContext(settings);
  argv.context = context;
}

export async function signerMiddleware(argv: Record<string, any>) {
<<<<<<< HEAD
  const { key, requiresKey, multiProvider, strategyPath, chainMetadata } =
    argv.context;
  if (!requiresKey && !key) return argv;
=======
  const { key, requiresKey, multiProvider, strategyPath } = argv.context;

  if (!requiresKey) return argv;
>>>>>>> b6fc019c

  const strategyConfig = await safeReadChainSubmissionStrategyConfig(
    strategyPath ?? DEFAULT_STRATEGY_CONFIG_PATH,
  );

  /**
   * Intercepts Hyperlane command to determine chains.
   */
  const chainStrategy = ChainResolverFactory.getStrategy(argv);

  /**
   * Resolves chains based on the chain strategy.
   */
  const chains = await chainStrategy.resolveChains(argv);

  /**
   * Extracts signer config
   */
  const multiProtocolSigner = new MultiProtocolSignerManager(
    strategyConfig,
    chains,
    multiProvider,
    new MultiProtocolProvider(chainMetadata),
    { key },
  );

  /**
   * @notice Attaches signers to MultiProvider and assigns it to argv.multiProvider
   */
  argv.multiProvider = await multiProtocolSigner.getMultiProvider();
  argv.multiProtocolSigner = multiProtocolSigner;

  return argv;
}

/**
 * Retrieves context for the user-selected command
 * @returns context for the current command
 */
export async function getContext({
  registryUri,
  registryOverrideUri,
  key,
  requiresKey,
  skipConfirmation,
  disableProxy = false,
}: ContextSettings): Promise<CommandContext> {
  const registry = getRegistry(registryUri, registryOverrideUri, !disableProxy);

  //Just for backward compatibility
  let signerAddress: string | undefined = undefined;
  if (key) {
    let signer: Signer;
    ({ key, signer } = await getSigner({ key, skipConfirmation }));
    signerAddress = await signer.getAddress();
  }

  const multiProvider = await getMultiProvider(registry);

  return {
    registry,
    requiresKey,
    chainMetadata: multiProvider.metadata,
    multiProvider,
    key,
    skipConfirmation: !!skipConfirmation,
    signerAddress,
  } as CommandContext;
}

/**
 * Retrieves dry-run context for the user-selected command
 * @returns dry-run context for the current command
 */
export async function getDryRunContext(
  {
    registryUri,
    registryOverrideUri,
    key,
    fromAddress,
    skipConfirmation,
    disableProxy = false,
  }: ContextSettings,
  chain?: ChainName,
): Promise<CommandContext> {
  const registry = getRegistry(registryUri, registryOverrideUri, !disableProxy);
  const chainMetadata = await registry.getMetadata();

  if (!chain) {
    if (skipConfirmation) throw new Error('No chains provided');
    chain = await runSingleChainSelectionStep(
      chainMetadata,
      'Select chain to dry-run against:',
    );
  }

  logBlue(`Dry-running against chain: ${chain}`);
  await verifyAnvil();

  let multiProvider = await getMultiProvider(registry);
  multiProvider = await forkNetworkToMultiProvider(multiProvider, chain);
  const { impersonatedKey, impersonatedSigner } = await getImpersonatedSigner({
    fromAddress,
    key,
    skipConfirmation,
  });
  multiProvider.setSharedSigner(impersonatedSigner);

  return {
    registry,
    chainMetadata: multiProvider.metadata,
    key: impersonatedKey,
    signer: impersonatedSigner,
    multiProvider: multiProvider,
    skipConfirmation: !!skipConfirmation,
    isDryRun: true,
    dryRunChain: chain,
  } as WriteCommandContext;
}

/**
 * Creates a new MergedRegistry using the provided URIs
 * The intention of the MergedRegistry is to join the common data
 * from a primary URI (such as the Hyperlane default Github repo)
 * and an override one (such as a local directory)
 * @returns a new MergedRegistry
 */
function getRegistry(
  primaryRegistryUri: string,
  overrideRegistryUri: string,
  enableProxy: boolean,
): IRegistry {
  const logger = rootLogger.child({ module: 'MergedRegistry' });
  const registries = [primaryRegistryUri, overrideRegistryUri]
    .map((uri) => uri.trim())
    .filter((uri) => !!uri)
    .map((uri, index) => {
      const childLogger = logger.child({ uri, index });
      if (isHttpsUrl(uri)) {
        return new GithubRegistry({
          uri,
          logger: childLogger,
          proxyUrl:
            enableProxy && isCanonicalRepoUrl(uri)
              ? PROXY_DEPLOYED_URL
              : undefined,
        });
      } else {
        return new FileSystemRegistry({
          uri,
          logger: childLogger,
        });
      }
    });
  return new MergedRegistry({
    registries,
    logger,
  });
}

function isCanonicalRepoUrl(url: string) {
  return url === DEFAULT_GITHUB_REGISTRY;
}

/**
 * Retrieves a new MultiProvider based on all known chain metadata & custom user chains
 * @param customChains Custom chains specified by the user
 * @returns a new MultiProvider
 */
async function getMultiProvider(registry: IRegistry, signer?: ethers.Signer) {
  const chainMetadata = await registry.getMetadata();
  const multiProvider = new MultiProvider(chainMetadata);
  if (signer) multiProvider.setSharedSigner(signer);
  return multiProvider;
}

/**
 * Requests and saves Block Explorer API keys for the specified chains, prompting the user if necessary.
 *
 * @param chains - The list of chain names to request API keys for.
 * @param chainMetadata - The chain metadata, used to determine if an API key is already configured.
 * @param registry - The registry used to update the chain metadata with the new API key.
 * @returns A mapping of chain names to their API keys.
 */
export async function requestAndSaveApiKeys(
  chains: ChainName[],
  chainMetadata: ChainMap<ChainMetadata>,
  registry: IRegistry,
): Promise<ChainMap<string>> {
  const apiKeys: ChainMap<string> = {};

  for (const chain of chains) {
    if (chainMetadata[chain]?.blockExplorers?.[0]?.apiKey) {
      apiKeys[chain] = chainMetadata[chain]!.blockExplorers![0]!.apiKey!;
      continue;
    }
    const wantApiKey = await confirm({
      default: false,
      message: `Do you want to use an API key to verify on this (${chain}) chain's block explorer`,
    });
    if (wantApiKey) {
      apiKeys[chain] = await detectAndConfirmOrPrompt(
        async () => {
          const blockExplorers = chainMetadata[chain].blockExplorers;
          if (!(blockExplorers && blockExplorers.length > 0)) return;
          for (const blockExplorer of blockExplorers) {
            /* The current apiKeys mapping only accepts one key, even if there are multiple explorer options present. */
            if (blockExplorer.apiKey) return blockExplorer.apiKey;
          }
          return undefined;
        },
        `Enter an API key for the ${chain} explorer`,
        `${chain} api key`,
        `${chain} metadata blockExplorers config`,
      );
      chainMetadata[chain].blockExplorers![0].apiKey = apiKeys[chain];
      await registry.updateChain({
        chainName: chain,
        metadata: chainMetadata[chain],
      });
    }
  }

  return apiKeys;
}<|MERGE_RESOLUTION|>--- conflicted
+++ resolved
@@ -59,15 +59,9 @@
 }
 
 export async function signerMiddleware(argv: Record<string, any>) {
-<<<<<<< HEAD
   const { key, requiresKey, multiProvider, strategyPath, chainMetadata } =
     argv.context;
   if (!requiresKey && !key) return argv;
-=======
-  const { key, requiresKey, multiProvider, strategyPath } = argv.context;
-
-  if (!requiresKey) return argv;
->>>>>>> b6fc019c
 
   const strategyConfig = await safeReadChainSubmissionStrategyConfig(
     strategyPath ?? DEFAULT_STRATEGY_CONFIG_PATH,
