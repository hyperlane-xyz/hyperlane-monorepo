import { Signer } from 'ethers';
import { Logger } from 'pino';
import { Account as StarknetAccount } from 'starknet';

import { SigningHyperlaneModuleClient } from '@hyperlane-xyz/cosmos-sdk';
import {
  ChainName,
  ChainSubmissionStrategy,
  MultiProtocolProvider,
  MultiProvider,
} from '@hyperlane-xyz/sdk';
import { ProtocolType, assert, rootLogger } from '@hyperlane-xyz/utils';

import { ENV } from '../../../utils/env.js';

import {
  IMultiProtocolSigner,
  SignerConfig,
  TypedSigner,
} from './BaseMultiProtocolSigner.js';
import { MultiProtocolSignerFactory } from './MultiProtocolSignerFactory.js';

export interface MultiProtocolSignerOptions {
  logger?: Logger;
  key?: string;
}

/**
 * @title MultiProtocolSignerManager
 * @dev Context manager for signers across multiple protocols
 */
export class MultiProtocolSignerManager {
  protected readonly signerStrategies: Map<ChainName, IMultiProtocolSigner>;
  protected readonly signers: Map<ChainName, TypedSigner>;
  public readonly logger: Logger;

  constructor(
    protected readonly submissionStrategy: ChainSubmissionStrategy,
    protected readonly chains: ChainName[],
    protected readonly multiProvider: MultiProvider,
<<<<<<< HEAD
    private multiProtocolProvider: MultiProtocolProvider,
=======
    protected readonly multiProtocolProvider: MultiProtocolProvider,
>>>>>>> 872b33ab
    protected readonly options: MultiProtocolSignerOptions = {},
  ) {
    this.logger =
      options?.logger ||
      rootLogger.child({
        module: 'MultiProtocolSignerManager',
      });
    this.signerStrategies = new Map();
    this.signers = new Map();
    this.initializeStrategies();
  }

  protected get compatibleChains(): ChainName[] {
    return this.chains.filter(
      (chain) =>
        this.multiProvider.getProtocol(chain) === ProtocolType.Ethereum ||
        this.multiProvider.getProtocol(chain) === ProtocolType.CosmosNative ||
        this.multiProvider.getProtocol(chain) === ProtocolType.Starknet,
    );
  }

  /**
   * @notice Sets up chain-specific signer strategies
   */
  protected initializeStrategies(): void {
<<<<<<< HEAD
    for (const chain of this.chains) {
      if (
        this.multiProvider.getProtocol(chain) !== ProtocolType.Ethereum &&
        this.multiProvider.getProtocol(chain) !== ProtocolType.Starknet
      ) {
        this.logger.debug(
          `Skipping signer strategy initialization for non-EVM chain ${chain}`,
        );
        continue;
      }
=======
    for (const chain of this.compatibleChains) {
>>>>>>> 872b33ab
      const strategy = MultiProtocolSignerFactory.getSignerStrategy(
        chain,
        this.submissionStrategy,
        this.multiProvider,
      );
      this.signerStrategies.set(chain, strategy);
    }
  }

  /**
   * @dev Configures signers for EVM chains in MultiProvider
   */
  async getMultiProvider(): Promise<MultiProvider> {
<<<<<<< HEAD
    const ethereumChains = this.chains.filter(
      (chain) =>
        this.multiProvider.getChainMetadata(chain).protocol ===
        ProtocolType.Ethereum,
    );

    for (const chain of ethereumChains) {
=======
    for (const chain of this.compatibleChains) {
>>>>>>> 872b33ab
      const signer = await this.initSigner(chain);
      if (this.multiProvider.getProtocol(chain) === ProtocolType.Ethereum) {
        this.multiProvider.setSigner(chain, signer as Signer);
      }
    }

    return this.multiProvider;
  }

  protected getSpecificSigner<T>(chain: ChainName): T {
    return this.signers.get(chain) as T;
  }

  getEVMSigner(chain: ChainName): Signer {
    const protocol = this.multiProvider.getChainMetadata(chain).protocol;
    if (protocol !== ProtocolType.Ethereum) {
      throw new Error(`Chain ${chain} is not an Ethereum chain`);
    }
    return this.getSpecificSigner<Signer>(chain);
  }

  getStarknetSigner(chain: ChainName): StarknetAccount {
    const protocol = this.multiProvider.getChainMetadata(chain).protocol;
    if (protocol !== ProtocolType.Starknet) {
      throw new Error(`Chain ${chain} is not a Starknet chain`);
    }
    return this.getSpecificSigner<StarknetAccount>(chain);
  }

  /**
   * @notice Creates signer for specific chain
   */
  async initSigner(chain: ChainName): Promise<TypedSigner> {
    const config = await this.resolveConfig(chain);
    const signerStrategy = this.getSignerStrategyOrFail(chain);
<<<<<<< HEAD
    return signerStrategy.getSigner(config);
=======
    const signer = await signerStrategy.getSigner(config);

    this.signers.set(chain, signer);
    return signer;
>>>>>>> 872b33ab
  }

  /**
   * @notice Creates signers for all chains
   */
  async initAllSigners(): Promise<typeof this.signers> {
    const signerConfigs = await this.resolveAllConfigs();

    for (const { chain, privateKey, userAddress } of signerConfigs) {
      const signerStrategy = this.signerStrategies.get(chain);
      if (signerStrategy) {
        const { protocol } = this.multiProvider.getChainMetadata(chain);
        if (protocol === ProtocolType.Starknet) {
          const provider =
            this.multiProtocolProvider?.getStarknetProvider(chain);
          this.signers.set(
            chain,
<<<<<<< HEAD
            signerStrategy.getSigner({
=======
            await signerStrategy.getSigner({
>>>>>>> 872b33ab
              privateKey,
              userAddress,
              extraParams: { provider },
            }),
          );
        } else {
          // evm chains
<<<<<<< HEAD
          this.signers.set(chain, signerStrategy.getSigner({ privateKey }));
=======
          this.signers.set(
            chain,
            await signerStrategy.getSigner({ privateKey }),
          );
>>>>>>> 872b33ab
        }
      }
    }

    return this.signers;
  }

  /**
   * @notice Resolves all chain configurations sequentially to avoid event listener leaks
   */
  private async resolveAllConfigs(): Promise<
    Array<{ chain: ChainName } & SignerConfig>
  > {
    const configs: Array<{ chain: ChainName } & SignerConfig> = [];
    for (const chain of this.chains) {
      const config = await this.resolveConfig(chain);
      configs.push(config);
    }
    return configs;
  }

  /**
   * @notice Resolves single chain configuration
   */
  private async resolveConfig(
    chain: ChainName,
  ): Promise<{ chain: ChainName } & SignerConfig> {
    const { protocol } = this.multiProvider.getChainMetadata(chain);
<<<<<<< HEAD

    // For Starknet, we must use strategy config
    if (protocol === ProtocolType.Starknet) {
      return this.resolveStarknetConfig(chain);
    }

    const signerStrategy = this.signerStrategies.get(chain);
    assert(signerStrategy, `No signer strategy found for chain ${chain}`);
=======
>>>>>>> 872b33ab

    // For Cosmos, we must use strategy config
    if (protocol === ProtocolType.CosmosNative) {
      return this.resolveCosmosNativeConfig(chain, this.options.key);
    }

    // For Starknet, we must use strategy config
    if (protocol === ProtocolType.Starknet) {
      return this.resolveStarknetConfig(chain);
    }

    // For other protocols, try CLI/ENV keys first, then fallback to strategy
    const config = await this.extractPrivateKey(chain);
    return { chain, ...config };
  }

  /**
   * @notice Gets private key from strategy
   */
  private async extractPrivateKey(chain: ChainName): Promise<SignerConfig> {
    if (this.options.key) {
      this.logger.info(
        `Using private key passed via CLI --key flag for chain ${chain}`,
      );
      return { privateKey: this.options.key };
    }

    if (ENV.HYP_KEY) {
      this.logger.info(`Using private key from .env for chain ${chain}`);
      return { privateKey: ENV.HYP_KEY };
    }

    const signerStrategy = this.getSignerStrategyOrFail(chain);
    const strategyConfig = await signerStrategy.getSignerConfig(chain);
    assert(
      strategyConfig.privateKey,
      `No private key found for chain ${chain}`,
    );
    this.logger.info(
      `Extracting private key from strategy config/user prompt for chain ${chain}`,
    );
    return { privateKey: strategyConfig.privateKey };
  }

  private async resolveCosmosNativeConfig(
    chain: ChainName,
    key?: string,
  ): Promise<{ chain: ChainName } & SignerConfig> {
    const signerStrategy = this.getSignerStrategyOrFail(chain);

    if (!key) {
      const strategyConfig = await signerStrategy.getSignerConfig(chain);
      key = strategyConfig.privateKey;
    }

    const provider =
      await this.multiProtocolProvider.getCosmJsNativeProvider(chain);
    const { bech32Prefix, gasPrice } =
      this.multiProvider.getChainMetadata(chain);

    assert(key, `No private key found for chain ${chain}`);
    assert(provider, 'No Cosmos Native Provider found');

    this.logger.info(`Using strategy config for Cosmos Native chain ${chain}`);

    return {
      chain,
      privateKey: key,
      extraParams: { provider, prefix: bech32Prefix, gasPrice },
    };
  }

  getCosmosNativeSigner(chain: ChainName): SigningHyperlaneModuleClient {
    const protocolType = this.multiProvider.getProtocol(chain);
    assert(
      protocolType === ProtocolType.CosmosNative,
      `Chain ${chain} is not a Cosmos Native chain`,
    );
    return this.getSpecificSigner<SigningHyperlaneModuleClient>(chain);
  }

  private async resolveStarknetConfig(
    chain: ChainName,
  ): Promise<{ chain: ChainName } & SignerConfig> {
    const signerStrategy = this.getSignerStrategyOrFail(chain);
    const strategyConfig = await signerStrategy.getSignerConfig(chain);
    const provider = this.multiProtocolProvider.getStarknetProvider(chain);

    assert(
      strategyConfig.privateKey,
      `No private key found for chain ${chain}`,
    );
    assert(strategyConfig.userAddress, 'No Starknet Address found');
    assert(provider, 'No Starknet Provider found');

    this.logger.info(`Using strategy config for Starknet chain ${chain}`);

    return {
      chain,
      privateKey: strategyConfig.privateKey,
      userAddress: strategyConfig.userAddress,
      extraParams: { provider },
    };
  }

  private getSignerStrategyOrFail(chain: ChainName): IMultiProtocolSigner {
    const strategy = this.signerStrategies.get(chain);
    assert(strategy, `No signer strategy found for chain ${chain}`);
    return strategy;
  }

  private async resolveStarknetConfig(
    chain: ChainName,
  ): Promise<{ chain: ChainName } & SignerConfig> {
    const signerStrategy = this.getSignerStrategyOrFail(chain);
    const strategyConfig = await signerStrategy.getSignerConfig(chain);
    const provider = this.multiProtocolProvider.getStarknetProvider(chain);

    assert(
      strategyConfig.privateKey,
      `No private key found for chain ${chain}`,
    );
    assert(strategyConfig.userAddress, 'No Starknet Address found');
    assert(provider, 'No Starknet Provider found');

    this.logger.info(`Using strategy config for Starknet chain ${chain}`);

    return {
      chain,
      privateKey: strategyConfig.privateKey,
      userAddress: strategyConfig.userAddress,
      extraParams: { provider },
    };
  }

  private getSignerStrategyOrFail(chain: ChainName): IMultiProtocolSigner {
    const strategy = this.signerStrategies.get(chain);
    assert(strategy, `No signer strategy found for chain ${chain}`);
    return strategy;
  }
}<|MERGE_RESOLUTION|>--- conflicted
+++ resolved
@@ -38,11 +38,7 @@
     protected readonly submissionStrategy: ChainSubmissionStrategy,
     protected readonly chains: ChainName[],
     protected readonly multiProvider: MultiProvider,
-<<<<<<< HEAD
-    private multiProtocolProvider: MultiProtocolProvider,
-=======
     protected readonly multiProtocolProvider: MultiProtocolProvider,
->>>>>>> 872b33ab
     protected readonly options: MultiProtocolSignerOptions = {},
   ) {
     this.logger =
@@ -68,20 +64,7 @@
    * @notice Sets up chain-specific signer strategies
    */
   protected initializeStrategies(): void {
-<<<<<<< HEAD
-    for (const chain of this.chains) {
-      if (
-        this.multiProvider.getProtocol(chain) !== ProtocolType.Ethereum &&
-        this.multiProvider.getProtocol(chain) !== ProtocolType.Starknet
-      ) {
-        this.logger.debug(
-          `Skipping signer strategy initialization for non-EVM chain ${chain}`,
-        );
-        continue;
-      }
-=======
     for (const chain of this.compatibleChains) {
->>>>>>> 872b33ab
       const strategy = MultiProtocolSignerFactory.getSignerStrategy(
         chain,
         this.submissionStrategy,
@@ -95,17 +78,7 @@
    * @dev Configures signers for EVM chains in MultiProvider
    */
   async getMultiProvider(): Promise<MultiProvider> {
-<<<<<<< HEAD
-    const ethereumChains = this.chains.filter(
-      (chain) =>
-        this.multiProvider.getChainMetadata(chain).protocol ===
-        ProtocolType.Ethereum,
-    );
-
-    for (const chain of ethereumChains) {
-=======
     for (const chain of this.compatibleChains) {
->>>>>>> 872b33ab
       const signer = await this.initSigner(chain);
       if (this.multiProvider.getProtocol(chain) === ProtocolType.Ethereum) {
         this.multiProvider.setSigner(chain, signer as Signer);
@@ -141,14 +114,10 @@
   async initSigner(chain: ChainName): Promise<TypedSigner> {
     const config = await this.resolveConfig(chain);
     const signerStrategy = this.getSignerStrategyOrFail(chain);
-<<<<<<< HEAD
-    return signerStrategy.getSigner(config);
-=======
     const signer = await signerStrategy.getSigner(config);
 
     this.signers.set(chain, signer);
     return signer;
->>>>>>> 872b33ab
   }
 
   /**
@@ -166,11 +135,7 @@
             this.multiProtocolProvider?.getStarknetProvider(chain);
           this.signers.set(
             chain,
-<<<<<<< HEAD
-            signerStrategy.getSigner({
-=======
             await signerStrategy.getSigner({
->>>>>>> 872b33ab
               privateKey,
               userAddress,
               extraParams: { provider },
@@ -178,14 +143,10 @@
           );
         } else {
           // evm chains
-<<<<<<< HEAD
-          this.signers.set(chain, signerStrategy.getSigner({ privateKey }));
-=======
           this.signers.set(
             chain,
             await signerStrategy.getSigner({ privateKey }),
           );
->>>>>>> 872b33ab
         }
       }
     }
@@ -214,17 +175,6 @@
     chain: ChainName,
   ): Promise<{ chain: ChainName } & SignerConfig> {
     const { protocol } = this.multiProvider.getChainMetadata(chain);
-<<<<<<< HEAD
-
-    // For Starknet, we must use strategy config
-    if (protocol === ProtocolType.Starknet) {
-      return this.resolveStarknetConfig(chain);
-    }
-
-    const signerStrategy = this.signerStrategies.get(chain);
-    assert(signerStrategy, `No signer strategy found for chain ${chain}`);
-=======
->>>>>>> 872b33ab
 
     // For Cosmos, we must use strategy config
     if (protocol === ProtocolType.CosmosNative) {
@@ -335,34 +285,4 @@
     assert(strategy, `No signer strategy found for chain ${chain}`);
     return strategy;
   }
-
-  private async resolveStarknetConfig(
-    chain: ChainName,
-  ): Promise<{ chain: ChainName } & SignerConfig> {
-    const signerStrategy = this.getSignerStrategyOrFail(chain);
-    const strategyConfig = await signerStrategy.getSignerConfig(chain);
-    const provider = this.multiProtocolProvider.getStarknetProvider(chain);
-
-    assert(
-      strategyConfig.privateKey,
-      `No private key found for chain ${chain}`,
-    );
-    assert(strategyConfig.userAddress, 'No Starknet Address found');
-    assert(provider, 'No Starknet Provider found');
-
-    this.logger.info(`Using strategy config for Starknet chain ${chain}`);
-
-    return {
-      chain,
-      privateKey: strategyConfig.privateKey,
-      userAddress: strategyConfig.userAddress,
-      extraParams: { provider },
-    };
-  }
-
-  private getSignerStrategyOrFail(chain: ChainName): IMultiProtocolSigner {
-    const strategy = this.signerStrategies.get(chain);
-    assert(strategy, `No signer strategy found for chain ${chain}`);
-    return strategy;
-  }
 }