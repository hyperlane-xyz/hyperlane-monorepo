import { BigNumber, Signer } from 'ethers';
import { Logger } from 'pino';
import { z } from 'zod';

import { SigningHyperlaneModuleClient } from '@hyperlane-xyz/cosmos-sdk';
import { RadixSigningSDK } from '@hyperlane-xyz/radix-sdk';
import {
  ChainName,
  IMultiProtocolSignerManager,
  MultiProtocolProvider,
  MultiProvider,
  ProtocolMap,
  getLocalProvider,
} from '@hyperlane-xyz/sdk';
import {
  Address,
  ProtocolType,
  assert,
  rootLogger,
} from '@hyperlane-xyz/utils';

import { ExtendedChainSubmissionStrategy } from '../../../submitters/types.js';

import {
  IMultiProtocolSigner,
  SignerConfig,
  TypedSigner,
} from './BaseMultiProtocolSigner.js';
import { MultiProtocolSignerFactory } from './MultiProtocolSignerFactory.js';

export interface MultiProtocolSignerOptions {
  logger?: Logger;
  key?: string | ProtocolMap<string>;
}

const envScheme = z.object({
  HYP_KEY: z.string().optional(),
  ANVIL_IP_ADDR: z.string().optional(),
  ANVIL_PORT: z.number().optional(),
  AWS_ACCESS_KEY_ID: z.string().optional(),
  AWS_SECRET_ACCESS_KEY: z.string().optional(),
  AWS_REGION: z.string().optional(),
  GH_AUTH_TOKEN: z.string().optional(),
  COINGECKO_API_KEY: z.string().optional(),
});

const parsedEnv = envScheme.safeParse(process.env);

export const ENV = parsedEnv.success ? parsedEnv.data : {};

/**
 * @title MultiProtocolSignerManager
 * @dev Context manager for signers across multiple protocols
 */
export class MultiProtocolSignerManager implements IMultiProtocolSignerManager {
  protected readonly signerStrategies: Map<ChainName, IMultiProtocolSigner>;
  protected readonly signers: Map<ChainName, TypedSigner>;
  public readonly logger: Logger;

  constructor(
    protected readonly submissionStrategy: ExtendedChainSubmissionStrategy,
    protected readonly chains: ChainName[],
    protected readonly multiProvider: MultiProvider,
    protected readonly multiProtocolProvider: MultiProtocolProvider,
    protected readonly options: MultiProtocolSignerOptions = {},
  ) {
    this.logger =
      options?.logger ||
      rootLogger.child({
        module: 'MultiProtocolSignerManager',
      });
    this.signerStrategies = new Map();
    this.signers = new Map();
    this.initializeStrategies();
  }

  protected get compatibleChains(): ChainName[] {
    return this.chains.filter(
      (chain) =>
        this.multiProvider.getProtocol(chain) === ProtocolType.Ethereum ||
        this.multiProvider.getProtocol(chain) === ProtocolType.CosmosNative ||
        this.multiProvider.getProtocol(chain) === ProtocolType.Radix,
    );
  }

  /**
   * @notice Sets up chain-specific signer strategies
   */
  protected initializeStrategies(): void {
    for (const chain of this.compatibleChains) {
      const strategy = MultiProtocolSignerFactory.getSignerStrategy(
        chain,
        this.submissionStrategy,
        this.multiProvider,
      );
      this.signerStrategies.set(chain, strategy);
    }
  }

  /**
   * @dev Configures signers for EVM chains in MultiProvider
   */
  async getMultiProvider(): Promise<MultiProvider> {
    const evmChains = this.chains.filter(
      (chain) =>
        this.multiProvider.getProtocol(chain) === ProtocolType.Ethereum,
    );

    for (const chain of evmChains) {
      this.multiProvider.setSigner(chain, this.signers.get(chain) as Signer);
    }

    return this.multiProvider;
  }

  /**
   * @notice Creates signer for specific chain
   */
  async initSigner(chain: ChainName): Promise<TypedSigner> {
    const config = await this.resolveConfig(chain);
    const signerStrategy = this.getSignerStrategyOrFail(chain);
    const signer = await signerStrategy.getSigner(config);

    this.signers.set(chain, signer);
    return signer;
  }

  /**
   * @notice Creates signers for all chains
   */
  async initAllSigners(): Promise<typeof this.signers> {
    for (const chain of this.compatibleChains) {
      const signerStrategy = this.signerStrategies.get(chain);
      if (signerStrategy) {
        await this.initSigner(chain);
      }
    }

    return this.signers;
  }

  /**
   * @notice Resolves single chain configuration
   */
  private async resolveConfig(
    chain: ChainName,
  ): Promise<{ chain: ChainName } & SignerConfig> {
    const { protocol } = this.multiProvider.getChainMetadata(chain);

    let config = await this.extractPrivateKey(chain);

    // get additional params for chains
    if (protocol === ProtocolType.CosmosNative) {
      const provider =
        await this.multiProtocolProvider.getCosmJsNativeProvider(chain);
      const { bech32Prefix, gasPrice } =
        this.multiProvider.getChainMetadata(chain);

      config = {
        ...config,
        extraParams: { provider, prefix: bech32Prefix, gasPrice },
      };
    } else if (protocol === ProtocolType.Radix) {
      const { chainId } = this.multiProvider.getChainMetadata(chain);
      config = {
        ...config,
        extraParams: { networkId: +chainId },
      };
    }

    return { chain, ...config };
  }

  /**
   * @notice Gets private key from strategy
   */
  private async extractPrivateKey(chain: ChainName): Promise<SignerConfig> {
    const protocol = this.multiProvider.getProtocol(chain);

    if (
      protocol === ProtocolType.Ethereum &&
      typeof this.options.key === 'string'
    ) {
      this.logger.debug(
        `Using private key passed via CLI --key flag for chain ${chain}`,
      );
      return { privateKey: this.options.key };
    }

    if (typeof this.options.key === 'object') {
      assert(
        this.options.key[protocol],
        `Key flag --key.${protocol} for chain ${chain} not provided`,
      );
      this.logger.debug(
        `Using private key passed via CLI --key.${protocol} flag for chain ${chain}`,
      );
      return { privateKey: this.options.key[protocol] };
    }

    if (process.env[`HYP_KEY_${protocol.toUpperCase()}`]) {
      this.logger.debug(`Using private key from .env for chain ${chain}`);
      return { privateKey: process.env[`HYP_KEY_${protocol.toUpperCase()}`]! };
    }

    if (protocol === ProtocolType.Ethereum) {
      if (ENV.HYP_KEY) {
        this.logger.debug(`Using private key from .env for chain ${chain}`);
        return { privateKey: ENV.HYP_KEY };
      }
    }

    const signerStrategy = this.getSignerStrategyOrFail(chain);
    const strategyConfig = await signerStrategy.getSignerConfig(chain);
    assert(
      strategyConfig.privateKey,
      `No private key found for chain ${chain}`,
    );
    this.logger.debug(
      `Extracting private key from strategy config/user prompt for chain ${chain}`,
    );

    return { privateKey: strategyConfig.privateKey };
  }

  private getSignerStrategyOrFail(chain: ChainName): IMultiProtocolSigner {
    const strategy = this.signerStrategies.get(chain);
    assert(strategy, `No signer strategy found for chain ${chain}`);
    return strategy;
  }

  getSpecificSigner<T>(chain: ChainName): T {
    return this.signers.get(chain) as T;
  }

  getEVMSigner(chain: ChainName): Signer {
    const protocolType = this.multiProvider.getChainMetadata(chain).protocol;
    assert(
      protocolType === ProtocolType.Ethereum,
      `Chain ${chain} is not an Ethereum chain`,
    );
    return this.getSpecificSigner<Signer>(chain);
  }

  getCosmosNativeSigner(chain: ChainName): SigningHyperlaneModuleClient {
    const protocolType = this.multiProvider.getProtocol(chain);
    assert(
      protocolType === ProtocolType.CosmosNative,
      `Chain ${chain} is not a Cosmos Native chain`,
    );
    return this.getSpecificSigner<SigningHyperlaneModuleClient>(chain);
  }

<<<<<<< HEAD
  getRadixSigner(chain: ChainName): RadixSigningSDK {
    const protocolType = this.multiProvider.getProtocol(chain);
    assert(
      protocolType === ProtocolType.Radix,
      `Chain ${chain} is not a Radix chain`,
    );
    return this.getSpecificSigner<RadixSigningSDK>(chain);
=======
  async getSignerAddress(chain: ChainName): Promise<Address> {
    const metadata = this.multiProvider.getChainMetadata(chain);

    switch (metadata.protocol) {
      case ProtocolType.Ethereum: {
        const signer = this.getEVMSigner(chain);
        return signer.getAddress();
      }
      case ProtocolType.CosmosNative: {
        const signer = this.getCosmosNativeSigner(chain);
        return signer.account.address;
      }
      default: {
        throw new Error(
          `Signer for protocol type ${metadata.protocol} not supported`,
        );
      }
    }
  }

  async getBalance(params: {
    isDryRun: boolean;
    address: Address;
    chain: ChainName;
    denom?: string;
  }): Promise<BigNumber> {
    const metadata = this.multiProvider.getChainMetadata(params.chain);

    switch (metadata.protocol) {
      case ProtocolType.Ethereum: {
        try {
          const provider = params.isDryRun
            ? getLocalProvider({
                anvilIPAddr: ENV.ANVIL_IP_ADDR,
                anvilPort: ENV.ANVIL_PORT,
              })
            : this.multiProvider.getProvider(params.chain);
          const balance = await provider.getBalance(params.address);
          return balance;
        } catch (err) {
          throw new Error(
            `failed to get balance of address ${params.address} on EVM chain ${params.chain}: ${err}`,
          );
        }
      }
      case ProtocolType.CosmosNative: {
        assert(
          params.denom,
          `need denom to get balance of Cosmos Native chain ${params.chain}`,
        );

        try {
          const provider =
            await this.multiProtocolProvider.getCosmJsNativeProvider(
              params.chain,
            );
          const balance = await provider.getBalance(
            params.address,
            params.denom,
          );
          return BigNumber.from(balance.amount);
        } catch (err) {
          throw new Error(
            `failed to get balance of address ${params.address} on Cosmos Native chain ${params.chain}: ${err}`,
          );
        }
      }
      default: {
        throw new Error(
          `Retrieving balance for account of protocol type ${metadata.protocol} not supported chain ${params.chain}`,
        );
      }
    }
>>>>>>> bbf32588
  }
}<|MERGE_RESOLUTION|>--- conflicted
+++ resolved
@@ -251,7 +251,6 @@
     return this.getSpecificSigner<SigningHyperlaneModuleClient>(chain);
   }
 
-<<<<<<< HEAD
   getRadixSigner(chain: ChainName): RadixSigningSDK {
     const protocolType = this.multiProvider.getProtocol(chain);
     assert(
@@ -259,7 +258,8 @@
       `Chain ${chain} is not a Radix chain`,
     );
     return this.getSpecificSigner<RadixSigningSDK>(chain);
-=======
+  }
+
   async getSignerAddress(chain: ChainName): Promise<Address> {
     const metadata = this.multiProvider.getChainMetadata(chain);
 
@@ -333,6 +333,5 @@
         );
       }
     }
->>>>>>> bbf32588
   }
 }