import { Signer } from 'ethers';
import { Logger } from 'pino';
import { Account as StarknetAccount } from 'starknet';

import {
  ChainName,
  ChainSubmissionStrategy,
  MultiProtocolProvider,
  MultiProvider,
} from '@hyperlane-xyz/sdk';
import { ProtocolType, assert, rootLogger } from '@hyperlane-xyz/utils';

import { ENV } from '../../../utils/env.js';

import {
  IMultiProtocolSigner,
  SignerConfig,
  TypedSigner,
} from './BaseMultiProtocolSigner.js';
import { MultiProtocolSignerFactory } from './MultiProtocolSignerFactory.js';

export interface MultiProtocolSignerOptions {
  logger?: Logger;
  key?: string;
}

/**
 * @title MultiProtocolSignerManager
 * @dev Context manager for signers across multiple protocols
 */
export class MultiProtocolSignerManager {
  protected readonly signerStrategies: Map<ChainName, IMultiProtocolSigner>;
  protected readonly signers: Map<ChainName, TypedSigner>;
  public readonly logger: Logger;

  constructor(
    protected readonly submissionStrategy: ChainSubmissionStrategy,
    protected readonly chains: ChainName[],
    protected readonly multiProvider: MultiProvider,
    private multiProtocolProvider: MultiProtocolProvider,
    protected readonly options: MultiProtocolSignerOptions = {},
  ) {
    this.logger =
      options?.logger ||
      rootLogger.child({
        module: 'MultiProtocolSignerManager',
      });
    this.signerStrategies = new Map();
    this.signers = new Map();
    this.initializeStrategies();
  }

  /**
   * @notice Sets up chain-specific signer strategies
   */
  protected initializeStrategies(): void {
    for (const chain of this.chains) {
      if (this.multiProvider.getProtocol(chain) !== ProtocolType.Ethereum) {
        this.logger.debug(
          `Skipping signer strategy initialization for non-EVM chain ${chain}`,
        );
        continue;
      }
      const strategy = MultiProtocolSignerFactory.getSignerStrategy(
        chain,
        this.submissionStrategy,
        this.multiProvider,
      );
      this.signerStrategies.set(chain, strategy);
    }
  }

  /**
   * @dev Configures signers for EVM chains in MultiProvider
   */
  async getMultiProvider(): Promise<MultiProvider> {
<<<<<<< HEAD
    const ethereumChains = this.chains.filter(
      (chain) =>
        this.multiProvider.getChainMetadata(chain).protocol ===
        ProtocolType.Ethereum,
    );

    for (const chain of ethereumChains) {
=======
    for (const chain of this.chains) {
      if (this.multiProvider.getProtocol(chain) !== ProtocolType.Ethereum) {
        this.logger.debug(
          `Skipping signer initialization for non-EVM chain ${chain}`,
        );
        continue;
      }
>>>>>>> ea429f5f
      const signer = await this.initSigner(chain);
      this.multiProvider.setSigner(chain, signer as Signer);
    }

    return this.multiProvider;
  }

  /**
   * @dev Gets private key from strategy or environment fallback
   */
  private async getSignerConfigForChain(
    chain: ChainName,
  ): Promise<{ chain: ChainName } & SignerConfig> {
    const signerStrategy = this.signerStrategies.get(chain);
    if (!signerStrategy) {
      throw new Error(`No signer strategy found for chain ${chain}`);
    }

    const config: any = {};
    let stprovider: any;
    // Determine private key with clear precedence
    if (this.options.key) {
      config.privateKey = this.options.key;
    } else if (ENV.HYP_KEY) {
      config.privateKey = ENV.HYP_KEY;
    } else {
      const strategyConfig = await signerStrategy.getSignerConfig(chain);
      if (!strategyConfig?.privateKey) {
        throw new Error(`No private key found for chain ${chain}`);
      }
      config.privateKey = strategyConfig.privateKey;
      config.userAddress = strategyConfig.userAddress;
    }

    const { protocol } = this.multiProvider.getChainMetadata(chain);
    if (protocol === ProtocolType.Starknet) {
      const provider = this.multiProtocolProvider.getStarknetProvider(chain);
      assert(provider, 'No Starknet Provider found');
      stprovider = provider;
    }

    return {
      chain,
      ...(config as SignerConfig),
      extraParams: {
        provider: stprovider,
      },
    };
  }

  protected async getSpecificSigner<T>(chain: ChainName): Promise<T> {
    const signerConfig = await this.getSignerConfigForChain(chain);

    const signerStrategy = this.signerStrategies.get(chain);
    if (!signerStrategy) {
      throw new Error(`No signer strategy found for chain ${chain}`);
    }
    return signerStrategy.getSigner(signerConfig) as T;
  }

  async getEVMSigner(chain: ChainName): Promise<Signer> {
    return this.getSpecificSigner<Signer>(chain);
  }

  async getStarknetSigner(chain: ChainName): Promise<StarknetAccount> {
    return this.getSpecificSigner<StarknetAccount>(chain);
  }

  /**
   * @notice Creates signer for specific chain
   */
  async initSigner(chain: ChainName): Promise<TypedSigner> {
    const config = await this.resolveConfig(chain);
    const signerStrategy = this.getSignerStrategyOrFail(chain);
    return signerStrategy.getSigner(config);
  }

  /**
   * @notice Creates signers for all chains
   */
  async initAllSigners(): Promise<typeof this.signers> {
    const signerConfigs = await this.resolveAllConfigs();

    for (const { chain, privateKey, userAddress } of signerConfigs) {
      const signerStrategy = this.signerStrategies.get(chain);
      if (signerStrategy) {
        const { protocol } = this.multiProvider.getChainMetadata(chain);
        if (protocol === ProtocolType.Starknet) {
          const provider =
            this.multiProtocolProvider?.getStarknetProvider(chain);
          this.signers.set(
            chain,
            signerStrategy.getSigner({
              privateKey,
              userAddress,
              extraParams: { provider },
            }),
          );
        } else {
          // evm chains
          this.signers.set(chain, signerStrategy.getSigner({ privateKey }));
        }
      }
    }

    return this.signers;
  }

  /**
   * @notice Resolves all chain configurations
   */
  private async resolveAllConfigs(): Promise<
    Array<{ chain: ChainName } & SignerConfig>
  > {
    return Promise.all(this.chains.map((chain) => this.resolveConfig(chain)));
  }

  /**
   * @notice Resolves single chain configuration
   */
  private async resolveConfig(
    chain: ChainName,
  ): Promise<{ chain: ChainName } & SignerConfig> {
    const { protocol } = this.multiProvider.getChainMetadata(chain);

    // For Starknet, we must use strategy config
    if (protocol === ProtocolType.Starknet) {
      return this.resolveStarknetConfig(chain);
    }

    // For other protocols, try CLI/ENV keys first, then fallback to strategy
    const config = await this.extractPrivateKey(chain);
    return { chain, ...config };
  }

  /**
   * @notice Gets private key from strategy
   */
  private async extractPrivateKey(chain: ChainName): Promise<SignerConfig> {
    if (this.options.key) {
      this.logger.debug(
        `Using private key passed via CLI --key flag for chain ${chain}`,
      );
<<<<<<< HEAD
      return { privateKey: this.options.key };
    }

    if (ENV.HYP_KEY) {
      this.logger.info(`Using private key from .env for chain ${chain}`);
      return { privateKey: ENV.HYP_KEY };
=======
      privateKey = this.options.key;
    } else if (ENV.HYP_KEY) {
      this.logger.debug(`Using private key from .env for chain ${chain}`);
      privateKey = ENV.HYP_KEY;
    } else {
      privateKey = await this.extractPrivateKey(chain, signerStrategy);
>>>>>>> ea429f5f
    }

    const signerStrategy = this.getSignerStrategyOrFail(chain);
    const strategyConfig = await signerStrategy.getSignerConfig(chain);
    assert(
      strategyConfig.privateKey,
      `No private key found for chain ${chain}`,
    );
    this.logger.info(
      `Extracting private key from strategy config/user prompt for chain ${chain}`,
    );

    return { privateKey: strategyConfig.privateKey };
  }

  private async resolveStarknetConfig(
    chain: ChainName,
  ): Promise<{ chain: ChainName } & SignerConfig> {
    const signerStrategy = this.getSignerStrategyOrFail(chain);
    const strategyConfig = await signerStrategy.getSignerConfig(chain);
    const provider = this.multiProtocolProvider.getStarknetProvider(chain);

    assert(
      strategyConfig.privateKey,
      `No private key found for chain ${chain}`,
    );
    assert(strategyConfig.userAddress, 'No Starknet Address found');
    assert(provider, 'No Starknet Provider found');

<<<<<<< HEAD
    this.logger.info(`Using strategy config for Starknet chain ${chain}`);

    return {
      chain,
      privateKey: strategyConfig.privateKey,
      userAddress: strategyConfig.userAddress,
      extraParams: { provider },
    };
  }

  private getSignerStrategyOrFail(chain: ChainName): IMultiProtocolSigner {
    const strategy = this.signerStrategies.get(chain);
    assert(strategy, `No signer strategy found for chain ${chain}`);
    return strategy;
=======
    this.logger.debug(
      `Extracting private key from strategy config/user prompt for chain ${chain}`,
    );
    return strategyConfig.privateKey;
>>>>>>> ea429f5f
  }
}<|MERGE_RESOLUTION|>--- conflicted
+++ resolved
@@ -55,7 +55,10 @@
    */
   protected initializeStrategies(): void {
     for (const chain of this.chains) {
-      if (this.multiProvider.getProtocol(chain) !== ProtocolType.Ethereum) {
+      if (
+        this.multiProvider.getProtocol(chain) !== ProtocolType.Ethereum &&
+        this.multiProvider.getProtocol(chain) !== ProtocolType.Starknet
+      ) {
         this.logger.debug(
           `Skipping signer strategy initialization for non-EVM chain ${chain}`,
         );
@@ -74,7 +77,6 @@
    * @dev Configures signers for EVM chains in MultiProvider
    */
   async getMultiProvider(): Promise<MultiProvider> {
-<<<<<<< HEAD
     const ethereumChains = this.chains.filter(
       (chain) =>
         this.multiProvider.getChainMetadata(chain).protocol ===
@@ -82,80 +84,32 @@
     );
 
     for (const chain of ethereumChains) {
-=======
-    for (const chain of this.chains) {
-      if (this.multiProvider.getProtocol(chain) !== ProtocolType.Ethereum) {
-        this.logger.debug(
-          `Skipping signer initialization for non-EVM chain ${chain}`,
-        );
-        continue;
+      const signer = await this.initSigner(chain);
+      if (this.multiProvider.getProtocol(chain) === ProtocolType.Ethereum) {
+        this.multiProvider.setSigner(chain, signer as Signer);
       }
->>>>>>> ea429f5f
-      const signer = await this.initSigner(chain);
-      this.multiProvider.setSigner(chain, signer as Signer);
     }
 
     return this.multiProvider;
   }
 
-  /**
-   * @dev Gets private key from strategy or environment fallback
-   */
-  private async getSignerConfigForChain(
-    chain: ChainName,
-  ): Promise<{ chain: ChainName } & SignerConfig> {
-    const signerStrategy = this.signerStrategies.get(chain);
-    if (!signerStrategy) {
-      throw new Error(`No signer strategy found for chain ${chain}`);
-    }
-
-    const config: any = {};
-    let stprovider: any;
-    // Determine private key with clear precedence
-    if (this.options.key) {
-      config.privateKey = this.options.key;
-    } else if (ENV.HYP_KEY) {
-      config.privateKey = ENV.HYP_KEY;
-    } else {
-      const strategyConfig = await signerStrategy.getSignerConfig(chain);
-      if (!strategyConfig?.privateKey) {
-        throw new Error(`No private key found for chain ${chain}`);
-      }
-      config.privateKey = strategyConfig.privateKey;
-      config.userAddress = strategyConfig.userAddress;
-    }
-
-    const { protocol } = this.multiProvider.getChainMetadata(chain);
-    if (protocol === ProtocolType.Starknet) {
-      const provider = this.multiProtocolProvider.getStarknetProvider(chain);
-      assert(provider, 'No Starknet Provider found');
-      stprovider = provider;
-    }
-
-    return {
-      chain,
-      ...(config as SignerConfig),
-      extraParams: {
-        provider: stprovider,
-      },
-    };
-  }
-
-  protected async getSpecificSigner<T>(chain: ChainName): Promise<T> {
-    const signerConfig = await this.getSignerConfigForChain(chain);
-
-    const signerStrategy = this.signerStrategies.get(chain);
-    if (!signerStrategy) {
-      throw new Error(`No signer strategy found for chain ${chain}`);
-    }
-    return signerStrategy.getSigner(signerConfig) as T;
-  }
-
-  async getEVMSigner(chain: ChainName): Promise<Signer> {
+  protected getSpecificSigner<T>(chain: ChainName): T {
+    return this.signers.get(chain) as T;
+  }
+
+  getEVMSigner(chain: ChainName): Signer {
+    const protocol = this.multiProvider.getChainMetadata(chain).protocol;
+    if (protocol !== ProtocolType.Ethereum) {
+      throw new Error(`Chain ${chain} is not an Ethereum chain`);
+    }
     return this.getSpecificSigner<Signer>(chain);
   }
 
-  async getStarknetSigner(chain: ChainName): Promise<StarknetAccount> {
+  getStarknetSigner(chain: ChainName): StarknetAccount {
+    const protocol = this.multiProvider.getChainMetadata(chain).protocol;
+    if (protocol !== ProtocolType.Starknet) {
+      throw new Error(`Chain ${chain} is not a Starknet chain`);
+    }
     return this.getSpecificSigner<StarknetAccount>(chain);
   }
 
@@ -200,12 +154,17 @@
   }
 
   /**
-   * @notice Resolves all chain configurations
+   * @notice Resolves all chain configurations sequentially to avoid event listener leaks
    */
   private async resolveAllConfigs(): Promise<
     Array<{ chain: ChainName } & SignerConfig>
   > {
-    return Promise.all(this.chains.map((chain) => this.resolveConfig(chain)));
+    const configs: Array<{ chain: ChainName } & SignerConfig> = [];
+    for (const chain of this.chains) {
+      const config = await this.resolveConfig(chain);
+      configs.push(config);
+    }
+    return configs;
   }
 
   /**
@@ -221,47 +180,43 @@
       return this.resolveStarknetConfig(chain);
     }
 
-    // For other protocols, try CLI/ENV keys first, then fallback to strategy
-    const config = await this.extractPrivateKey(chain);
-    return { chain, ...config };
-  }
-
-  /**
-   * @notice Gets private key from strategy
-   */
-  private async extractPrivateKey(chain: ChainName): Promise<SignerConfig> {
+    const signerStrategy = this.signerStrategies.get(chain);
+    assert(signerStrategy, `No signer strategy found for chain ${chain}`);
+
+    let privateKey: string;
+
     if (this.options.key) {
       this.logger.debug(
         `Using private key passed via CLI --key flag for chain ${chain}`,
       );
-<<<<<<< HEAD
-      return { privateKey: this.options.key };
-    }
-
-    if (ENV.HYP_KEY) {
-      this.logger.info(`Using private key from .env for chain ${chain}`);
-      return { privateKey: ENV.HYP_KEY };
-=======
       privateKey = this.options.key;
     } else if (ENV.HYP_KEY) {
       this.logger.debug(`Using private key from .env for chain ${chain}`);
       privateKey = ENV.HYP_KEY;
     } else {
       privateKey = await this.extractPrivateKey(chain, signerStrategy);
->>>>>>> ea429f5f
-    }
-
-    const signerStrategy = this.getSignerStrategyOrFail(chain);
+    }
+
+    return { chain, privateKey };
+  }
+
+  /**
+   * @notice Gets private key from strategy
+   */
+  private async extractPrivateKey(
+    chain: ChainName,
+    signerStrategy: IMultiProtocolSigner,
+  ): Promise<string> {
     const strategyConfig = await signerStrategy.getSignerConfig(chain);
     assert(
       strategyConfig.privateKey,
       `No private key found for chain ${chain}`,
     );
-    this.logger.info(
+
+    this.logger.debug(
       `Extracting private key from strategy config/user prompt for chain ${chain}`,
     );
-
-    return { privateKey: strategyConfig.privateKey };
+    return strategyConfig.privateKey;
   }
 
   private async resolveStarknetConfig(
@@ -278,7 +233,6 @@
     assert(strategyConfig.userAddress, 'No Starknet Address found');
     assert(provider, 'No Starknet Provider found');
 
-<<<<<<< HEAD
     this.logger.info(`Using strategy config for Starknet chain ${chain}`);
 
     return {
@@ -293,11 +247,5 @@
     const strategy = this.signerStrategies.get(chain);
     assert(strategy, `No signer strategy found for chain ${chain}`);
     return strategy;
-=======
-    this.logger.debug(
-      `Extracting private key from strategy config/user prompt for chain ${chain}`,
-    );
-    return strategyConfig.privateKey;
->>>>>>> ea429f5f
   }
 }