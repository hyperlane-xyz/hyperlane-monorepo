--- conflicted
+++ resolved
@@ -1,10 +1,7 @@
 import { password } from '@inquirer/prompts';
 import { Signer, Wallet } from 'ethers';
-<<<<<<< HEAD
 import { Account as StarknetAccount } from 'starknet';
-=======
 import { Wallet as ZKSyncWallet } from 'zksync-ethers';
->>>>>>> b6fc019c
 
 import {
   ChainName,
