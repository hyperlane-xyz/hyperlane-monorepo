--- conflicted
+++ resolved
@@ -4,11 +4,7 @@
 } from '@cosmjs/proto-signing';
 import { GasPrice } from '@cosmjs/stargate';
 import { password } from '@inquirer/prompts';
-<<<<<<< HEAD
-import { Signer, Wallet } from 'ethers';
-=======
 import { Signer, Wallet, ethers } from 'ethers';
->>>>>>> 872b33ab
 import { Account as StarknetAccount, constants } from 'starknet';
 import { Wallet as ZKSyncWallet } from 'zksync-ethers';
 
@@ -20,11 +16,7 @@
   MultiProvider,
   TxSubmitterType,
 } from '@hyperlane-xyz/sdk';
-<<<<<<< HEAD
-import { ProtocolType, assert } from '@hyperlane-xyz/utils';
-=======
 import { ProtocolType, assert, ensure0x } from '@hyperlane-xyz/utils';
->>>>>>> 872b33ab
 
 import { ENV } from '../../../utils/env.js';
 
@@ -47,11 +39,8 @@
         if (technicalStack === ChainTechnicalStack.ZkSync)
           return new ZKSyncSignerStrategy(strategyConfig);
         return new EthereumSignerStrategy(strategyConfig);
-<<<<<<< HEAD
-=======
       case ProtocolType.CosmosNative:
         return new CosmosNativeSignerStrategy(strategyConfig);
->>>>>>> 872b33ab
       case ProtocolType.Starknet:
         return new StarknetSignerStrategy(strategyConfig);
       default:
@@ -102,8 +91,6 @@
   }
 }
 
-<<<<<<< HEAD
-=======
 class CosmosNativeSignerStrategy extends BaseMultiProtocolSigner {
   async getSignerConfig(chain: ChainName): Promise<SignerConfig> {
     const submitter = this.config[chain]?.submitter as {
@@ -156,7 +143,6 @@
   }
 }
 
->>>>>>> 872b33ab
 class StarknetSignerStrategy extends BaseMultiProtocolSigner {
   async getSignerConfig(chain: ChainName): Promise<SignerConfig> {
     const submitter = this.config[chain]?.submitter as {
@@ -187,19 +173,11 @@
     return undefined;
   }
 
-<<<<<<< HEAD
-  getSigner({
-    privateKey,
-    userAddress,
-    extraParams,
-  }: SignerConfig): StarknetAccount {
-=======
   async getSigner({
     privateKey,
     userAddress,
     extraParams,
   }: SignerConfig): Promise<StarknetAccount> {
->>>>>>> 872b33ab
     assert(
       userAddress && extraParams?.provider,
       'Missing StarknetAccount arguments',
