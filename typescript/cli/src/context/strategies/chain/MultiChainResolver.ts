import {
  ChainMap,
  ChainName,
  DeployedCoreAddresses,
  DeployedCoreAddressesSchema,
  EvmCoreModule,
  MultiProvider,
} from '@hyperlane-xyz/sdk';
import { ProtocolType, assert } from '@hyperlane-xyz/utils';

import { DEFAULT_WARP_ROUTE_DEPLOYMENT_CONFIG_PATH } from '../../../commands/options.js';
import { readCoreDeployConfigs } from '../../../config/core.js';
import { readChainSubmissionStrategyConfig } from '../../../config/strategy.js';
import { log } from '../../../logger.js';
import {
  extractChainsFromObj,
  runMultiChainSelectionStep,
  runSingleChainSelectionStep,
} from '../../../utils/chains.js';
import {
  isFile,
  readYamlOrJson,
  runFileSelectionStep,
} from '../../../utils/files.js';
import { getWarpCoreConfigOrExit } from '../../../utils/warp.js';

import { ChainResolver } from './types.js';

enum ChainSelectionMode {
  AGENT_KURTOSIS,
  WARP_CONFIG,
  WARP_READ,
  STRATEGY,
  CORE_APPLY,
  DEFAULT,
}

// This class could be broken down into multiple strategies

/**
 * @title MultiChainResolver
 * @notice Resolves chains based on the specified selection mode.
 */
export class MultiChainResolver implements ChainResolver {
  constructor(private mode: ChainSelectionMode) {}

  async resolveChains(argv: ChainMap<any>): Promise<ChainName[]> {
    switch (this.mode) {
      case ChainSelectionMode.WARP_CONFIG:
        return this.resolveWarpRouteConfigChains(argv);
      case ChainSelectionMode.WARP_READ:
        return this.resolveWarpCoreConfigChains(argv);
      case ChainSelectionMode.AGENT_KURTOSIS:
        return this.resolveAgentChains(argv);
      case ChainSelectionMode.STRATEGY:
        return this.resolveStrategyChains(argv);
      case ChainSelectionMode.CORE_APPLY:
        return this.resolveCoreApplyChains(argv);
      case ChainSelectionMode.DEFAULT:
      default:
        return this.resolveRelayerChains(argv);
    }
  }

  private async resolveWarpRouteConfigChains(
    argv: Record<string, any>,
  ): Promise<ChainName[]> {
    argv.config ||= DEFAULT_WARP_ROUTE_DEPLOYMENT_CONFIG_PATH;
    argv.context.chains = await this.getWarpRouteConfigChains(
      argv.config.trim(),
      argv.context.skipConfirmation,
    );
    return argv.context.chains;
  }

  private async resolveWarpCoreConfigChains(
    argv: Record<string, any>,
  ): Promise<ChainName[]> {
    if (argv.symbol || argv.warp) {
      const warpCoreConfig = await getWarpCoreConfigOrExit({
        context: argv.context,
        warp: argv.warp,
        symbol: argv.symbol,
      });
      argv.context.warpCoreConfig = warpCoreConfig;
      const chains = extractChainsFromObj(warpCoreConfig);
      return chains;
    } else if (argv.chain) {
      return [argv.chain];
    } else {
      throw new Error(
        `Please specify either a symbol, chain and address or warp file`,
      );
    }
  }

  private async resolveAgentChains(
    argv: Record<string, any>,
  ): Promise<ChainName[]> {
    const { chainMetadata } = argv.context;
    argv.origin =
      argv.origin ??
      (await runSingleChainSelectionStep(
        chainMetadata,
        'Select the origin chain',
      ));

    if (!argv.targets) {
      const selectedRelayChains = await runMultiChainSelectionStep({
        chainMetadata: chainMetadata,
        message: 'Select chains to relay between',
        requireNumber: 2,
      });
      argv.targets = selectedRelayChains.join(',');
    }

    return [argv.origin, ...argv.targets];
  }

  private async resolveStrategyChains(
    argv: Record<string, any>,
  ): Promise<ChainName[]> {
    const strategy = await readChainSubmissionStrategyConfig(argv.strategy);
    return extractChainsFromObj(strategy);
  }

  private async resolveRelayerChains(
    argv: Record<string, any>,
  ): Promise<ChainName[]> {
    const { multiProvider } = argv.context;
    const chains = new Set<ChainName>();

    if (argv.origin) {
      chains.add(argv.origin);
    }

    if (argv.chain) {
      chains.add(argv.chain);
    }

<<<<<<< HEAD
    if (argv.chain) {
      chains.push(argv.chain);
    }

    if (!argv.chains && chains.length === 0) {
      return Array.from(this.getEvmChains(multiProvider));
    }

    return Array.from(
      new Set([
        ...chains,
        ...(argv.chains
          ? argv.chains.split(',').map((item: string) => item.trim())
          : []),
      ]),
    );
=======
    if (argv.chains) {
      const additionalChains = argv.chains
        .split(',')
        .map((item: string) => item.trim());
      return Array.from(new Set([...chains, ...additionalChains]));
    }

    // If no destination is specified, return all EVM chains
    if (!argv.destination) {
      return Array.from(this.getEvmChains(multiProvider));
    }

    chains.add(argv.destination);
    return Array.from(chains);
>>>>>>> e861535d
  }

  private async getWarpRouteConfigChains(
    configPath: string,
    skipConfirmation: boolean,
  ): Promise<ChainName[]> {
    if (!configPath || !isFile(configPath)) {
      assert(!skipConfirmation, 'Warp route deployment config is required');
      configPath = await runFileSelectionStep(
        './configs',
        'Warp route deployment config',
        'warp',
      );
    } else {
      log(`Using warp route deployment config at ${configPath}`);
    }

    // Alternative to readWarpRouteDeployConfig that doesn't use context for signer and zod validation
    const warpRouteConfig = (await readYamlOrJson(configPath)) as Record<
      string,
      any
    >;

    const chains = Object.keys(warpRouteConfig) as ChainName[];
    assert(
      chains.length !== 0,
      'No chains found in warp route deployment config',
    );

    return chains;
  }

  private async resolveCoreApplyChains(
    argv: Record<string, any>,
  ): Promise<ChainName[]> {
    try {
      const config = readCoreDeployConfigs(argv.config);

      if (!config?.interchainAccountRouter) {
        return [argv.chain];
      }

      const addresses = await argv.context.registry.getChainAddresses(
        argv.chain,
      );
      const coreAddresses = DeployedCoreAddressesSchema.parse(
        addresses,
      ) as DeployedCoreAddresses;

      const evmCoreModule = new EvmCoreModule(argv.context.multiProvider, {
        chain: argv.chain,
        config,
        addresses: coreAddresses,
      });

      const transactions = await evmCoreModule.update(config);

      return Array.from(new Set(transactions.map((tx) => tx.chainId))).map(
        (chainId) => argv.context.multiProvider.getChainName(chainId),
      );
    } catch (error) {
      throw new Error(`Failed to resolve core apply chains`, {
        cause: error,
      });
    }
  }

  private getEvmChains(multiProvider: MultiProvider): ChainName[] {
    const chains = multiProvider.getKnownChainNames();

    return chains.filter(
      (chain) => multiProvider.getProtocol(chain) === ProtocolType.Ethereum,
    );
  }

  static forAgentKurtosis(): MultiChainResolver {
    return new MultiChainResolver(ChainSelectionMode.AGENT_KURTOSIS);
  }

  static forRelayer(): MultiChainResolver {
    return new MultiChainResolver(ChainSelectionMode.DEFAULT);
  }

  static forStrategyConfig(): MultiChainResolver {
    return new MultiChainResolver(ChainSelectionMode.STRATEGY);
  }

  static forWarpRouteConfig(): MultiChainResolver {
    return new MultiChainResolver(ChainSelectionMode.WARP_CONFIG);
  }

  static forWarpCoreConfig(): MultiChainResolver {
    return new MultiChainResolver(ChainSelectionMode.WARP_READ);
  }

  static forCoreApply(): MultiChainResolver {
    return new MultiChainResolver(ChainSelectionMode.CORE_APPLY);
  }

  static default(): MultiChainResolver {
    return new MultiChainResolver(ChainSelectionMode.DEFAULT);
  }
}<|MERGE_RESOLUTION|>--- conflicted
+++ resolved
@@ -138,24 +138,6 @@
       chains.add(argv.chain);
     }
 
-<<<<<<< HEAD
-    if (argv.chain) {
-      chains.push(argv.chain);
-    }
-
-    if (!argv.chains && chains.length === 0) {
-      return Array.from(this.getEvmChains(multiProvider));
-    }
-
-    return Array.from(
-      new Set([
-        ...chains,
-        ...(argv.chains
-          ? argv.chains.split(',').map((item: string) => item.trim())
-          : []),
-      ]),
-    );
-=======
     if (argv.chains) {
       const additionalChains = argv.chains
         .split(',')
@@ -170,7 +152,6 @@
 
     chains.add(argv.destination);
     return Array.from(chains);
->>>>>>> e861535d
   }
 
   private async getWarpRouteConfigChains(
