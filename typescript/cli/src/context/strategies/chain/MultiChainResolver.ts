--- conflicted
+++ resolved
@@ -17,10 +17,7 @@
   runSingleChainSelectionStep,
 } from '../../../utils/chains.js';
 import { getWarpConfigs } from '../../../utils/warp.js';
-<<<<<<< HEAD
-=======
 import { requestAndSaveApiKeys } from '../../context.js';
->>>>>>> 9e40cf18
 
 import { ChainResolver } from './types.js';
 
@@ -154,18 +151,12 @@
       return Array.from(new Set([...chains, ...additionalChains]));
     }
 
-<<<<<<< HEAD
-    // If no destination is specified, return all EVM chains
-    if (argv.origin && !argv.destination) {
-      return Array.from(this.getEvmChains(multiProvider));
-=======
     // If no destination is specified, return all EVM and Cosmos Native chains
     if (!argv.destination) {
       return [
         ...this.getEvmChains(multiProvider),
         ...this.getCosmosNativeChains(multiProvider),
       ];
->>>>>>> 9e40cf18
     }
 
     chains.add(argv.destination);
