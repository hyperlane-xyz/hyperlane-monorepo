--- conflicted
+++ resolved
@@ -34,10 +34,6 @@
   // just for evm chains backward compatibility
   signerAddress?: string;
   strategyPath?: string;
-<<<<<<< HEAD
-  multiProtocolProvider?: MultiProtocolProvider;
-=======
->>>>>>> 872b33ab
   multiProtocolSigner?: MultiProtocolSignerManager;
 }
 
@@ -49,7 +45,6 @@
   dryRunChain?: string;
   warpDeployConfig?: WarpRouteDeployConfigMailboxRequired;
   warpCoreConfig?: WarpCoreConfig;
-  multiProtocolSigner?: MultiProtocolSignerManager;
 }
 
 export interface WarpDeployCommandContext extends WriteCommandContext {
@@ -70,8 +65,6 @@
   Args & { context: WriteCommandContext } & {
     multiProtocolSigner?: MultiProtocolSignerManager;
   }
-<<<<<<< HEAD
-=======
 >;
 
 export type CommandModuleWithWarpApplyContext<Args> = CommandModule<
@@ -82,5 +75,4 @@
 export type CommandModuleWithWarpDeployContext<Args> = CommandModule<
   {},
   Args & { context: WarpDeployCommandContext }
->>>>>>> 872b33ab
 >;