import { $ } from 'zx';

import { CoreConfig } from '@hyperlane-xyz/sdk';

import { readYamlOrJson } from '../../utils/files.js';

import { ANVIL_KEY, REGISTRY_PATH } from './helpers.js';

/**
 * Deploys the Hyperlane core contracts to the specified chain using the provided config.
 */
export async function hyperlaneCoreDeploy(
  chain: string,
  coreInputPath: string,
) {
  return $`yarn workspace @hyperlane-xyz/cli run hyperlane core deploy \
        --registry ${REGISTRY_PATH} \
        --config ${coreInputPath} \
        --chain ${chain} \
        --key ${ANVIL_KEY} \
        --verbosity debug \
        --yes`;
}

/**
 * Reads a Hyperlane core deployment on the specified chain using the provided config.
 */
export async function hyperlaneCoreRead(chain: string, coreOutputPath: string) {
  return $`yarn workspace @hyperlane-xyz/cli run hyperlane core read \
        --registry ${REGISTRY_PATH} \
        --config ${coreOutputPath} \
        --chain ${chain} \
        --verbosity debug \
        --yes`;
}

/**
 * Updates a Hyperlane core deployment on the specified chain using the provided config.
 */
export async function hyperlaneCoreApply(
  chain: string,
  coreOutputPath: string,
) {
  return $`yarn workspace @hyperlane-xyz/cli run hyperlane core apply \
        --registry ${REGISTRY_PATH} \
        --config ${coreOutputPath} \
        --chain ${chain} \
<<<<<<< HEAD
=======
        --key ${ANVIL_KEY} \
>>>>>>> 7798c007
        --verbosity debug \
        --yes`;
}

/**
 * Reads the Core deployment config and outputs it to specified output path.
 */
export async function readCoreConfig(
  chain: string,
  coreConfigPath: string,
): Promise<CoreConfig> {
  await hyperlaneCoreRead(chain, coreConfigPath);
  return readYamlOrJson(coreConfigPath);
}<|MERGE_RESOLUTION|>--- conflicted
+++ resolved
@@ -45,10 +45,7 @@
         --registry ${REGISTRY_PATH} \
         --config ${coreOutputPath} \
         --chain ${chain} \
-<<<<<<< HEAD
-=======
         --key ${ANVIL_KEY} \
->>>>>>> 7798c007
         --verbosity debug \
         --yes`;
 }
