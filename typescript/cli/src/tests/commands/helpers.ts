import { ERC20Test__factory, ERC4626Test__factory } from '@hyperlane-xyz/core';
import { ChainAddresses } from '@hyperlane-xyz/registry';
import {
  TokenRouterConfig,
  WarpCoreConfig,
  WarpCoreConfigSchema,
} from '@hyperlane-xyz/sdk';
import { Address } from '@hyperlane-xyz/utils';

import { getContext } from '../../context/context.js';
import { readYamlOrJson, writeYamlOrJson } from '../../utils/files.js';

import { hyperlaneCoreDeploy } from './core.js';
import {
  hyperlaneWarpApply,
  hyperlaneWarpSendRelay,
  readWarpConfig,
} from './warp.js';

export const TEST_CONFIGS_PATH = './test-configs';
export const REGISTRY_PATH = `${TEST_CONFIGS_PATH}/anvil`;

export const ANVIL_KEY =
  '0xac0974bec39a17e36ba4a6b4d238ff944bacb478cbed5efcae784d7bf4f2ff80';
export const ZKSYNC_KEY =
  '0x3d3cbc973389cb26f657686445bcc75662b415b656078503592ac8c1abb8810e';

/**
 * Retrieves the deployed Warp address from the Warp core config.
 */
export function getDeployedWarpAddress(chain: string, warpCorePath: string) {
  const warpCoreConfig: WarpCoreConfig = readYamlOrJson(warpCorePath);
  WarpCoreConfigSchema.parse(warpCoreConfig);
  return warpCoreConfig.tokens.find((t) => t.chainName === chain)!
    .addressOrDenom;
}

/**
 * Updates the owner of the Warp route deployment config, and then output to a file
 */
export async function updateWarpOwnerConfig(
  chain: string,
  owner: Address,
  warpCorePath: string,
  warpDeployPath: string,
  key?: string,
  registryPath?: string,
): Promise<string> {
  const warpDeployConfig = await readWarpConfig(
    chain,
    warpCorePath,
    warpDeployPath,
    key,
    registryPath,
  );
  warpDeployConfig[chain].owner = owner;
  await writeYamlOrJson(warpDeployPath, warpDeployConfig);

  return warpDeployPath;
}

/**
 * Updates the Warp route deployment configuration with a new owner, and then applies the changes.
 */
export async function updateOwner(
  owner: Address,
  chain: string,
  warpConfigPath: string,
  warpCoreConfigPath: string,
  key?: string,
  registryPath?: string,
) {
  await updateWarpOwnerConfig(
    chain,
    owner,
    warpCoreConfigPath,
    warpConfigPath,
    key,
    registryPath,
  );
  return hyperlaneWarpApply(
    warpConfigPath,
    warpCoreConfigPath,
    undefined,
    key,
    registryPath,
  );
}

/**
 * Extends the Warp route deployment with a new warp config
 */
export async function extendWarpConfig(params: {
  chain: string;
  chainToExtend: string;
  extendedConfig: TokenRouterConfig;
  warpCorePath: string;
  warpDeployPath: string;
  strategyUrl?: string;
  key?: string;
  registryPath?: string;
}): Promise<string> {
  const {
    chain,
    chainToExtend,
    extendedConfig,
    warpCorePath,
    warpDeployPath,
    strategyUrl,
    key,
    registryPath,
  } = params;
  const warpDeployConfig = await readWarpConfig(
    chain,
    warpCorePath,
    warpDeployPath,
    key,
    registryPath,
  );
  warpDeployConfig[chainToExtend] = extendedConfig;
  writeYamlOrJson(warpDeployPath, warpDeployConfig);
  await hyperlaneWarpApply(
    warpDeployPath,
    warpCorePath,
    strategyUrl,
    key,
    registryPath,
  );

  return warpDeployPath;
}

/**
 * Deploys new core contracts on the specified chain if it doesn't already exist, and returns the chain addresses.
 */
export async function deployOrUseExistingCore(
  chain: string,
  coreInputPath: string,
  key: string,
  registryPath?: string,
) {
  const { registry } = await getContext({
    registryUri: registryPath ?? REGISTRY_PATH,
    registryOverrideUri: '',
    key,
  });
  const addresses = (await registry.getChainAddresses(chain)) as ChainAddresses;

  if (!addresses) {
    await hyperlaneCoreDeploy(
      chain,
      coreInputPath,
      key,
      registryPath ?? REGISTRY_PATH,
    );
    return deployOrUseExistingCore(
      chain,
      coreInputPath,
      key,
      registryPath ?? REGISTRY_PATH,
    );
  }

  return addresses;
}
<<<<<<< HEAD
export async function getChainId(
  chainName: string,
  key: string,
  registryPath?: string,
) {
=======

export async function getDomainId(
  chainName: string,
  key: string,
): Promise<string> {
>>>>>>> e6f9d5c4
  const { registry } = await getContext({
    registryUri: registryPath ?? REGISTRY_PATH,
    registryOverrideUri: '',
    key,
  });
  const chainMetadata = await registry.getChainMetadata(chainName);
  return String(chainMetadata?.domainId);
}

export async function deployToken(privateKey: string, chain: string) {
  const { multiProvider } = await getContext({
    registryUri: REGISTRY_PATH,
    registryOverrideUri: '',
    key: privateKey,
  });

  const token = await new ERC20Test__factory(
    multiProvider.getSigner(chain),
  ).deploy('token', 'token', '100000000000000000000', 18);
  await token.deployed();

  return token;
}

export async function deploy4626Vault(
  privateKey: string,
  chain: string,
  tokenAddress: string,
) {
  const { multiProvider } = await getContext({
    registryUri: REGISTRY_PATH,
    registryOverrideUri: '',
    key: privateKey,
  });

  const vault = await new ERC4626Test__factory(
    multiProvider.getSigner(chain),
  ).deploy(tokenAddress, 'VAULT', 'VAULT');
  await vault.deployed();

  return vault;
}

/**
 * Performs a round-trip warp relay between two chains using the specified warp core config.
 *
 * @param chain1 - The first chain to send the warp relay from.
 * @param chain2 - The second chain to send the warp relay to and back from.
 * @param warpCoreConfigPath - The path to the warp core config file.
 * @returns A promise that resolves when the round-trip warp relay is complete.
 */
export async function sendWarpRouteMessageRoundTrip(
  chain1: string,
  chain2: string,
  warpCoreConfigPath: string,
) {
  await hyperlaneWarpSendRelay(chain1, chain2, warpCoreConfigPath);
  return hyperlaneWarpSendRelay(chain2, chain1, warpCoreConfigPath);
}<|MERGE_RESOLUTION|>--- conflicted
+++ resolved
@@ -163,19 +163,12 @@
 
   return addresses;
 }
-<<<<<<< HEAD
-export async function getChainId(
-  chainName: string,
-  key: string,
-  registryPath?: string,
-) {
-=======
 
 export async function getDomainId(
   chainName: string,
   key: string,
+  registryPath?: string,
 ): Promise<string> {
->>>>>>> e6f9d5c4
   const { registry } = await getContext({
     registryUri: registryPath ?? REGISTRY_PATH,
     registryOverrideUri: '',
