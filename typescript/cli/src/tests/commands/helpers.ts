--- conflicted
+++ resolved
@@ -67,480 +67,18 @@
   return processPromise;
 }
 
-<<<<<<< HEAD
 export async function asyncStreamInputWrite(
   stream: NodeJS.WritableStream,
   data: string | Buffer,
-=======
-export const SELECT_ANVIL_2_FROM_MULTICHAIN_PICKER = `${KeyBoardKeys.ARROW_DOWN.repeat(
-  3,
-)}${KeyBoardKeys.TAB}`;
-
-export const SELECT_ANVIL_3_AFTER_ANVIL_2_FROM_MULTICHAIN_PICKER = `${KeyBoardKeys.ARROW_DOWN.repeat(
-  2,
-)}${KeyBoardKeys.TAB}`;
-
-export const SELECT_MAINNET_CHAIN_TYPE_STEP: TestPromptAction = {
-  check: (currentOutput: string) =>
-    currentOutput.includes('Select network type'),
-  // Select mainnet chains
-  input: KeyBoardKeys.ENTER,
-};
-
-export const SELECT_MAINNET_CHAINS_ANVIL_2_STEP: TestPromptAction = {
-  check: (currentOutput: string) =>
-    currentOutput.includes('--Mainnet Chains--'),
-  // Scroll down through the mainnet chains list and select anvil2
-  input: `${SELECT_ANVIL_2_FROM_MULTICHAIN_PICKER}${KeyBoardKeys.ENTER}`,
-};
-
-export const CONFIRM_CHAIN_SELECTION_STEP: TestPromptAction = {
-  check: (currentOutput: string) =>
-    currentOutput.includes('Is this chain selection correct?'),
-  input: `${KeyBoardKeys.ENTER}`,
-};
-
-export const SELECT_ANVIL_2_AND_ANVIL_3_STEPS: ReadonlyArray<TestPromptAction> =
-  [
-    {
-      check: (currentOutput: string) =>
-        currentOutput.includes('--Mainnet Chains--'),
-      input: `${SELECT_ANVIL_2_FROM_MULTICHAIN_PICKER}`,
-    },
-    {
-      check: (currentOutput: string) =>
-        currentOutput.includes('--Mainnet Chains--'),
-      input: `${SELECT_ANVIL_3_AFTER_ANVIL_2_FROM_MULTICHAIN_PICKER}${KeyBoardKeys.ENTER}`,
-    },
-  ];
-
-export const CONFIRM_DETECTED_OWNER_STEP: Readonly<TestPromptAction> = {
-  check: (currentOutput: string) =>
-    currentOutput.includes('Using owner address as'),
-  input: KeyBoardKeys.ENTER,
-};
-
-export const CONFIRM_DETECTED_PROXY_ADMIN_STEP: Readonly<TestPromptAction> = {
-  check: (currentOutput: string) =>
-    currentOutput.includes('Use an existing Proxy Admin contract'),
-  input: `${KeyBoardKeys.DECLINE}${KeyBoardKeys.ENTER}`,
-};
-
-export const CONFIRM_DETECTED_TRUSTED_ISM_STEP: Readonly<TestPromptAction> = {
-  check: (currentOutput: string) =>
-    currentOutput.includes('Do you want to use a trusted ISM for warp route?'),
-  input: `${KeyBoardKeys.DECLINE}${KeyBoardKeys.ENTER}`,
-};
-
-//
-
-export const SETUP_CHAIN_SIGNER_MANUALLY_STEP: Readonly<TestPromptAction> = {
-  check: (currentOutput) =>
-    currentOutput.includes('Please enter the private key for chain'),
-  input: `${ANVIL_KEY}${KeyBoardKeys.ENTER}`,
-};
-
-/**
- * Retrieves the token address for a given chain from a warp config object.
- * @param config The warp core config object.
- * @param chainName The name of the chain.
- * @returns The address of the token contract.
- */
-export function getTokenAddressFromWarpConfig(
-  config: WarpCoreConfig,
-  chainName: string,
-): Address {
-  const tokenConfig = config.tokens.find((t) => t.chainName === chainName);
-  if (!tokenConfig || !tokenConfig.addressOrDenom) {
-    throw new Error(`Could not find token config for ${chainName}`);
-  }
-  return tokenConfig.addressOrDenom;
-}
-
-/**
- * Retrieves the deployed Warp address from the Warp core config.
- */
-export function getDeployedWarpAddress(chain: string, warpCorePath: string) {
-  const warpCoreConfig: WarpCoreConfig = readYamlOrJson(warpCorePath);
-  WarpCoreConfigSchema.parse(warpCoreConfig);
-  return warpCoreConfig.tokens.find((t) => t.chainName === chain)!
-    .addressOrDenom;
-}
-
-/**
- * Updates the owner of the Warp route deployment config, and then output to a file
- */
-export async function updateWarpOwnerConfig(
-  chain: string,
-  owner: Address,
-  warpCorePath: string,
-  warpDeployPath: string,
-): Promise<string> {
-  const warpDeployConfig = await readWarpConfig(
-    chain,
-    warpCorePath,
-    warpDeployPath,
-  );
-  warpDeployConfig[chain].owner = owner;
-  await writeYamlOrJson(warpDeployPath, warpDeployConfig);
-
-  return warpDeployPath;
-}
-
-/**
- * Updates the Warp route deployment configuration with a new owner, and then applies the changes.
- */
-export async function updateOwner(
-  owner: Address,
-  chain: string,
-  warpConfigPath: string,
-  warpCoreConfigPath: string,
-) {
-  await updateWarpOwnerConfig(chain, owner, warpCoreConfigPath, warpConfigPath);
-  return hyperlaneWarpApply(warpConfigPath, warpCoreConfigPath);
-}
-
-/**
- * Extends the Warp route deployment with a new warp config
- */
-export async function extendWarpConfig(params: {
-  chain: string;
-  chainToExtend: string;
-  extendedConfig: HypTokenRouterConfig;
-  warpCorePath: string;
-  warpDeployPath: string;
-  strategyUrl?: string;
-  warpRouteId?: string;
-}): Promise<string> {
-  const {
-    chain,
-    chainToExtend,
-    extendedConfig,
-    warpCorePath,
-    warpDeployPath,
-    strategyUrl,
-    warpRouteId,
-  } = params;
-  const warpDeployConfig = await readWarpConfig(
-    chain,
-    warpCorePath,
-    warpDeployPath,
-  );
-  warpDeployConfig[chainToExtend] = extendedConfig;
-  // Remove remoteRouters and destinationGas as they are written in readWarpConfig
-  delete warpDeployConfig[chain].remoteRouters;
-  delete warpDeployConfig[chain].destinationGas;
-
-  writeYamlOrJson(warpDeployPath, warpDeployConfig);
-  await hyperlaneWarpApplyRaw({
-    warpDeployPath,
-    warpCorePath,
-    strategyUrl,
-    warpRouteId,
-  });
-
-  return warpDeployPath;
-}
-
-/**
- * Sets up an incomplete warp route extension for testing purposes.
- *
- * This function creates a new warp route configuration for the second chain.
- */
-export async function setupIncompleteWarpRouteExtension(
-  chain2Addresses: ChainAddresses,
-): Promise<{
-  chain2DomainId: string;
-  chain3DomainId: string;
-  warpConfigPath: string;
-  configToExtend: HypTokenRouterConfig;
-  context: CommandContext;
-  combinedWarpCorePath: string;
-}> {
-  const warpConfigPath = `${TEMP_PATH}/warp-route-deployment-2.yaml`;
-
-  const chain2DomainId = await getDomainId(CHAIN_NAME_2, ANVIL_KEY);
-  const chain3DomainId = await getDomainId(CHAIN_NAME_3, ANVIL_KEY);
-
-  const configToExtend: HypTokenRouterConfig = {
-    decimals: 18,
-    mailbox: chain2Addresses!.mailbox,
-    name: 'Ether',
-    owner: new Wallet(ANVIL_KEY).address,
-    symbol: 'ETH',
-    type: TokenType.native,
-  };
-
-  const context = await getContext({
-    registryUris: [REGISTRY_PATH],
-    key: ANVIL_KEY,
-  });
-
-  const warpCoreConfig = readYamlOrJson(
-    WARP_CORE_CONFIG_PATH_2,
-  ) as WarpCoreConfig;
-  const warpDeployConfig = await readWarpConfig(
-    CHAIN_NAME_2,
-    WARP_CORE_CONFIG_PATH_2,
-    warpConfigPath,
-  );
-
-  warpDeployConfig[CHAIN_NAME_3] = configToExtend;
-
-  const signer2 = new Wallet(
-    ANVIL_KEY,
-    context.multiProvider.getProvider(CHAIN_NAME_2),
-  );
-  const signer3 = new Wallet(
-    ANVIL_KEY,
-    context.multiProvider.getProvider(CHAIN_NAME_3),
-  );
-  context.multiProvider.setSigner(CHAIN_NAME_2, signer2);
-  context.multiProvider.setSigner(CHAIN_NAME_3, signer3);
-
-  await extendWarpRouteWithoutApplyTransactions(
-    {
-      context: {
-        ...context,
-        signer: signer3,
-        key: ANVIL_KEY,
-      },
-      warpCoreConfig,
-      warpDeployConfig,
-      receiptsDir: TEMP_PATH,
-    },
-    {},
-    warpCoreConfig,
-  );
-
-  const combinedWarpCorePath = getCombinedWarpRoutePath('ETH', [
-    CHAIN_NAME_2,
-    CHAIN_NAME_3,
-  ]);
-
-  return {
-    chain2DomainId,
-    chain3DomainId,
-    warpConfigPath,
-    configToExtend,
-    context,
-    combinedWarpCorePath,
-  };
-}
-
-/**
- * Deploys new core contracts on the specified chain if it doesn't already exist, and returns the chain addresses.
- */
-export async function deployOrUseExistingCore(
-  chain: string,
-  coreInputPath: string,
-  key: string,
-) {
-  const { registry } = await getContext({
-    registryUris: [REGISTRY_PATH],
-    key,
-  });
-  const addresses = (await registry.getChainAddresses(chain)) as ChainAddresses;
-
-  if (!addresses) {
-    await hyperlaneCoreDeploy(chain, coreInputPath);
-    return deployOrUseExistingCore(chain, coreInputPath, key);
-  }
-
-  return addresses;
-}
-
-export async function getDomainId(
-  chainName: string,
-  key: string,
-): Promise<string> {
-  const { registry } = await getContext({
-    registryUris: [REGISTRY_PATH],
-    key,
-  });
-  const chainMetadata = await registry.getChainMetadata(chainName);
-  return String(chainMetadata?.domainId);
-}
-
-export async function deployToken(
-  privateKey: string,
-  chain: string,
-  decimals = 18,
-  symbol = 'TOKEN',
-  name = 'token',
-): Promise<ERC20Test> {
-  const { multiProvider } = await getContext({
-    registryUris: [REGISTRY_PATH],
-    key: privateKey,
-  });
-
-  // Future works: make signer compatible with protocol/chain stack
-  multiProvider.setSigner(chain, new ethers.Wallet(privateKey));
-
-  const token = await new ERC20Test__factory(
-    multiProvider.getSigner(chain),
-  ).deploy(name, symbol.toLocaleUpperCase(), '100000000000000000000', decimals);
-  await token.deployed();
-
-  return token;
-}
-
-export async function deploy4626Vault(
-  privateKey: string,
-  chain: string,
-  tokenAddress: string,
-) {
-  const { multiProvider } = await getContext({
-    registryUris: [REGISTRY_PATH],
-    key: privateKey,
-  });
-
-  // Future works: make signer compatible with protocol/chain stack
-  multiProvider.setSigner(chain, new ethers.Wallet(privateKey));
-
-  const vault = await new ERC4626Test__factory(
-    multiProvider.getSigner(chain),
-  ).deploy(tokenAddress, 'VAULT', 'VAULT');
-  await vault.deployed();
-
-  return vault;
-}
-
-export async function deployXERC20VSToken(
-  privateKey: string,
-  chain: string,
-  decimals = 18,
-  symbol = 'TOKEN',
-): Promise<XERC20VSTest> {
-  const { multiProvider } = await getContext({
-    registryUris: [REGISTRY_PATH],
-    key: privateKey,
-  });
-
-  // Future works: make signer compatible with protocol/chain stack
-  multiProvider.setSigner(chain, new ethers.Wallet(privateKey));
-
-  const token = await new XERC20VSTest__factory(
-    multiProvider.getSigner(chain),
-  ).deploy(
-    'token',
-    symbol.toLocaleUpperCase(),
-    '100000000000000000000',
-    decimals,
-  );
-  await token.deployed();
-
-  return token;
-}
-
-export async function deployXERC20LockboxToken(
-  privateKey: string,
-  chain: string,
-  token: ERC20Test,
-): Promise<XERC20LockboxTest> {
-  const { multiProvider } = await getContext({
-    registryUris: [REGISTRY_PATH],
-    key: privateKey,
-  });
-
-  // Future works: make signer compatible with protocol/chain stack
-  multiProvider.setSigner(chain, new ethers.Wallet(privateKey));
-
-  const [tokenSymbol, tokenName, tokenDecimals, tokenTotalSupply] =
-    await Promise.all([
-      token.symbol(),
-      token.name(),
-      token.decimals(),
-      token.totalSupply(),
-    ]);
-
-  const lockboxToken = await new XERC20LockboxTest__factory(
-    multiProvider.getSigner(chain),
-  ).deploy(
-    tokenName,
-    tokenSymbol.toLocaleUpperCase(),
-    tokenTotalSupply,
-    tokenDecimals,
-  );
-  await lockboxToken.deployed();
-
-  return lockboxToken;
-}
-
-/**
- * Performs a round-trip warp relay between two chains using the specified warp core config.
- *
- * @param chain1 - The first chain to send the warp relay from.
- * @param chain2 - The second chain to send the warp relay to and back from.
- * @param warpCoreConfigPath - The path to the warp core config file.
- * @returns A promise that resolves when the round-trip warp relay is complete.
- */
-export async function sendWarpRouteMessageRoundTrip(
-  chain1: string,
-  chain2: string,
-  warpCoreConfigPath: string,
-) {
-  await hyperlaneWarpSendRelay(chain1, chain2, warpCoreConfigPath);
-  return hyperlaneWarpSendRelay(chain2, chain1, warpCoreConfigPath);
-}
-
-// Verifies if the IS_CI var is set and generates the correct prefix for running the command
-// in the current env
-export function localTestRunCmdPrefix() {
-  return inCIMode() ? [] : ['yarn', 'workspace', '@hyperlane-xyz/cli', 'run'];
-}
-
-export async function hyperlaneSendMessage(
-  origin: string,
-  destination: string,
-) {
-  return $`${localTestRunCmdPrefix()} hyperlane send message \
-        --registry ${REGISTRY_PATH} \
-        --origin ${origin} \
-        --destination ${destination} \
-        --key ${ANVIL_KEY} \
-        --verbosity debug \
-        --yes`;
-}
-
-export function hyperlaneRelayer(chains: string[], warp?: string) {
-  return $`${localTestRunCmdPrefix()} hyperlane relayer \
-        --registry ${REGISTRY_PATH} \
-        --chains ${chains.join(',')} \
-        --warp ${warp ?? ''} \
-        --key ${ANVIL_KEY} \
-        --verbosity debug \
-        --yes`;
-}
-
-export async function hyperlaneSubmit({
-  transactionsPath,
-  strategyPath,
-  hypKey,
-}: {
-  transactionsPath: string;
-  strategyPath?: string;
-  hypKey?: string;
-}) {
-  return $`${
-    hypKey ? ['HYP_KEY=' + hypKey] : []
-  } ${localTestRunCmdPrefix()} hyperlane submit \
-        --registry ${REGISTRY_PATH} \
-        --transactions ${transactionsPath} \
-        --key ${ANVIL_KEY} \
-        --verbosity debug \
-        ${strategyPath ? ['--strategy', strategyPath] : []} \
-        --yes`;
-}
-
-export function createSnapshot(rpcUrl: string) {
-  return snapshotBaseCall<string>(rpcUrl, 'evm_snapshot', []);
+): Promise<void> {
+  stream.write(data);
+  // Adding a slight delay to allow the buffer to update the output
+  await sleep(500);
 }
 
 export async function restoreSnapshot(
-  rpcUrl: string,
-  snapshotId: string,
->>>>>>> ac07f385
+  stream: NodeJS.WritableStream,
+  data: string | Buffer,
 ): Promise<void> {
   stream.write(data);
   // Adding a slight delay to allow the buffer to update the output
