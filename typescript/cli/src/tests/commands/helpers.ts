import { ProcessOutput, ProcessPromise } from 'zx';

import { inCIMode, sleep } from '@hyperlane-xyz/utils';

<<<<<<< HEAD
import { getContext } from '../../context/context.js';
import { CommandContext } from '../../context/types.js';
import { extendWarpRoute as extendWarpRouteWithoutApplyTransactions } from '../../deploy/warp.js';
import { readYamlOrJson, writeYamlOrJson } from '../../utils/files.js';

import { hyperlaneCoreDeploy } from './core.js';
import {
  hyperlaneWarpApply,
  hyperlaneWarpApplyRaw,
  hyperlaneWarpSendRelay,
  readWarpConfig,
} from './warp.js';

export const E2E_TEST_CONFIGS_PATH = './test-configs';
export const REGISTRY_PATH = `${E2E_TEST_CONFIGS_PATH}/anvil`;
export const TEMP_PATH = '/tmp'; // /temp gets removed at the end of all-test.sh

export const ANVIL_KEY =
  '0xac0974bec39a17e36ba4a6b4d238ff944bacb478cbed5efcae784d7bf4f2ff80';
export const ANVIL_DEPLOYER_ADDRESS =
  '0xf39Fd6e51aad88F6F4ce6aB8827279cffFb92266';
export const E2E_TEST_BURN_ADDRESS =
  '0x0000000000000000000000000000000000000001';
export const COINGECKO_API_KEY = 'CG-Gmk12Pz3A4L9qR5XtV7Kd8N3';

export const CHAIN_NAME_2 = 'anvil2';
export const CHAIN_NAME_3 = 'anvil3';
export const CHAIN_NAME_4 = 'anvil4';

export const EXAMPLES_PATH = './examples';
export const CORE_CONFIG_PATH = `${EXAMPLES_PATH}/core-config.yaml`;
export const CORE_CONFIG_PATH_2 = `${TEMP_PATH}/${CHAIN_NAME_2}/core-config.yaml`;
export const CORE_READ_CONFIG_PATH_2 = `${TEMP_PATH}/${CHAIN_NAME_2}/core-config-read.yaml`;
export const CORE_READ_CONFIG_PATH_3 = `${TEMP_PATH}/${CHAIN_NAME_3}/core-config-read.yaml`;
export const CHAIN_2_METADATA_PATH = `${REGISTRY_PATH}/chains/${CHAIN_NAME_2}/metadata.yaml`;
export const CHAIN_3_METADATA_PATH = `${REGISTRY_PATH}/chains/${CHAIN_NAME_3}/metadata.yaml`;
export const CHAIN_4_METADATA_PATH = `${REGISTRY_PATH}/chains/${CHAIN_NAME_4}/metadata.yaml`;

export const WARP_CONFIG_PATH_EXAMPLE = `${EXAMPLES_PATH}/warp-route-deployment.yaml`;
export const WARP_CONFIG_PATH_2 = `${TEMP_PATH}/${CHAIN_NAME_2}/warp-route-deployment-anvil2.yaml`;
export const WARP_DEPLOY_DEFAULT_FILE_NAME = `warp-route-deployment`;
export const WARP_DEPLOY_OUTPUT_PATH = `${TEMP_PATH}/${WARP_DEPLOY_DEFAULT_FILE_NAME}.yaml`;
export const WARP_DEPLOY_2_ID = 'ETH/anvil2';
export const WARP_CORE_CONFIG_PATH_2 = getCombinedWarpRoutePath('ETH', [
  CHAIN_NAME_2,
]);

export const GET_WARP_DEPLOY_CORE_CONFIG_OUTPUT_PATH = (
  originalDeployConfigPath: string,
  symbol: string,
): string => {
  const fileName = path.parse(originalDeployConfigPath).name;

  return getCombinedWarpRoutePath(symbol, [fileName]);
};

export const REBALANCER_CONFIG_PATH = `${TEMP_PATH}/rebalancer-config.json`;

export const WARP_DEPLOY_CONFIG_CHAIN_2 = `${TEMP_PATH}/warp-route-deployment-2.yaml`;
export const WARP_DEPLOY_CONFIG_CHAIN_3 = `${TEMP_PATH}/warp-route-deployment-3.yaml`;

export const JSON_RPC_ICA_STRATEGY_CONFIG_PATH = `${EXAMPLES_PATH}/submit/strategy/json-rpc-ica-strategy.yaml`;
export const JSON_RPC_TIMELOCK_STRATEGY_CONFIG_PATH = `${EXAMPLES_PATH}/submit/strategy/json-rpc-timelock-strategy.yaml`;
export function getCombinedWarpRoutePath(
  tokenSymbol: string,
  chains: string[],
): string {
  return `${REGISTRY_PATH}/deployments/warp_routes/${createWarpRouteConfigId(
    tokenSymbol.toUpperCase(),
    chains.sort().join('-'),
  )}-config.yaml`;
}

export function exportWarpConfigsToFilePaths({
  warpRouteId,
  warpConfig,
  warpCoreConfig,
}: {
  warpRouteId: string;
  warpConfig: WarpRouteDeployConfig;
  warpCoreConfig: WarpCoreConfig;
}): {
  warpDeployPath: string;
  warpCorePath: string;
} {
  const basePath = `${REGISTRY_PATH}/deployments/warp_routes/${warpRouteId}`;
  const updatedWarpConfigPath = `${basePath}-deploy.yaml`;
  const updatedWarpCorePath = `${basePath}-config.yaml`;
  writeYamlOrJson(updatedWarpConfigPath, warpConfig);
  writeYamlOrJson(updatedWarpCorePath, warpCoreConfig);

  return {
    warpDeployPath: updatedWarpConfigPath,
    warpCorePath: updatedWarpCorePath,
  };
=======
// Verifies if the IS_CI var is set and generates the correct prefix for running the command
// in the current env
export function localTestRunCmdPrefix() {
  return inCIMode() ? [] : ['yarn', 'workspace', '@hyperlane-xyz/cli', 'run'];
>>>>>>> a7119348
}

export enum KeyBoardKeys {
  ARROW_DOWN = '\x1b[B',
  ARROW_UP = '\x1b[A',
  ENTER = '\n',
  TAB = '\t',
  ACCEPT = 'y',
  DECLINE = 'n',
}

export type TestPromptAction = {
  check: (currentOutput: string) => boolean;
  input: string;
};

export const SELECT_MAINNET_CHAIN_TYPE_STEP: TestPromptAction = {
  check: (currentOutput: string) =>
    currentOutput.includes('Select network type'),
  // Select mainnet chains
  input: KeyBoardKeys.ENTER,
};

export const SETUP_CHAIN_SIGNER_MANUALLY_STEP = (
  privateKey: string,
): Readonly<TestPromptAction> => ({
  check: (currentOutput) =>
    currentOutput.includes('Please enter the private key for chain'),
  input: `${privateKey}${KeyBoardKeys.ENTER}`,
});

export const CONFIRM_DETECTED_OWNER_STEP: Readonly<TestPromptAction> = {
  check: (currentOutput: string) =>
    currentOutput.includes('Using owner address as'),
  input: KeyBoardKeys.ENTER,
};

/**
 * Takes a {@link ProcessPromise} and a list of inputs that will be supplied
 * in the provided order when the check in the {@link TestPromptAction} matches the output
 * of the {@link ProcessPromise}.
 */
export async function handlePrompts(
  processPromise: Readonly<ProcessPromise>,
  actions: TestPromptAction[],
): Promise<ProcessOutput> {
  let expectedStep = 0;
  for await (const out of processPromise.stdout) {
    const currentLine: string = out.toString();

    const currentAction = actions[expectedStep];
    if (currentAction && currentAction.check(currentLine)) {
      // Select mainnet chains
      await asyncStreamInputWrite(processPromise.stdin, currentAction.input);
      expectedStep++;
    }
  }

  return processPromise;
}

export async function asyncStreamInputWrite(
  stream: NodeJS.WritableStream,
  data: string | Buffer,
): Promise<void> {
  stream.write(data);
  // Adding a slight delay to allow the buffer to update the output
  await sleep(500);
}

export async function restoreSnapshot(
  stream: NodeJS.WritableStream,
  data: string | Buffer,
): Promise<void> {
  stream.write(data);
  // Adding a slight delay to allow the buffer to update the output
  await sleep(500);
}<|MERGE_RESOLUTION|>--- conflicted
+++ resolved
@@ -2,108 +2,10 @@
 
 import { inCIMode, sleep } from '@hyperlane-xyz/utils';
 
-<<<<<<< HEAD
-import { getContext } from '../../context/context.js';
-import { CommandContext } from '../../context/types.js';
-import { extendWarpRoute as extendWarpRouteWithoutApplyTransactions } from '../../deploy/warp.js';
-import { readYamlOrJson, writeYamlOrJson } from '../../utils/files.js';
-
-import { hyperlaneCoreDeploy } from './core.js';
-import {
-  hyperlaneWarpApply,
-  hyperlaneWarpApplyRaw,
-  hyperlaneWarpSendRelay,
-  readWarpConfig,
-} from './warp.js';
-
-export const E2E_TEST_CONFIGS_PATH = './test-configs';
-export const REGISTRY_PATH = `${E2E_TEST_CONFIGS_PATH}/anvil`;
-export const TEMP_PATH = '/tmp'; // /temp gets removed at the end of all-test.sh
-
-export const ANVIL_KEY =
-  '0xac0974bec39a17e36ba4a6b4d238ff944bacb478cbed5efcae784d7bf4f2ff80';
-export const ANVIL_DEPLOYER_ADDRESS =
-  '0xf39Fd6e51aad88F6F4ce6aB8827279cffFb92266';
-export const E2E_TEST_BURN_ADDRESS =
-  '0x0000000000000000000000000000000000000001';
-export const COINGECKO_API_KEY = 'CG-Gmk12Pz3A4L9qR5XtV7Kd8N3';
-
-export const CHAIN_NAME_2 = 'anvil2';
-export const CHAIN_NAME_3 = 'anvil3';
-export const CHAIN_NAME_4 = 'anvil4';
-
-export const EXAMPLES_PATH = './examples';
-export const CORE_CONFIG_PATH = `${EXAMPLES_PATH}/core-config.yaml`;
-export const CORE_CONFIG_PATH_2 = `${TEMP_PATH}/${CHAIN_NAME_2}/core-config.yaml`;
-export const CORE_READ_CONFIG_PATH_2 = `${TEMP_PATH}/${CHAIN_NAME_2}/core-config-read.yaml`;
-export const CORE_READ_CONFIG_PATH_3 = `${TEMP_PATH}/${CHAIN_NAME_3}/core-config-read.yaml`;
-export const CHAIN_2_METADATA_PATH = `${REGISTRY_PATH}/chains/${CHAIN_NAME_2}/metadata.yaml`;
-export const CHAIN_3_METADATA_PATH = `${REGISTRY_PATH}/chains/${CHAIN_NAME_3}/metadata.yaml`;
-export const CHAIN_4_METADATA_PATH = `${REGISTRY_PATH}/chains/${CHAIN_NAME_4}/metadata.yaml`;
-
-export const WARP_CONFIG_PATH_EXAMPLE = `${EXAMPLES_PATH}/warp-route-deployment.yaml`;
-export const WARP_CONFIG_PATH_2 = `${TEMP_PATH}/${CHAIN_NAME_2}/warp-route-deployment-anvil2.yaml`;
-export const WARP_DEPLOY_DEFAULT_FILE_NAME = `warp-route-deployment`;
-export const WARP_DEPLOY_OUTPUT_PATH = `${TEMP_PATH}/${WARP_DEPLOY_DEFAULT_FILE_NAME}.yaml`;
-export const WARP_DEPLOY_2_ID = 'ETH/anvil2';
-export const WARP_CORE_CONFIG_PATH_2 = getCombinedWarpRoutePath('ETH', [
-  CHAIN_NAME_2,
-]);
-
-export const GET_WARP_DEPLOY_CORE_CONFIG_OUTPUT_PATH = (
-  originalDeployConfigPath: string,
-  symbol: string,
-): string => {
-  const fileName = path.parse(originalDeployConfigPath).name;
-
-  return getCombinedWarpRoutePath(symbol, [fileName]);
-};
-
-export const REBALANCER_CONFIG_PATH = `${TEMP_PATH}/rebalancer-config.json`;
-
-export const WARP_DEPLOY_CONFIG_CHAIN_2 = `${TEMP_PATH}/warp-route-deployment-2.yaml`;
-export const WARP_DEPLOY_CONFIG_CHAIN_3 = `${TEMP_PATH}/warp-route-deployment-3.yaml`;
-
-export const JSON_RPC_ICA_STRATEGY_CONFIG_PATH = `${EXAMPLES_PATH}/submit/strategy/json-rpc-ica-strategy.yaml`;
-export const JSON_RPC_TIMELOCK_STRATEGY_CONFIG_PATH = `${EXAMPLES_PATH}/submit/strategy/json-rpc-timelock-strategy.yaml`;
-export function getCombinedWarpRoutePath(
-  tokenSymbol: string,
-  chains: string[],
-): string {
-  return `${REGISTRY_PATH}/deployments/warp_routes/${createWarpRouteConfigId(
-    tokenSymbol.toUpperCase(),
-    chains.sort().join('-'),
-  )}-config.yaml`;
-}
-
-export function exportWarpConfigsToFilePaths({
-  warpRouteId,
-  warpConfig,
-  warpCoreConfig,
-}: {
-  warpRouteId: string;
-  warpConfig: WarpRouteDeployConfig;
-  warpCoreConfig: WarpCoreConfig;
-}): {
-  warpDeployPath: string;
-  warpCorePath: string;
-} {
-  const basePath = `${REGISTRY_PATH}/deployments/warp_routes/${warpRouteId}`;
-  const updatedWarpConfigPath = `${basePath}-deploy.yaml`;
-  const updatedWarpCorePath = `${basePath}-config.yaml`;
-  writeYamlOrJson(updatedWarpConfigPath, warpConfig);
-  writeYamlOrJson(updatedWarpCorePath, warpCoreConfig);
-
-  return {
-    warpDeployPath: updatedWarpConfigPath,
-    warpCorePath: updatedWarpCorePath,
-  };
-=======
 // Verifies if the IS_CI var is set and generates the correct prefix for running the command
 // in the current env
 export function localTestRunCmdPrefix() {
   return inCIMode() ? [] : ['yarn', 'workspace', '@hyperlane-xyz/cli', 'run'];
->>>>>>> a7119348
 }
 
 export enum KeyBoardKeys {
