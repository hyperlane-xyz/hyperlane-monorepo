--- conflicted
+++ resolved
@@ -23,11 +23,7 @@
   WarpCoreConfigSchema,
   WarpRouteDeployConfig,
 } from '@hyperlane-xyz/sdk';
-<<<<<<< HEAD
-import { inCIMode, sleep } from '@hyperlane-xyz/utils';
-=======
 import { Address, assert, inCIMode, sleep } from '@hyperlane-xyz/utils';
->>>>>>> ff8ccfdf
 
 import { getContext } from '../../context/context.js';
 import { CommandContext } from '../../context/types.js';
