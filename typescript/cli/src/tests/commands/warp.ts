import { $, ProcessPromise } from 'zx';

import {
  ChainName,
  HypTokenRouterConfig,
  TokenType,
  WarpRouteDeployConfig,
  WarpRouteDeployConfigSchema,
} from '@hyperlane-xyz/sdk';
import { Address } from '@hyperlane-xyz/utils';

import { readYamlOrJson } from '../../utils/files.js';

import {
  ANVIL_KEY,
  REGISTRY_PATH,
  getDeployedWarpAddress,
  isLocalTestRun,
} from './helpers.js';

$.verbose = true;

/**
 * Deploys the Warp route to the specified chain using the provided config.
 */
export function hyperlaneWarpInit(warpCorePath: string): ProcessPromise {
  if (isLocalTestRun()) {
    return $`yarn workspace @hyperlane-xyz/cli run hyperlane warp init \
        --registry ${REGISTRY_PATH} \
        --out ${warpCorePath} \
        --key ${ANVIL_KEY} \
        --verbosity debug \
        --yes`;
  }

  return $`hyperlane warp init \
        --registry ${REGISTRY_PATH} \
        --out ${warpCorePath} \
        --key ${ANVIL_KEY} \
        --verbosity debug \
        --yes`;
}

/**
 * Deploys the Warp route to the specified chain using the provided config.
 */
export function hyperlaneWarpDeployRaw({
  warpCorePath,
  hypKey,
  skipConfirmationPrompts,
  privateKey,
}: {
  warpCorePath?: string;
  hypKey?: string;
  skipConfirmationPrompts?: boolean;
  privateKey?: string;
}): ProcessPromise {
  if (isLocalTestRun()) {
    return $`${
      hypKey ? ['HYP_KEY=' + hypKey] : ''
    } yarn workspace @hyperlane-xyz/cli run hyperlane warp deploy \
        --registry ${REGISTRY_PATH} \
        ${warpCorePath ? ['--config', warpCorePath] : ''} \
        ${privateKey ? ['--key', privateKey] : ''} \
        --verbosity debug \
        ${skipConfirmationPrompts ? ['--yes'] : ''}`;
  }

  return $`${hypKey ? ['HYP_KEY=' + hypKey] : ''} hyperlane warp deploy \
        --registry ${REGISTRY_PATH} \
        ${warpCorePath ? ['--config', warpCorePath] : ''} \
        ${privateKey ? ['--key', privateKey] : ''} \
        --verbosity debug \
        ${skipConfirmationPrompts ? ['--yes'] : ''}`;
}

/**
 * Deploys the Warp route to the specified chain using the provided config.
 */
export function hyperlaneWarpDeploy(warpCorePath: string): ProcessPromise {
  return hyperlaneWarpDeployRaw({
    privateKey: ANVIL_KEY,
    warpCorePath: warpCorePath,
    skipConfirmationPrompts: true,
  });
}

/**
 * Applies updates to the Warp route config.
 */
export async function hyperlaneWarpApply(
  warpDeployPath: string,
  warpCorePath: string,
  strategyUrl = '',
) {
  if (isLocalTestRun()) {
    return $`yarn workspace @hyperlane-xyz/cli run hyperlane warp apply \
        --registry ${REGISTRY_PATH} \
        --config ${warpDeployPath} \
        --warp ${warpCorePath} \
        --key ${ANVIL_KEY} \
        --verbosity debug \
        --strategy ${strategyUrl} \
        --yes`;
  }

  return $`hyperlane warp apply \
        --registry ${REGISTRY_PATH} \
        --config ${warpDeployPath} \
        --warp ${warpCorePath} \
        --key ${ANVIL_KEY} \
        --verbosity debug \
        --strategy ${strategyUrl} \
        --yes`;
}

export function hyperlaneWarpReadRaw({
  chain,
  warpAddress,
  outputPath,
  symbol,
}: {
  chain?: string;
  symbol?: string;
  warpAddress?: string;
  outputPath?: string;
}): ProcessPromise {
  if (isLocalTestRun()) {
    return $`yarn workspace @hyperlane-xyz/cli run hyperlane warp read \
        --registry ${REGISTRY_PATH} \
        ${warpAddress ? ['--address', warpAddress] : ''} \
        ${chain ? ['--chain', chain] : ''} \
        ${symbol ? ['--symbol', symbol] : ''} \
        ${privateKey ? ['--key', privateKey] : ''} \
        --verbosity debug \
        ${outputPath ? ['--config', outputPath] : ''}`;
  }

  return $`hyperlane warp read \
        --registry ${REGISTRY_PATH} \
        ${warpAddress ? ['--address', warpAddress] : ''} \
        ${chain ? ['--chain', chain] : ''} \
        ${symbol ? ['--symbol', symbol] : ''} \
        --verbosity debug \
        ${outputPath ? ['--config', outputPath] : ''}`;
}

export function hyperlaneWarpRead(
  chain: string,
  warpAddress: string,
  warpDeployPath: string,
): ProcessPromise {
  return hyperlaneWarpReadRaw({
    chain,
    warpAddress,
    outputPath: warpDeployPath,
  });
}

export function hyperlaneWarpCheckRaw({
  warpDeployPath,
  symbol,
}: {
  symbol?: string;
  warpDeployPath?: string;
}): ProcessPromise {
<<<<<<< HEAD
  if (isLocalTestRun()) {
    return $`${
      hypKey && !privateKey ? ['HYP_KEY=' + hypKey] : ''
    } yarn workspace @hyperlane-xyz/cli run hyperlane warp check \
        --registry ${REGISTRY_PATH} \
        ${symbol ? ['--symbol', symbol] : ''} \
        ${privateKey && !hypKey ? ['--key', privateKey] : ''} \
        --verbosity debug \
        ${warpDeployPath ? ['--config', warpDeployPath] : ''}`;
  }

  return $`${
    hypKey && !privateKey ? ['HYP_KEY=' + hypKey] : ''
  } hyperlane warp check \
=======
  return $`yarn workspace @hyperlane-xyz/cli run hyperlane warp check \
>>>>>>> d6ddf5b9
        --registry ${REGISTRY_PATH} \
        ${symbol ? ['--symbol', symbol] : ''} \
        --verbosity debug \
        ${warpDeployPath ? ['--config', warpDeployPath] : ''}`;
}

export function hyperlaneWarpCheck(
  warpDeployPath: string,
  symbol: string,
): ProcessPromise {
  return hyperlaneWarpCheckRaw({
    warpDeployPath,
    symbol,
  });
}

export function hyperlaneWarpSendRelay(
  origin: string,
  destination: string,
  warpCorePath: string,
  relay = true,
  value = 1,
): ProcessPromise {
  if (isLocalTestRun()) {
    return $`yarn workspace @hyperlane-xyz/cli run hyperlane warp send \
        ${relay ? '--relay' : ''} \
        --registry ${REGISTRY_PATH} \
        --origin ${origin} \
        --destination ${destination} \
        --warp ${warpCorePath} \
        --key ${ANVIL_KEY} \
        --verbosity debug \
        --yes \
        --amount ${value}`;
  }

  return $`hyperlane warp send \
        ${relay ? '--relay' : ''} \
        --registry ${REGISTRY_PATH} \
        --origin ${origin} \
        --destination ${destination} \
        --warp ${warpCorePath} \
        --key ${ANVIL_KEY} \
        --verbosity debug \
        --yes \
        --amount ${value}`;
}

/**
 * Reads the Warp route deployment config to specified output path.
 * @param warpCorePath path to warp core
 * @param warpDeployPath path to output the resulting read
 * @returns The Warp route deployment config.
 */
export async function readWarpConfig(
  chain: string,
  warpCorePath: string,
  warpDeployPath: string,
): Promise<WarpRouteDeployConfig> {
  const warpAddress = getDeployedWarpAddress(chain, warpCorePath);
  await hyperlaneWarpRead(chain, warpAddress!, warpDeployPath);
  return readYamlOrJson(warpDeployPath);
}

type GetWarpTokenConfigByTokenTypeOptions = {
  tokenType: TokenType;
  mailbox: Address;
  owner: Address;
  token: Address;
  vault: Address;
  otherChain: ChainName;
};

function getWarpTokenConfigForType({
  mailbox,
  otherChain,
  owner,
  token,
  tokenType,
  vault,
}: GetWarpTokenConfigByTokenTypeOptions): HypTokenRouterConfig {
  let tokenConfig: HypTokenRouterConfig;
  switch (tokenType) {
    case TokenType.collateral:
      tokenConfig = {
        type: TokenType.collateral,
        mailbox,
        owner,
        token,
      };
      break;
    case TokenType.collateralVault:
      tokenConfig = {
        type: TokenType.collateralVault,
        mailbox,
        owner,
        token: vault,
      };
      break;
    case TokenType.collateralVaultRebase:
      tokenConfig = {
        type: TokenType.collateralVaultRebase,
        mailbox,
        owner,
        token: vault,
      };
      break;
    case TokenType.fastCollateral:
      tokenConfig = {
        type: TokenType.fastCollateral,
        mailbox,
        owner,
        token,
      };
      break;
    case TokenType.fastSynthetic:
      tokenConfig = {
        type: TokenType.fastSynthetic,
        mailbox,
        owner,
      };
      break;
    case TokenType.native:
      tokenConfig = {
        type: TokenType.native,
        mailbox,
        owner,
      };
      break;
    case TokenType.nativeScaled:
      tokenConfig = {
        type: TokenType.nativeScaled,
        mailbox,
        owner,
        scale: 1,
      };
      break;
    case TokenType.synthetic:
      tokenConfig = {
        type: TokenType.synthetic,
        mailbox,
        owner,
      };
      break;
    case TokenType.syntheticRebase:
      tokenConfig = {
        type: TokenType.syntheticRebase,
        mailbox,
        owner,
        collateralChainName: otherChain,
      };
      break;
    default:
      throw new Error(
        `Unsupported token type "${tokenType}" for random config generation`,
      );
  }

  return tokenConfig;
}

type GetWarpTokenConfigOptions = {
  mailbox: Address;
  owner: Address;
  token: Address;
  vault: Address;
  chainName: ChainName;
};

export function generateWarpConfigs(
  chain1Config: GetWarpTokenConfigOptions,
  chain2Config: GetWarpTokenConfigOptions,
): ReadonlyArray<WarpRouteDeployConfig> {
  const ignoreTokenTypes = new Set([
    TokenType.XERC20,
    TokenType.XERC20Lockbox,
    TokenType.collateralFiat,
    TokenType.collateralUri,
    TokenType.syntheticUri,
    // TODO Fix: sender not mailbox or relaying simply fails
    TokenType.collateralVault,
  ]);

  const allowedWarpTokenTypes = Object.values(TokenType).filter(
    (tokenType) =>
      !ignoreTokenTypes.has(tokenType) && typeof tokenType === 'string',
  );

  const exists = new Set<string>([]);
  const configs: WarpRouteDeployConfig[] = allowedWarpTokenTypes
    .flatMap((tokenType) =>
      allowedWarpTokenTypes.map((otherTokenType) => {
        return {
          [chain1Config.chainName]: getWarpTokenConfigForType({
            ...chain1Config,
            tokenType: tokenType,
            otherChain: chain2Config.chainName,
          }),
          [chain2Config.chainName]: getWarpTokenConfigForType({
            ...chain2Config,
            tokenType: otherTokenType,
            otherChain: chain1Config.chainName,
          }),
        };
      }),
    )
    // Remove already existing config pairs
    .filter((config) => {
      const combinationId: string = [
        config[chain1Config.chainName].type,
        config[chain2Config.chainName].type,
      ]
        .sort()
        .join('');

      if (exists.has(combinationId)) {
        return false;
      }

      exists.add(combinationId);
      return true;
    })
    // Remove invalid configs
    .filter(
      (warpConfig) => WarpRouteDeployConfigSchema.safeParse(warpConfig).success,
    );

  return configs;
}<|MERGE_RESOLUTION|>--- conflicted
+++ resolved
@@ -131,7 +131,6 @@
         ${warpAddress ? ['--address', warpAddress] : ''} \
         ${chain ? ['--chain', chain] : ''} \
         ${symbol ? ['--symbol', symbol] : ''} \
-        ${privateKey ? ['--key', privateKey] : ''} \
         --verbosity debug \
         ${outputPath ? ['--config', outputPath] : ''}`;
   }
@@ -164,24 +163,15 @@
   symbol?: string;
   warpDeployPath?: string;
 }): ProcessPromise {
-<<<<<<< HEAD
-  if (isLocalTestRun()) {
-    return $`${
-      hypKey && !privateKey ? ['HYP_KEY=' + hypKey] : ''
-    } yarn workspace @hyperlane-xyz/cli run hyperlane warp check \
+  if (isLocalTestRun()) {
+    return $`yarn workspace @hyperlane-xyz/cli run hyperlane warp check \
         --registry ${REGISTRY_PATH} \
         ${symbol ? ['--symbol', symbol] : ''} \
-        ${privateKey && !hypKey ? ['--key', privateKey] : ''} \
         --verbosity debug \
         ${warpDeployPath ? ['--config', warpDeployPath] : ''}`;
   }
 
-  return $`${
-    hypKey && !privateKey ? ['HYP_KEY=' + hypKey] : ''
-  } hyperlane warp check \
-=======
-  return $`yarn workspace @hyperlane-xyz/cli run hyperlane warp check \
->>>>>>> d6ddf5b9
+  return $`hyperlane warp check \
         --registry ${REGISTRY_PATH} \
         ${symbol ? ['--symbol', symbol] : ''} \
         --verbosity debug \
