--- conflicted
+++ resolved
@@ -67,15 +67,9 @@
   warpCorePath: string,
   strategyUrl = '',
   key?: string,
-  registryPath?: string,
 ) {
   return $`yarn workspace @hyperlane-xyz/cli run hyperlane warp apply \
-<<<<<<< HEAD
-        --registry ${registryPath ?? REGISTRY_PATH} \
-        --overrides " " \
-=======
-        --registry ${REGISTRY_PATH} \
->>>>>>> 55ceece0
+        --registry ${REGISTRY_PATH} \
         --config ${warpDeployPath} \
         --warp ${warpCorePath} \
         --key ${key ?? ANVIL_KEY} \
