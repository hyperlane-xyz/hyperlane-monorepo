import { $, ProcessPromise } from 'zx';

import {
  ChainName,
  HypTokenRouterConfig,
  TokenType,
  WarpRouteDeployConfig,
  WarpRouteDeployConfigSchema,
} from '@hyperlane-xyz/sdk';
import { Address } from '@hyperlane-xyz/utils';

import { readYamlOrJson } from '../../utils/files.js';

import { ANVIL_KEY, REGISTRY_PATH, getDeployedWarpAddress } from './helpers.js';

$.verbose = true;

/**
 * Deploys the Warp route to the specified chain using the provided config.
 */
export function hyperlaneWarpInit(warpCorePath: string): ProcessPromise {
  return $`yarn workspace @hyperlane-xyz/cli run hyperlane warp init \
        --registry ${REGISTRY_PATH} \
        --out ${warpCorePath} \
        --key ${ANVIL_KEY} \
        --verbosity debug \
        --yes`;
}

/**
 * Deploys the Warp route to the specified chain using the provided config.
 */
export function hyperlaneWarpDeployRaw({
  warpCorePath,
  hypKey,
  skipConfirmationPrompts,
  privateKey,
}: {
  warpCorePath?: string;
  hypKey?: string;
  skipConfirmationPrompts?: boolean;
  privateKey?: string;
}): ProcessPromise {
  return $`${
    hypKey ? ['HYP_KEY=' + hypKey] : ''
  } yarn workspace @hyperlane-xyz/cli run hyperlane warp deploy \
        --registry ${REGISTRY_PATH} \
<<<<<<< HEAD
        --overrides " " \
=======
>>>>>>> e861535d
        ${warpCorePath ? ['--config', warpCorePath] : ''} \
        ${privateKey ? ['--key', privateKey] : ''} \
        --verbosity debug \
        ${skipConfirmationPrompts ? ['--yes'] : ''}`;
}

/**
 * Deploys the Warp route to the specified chain using the provided config.
 */
export function hyperlaneWarpDeploy(warpCorePath: string): ProcessPromise {
  return hyperlaneWarpDeployRaw({
    privateKey: ANVIL_KEY,
    warpCorePath: warpCorePath,
    skipConfirmationPrompts: true,
  });
}

/**
 * Applies updates to the Warp route config.
 */
export async function hyperlaneWarpApply(
  warpDeployPath: string,
  warpCorePath: string,
  strategyUrl = '',
) {
  return $`yarn workspace @hyperlane-xyz/cli run hyperlane warp apply \
        --registry ${REGISTRY_PATH} \
        --config ${warpDeployPath} \
        --warp ${warpCorePath} \
        --key ${ANVIL_KEY} \
        --verbosity debug \
        --strategy ${strategyUrl} \
        --yes`;
}

export function hyperlaneWarpReadRaw({
  chain,
  warpAddress,
  outputPath,
  privateKey,
  symbol,
}: {
  chain?: string;
  symbol?: string;
  privateKey?: string;
  warpAddress?: string;
  outputPath?: string;
}): ProcessPromise {
  return $`yarn workspace @hyperlane-xyz/cli run hyperlane warp read \
        --registry ${REGISTRY_PATH} \
<<<<<<< HEAD
        --overrides " " \
=======
>>>>>>> e861535d
        ${warpAddress ? ['--address', warpAddress] : ''} \
        ${chain ? ['--chain', chain] : ''} \
        ${symbol ? ['--symbol', symbol] : ''} \
        ${privateKey ? ['--key', privateKey] : ''} \
        --verbosity debug \
        ${outputPath ? ['--config', outputPath] : ''}`;
}

export function hyperlaneWarpRead(
  chain: string,
  warpAddress: string,
  warpDeployPath: string,
): ProcessPromise {
  return hyperlaneWarpReadRaw({
    chain,
    warpAddress,
    outputPath: warpDeployPath,
    privateKey: ANVIL_KEY,
  });
}

export function hyperlaneWarpCheckRaw({
  warpDeployPath,
  symbol,
  privateKey,
  hypKey,
}: {
  symbol?: string;
  privateKey?: string;
  warpDeployPath?: string;
  hypKey?: string;
}): ProcessPromise {
  return $`${
    hypKey && !privateKey ? ['HYP_KEY=' + hypKey] : ''
  } yarn workspace @hyperlane-xyz/cli run hyperlane warp check \
        --registry ${REGISTRY_PATH} \
<<<<<<< HEAD
        --overrides " " \
=======
>>>>>>> e861535d
        ${symbol ? ['--symbol', symbol] : ''} \
        ${privateKey && !hypKey ? ['--key', privateKey] : ''} \
        --verbosity debug \
        ${warpDeployPath ? ['--config', warpDeployPath] : ''}`;
}

export function hyperlaneWarpCheck(
  warpDeployPath: string,
  symbol: string,
): ProcessPromise {
  return hyperlaneWarpCheckRaw({
    warpDeployPath,
    privateKey: ANVIL_KEY,
    symbol,
  });
}

export function hyperlaneWarpSendRelay(
  origin: string,
  destination: string,
  warpCorePath: string,
  relay = true,
  value = 1,
): ProcessPromise {
  return $`yarn workspace @hyperlane-xyz/cli run hyperlane warp send \
        ${relay ? '--relay' : ''} \
        --registry ${REGISTRY_PATH} \
        --origin ${origin} \
        --destination ${destination} \
        --warp ${warpCorePath} \
        --key ${ANVIL_KEY} \
        --verbosity debug \
        --yes \
        --amount ${value}`;
}

/**
 * Reads the Warp route deployment config to specified output path.
 * @param warpCorePath path to warp core
 * @param warpDeployPath path to output the resulting read
 * @returns The Warp route deployment config.
 */
export async function readWarpConfig(
  chain: string,
  warpCorePath: string,
  warpDeployPath: string,
): Promise<WarpRouteDeployConfig> {
  const warpAddress = getDeployedWarpAddress(chain, warpCorePath);
  await hyperlaneWarpRead(chain, warpAddress!, warpDeployPath);
  return readYamlOrJson(warpDeployPath);
}

type GetWarpTokenConfigByTokenTypeOptions = {
  tokenType: TokenType;
  mailbox: Address;
  owner: Address;
  token: Address;
  vault: Address;
  otherChain: ChainName;
};

function getWarpTokenConfigForType({
  mailbox,
  otherChain,
  owner,
  token,
  tokenType,
  vault,
}: GetWarpTokenConfigByTokenTypeOptions): HypTokenRouterConfig {
  let tokenConfig: HypTokenRouterConfig;
  switch (tokenType) {
    case TokenType.collateral:
      tokenConfig = {
        type: TokenType.collateral,
        mailbox,
        owner,
        token,
      };
      break;
    case TokenType.collateralVault:
      tokenConfig = {
        type: TokenType.collateralVault,
        mailbox,
        owner,
        token: vault,
      };
      break;
    case TokenType.collateralVaultRebase:
      tokenConfig = {
        type: TokenType.collateralVaultRebase,
        mailbox,
        owner,
        token: vault,
      };
      break;
    case TokenType.fastCollateral:
      tokenConfig = {
        type: TokenType.fastCollateral,
        mailbox,
        owner,
        token,
      };
      break;
    case TokenType.fastSynthetic:
      tokenConfig = {
        type: TokenType.fastSynthetic,
        mailbox,
        owner,
      };
      break;
    case TokenType.native:
      tokenConfig = {
        type: TokenType.native,
        mailbox,
        owner,
      };
      break;
    case TokenType.nativeScaled:
      tokenConfig = {
        type: TokenType.nativeScaled,
        mailbox,
        owner,
        scale: 1,
      };
      break;
    case TokenType.synthetic:
      tokenConfig = {
        type: TokenType.synthetic,
        mailbox,
        owner,
      };
      break;
    case TokenType.syntheticRebase:
      tokenConfig = {
        type: TokenType.syntheticRebase,
        mailbox,
        owner,
        collateralChainName: otherChain,
      };
      break;
    default:
      throw new Error(
        `Unsupported token type "${tokenType}" for random config generation`,
      );
  }

  return tokenConfig;
}

type GetWarpTokenConfigOptions = {
  mailbox: Address;
  owner: Address;
  token: Address;
  vault: Address;
  chainName: ChainName;
};

export function generateWarpConfigs(
  chain1Config: GetWarpTokenConfigOptions,
  chain2Config: GetWarpTokenConfigOptions,
): ReadonlyArray<WarpRouteDeployConfig> {
  const ignoreTokenTypes = new Set([
    TokenType.XERC20,
    TokenType.XERC20Lockbox,
    TokenType.collateralFiat,
    TokenType.collateralUri,
    TokenType.syntheticUri,
    // TODO Fix: sender not mailbox or relaying simply fails
    TokenType.collateralVault,
  ]);

  const allowedWarpTokenTypes = Object.values(TokenType).filter(
    (tokenType) =>
      !ignoreTokenTypes.has(tokenType) && typeof tokenType === 'string',
  );

  const exists = new Set<string>([]);
  const configs: WarpRouteDeployConfig[] = allowedWarpTokenTypes
    .flatMap((tokenType) =>
      allowedWarpTokenTypes.map((otherTokenType) => {
        return {
          [chain1Config.chainName]: getWarpTokenConfigForType({
            ...chain1Config,
            tokenType: tokenType,
            otherChain: chain2Config.chainName,
          }),
          [chain2Config.chainName]: getWarpTokenConfigForType({
            ...chain2Config,
            tokenType: otherTokenType,
            otherChain: chain1Config.chainName,
          }),
        };
      }),
    )
    // Remove already existing config pairs
    .filter((config) => {
      const combinationId: string = [
        config[chain1Config.chainName].type,
        config[chain2Config.chainName].type,
      ]
        .sort()
        .join('');

      if (exists.has(combinationId)) {
        return false;
      }

      exists.add(combinationId);
      return true;
    })
    // Remove invalid configs
    .filter(
      (warpConfig) => WarpRouteDeployConfigSchema.safeParse(warpConfig).success,
    );

  return configs;
}<|MERGE_RESOLUTION|>--- conflicted
+++ resolved
@@ -45,10 +45,6 @@
     hypKey ? ['HYP_KEY=' + hypKey] : ''
   } yarn workspace @hyperlane-xyz/cli run hyperlane warp deploy \
         --registry ${REGISTRY_PATH} \
-<<<<<<< HEAD
-        --overrides " " \
-=======
->>>>>>> e861535d
         ${warpCorePath ? ['--config', warpCorePath] : ''} \
         ${privateKey ? ['--key', privateKey] : ''} \
         --verbosity debug \
@@ -99,10 +95,6 @@
 }): ProcessPromise {
   return $`yarn workspace @hyperlane-xyz/cli run hyperlane warp read \
         --registry ${REGISTRY_PATH} \
-<<<<<<< HEAD
-        --overrides " " \
-=======
->>>>>>> e861535d
         ${warpAddress ? ['--address', warpAddress] : ''} \
         ${chain ? ['--chain', chain] : ''} \
         ${symbol ? ['--symbol', symbol] : ''} \
@@ -139,10 +131,6 @@
     hypKey && !privateKey ? ['HYP_KEY=' + hypKey] : ''
   } yarn workspace @hyperlane-xyz/cli run hyperlane warp check \
         --registry ${REGISTRY_PATH} \
-<<<<<<< HEAD
-        --overrides " " \
-=======
->>>>>>> e861535d
         ${symbol ? ['--symbol', symbol] : ''} \
         ${privateKey && !hypKey ? ['--key', privateKey] : ''} \
         --verbosity debug \
