import { $, ProcessPromise } from 'zx';

import {
  ChainName,
  HypTokenRouterConfig,
  TokenType,
  WarpRouteDeployConfig,
  WarpRouteDeployConfigMailboxRequired,
  WarpRouteDeployConfigSchema,
} from '@hyperlane-xyz/sdk';
import { Address } from '@hyperlane-xyz/utils';

import { readYamlOrJson } from '../../utils/files.js';

import {
  ANVIL_KEY,
  REGISTRY_PATH,
  getDeployedWarpAddress,
  localTestRunCmdPrefix,
} from './helpers.js';

$.verbose = true;

/**
 * Creates a warp route configuration with raw parameters.
 */
export function hyperlaneWarpInitRaw({
  warpCorePath,
  hypKey,
  skipConfirmationPrompts,
  privateKey,
  advanced,
}: {
  warpCorePath?: string;
  hypKey?: string;
  skipConfirmationPrompts?: boolean;
  privateKey?: string;
  advanced?: boolean;
}): ProcessPromise {
  return $`${
    hypKey ? ['HYP_KEY=' + hypKey] : ''
  } ${localTestRunCmdPrefix()} hyperlane warp init \
        --registry ${REGISTRY_PATH} \
        ${warpCorePath ? ['--out', warpCorePath] : ''} \
        ${privateKey ? ['--key', privateKey] : ''} \
        ${advanced ? ['--advanced'] : ''} \
        --verbosity debug \
        ${skipConfirmationPrompts ? ['--yes'] : ''}`;
}

/**
 * Creates a warp route configuration.
 */
export function hyperlaneWarpInit(warpCorePath: string): ProcessPromise {
  return hyperlaneWarpInitRaw({
    privateKey: ANVIL_KEY,
    warpCorePath: warpCorePath,
    skipConfirmationPrompts: true,
  });
}

/**
 * Deploys the Warp route to the specified chain using the provided config.
 */
export function hyperlaneWarpDeployRaw({
  warpCorePath,
  warpDeployPath,
  hypKey,
  skipConfirmationPrompts,
  privateKey,
  warpRouteId,
}: {
  warpCorePath?: string;
  warpDeployPath?: string;
  hypKey?: string;
  skipConfirmationPrompts?: boolean;
  privateKey?: string;
  warpRouteId?: string;
}): ProcessPromise {
  return $`${
    hypKey ? ['HYP_KEY=' + hypKey] : []
  } ${localTestRunCmdPrefix()} hyperlane warp deploy \
        --registry ${REGISTRY_PATH} \
<<<<<<< HEAD
        ${warpCorePath ? ['--config', warpCorePath] : []} \
        ${privateKey ? ['--key', privateKey] : []} \
        --verbosity debug \
        ${skipConfirmationPrompts ? ['--yes'] : []}`;
=======
        ${warpDeployPath ? ['--config', warpDeployPath] : ''} \
        ${warpCorePath ? ['--warp', warpCorePath] : ''} \
        ${privateKey ? ['--key', privateKey] : ''} \
        --verbosity debug \
        ${warpRouteId ? ['--warpRouteId', warpRouteId] : ''} \
        ${skipConfirmationPrompts ? ['--yes'] : ''}`;
>>>>>>> d2e35d5e
}

/**
 * Deploys the Warp route to the specified chain using the provided config.
 */
export function hyperlaneWarpDeploy(
  warpDeployPath: string,
  warpRouteId?: string,
): ProcessPromise {
  return hyperlaneWarpDeployRaw({
    privateKey: ANVIL_KEY,
    warpDeployPath,
    skipConfirmationPrompts: true,
    warpRouteId,
  });
}

/**
 * Applies updates to the Warp route config.
 */
export async function hyperlaneWarpApply(
  warpDeployPath: string,
  warpCorePath: string,
  strategyUrl = '',
) {
  return hyperlaneWarpApplyRaw({
    warpDeployPath,
    warpCorePath,
    strategyUrl,
  });
}

export function hyperlaneWarpApplyRaw({
  warpDeployPath,
  warpCorePath,
  strategyUrl,
  warpRouteId,
}: {
  warpDeployPath?: string;
  warpCorePath?: string;
  strategyUrl?: string;
  warpRouteId?: string;
}): ProcessPromise {
  return $`${localTestRunCmdPrefix()} hyperlane warp apply \
        --registry ${REGISTRY_PATH} \
        ${warpDeployPath ? ['--config', warpDeployPath] : ''} \
        ${warpCorePath ? ['--warp', warpCorePath] : ''} \
        ${strategyUrl ? ['--strategy', strategyUrl] : ''} \
        ${warpRouteId ? ['--warpRouteId', warpRouteId] : ''} \
        --key ${ANVIL_KEY} \
        --verbosity debug \
        --yes`;
}

export function hyperlaneWarpReadRaw({
  chain,
  warpAddress,
  outputPath,
  symbol,
}: {
  chain?: string;
  symbol?: string;
  warpAddress?: string;
  outputPath?: string;
}): ProcessPromise {
  return $`${localTestRunCmdPrefix()} hyperlane warp read \
        --registry ${REGISTRY_PATH} \
        ${warpAddress ? ['--address', warpAddress] : []} \
        ${chain ? ['--chain', chain] : []} \
        ${symbol ? ['--symbol', symbol] : []} \
        --verbosity debug \
        ${outputPath ? ['--config', outputPath] : []}`;
}

export function hyperlaneWarpRead(
  chain: string,
  warpAddress: string,
  warpDeployPath: string,
): ProcessPromise {
  return hyperlaneWarpReadRaw({
    chain,
    warpAddress,
    outputPath: warpDeployPath,
  });
}

export function hyperlaneWarpCheckRaw({
  warpDeployPath,
  symbol,
  warpCoreConfigPath,
  warpRouteId,
}: {
  symbol?: string;
  warpDeployPath?: string;
  warpCoreConfigPath?: string;
  warpRouteId?: string;
}): ProcessPromise {
  return $`${localTestRunCmdPrefix()} hyperlane warp check \
        --registry ${REGISTRY_PATH} \
        ${symbol ? ['--symbol', symbol] : []} \
        --verbosity debug \
        ${warpDeployPath ? ['--config', warpDeployPath] : []} \
        ${warpCoreConfigPath ? ['--warp', warpCoreConfigPath] : []} \
        ${warpRouteId ? ['--warpRouteId', warpRouteId] : []}`;
}

export function hyperlaneWarpCheck(
  warpDeployPath: string,
  symbol: string,
  warpCoreConfigPath?: string,
): ProcessPromise {
  return hyperlaneWarpCheckRaw({
    warpDeployPath,
    symbol,
    warpCoreConfigPath,
  });
}

export function hyperlaneWarpSendRelay(
  origin: string,
  destination: string,
  warpCorePath: string,
  relay = true,
  value = 1,
): ProcessPromise {
  return $`${localTestRunCmdPrefix()} hyperlane warp send \
        ${relay ? '--relay' : []} \
        --registry ${REGISTRY_PATH} \
        --origin ${origin} \
        --destination ${destination} \
        --warp ${warpCorePath} \
        --key ${ANVIL_KEY} \
        --verbosity debug \
        --yes \
        --amount ${value}`;
}

/**
 * Reads the Warp route deployment config to specified output path.
 * @param warpCorePath path to warp core
 * @param warpDeployPath path to output the resulting read
 * @returns The Warp route deployment config.
 */
export async function readWarpConfig(
  chain: string,
  warpCorePath: string,
  warpDeployPath: string,
): Promise<WarpRouteDeployConfigMailboxRequired> {
  const warpAddress = getDeployedWarpAddress(chain, warpCorePath);
  await hyperlaneWarpRead(chain, warpAddress!, warpDeployPath);
  return readYamlOrJson(warpDeployPath);
}

type GetWarpTokenConfigByTokenTypeOptions = {
  tokenType: TokenType;
  mailbox: Address;
  owner: Address;
  token: Address;
  vault: Address;
  otherChain: ChainName;
};

function getWarpTokenConfigForType({
  mailbox,
  otherChain,
  owner,
  token,
  tokenType,
  vault,
}: GetWarpTokenConfigByTokenTypeOptions): HypTokenRouterConfig {
  let tokenConfig: HypTokenRouterConfig;
  switch (tokenType) {
    case TokenType.collateral:
      tokenConfig = {
        type: TokenType.collateral,
        mailbox,
        owner,
        token,
      };
      break;
    case TokenType.collateralVault:
      tokenConfig = {
        type: TokenType.collateralVault,
        mailbox,
        owner,
        token: vault,
      };
      break;
    case TokenType.collateralVaultRebase:
      tokenConfig = {
        type: TokenType.collateralVaultRebase,
        mailbox,
        owner,
        token: vault,
      };
      break;
    case TokenType.native:
      tokenConfig = {
        type: TokenType.native,
        mailbox,
        owner,
      };
      break;
    case TokenType.nativeScaled:
      tokenConfig = {
        type: TokenType.nativeScaled,
        mailbox,
        owner,
        scale: 1,
      };
      break;
    case TokenType.synthetic:
      tokenConfig = {
        type: TokenType.synthetic,
        mailbox,
        owner,
      };
      break;
    case TokenType.syntheticRebase:
      tokenConfig = {
        type: TokenType.syntheticRebase,
        mailbox,
        owner,
        collateralChainName: otherChain,
      };
      break;
    default:
      throw new Error(
        `Unsupported token type "${tokenType}" for random config generation`,
      );
  }

  return tokenConfig;
}

type GetWarpTokenConfigOptions = {
  mailbox: Address;
  owner: Address;
  token: Address;
  vault: Address;
  chainName: ChainName;
};

export function generateWarpConfigs(
  chain1Config: GetWarpTokenConfigOptions,
  chain2Config: GetWarpTokenConfigOptions,
): ReadonlyArray<WarpRouteDeployConfig> {
  const ignoreTokenTypes = new Set([
    TokenType.XERC20,
    TokenType.XERC20Lockbox,
    TokenType.collateralFiat,
    TokenType.collateralUri,
    TokenType.syntheticUri,
    // TODO Fix: sender not mailbox or relaying simply fails
    TokenType.collateralVault,
    TokenType.collateralCctp,
    TokenType.nativeOpL1,
    TokenType.nativeOpL2,
  ]);

  const allowedWarpTokenTypes = Object.values(TokenType).filter(
    (tokenType) =>
      !ignoreTokenTypes.has(tokenType) && typeof tokenType === 'string',
  );

  const exists = new Set<string>([]);
  const configs: WarpRouteDeployConfig[] = allowedWarpTokenTypes
    .flatMap((tokenType) =>
      allowedWarpTokenTypes.map((otherTokenType) => {
        return {
          [chain1Config.chainName]: getWarpTokenConfigForType({
            ...chain1Config,
            tokenType: tokenType,
            otherChain: chain2Config.chainName,
          }),
          [chain2Config.chainName]: getWarpTokenConfigForType({
            ...chain2Config,
            tokenType: otherTokenType,
            otherChain: chain1Config.chainName,
          }),
        };
      }),
    )
    // Remove already existing config pairs
    .filter((config) => {
      const combinationId: string = [
        config[chain1Config.chainName].type,
        config[chain2Config.chainName].type,
      ]
        .sort()
        .join('');

      if (exists.has(combinationId)) {
        return false;
      }

      exists.add(combinationId);
      return true;
    })
    // Remove invalid configs
    .filter(
      (warpConfig) => WarpRouteDeployConfigSchema.safeParse(warpConfig).success,
    );

  return configs;
}<|MERGE_RESOLUTION|>--- conflicted
+++ resolved
@@ -81,19 +81,12 @@
     hypKey ? ['HYP_KEY=' + hypKey] : []
   } ${localTestRunCmdPrefix()} hyperlane warp deploy \
         --registry ${REGISTRY_PATH} \
-<<<<<<< HEAD
-        ${warpCorePath ? ['--config', warpCorePath] : []} \
+        ${warpDeployPath ? ['--config', warpDeployPath] : []} \
+        ${warpCorePath ? ['--warp', warpCorePath] : []} \
         ${privateKey ? ['--key', privateKey] : []} \
         --verbosity debug \
+        ${warpRouteId ? ['--warpRouteId', warpRouteId] : []} \
         ${skipConfirmationPrompts ? ['--yes'] : []}`;
-=======
-        ${warpDeployPath ? ['--config', warpDeployPath] : ''} \
-        ${warpCorePath ? ['--warp', warpCorePath] : ''} \
-        ${privateKey ? ['--key', privateKey] : ''} \
-        --verbosity debug \
-        ${warpRouteId ? ['--warpRouteId', warpRouteId] : ''} \
-        ${skipConfirmationPrompts ? ['--yes'] : ''}`;
->>>>>>> d2e35d5e
 }
 
 /**
