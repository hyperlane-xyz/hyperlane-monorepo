import { JsonRpcProvider } from '@ethersproject/providers';
import * as chai from 'chai';
import chaiAsPromised from 'chai-as-promised';
import { Wallet } from 'ethers';
import fs from 'fs';
import path from 'path';

import {
  ERC20Test,
  ERC4626Test,
  MovableCollateralRouter__factory,
} from '@hyperlane-xyz/core';
import {
  ChainAddresses,
  createWarpRouteConfigId,
} from '@hyperlane-xyz/registry';
import {
  ChainMetadata,
  ChainName,
  HookConfig,
  HookType,
  IsmConfig,
  IsmType,
  TokenFeeConfigInput,
  TokenFeeType,
  TokenType,
  WarpCoreConfig,
  WarpRouteDeployConfig,
  WarpRouteDeployConfigMailboxRequired,
  WarpRouteDeployConfigSchema,
  normalizeConfig,
  randomAddress,
} from '@hyperlane-xyz/sdk';
import {
  Address,
  normalizeAddressEvm,
  objMap,
  pick,
} from '@hyperlane-xyz/utils';

import { readYamlOrJson, writeYamlOrJson } from '../../../utils/files.js';
import {
  KeyBoardKeys,
  TestPromptAction,
  handlePrompts,
} from '../../commands/helpers.js';
import { deployOrUseExistingCore } from '../commands/core.js';
import {
  GET_WARP_DEPLOY_CORE_CONFIG_OUTPUT_PATH,
  deploy4626Vault,
  deployToken,
} from '../commands/helpers.js';
import {
  hyperlaneWarpDeploy,
  hyperlaneWarpDeployRaw,
  hyperlaneWarpSendRelay,
  readWarpConfig,
} from '../commands/warp.js';
import {
  ANVIL_KEY,
  CHAIN_2_METADATA_PATH,
  CHAIN_3_METADATA_PATH,
  CHAIN_NAME_2,
  CHAIN_NAME_3,
  CORE_CONFIG_PATH,
  DEFAULT_E2E_TEST_TIMEOUT,
  REGISTRY_PATH,
  TEMP_PATH,
  WARP_DEPLOY_OUTPUT_PATH,
} from '../consts.js';

chai.use(chaiAsPromised);
const expect = chai.expect;
chai.should();

const WARP_CORE_CONFIG_PATH_2_3 = GET_WARP_DEPLOY_CORE_CONFIG_OUTPUT_PATH(
  WARP_DEPLOY_OUTPUT_PATH,
  'VAULT',
);

function extractInputOnlyFields(config: TokenFeeConfigInput): any {
  if (!config) return config;

  switch (config.type) {
    case TokenFeeType.LinearFee:
      return {
        type: config.type,
        bps: config.bps.toString(), // Convert to string for consistent comparison
      };
    case TokenFeeType.RoutingFee:
      return {
        type: config.type,
        ...(config.feeContracts && {
          feeContracts: objMap(config.feeContracts, (_, subConfig) =>
            extractInputOnlyFields(subConfig),
          ),
        }),
      };
    case TokenFeeType.ProgressiveFee:
    case TokenFeeType.RegressiveFee:
<<<<<<< HEAD
      return pick(config, ['type']);
=======
      return pick(config, ['type', 'maxFee', 'halfAmount']);
>>>>>>> 7ff3a127
    default:
      return config;
  }
}

describe('hyperlane warp deploy e2e tests', async function () {
  this.timeout(DEFAULT_E2E_TEST_TIMEOUT);

  let chain2Metadata: ChainMetadata;
  let chain2Addresses: ChainAddresses = {};
  let chain3Addresses: ChainAddresses = {};
  let chain3DomainId: number;

  let ownerAddress: Address;
  let walletChain2: Wallet;
  let providerChain2: JsonRpcProvider;

  before(async function () {
    chain2Metadata = readYamlOrJson(CHAIN_2_METADATA_PATH);
    providerChain2 = new JsonRpcProvider(chain2Metadata.rpcUrls[0].http);
    walletChain2 = new Wallet(ANVIL_KEY).connect(providerChain2);
    ownerAddress = walletChain2.address;

    const chain3Metadata: ChainMetadata = readYamlOrJson(CHAIN_3_METADATA_PATH);
    chain3DomainId = chain3Metadata.domainId;

    [chain2Addresses, chain3Addresses] = await Promise.all([
      deployOrUseExistingCore(CHAIN_NAME_2, CORE_CONFIG_PATH, ANVIL_KEY),
      deployOrUseExistingCore(CHAIN_NAME_3, CORE_CONFIG_PATH, ANVIL_KEY),
    ]);
  });

  async function assertWarpRouteConfig(
    warpDeployConfig: Readonly<WarpRouteDeployConfig>,
    warpCoreConfigPath: string,
    chainName: ChainName,
    expectedMetadata: { decimals: number; symbol: string },
  ): Promise<void> {
    const currentWarpDeployConfig = await readWarpConfig(
      chainName,
      warpCoreConfigPath,
      WARP_DEPLOY_OUTPUT_PATH,
    );

    expect(currentWarpDeployConfig[chainName].type).to.equal(
      warpDeployConfig[chainName].type,
    );
    expect(currentWarpDeployConfig[chainName].decimals).to.equal(
      warpDeployConfig[chainName].decimals ?? expectedMetadata.decimals,
    );
    expect(currentWarpDeployConfig[chainName].symbol).to.equal(
      warpDeployConfig[chainName].symbol ?? expectedMetadata.symbol,
    );
    expect(currentWarpDeployConfig[chainName].mailbox).to.equal(
      chainName === CHAIN_NAME_2
        ? chain2Addresses.mailbox
        : chain3Addresses.mailbox,
    );
  }

  describe('hyperlane warp deploy --config ...', () => {
    it(`should exit early when the provided deployment file does not exist`, async function () {
      const nonExistingFilePath = 'non-existing-path';
      // Currently if the file provided in the config flag does not exist a prompt will still be shown to the
      // user to enter a valid file and then it will finally fail
      const steps: TestPromptAction[] = [
        {
          check: (currentOutput: string) =>
            currentOutput.includes('Select Warp route deployment config file'),
          input: `${KeyBoardKeys.ARROW_DOWN}${KeyBoardKeys.ENTER}`,
        },
        {
          check: (currentOutput: string) =>
            currentOutput.includes(
              'Enter Warp route deployment config filepath',
            ),
          input: `${nonExistingFilePath}${KeyBoardKeys.ENTER}`,
        },
      ];

      const output = hyperlaneWarpDeployRaw({
        warpDeployPath: nonExistingFilePath,
      })
        .stdio('pipe')
        .nothrow();

      const finalOutput = await handlePrompts(output, steps);

      expect(finalOutput.exitCode).to.equal(1);
      expect(finalOutput.text()).to.include(
        `Warp route deployment config file not found at ${nonExistingFilePath}`,
      );
    });

    it(`should exit early when the provided scale is incorrect`, async function () {
      const tokenFiat = await deployToken(
        ANVIL_KEY,
        CHAIN_NAME_2,
        9,
        'TOKEN.E',
        'FIAT TOKEN',
      );
      const token = await deployToken(
        ANVIL_KEY,
        CHAIN_NAME_3,
        18,
        'TOKEN',
        'TOKEN',
      );

      const warpConfig: WarpRouteDeployConfig = {
        [CHAIN_NAME_2]: {
          type: TokenType.collateralFiat,
          token: tokenFiat.address,
          mailbox: chain2Addresses.mailbox,
          owner: ownerAddress,
          decimals: 9,
          scale: 1,
        },
        [CHAIN_NAME_3]: {
          type: TokenType.collateral,
          token: token.address,
          mailbox: chain3Addresses.mailbox,
          owner: ownerAddress,
          decimals: 18,
          scale: 5,
        },
      };

      writeYamlOrJson(WARP_DEPLOY_OUTPUT_PATH, warpConfig);

      const steps: TestPromptAction[] = [
        {
          check: (currentOutput) =>
            currentOutput.includes('Please enter the private key for chain'),
          input: `${ANVIL_KEY}${KeyBoardKeys.ENTER}`,
        },
        {
          check: (currentOutput) =>
            currentOutput.includes('Please enter the private key for chain'),
          input: `${ANVIL_KEY}${KeyBoardKeys.ENTER}`,
        },
        {
          check: (currentOutput) =>
            currentOutput.includes('Is this deployment plan correct?'),
          input: KeyBoardKeys.ENTER,
        },
      ];

      // Deploy
      const output = hyperlaneWarpDeployRaw({
        warpDeployPath: WARP_DEPLOY_OUTPUT_PATH,
      })
        .stdio('pipe')
        .nothrow();

      const finalOutput = await handlePrompts(output, steps);

      // Assertions
      expect(finalOutput.exitCode).to.equal(1);

      expect(finalOutput.text()).includes(
        `Failed to derive token metadata Error: Found invalid or missing scale for inconsistent decimals`,
      );
    });

    it(`should successfully deploy a ${TokenType.collateral} -> ${TokenType.synthetic} warp route`, async function () {
      const token = await deployToken(ANVIL_KEY, CHAIN_NAME_2);

      const [expectedTokenSymbol, expectedTokenDecimals] = await Promise.all([
        token.symbol(),
        token.decimals(),
      ]);
      const COMBINED_WARP_CORE_CONFIG_PATH =
        GET_WARP_DEPLOY_CORE_CONFIG_OUTPUT_PATH(
          WARP_DEPLOY_OUTPUT_PATH,
          expectedTokenSymbol,
        );

      const warpConfig: WarpRouteDeployConfig = {
        [CHAIN_NAME_2]: {
          type: TokenType.collateral,
          token: token.address,
          mailbox: chain2Addresses.mailbox,
          owner: ownerAddress,
        },
        [CHAIN_NAME_3]: {
          type: TokenType.synthetic,
          mailbox: chain3Addresses.mailbox,
          owner: ownerAddress,
        },
      };

      writeYamlOrJson(WARP_DEPLOY_OUTPUT_PATH, warpConfig);

      const steps: TestPromptAction[] = [
        {
          check: (currentOutput) =>
            currentOutput.includes('Please enter the private key for chain'),
          input: `${ANVIL_KEY}${KeyBoardKeys.ENTER}`,
        },
        {
          check: (currentOutput) =>
            currentOutput.includes('Please enter the private key for chain'),
          input: `${ANVIL_KEY}${KeyBoardKeys.ENTER}`,
        },
        {
          check: (currentOutput) =>
            currentOutput.includes('Is this deployment plan correct?'),
          input: KeyBoardKeys.ENTER,
        },
      ];

      // Deploy
      const output = hyperlaneWarpDeployRaw({
        warpDeployPath: WARP_DEPLOY_OUTPUT_PATH,
      })
        .stdio('pipe')
        .nothrow();

      const finalOutput = await handlePrompts(output, steps);

      // Assertions
      expect(finalOutput.exitCode).to.equal(0);
      for (const chainName of [CHAIN_NAME_2, CHAIN_NAME_3]) {
        await assertWarpRouteConfig(
          warpConfig,
          COMBINED_WARP_CORE_CONFIG_PATH,
          chainName,
          { decimals: expectedTokenDecimals, symbol: expectedTokenSymbol },
        );
      }
    });

    it(`should successfully deploy a warp route with a custom warp route id`, async function () {
      const token = await deployToken(ANVIL_KEY, CHAIN_NAME_2);

      const warpConfig: WarpRouteDeployConfig = {
        [CHAIN_NAME_2]: {
          type: TokenType.collateral,
          token: token.address,
          mailbox: chain2Addresses.mailbox,
          owner: ownerAddress,
        },
        [CHAIN_NAME_3]: {
          type: TokenType.synthetic,
          mailbox: chain3Addresses.mailbox,
          owner: ownerAddress,
        },
      };
      const warpRouteId = 'ETH/custom-warp-route-id';
      const warpDeployPath = `${REGISTRY_PATH}/deployments/warp_routes/${warpRouteId}-deploy.yaml`;
      writeYamlOrJson(warpDeployPath, warpConfig);

      const steps: TestPromptAction[] = [
        {
          check: (currentOutput) =>
            currentOutput.includes('Please enter the private key for chain'),
          input: `${ANVIL_KEY}${KeyBoardKeys.ENTER}`,
        },
        {
          check: (currentOutput) =>
            currentOutput.includes('Please enter the private key for chain'),
          input: `${ANVIL_KEY}${KeyBoardKeys.ENTER}`,
        },
        {
          check: (currentOutput) =>
            currentOutput.includes('Is this deployment plan correct?'),
          input: KeyBoardKeys.ENTER,
        },
      ];

      // Deploy
      const output = hyperlaneWarpDeployRaw({
        warpRouteId,
      })
        .stdio('pipe')
        .nothrow();

      const finalOutput = await handlePrompts(output, steps);

      // Assertions
      expect(finalOutput.exitCode).to.equal(0);

      const warpCorePath = `${REGISTRY_PATH}/deployments/warp_routes/${warpRouteId}-config.yaml`;
      expect(fs.existsSync(warpCorePath)).to.be.true;
    });

    it(`should successfully deploy a ${TokenType.collateralFiat} -> ${TokenType.collateral} warp route`, async function () {
      const tokenFiat = await deployToken(
        ANVIL_KEY,
        CHAIN_NAME_2,
        9,
        'TOKEN.E',
        'FIAT TOKEN',
      );
      const token = await deployToken(
        ANVIL_KEY,
        CHAIN_NAME_3,
        9,
        'TOKEN',
        'TOKEN',
      );

      const [
        expectedTokenSymbol,
        expectedTokenDecimals,
        expectedCollateralFiatTokenSymbol,
      ] = await Promise.all([
        token.symbol(),
        tokenFiat.decimals(),
        tokenFiat.symbol(),
      ]);

      const COMBINED_WARP_CORE_CONFIG_PATH =
        GET_WARP_DEPLOY_CORE_CONFIG_OUTPUT_PATH(
          WARP_DEPLOY_OUTPUT_PATH,
          expectedTokenSymbol,
        );

      const warpConfig: WarpRouteDeployConfig = {
        [CHAIN_NAME_2]: {
          type: TokenType.collateralFiat,
          token: tokenFiat.address,
          mailbox: chain2Addresses.mailbox,
          owner: ownerAddress,
        },
        [CHAIN_NAME_3]: {
          type: TokenType.collateral,
          token: token.address,
          mailbox: chain3Addresses.mailbox,
          owner: ownerAddress,
        },
      };

      writeYamlOrJson(WARP_DEPLOY_OUTPUT_PATH, warpConfig);

      const steps: TestPromptAction[] = [
        {
          check: (currentOutput) =>
            currentOutput.includes('Please enter the private key for chain'),
          input: `${ANVIL_KEY}${KeyBoardKeys.ENTER}`,
        },
        {
          check: (currentOutput) =>
            currentOutput.includes('Please enter the private key for chain'),
          input: `${ANVIL_KEY}${KeyBoardKeys.ENTER}`,
        },
        {
          check: (currentOutput) =>
            currentOutput.includes('Is this deployment plan correct?'),
          input: KeyBoardKeys.ENTER,
        },
      ];

      // Deploy
      const output = hyperlaneWarpDeployRaw({
        warpDeployPath: WARP_DEPLOY_OUTPUT_PATH,
      })
        .stdio('pipe')
        .nothrow();

      const finalOutput = await handlePrompts(output, steps);

      // Assertions
      expect(finalOutput.exitCode).to.equal(0);

      const collateralFiatWarpDeployConfig = await readWarpConfig(
        CHAIN_NAME_2,
        COMBINED_WARP_CORE_CONFIG_PATH,
        WARP_DEPLOY_OUTPUT_PATH,
      );

      const collateralWarpDeployConfig = await readWarpConfig(
        CHAIN_NAME_3,
        COMBINED_WARP_CORE_CONFIG_PATH,
        WARP_DEPLOY_OUTPUT_PATH,
      );

      // Used collateral type to deploy, which is why this check is skipped
      // expect(collateralFiatWarpDeployConfig[CHAIN_NAME_2].type).to.equal(
      //   warpConfig[CHAIN_NAME_2].type,
      // );
      expect(collateralWarpDeployConfig[CHAIN_NAME_3].type).to.equal(
        warpConfig[CHAIN_NAME_3].type,
      );
      expect(collateralFiatWarpDeployConfig[CHAIN_NAME_2].decimals).to.equal(
        warpConfig[CHAIN_NAME_2].decimals ?? expectedTokenDecimals,
      );
      expect(collateralWarpDeployConfig[CHAIN_NAME_3].decimals).to.equal(
        warpConfig[CHAIN_NAME_3].decimals ?? expectedTokenDecimals,
      );
      expect(collateralFiatWarpDeployConfig[CHAIN_NAME_2].symbol).to.equal(
        warpConfig[CHAIN_NAME_2].symbol ?? expectedCollateralFiatTokenSymbol,
      );
      expect(collateralWarpDeployConfig[CHAIN_NAME_3].symbol).to.equal(
        warpConfig[CHAIN_NAME_3].symbol ?? expectedTokenSymbol,
      );
      expect(collateralFiatWarpDeployConfig[CHAIN_NAME_2].mailbox).to.equal(
        chain2Addresses.mailbox,
      );
      expect(collateralWarpDeployConfig[CHAIN_NAME_3].mailbox).to.equal(
        chain3Addresses.mailbox,
      );
    });
  });

  describe('hyperlane warp deploy --config ... --yes', () => {
    it(`should exit early when the provided deployment file does not exist and the skip flag is provided`, async function () {
      const nonExistingFilePath = 'non-existing-path';
      // Currently if the file provided in the config flag does not exist a prompt will still be shown to the
      // user to enter a valid file and then it will finally fail
      const steps: TestPromptAction[] = [
        {
          check: (currentOutput: string) =>
            currentOutput.includes('Select Warp route deployment config file'),
          input: `${KeyBoardKeys.ARROW_DOWN}${KeyBoardKeys.ENTER}`,
        },
        {
          check: (currentOutput: string) =>
            currentOutput.includes(
              'Enter Warp route deployment config filepath',
            ),
          input: `${nonExistingFilePath}${KeyBoardKeys.ENTER}`,
        },
      ];

      const output = hyperlaneWarpDeployRaw({
        warpDeployPath: nonExistingFilePath,
        skipConfirmationPrompts: true,
      })
        .stdio('pipe')
        .nothrow();

      const finalOutput = await handlePrompts(output, steps);

      expect(finalOutput.exitCode).to.equal(1);
      expect(finalOutput.text()).to.include(
        `Warp route deployment config file not found at ${nonExistingFilePath}`,
      );
    });

    it(`should successfully deploy a ${TokenType.collateral} -> ${TokenType.synthetic} warp route`, async function () {
      const token = await deployToken(ANVIL_KEY, CHAIN_NAME_2);

      const [expectedTokenSymbol, expectedTokenDecimals] = await Promise.all([
        token.symbol(),
        token.decimals(),
      ]);
      console.log(expectedTokenDecimals);
      const COMBINED_WARP_CORE_CONFIG_PATH =
        GET_WARP_DEPLOY_CORE_CONFIG_OUTPUT_PATH(
          WARP_DEPLOY_OUTPUT_PATH,
          expectedTokenSymbol,
        );

      const warpConfig: WarpRouteDeployConfig = {
        [CHAIN_NAME_2]: {
          type: TokenType.collateral,
          token: token.address,
          mailbox: chain2Addresses.mailbox,
          owner: ownerAddress,
        },
        [CHAIN_NAME_3]: {
          type: TokenType.synthetic,
          mailbox: chain3Addresses.mailbox,
          owner: ownerAddress,
        },
      };

      writeYamlOrJson(WARP_DEPLOY_OUTPUT_PATH, warpConfig);

      const steps: TestPromptAction[] = [
        {
          check: (currentOutput) =>
            currentOutput.includes('Please enter the private key for chain'),
          input: `${ANVIL_KEY}${KeyBoardKeys.ENTER}`,
        },
        {
          check: (currentOutput) =>
            currentOutput.includes('Please enter the private key for chain'),
          input: `${ANVIL_KEY}${KeyBoardKeys.ENTER}`,
        },
      ];

      // Deploy
      const output = hyperlaneWarpDeployRaw({
        warpDeployPath: WARP_DEPLOY_OUTPUT_PATH,
        skipConfirmationPrompts: true,
      })
        .stdio('pipe')
        .nothrow();

      const finalOutput = await handlePrompts(output, steps);

      // Assertions
      expect(finalOutput.exitCode).to.equal(0);

      for (const chainName of [CHAIN_NAME_2, CHAIN_NAME_3]) {
        await assertWarpRouteConfig(
          warpConfig,
          COMBINED_WARP_CORE_CONFIG_PATH,
          chainName,
          { decimals: expectedTokenDecimals, symbol: expectedTokenSymbol },
        );
      }
    });
  });

  describe(`hyperlane warp deploy --config ... --yes --key ...`, () => {
    let tokenChain2: ERC20Test;
    let vaultChain2: ERC4626Test;

    before(async () => {
      tokenChain2 = await deployToken(ANVIL_KEY, CHAIN_NAME_2);
      vaultChain2 = await deploy4626Vault(
        ANVIL_KEY,
        CHAIN_NAME_2,
        tokenChain2.address,
      );
    });

    it('should only allow rebasing yield route to be deployed with rebasing synthetic', async function () {
      const warpConfig: WarpRouteDeployConfig = {
        [CHAIN_NAME_2]: {
          type: TokenType.collateralVaultRebase,
          token: vaultChain2.address,
          mailbox: chain2Addresses.mailbox,
          owner: chain2Addresses.mailbox,
        },
        [CHAIN_NAME_3]: {
          type: TokenType.synthetic,
          mailbox: chain2Addresses.mailbox,
          owner: chain2Addresses.mailbox,
        },
      };

      writeYamlOrJson(WARP_DEPLOY_OUTPUT_PATH, warpConfig);
      await hyperlaneWarpDeploy(WARP_DEPLOY_OUTPUT_PATH).should.be.rejected; // TODO: revisit this to figure out how to parse the error.
    });

    it('should deploy with an ISM config', async () => {
      // 1. Define ISM configuration
      const ism: IsmConfig = {
        type: IsmType.MESSAGE_ID_MULTISIG,
        validators: [chain2Addresses.mailbox], // Using mailbox address as example validator
        threshold: 1,
      };

      // 2. Create Warp configuration with ISM
      const warpConfig: WarpRouteDeployConfig = {
        [CHAIN_NAME_2]: {
          type: TokenType.collateralVaultRebase,
          token: vaultChain2.address,
          mailbox: chain2Addresses.mailbox,
          owner: chain2Addresses.mailbox,
          interchainSecurityModule: ism, // Add ISM config here
        },
        [CHAIN_NAME_3]: {
          type: TokenType.syntheticRebase,
          mailbox: chain3Addresses.mailbox,
          owner: chain3Addresses.mailbox,
          collateralChainName: CHAIN_NAME_2,
        },
      };

      // 3. Write config and deploy
      writeYamlOrJson(WARP_DEPLOY_OUTPUT_PATH, warpConfig);
      await hyperlaneWarpDeploy(WARP_DEPLOY_OUTPUT_PATH);

      // 4. Verify deployed ISM configuration
      const collateralRebaseConfig = (
        await readWarpConfig(
          CHAIN_NAME_2,
          WARP_CORE_CONFIG_PATH_2_3,
          WARP_DEPLOY_OUTPUT_PATH,
        )
      )[CHAIN_NAME_2];

      expect(
        normalizeConfig(collateralRebaseConfig.interchainSecurityModule),
      ).to.deep.equal(normalizeConfig(ism));
    });

    it('should deploy with a hook config', async () => {
      const hook: HookConfig = {
        type: HookType.PROTOCOL_FEE,
        beneficiary: chain2Addresses.mailbox,
        owner: chain2Addresses.mailbox,
        maxProtocolFee: '1337',
        protocolFee: '1337',
      };
      const warpConfig: WarpRouteDeployConfig = {
        [CHAIN_NAME_2]: {
          type: TokenType.collateralVaultRebase,
          token: vaultChain2.address,
          mailbox: chain2Addresses.mailbox,
          owner: chain2Addresses.mailbox,
          hook,
        },
        [CHAIN_NAME_3]: {
          type: TokenType.syntheticRebase,
          mailbox: chain3Addresses.mailbox,
          owner: chain3Addresses.mailbox,
          collateralChainName: CHAIN_NAME_2,
        },
      };

      writeYamlOrJson(WARP_DEPLOY_OUTPUT_PATH, warpConfig);
      await hyperlaneWarpDeploy(WARP_DEPLOY_OUTPUT_PATH);

      // Check collateralRebase
      const collateralRebaseConfig = (
        await readWarpConfig(
          CHAIN_NAME_2,
          WARP_CORE_CONFIG_PATH_2_3,
          WARP_DEPLOY_OUTPUT_PATH,
        )
      )[CHAIN_NAME_2];

      expect(normalizeConfig(collateralRebaseConfig.hook)).to.deep.equal(
        normalizeConfig(hook),
      );
    });

    it('should send a message from origin to destination in the correct order', async function () {
      const warpConfig: WarpRouteDeployConfig = {
        [CHAIN_NAME_2]: {
          type: TokenType.collateralVaultRebase,
          token: vaultChain2.address,
          mailbox: chain2Addresses.mailbox,
          owner: chain2Addresses.mailbox,
        },
        [CHAIN_NAME_3]: {
          type: TokenType.syntheticRebase,
          mailbox: chain3Addresses.mailbox,
          owner: chain3Addresses.mailbox,
          collateralChainName: CHAIN_NAME_2,
        },
      };

      writeYamlOrJson(WARP_DEPLOY_OUTPUT_PATH, warpConfig);
      await hyperlaneWarpDeploy(WARP_DEPLOY_OUTPUT_PATH);

      // Try to send a transaction with the origin destination
      const { stdout: chain2Tochain3Stdout } = await hyperlaneWarpSendRelay(
        CHAIN_NAME_2,
        CHAIN_NAME_3,
        WARP_CORE_CONFIG_PATH_2_3,
      );
      expect(chain2Tochain3Stdout).to.include('anvil2 ➡️ anvil3');

      // Send another message with swapped origin destination
      const { stdout: chain3Tochain2Stdout } = await hyperlaneWarpSendRelay(
        CHAIN_NAME_3,
        CHAIN_NAME_2,
        WARP_CORE_CONFIG_PATH_2_3,
      );
      expect(chain3Tochain2Stdout).to.include('anvil3 ➡️ anvil2');

      // Should throw if invalid origin or destination
      await hyperlaneWarpSendRelay(
        'anvil1',
        CHAIN_NAME_3,
        WARP_CORE_CONFIG_PATH_2_3,
      ).should.be.rejectedWith(
        'Error: Origin (anvil1) or destination (anvil3) are not part of the warp route.',
      );
    });

    it('should successfully output the filename without having the -deploy-config suffix when providing a deploy config file that ends in -deploy', async function () {
      const baseFileName = path.parse(WARP_DEPLOY_OUTPUT_PATH).name;
      const customDeployPathFileName = `${TEMP_PATH}/${baseFileName.replace(
        '-deployment',
        '-deploy.yaml',
      )}`;
      const expectedFileName = createWarpRouteConfigId(
        await vaultChain2.symbol(),
        path.parse(baseFileName).name.replace('-deployment', ''),
      );
      const expectedWarpCorePath = `${REGISTRY_PATH}/deployments/warp_routes/${expectedFileName}-config.yaml`;

      const warpConfig: WarpRouteDeployConfig = {
        [CHAIN_NAME_2]: {
          type: TokenType.collateralVaultRebase,
          token: vaultChain2.address,
          mailbox: chain2Addresses.mailbox,
          owner: chain2Addresses.mailbox,
        },
        [CHAIN_NAME_3]: {
          type: TokenType.syntheticRebase,
          mailbox: chain3Addresses.mailbox,
          owner: chain3Addresses.mailbox,
          collateralChainName: CHAIN_NAME_2,
        },
      };

      writeYamlOrJson(customDeployPathFileName, warpConfig);
      const finalOutput = await hyperlaneWarpDeploy(customDeployPathFileName);

      expect(finalOutput.exitCode).to.equal(0);

      expect(fs.existsSync(expectedWarpCorePath)).to.be.true;
    });

    it('should set the allowed bridges and the related token approvals', async function () {
      const bridges = [randomAddress(), randomAddress()];
      const warpConfig: WarpRouteDeployConfig = {
        [CHAIN_NAME_2]: {
          type: TokenType.collateral,
          token: tokenChain2.address,
          owner: ownerAddress,
          allowedRebalancingBridges: {
            [chain3DomainId]: bridges.map((bridge) => ({
              bridge,
              approvedTokens: [tokenChain2.address],
            })),
          },
        },
        [CHAIN_NAME_3]: {
          type: TokenType.synthetic,
          owner: ownerAddress,
        },
      };

      writeYamlOrJson(WARP_DEPLOY_OUTPUT_PATH, warpConfig);
      await hyperlaneWarpDeploy(WARP_DEPLOY_OUTPUT_PATH);

      const COMBINED_WARP_CORE_CONFIG_PATH =
        GET_WARP_DEPLOY_CORE_CONFIG_OUTPUT_PATH(
          WARP_DEPLOY_OUTPUT_PATH,
          await tokenChain2.symbol(),
        );

      const coreConfig: WarpCoreConfig = readYamlOrJson(
        COMBINED_WARP_CORE_CONFIG_PATH,
      );

      const [chain2TokenConfig] = coreConfig.tokens.filter(
        (config) => config.chainName === CHAIN_NAME_2,
      );
      expect(chain2TokenConfig).to.exist;

      const movableToken = MovableCollateralRouter__factory.connect(
        chain2TokenConfig.addressOrDenom!,
        providerChain2,
      );
      const MAX_UINT256 =
        115792089237316195423570985008687907853269984665640564039457584007913129639935n;
      for (const bridge of bridges) {
        const allowance = await tokenChain2.callStatic.allowance(
          chain2TokenConfig.addressOrDenom!,
          bridge,
        );
        expect(allowance.toBigInt() === MAX_UINT256).to.be.true;

        const allowedBridgesOnDomain =
          await movableToken.callStatic.allowedBridges(chain3DomainId);
        expect(allowedBridgesOnDomain.length).to.eql(bridges.length);
        expect(
          new Set(allowedBridgesOnDomain.map(normalizeAddressEvm)).has(
            normalizeAddressEvm(bridge),
          ),
        );
      }
    });

    it('should deploy a token fee with top-level owner when fee owner is unspecified', async () => {
      const tokenFee = {
        type: TokenFeeType.LinearFee,
        token: tokenChain2.address,
        bps: 1n,
      };

      const warpConfig = WarpRouteDeployConfigSchema.parse({
        [CHAIN_NAME_2]: {
          type: TokenType.collateral,
          token: tokenChain2.address,
          owner: ownerAddress,
          tokenFee,
        },
        [CHAIN_NAME_3]: {
          type: TokenType.synthetic,
          owner: ownerAddress,
        },
      });
      writeYamlOrJson(WARP_DEPLOY_OUTPUT_PATH, warpConfig);
      await hyperlaneWarpDeploy(WARP_DEPLOY_OUTPUT_PATH);

      const COMBINED_WARP_CORE_CONFIG_PATH =
        GET_WARP_DEPLOY_CORE_CONFIG_OUTPUT_PATH(
          WARP_DEPLOY_OUTPUT_PATH,
          await tokenChain2.symbol(),
        );

      const collateralConfig = (
        await readWarpConfig(
          CHAIN_NAME_2,
          COMBINED_WARP_CORE_CONFIG_PATH,
          WARP_DEPLOY_OUTPUT_PATH,
        )
      )[CHAIN_NAME_2];
      expect(collateralConfig.tokenFee?.owner).to.equal(ownerAddress);
    });

    it('should deploy a token fee with top-level token when fee token is unspecified', async () => {
      const tokenFee = {
        type: TokenFeeType.LinearFee,
        owner: ownerAddress,
        bps: 1n,
      };

      const warpConfig = WarpRouteDeployConfigSchema.parse({
        [CHAIN_NAME_2]: {
          type: TokenType.collateral,
          token: tokenChain2.address,
          owner: ownerAddress,
          tokenFee,
        },
        [CHAIN_NAME_3]: {
          type: TokenType.synthetic,
          owner: ownerAddress,
        },
      });

      writeYamlOrJson(WARP_DEPLOY_OUTPUT_PATH, warpConfig);
      await hyperlaneWarpDeploy(WARP_DEPLOY_OUTPUT_PATH);

      const COMBINED_WARP_CORE_CONFIG_PATH =
        GET_WARP_DEPLOY_CORE_CONFIG_OUTPUT_PATH(
          WARP_DEPLOY_OUTPUT_PATH,
          await tokenChain2.symbol(),
        );

      const collateralConfig = (
        await readWarpConfig(
          CHAIN_NAME_2,
          COMBINED_WARP_CORE_CONFIG_PATH,
          WARP_DEPLOY_OUTPUT_PATH,
        )
      )[CHAIN_NAME_2];

      expect(collateralConfig.tokenFee?.token).to.equal(tokenChain2.address);
    });

    for (const tokenFee of [
      {
        type: TokenFeeType.RoutingFee,
        feeContracts: {
          [CHAIN_NAME_3]: {
            type: TokenFeeType.LinearFee,
            bps: 50,
          },
        },
      },
      {
        type: TokenFeeType.LinearFee,
        bps: 1,
      },
    ]) {
<<<<<<< HEAD
      it(`should deploy a ${tokenFee.type} tokenFee`, async () => {
=======
      it(`should deploy ${tokenFee.type} tokenFee`, async () => {
>>>>>>> 7ff3a127
        const warpConfig = WarpRouteDeployConfigSchema.parse({
          [CHAIN_NAME_2]: {
            type: TokenType.collateral,
            token: tokenChain2.address,
            owner: ownerAddress,
            tokenFee,
          },
          [CHAIN_NAME_3]: {
            type: TokenType.synthetic,
            owner: ownerAddress,
          },
        });

        writeYamlOrJson(WARP_DEPLOY_OUTPUT_PATH, warpConfig);
        await hyperlaneWarpDeploy(WARP_DEPLOY_OUTPUT_PATH);

        const COMBINED_WARP_CORE_CONFIG_PATH =
          GET_WARP_DEPLOY_CORE_CONFIG_OUTPUT_PATH(
            WARP_DEPLOY_OUTPUT_PATH,
            await tokenChain2.symbol(),
          );

        const collateralConfig: WarpRouteDeployConfigMailboxRequired =
          await readWarpConfig(
            CHAIN_NAME_2,
            COMBINED_WARP_CORE_CONFIG_PATH,
            WARP_DEPLOY_OUTPUT_PATH,
          );

        expect(
          extractInputOnlyFields(collateralConfig[CHAIN_NAME_2].tokenFee!),
        ).to.deep.equal(
          extractInputOnlyFields(warpConfig[CHAIN_NAME_2].tokenFee!),
        );
      });
<<<<<<< HEAD

      it.only(`should deploy a native ${tokenFee.type}`, async () => {
        const warpConfig = WarpRouteDeployConfigSchema.parse({
          [CHAIN_NAME_2]: {
            type: TokenType.native,
            token: tokenChain2.address,
            owner: ownerAddress,
            tokenFee: {
              ...tokenFee,
              maxFee: 10_000,
              halfAmount: 5_000,
              bps: 10_000,
            },
          },
          [CHAIN_NAME_3]: {
            type: TokenType.synthetic,
            owner: ownerAddress,
          },
        });

        writeYamlOrJson(WARP_DEPLOY_OUTPUT_PATH, warpConfig);
        await hyperlaneWarpDeploy(WARP_DEPLOY_OUTPUT_PATH);

        const COMBINED_WARP_CORE_CONFIG_PATH =
          GET_WARP_DEPLOY_CORE_CONFIG_OUTPUT_PATH(
            WARP_DEPLOY_OUTPUT_PATH,
            chain2Metadata.nativeToken?.symbol!,
          );

        const collateralConfig: WarpRouteDeployConfigMailboxRequired =
          await readWarpConfig(
            CHAIN_NAME_2,
            COMBINED_WARP_CORE_CONFIG_PATH,
            WARP_DEPLOY_OUTPUT_PATH,
          );

        expect(
          extractInputOnlyFields(
            extractInputOnlyFields(collateralConfig[CHAIN_NAME_2].tokenFee!),
          ),
        ).to.deep.equal(
          extractInputOnlyFields(
            extractInputOnlyFields(warpConfig[CHAIN_NAME_2].tokenFee!),
          ),
        );
      });
=======
>>>>>>> 7ff3a127
    }
  });
});<|MERGE_RESOLUTION|>--- conflicted
+++ resolved
@@ -98,11 +98,7 @@
       };
     case TokenFeeType.ProgressiveFee:
     case TokenFeeType.RegressiveFee:
-<<<<<<< HEAD
-      return pick(config, ['type']);
-=======
       return pick(config, ['type', 'maxFee', 'halfAmount']);
->>>>>>> 7ff3a127
     default:
       return config;
   }
@@ -963,11 +959,7 @@
         bps: 1,
       },
     ]) {
-<<<<<<< HEAD
       it(`should deploy a ${tokenFee.type} tokenFee`, async () => {
-=======
-      it(`should deploy ${tokenFee.type} tokenFee`, async () => {
->>>>>>> 7ff3a127
         const warpConfig = WarpRouteDeployConfigSchema.parse({
           [CHAIN_NAME_2]: {
             type: TokenType.collateral,
@@ -1003,9 +995,8 @@
           extractInputOnlyFields(warpConfig[CHAIN_NAME_2].tokenFee!),
         );
       });
-<<<<<<< HEAD
-
-      it.only(`should deploy a native ${tokenFee.type}`, async () => {
+
+      it(`should deploy a native ${tokenFee.type}`, async () => {
         const warpConfig = WarpRouteDeployConfigSchema.parse({
           [CHAIN_NAME_2]: {
             type: TokenType.native,
@@ -1050,8 +1041,6 @@
           ),
         );
       });
-=======
->>>>>>> 7ff3a127
     }
   });
 });