--- conflicted
+++ resolved
@@ -26,22 +26,12 @@
 import { HyperlaneE2ECoreTestCommands } from '../../commands/core.js';
 import { HyperlaneE2EWarpTestCommands } from '../../commands/warp.js';
 import {
-<<<<<<< HEAD
   CORE_CONFIG_PATH_BY_PROTOCOL,
   CORE_READ_CONFIG_PATH_BY_PROTOCOL,
-  DEFAULT_E2E_TEST_TIMEOUT,
   HYP_KEY_BY_PROTOCOL,
   REGISTRY_PATH,
   TEMP_PATH,
   TEST_CHAIN_NAMES_BY_PROTOCOL,
-=======
-  ANVIL_KEY,
-  CHAIN_2_METADATA_PATH,
-  CHAIN_3_METADATA_PATH,
-  CHAIN_NAME_2,
-  CHAIN_NAME_3,
-  CORE_CONFIG_PATH,
->>>>>>> e619004d
   WARP_DEPLOY_DEFAULT_FILE_NAME,
   getWarpCoreConfigPath,
 } from '../../constants.js';
@@ -155,18 +145,11 @@
         synthetic.callStatic.balanceOf(walletChain3.address),
       ]);
 
-<<<<<<< HEAD
     const { stdout, exitCode } = await evmWarpCommands.sendAndRelay({
       origin: TEST_CHAIN_NAMES_BY_PROTOCOL.ethereum.CHAIN_NAME_2,
       destination: TEST_CHAIN_NAMES_BY_PROTOCOL.ethereum.CHAIN_NAME_3,
       warpCorePath: WARP_CORE_CONFIG_PATH_2_3,
       privateKey: HYP_KEY_BY_PROTOCOL.ethereum,
-=======
-    const { stdout, exitCode } = await hyperlaneWarpSendRelay({
-      origin: CHAIN_NAME_2,
-      destination: CHAIN_NAME_3,
-      warpCorePath: WARP_CORE_CONFIG_PATH_2_3,
->>>>>>> e619004d
     });
     expect(exitCode).to.equal(0);
     expect(stdout).to.include(WarpSendLogs.SUCCESS);
@@ -182,9 +165,10 @@
 
     // Test with chains parameter
     const { stdout: stdoutChains, exitCode: exitCodeChains } =
-      await hyperlaneWarpSendRelay({
+      await evmWarpCommands.sendAndRelay({
         warpCorePath: WARP_CORE_CONFIG_PATH_2_3,
-        chains: `${CHAIN_NAME_3},${CHAIN_NAME_2}`,
+        chains: `${TEST_CHAIN_NAMES_BY_PROTOCOL.ethereum.CHAIN_NAME_3},${TEST_CHAIN_NAMES_BY_PROTOCOL.ethereum.CHAIN_NAME_2}`,
+        privateKey: HYP_KEY_BY_PROTOCOL.ethereum,
       });
     expect(exitCodeChains).to.equal(0);
     expect(stdoutChains).to.include(WarpSendLogs.SUCCESS);
@@ -196,10 +180,11 @@
 
     // Test with --round-trip parameter with --chains
     const { stdout: stdoutRoundTrip, exitCode: exitCodeRoundTrip } =
-      await hyperlaneWarpSendRelay({
+      await evmWarpCommands.sendAndRelay({
         warpCorePath: WARP_CORE_CONFIG_PATH_2_3,
-        chains: `${CHAIN_NAME_2},${CHAIN_NAME_3}`,
+        chains: `${TEST_CHAIN_NAMES_BY_PROTOCOL.ethereum.CHAIN_NAME_2},${TEST_CHAIN_NAMES_BY_PROTOCOL.ethereum.CHAIN_NAME_3}`,
         roundTrip: true,
+        privateKey: HYP_KEY_BY_PROTOCOL.ethereum,
       });
     expect(exitCodeRoundTrip).to.equal(0);
     expect(stdoutRoundTrip).to.include(WarpSendLogs.SUCCESS);
@@ -208,11 +193,12 @@
     const {
       stdout: stdoutRoundTripOriginDestination,
       exitCode: exitCodeRoundTripOriginDestination,
-    } = await hyperlaneWarpSendRelay({
+    } = await evmWarpCommands.sendAndRelay({
       warpCorePath: WARP_CORE_CONFIG_PATH_2_3,
-      origin: CHAIN_NAME_2,
-      destination: CHAIN_NAME_3,
+      origin: TEST_CHAIN_NAMES_BY_PROTOCOL.ethereum.CHAIN_NAME_2,
+      destination: TEST_CHAIN_NAMES_BY_PROTOCOL.ethereum.CHAIN_NAME_3,
       roundTrip: true,
+      privateKey: HYP_KEY_BY_PROTOCOL.ethereum,
     });
     expect(exitCodeRoundTripOriginDestination).to.equal(0);
     expect(stdoutRoundTripOriginDestination).to.include(WarpSendLogs.SUCCESS);
@@ -327,7 +313,6 @@
           synthetic.callStatic.balanceOf(walletChain3.address),
         ]);
 
-<<<<<<< HEAD
       const { stdout, exitCode } = await evmWarpCommands.sendAndRelay({
         origin: TEST_CHAIN_NAMES_BY_PROTOCOL.ethereum.CHAIN_NAME_2,
         destination: TEST_CHAIN_NAMES_BY_PROTOCOL.ethereum.CHAIN_NAME_3,
@@ -335,14 +320,6 @@
         relay: true,
         value: testAmount,
         privateKey: HYP_KEY_BY_PROTOCOL.ethereum,
-=======
-      const { stdout, exitCode } = await hyperlaneWarpSendRelay({
-        origin: CHAIN_NAME_2,
-        destination: CHAIN_NAME_3,
-        warpCorePath: WARP_CORE_CONFIG_PATH_2_3,
-        relay: true,
-        value: testAmount,
->>>>>>> e619004d
       });
       expect(exitCode).to.equal(0);
       expect(stdout).to.include(WarpSendLogs.SUCCESS);
@@ -419,20 +396,12 @@
         tokenChain3.callStatic.balanceOf(walletChain3.address),
       ]);
 
-<<<<<<< HEAD
     const { stdout } = await evmWarpCommands.sendAndRelay({
       origin: TEST_CHAIN_NAMES_BY_PROTOCOL.ethereum.CHAIN_NAME_2,
       destination: TEST_CHAIN_NAMES_BY_PROTOCOL.ethereum.CHAIN_NAME_3,
       warpCorePath: WARP_CORE_CONFIG_PATH_2_3,
       value: Number(collateral),
       privateKey: HYP_KEY_BY_PROTOCOL.ethereum,
-=======
-    const { stdout } = await hyperlaneWarpSendRelay({
-      origin: CHAIN_NAME_2,
-      destination: CHAIN_NAME_3,
-      warpCorePath: WARP_CORE_CONFIG_PATH_2_3,
-      value: Number(collateral),
->>>>>>> e619004d
     });
     expect(stdout).to.include(WarpSendLogs.SUCCESS);
 
@@ -484,18 +453,11 @@
         synthetic.callStatic.balanceOf(walletChain3.address),
       ]);
 
-<<<<<<< HEAD
     const { stdout, exitCode } = await evmWarpCommands.sendAndRelay({
       origin: TEST_CHAIN_NAMES_BY_PROTOCOL.ethereum.CHAIN_NAME_2,
       destination: TEST_CHAIN_NAMES_BY_PROTOCOL.ethereum.CHAIN_NAME_3,
       warpCorePath: WARP_CORE_CONFIG_PATH_2_3,
       privateKey: HYP_KEY_BY_PROTOCOL.ethereum,
-=======
-    const { stdout, exitCode } = await hyperlaneWarpSendRelay({
-      origin: CHAIN_NAME_2,
-      destination: CHAIN_NAME_3,
-      warpCorePath: WARP_CORE_CONFIG_PATH_2_3,
->>>>>>> e619004d
     });
 
     expect(exitCode).to.equal(0);
@@ -552,20 +514,12 @@
     const [nativeBalanceOnChain2Before, nativeBalanceOnChain3Before] =
       await Promise.all([walletChain2.getBalance(), walletChain3.getBalance()]);
 
-<<<<<<< HEAD
     const { stdout, exitCode } = await evmWarpCommands.sendAndRelay({
       origin: TEST_CHAIN_NAMES_BY_PROTOCOL.ethereum.CHAIN_NAME_2,
       destination: TEST_CHAIN_NAMES_BY_PROTOCOL.ethereum.CHAIN_NAME_3,
       warpCorePath: WARP_CORE_CONFIG_PATH_2_3,
       value: Number(collateral),
       privateKey: HYP_KEY_BY_PROTOCOL.ethereum,
-=======
-    const { stdout, exitCode } = await hyperlaneWarpSendRelay({
-      origin: CHAIN_NAME_2,
-      destination: CHAIN_NAME_3,
-      warpCorePath: WARP_CORE_CONFIG_PATH_2_3,
-      value: Number(collateral),
->>>>>>> e619004d
     });
 
     expect(exitCode).to.equal(0);
@@ -607,7 +561,6 @@
     const [nativeBalanceOnChain1Before, nativeBalanceOnChain2Before] =
       await Promise.all([walletChain2.getBalance(), walletChain3.getBalance()]);
 
-<<<<<<< HEAD
     const { exitCode, stdout } = await evmWarpCommands
       .sendAndRelay({
         origin: TEST_CHAIN_NAMES_BY_PROTOCOL.ethereum.CHAIN_NAME_2,
@@ -617,14 +570,6 @@
         privateKey: HYP_KEY_BY_PROTOCOL.ethereum,
       })
       .nothrow();
-=======
-    const { exitCode, stdout } = await hyperlaneWarpSendRelay({
-      origin: CHAIN_NAME_2,
-      destination: CHAIN_NAME_3,
-      warpCorePath: WARP_CORE_CONFIG_PATH_2_3,
-      value: Number(parseEther('1')),
-    }).nothrow();
->>>>>>> e619004d
 
     expect(exitCode).to.equal(1);
     expect(stdout).to.include(
@@ -684,7 +629,6 @@
         tokenChain3.callStatic.balanceOf(walletChain3.address),
       ]);
 
-<<<<<<< HEAD
     const { exitCode, stdout } = await evmWarpCommands
       .sendAndRelay({
         origin: TEST_CHAIN_NAMES_BY_PROTOCOL.ethereum.CHAIN_NAME_2,
@@ -693,13 +637,6 @@
         privateKey: HYP_KEY_BY_PROTOCOL.ethereum,
       })
       .nothrow();
-=======
-    const { exitCode, stdout } = await hyperlaneWarpSendRelay({
-      origin: CHAIN_NAME_2,
-      destination: CHAIN_NAME_3,
-      warpCorePath: WARP_CORE_CONFIG_PATH_2_3,
-    }).nothrow();
->>>>>>> e619004d
 
     expect(exitCode).to.equal(1);
     expect(stdout).to.include(
