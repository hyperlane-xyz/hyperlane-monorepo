--- conflicted
+++ resolved
@@ -5,17 +5,14 @@
 import { ERC20Test } from '@hyperlane-xyz/core';
 import { ChainAddresses } from '@hyperlane-xyz/registry';
 import {
-<<<<<<< HEAD
-  ChainMetadata,
-=======
   HookConfig,
   HookType,
   IsmConfig,
   IsmType,
   MUTABLE_HOOK_TYPE,
   MUTABLE_ISM_TYPE,
->>>>>>> c6719e24
   TokenType,
+  WarpCoreConfig,
   WarpRouteDeployConfig,
   randomAddress,
   randomHookConfig,
@@ -26,7 +23,6 @@
 import { readYamlOrJson, writeYamlOrJson } from '../../utils/files.js';
 import {
   ANVIL_KEY,
-  CHAIN_2_METADATA_PATH,
   CHAIN_NAME_2,
   CHAIN_NAME_3,
   CORE_CONFIG_PATH,
@@ -38,6 +34,7 @@
   deployToken,
   deployXERC20LockboxToken,
   deployXERC20VSToken,
+  getCombinedWarpRoutePath,
   handlePrompts,
 } from '../commands/helpers.js';
 import {
@@ -51,7 +48,6 @@
   this.timeout(2 * DEFAULT_E2E_TEST_TIMEOUT);
 
   let chain2Addresses: ChainAddresses = {};
-  let chain2Metadata: ChainMetadata;
   let chain3Addresses: ChainAddresses = {};
   let token: ERC20Test;
   let tokenSymbol: string;
@@ -63,8 +59,6 @@
       deployOrUseExistingCore(CHAIN_NAME_2, CORE_CONFIG_PATH, ANVIL_KEY),
       deployOrUseExistingCore(CHAIN_NAME_3, CORE_CONFIG_PATH, ANVIL_KEY),
     ]);
-
-    chain2Metadata = readYamlOrJson(CHAIN_2_METADATA_PATH);
 
     token = await deployToken(ANVIL_KEY, CHAIN_NAME_2);
     tokenSymbol = await token.symbol();
@@ -244,24 +238,17 @@
       expect(output.text().includes(expectedActualText)).to.be.true;
     });
 
-<<<<<<< HEAD
     it(`should find differences in the remoteRouters config between the local and on chain config`, async function () {
-      const warpDeployConfig = await deployAndExportWarpRoute(
-        tokenSymbol,
-        token.address,
-      );
+      const warpDeployConfig = await deployAndExportWarpRoute();
 
       const WARP_CORE_CONFIG_PATH_2_3 = getCombinedWarpRoutePath(tokenSymbol, [
         CHAIN_NAME_2,
         CHAIN_NAME_3,
       ]);
 
+      console.log(warpDeployConfig);
+
       // Unenroll CHAIN 2 from CHAIN 3
-      const oldChain3RemoteRoutersConfig =
-        warpDeployConfig[CHAIN_NAME_3].remoteRouters;
-      const expectedChain2TokenAddress =
-        warpDeployConfig[CHAIN_NAME_3].remoteRouters![chain2Metadata.chainId]
-          .address;
       warpDeployConfig[CHAIN_NAME_3].remoteRouters = {};
 
       writeYamlOrJson(WARP_DEPLOY_OUTPUT_PATH, warpDeployConfig);
@@ -271,13 +258,15 @@
       );
 
       // Reset the config to the original state to trigger the inconsistency
-      warpDeployConfig[CHAIN_NAME_3].remoteRouters =
-        oldChain3RemoteRoutersConfig;
+      warpDeployConfig[CHAIN_NAME_3].remoteRouters = undefined;
       writeYamlOrJson(WARP_DEPLOY_OUTPUT_PATH, warpDeployConfig);
 
+      const warpCore: WarpCoreConfig = readYamlOrJson(
+        WARP_CORE_CONFIG_PATH_2_3,
+      );
       const expectedActualText = `ACTUAL: ""\n`;
       const expectedDiffText = `      EXPECTED:
-        address: "${expectedChain2TokenAddress.toLowerCase()}"`;
+        address: "${warpCore.tokens[0].addressOrDenom!.toLowerCase()}"`;
 
       const output = await hyperlaneWarpCheck(
         WARP_DEPLOY_OUTPUT_PATH,
@@ -287,7 +276,8 @@
       expect(output.exitCode).to.equal(1);
       expect(output.text()).to.includes(expectedDiffText);
       expect(output.text()).to.includes(expectedActualText);
-=======
+    });
+
     describe('check extra lockboxes', () => {
       async function deployXERC20WarpRoute(): Promise<
         [string, WarpRouteDeployConfig]
@@ -396,7 +386,6 @@
         expect(output.text()).includes(expectedDiffText);
         expect(output.text()).includes(expectedActualText);
       });
->>>>>>> c6719e24
     });
   });
 
