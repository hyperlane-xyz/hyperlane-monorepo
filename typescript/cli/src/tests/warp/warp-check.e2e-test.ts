--- conflicted
+++ resolved
@@ -91,39 +91,11 @@
   let tokenSymbol: string;
   let ownerAddress: Address;
   let combinedWarpCoreConfigPath: string;
-<<<<<<< HEAD
   let warpDeployConfig: WarpRouteDeployConfig;
   // it will be replaced at the first deployment
   let warpCoreConfig: WarpCoreConfig = { tokens: [] };
   let deployedAnvilStateIdChain2: string;
   let deployedAnvilStateIdChain3: string;
-=======
-  let warpConfig: WarpRouteDeployConfig;
-
-  before(async function () {
-    [chain2Addresses, chain3Addresses] = await Promise.all([
-      deployOrUseExistingCore(CHAIN_NAME_2, CORE_CONFIG_PATH, ANVIL_KEY),
-      deployOrUseExistingCore(CHAIN_NAME_3, CORE_CONFIG_PATH, ANVIL_KEY),
-    ]);
-
-    const chainMetadata: ChainMetadata = readYamlOrJson(CHAIN_2_METADATA_PATH);
-    chain3DomainId = (readYamlOrJson(CHAIN_3_METADATA_PATH) as ChainMetadata)
-      .domainId;
-
-    const provider = new ethers.providers.JsonRpcProvider(
-      chainMetadata.rpcUrls[0].http,
-    );
-
-    signer = new Wallet(ANVIL_KEY).connect(provider);
-
-    token = await deployToken(ANVIL_KEY, CHAIN_NAME_2);
-    tokenSymbol = await token.symbol();
-
-    combinedWarpCoreConfigPath = getCombinedWarpRoutePath(tokenSymbol, [
-      CHAIN_NAME_3,
-    ]);
-  });
->>>>>>> 545324a5
 
   async function deployAndExportWarpRoute(): Promise<WarpRouteDeployConfig> {
     writeYamlOrJson(WARP_DEPLOY_OUTPUT_PATH, warpDeployConfig);
@@ -177,6 +149,8 @@
     const chain2Metadata: ChainMetadata = readYamlOrJson(CHAIN_2_METADATA_PATH);
     const chain3Metadata: ChainMetadata = readYamlOrJson(CHAIN_3_METADATA_PATH);
 
+    chain3DomainId = chain3Metadata.domainId;
+
     chain2Provider = new JsonRpcProvider(chain2Metadata.rpcUrls[0].http);
     chain3Provider = new JsonRpcProvider(chain3Metadata.rpcUrls[0].http);
 
@@ -473,7 +447,6 @@
       );
       const hookAddress = await mailboxInstance.callStatic.defaultHook();
 
-<<<<<<< HEAD
       writeYamlOrJson(WARP_DEPLOY_OUTPUT_PATH, warpDeployConfig);
       writeYamlOrJson(
         combinedWarpCoreConfigPath.replace('-config.yaml', '-deploy.yaml'),
@@ -481,22 +454,6 @@
       );
 
       await hyperlaneWarpDeploy(WARP_DEPLOY_OUTPUT_PATH);
-=======
-      const warpDeployPath = combinedWarpCoreConfigPath.replace(
-        '-config.yaml',
-        '-deploy.yaml',
-      );
-      writeYamlOrJson(warpDeployPath, warpConfig);
-      writeYamlOrJson(warpDeployPath, warpConfig);
-
-      const currentWarpId = createWarpRouteConfigId(
-        await token.symbol(),
-        CHAIN_NAME_3,
-      );
-
-      const warpDeployConfig = warpConfig;
-      await hyperlaneWarpDeploy(warpDeployPath, currentWarpId);
->>>>>>> 545324a5
 
       const expectedOwner = (await signer.getAddress()).toLowerCase();
       warpDeployConfig[CHAIN_NAME_2].hook = {
@@ -506,7 +463,7 @@
         owner: expectedOwner,
       };
 
-      writeYamlOrJson(warpDeployPath, warpDeployConfig);
+      writeYamlOrJson(WARP_DEPLOY_OUTPUT_PATH, warpDeployConfig);
 
       const expectedActualText = `ACTUAL: ${HookType.MERKLE_TREE}\n`;
       const expectedDiffText = `EXPECTED: ${HookType.FALLBACK_ROUTING}`;
@@ -521,7 +478,8 @@
         beneficiary: "${expectedOwner}"`;
 
       const output = await hyperlaneWarpCheckRaw({
-        warpRouteId: currentWarpId,
+        warpDeployPath: WARP_DEPLOY_OUTPUT_PATH,
+        warpCoreConfigPath: combinedWarpCoreConfigPath,
       }).nothrow();
 
       expect(output.exitCode).to.equal(1);
@@ -562,7 +520,7 @@
         [WARP_DEPLOY_DEFAULT_FILE_NAME],
       );
 
-      writeYamlOrJson(WARP_DEPLOY_OUTPUT_PATH, warpConfig);
+      writeYamlOrJson(WARP_DEPLOY_OUTPUT_PATH, warpDeployConfig);
       await hyperlaneWarpDeploy(WARP_DEPLOY_OUTPUT_PATH);
 
       const deployConfig: WarpRouteDeployConfig = readYamlOrJson(
@@ -591,7 +549,7 @@
         [WARP_DEPLOY_DEFAULT_FILE_NAME],
       );
 
-      writeYamlOrJson(WARP_DEPLOY_OUTPUT_PATH, warpConfig);
+      writeYamlOrJson(WARP_DEPLOY_OUTPUT_PATH, warpDeployConfig);
       await hyperlaneWarpDeploy(WARP_DEPLOY_OUTPUT_PATH);
 
       const deployConfig: WarpRouteDeployConfig = readYamlOrJson(
@@ -692,10 +650,10 @@
 
   it('should successfully check allowedRebalancers', async () => {
     assert(
-      warpConfig[CHAIN_NAME_2].type === TokenType.collateral,
+      warpDeployConfig[CHAIN_NAME_2].type === TokenType.collateral,
       'Expected config to be for a collateral token',
     );
-    warpConfig[CHAIN_NAME_2].allowedRebalancers = [randomAddress()];
+    warpDeployConfig[CHAIN_NAME_2].allowedRebalancers = [randomAddress()];
     await deployAndExportWarpRoute();
 
     const output = await hyperlaneWarpCheckRaw({
@@ -711,18 +669,18 @@
 
   it('should report a violation if no rebalancers are in the config but are set on chain', async () => {
     assert(
-      warpConfig[CHAIN_NAME_2].type === TokenType.collateral,
+      warpDeployConfig[CHAIN_NAME_2].type === TokenType.collateral,
       'Expected config to be for a collateral token',
     );
-    warpConfig[CHAIN_NAME_2].allowedRebalancers = [randomAddress()];
+    warpDeployConfig[CHAIN_NAME_2].allowedRebalancers = [randomAddress()];
     await deployAndExportWarpRoute();
 
-    warpConfig[CHAIN_NAME_2].allowedRebalancers = undefined;
+    warpDeployConfig[CHAIN_NAME_2].allowedRebalancers = undefined;
     const wrongDeployConfigPath = combinedWarpCoreConfigPath.replace(
       '-config.yaml',
       '-deploy.yaml',
     );
-    writeYamlOrJson(wrongDeployConfigPath, warpConfig);
+    writeYamlOrJson(wrongDeployConfigPath, warpDeployConfig);
 
     const output = await hyperlaneWarpCheckRaw({
       warpDeployPath: wrongDeployConfigPath,
@@ -736,10 +694,10 @@
 
   it('should successfully check the allowed rebalancing bridges', async () => {
     assert(
-      warpConfig[CHAIN_NAME_2].type === TokenType.collateral,
+      warpDeployConfig[CHAIN_NAME_2].type === TokenType.collateral,
       'Expected config to be for a collateral token',
     );
-    warpConfig[CHAIN_NAME_2].allowedRebalancingBridges = {
+    warpDeployConfig[CHAIN_NAME_2].allowedRebalancingBridges = {
       [chain3DomainId]: [{ bridge: randomAddress() }],
     };
     await deployAndExportWarpRoute();
@@ -757,20 +715,20 @@
 
   it('should report a violation if no allowed bridges are in the config but are set on chain', async () => {
     assert(
-      warpConfig[CHAIN_NAME_2].type === TokenType.collateral,
+      warpDeployConfig[CHAIN_NAME_2].type === TokenType.collateral,
       'Expected config to be for a collateral token',
     );
-    warpConfig[CHAIN_NAME_2].allowedRebalancingBridges = {
+    warpDeployConfig[CHAIN_NAME_2].allowedRebalancingBridges = {
       [chain3DomainId]: [{ bridge: randomAddress() }],
     };
     await deployAndExportWarpRoute();
 
-    warpConfig[CHAIN_NAME_2].allowedRebalancingBridges = undefined;
+    warpDeployConfig[CHAIN_NAME_2].allowedRebalancingBridges = undefined;
     const wrongDeployConfigPath = combinedWarpCoreConfigPath.replace(
       '-config.yaml',
       '-deploy.yaml',
     );
-    writeYamlOrJson(wrongDeployConfigPath, warpConfig);
+    writeYamlOrJson(wrongDeployConfigPath, warpDeployConfig);
 
     const output = await hyperlaneWarpCheckRaw({
       warpDeployPath: wrongDeployConfigPath,
