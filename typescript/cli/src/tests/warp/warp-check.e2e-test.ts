import { expect } from 'chai';
import { Wallet } from 'ethers';

import { ERC20Test } from '@hyperlane-xyz/core';
import { ChainAddresses } from '@hyperlane-xyz/registry';
import {
  TokenType,
  WarpRouteDeployConfig,
  randomAddress,
} from '@hyperlane-xyz/sdk';
import { Address } from '@hyperlane-xyz/utils';

import { writeYamlOrJson } from '../../utils/files.js';
import {
  ANVIL_KEY,
  CHAIN_NAME_2,
  CHAIN_NAME_3,
  CORE_CONFIG_PATH,
  DEFAULT_E2E_TEST_TIMEOUT,
  WARP_DEPLOY_OUTPUT_PATH,
  deployOrUseExistingCore,
  deployToken,
  getCombinedWarpRoutePath,
} from '../commands/helpers.js';
import {
  hyperlaneWarpCheck,
  hyperlaneWarpCheckRaw,
  hyperlaneWarpDeploy,
  readWarpConfig,
} from '../commands/warp.js';

describe('hyperlane warp check e2e tests', async function () {
  this.timeout(2 * DEFAULT_E2E_TEST_TIMEOUT);

  let chain2Addresses: ChainAddresses = {};
  let chain3Addresses: ChainAddresses = {};
  let token: ERC20Test;
  let tokenSymbol: string;
  let ownerAddress: Address;
  let combinedWarpCoreConfigPath: string;

  before(async function () {
    [chain2Addresses, chain3Addresses] = await Promise.all([
      deployOrUseExistingCore(CHAIN_NAME_2, CORE_CONFIG_PATH, ANVIL_KEY),
      deployOrUseExistingCore(CHAIN_NAME_3, CORE_CONFIG_PATH, ANVIL_KEY),
    ]);

    token = await deployToken(ANVIL_KEY, CHAIN_NAME_2);
    tokenSymbol = await token.symbol();
    ownerAddress = new Wallet(ANVIL_KEY).address;
  });

  async function deployAndExportWarpRoute(
    collateralTokenSymbol: string,
    collateralTokenAddress: Address,
  ): Promise<WarpRouteDeployConfig> {
    combinedWarpCoreConfigPath = getCombinedWarpRoutePath(
      collateralTokenSymbol,
      [CHAIN_NAME_2, CHAIN_NAME_3],
    );
    const warpConfig: WarpRouteDeployConfig = {
      [CHAIN_NAME_2]: {
        type: TokenType.collateral,
        token: collateralTokenAddress,
        mailbox: chain2Addresses.mailbox,
        owner: ownerAddress,
      },
      [CHAIN_NAME_3]: {
        type: TokenType.synthetic,
        mailbox: chain3Addresses.mailbox,
        owner: ownerAddress,
      },
    };

    writeYamlOrJson(WARP_DEPLOY_OUTPUT_PATH, warpConfig);
    await hyperlaneWarpDeploy(WARP_DEPLOY_OUTPUT_PATH);

    const chain2WarpConfig = await readWarpConfig(
      CHAIN_NAME_2,
      combinedWarpCoreConfigPath,
      WARP_DEPLOY_OUTPUT_PATH,
    );
    const chain3WarpConfig = await readWarpConfig(
      CHAIN_NAME_3,
      combinedWarpCoreConfigPath,
      WARP_DEPLOY_OUTPUT_PATH,
    );
    const warpReadResult = {
      [CHAIN_NAME_2]: chain2WarpConfig[CHAIN_NAME_2],
      [CHAIN_NAME_3]: chain3WarpConfig[CHAIN_NAME_3],
    };
    writeYamlOrJson(WARP_DEPLOY_OUTPUT_PATH, warpReadResult);

    return warpReadResult;
  }

<<<<<<< HEAD
  describe('HYP_KEY=... hyperlane warp check --config ...', () => {
    it(`should require both warp core & warp deploy config paths to be provided together`, async function () {
=======
  describe('hyperlane warp check --config ...', () => {
    it(`should exit early if no symbol, chain or warp file have been provided`, async function () {
>>>>>>> 1aa36c82
      await deployAndExportWarpRoute(tokenSymbol, token.address);

      const output = await hyperlaneWarpCheckRaw({
        warpDeployPath: WARP_DEPLOY_OUTPUT_PATH,
      })
        .stdio('pipe')
        .nothrow();

<<<<<<< HEAD
      expect(finalOutput.exitCode).to.equal(1);
      expect(finalOutput.text()).to.include(
        'Both --config/-i and --warp/-wc must be provided together when using individual file paths',
      );
    });
  });

  describe('hyperlane warp check --key ... --config ...', () => {
    it(`should require both warp core & warp deploy config paths to be provided together`, async function () {
      await deployAndExportWarpRoute(tokenSymbol, token.address);

      const finalOutput = await hyperlaneWarpCheckRaw({
        privateKey: ANVIL_KEY,
        warpDeployPath: WARP_DEPLOY_OUTPUT_PATH,
      })
        .stdio('pipe')
        .nothrow();

      expect(finalOutput.exitCode).to.equal(1);
      expect(finalOutput.text()).to.include(
        'Both --config/-i and --warp/-wc must be provided together when using individual file paths',
=======
      expect(output.exitCode).to.equal(1);
      expect(output.text()).to.include(
        'Please specify either a symbol, chain and address or warp file',
>>>>>>> 1aa36c82
      );
    });
  });

  describe('hyperlane warp check --symbol ... --config ... --warp ...', () => {
    it(`should not find any differences between the on chain config and the local one`, async function () {
      await deployAndExportWarpRoute(tokenSymbol, token.address);

<<<<<<< HEAD
      const steps: TestPromptAction[] = [
        {
          check: (currentOutput) =>
            currentOutput.includes('Please enter the private key for chain'),
          input: `${ANVIL_KEY}${KeyBoardKeys.ENTER}`,
        },
        {
          check: (currentOutput) =>
            currentOutput.includes('Please enter the private key for chain'),
          input: `${ANVIL_KEY}${KeyBoardKeys.ENTER}`,
        },
      ];

      const output = hyperlaneWarpCheckRaw({
        symbol: tokenSymbol,
        warpDeployPath: WARP_DEPLOY_OUTPUT_PATH,
        warpCoreConfigPath: combinedWarpCoreConfigPath,
      })
        .stdio('pipe')
        .nothrow();

      const finalOutput = await handlePrompts(output, steps);

      expect(finalOutput.exitCode).to.equal(0);
      expect(finalOutput.text()).to.include('No violations found');
    });
  });

  describe('hyperlane warp check --symbol ... --config ... --key ...', () => {
    it(`should not find any differences between the on chain config and the local one`, async function () {
      await deployAndExportWarpRoute(tokenSymbol, token.address);

=======
>>>>>>> 1aa36c82
      const output = await hyperlaneWarpCheck(
        WARP_DEPLOY_OUTPUT_PATH,
        tokenSymbol,
        combinedWarpCoreConfigPath,
      );

      expect(output.exitCode).to.equal(0);
      expect(output.text()).to.includes('No violations found');
    });

    it(`should find differences between the local config and the on chain config`, async function () {
      const warpDeployConfig = await deployAndExportWarpRoute(
        tokenSymbol,
        token.address,
      );

      const wrongOwner = randomAddress();
      warpDeployConfig[CHAIN_NAME_3].owner = wrongOwner;

      const expectedDiffText = `EXPECTED: "${wrongOwner.toLowerCase()}"\n`;
      const expectedActualText = `ACTUAL: "${ownerAddress.toLowerCase()}"\n`;

      writeYamlOrJson(WARP_DEPLOY_OUTPUT_PATH, warpDeployConfig);

      const output = await hyperlaneWarpCheck(
        WARP_DEPLOY_OUTPUT_PATH,
        tokenSymbol,
        combinedWarpCoreConfigPath,
      ).nothrow();

      expect(output.exitCode).to.equal(1);
      expect(output.text().includes(expectedDiffText)).to.be.true;
      expect(output.text().includes(expectedActualText)).to.be.true;
    });
  });
});<|MERGE_RESOLUTION|>--- conflicted
+++ resolved
@@ -94,13 +94,8 @@
     return warpReadResult;
   }
 
-<<<<<<< HEAD
-  describe('HYP_KEY=... hyperlane warp check --config ...', () => {
+  describe('hyperlane warp check --config ...', () => {
     it(`should require both warp core & warp deploy config paths to be provided together`, async function () {
-=======
-  describe('hyperlane warp check --config ...', () => {
-    it(`should exit early if no symbol, chain or warp file have been provided`, async function () {
->>>>>>> 1aa36c82
       await deployAndExportWarpRoute(tokenSymbol, token.address);
 
       const output = await hyperlaneWarpCheckRaw({
@@ -109,20 +104,18 @@
         .stdio('pipe')
         .nothrow();
 
-<<<<<<< HEAD
-      expect(finalOutput.exitCode).to.equal(1);
-      expect(finalOutput.text()).to.include(
+      expect(output.exitCode).to.equal(1);
+      expect(output.text()).to.include(
         'Both --config/-i and --warp/-wc must be provided together when using individual file paths',
       );
     });
   });
 
-  describe('hyperlane warp check --key ... --config ...', () => {
+  describe('hyperlane warp check --config ...', () => {
     it(`should require both warp core & warp deploy config paths to be provided together`, async function () {
       await deployAndExportWarpRoute(tokenSymbol, token.address);
 
       const finalOutput = await hyperlaneWarpCheckRaw({
-        privateKey: ANVIL_KEY,
         warpDeployPath: WARP_DEPLOY_OUTPUT_PATH,
       })
         .stdio('pipe')
@@ -131,11 +124,6 @@
       expect(finalOutput.exitCode).to.equal(1);
       expect(finalOutput.text()).to.include(
         'Both --config/-i and --warp/-wc must be provided together when using individual file paths',
-=======
-      expect(output.exitCode).to.equal(1);
-      expect(output.text()).to.include(
-        'Please specify either a symbol, chain and address or warp file',
->>>>>>> 1aa36c82
       );
     });
   });
@@ -143,20 +131,6 @@
   describe('hyperlane warp check --symbol ... --config ... --warp ...', () => {
     it(`should not find any differences between the on chain config and the local one`, async function () {
       await deployAndExportWarpRoute(tokenSymbol, token.address);
-
-<<<<<<< HEAD
-      const steps: TestPromptAction[] = [
-        {
-          check: (currentOutput) =>
-            currentOutput.includes('Please enter the private key for chain'),
-          input: `${ANVIL_KEY}${KeyBoardKeys.ENTER}`,
-        },
-        {
-          check: (currentOutput) =>
-            currentOutput.includes('Please enter the private key for chain'),
-          input: `${ANVIL_KEY}${KeyBoardKeys.ENTER}`,
-        },
-      ];
 
       const output = hyperlaneWarpCheckRaw({
         symbol: tokenSymbol,
@@ -166,10 +140,8 @@
         .stdio('pipe')
         .nothrow();
 
-      const finalOutput = await handlePrompts(output, steps);
-
-      expect(finalOutput.exitCode).to.equal(0);
-      expect(finalOutput.text()).to.include('No violations found');
+      expect(output.exitCode).to.equal(0);
+      expect(output.text()).to.include('No violations found');
     });
   });
 
@@ -177,8 +149,6 @@
     it(`should not find any differences between the on chain config and the local one`, async function () {
       await deployAndExportWarpRoute(tokenSymbol, token.address);
 
-=======
->>>>>>> 1aa36c82
       const output = await hyperlaneWarpCheck(
         WARP_DEPLOY_OUTPUT_PATH,
         tokenSymbol,
