import { expect } from 'chai';
import { Wallet } from 'ethers';
import { zeroAddress } from 'viem';

import { ERC20Test } from '@hyperlane-xyz/core';
import { ChainAddresses } from '@hyperlane-xyz/registry';
import {
  HookConfig,
  HookType,
  IsmConfig,
  IsmType,
  MUTABLE_HOOK_TYPE,
  MUTABLE_ISM_TYPE,
  TokenType,
  WarpCoreConfig,
  WarpRouteDeployConfig,
  randomAddress,
  randomHookConfig,
  randomIsmConfig,
} from '@hyperlane-xyz/sdk';
import { Address, assert, deepCopy, randomInt } from '@hyperlane-xyz/utils';

import { readYamlOrJson, writeYamlOrJson } from '../../utils/files.js';
import {
  ANVIL_KEY,
  CHAIN_NAME_2,
  CHAIN_NAME_3,
  CORE_CONFIG_PATH,
  DEFAULT_E2E_TEST_TIMEOUT,
  WARP_DEPLOY_OUTPUT_PATH,
  deployOrUseExistingCore,
  deployToken,
  deployXERC20LockboxToken,
  deployXERC20VSToken,
  getCombinedWarpRoutePath,
} from '../commands/helpers.js';
import {
  hyperlaneWarpApply,
  hyperlaneWarpCheck,
  hyperlaneWarpCheckRaw,
  hyperlaneWarpDeploy,
} from '../commands/warp.js';

describe('hyperlane warp check e2e tests', async function () {
  this.timeout(2 * DEFAULT_E2E_TEST_TIMEOUT);

  let chain2Addresses: ChainAddresses = {};
  let chain3Addresses: ChainAddresses = {};
  let token: ERC20Test;
  let tokenSymbol: string;
  let ownerAddress: Address;
<<<<<<< HEAD
  let combinedWarpCoreConfigPath: string;
=======
  let warpConfig: WarpRouteDeployConfig;
>>>>>>> 4a368000

  before(async function () {
    [chain2Addresses, chain3Addresses] = await Promise.all([
      deployOrUseExistingCore(CHAIN_NAME_2, CORE_CONFIG_PATH, ANVIL_KEY),
      deployOrUseExistingCore(CHAIN_NAME_3, CORE_CONFIG_PATH, ANVIL_KEY),
    ]);

    token = await deployToken(ANVIL_KEY, CHAIN_NAME_2);
    tokenSymbol = await token.symbol();
  });

<<<<<<< HEAD
  async function deployAndExportWarpRoute(
    collateralTokenSymbol: string,
    collateralTokenAddress: Address,
  ): Promise<WarpRouteDeployConfig> {
    combinedWarpCoreConfigPath = getCombinedWarpRoutePath(
      collateralTokenSymbol,
      [CHAIN_NAME_2, CHAIN_NAME_3],
    );
    const warpConfig: WarpRouteDeployConfig = {
=======
  async function deployAndExportWarpRoute(): Promise<WarpRouteDeployConfig> {
    writeYamlOrJson(WARP_DEPLOY_OUTPUT_PATH, warpConfig);
    await hyperlaneWarpDeploy(WARP_DEPLOY_OUTPUT_PATH);

    return warpConfig;
  }

  // Reset config before each test to avoid test changes intertwining
  beforeEach(async function () {
    ownerAddress = new Wallet(ANVIL_KEY).address;
    warpConfig = {
>>>>>>> 4a368000
      [CHAIN_NAME_2]: {
        type: TokenType.collateral,
        token: token.address,
        mailbox: chain2Addresses.mailbox,
        owner: ownerAddress,
      },
      [CHAIN_NAME_3]: {
        type: TokenType.synthetic,
        mailbox: chain3Addresses.mailbox,
        owner: ownerAddress,
      },
    };
<<<<<<< HEAD

    writeYamlOrJson(WARP_DEPLOY_OUTPUT_PATH, warpConfig);
    await hyperlaneWarpDeploy(WARP_DEPLOY_OUTPUT_PATH);

    const chain2WarpConfig = await readWarpConfig(
      CHAIN_NAME_2,
      combinedWarpCoreConfigPath,
      WARP_DEPLOY_OUTPUT_PATH,
    );
    const chain3WarpConfig = await readWarpConfig(
      CHAIN_NAME_3,
      combinedWarpCoreConfigPath,
      WARP_DEPLOY_OUTPUT_PATH,
    );
    const warpReadResult = {
      [CHAIN_NAME_2]: chain2WarpConfig[CHAIN_NAME_2],
      [CHAIN_NAME_3]: chain3WarpConfig[CHAIN_NAME_3],
    };
    writeYamlOrJson(WARP_DEPLOY_OUTPUT_PATH, warpReadResult);

    return warpReadResult;
  }

  describe('hyperlane warp check --config ...', () => {
    it(`should require both warp core & warp deploy config paths to be provided together`, async function () {
      await deployAndExportWarpRoute(tokenSymbol, token.address);

      const output = await hyperlaneWarpCheckRaw({
        warpDeployPath: WARP_DEPLOY_OUTPUT_PATH,
      })
        .stdio('pipe')
        .nothrow();

      expect(output.exitCode).to.equal(1);
      expect(output.text()).to.include(
        'Both --config/-i and --warp/-wc must be provided together when using individual file paths',
      );
    });
  });

  describe('hyperlane warp check --config ...', () => {
    it(`should require both warp core & warp deploy config paths to be provided together`, async function () {
      await deployAndExportWarpRoute(tokenSymbol, token.address);

      const finalOutput = await hyperlaneWarpCheckRaw({
=======
  });

  describe('hyperlane warp check --config ...', () => {
    it(`should exit early if no symbol, chain or warp file have been provided`, async function () {
      await deployAndExportWarpRoute();

      const output = await hyperlaneWarpCheckRaw({
>>>>>>> 4a368000
        warpDeployPath: WARP_DEPLOY_OUTPUT_PATH,
      })
        .stdio('pipe')
        .nothrow();

<<<<<<< HEAD
      expect(finalOutput.exitCode).to.equal(1);
      expect(finalOutput.text()).to.include(
        'Both --config/-i and --warp/-wc must be provided together when using individual file paths',
=======
      expect(output.exitCode).to.equal(1);
      expect(output.text()).to.include(
        'Please specify either a symbol, chain and address or warp file',
>>>>>>> 4a368000
      );
    });
  });

  describe('hyperlane warp check --symbol ... --config ... --warp ...', () => {
    it(`should not find any differences between the on chain config and the local one`, async function () {
      await deployAndExportWarpRoute();

      const output = hyperlaneWarpCheckRaw({
        symbol: tokenSymbol,
        warpDeployPath: WARP_DEPLOY_OUTPUT_PATH,
        warpCoreConfigPath: combinedWarpCoreConfigPath,
      })
        .stdio('pipe')
        .nothrow();

      expect(output.exitCode).to.equal(0);
      expect(output.text()).to.include('No violations found');
    });
  });

  describe('hyperlane warp check --symbol ... --config ... --key ...', () => {
    it(`should not find any differences between the on chain config and the local one`, async function () {
      await deployAndExportWarpRoute();

      const output = await hyperlaneWarpCheck(
        WARP_DEPLOY_OUTPUT_PATH,
        tokenSymbol,
        combinedWarpCoreConfigPath,
      );

      expect(output.exitCode).to.equal(0);
      expect(output.text()).to.includes('No violations found');
    });

    describe('when using a custom ISM', () => {
      before(async function () {
        warpConfig[CHAIN_NAME_3].interchainSecurityModule = {
          type: IsmType.TRUSTED_RELAYER,
          relayer: ownerAddress,
        };
      });

      it(`should not find any differences between the on chain config and the local one`, async function () {
        await deployAndExportWarpRoute();

        const output = await hyperlaneWarpCheck(
          WARP_DEPLOY_OUTPUT_PATH,
          tokenSymbol,
        );

        expect(output.exitCode).to.equal(0);
        expect(output.text()).to.includes('No violations found');
      });
    });

    describe('when using a custom hook', () => {
      before(async function () {
        warpConfig[CHAIN_NAME_3].hook = {
          type: HookType.PROTOCOL_FEE,
          protocolFee: '1',
          maxProtocolFee: '1',
          owner: ownerAddress,
          beneficiary: ownerAddress,
        };
      });

      it(`should not find any differences between the on chain config and the local one`, async function () {
        await deployAndExportWarpRoute();

        const output = await hyperlaneWarpCheck(
          WARP_DEPLOY_OUTPUT_PATH,
          tokenSymbol,
        );

        expect(output.exitCode).to.equal(0);
        expect(output.text()).to.includes('No violations found');
      });
    });

    it(`should find differences between the local config and the on chain config in the ism`, async function () {
      const warpDeployConfig = await deployAndExportWarpRoute();
      warpDeployConfig[CHAIN_NAME_3].interchainSecurityModule = {
        type: IsmType.TRUSTED_RELAYER,
        relayer: ownerAddress,
      };
      const expectedDiffText = `EXPECTED:`;
      const expectedActualText = `ACTUAL: "${zeroAddress.toLowerCase()}"\n`;

      writeYamlOrJson(WARP_DEPLOY_OUTPUT_PATH, warpDeployConfig);
      const output = await hyperlaneWarpCheck(
        WARP_DEPLOY_OUTPUT_PATH,
        tokenSymbol,
      )
        .stdio('pipe')
        .nothrow();

      expect(output.exitCode).to.equal(1);
      expect(output.text().includes(expectedDiffText)).to.be.true;
      expect(output.text().includes(expectedActualText)).to.be.true;
    });

    it(`should find differences between the local config and the on chain config`, async function () {
      const warpDeployConfig = await deployAndExportWarpRoute();

      const wrongOwner = randomAddress();
      warpDeployConfig[CHAIN_NAME_3].owner = wrongOwner;

      const expectedDiffText = `EXPECTED: "${wrongOwner.toLowerCase()}"\n`;
      const expectedActualText = `ACTUAL: "${ownerAddress.toLowerCase()}"\n`;

      writeYamlOrJson(WARP_DEPLOY_OUTPUT_PATH, warpDeployConfig);

      const output = await hyperlaneWarpCheck(
        WARP_DEPLOY_OUTPUT_PATH,
        tokenSymbol,
        combinedWarpCoreConfigPath,
      ).nothrow();

      expect(output.exitCode).to.equal(1);
      expect(output.text().includes(expectedDiffText)).to.be.true;
      expect(output.text().includes(expectedActualText)).to.be.true;
    });

    it(`should find differences in the remoteRouters config between the local and on chain config`, async function () {
      const warpDeployConfig = await deployAndExportWarpRoute();

      const WARP_CORE_CONFIG_PATH_2_3 = getCombinedWarpRoutePath(tokenSymbol, [
        CHAIN_NAME_2,
        CHAIN_NAME_3,
      ]);

      // Unenroll CHAIN 2 from CHAIN 3
      warpDeployConfig[CHAIN_NAME_3].remoteRouters = {};

      writeYamlOrJson(WARP_DEPLOY_OUTPUT_PATH, warpDeployConfig);
      await hyperlaneWarpApply(
        WARP_DEPLOY_OUTPUT_PATH,
        WARP_CORE_CONFIG_PATH_2_3,
      );

      // Reset the config to the original state to trigger the inconsistency
      warpDeployConfig[CHAIN_NAME_3].remoteRouters = undefined;
      writeYamlOrJson(WARP_DEPLOY_OUTPUT_PATH, warpDeployConfig);

      const warpCore: WarpCoreConfig = readYamlOrJson(
        WARP_CORE_CONFIG_PATH_2_3,
      );
      const expectedActualText = `ACTUAL: ""\n`;
      const expectedDiffText = `      EXPECTED:
        address: "${warpCore.tokens[0].addressOrDenom!.toLowerCase()}"`;

      const output = await hyperlaneWarpCheck(
        WARP_DEPLOY_OUTPUT_PATH,
        tokenSymbol,
      ).nothrow();

      expect(output.exitCode).to.equal(1);
      expect(output.text()).to.includes(expectedDiffText);
      expect(output.text()).to.includes(expectedActualText);
    });

    describe('check extra lockboxes', () => {
      async function deployXERC20WarpRoute(): Promise<
        [string, WarpRouteDeployConfig]
      > {
        const xERC20TokenSymbol = 'XERC20TOKEN';
        const xERC20Token = await deployXERC20VSToken(
          ANVIL_KEY,
          CHAIN_NAME_2,
          undefined,
          xERC20TokenSymbol,
        );

        const token = await deployToken(
          ANVIL_KEY,
          CHAIN_NAME_2,
          undefined,
          'XERC20Collateral',
        );
        const xERC20Lockbox = await deployXERC20LockboxToken(
          ANVIL_KEY,
          CHAIN_NAME_2,
          token,
        );

        const tx = await xERC20Token.addBridge({
          bridge: xERC20Lockbox.address,
          bufferCap: '1000',
          rateLimitPerSecond: '1000',
        });

        await tx.wait();

        const warpConfig: WarpRouteDeployConfig = {
          [CHAIN_NAME_2]: {
            type: TokenType.XERC20,
            token: xERC20Token.address,
            mailbox: chain2Addresses.mailbox,
            owner: ownerAddress,
            xERC20: {
              warpRouteLimits: {
                bufferCap: '0',
                rateLimitPerSecond: '0',
              },
              extraBridges: [
                {
                  limits: {
                    bufferCap: '1000',
                    rateLimitPerSecond: '1000',
                  },
                  lockbox: xERC20Lockbox.address,
                },
              ],
            },
          },
        };

        writeYamlOrJson(WARP_DEPLOY_OUTPUT_PATH, warpConfig);
        await hyperlaneWarpDeploy(WARP_DEPLOY_OUTPUT_PATH);

        return [xERC20TokenSymbol, warpConfig];
      }

      it(`should not find differences between the local limits and the on chain ones`, async function () {
        const [xERC20TokenSymbol] = await deployXERC20WarpRoute();

        const output = await hyperlaneWarpCheck(
          WARP_DEPLOY_OUTPUT_PATH,
          xERC20TokenSymbol,
        ).nothrow();

        expect(output.exitCode).to.equal(0);
      });

      it(`should find differences between the local limits and the on chain ones`, async function () {
        const [xERC20TokenSymbol, warpDeployConfig] =
          await deployXERC20WarpRoute();

        assert(
          warpDeployConfig[CHAIN_NAME_2].type === TokenType.XERC20,
          'Deploy config should be for an XERC20 token',
        );
        const currentExtraBridgesLimits =
          warpDeployConfig[CHAIN_NAME_2].xERC20!.extraBridges![0];
        const wrongBufferCap = randomInt(100).toString();
        warpDeployConfig[CHAIN_NAME_2].xERC20!.extraBridges = [
          {
            ...currentExtraBridgesLimits,
            limits: {
              bufferCap: wrongBufferCap,
              rateLimitPerSecond:
                currentExtraBridgesLimits.limits.rateLimitPerSecond,
            },
          },
        ];

        writeYamlOrJson(WARP_DEPLOY_OUTPUT_PATH, warpDeployConfig);
        const expectedDiffText = `EXPECTED: "${wrongBufferCap}"\n`;
        const expectedActualText = `ACTUAL: "${currentExtraBridgesLimits.limits.rateLimitPerSecond}"\n`;

        const output = await hyperlaneWarpCheck(
          WARP_DEPLOY_OUTPUT_PATH,
          xERC20TokenSymbol,
        ).nothrow();

        expect(output.exitCode).to.equal(1);
        expect(output.text()).includes(expectedDiffText);
        expect(output.text()).includes(expectedActualText);
      });
    });
  });

  for (const hookType of MUTABLE_HOOK_TYPE) {
    it(`should find owner differences between the local config and the on chain config for ${hookType}`, async function () {
      warpConfig[CHAIN_NAME_3].hook = randomHookConfig(0, 2, hookType);
      await deployAndExportWarpRoute();

      const mutatedWarpConfig = deepCopy(warpConfig);

      const hookConfig: Extract<
        HookConfig,
        { type: (typeof MUTABLE_HOOK_TYPE)[number]; owner: string }
      > = mutatedWarpConfig[CHAIN_NAME_3].hook!;
      const actualOwner = hookConfig.owner;
      const wrongOwner = randomAddress();
      assert(actualOwner !== wrongOwner, 'Random owner matches actualOwner');
      hookConfig.owner = wrongOwner;
      writeYamlOrJson(WARP_DEPLOY_OUTPUT_PATH, mutatedWarpConfig);

      const expectedDiffText = `EXPECTED: "${wrongOwner.toLowerCase()}"\n`;
      const expectedActualText = `ACTUAL: "${actualOwner.toLowerCase()}"\n`;

      const output = await hyperlaneWarpCheck(
        WARP_DEPLOY_OUTPUT_PATH,
        tokenSymbol,
      ).nothrow();

      expect(output.exitCode).to.equal(1);
      expect(output.text().includes(expectedDiffText)).to.be.true;
      expect(output.text().includes(expectedActualText)).to.be.true;
    });
  }

  for (const ismType of MUTABLE_ISM_TYPE) {
    it(`should find owner differences between the local config and the on chain config for ${ismType}`, async function () {
      // Create a Pausable because randomIsmConfig() cannot generate it (reason: NULL type Isms)
      warpConfig[CHAIN_NAME_3].interchainSecurityModule =
        ismType === IsmType.PAUSABLE
          ? {
              type: IsmType.PAUSABLE,
              owner: randomAddress(),
              paused: true,
            }
          : randomIsmConfig(0, 2, ismType);
      await deployAndExportWarpRoute();

      const mutatedWarpConfig = deepCopy(warpConfig);

      const ismConfig: Extract<
        IsmConfig,
        { type: (typeof MUTABLE_ISM_TYPE)[number]; owner: string }
      > = mutatedWarpConfig[CHAIN_NAME_3].interchainSecurityModule;
      const actualOwner = ismConfig.owner;
      const wrongOwner = randomAddress();
      assert(actualOwner !== wrongOwner, 'Random owner matches actualOwner');
      ismConfig.owner = wrongOwner;
      writeYamlOrJson(WARP_DEPLOY_OUTPUT_PATH, mutatedWarpConfig);

      const expectedDiffText = `EXPECTED: "${wrongOwner.toLowerCase()}"\n`;
      const expectedActualText = `ACTUAL: "${actualOwner.toLowerCase()}"\n`;

      const output = await hyperlaneWarpCheck(
        WARP_DEPLOY_OUTPUT_PATH,
        tokenSymbol,
      ).nothrow();

      expect(output.exitCode).to.equal(1);
      expect(output.text().includes(expectedDiffText)).to.be.true;
      expect(output.text().includes(expectedActualText)).to.be.true;
    });
  }
});<|MERGE_RESOLUTION|>--- conflicted
+++ resolved
@@ -49,11 +49,8 @@
   let token: ERC20Test;
   let tokenSymbol: string;
   let ownerAddress: Address;
-<<<<<<< HEAD
   let combinedWarpCoreConfigPath: string;
-=======
   let warpConfig: WarpRouteDeployConfig;
->>>>>>> 4a368000
 
   before(async function () {
     [chain2Addresses, chain3Addresses] = await Promise.all([
@@ -63,19 +60,13 @@
 
     token = await deployToken(ANVIL_KEY, CHAIN_NAME_2);
     tokenSymbol = await token.symbol();
+
+    combinedWarpCoreConfigPath = getCombinedWarpRoutePath(tokenSymbol, [
+      CHAIN_NAME_2,
+      CHAIN_NAME_3,
+    ]);
   });
 
-<<<<<<< HEAD
-  async function deployAndExportWarpRoute(
-    collateralTokenSymbol: string,
-    collateralTokenAddress: Address,
-  ): Promise<WarpRouteDeployConfig> {
-    combinedWarpCoreConfigPath = getCombinedWarpRoutePath(
-      collateralTokenSymbol,
-      [CHAIN_NAME_2, CHAIN_NAME_3],
-    );
-    const warpConfig: WarpRouteDeployConfig = {
-=======
   async function deployAndExportWarpRoute(): Promise<WarpRouteDeployConfig> {
     writeYamlOrJson(WARP_DEPLOY_OUTPUT_PATH, warpConfig);
     await hyperlaneWarpDeploy(WARP_DEPLOY_OUTPUT_PATH);
@@ -87,7 +78,6 @@
   beforeEach(async function () {
     ownerAddress = new Wallet(ANVIL_KEY).address;
     warpConfig = {
->>>>>>> 4a368000
       [CHAIN_NAME_2]: {
         type: TokenType.collateral,
         token: token.address,
@@ -100,33 +90,11 @@
         owner: ownerAddress,
       },
     };
-<<<<<<< HEAD
-
-    writeYamlOrJson(WARP_DEPLOY_OUTPUT_PATH, warpConfig);
-    await hyperlaneWarpDeploy(WARP_DEPLOY_OUTPUT_PATH);
-
-    const chain2WarpConfig = await readWarpConfig(
-      CHAIN_NAME_2,
-      combinedWarpCoreConfigPath,
-      WARP_DEPLOY_OUTPUT_PATH,
-    );
-    const chain3WarpConfig = await readWarpConfig(
-      CHAIN_NAME_3,
-      combinedWarpCoreConfigPath,
-      WARP_DEPLOY_OUTPUT_PATH,
-    );
-    const warpReadResult = {
-      [CHAIN_NAME_2]: chain2WarpConfig[CHAIN_NAME_2],
-      [CHAIN_NAME_3]: chain3WarpConfig[CHAIN_NAME_3],
-    };
-    writeYamlOrJson(WARP_DEPLOY_OUTPUT_PATH, warpReadResult);
-
-    return warpReadResult;
-  }
+  });
 
   describe('hyperlane warp check --config ...', () => {
     it(`should require both warp core & warp deploy config paths to be provided together`, async function () {
-      await deployAndExportWarpRoute(tokenSymbol, token.address);
+      await deployAndExportWarpRoute();
 
       const output = await hyperlaneWarpCheckRaw({
         warpDeployPath: WARP_DEPLOY_OUTPUT_PATH,
@@ -137,38 +105,6 @@
       expect(output.exitCode).to.equal(1);
       expect(output.text()).to.include(
         'Both --config/-i and --warp/-wc must be provided together when using individual file paths',
-      );
-    });
-  });
-
-  describe('hyperlane warp check --config ...', () => {
-    it(`should require both warp core & warp deploy config paths to be provided together`, async function () {
-      await deployAndExportWarpRoute(tokenSymbol, token.address);
-
-      const finalOutput = await hyperlaneWarpCheckRaw({
-=======
-  });
-
-  describe('hyperlane warp check --config ...', () => {
-    it(`should exit early if no symbol, chain or warp file have been provided`, async function () {
-      await deployAndExportWarpRoute();
-
-      const output = await hyperlaneWarpCheckRaw({
->>>>>>> 4a368000
-        warpDeployPath: WARP_DEPLOY_OUTPUT_PATH,
-      })
-        .stdio('pipe')
-        .nothrow();
-
-<<<<<<< HEAD
-      expect(finalOutput.exitCode).to.equal(1);
-      expect(finalOutput.text()).to.include(
-        'Both --config/-i and --warp/-wc must be provided together when using individual file paths',
-=======
-      expect(output.exitCode).to.equal(1);
-      expect(output.text()).to.include(
-        'Please specify either a symbol, chain and address or warp file',
->>>>>>> 4a368000
       );
     });
   });
