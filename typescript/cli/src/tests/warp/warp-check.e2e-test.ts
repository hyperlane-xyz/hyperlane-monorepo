import { expect } from 'chai';
import { Wallet } from 'ethers';
import { zeroAddress } from 'viem';

import { ERC20Test } from '@hyperlane-xyz/core';
import { ChainAddresses } from '@hyperlane-xyz/registry';
import {
  HookConfig,
  HookType,
  IsmConfig,
  IsmType,
  MUTABLE_HOOK_TYPE,
  MUTABLE_ISM_TYPE,
  TokenType,
  WarpRouteDeployConfig,
  randomAddress,
  randomHookConfig,
  randomIsmConfig,
} from '@hyperlane-xyz/sdk';
import { Address, assert, deepCopy, randomInt } from '@hyperlane-xyz/utils';

import { writeYamlOrJson } from '../../utils/files.js';
import {
  ANVIL_KEY,
  CHAIN_NAME_2,
  CHAIN_NAME_3,
  CORE_CONFIG_PATH,
  DEFAULT_E2E_TEST_TIMEOUT,
  KeyBoardKeys,
  TestPromptAction,
  WARP_DEPLOY_OUTPUT_PATH,
  deployOrUseExistingCore,
  deployToken,
  deployXERC20LockboxToken,
  deployXERC20VSToken,
  handlePrompts,
} from '../commands/helpers.js';
import {
  hyperlaneWarpCheck,
  hyperlaneWarpCheckRaw,
  hyperlaneWarpDeploy,
} from '../commands/warp.js';

describe('hyperlane warp check e2e tests', async function () {
  this.timeout(2 * DEFAULT_E2E_TEST_TIMEOUT);

  let chain2Addresses: ChainAddresses = {};
  let chain3Addresses: ChainAddresses = {};
  let token: ERC20Test;
  let tokenSymbol: string;
  let ownerAddress: Address;
  let warpConfig: WarpRouteDeployConfig;

  before(async function () {
    [chain2Addresses, chain3Addresses] = await Promise.all([
      deployOrUseExistingCore(CHAIN_NAME_2, CORE_CONFIG_PATH, ANVIL_KEY),
      deployOrUseExistingCore(CHAIN_NAME_3, CORE_CONFIG_PATH, ANVIL_KEY),
    ]);

    token = await deployToken(ANVIL_KEY, CHAIN_NAME_2);
    tokenSymbol = await token.symbol();
  });

  async function deployAndExportWarpRoute(): Promise<WarpRouteDeployConfig> {
    writeYamlOrJson(WARP_DEPLOY_OUTPUT_PATH, warpConfig);
    await hyperlaneWarpDeploy(WARP_DEPLOY_OUTPUT_PATH);

    return warpConfig;
  }

  // Reset config before each test to avoid test changes intertwining
  beforeEach(async function () {
    ownerAddress = new Wallet(ANVIL_KEY).address;
    warpConfig = {
      [CHAIN_NAME_2]: {
        type: TokenType.collateral,
        token: token.address,
        mailbox: chain2Addresses.mailbox,
        owner: ownerAddress,
      },
      [CHAIN_NAME_3]: {
        type: TokenType.synthetic,
        mailbox: chain3Addresses.mailbox,
        owner: ownerAddress,
      },
    };
  });

<<<<<<< HEAD
  describe('HYP_KEY=... hyperlane warp check --config ...', () => {
=======
  async function deployAndExportWarpRoute(): Promise<WarpRouteDeployConfig> {
    writeYamlOrJson(WARP_DEPLOY_OUTPUT_PATH, warpConfig);
    await hyperlaneWarpDeploy(WARP_DEPLOY_OUTPUT_PATH);

    writeYamlOrJson(WARP_DEPLOY_OUTPUT_PATH, warpConfig);

    return warpConfig;
  }

  describe('hyperlane warp check --config ...', () => {
>>>>>>> a18258a6
    it(`should exit early if no symbol, chain or warp file have been provided`, async function () {
      await deployAndExportWarpRoute();

      const output = await hyperlaneWarpCheckRaw({
        warpDeployPath: WARP_DEPLOY_OUTPUT_PATH,
      })
        .stdio('pipe')
        .nothrow();

      expect(output.exitCode).to.equal(1);
      expect(output.text()).to.include(
        'Please specify either a symbol, chain and address or warp file',
      );
    });
  });

  describe('hyperlane warp check --symbol ... --config ...', () => {
    it(`should not find any differences between the on chain config and the local one`, async function () {
      await deployAndExportWarpRoute();

      const steps: TestPromptAction[] = [
        {
          check: (currentOutput) =>
            currentOutput.includes('Please enter the private key for chain'),
          input: `${ANVIL_KEY}${KeyBoardKeys.ENTER}`,
        },
        {
          check: (currentOutput) =>
            currentOutput.includes('Please enter the private key for chain'),
          input: `${ANVIL_KEY}${KeyBoardKeys.ENTER}`,
        },
      ];

      const output = hyperlaneWarpCheckRaw({
        symbol: tokenSymbol,
        warpDeployPath: WARP_DEPLOY_OUTPUT_PATH,
      })
        .stdio('pipe')
        .nothrow();

      const finalOutput = await handlePrompts(output, steps);

      expect(finalOutput.exitCode).to.equal(0);
      expect(finalOutput.text()).to.include('No violations found');
    });
  });

  describe('hyperlane warp check --symbol ... --config ... --key ...', () => {
    it(`should not find any differences between the on chain config and the local one`, async function () {
      await deployAndExportWarpRoute();

      const output = await hyperlaneWarpCheck(
        WARP_DEPLOY_OUTPUT_PATH,
        tokenSymbol,
      );

      expect(output.exitCode).to.equal(0);
      expect(output.text()).to.includes('No violations found');
    });

    describe('when using a custom ISM', () => {
      before(async function () {
        warpConfig[CHAIN_NAME_3].interchainSecurityModule = {
          type: IsmType.TRUSTED_RELAYER,
          relayer: ownerAddress,
        };
      });

      it(`should not find any differences between the on chain config and the local one`, async function () {
        await deployAndExportWarpRoute();

        const output = await hyperlaneWarpCheck(
          WARP_DEPLOY_OUTPUT_PATH,
          tokenSymbol,
        );

        expect(output.exitCode).to.equal(0);
        expect(output.text()).to.includes('No violations found');
      });
    });

    describe('when using a custom hook', () => {
      before(async function () {
        warpConfig[CHAIN_NAME_3].hook = {
          type: HookType.PROTOCOL_FEE,
          protocolFee: '1',
          maxProtocolFee: '1',
          owner: ownerAddress,
          beneficiary: ownerAddress,
        };
      });

      it(`should not find any differences between the on chain config and the local one`, async function () {
        await deployAndExportWarpRoute();

        const output = await hyperlaneWarpCheck(
          WARP_DEPLOY_OUTPUT_PATH,
          tokenSymbol,
        );

        expect(output.exitCode).to.equal(0);
        expect(output.text()).to.includes('No violations found');
      });
    });

    it(`should find differences between the local config and the on chain config in the ism`, async function () {
      const warpDeployConfig = await deployAndExportWarpRoute();
      warpDeployConfig[CHAIN_NAME_3].interchainSecurityModule = {
        type: IsmType.TRUSTED_RELAYER,
        relayer: ownerAddress,
      };
      const expectedDiffText = `EXPECTED:`;
      const expectedActualText = `ACTUAL: "${zeroAddress.toLowerCase()}"\n`;

      writeYamlOrJson(WARP_DEPLOY_OUTPUT_PATH, warpDeployConfig);
      const output = await hyperlaneWarpCheck(
        WARP_DEPLOY_OUTPUT_PATH,
        tokenSymbol,
      )
        .stdio('pipe')
        .nothrow();

      expect(output.exitCode).to.equal(1);
      expect(output.text().includes(expectedDiffText)).to.be.true;
      expect(output.text().includes(expectedActualText)).to.be.true;
    });

    it(`should find differences between the local config and the on chain config`, async function () {
      const warpDeployConfig = await deployAndExportWarpRoute();

      const wrongOwner = randomAddress();
      warpDeployConfig[CHAIN_NAME_3].owner = wrongOwner;

      const expectedDiffText = `EXPECTED: "${wrongOwner.toLowerCase()}"\n`;
      const expectedActualText = `ACTUAL: "${ownerAddress.toLowerCase()}"\n`;

      writeYamlOrJson(WARP_DEPLOY_OUTPUT_PATH, warpDeployConfig);

      const output = await hyperlaneWarpCheck(
        WARP_DEPLOY_OUTPUT_PATH,
        tokenSymbol,
      ).nothrow();

      expect(output.exitCode).to.equal(1);
      expect(output.text().includes(expectedDiffText)).to.be.true;
      expect(output.text().includes(expectedActualText)).to.be.true;
    });

    describe('check extra lockboxes', () => {
      async function deployXERC20WarpRoute(): Promise<
        [string, WarpRouteDeployConfig]
      > {
        const xERC20TokenSymbol = 'XERC20TOKEN';
        const xERC20Token = await deployXERC20VSToken(
          ANVIL_KEY,
          CHAIN_NAME_2,
          undefined,
          xERC20TokenSymbol,
        );

        const token = await deployToken(
          ANVIL_KEY,
          CHAIN_NAME_2,
          undefined,
          'XERC20Collateral',
        );
        const xERC20Lockbox = await deployXERC20LockboxToken(
          ANVIL_KEY,
          CHAIN_NAME_2,
          token,
        );

        const tx = await xERC20Token.addBridge({
          bridge: xERC20Lockbox.address,
          bufferCap: '1000',
          rateLimitPerSecond: '1000',
        });

        await tx.wait();

        const warpConfig: WarpRouteDeployConfig = {
          [CHAIN_NAME_2]: {
            type: TokenType.XERC20,
            token: xERC20Token.address,
            mailbox: chain2Addresses.mailbox,
            owner: ownerAddress,
            xERC20: {
              warpRouteLimits: {
                bufferCap: '0',
                rateLimitPerSecond: '0',
              },
              extraBridges: [
                {
                  limits: {
                    bufferCap: '1000',
                    rateLimitPerSecond: '1000',
                  },
                  lockbox: xERC20Lockbox.address,
                },
              ],
            },
          },
        };

        writeYamlOrJson(WARP_DEPLOY_OUTPUT_PATH, warpConfig);
        await hyperlaneWarpDeploy(WARP_DEPLOY_OUTPUT_PATH);

        return [xERC20TokenSymbol, warpConfig];
      }

      it(`should not find differences between the local limits and the on chain ones`, async function () {
        const [xERC20TokenSymbol] = await deployXERC20WarpRoute();

        const output = await hyperlaneWarpCheck(
          WARP_DEPLOY_OUTPUT_PATH,
          xERC20TokenSymbol,
        ).nothrow();

        expect(output.exitCode).to.equal(0);
      });

      it(`should find differences between the local limits and the on chain ones`, async function () {
        const [xERC20TokenSymbol, warpDeployConfig] =
          await deployXERC20WarpRoute();

        assert(
          warpDeployConfig[CHAIN_NAME_2].type === TokenType.XERC20,
          'Deploy config should be for an XERC20 token',
        );
        const currentExtraBridgesLimits =
          warpDeployConfig[CHAIN_NAME_2].xERC20!.extraBridges![0];
        const wrongBufferCap = randomInt(100).toString();
        warpDeployConfig[CHAIN_NAME_2].xERC20!.extraBridges = [
          {
            ...currentExtraBridgesLimits,
            limits: {
              bufferCap: wrongBufferCap,
              rateLimitPerSecond:
                currentExtraBridgesLimits.limits.rateLimitPerSecond,
            },
          },
        ];

        writeYamlOrJson(WARP_DEPLOY_OUTPUT_PATH, warpDeployConfig);
        const expectedDiffText = `EXPECTED: "${wrongBufferCap}"\n`;
        const expectedActualText = `ACTUAL: "${currentExtraBridgesLimits.limits.rateLimitPerSecond}"\n`;

        const output = await hyperlaneWarpCheck(
          WARP_DEPLOY_OUTPUT_PATH,
          xERC20TokenSymbol,
        ).nothrow();

        expect(output.exitCode).to.equal(1);
        expect(output.text()).includes(expectedDiffText);
        expect(output.text()).includes(expectedActualText);
      });
    });
  });

  for (const hookType of MUTABLE_HOOK_TYPE) {
    it(`should find owner differences between the local config and the on chain config for ${hookType}`, async function () {
      warpConfig[CHAIN_NAME_3].hook = randomHookConfig(0, 2, hookType);
      await deployAndExportWarpRoute();

      const mutatedWarpConfig = deepCopy(warpConfig);

      const hookConfig: Extract<
        HookConfig,
        { type: (typeof MUTABLE_HOOK_TYPE)[number]; owner: string }
      > = mutatedWarpConfig[CHAIN_NAME_3].hook!;
      const actualOwner = hookConfig.owner;
      const wrongOwner = randomAddress();
      assert(actualOwner !== wrongOwner, 'Random owner matches actualOwner');
      hookConfig.owner = wrongOwner;
      writeYamlOrJson(WARP_DEPLOY_OUTPUT_PATH, mutatedWarpConfig);

      const expectedDiffText = `EXPECTED: "${wrongOwner.toLowerCase()}"\n`;
      const expectedActualText = `ACTUAL: "${actualOwner.toLowerCase()}"\n`;

      const output = await hyperlaneWarpCheck(
        WARP_DEPLOY_OUTPUT_PATH,
        tokenSymbol,
      ).nothrow();

      expect(output.exitCode).to.equal(1);
      expect(output.text().includes(expectedDiffText)).to.be.true;
      expect(output.text().includes(expectedActualText)).to.be.true;
    });
  }

  for (const ismType of MUTABLE_ISM_TYPE) {
    it(`should find owner differences between the local config and the on chain config for ${ismType}`, async function () {
      // Create a Pausable because randomIsmConfig() cannot generate it (reason: NULL type Isms)
      warpConfig[CHAIN_NAME_3].interchainSecurityModule =
        ismType === IsmType.PAUSABLE
          ? {
              type: IsmType.PAUSABLE,
              owner: randomAddress(),
              paused: true,
            }
          : randomIsmConfig(0, 2, ismType);
      await deployAndExportWarpRoute();

      const mutatedWarpConfig = deepCopy(warpConfig);

      const ismConfig: Extract<
        IsmConfig,
        { type: (typeof MUTABLE_ISM_TYPE)[number]; owner: string }
      > = mutatedWarpConfig[CHAIN_NAME_3].interchainSecurityModule;
      const actualOwner = ismConfig.owner;
      const wrongOwner = randomAddress();
      assert(actualOwner !== wrongOwner, 'Random owner matches actualOwner');
      ismConfig.owner = wrongOwner;
      writeYamlOrJson(WARP_DEPLOY_OUTPUT_PATH, mutatedWarpConfig);

      const expectedDiffText = `EXPECTED: "${wrongOwner.toLowerCase()}"\n`;
      const expectedActualText = `ACTUAL: "${actualOwner.toLowerCase()}"\n`;

      const output = await hyperlaneWarpCheck(
        WARP_DEPLOY_OUTPUT_PATH,
        tokenSymbol,
      ).nothrow();

      expect(output.exitCode).to.equal(1);
      expect(output.text().includes(expectedDiffText)).to.be.true;
      expect(output.text().includes(expectedActualText)).to.be.true;
    });
  }
});<|MERGE_RESOLUTION|>--- conflicted
+++ resolved
@@ -86,20 +86,7 @@
     };
   });
 
-<<<<<<< HEAD
-  describe('HYP_KEY=... hyperlane warp check --config ...', () => {
-=======
-  async function deployAndExportWarpRoute(): Promise<WarpRouteDeployConfig> {
-    writeYamlOrJson(WARP_DEPLOY_OUTPUT_PATH, warpConfig);
-    await hyperlaneWarpDeploy(WARP_DEPLOY_OUTPUT_PATH);
-
-    writeYamlOrJson(WARP_DEPLOY_OUTPUT_PATH, warpConfig);
-
-    return warpConfig;
-  }
-
   describe('hyperlane warp check --config ...', () => {
->>>>>>> a18258a6
     it(`should exit early if no symbol, chain or warp file have been provided`, async function () {
       await deployAndExportWarpRoute();
 
