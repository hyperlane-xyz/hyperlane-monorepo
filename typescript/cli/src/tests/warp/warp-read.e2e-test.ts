import { expect } from 'chai';
import { Wallet } from 'ethers';

import { ChainAddresses } from '@hyperlane-xyz/registry';
import { TokenType, WarpRouteDeployConfig } from '@hyperlane-xyz/sdk';
import { Address } from '@hyperlane-xyz/utils';

import { readYamlOrJson, writeYamlOrJson } from '../../utils/files.js';
import {
  ANVIL_KEY,
  CHAIN_NAME_2,
  CHAIN_NAME_3,
  CORE_CONFIG_PATH,
  DEFAULT_E2E_TEST_TIMEOUT,
  KeyBoardKeys,
  TestPromptAction,
  WARP_CONFIG_PATH_2,
  WARP_CONFIG_PATH_EXAMPLE,
  WARP_CORE_CONFIG_PATH_2,
  WARP_DEPLOY_OUTPUT_PATH,
  deployOrUseExistingCore,
  handlePrompts,
} from '../commands/helpers.js';
import {
  hyperlaneWarpDeploy,
  hyperlaneWarpReadRaw,
  readWarpConfig,
} from '../commands/warp.js';

describe('hyperlane warp read e2e tests', async function () {
  this.timeout(DEFAULT_E2E_TEST_TIMEOUT);

  let anvil2Config: WarpRouteDeployConfig;

  let chain2Addresses: ChainAddresses = {};
  let chain3Addresses: ChainAddresses = {};

  let ownerAddress: Address;

  before(async function () {
    [chain2Addresses, chain3Addresses] = await Promise.all([
      deployOrUseExistingCore(CHAIN_NAME_2, CORE_CONFIG_PATH, ANVIL_KEY),
      deployOrUseExistingCore(CHAIN_NAME_3, CORE_CONFIG_PATH, ANVIL_KEY),
    ]);

    ownerAddress = new Wallet(ANVIL_KEY).address;
  });

  before(async function () {
    await deployOrUseExistingCore(CHAIN_NAME_2, CORE_CONFIG_PATH, ANVIL_KEY);

    // Create a new warp config using the example
    const exampleWarpConfig: WarpRouteDeployConfig = readYamlOrJson(
      WARP_CONFIG_PATH_EXAMPLE,
    );
    anvil2Config = { [CHAIN_NAME_2]: { ...exampleWarpConfig.anvil1 } };
    writeYamlOrJson(WARP_CONFIG_PATH_2, anvil2Config);
  });

  describe('hyperlane warp read --config ...', () => {
    it('should exit early if no symbol, chain or warp file have been provided', async () => {
      await hyperlaneWarpDeploy(WARP_CONFIG_PATH_2);

      const output = await hyperlaneWarpReadRaw({
        outputPath: WARP_CONFIG_PATH_2,
      }).nothrow();

      expect(output.exitCode).to.equal(1);
      expect(output.text()).to.include(
        'Please specify either a symbol, chain and address or warp file',
      );
    });
  });

  describe('hyperlane warp read --config ... --symbol ...', () => {
    it('should successfully read the complete warp route config from all the chains', async () => {
      await hyperlaneWarpDeploy(WARP_CONFIG_PATH_2);

<<<<<<< HEAD
      const steps: TestPromptAction[] = [
        {
          check: (currentOutput) =>
            currentOutput.includes('Select from matching warp routes'),
          input: `${KeyBoardKeys.ARROW_DOWN}${KeyBoardKeys.ENTER}`,
        },
        {
          check: (currentOutput) =>
            currentOutput.includes('Please enter the private key for chain'),
          input: `${ANVIL_KEY}${KeyBoardKeys.ENTER}`,
        },
      ];

      const output = hyperlaneWarpReadRaw({
=======
      const output = await hyperlaneWarpReadRaw({
>>>>>>> 1aa36c82
        symbol: 'ETH',
        outputPath: WARP_CONFIG_PATH_2,
      })
        .stdio('pipe')
        .nothrow();

      expect(output.exitCode).to.equal(0);

      const warpReadResult: WarpRouteDeployConfig =
        readYamlOrJson(WARP_CONFIG_PATH_2);
      expect(warpReadResult[CHAIN_NAME_2]).not.to.be.undefined;
      expect(warpReadResult[CHAIN_NAME_2].type).to.equal(TokenType.native);
    });
  });

  describe('hyperlane warp read --symbol ...', () => {
    it('should successfully read the complete warp route config from all the chains', async () => {
      const warpConfig: WarpRouteDeployConfig = {
        [CHAIN_NAME_2]: {
          type: TokenType.native,
          mailbox: chain2Addresses.mailbox,
          owner: ownerAddress,
        },
        [CHAIN_NAME_3]: {
          type: TokenType.synthetic,
          mailbox: chain3Addresses.mailbox,
          owner: ownerAddress,
        },
      };

      writeYamlOrJson(WARP_DEPLOY_OUTPUT_PATH, warpConfig);
      await hyperlaneWarpDeploy(WARP_DEPLOY_OUTPUT_PATH);

      const steps: TestPromptAction[] = [
        // Select the anvil2-anvil3 ETH route from the selection prompt
        {
          check: (currentOutput: string) =>
            currentOutput.includes('Select from matching warp routes'),
          input: KeyBoardKeys.ENTER,
        },
      ];

      const output = hyperlaneWarpReadRaw({
        symbol: 'ETH',
        outputPath: WARP_DEPLOY_OUTPUT_PATH,
      })
        .stdio('pipe')
        .nothrow();

      const finalOutput = await handlePrompts(output, steps);

      expect(finalOutput.exitCode).to.equal(0);

      const warpReadResult: WarpRouteDeployConfig = readYamlOrJson(
        WARP_DEPLOY_OUTPUT_PATH,
      );
      expect(warpReadResult[CHAIN_NAME_2]).not.to.be.undefined;
      expect(warpReadResult[CHAIN_NAME_2].type).to.equal(TokenType.native);

      expect(warpReadResult[CHAIN_NAME_3]).not.to.be.undefined;
      expect(warpReadResult[CHAIN_NAME_3].type).to.equal(TokenType.synthetic);
    });
  });

  describe('hyperlane warp read --chain ... --config ...', () => {
    it('should be able to read a warp route', async function () {
      await hyperlaneWarpDeploy(WARP_CONFIG_PATH_2);

      const warpReadResult: WarpRouteDeployConfig = await readWarpConfig(
        CHAIN_NAME_2,
        WARP_CORE_CONFIG_PATH_2,
        WARP_DEPLOY_OUTPUT_PATH,
      );

      expect(warpReadResult[CHAIN_NAME_2].type).to.be.equal(
        anvil2Config[CHAIN_NAME_2].type,
      );
    });
  });
});<|MERGE_RESOLUTION|>--- conflicted
+++ resolved
@@ -76,24 +76,7 @@
     it('should successfully read the complete warp route config from all the chains', async () => {
       await hyperlaneWarpDeploy(WARP_CONFIG_PATH_2);
 
-<<<<<<< HEAD
-      const steps: TestPromptAction[] = [
-        {
-          check: (currentOutput) =>
-            currentOutput.includes('Select from matching warp routes'),
-          input: `${KeyBoardKeys.ARROW_DOWN}${KeyBoardKeys.ENTER}`,
-        },
-        {
-          check: (currentOutput) =>
-            currentOutput.includes('Please enter the private key for chain'),
-          input: `${ANVIL_KEY}${KeyBoardKeys.ENTER}`,
-        },
-      ];
-
-      const output = hyperlaneWarpReadRaw({
-=======
       const output = await hyperlaneWarpReadRaw({
->>>>>>> 1aa36c82
         symbol: 'ETH',
         outputPath: WARP_CONFIG_PATH_2,
       })
