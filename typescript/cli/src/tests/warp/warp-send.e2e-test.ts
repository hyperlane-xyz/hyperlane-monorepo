import { JsonRpcProvider } from '@ethersproject/providers';
import { expect } from 'chai';
import { Wallet } from 'ethers';
import { parseEther } from 'ethers/lib/utils.js';

import { ERC20__factory } from '@hyperlane-xyz/core';
import { ChainAddresses } from '@hyperlane-xyz/registry';
import {
  ChainMap,
  ChainMetadata,
<<<<<<< HEAD
  HookType,
=======
>>>>>>> 4147f91c
  IsmType,
  Token,
  TokenType,
  WarpCoreConfig,
  WarpRouteDeployConfig,
  randomAddress,
} from '@hyperlane-xyz/sdk';
import { Address, randomInt } from '@hyperlane-xyz/utils';

import { WarpSendLogs } from '../../send/transfer.js';
import { readYamlOrJson, writeYamlOrJson } from '../../utils/files.js';
import {
  ANVIL_KEY,
  CHAIN_2_METADATA_PATH,
  CHAIN_3_METADATA_PATH,
  CHAIN_NAME_2,
  CHAIN_NAME_3,
  CORE_CONFIG_PATH,
  DEFAULT_E2E_TEST_TIMEOUT,
  WARP_DEPLOY_OUTPUT_PATH,
  deployOrUseExistingCore,
  deployToken,
  getCombinedWarpRoutePath,
} from '../commands/helpers.js';
import {
  hyperlaneWarpDeploy,
  hyperlaneWarpSendRelay,
} from '../commands/warp.js';

describe('hyperlane warp deploy e2e tests', async function () {
  this.timeout(DEFAULT_E2E_TEST_TIMEOUT);

  let chain2Addresses: ChainAddresses = {};
  let chain3Addresses: ChainAddresses = {};

  let ownerAddress: Address;
  let walletChain2: Wallet;
  let walletChain3: Wallet;

  before(async function () {
    [chain2Addresses, chain3Addresses] = await Promise.all([
      deployOrUseExistingCore(CHAIN_NAME_2, CORE_CONFIG_PATH, ANVIL_KEY),
      deployOrUseExistingCore(CHAIN_NAME_3, CORE_CONFIG_PATH, ANVIL_KEY),
    ]);

    const chain2Metadata: ChainMetadata = readYamlOrJson(CHAIN_2_METADATA_PATH);
    const chain3Metadata: ChainMetadata = readYamlOrJson(CHAIN_3_METADATA_PATH);

    const providerChain2 = new JsonRpcProvider(chain2Metadata.rpcUrls[0].http);
    const providerChain3 = new JsonRpcProvider(chain3Metadata.rpcUrls[0].http);

    walletChain2 = new Wallet(ANVIL_KEY).connect(providerChain2);
    walletChain3 = new Wallet(ANVIL_KEY).connect(providerChain3);
    ownerAddress = walletChain2.address;
  });

  it(`should be able to bridge between ${TokenType.collateral} and ${TokenType.synthetic}`, async function () {
    const token = await deployToken(ANVIL_KEY, CHAIN_NAME_2);
    const tokenSymbol = await token.symbol();

    const WARP_CORE_CONFIG_PATH_2_3 = getCombinedWarpRoutePath(tokenSymbol, [
      CHAIN_NAME_2,
      CHAIN_NAME_3,
    ]);

    const warpConfig: WarpRouteDeployConfig = {
      [CHAIN_NAME_2]: {
        type: TokenType.collateral,
        token: token.address,
        mailbox: chain2Addresses.mailbox,
        owner: ownerAddress,
      },
      [CHAIN_NAME_3]: {
        type: TokenType.synthetic,
        mailbox: chain3Addresses.mailbox,
        owner: ownerAddress,
      },
    };

    writeYamlOrJson(WARP_DEPLOY_OUTPUT_PATH, warpConfig);
    await hyperlaneWarpDeploy(WARP_DEPLOY_OUTPUT_PATH);

    const config: ChainMap<Token> = (
      readYamlOrJson(WARP_CORE_CONFIG_PATH_2_3) as WarpCoreConfig
    ).tokens.reduce((acc, curr) => ({ ...acc, [curr.chainName]: curr }), {});
    const synthetic = ERC20__factory.connect(
      config[CHAIN_NAME_3].addressOrDenom,
      walletChain3,
    );

    const [tokenBalanceOnChain2Before, tokenBalanceOnChain3Before] =
      await Promise.all([
        token.callStatic.balanceOf(walletChain2.address),
        synthetic.callStatic.balanceOf(walletChain3.address),
      ]);

    const { stdout, exitCode } = await hyperlaneWarpSendRelay(
      CHAIN_NAME_2,
      CHAIN_NAME_3,
      WARP_CORE_CONFIG_PATH_2_3,
    );
    expect(exitCode).to.equal(0);
    expect(stdout).to.include(WarpSendLogs.SUCCESS);

    const [tokenBalanceOnChain2After, tokenBalanceOnChain3After] =
      await Promise.all([
        token.callStatic.balanceOf(walletChain2.address),
        synthetic.callStatic.balanceOf(walletChain3.address),
      ]);

    expect(tokenBalanceOnChain2After.lt(tokenBalanceOnChain2Before)).to.be.true;
    expect(tokenBalanceOnChain3After.gt(tokenBalanceOnChain3Before)).to.be.true;
  });

<<<<<<< HEAD
  it(`should be able to bridge between ${TokenType.collateral} and ${TokenType.synthetic} when using a ${IsmType.AMOUNT_ROUTING} and ${HookType.AMOUNT_ROUTING}`, async function () {
=======
  it(`should be able to bridge between ${TokenType.collateral} and ${TokenType.synthetic} when using a ${IsmType.AMOUNT_ROUTING}`, async function () {
>>>>>>> 4147f91c
    const token = await deployToken(ANVIL_KEY, CHAIN_NAME_2);
    const tokenSymbol = await token.symbol();

    const WARP_CORE_CONFIG_PATH_2_3 = getCombinedWarpRoutePath(tokenSymbol, [
      CHAIN_NAME_2,
      CHAIN_NAME_3,
    ]);

<<<<<<< HEAD
    const protocolFeeBeneficiary = randomAddress();
    const protocolFee = '100';
    const maxProtocolFee = '10000';

    const amountThreshold = randomInt(1, 1e4);
=======
    const ismThreshold = randomInt(1, 1e4);
>>>>>>> 4147f91c
    const warpConfig: WarpRouteDeployConfig = {
      [CHAIN_NAME_2]: {
        type: TokenType.collateral,
        token: token.address,
        mailbox: chain2Addresses.mailbox,
        owner: ownerAddress,
<<<<<<< HEAD
        hook: {
          type: HookType.AMOUNT_ROUTING,
          threshold: amountThreshold,
          lowerHook: {
            type: HookType.AGGREGATION,
            hooks: [
              {
                type: HookType.MERKLE_TREE,
              },
              {
                type: HookType.PROTOCOL_FEE,
                owner: protocolFeeBeneficiary,
                protocolFee,
                beneficiary: protocolFeeBeneficiary,
                maxProtocolFee,
              },
            ],
          },
          upperHook: {
            type: HookType.MERKLE_TREE,
          },
        },
=======
>>>>>>> 4147f91c
      },
      [CHAIN_NAME_3]: {
        type: TokenType.synthetic,
        mailbox: chain3Addresses.mailbox,
        interchainSecurityModule: {
          type: IsmType.AMOUNT_ROUTING,
<<<<<<< HEAD
          threshold: amountThreshold,
=======
          threshold: ismThreshold,
>>>>>>> 4147f91c
          lowerIsm: {
            type: IsmType.TRUSTED_RELAYER,
            relayer: ownerAddress,
          },
          upperIsm: {
            type: IsmType.TRUSTED_RELAYER,
            relayer: ownerAddress,
          },
        },
        owner: ownerAddress,
      },
    };

    writeYamlOrJson(WARP_DEPLOY_OUTPUT_PATH, warpConfig);
    await hyperlaneWarpDeploy(WARP_DEPLOY_OUTPUT_PATH);

    const config: ChainMap<Token> = (
      readYamlOrJson(WARP_CORE_CONFIG_PATH_2_3) as WarpCoreConfig
    ).tokens.reduce((acc, curr) => ({ ...acc, [curr.chainName]: curr }), {});
    const synthetic = ERC20__factory.connect(
      config[CHAIN_NAME_3].addressOrDenom,
      walletChain3,
    );

    const testAmounts = [
      // Should use the upperIsm
<<<<<<< HEAD
      randomInt(1e6, amountThreshold + 1),
      // Should use the lowerIsm
      randomInt(amountThreshold),
=======
      randomInt(1e6, ismThreshold + 1),
      // Should use the lowerIsm
      randomInt(ismThreshold),
>>>>>>> 4147f91c
    ];

    for (const amount of testAmounts) {
      const [tokenBalanceOnChain2Before, tokenBalanceOnChain3Before] =
        await Promise.all([
          token.callStatic.balanceOf(walletChain2.address),
          synthetic.callStatic.balanceOf(walletChain3.address),
        ]);

      const { stdout, exitCode } = await hyperlaneWarpSendRelay(
        CHAIN_NAME_2,
        CHAIN_NAME_3,
        WARP_CORE_CONFIG_PATH_2_3,
        true,
        amount,
      );
      expect(exitCode).to.equal(0);
      expect(stdout).to.include(WarpSendLogs.SUCCESS);

      const [tokenBalanceOnChain2After, tokenBalanceOnChain3After] =
        await Promise.all([
          token.callStatic.balanceOf(walletChain2.address),
          synthetic.callStatic.balanceOf(walletChain3.address),
        ]);

<<<<<<< HEAD
      if (amount < amountThreshold) {
        // If the amount is less than the threshold, the protocol fee should be applied
        const protocolFeeAmount = parseEther(protocolFee);
        const expectedAmountOnChain2 = tokenBalanceOnChain2Before
          .sub(amount)
          .sub(protocolFeeAmount);
        // Send receives no protocol fee, so the amount should be the same on chain 3
        const expectedAmountOnChain3 = tokenBalanceOnChain3Before.add(amount);

        expect(tokenBalanceOnChain2After.eq(expectedAmountOnChain2)).to.be.true;
        expect(tokenBalanceOnChain3After.eq(expectedAmountOnChain3)).to.be.true;
      } else {
        // If the amount is greater than the threshold, no protocol fee
        const expectedAmountOnChain2 = tokenBalanceOnChain2Before.sub(amount);
        const expectedAmountOnChain3 = tokenBalanceOnChain3Before.add(amount);

        expect(tokenBalanceOnChain2After.eq(expectedAmountOnChain2)).to.be.true;
        expect(tokenBalanceOnChain3After.eq(expectedAmountOnChain3)).to.be.true;
      }
=======
      expect(
        tokenBalanceOnChain2After.eq(tokenBalanceOnChain2Before.sub(amount)),
      ).to.be.true;
      expect(
        tokenBalanceOnChain3After.eq(tokenBalanceOnChain3Before.add(amount)),
      ).to.be.true;
>>>>>>> 4147f91c
    }
  });

  it(`should be able to bridge between ${TokenType.collateral} and ${TokenType.collateral}`, async function () {
    const [tokenChain2, tokenChain3] = await Promise.all([
      deployToken(ANVIL_KEY, CHAIN_NAME_2),
      deployToken(ANVIL_KEY, CHAIN_NAME_3),
    ]);
    const tokenSymbolChain2 = await tokenChain2.symbol();

    const WARP_CORE_CONFIG_PATH_2_3 = getCombinedWarpRoutePath(
      tokenSymbolChain2,
      [CHAIN_NAME_2, CHAIN_NAME_3],
    );

    const warpConfig: WarpRouteDeployConfig = {
      [CHAIN_NAME_2]: {
        type: TokenType.collateral,
        token: tokenChain2.address,
        mailbox: chain2Addresses.mailbox,
        owner: ownerAddress,
      },
      [CHAIN_NAME_3]: {
        type: TokenType.collateral,
        mailbox: chain3Addresses.mailbox,
        token: tokenChain3.address,
        owner: ownerAddress,
      },
    };

    writeYamlOrJson(WARP_DEPLOY_OUTPUT_PATH, warpConfig);
    await hyperlaneWarpDeploy(WARP_DEPLOY_OUTPUT_PATH);

    const config: ChainMap<Token> = (
      readYamlOrJson(WARP_CORE_CONFIG_PATH_2_3) as WarpCoreConfig
    ).tokens.reduce((acc, curr) => ({ ...acc, [curr.chainName]: curr }), {});
    const collateral = parseEther('1');
    const tx = await tokenChain3.transfer(
      config[CHAIN_NAME_3].addressOrDenom,
      collateral,
    );
    await tx.wait();

    const [tokenBalanceOnChain2Before, tokenBalanceOnChain3Before] =
      await Promise.all([
        tokenChain2.callStatic.balanceOf(walletChain2.address),
        tokenChain3.callStatic.balanceOf(walletChain3.address),
      ]);

    const { stdout } = await hyperlaneWarpSendRelay(
      CHAIN_NAME_2,
      CHAIN_NAME_3,
      WARP_CORE_CONFIG_PATH_2_3,
      undefined,
      Number(collateral),
    );
    expect(stdout).to.include(WarpSendLogs.SUCCESS);

    const [tokenBalanceOnChain2After, tokenBalanceOnChain3After] =
      await Promise.all([
        tokenChain2.callStatic.balanceOf(walletChain2.address),
        tokenChain3.callStatic.balanceOf(walletChain3.address),
      ]);

    expect(tokenBalanceOnChain2After.lt(tokenBalanceOnChain2Before)).to.be.true;
    expect(tokenBalanceOnChain3After.gt(tokenBalanceOnChain3Before)).to.be.true;
  });

  it(`should be able to bridge between ${TokenType.native} and ${TokenType.synthetic}`, async function () {
    const WARP_CORE_CONFIG_PATH_2_3 = getCombinedWarpRoutePath('ETH', [
      CHAIN_NAME_2,
      CHAIN_NAME_3,
    ]);

    const warpConfig: WarpRouteDeployConfig = {
      [CHAIN_NAME_2]: {
        type: TokenType.native,
        mailbox: chain2Addresses.mailbox,
        owner: ownerAddress,
      },
      [CHAIN_NAME_3]: {
        type: TokenType.synthetic,
        mailbox: chain3Addresses.mailbox,
        owner: ownerAddress,
      },
    };

    writeYamlOrJson(WARP_DEPLOY_OUTPUT_PATH, warpConfig);
    await hyperlaneWarpDeploy(WARP_DEPLOY_OUTPUT_PATH);

    const config: ChainMap<Token> = (
      readYamlOrJson(WARP_CORE_CONFIG_PATH_2_3) as WarpCoreConfig
    ).tokens.reduce((acc, curr) => ({ ...acc, [curr.chainName]: curr }), {});

    const synthetic = ERC20__factory.connect(
      config[CHAIN_NAME_3].addressOrDenom,
      walletChain3,
    );
    const [nativeBalanceOnChain2Before, syntheticBalanceOnChain3Before] =
      await Promise.all([
        walletChain2.getBalance(),
        synthetic.callStatic.balanceOf(walletChain3.address),
      ]);

    const { stdout, exitCode } = await hyperlaneWarpSendRelay(
      CHAIN_NAME_2,
      CHAIN_NAME_3,
      WARP_CORE_CONFIG_PATH_2_3,
    );

    expect(exitCode).to.equal(0);
    expect(stdout).to.include(WarpSendLogs.SUCCESS);

    const [nativeBalanceOnChain2After, syntheticBalanceOnChain3After] =
      await Promise.all([
        walletChain2.getBalance(),
        synthetic.callStatic.balanceOf(walletChain3.address),
      ]);

    expect(nativeBalanceOnChain2After.lt(nativeBalanceOnChain2Before)).to.be
      .true;
    expect(syntheticBalanceOnChain3After.gt(syntheticBalanceOnChain3Before)).to
      .be.true;
  });

  it(`should be able to bridge between ${TokenType.native} and ${TokenType.native}`, async function () {
    const WARP_CORE_CONFIG_PATH_2_3 = getCombinedWarpRoutePath('ETH', [
      CHAIN_NAME_2,
      CHAIN_NAME_3,
    ]);

    const warpConfig: WarpRouteDeployConfig = {
      [CHAIN_NAME_2]: {
        type: TokenType.native,
        mailbox: chain2Addresses.mailbox,
        owner: ownerAddress,
      },
      [CHAIN_NAME_3]: {
        type: TokenType.native,
        mailbox: chain3Addresses.mailbox,
        owner: ownerAddress,
      },
    };

    writeYamlOrJson(WARP_DEPLOY_OUTPUT_PATH, warpConfig);
    await hyperlaneWarpDeploy(WARP_DEPLOY_OUTPUT_PATH);

    const config: ChainMap<Token> = (
      readYamlOrJson(WARP_CORE_CONFIG_PATH_2_3) as WarpCoreConfig
    ).tokens.reduce((acc, curr) => ({ ...acc, [curr.chainName]: curr }), {});

    const collateral = parseEther('1');
    // Sending eth to the hypnative contract otherwise bridging will fail
    await walletChain3.sendTransaction({
      to: config[CHAIN_NAME_3].addressOrDenom,
      value: collateral,
    });

    const [nativeBalanceOnChain2Before, nativeBalanceOnChain3Before] =
      await Promise.all([walletChain2.getBalance(), walletChain3.getBalance()]);

    const { stdout, exitCode } = await hyperlaneWarpSendRelay(
      CHAIN_NAME_2,
      CHAIN_NAME_3,
      WARP_CORE_CONFIG_PATH_2_3,
      undefined,
      Number(collateral),
    );

    expect(exitCode).to.equal(0);
    expect(stdout).to.include(WarpSendLogs.SUCCESS);

    const [nativeBalanceOnChain2After, nativeBalanceOnChain3After] =
      await Promise.all([walletChain2.getBalance(), walletChain3.getBalance()]);

    expect(nativeBalanceOnChain2After.lt(nativeBalanceOnChain2Before)).to.be
      .true;
    expect(nativeBalanceOnChain3After.gt(nativeBalanceOnChain3Before)).to.be
      .true;
  });

  it(`should not be able to bridge between ${TokenType.native} and ${TokenType.native} when the token on the destination chain does not have enough collateral`, async function () {
    const WARP_CORE_CONFIG_PATH_2_3 = getCombinedWarpRoutePath('ETH', [
      CHAIN_NAME_2,
      CHAIN_NAME_3,
    ]);

    const warpConfig: WarpRouteDeployConfig = {
      [CHAIN_NAME_2]: {
        type: TokenType.native,
        mailbox: chain2Addresses.mailbox,
        owner: ownerAddress,
      },
      [CHAIN_NAME_3]: {
        type: TokenType.native,
        mailbox: chain3Addresses.mailbox,
        owner: ownerAddress,
      },
    };

    writeYamlOrJson(WARP_DEPLOY_OUTPUT_PATH, warpConfig);
    await hyperlaneWarpDeploy(WARP_DEPLOY_OUTPUT_PATH);

    const [nativeBalanceOnChain1Before, nativeBalanceOnChain2Before] =
      await Promise.all([walletChain2.getBalance(), walletChain3.getBalance()]);

    const { exitCode, stdout } = await hyperlaneWarpSendRelay(
      CHAIN_NAME_2,
      CHAIN_NAME_3,
      WARP_CORE_CONFIG_PATH_2_3,
      undefined,
      Number(parseEther('1')),
    ).nothrow();

    expect(exitCode).to.equal(1);
    expect(stdout).to.include(`to ${CHAIN_NAME_3} has INSUFFICIENT collateral`);

    const [nativeBalanceOnChain1After, nativeBalanceOnChain2After] =
      await Promise.all([walletChain2.getBalance(), walletChain3.getBalance()]);

    expect(nativeBalanceOnChain1After.eq(nativeBalanceOnChain1Before)).to.be
      .true;
    expect(nativeBalanceOnChain2After.eq(nativeBalanceOnChain2Before)).to.be
      .true;
  });

  it(`should not be able to bridge between ${TokenType.collateral} and ${TokenType.collateral} when the token on the destination chain does not have enough collateral`, async function () {
    const [tokenChain2, tokenChain3] = await Promise.all([
      deployToken(ANVIL_KEY, CHAIN_NAME_2),
      deployToken(ANVIL_KEY, CHAIN_NAME_3),
    ]);
    const tokenSymbolChain2 = await tokenChain2.symbol();

    const WARP_CORE_CONFIG_PATH_2_3 = getCombinedWarpRoutePath(
      tokenSymbolChain2,
      [CHAIN_NAME_2, CHAIN_NAME_3],
    );

    const warpConfig: WarpRouteDeployConfig = {
      [CHAIN_NAME_2]: {
        type: TokenType.collateral,
        token: tokenChain2.address,
        mailbox: chain2Addresses.mailbox,
        owner: ownerAddress,
      },
      [CHAIN_NAME_3]: {
        type: TokenType.collateral,
        mailbox: chain3Addresses.mailbox,
        token: tokenChain3.address,
        owner: ownerAddress,
      },
    };

    writeYamlOrJson(WARP_DEPLOY_OUTPUT_PATH, warpConfig);
    await hyperlaneWarpDeploy(WARP_DEPLOY_OUTPUT_PATH);

    const [tokenBalanceOnChain2Before, tokenBalanceOnChain3Before] =
      await Promise.all([
        tokenChain2.callStatic.balanceOf(walletChain2.address),
        tokenChain3.callStatic.balanceOf(walletChain3.address),
      ]);

    const { exitCode, stdout } = await hyperlaneWarpSendRelay(
      CHAIN_NAME_2,
      CHAIN_NAME_3,
      WARP_CORE_CONFIG_PATH_2_3,
    ).nothrow();

    expect(exitCode).to.equal(1);
    expect(stdout).to.include(`to ${CHAIN_NAME_3} has INSUFFICIENT collateral`);

    const [tokenBalanceOnChain2After, tokenBalanceOnChain3After] =
      await Promise.all([
        tokenChain2.callStatic.balanceOf(walletChain2.address),
        tokenChain3.callStatic.balanceOf(walletChain3.address),
      ]);

    expect(tokenBalanceOnChain2After.eq(tokenBalanceOnChain2Before)).to.be.true;
    expect(tokenBalanceOnChain3After.eq(tokenBalanceOnChain3Before)).to.be.true;
  });
});<|MERGE_RESOLUTION|>--- conflicted
+++ resolved
@@ -8,10 +8,7 @@
 import {
   ChainMap,
   ChainMetadata,
-<<<<<<< HEAD
   HookType,
-=======
->>>>>>> 4147f91c
   IsmType,
   Token,
   TokenType,
@@ -126,11 +123,8 @@
     expect(tokenBalanceOnChain3After.gt(tokenBalanceOnChain3Before)).to.be.true;
   });
 
-<<<<<<< HEAD
-  it(`should be able to bridge between ${TokenType.collateral} and ${TokenType.synthetic} when using a ${IsmType.AMOUNT_ROUTING} and ${HookType.AMOUNT_ROUTING}`, async function () {
-=======
-  it(`should be able to bridge between ${TokenType.collateral} and ${TokenType.synthetic} when using a ${IsmType.AMOUNT_ROUTING}`, async function () {
->>>>>>> 4147f91c
+  it(`should be able to bridge between ${TokenType.collateral} and ${TokenType.synthetic} when using a ${IsmType.AMOUNT_ROUTING} and ${
+     .AMOUNT_ROUTING}`, async function () {
     const token = await deployToken(ANVIL_KEY, CHAIN_NAME_2);
     const tokenSymbol = await token.symbol();
 
@@ -139,22 +133,17 @@
       CHAIN_NAME_3,
     ]);
 
-<<<<<<< HEAD
     const protocolFeeBeneficiary = randomAddress();
     const protocolFee = '100';
     const maxProtocolFee = '10000';
 
     const amountThreshold = randomInt(1, 1e4);
-=======
-    const ismThreshold = randomInt(1, 1e4);
->>>>>>> 4147f91c
     const warpConfig: WarpRouteDeployConfig = {
       [CHAIN_NAME_2]: {
         type: TokenType.collateral,
         token: token.address,
         mailbox: chain2Addresses.mailbox,
         owner: ownerAddress,
-<<<<<<< HEAD
         hook: {
           type: HookType.AMOUNT_ROUTING,
           threshold: amountThreshold,
@@ -177,19 +166,13 @@
             type: HookType.MERKLE_TREE,
           },
         },
-=======
->>>>>>> 4147f91c
       },
       [CHAIN_NAME_3]: {
         type: TokenType.synthetic,
         mailbox: chain3Addresses.mailbox,
         interchainSecurityModule: {
           type: IsmType.AMOUNT_ROUTING,
-<<<<<<< HEAD
           threshold: amountThreshold,
-=======
-          threshold: ismThreshold,
->>>>>>> 4147f91c
           lowerIsm: {
             type: IsmType.TRUSTED_RELAYER,
             relayer: ownerAddress,
@@ -216,15 +199,9 @@
 
     const testAmounts = [
       // Should use the upperIsm
-<<<<<<< HEAD
       randomInt(1e6, amountThreshold + 1),
       // Should use the lowerIsm
       randomInt(amountThreshold),
-=======
-      randomInt(1e6, ismThreshold + 1),
-      // Should use the lowerIsm
-      randomInt(ismThreshold),
->>>>>>> 4147f91c
     ];
 
     for (const amount of testAmounts) {
@@ -250,7 +227,6 @@
           synthetic.callStatic.balanceOf(walletChain3.address),
         ]);
 
-<<<<<<< HEAD
       if (amount < amountThreshold) {
         // If the amount is less than the threshold, the protocol fee should be applied
         const protocolFeeAmount = parseEther(protocolFee);
@@ -270,14 +246,6 @@
         expect(tokenBalanceOnChain2After.eq(expectedAmountOnChain2)).to.be.true;
         expect(tokenBalanceOnChain3After.eq(expectedAmountOnChain3)).to.be.true;
       }
-=======
-      expect(
-        tokenBalanceOnChain2After.eq(tokenBalanceOnChain2Before.sub(amount)),
-      ).to.be.true;
-      expect(
-        tokenBalanceOnChain3After.eq(tokenBalanceOnChain3Before.add(amount)),
-      ).to.be.true;
->>>>>>> 4147f91c
     }
   });
 
