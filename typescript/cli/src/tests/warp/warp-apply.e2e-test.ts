import { expect } from 'chai';
import { Wallet, ethers } from 'ethers';

import { ChainAddresses } from '@hyperlane-xyz/registry';
import {
  ChainMetadata,
  HookType,
  HypTokenRouterConfig,
  HypTokenRouterConfigMailboxOptionalSchema,
  TokenType,
  WarpCoreConfig,
  WarpRouteDeployConfig,
  normalizeConfig,
  randomAddress,
} from '@hyperlane-xyz/sdk';
import {
  addressToBytes32,
  assert,
  normalizeAddressEvm,
} from '@hyperlane-xyz/utils';

import { readYamlOrJson, writeYamlOrJson } from '../../utils/files.js';
import {
  ANVIL_DEPLOYER_ADDRESS,
  ANVIL_KEY,
  CHAIN_3_METADATA_PATH,
  CHAIN_NAME_2,
  CHAIN_NAME_3,
  CORE_CONFIG_PATH,
  DEFAULT_E2E_TEST_TIMEOUT,
  E2E_TEST_BURN_ADDRESS,
  TEMP_PATH,
  WARP_CONFIG_PATH_2,
  WARP_CONFIG_PATH_EXAMPLE,
  WARP_CORE_CONFIG_PATH_2,
  WARP_DEPLOY_2_ID,
  deployOrUseExistingCore,
  exportWarpConfigsToFilePaths,
  getDeployedWarpAddress,
  updateOwner,
} from '../commands/helpers.js';
import {
  hyperlaneWarpApply,
  hyperlaneWarpApplyRaw,
  hyperlaneWarpDeploy,
  readWarpConfig,
} from '../commands/warp.js';

describe('hyperlane warp apply owner update tests', async function () {
  this.timeout(2 * DEFAULT_E2E_TEST_TIMEOUT);
  let chain3Addresses: ChainAddresses = {};
  let chain2Metadata: ChainMetadata;

  before(async function () {
    await deployOrUseExistingCore(CHAIN_NAME_2, CORE_CONFIG_PATH, ANVIL_KEY);
    chain2Metadata = readYamlOrJson(CHAIN_3_METADATA_PATH);

    chain3Addresses = await deployOrUseExistingCore(
      CHAIN_NAME_3,
      CORE_CONFIG_PATH,
      ANVIL_KEY,
    );

    // Create a new warp config using the example
    const warpConfig: WarpRouteDeployConfig = readYamlOrJson(
      WARP_CONFIG_PATH_EXAMPLE,
    );
    const anvil2Config = { anvil2: { ...warpConfig.anvil1 } };
    writeYamlOrJson(WARP_CONFIG_PATH_2, anvil2Config);
  });

  beforeEach(async function () {
    await hyperlaneWarpDeploy(WARP_CONFIG_PATH_2, WARP_DEPLOY_2_ID);
  });

  it('should burn owner address', async function () {
    const warpConfigPath = `${TEMP_PATH}/warp-route-deployment-2.yaml`;
    await updateOwner(
      E2E_TEST_BURN_ADDRESS,
      CHAIN_NAME_2,
      warpConfigPath,
      WARP_CORE_CONFIG_PATH_2,
    );
    const updatedWarpDeployConfig = await readWarpConfig(
      CHAIN_NAME_2,
      WARP_CORE_CONFIG_PATH_2,
      warpConfigPath,
    );
    expect(updatedWarpDeployConfig.anvil2.owner).to.equal(
      E2E_TEST_BURN_ADDRESS,
    );
  });

  it('should not update the same owner', async () => {
    const warpConfigPath = `${TEMP_PATH}/warp-route-deployment-2.yaml`;
    await updateOwner(
      E2E_TEST_BURN_ADDRESS,
      CHAIN_NAME_2,
      warpConfigPath,
      WARP_CORE_CONFIG_PATH_2,
    );
    const { stdout } = await updateOwner(
      E2E_TEST_BURN_ADDRESS,
      CHAIN_NAME_2,
      warpConfigPath,
      WARP_CORE_CONFIG_PATH_2,
    );
    expect(stdout).to.include(
      'Warp config is the same as target. No updates needed.',
    );
  });

  it('should update the owner of both the warp token and the proxy admin', async () => {
    const warpConfigPath = `${TEMP_PATH}/warp-route-deploy-config-2.yaml`;

    const warpConfig: WarpRouteDeployConfig = readYamlOrJson(
      WARP_CONFIG_PATH_EXAMPLE,
    );

    // Set to undefined if it was defined in the config
    warpConfig.anvil1.proxyAdmin = undefined;
    warpConfig.anvil1.owner = E2E_TEST_BURN_ADDRESS;
    const anvil2Config = { anvil2: { ...warpConfig.anvil1 } };
    writeYamlOrJson(warpConfigPath, anvil2Config);

    await hyperlaneWarpApply(
      warpConfigPath,
      WARP_CORE_CONFIG_PATH_2,
      undefined,
      WARP_DEPLOY_2_ID,
    );

    const updatedWarpDeployConfig1 = await readWarpConfig(
      CHAIN_NAME_2,
      WARP_CORE_CONFIG_PATH_2,
      warpConfigPath,
    );

    expect(updatedWarpDeployConfig1.anvil2.owner).to.eq(E2E_TEST_BURN_ADDRESS);
    expect(updatedWarpDeployConfig1.anvil2.proxyAdmin?.owner).to.eq(
      E2E_TEST_BURN_ADDRESS,
    );
  });

  it('should update only the owner of the warp token if the proxy admin config is specified', async () => {
    const warpConfigPath = `${TEMP_PATH}/warp-route-deploy-config-2.yaml`;

    const warpConfig: WarpRouteDeployConfig = readYamlOrJson(
      WARP_CONFIG_PATH_EXAMPLE,
    );

    // Explicitly set it to the deployer address if it was not defined
    warpConfig.anvil1.proxyAdmin = { owner: ANVIL_DEPLOYER_ADDRESS };
    warpConfig.anvil1.owner = E2E_TEST_BURN_ADDRESS;
    const anvil2Config = { anvil2: { ...warpConfig.anvil1 } };
    writeYamlOrJson(warpConfigPath, anvil2Config);

    await hyperlaneWarpApply(
      warpConfigPath,
      WARP_CORE_CONFIG_PATH_2,
      undefined,
      WARP_CORE_CONFIG_PATH_2,
    );

    const updatedWarpDeployConfig1 = await readWarpConfig(
      CHAIN_NAME_2,
      WARP_CORE_CONFIG_PATH_2,
      warpConfigPath,
    );

    expect(updatedWarpDeployConfig1.anvil2.owner).to.eq(E2E_TEST_BURN_ADDRESS);
    expect(updatedWarpDeployConfig1.anvil2.proxyAdmin?.owner).to.eq(
      ANVIL_DEPLOYER_ADDRESS,
    );
  });

  it('should update only the owner of the proxy admin if the proxy admin config is specified', async () => {
    const warpConfigPath = `${TEMP_PATH}/warp-route-deploy-config-2.yaml`;

    const warpConfig: WarpRouteDeployConfig = readYamlOrJson(
      WARP_CONFIG_PATH_EXAMPLE,
    );

    warpConfig.anvil1.proxyAdmin = { owner: E2E_TEST_BURN_ADDRESS };
    const anvil2Config = { anvil2: { ...warpConfig.anvil1 } };
    writeYamlOrJson(warpConfigPath, anvil2Config);

    await hyperlaneWarpApply(
      warpConfigPath,
      WARP_CORE_CONFIG_PATH_2,
      undefined,
      WARP_CORE_CONFIG_PATH_2,
    );

    const updatedWarpDeployConfig1 = await readWarpConfig(
      CHAIN_NAME_2,
      WARP_CORE_CONFIG_PATH_2,
      warpConfigPath,
    );

    expect(updatedWarpDeployConfig1.anvil2.owner).to.eq(ANVIL_DEPLOYER_ADDRESS);
    expect(updatedWarpDeployConfig1.anvil2.proxyAdmin?.owner).to.eq(
      E2E_TEST_BURN_ADDRESS,
    );
  });

  it('should update hook configuration', async () => {
    const warpDeployPath = `${TEMP_PATH}/warp-route-deployment-2.yaml`;

    // First read the existing config
    const warpDeployConfig = await readWarpConfig(
      CHAIN_NAME_2,
      WARP_CORE_CONFIG_PATH_2,
      warpDeployPath,
    );

    // Update with a new hook config
    const owner = randomAddress();
    warpDeployConfig[CHAIN_NAME_2].hook = {
      type: HookType.PROTOCOL_FEE,
      beneficiary: owner,
      maxProtocolFee: '1000000',
      protocolFee: '100000',
      owner,
    };

    // Write the updated config
    await writeYamlOrJson(warpDeployPath, warpDeployConfig);

    // Apply the changes
    await hyperlaneWarpApply(
      warpDeployPath,
      WARP_CORE_CONFIG_PATH_2,
      undefined,
      WARP_CORE_CONFIG_PATH_2,
    );

    // Read back the config to verify changes
    const updatedConfig = await readWarpConfig(
      CHAIN_NAME_2,
      WARP_CORE_CONFIG_PATH_2,
      warpDeployPath,
    );

    // Verify the hook was updated with all properties
    expect(normalizeConfig(updatedConfig[CHAIN_NAME_2].hook)).to.deep.equal(
      normalizeConfig(warpDeployConfig[CHAIN_NAME_2].hook),
    );
  });

<<<<<<< HEAD
=======
  it('should extend an existing warp route', async () => {
    // Read existing config into a file
    const warpConfigPath = `${TEMP_PATH}/warp-route-deployment-2.yaml`;
    await readWarpConfig(CHAIN_NAME_2, WARP_CORE_CONFIG_PATH_2, warpConfigPath);

    // Extend with new config
    const config: HypTokenRouterConfig = {
      decimals: 18,
      mailbox: chain3Addresses!.mailbox,
      name: 'Ether',
      owner: new Wallet(ANVIL_KEY).address,
      symbol: 'ETH',
      type: TokenType.native,
    };

    await extendWarpConfig({
      chain: CHAIN_NAME_2,
      chainToExtend: CHAIN_NAME_3,
      extendedConfig: config,
      warpCorePath: WARP_CORE_CONFIG_PATH_2,
      warpDeployPath: warpConfigPath,
    });

    const COMBINED_WARP_CORE_CONFIG_PATH = getCombinedWarpRoutePath('ETH', [
      CHAIN_NAME_2,
      CHAIN_NAME_3,
    ]);

    // Check that chain2 is enrolled in chain1
    const updatedWarpDeployConfig1 = await readWarpConfig(
      CHAIN_NAME_2,
      COMBINED_WARP_CORE_CONFIG_PATH,
      warpConfigPath,
    );

    const chain2Id = await getDomainId(CHAIN_NAME_3, ANVIL_KEY);
    const remoteRouterKeys1 = Object.keys(
      updatedWarpDeployConfig1[CHAIN_NAME_2].remoteRouters!,
    );
    expect(remoteRouterKeys1).to.include(chain2Id);

    // Check that chain1 is enrolled in chain2
    const updatedWarpDeployConfig2 = await readWarpConfig(
      CHAIN_NAME_3,
      COMBINED_WARP_CORE_CONFIG_PATH,
      warpConfigPath,
    );

    const chain1Id = await getDomainId(CHAIN_NAME_2, ANVIL_KEY);
    const remoteRouterKeys2 = Object.keys(
      updatedWarpDeployConfig2[CHAIN_NAME_3].remoteRouters!,
    );
    expect(remoteRouterKeys2).to.include(chain1Id);
  });

>>>>>>> e084595c
  it('should extend a warp route with a custom warp route id', async () => {
    // Read existing config
    const warpConfigPath = `${TEMP_PATH}/warp-route-deployment-2.yaml`;
    const warpConfig = await readWarpConfig(
      CHAIN_NAME_2,
      WARP_CORE_CONFIG_PATH_2,
      warpConfigPath,
    );

    // Extend with new config
    const config: HypTokenRouterConfig = {
      decimals: 18,
      mailbox: chain3Addresses!.mailbox,
      name: 'Ether',
      owner: new Wallet(ANVIL_KEY).address,
      symbol: 'ETH',
      type: TokenType.native,
    };

    warpConfig.anvil3 = config;

    // Copy over the warp deploy AND core to custom warp route id filepath
    // This simulates the user updating the warp route id in the registry
    const warpRouteId = 'ETH/custom-warp-route-id-2';
    const warpCoreConfig: WarpCoreConfig = readYamlOrJson(
      WARP_CORE_CONFIG_PATH_2,
    );
    const { warpCorePath: updatedWarpCorePath } = exportWarpConfigsToFilePaths({
      warpRouteId,
      warpConfig,
      warpCoreConfig,
    });

    // Apply
    await hyperlaneWarpApplyRaw({
      warpRouteId,
    });

    // getDeployedWarpAddress() throws if address does not exist
    const extendAddress = getDeployedWarpAddress(
      CHAIN_NAME_3,
      updatedWarpCorePath,
    );
    expect(extendAddress).to.be.exist;
    expect(extendAddress).to.not.equal(ethers.constants.AddressZero);
  });

  it('should apply changes to a warp route with a custom warp route id', async () => {
    // Read existing config
    const warpConfigPath = `${TEMP_PATH}/warp-route-deployment-2.yaml`;
    const warpConfig = await readWarpConfig(
      CHAIN_NAME_2,
      WARP_CORE_CONFIG_PATH_2,
      warpConfigPath,
    );

    // Update the existing warp route config
    warpConfig.anvil2.owner = E2E_TEST_BURN_ADDRESS;

    // Copy over the warp deploy AND core to custom warp route id filepath
    // This simulates the user updating the warp route id in the registry
    const warpRouteId = 'ETH/custom-warp-route-id-2';
    const warpCoreConfig: WarpCoreConfig = readYamlOrJson(
      WARP_CORE_CONFIG_PATH_2,
    );
    const {
      warpDeployPath: updatedWarpDeployPath,
      warpCorePath: updatedWarpCorePath,
    } = exportWarpConfigsToFilePaths({
      warpRouteId,
      warpCoreConfig,
      warpConfig,
    });

    // Apply
    await hyperlaneWarpApplyRaw({
      warpRouteId,
    });

    const updatedWarpDeployConfig1 = await readWarpConfig(
      CHAIN_NAME_2,
      updatedWarpCorePath,
      updatedWarpDeployPath,
    );

    expect(updatedWarpDeployConfig1.anvil2.owner).to.eq(E2E_TEST_BURN_ADDRESS);
  });

  it('should add a new rebalancer and remove an existing one', async () => {
    const warpConfigPath = `${TEMP_PATH}/warp-route-deploy-config-2.yaml`;

    const warpConfig: WarpRouteDeployConfig = readYamlOrJson(
      WARP_CONFIG_PATH_EXAMPLE,
    );

    // Add the first address as rebalancer and then remove it and add the second one
    const allowedRebalancers = [randomAddress(), randomAddress()].map(
      normalizeAddressEvm,
    );

    for (const rebalancer of allowedRebalancers) {
      const anvil2Config = {
        anvil2: { ...warpConfig.anvil1, allowedRebalancers: [rebalancer] },
      };
      writeYamlOrJson(warpConfigPath, anvil2Config);

      await hyperlaneWarpApply(warpConfigPath, WARP_CORE_CONFIG_PATH_2);

      const updatedWarpDeployConfig = await readWarpConfig(
        CHAIN_NAME_2,
        WARP_CORE_CONFIG_PATH_2,
        warpConfigPath,
      );

      assert(
        updatedWarpDeployConfig.anvil2.type === TokenType.native,
        `Config on chain ${CHAIN_NAME_2} must be a ${TokenType.native}`,
      );
      expect(
        updatedWarpDeployConfig.anvil2.allowedRebalancers?.length,
      ).to.equal(1);

      const [currentRebalancer] =
        updatedWarpDeployConfig.anvil2.allowedRebalancers ?? [];
      expect(currentRebalancer).to.equal(rebalancer);
    }
  });

  const addAndRemoveBridgeTestCases = () => {
    const chain3Metadata: ChainMetadata = readYamlOrJson(CHAIN_3_METADATA_PATH);

    return [
      [chain3Metadata.domainId, chain3Metadata.domainId],
      [chain3Metadata.domainId, chain3Metadata.name],
    ];
  };

  for (const [
    chain3DomainId,
    domainIdOrChainName,
  ] of addAndRemoveBridgeTestCases()) {
    it(`should add a new allowed bridge and remove an existing one for domain ${domainIdOrChainName}`, async () => {
      const warpConfigPath = `${TEMP_PATH}/warp-route-deploy-config-2.yaml`;

      const warpConfig: WarpRouteDeployConfig = readYamlOrJson(
        WARP_CONFIG_PATH_EXAMPLE,
      );

      // Add the first address as rebalancer and then remove it and add the second one
      const allowedRebalancerBridges = [randomAddress(), randomAddress()].map(
        normalizeAddressEvm,
      );

      for (const rebalancer of allowedRebalancerBridges) {
        const anvil2Config: WarpRouteDeployConfig = {
          anvil2: HypTokenRouterConfigMailboxOptionalSchema.parse({
            ...warpConfig.anvil1,
            owner: ANVIL_DEPLOYER_ADDRESS,
            remoteRouters: {
              [chain3DomainId]: { address: randomAddress() },
            },
            allowedRebalancingBridges: {
              [domainIdOrChainName]: [{ bridge: rebalancer }],
            },
          }),
        };
        writeYamlOrJson(warpConfigPath, anvil2Config);

        await hyperlaneWarpApply(warpConfigPath, WARP_CORE_CONFIG_PATH_2);

        const updatedWarpDeployConfig = await readWarpConfig(
          CHAIN_NAME_2,
          WARP_CORE_CONFIG_PATH_2,
          warpConfigPath,
        );

        assert(
          updatedWarpDeployConfig.anvil2.type === TokenType.native,
          `Config on chain ${CHAIN_NAME_2} must be a ${TokenType.native}`,
        );
        expect(
          (updatedWarpDeployConfig.anvil2.allowedRebalancingBridges ?? {})[
            chain3DomainId
          ].length,
        ).to.equal(1);

        const [currentRebalancer] =
          (updatedWarpDeployConfig.anvil2.allowedRebalancingBridges ?? {})[
            chain3DomainId
          ] ?? [];
        expect(currentRebalancer.bridge).to.equal(rebalancer);
      }
    });
  }

  it('should update the remote gas and routers configuration when specified using the domain name', async () => {
    const warpDeployPath = `${TEMP_PATH}/warp-route-deployment-2.yaml`;

    // First read the existing config
    const warpDeployConfig = await readWarpConfig(
      CHAIN_NAME_2,
      WARP_CORE_CONFIG_PATH_2,
      warpDeployPath,
    );

    const expectedRemoteGasSetting = '30000';
    warpDeployConfig[CHAIN_NAME_2].destinationGas = {
      [CHAIN_NAME_3]: expectedRemoteGasSetting,
    };

    const expectedRemoteRouter = randomAddress();
    warpDeployConfig[CHAIN_NAME_2].remoteRouters = {
      [CHAIN_NAME_3]: {
        address: expectedRemoteRouter,
      },
    };

    // Write the updated config
    await writeYamlOrJson(warpDeployPath, warpDeployConfig);

    await hyperlaneWarpApply(warpDeployPath, WARP_CORE_CONFIG_PATH_2);
    const updatedConfig = await readWarpConfig(
      CHAIN_NAME_2,
      WARP_CORE_CONFIG_PATH_2,
      warpDeployPath,
    );

    expect(
      (updatedConfig[CHAIN_NAME_2].destinationGas ?? {})[
        chain2Metadata.domainId
      ],
    ).to.deep.equal(expectedRemoteGasSetting);
    expect(
      normalizeAddressEvm(
        (updatedConfig[CHAIN_NAME_2].remoteRouters ?? {})[
          chain2Metadata.domainId
        ].address,
      ),
    ).to.deep.equal(addressToBytes32(expectedRemoteRouter));
  });
});<|MERGE_RESOLUTION|>--- conflicted
+++ resolved
@@ -248,64 +248,6 @@
     );
   });
 
-<<<<<<< HEAD
-=======
-  it('should extend an existing warp route', async () => {
-    // Read existing config into a file
-    const warpConfigPath = `${TEMP_PATH}/warp-route-deployment-2.yaml`;
-    await readWarpConfig(CHAIN_NAME_2, WARP_CORE_CONFIG_PATH_2, warpConfigPath);
-
-    // Extend with new config
-    const config: HypTokenRouterConfig = {
-      decimals: 18,
-      mailbox: chain3Addresses!.mailbox,
-      name: 'Ether',
-      owner: new Wallet(ANVIL_KEY).address,
-      symbol: 'ETH',
-      type: TokenType.native,
-    };
-
-    await extendWarpConfig({
-      chain: CHAIN_NAME_2,
-      chainToExtend: CHAIN_NAME_3,
-      extendedConfig: config,
-      warpCorePath: WARP_CORE_CONFIG_PATH_2,
-      warpDeployPath: warpConfigPath,
-    });
-
-    const COMBINED_WARP_CORE_CONFIG_PATH = getCombinedWarpRoutePath('ETH', [
-      CHAIN_NAME_2,
-      CHAIN_NAME_3,
-    ]);
-
-    // Check that chain2 is enrolled in chain1
-    const updatedWarpDeployConfig1 = await readWarpConfig(
-      CHAIN_NAME_2,
-      COMBINED_WARP_CORE_CONFIG_PATH,
-      warpConfigPath,
-    );
-
-    const chain2Id = await getDomainId(CHAIN_NAME_3, ANVIL_KEY);
-    const remoteRouterKeys1 = Object.keys(
-      updatedWarpDeployConfig1[CHAIN_NAME_2].remoteRouters!,
-    );
-    expect(remoteRouterKeys1).to.include(chain2Id);
-
-    // Check that chain1 is enrolled in chain2
-    const updatedWarpDeployConfig2 = await readWarpConfig(
-      CHAIN_NAME_3,
-      COMBINED_WARP_CORE_CONFIG_PATH,
-      warpConfigPath,
-    );
-
-    const chain1Id = await getDomainId(CHAIN_NAME_2, ANVIL_KEY);
-    const remoteRouterKeys2 = Object.keys(
-      updatedWarpDeployConfig2[CHAIN_NAME_3].remoteRouters!,
-    );
-    expect(remoteRouterKeys2).to.include(chain1Id);
-  });
-
->>>>>>> e084595c
   it('should extend a warp route with a custom warp route id', async () => {
     // Read existing config
     const warpConfigPath = `${TEMP_PATH}/warp-route-deployment-2.yaml`;
