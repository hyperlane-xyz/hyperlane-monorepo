import { PopulatedTransaction } from 'ethers';
import { Logger } from 'pino';

import {
  type ChainMap,
  type ChainMetadata,
  EvmMovableCollateralAdapter,
  InterchainGasQuote,
  type MultiProvider,
  type Token,
  type WarpCore,
} from '@hyperlane-xyz/sdk';
import { eqAddress, toWei } from '@hyperlane-xyz/utils';

import type {
  IRebalancer,
  PreparedTransaction,
} from '../interfaces/IRebalancer.js';
import type { RebalancingRoute } from '../interfaces/IStrategy.js';
import { Metrics } from '../metrics/Metrics.js';
import {
  type BridgeConfigWithOverride,
  getBridgeConfig,
} from '../utils/index.js';

export class Rebalancer implements IRebalancer {
  private readonly logger: Logger;
  constructor(
    private readonly bridges: ChainMap<BridgeConfigWithOverride>,
    private readonly warpCore: WarpCore,
    private readonly chainMetadata: ChainMap<ChainMetadata>,
    private readonly tokensByChainName: ChainMap<Token>,
    private readonly multiProvider: MultiProvider,
    logger: Logger,
    private readonly metrics?: Metrics,
  ) {
    this.logger = logger.child({ class: Rebalancer.name });
  }

  async rebalance(routes: RebalancingRoute[]): Promise<void> {
    if (routes.length === 0) {
      this.logger.info('No routes to execute, exiting');
      return;
    }

    this.logger.info({ numberOfRoutes: routes.length }, 'Rebalance initiated');

    const { preparedTransactions, preparationFailures } =
      await this.prepareTransactions(routes);

    let gasEstimationFailures = 0;
    let transactionFailures = 0;
    let successfulTransactions: PreparedTransaction[] = [];

    if (preparedTransactions.length > 0) {
      const filteredTransactions =
        this.filterTransactions(preparedTransactions);
      if (filteredTransactions.length > 0) {
        ({
          gasEstimationFailures,
          transactionFailures,
          successfulTransactions,
        } = await this.executeTransactions(filteredTransactions));
      }
    }

    if (
      preparationFailures > 0 ||
      gasEstimationFailures > 0 ||
      transactionFailures > 0
    ) {
      this.logger.error(
        {
          preparationFailures,
          gasEstimationFailures,
          transactionFailures,
        },
        'A rebalance stage failed.',
      );
      throw new Error('❌ Some rebalance transaction failed');
    }

    if (this.metrics && successfulTransactions.length > 0) {
      for (const transaction of successfulTransactions) {
        this.metrics.recordRebalanceAmount(
          transaction.route,
          transaction.originTokenAmount,
        );
      }
    }

    this.logger.info('✅ Rebalance successful');
    return;
  }

  private async prepareTransactions(routes: RebalancingRoute[]): Promise<{
    preparedTransactions: PreparedTransaction[];
    preparationFailures: number;
  }> {
    this.logger.info(
      { numRoutes: routes.length },
      'Preparing all rebalance transactions.',
    );
    const settledResults = await Promise.allSettled(
      routes.map((route) => this.prepareTransaction(route)),
    );

    const preparedTransactions: PreparedTransaction[] = [];
    for (const result of settledResults) {
      if (result.status === 'fulfilled' && result.value) {
        preparedTransactions.push(result.value);
      }
    }
    const preparationFailures = routes.length - preparedTransactions.length;

    return { preparedTransactions, preparationFailures };
  }

  private async prepareTransaction(
    route: RebalancingRoute,
  ): Promise<PreparedTransaction | null> {
    const { origin, destination, amount } = route;

    this.logger.info(
      {
        origin,
        destination,
        amount,
      },
      'Preparing transaction for route',
    );

    // 1. Adapter and permissions validation
    if (!(await this.validateRoute(route))) {
      // Errors logged in validateRoute
      return null;
    }

    const originToken = this.tokensByChainName[origin];
    const destinationToken = this.tokensByChainName[destination];
    const destinationChainMeta = this.chainMetadata[destination];

    const originTokenAmount = originToken.amount(amount);
    const decimalFormattedAmount =
      originTokenAmount.getDecimalFormattedAmount();
    const originHypAdapter = originToken.getHypAdapter(
      this.warpCore.multiProvider,
    ) as EvmMovableCollateralAdapter;
    const { bridge, bridgeIsWarp } = getBridgeConfig(
      this.bridges,
      origin,
      destination,
      this.logger,
    );

    // 2. Get quotes
    let quotes: InterchainGasQuote[];
    try {
      quotes = await originHypAdapter.getRebalanceQuotes(
        bridge,
        destinationChainMeta.domainId,
        destinationToken.addressOrDenom,
        amount,
        bridgeIsWarp,
      );
    } catch (error) {
      this.logger.error(
        {
          origin,
          destination,
          amount: decimalFormattedAmount,
          tokenName: originToken.name,
          error,
        },
        'Failed to get quotes for route.',
      );
      return null;
    }

    // 3. Populate transaction
    let populatedTx: PopulatedTransaction;
    try {
      populatedTx = await originHypAdapter.populateRebalanceTx(
        destinationChainMeta.domainId,
        amount,
        bridge,
        quotes,
      );
    } catch (error) {
      this.logger.error(
        {
          origin,
          destination,
          amount: decimalFormattedAmount,
          tokenName: originToken.name,
          error,
        },
        'Failed to populate transaction for route.',
      );
      return null;
    }

    return { populatedTx, route, originTokenAmount };
  }

  private async validateRoute(route: RebalancingRoute): Promise<boolean> {
    const { origin, destination, amount } = route;
    const originToken = this.tokensByChainName[origin];
    const destinationToken = this.tokensByChainName[destination];
    const destinationDomain = this.chainMetadata[destination];

    if (!originToken) {
      this.logger.error(
        { origin, destination, amount },
        'Route validation failed: origin token not found.',
      );
      return false;
    }

    const originTokenAmount = originToken.amount(amount);
    const decimalFormattedAmount =
      originTokenAmount.getDecimalFormattedAmount();

    if (!destinationToken) {
      this.logger.error(
        { origin, destination, amount: decimalFormattedAmount },
        'Route validation failed: destination token not found.',
      );
      return false;
    }

    if (!destinationDomain) {
      this.logger.error(
        { origin, destination, amount: decimalFormattedAmount },
        'Route validation failed: destination domain metadata not found.',
      );
      return false;
    }

    const originHypAdapter = originToken.getHypAdapter(
      this.warpCore.multiProvider,
    );
<<<<<<< HEAD
    if (!(originHypAdapter instanceof EvmHypCollateralAdapter)) {
      this.logger.error(
=======
    if (!(originHypAdapter instanceof EvmMovableCollateralAdapter)) {
      rebalancerLogger.error(
>>>>>>> e7e9cd82
        {
          origin,
          destination,
          amount: decimalFormattedAmount,
          tokenName: originToken.name,
        },
        'Route validation failed: Origin TokenAdapter is not an EvmHypCollateralAdapter.',
      );
      return false;
    }

    const signer = this.multiProvider.getSigner(origin);
    const signerAddress = await signer.getAddress();
    if (!(await originHypAdapter.isRebalancer(signerAddress))) {
      this.logger.error(
        {
          origin,
          destination,
          amount: decimalFormattedAmount,
          tokenName: originToken.name,
          tokenAddress: originToken.addressOrDenom,
          signerAddress,
        },
        'Route validation failed: Signer is not a rebalancer.',
      );
      return false;
    }

    const allowedDestination = await originHypAdapter.getAllowedDestination(
      destinationDomain.domainId,
    );
    if (!eqAddress(allowedDestination, destinationToken.addressOrDenom)) {
      this.logger.error(
        {
          origin,
          destination,
          amount: decimalFormattedAmount,
          tokenName: originToken.name,
          tokenAddress: originToken.addressOrDenom,
          destinationTokenAddress: destinationToken.addressOrDenom,
          allowedDestinationTokenAddress: allowedDestination,
        },
        'Route validation failed: Destination is not allowed.',
      );
      return false;
    }

    const { bridge } = getBridgeConfig(
      this.bridges,
      origin,
      destination,
      this.logger,
    );
    if (
      !(await originHypAdapter.isBridgeAllowed(
        destinationDomain.domainId,
        bridge,
      ))
    ) {
      this.logger.error(
        {
          origin,
          destination,
          amount: decimalFormattedAmount,
          tokenName: originToken.name,
          tokenAddress: originToken.addressOrDenom,
          bridgeAddress: bridge,
        },
        'Route validation failed: Bridge is not allowed.',
      );
      return false;
    }

    return true;
  }

  private async executeTransactions(
    transactions: PreparedTransaction[],
  ): Promise<{
    gasEstimationFailures: number;
    transactionFailures: number;
    successfulTransactions: PreparedTransaction[];
  }> {
    this.logger.info(
      { numTransactions: transactions.length },
      'Estimating gas for all prepared transactions.',
    );

    // 1. Estimate gas
    const gasEstimateResults = await Promise.allSettled(
      transactions.map(async (transaction) => {
        await this.multiProvider.estimateGas(
          transaction.route.origin,
          transaction.populatedTx,
        );
        return transaction;
      }),
    );

    // 2. Filter out failed transactions and log errors
    const validTransactions: PreparedTransaction[] = [];
    let gasEstimationFailures = 0;
    gasEstimateResults.forEach((result, i) => {
      if (result.status === 'fulfilled') {
        validTransactions.push(result.value);
      } else {
        gasEstimationFailures++;
        const failedTransaction = transactions[i];
        this.logger.error(
          {
            origin: failedTransaction.route.origin,
            destination: failedTransaction.route.destination,
            amount:
              failedTransaction.originTokenAmount.getDecimalFormattedAmount(),
            tokenName: failedTransaction.originTokenAmount.token.name,
            error: result.reason,
          },
          'Gas estimation failed for route.',
        );
      }
    });

    if (validTransactions.length === 0) {
      this.logger.info('No transactions to execute after gas estimation.');
      return {
        gasEstimationFailures,
        transactionFailures: 0,
        successfulTransactions: [],
      };
    }

    // 2. Send transactions
    this.logger.info(
      { numTransactions: validTransactions.length },
      'Sending valid transactions.',
    );
    let transactionFailures = 0;
    const successfulTransactions: PreparedTransaction[] = [];
    for (const transaction of validTransactions) {
      try {
        const { origin, destination } = transaction.route;
        const decimalFormattedAmount =
          transaction.originTokenAmount.getDecimalFormattedAmount();
        const tokenName = transaction.originTokenAmount.token.name;
        this.logger.info(
          {
            origin,
            destination,
            amount: decimalFormattedAmount,
            tokenName,
          },
          'Sending transaction for route.',
        );
        const receipt = await this.multiProvider.sendTransaction(
          origin,
          transaction.populatedTx,
        );
        this.logger.info(
          {
            origin,
            destination,
            amount: decimalFormattedAmount,
            tokenName,
            txHash: receipt.transactionHash,
          },
          'Transaction confirmed for route.',
        );
        successfulTransactions.push(transaction);
      } catch (error) {
        transactionFailures++;
        this.logger.error(
          {
            origin: transaction.route.origin,
            destination: transaction.route.destination,
            amount: transaction.originTokenAmount.getDecimalFormattedAmount(),
            tokenName: transaction.originTokenAmount.token.name,
            error,
          },
          'Transaction failed for route.',
        );
      }
    }

    return {
      gasEstimationFailures,
      transactionFailures,
      successfulTransactions,
    };
  }

  private filterTransactions(
    transactions: PreparedTransaction[],
  ): PreparedTransaction[] {
    const filteredTransactions: PreparedTransaction[] = [];
    for (const transaction of transactions) {
      const { origin, destination, amount } = transaction.route;
      const originToken = this.tokensByChainName[origin];
      const decimalFormattedAmount =
        transaction.originTokenAmount.getDecimalFormattedAmount();

      // minimum amount check
      const { bridgeMinAcceptedAmount } = getBridgeConfig(
        this.bridges,
        origin,
        destination,
        this.logger,
      );
      const minAccepted = BigInt(
        toWei(bridgeMinAcceptedAmount, originToken.decimals),
      );
      if (minAccepted > amount) {
        this.logger.info(
          {
            origin,
            destination,
            amount: decimalFormattedAmount,
            tokenName: originToken.name,
          },
          'Route skipped due to minimum threshold amount not met.',
        );
        continue;
      }
      filteredTransactions.push(transaction);
    }
    return filteredTransactions;
  }
}<|MERGE_RESOLUTION|>--- conflicted
+++ resolved
@@ -240,13 +240,8 @@
     const originHypAdapter = originToken.getHypAdapter(
       this.warpCore.multiProvider,
     );
-<<<<<<< HEAD
-    if (!(originHypAdapter instanceof EvmHypCollateralAdapter)) {
-      this.logger.error(
-=======
     if (!(originHypAdapter instanceof EvmMovableCollateralAdapter)) {
-      rebalancerLogger.error(
->>>>>>> e7e9cd82
+      this.logger.error(
         {
           origin,
           destination,
