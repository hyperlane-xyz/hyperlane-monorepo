--- conflicted
+++ resolved
@@ -60,12 +60,7 @@
   it('should load config from file', () => {
     expect(RebalancerConfig.load(REBALANCER_CONFIG_PATH)).to.deep.equal({
       warpRouteId: 'warpRouteId',
-<<<<<<< HEAD
-      checkFrequency: extraArgs.checkFrequency,
-      monitorOnly: extraArgs.monitorOnly,
-      withMetrics: extraArgs.withMetrics,
-      coingeckoApiKey: ENV.COINGECKO_API_KEY,
-      strategyConfig: {
+      strategy: {
         rebalanceStrategy: RebalancerStrategyOptions.Weighted,
         chains: {
           chain1: {
@@ -73,24 +68,14 @@
               weight: 100n,
               tolerance: 0n,
             },
-            bridge: ethers.constants.AddressZero,
-            bridgeLockTime: 1_000,
-=======
-      rebalanceStrategy: RebalancerStrategyOptions.Weighted,
-      chains: {
-        chain1: {
-          weighted: {
-            weight: 100n,
-            tolerance: 0n,
->>>>>>> c1908914
-          },
-          chain2: {
-            weighted: {
-              weight: 100n,
-              tolerance: 0n,
-            },
-            bridge: ethers.constants.AddressZero,
-            bridgeLockTime: 1_000,
+            chain2: {
+              weighted: {
+                weight: 100n,
+                tolerance: 0n,
+              },
+              bridge: ethers.constants.AddressZero,
+              bridgeLockTime: 1_000,
+            },
           },
         },
       },
@@ -141,12 +126,8 @@
     writeYamlOrJson(REBALANCER_CONFIG_PATH, data);
 
     expect(
-<<<<<<< HEAD
-      RebalancerConfig.load(REBALANCER_CONFIG_PATH, extraArgs).strategyConfig
-        .chains.chain1,
-=======
-      RebalancerConfig.load(REBALANCER_CONFIG_PATH).chains.chain1,
->>>>>>> c1908914
+      RebalancerConfig.load(REBALANCER_CONFIG_PATH).strategyConfig.chains
+        .chain1,
     ).to.deep.equal({
       ...data.strategy.chains.chain1,
       bridgeLockTime: 1_000,
@@ -176,12 +157,8 @@
     writeYamlOrJson(REBALANCER_CONFIG_PATH, data);
 
     expect(
-<<<<<<< HEAD
-      RebalancerConfig.load(REBALANCER_CONFIG_PATH, extraArgs).strategyConfig
-        .chains.chain1,
-=======
-      RebalancerConfig.load(REBALANCER_CONFIG_PATH).chains.chain1,
->>>>>>> c1908914
+      RebalancerConfig.load(REBALANCER_CONFIG_PATH).strategyConfig.chains
+        .chain1,
     ).to.deep.equal({
       ...data.strategy.chains.chain1,
       bridgeLockTime: 1_000,
@@ -233,13 +210,8 @@
 
       writeYamlOrJson(REBALANCER_CONFIG_PATH, data);
 
-<<<<<<< HEAD
-      const config = RebalancerConfig.load(REBALANCER_CONFIG_PATH, extraArgs);
+      const config = RebalancerConfig.load(REBALANCER_CONFIG_PATH);
       expect(config.strategyConfig.chains.chain1).to.have.property('override');
-=======
-      const config = RebalancerConfig.load(REBALANCER_CONFIG_PATH);
-      expect(config.chains.chain1).to.have.property('override');
->>>>>>> c1908914
 
       const override = config.strategyConfig.chains.chain1.override;
       expect(override).to.not.be.undefined;
