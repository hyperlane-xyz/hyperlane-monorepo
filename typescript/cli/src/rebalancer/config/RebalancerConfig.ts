--- conflicted
+++ resolved
@@ -12,16 +12,7 @@
 export class RebalancerConfig {
   constructor(
     public readonly warpRouteId: string,
-<<<<<<< HEAD
-    public readonly checkFrequency: number,
-    public readonly monitorOnly: boolean,
-    public readonly withMetrics: boolean,
-    public readonly coingeckoApiKey: string | undefined,
     public readonly strategyConfig: StrategyConfig,
-=======
-    public readonly rebalanceStrategy: RebalancerStrategyOptions,
-    public readonly chains: ChainMap<RebalancerChainConfig>,
->>>>>>> c1908914
   ) {}
 
   /**
@@ -43,17 +34,6 @@
       throw new Error('No chains configured');
     }
 
-<<<<<<< HEAD
-    return new RebalancerConfig(
-      warpRouteId,
-      extraArgs.checkFrequency,
-      extraArgs.monitorOnly,
-      extraArgs.withMetrics,
-      ENV.COINGECKO_API_KEY,
-      strategy,
-    );
-=======
-    return new RebalancerConfig(warpRouteId, rebalanceStrategy, chains);
->>>>>>> c1908914
+    return new RebalancerConfig(warpRouteId, strategy);
   }
 }