--- conflicted
+++ resolved
@@ -1,7 +1,5 @@
 # @hyperlane-xyz/cli
 
-<<<<<<< HEAD
-=======
 ## 13.2.1
 
 ### Patch Changes
@@ -41,7 +39,6 @@
 
 ## 13.0.0
 
->>>>>>> 9e40cf18
 ## 12.6.0
 
 ### Minor Changes
