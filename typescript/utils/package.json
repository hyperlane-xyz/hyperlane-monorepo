{
  "name": "@hyperlane-xyz/utils",
  "description": "General utilities and types for the Hyperlane network",
<<<<<<< HEAD
  "version": "15.0.0-beta.0",
=======
  "version": "19.1.1",
>>>>>>> bfea74da
  "dependencies": {
    "@cosmjs/encoding": "^0.32.4",
    "@solana/web3.js": "^1.95.4",
    "bech32": "^2.0.0",
    "bignumber.js": "^9.1.1",
    "ethers": "^5.8.0",
    "lodash-es": "^4.17.21",
    "pino": "^8.19.0",
    "starknet": "^7.4.0",
    "yaml": "2.4.5"
  },
  "peerDependencies": {
    "@google-cloud/pino-logging-gcp-config": "^1.0.6",
    "pino-pretty": ">=10.0.0"
  },
  "peerDependenciesMeta": {
    "@google-cloud/pino-logging-gcp-config": {
      "optional": true
    },
    "pino-pretty": {
      "optional": true
    }
  },
  "devDependencies": {
    "@eslint/js": "^9.31.0",
    "@hyperlane-xyz/tsconfig": "workspace:^",
    "@types/lodash-es": "^4.17.12",
    "@types/mocha": "^10.0.1",
    "@types/sinon": "^17.0.1",
    "@types/sinon-chai": "^3.2.12",
    "@typescript-eslint/eslint-plugin": "^8.1.6",
    "@typescript-eslint/parser": "^8.1.6",
    "chai": "^4.5.0",
    "eslint": "^9.31.0",
    "eslint-config-prettier": "^10.1.8",
    "eslint-import-resolver-typescript": "^4.4.4",
    "eslint-plugin-import": "^2.32.0",
    "mocha": "^11.5.0",
    "prettier": "^3.5.3",
    "sinon": "^13.0.2",
    "typescript": "5.3.3"
  },
  "homepage": "https://www.hyperlane.xyz",
  "repository": "https://github.com/hyperlane-xyz/hyperlane-monorepo",
  "keywords": [
    "Hyperlane",
    "Utilities",
    "Typescript"
  ],
  "license": "Apache-2.0",
  "prepublish": "yarn build",
  "scripts": {
    "dev": "tsc -w",
    "build": "tsc --excludeFiles \"**/*.test.ts\"",
    "clean": "rm -rf ./dist",
    "check": "tsc --noEmit",
    "lint": "eslint -c ./eslint.config.mjs",
    "prettier": "prettier --write ./src",
    "test": "mocha --config .mocharc.json './src/**/*.test.ts'",
    "test:ci": "yarn test"
  },
  "type": "module",
  "exports": {
    ".": "./dist/index.js",
    "./eslint-rules": "./dist/eslint-rules/index.js"
  },
  "types": "./dist/index.d.ts",
  "files": [
    "/dist"
  ],
  "sideEffects": false,
  "engines": {
    "node": ">=16"
  }
}<|MERGE_RESOLUTION|>--- conflicted
+++ resolved
@@ -1,11 +1,7 @@
 {
   "name": "@hyperlane-xyz/utils",
   "description": "General utilities and types for the Hyperlane network",
-<<<<<<< HEAD
-  "version": "15.0.0-beta.0",
-=======
   "version": "19.1.1",
->>>>>>> bfea74da
   "dependencies": {
     "@cosmjs/encoding": "^0.32.4",
     "@solana/web3.js": "^1.95.4",
