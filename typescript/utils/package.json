{
  "name": "@hyperlane-xyz/utils",
  "description": "General utilities and types for the Hyperlane network",
<<<<<<< HEAD
  "version": "3.12.2",
=======
  "version": "3.13.0",
>>>>>>> 8a665447
  "dependencies": {
    "@cosmjs/encoding": "^0.31.3",
    "@solana/web3.js": "^1.78.0",
    "bignumber.js": "^9.1.1",
    "ethers": "^5.7.2",
    "pino": "^8.19.0",
    "yaml": "^2.4.1"
  },
  "devDependencies": {
    "@types/mocha": "^10.0.1",
    "chai": "^4.3.6",
    "mocha": "^10.2.0",
    "prettier": "^2.8.8",
    "typescript": "5.3.3"
  },
  "homepage": "https://www.hyperlane.xyz",
  "repository": "https://github.com/hyperlane-xyz/hyperlane-monorepo",
  "keywords": [
    "Hyperlane",
    "Utilities",
    "Typescript"
  ],
  "license": "Apache-2.0",
  "prepublish": "yarn build",
  "scripts": {
    "dev": "tsc -w",
    "build": "tsc",
    "clean": "rm -rf ./dist",
    "check": "tsc --noEmit",
    "prettier": "prettier --write ./src",
    "test": "mocha --config .mocharc.json './src/**/*.test.ts'",
    "test:ci": "yarn test"
  },
  "type": "module",
  "exports": "./dist/index.js",
  "types": "./dist/index.d.ts",
  "files": [
    "/dist"
  ],
  "sideEffects": false,
  "engines": {
    "node": ">=16"
  }
}<|MERGE_RESOLUTION|>--- conflicted
+++ resolved
@@ -1,11 +1,7 @@
 {
   "name": "@hyperlane-xyz/utils",
   "description": "General utilities and types for the Hyperlane network",
-<<<<<<< HEAD
-  "version": "3.12.2",
-=======
   "version": "3.13.0",
->>>>>>> 8a665447
   "dependencies": {
     "@cosmjs/encoding": "^0.31.3",
     "@solana/web3.js": "^1.78.0",
