{
  "name": "@hyperlane-xyz/utils",
  "description": "General utilities and types for the Hyperlane network",
  "version": "8.9.0",
  "dependencies": {
    "@cosmjs/encoding": "^0.32.4",
    "@solana/web3.js": "^1.95.4",
    "bignumber.js": "^9.1.1",
    "ethers": "^5.7.2",
    "lodash-es": "^4.17.21",
    "pino": "^8.19.0",
<<<<<<< HEAD
    "starknet": "^6.23.1",
=======
    "starknet": "6.23.1",
>>>>>>> 015c83e5
    "yaml": "2.4.5"
  },
  "devDependencies": {
    "@eslint/js": "^9.15.0",
    "@types/lodash-es": "^4.17.12",
    "@types/mocha": "^10.0.1",
    "@types/sinon": "^17.0.1",
    "@types/sinon-chai": "^3.2.12",
    "@typescript-eslint/eslint-plugin": "^8.1.6",
    "@typescript-eslint/parser": "^8.1.6",
    "chai": "^4.5.0",
    "eslint": "^9.15.0",
    "eslint-config-prettier": "^9.1.0",
    "eslint-import-resolver-typescript": "^3.6.3",
    "eslint-plugin-import": "^2.31.0",
    "mocha": "^10.2.0",
    "prettier": "^2.8.8",
    "sinon": "^13.0.2",
    "typescript": "5.3.3"
  },
  "homepage": "https://www.hyperlane.xyz",
  "repository": "https://github.com/hyperlane-xyz/hyperlane-monorepo",
  "keywords": [
    "Hyperlane",
    "Utilities",
    "Typescript"
  ],
  "license": "Apache-2.0",
  "prepublish": "yarn build",
  "scripts": {
    "dev": "tsc -w",
    "build": "tsc",
    "clean": "rm -rf ./dist",
    "check": "tsc --noEmit",
    "lint": "eslint -c ./eslint.config.mjs",
    "prettier": "prettier --write ./src",
    "test": "mocha --config .mocharc.json './src/**/*.test.ts'",
    "test:ci": "yarn test"
  },
  "type": "module",
  "exports": "./dist/index.js",
  "types": "./dist/index.d.ts",
  "files": [
    "/dist"
  ],
  "sideEffects": false,
  "engines": {
    "node": ">=16"
  }
}<|MERGE_RESOLUTION|>--- conflicted
+++ resolved
@@ -9,11 +9,7 @@
     "ethers": "^5.7.2",
     "lodash-es": "^4.17.21",
     "pino": "^8.19.0",
-<<<<<<< HEAD
-    "starknet": "^6.23.1",
-=======
     "starknet": "6.23.1",
->>>>>>> 015c83e5
     "yaml": "2.4.5"
   },
   "devDependencies": {
