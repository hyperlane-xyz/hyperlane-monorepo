--- conflicted
+++ resolved
@@ -1,8 +1,7 @@
 # @hyperlane-xyz/utils
 
-<<<<<<< HEAD
 ## 15.0.0-beta.0
-=======
+
 ## 17.0.0
 
 ### Major Changes
@@ -22,15 +21,11 @@
 ## 16.0.0
 
 ## 15.0.0
->>>>>>> bd94ae8c
 
 ### Minor Changes
 
 - 451f3f6c3: Support pino-pretty in development
-<<<<<<< HEAD
-=======
 - a33c8abd4: Implement `convertToScaledAmount` for amounts that need scaling
->>>>>>> bd94ae8c
 
 ## 14.4.0
 
