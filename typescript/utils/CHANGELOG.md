--- conflicted
+++ resolved
@@ -1,8 +1,7 @@
 # @hyperlane-xyz/utils
 
-<<<<<<< HEAD
 ## 15.0.0-beta.0
-=======
+
 ## 16.2.0
 
 ## 16.1.1
@@ -12,15 +11,14 @@
 ## 16.0.0
 
 ## 15.0.0
->>>>>>> 7199adec
 
 ### Minor Changes
 
 - 451f3f6c3: Support pino-pretty in development
-<<<<<<< HEAD
-=======
+  <<<<<<< HEAD
+  =======
 - a33c8abd4: Implement `convertToScaledAmount` for amounts that need scaling
->>>>>>> 7199adec
+  > > > > > > > main
 
 ## 14.4.0
 
