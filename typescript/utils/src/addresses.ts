--- conflicted
+++ resolved
@@ -384,9 +384,6 @@
 }
 
 export function addressToBytesRadix(address: Address): Uint8Array {
-<<<<<<< HEAD
-  return new Uint8Array(bech32m.fromWords(bech32m.decode(address).words));
-=======
   let byteArray = new Uint8Array(
     bech32m.fromWords(bech32m.decode(address).words),
   );
@@ -399,7 +396,6 @@
   }
 
   return byteArray;
->>>>>>> ba832828
 }
 
 export function addressToBytes(
@@ -500,10 +496,6 @@
   prefix: string,
 ): Address {
   if (!prefix) throw new Error('Prefix required for Radix address');
-<<<<<<< HEAD
-  // padd the bytes to be 30 bytes long, left pad with zeros
-=======
->>>>>>> ba832828
   // If the bytes array is larger than or equal to 30 bytes, take the last 30 bytes
   // Otherwise, pad with zeros from the left up to 30 bytes
   if (bytes.length >= 30) {
