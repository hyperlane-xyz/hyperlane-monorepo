import { formatUnits, parseUnits } from '@ethersproject/units';
import { BigNumber } from 'bignumber.js';
import { ethers } from 'ethers';

const DEFAULT_DISPLAY_DECIMALS = 4;
const DEFAULT_TOKEN_DECIMALS = 18;

/**
 * Convert the given Wei value to Ether value
 * @param value The value to convert.
 * @returns Converted value in string type.
 */
export function fromWei(
  value: BigNumber.Value | null | undefined,
  decimals = DEFAULT_TOKEN_DECIMALS,
): string {
  if (!value) return (0).toString();
  const valueString = value.toString(10).trim();
  const flooredValue = BigNumber(valueString).toFixed(0, BigNumber.ROUND_FLOOR);
  return parseFloat(formatUnits(flooredValue, decimals)).toString();
}

/**
 * Convert the given Wei value to Ether value,
 * round to set number of decimals with a minimum floor, configured per token
 * @param value The value to convert.
 * @param decimals
 * @returns Converted value in string type.
 */
export function fromWeiRounded(
  value: BigNumber.Value | null | undefined,
  decimals = DEFAULT_TOKEN_DECIMALS,
  displayDecimals?: number,
): string {
  if (!value) return '0';
  const flooredValue = BigNumber(value).toFixed(0, BigNumber.ROUND_FLOOR);
  const amount = BigNumber(formatUnits(flooredValue, decimals));
  if (amount.isZero()) return '0';
  displayDecimals ??= amount.gte(10000) ? 2 : DEFAULT_DISPLAY_DECIMALS;
  return amount.toFixed(displayDecimals, BigNumber.ROUND_FLOOR);
}

/**
 * Convert the given value to Wei value
 * @param value The value to convert.
 * @returns Converted value in string type.
 */
export function toWei(
  value: BigNumber.Value | null | undefined,
  decimals = DEFAULT_TOKEN_DECIMALS,
): string {
  if (!value) return BigNumber(0).toString();
  // First convert to a BigNumber, and then call `toString` with the
  // explicit radix 10 such that the result is formatted as a base-10 string
  // and not in scientific notation.
  const valueBN = BigNumber(value);
  const valueString = valueBN.toString(10).trim();
  const components = valueString.split('.');
  if (components.length === 1) {
    return parseUnits(valueString, decimals).toString();
  } else if (components.length === 2) {
    const trimmedFraction = components[1].substring(0, decimals);
    return parseUnits(
      `${components[0]}.${trimmedFraction}`,
      decimals,
    ).toString();
  } else {
    throw new Error(`Cannot convert ${valueString} to wei`);
  }
}

/**
 * Try to parse the given value into BigNumber.js BigNumber
 * @param value The value to parse.
 * @returns Parsed value in BigNumber.js BigNumber type.
 */
export function tryParseAmount(
  value: BigNumber.Value | null | undefined,
): BigNumber | null {
  try {
    if (!value) return null;
    const parsed = BigNumber(value);
    if (!parsed || parsed.isNaN() || !parsed.isFinite()) return null;
    else return parsed;
  } catch {
    return null;
  }
}

/**
 * Checks if an amount is equal of nearly equal to balance within a small margin of error
 * Necessary because amounts in the UI are often rounded
 * @param amount1 The amount to compare.
 * @param amount2 The amount to compare.
 * @returns true/false.
 */
export function eqAmountApproximate(
  amount1: BigNumber.Value,
  amount2: BigNumber.Value,
  maxDifference: BigNumber.Value,
): boolean {
  // Is difference btwn amounts less than maxDifference
  return BigNumber(amount1).minus(amount2).abs().lte(maxDifference);
}

/**
 * Converts a value with `fromDecimals` decimals to a value with `toDecimals` decimals.
 * Incurs a loss of precision when `fromDecimals` > `toDecimals`.
 * @param fromDecimals The number of decimals `value` has.
 * @param toDecimals The number of decimals to convert `value` to.
 * @param value The value to convert.
 * @returns `value` represented with `toDecimals` decimals in string type.
 */
export function convertDecimalsToIntegerString(
  fromDecimals: number,
  toDecimals: number,
  value: BigNumber.Value,
): string {
  const converted = convertDecimals(fromDecimals, toDecimals, value);
  return converted.integerValue(BigNumber.ROUND_FLOOR).toString(10);
}

export function convertDecimals(
  fromDecimals: number,
  toDecimals: number,
  value: BigNumber.Value,
): BigNumber {
  const amount = BigNumber(value);

  if (fromDecimals === toDecimals) return amount;
  else if (fromDecimals > toDecimals) {
    const difference = fromDecimals - toDecimals;
    return amount.div(BigNumber(10).pow(difference));
  }
  // fromDecimals < toDecimals
  else {
    const difference = toDecimals - fromDecimals;
    return amount.times(BigNumber(10).pow(difference));
  }
}

// Default gas limit buffer percentage
const DEFAULT_GAS_LIMIT_BUFFER_PERCENT = 10;

/**
 * Calculates the gas limit with a buffer added to the estimated gas.
 * @param estimatedGas The estimated gas for the transaction.
 * @param bufferPercent The percentage to add as a buffer (default: 10%).
 * @returns The calculated gas limit with the buffer added.
 */
export function addBufferToGasLimit(
  estimatedGas: ethers.BigNumber,
  bufferPercent: number = DEFAULT_GAS_LIMIT_BUFFER_PERCENT,
): ethers.BigNumber {
  const bufferMultiplier = 100 + bufferPercent;
  return estimatedGas.mul(bufferMultiplier).div(100);
}

/**
 * Calculates the amount from the origin chain scaled to the destination chain
<<<<<<< HEAD
 * This calculation is in line with the TokenRouter contract _outboundAmount
=======
 * This calculation is in line with the FungibleTokenRouter contract _outboundAmount
>>>>>>> bfea74da
 * and _inboundAmount functions
 * @param fromScale The origin scale number.
 * @param toScale The destination scale number.
 * @param amount The number to scale.
 * @param precisionFactor  Number used to get accurate conversion for smaller numbers.
 * Take into account the resulting amount will be have this precision factor multiplied into it.
 */
export function convertToScaledAmount({
  amount,
  fromScale,
  toScale,
  precisionFactor,
}: {
  fromScale?: number;
  toScale?: number;
  amount: bigint;
  precisionFactor: number;
}) {
  if (!fromScale || !toScale || fromScale === toScale)
    return amount * BigInt(Math.floor(precisionFactor));

  const scaledAmount =
    amount * BigInt(Math.floor((fromScale * precisionFactor) / toScale));
  return scaledAmount;
}<|MERGE_RESOLUTION|>--- conflicted
+++ resolved
@@ -158,11 +158,7 @@
 
 /**
  * Calculates the amount from the origin chain scaled to the destination chain
-<<<<<<< HEAD
- * This calculation is in line with the TokenRouter contract _outboundAmount
-=======
  * This calculation is in line with the FungibleTokenRouter contract _outboundAmount
->>>>>>> bfea74da
  * and _inboundAmount functions
  * @param fromScale The origin scale number.
  * @param toScale The destination scale number.
