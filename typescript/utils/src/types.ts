import type { SignatureLike } from '@ethersproject/bytes';
import type { BigNumber, ethers } from 'ethers';

export enum ProtocolType {
  Ethereum = 'ethereum',
  Sealevel = 'sealevel',
  Cosmos = 'cosmos',
  Starknet = 'starknet',
}
// A type that also allows for literal values of the enum
export type ProtocolTypeValue = `${ProtocolType}`;

export const ProtocolSmallestUnit = {
  [ProtocolType.Ethereum]: 'wei',
  [ProtocolType.Sealevel]: 'lamports',
  [ProtocolType.Cosmos]: 'uATOM',
<<<<<<< HEAD
  [ProtocolType.Starknet]: 'wei',
=======
  [ProtocolType.Starknet]: 'fri',
>>>>>>> ff0d4af7
};

/********* BASIC TYPES *********/
export type Domain = number;
export type EvmChainId = number;
export type ChainId = string | number;
export type Address = string;
export type AddressBytes32 = string;
export type ChainCaip2Id = `${string}:${string}`; // e.g. ethereum:1 or sealevel:1399811149
export type TokenCaip19Id = `${string}:${string}/${string}:${string}`; // e.g. ethereum:1/erc20:0x6b175474e89094c44da98b954eedeac495271d0f
export type HexString = string;
export type Numberish = number | string | bigint;

export type WithAddress<T> = T & {
  address: Address;
};

export type MerkleProof = {
  branch: ethers.utils.BytesLike[];
  leaf: ethers.utils.BytesLike;
  index: number;
};

/********* HYPERLANE CORE *********/
export type Announcement = {
  mailbox_domain: Domain;
  mailbox_address: Address;
  validator: Address;
  storage_location: string;
};

export type Checkpoint = {
  root: string;
  index: number; // safe because 2 ** 32 leaves < Number.MAX_VALUE
  mailbox_domain: Domain;
  merkle_tree_hook_address: Address;
};

export type CheckpointWithId = {
  checkpoint: Checkpoint;
  message_id: HexString;
};

export { SignatureLike };

/**
 * Shape of a checkpoint in S3 as published by the agent.
 */
export type S3CheckpointWithId = {
  value: CheckpointWithId;
  signature: SignatureLike;
};

export type S3Announcement = {
  value: Announcement;
  signature: SignatureLike;
};

export type S3Checkpoint = {
  value: Checkpoint;
  signature: SignatureLike;
};

export type CallData = {
  to: Address;
  data: string;
  value?: BigNumber;
};

export enum MessageStatus {
  NONE = 0,
  PROCESSED,
}

export type ParsedMessage = {
  version: number;
  nonce: number;
  origin: number;
  originChain?: string;
  sender: string;
  destination: number;
  destinationChain?: string;
  recipient: string;
  body: string;
};

export type ParsedWarpRouteMessage = {
  recipient: string;
  amount: bigint;
};

export type ParsedLegacyMultisigIsmMetadata = {
  checkpointRoot: string;
  checkpointIndex: number;
  originMailbox: string;
  proof: ethers.utils.BytesLike[];
  signatures: ethers.utils.BytesLike[];
  validators: ethers.utils.BytesLike[];
};

export type Annotated<T> = T & {
  annotation?: string;
};

export type ValidatorMetadata = {
  git_sha: string;
};<|MERGE_RESOLUTION|>--- conflicted
+++ resolved
@@ -14,11 +14,7 @@
   [ProtocolType.Ethereum]: 'wei',
   [ProtocolType.Sealevel]: 'lamports',
   [ProtocolType.Cosmos]: 'uATOM',
-<<<<<<< HEAD
-  [ProtocolType.Starknet]: 'wei',
-=======
   [ProtocolType.Starknet]: 'fri',
->>>>>>> ff0d4af7
 };
 
 /********* BASIC TYPES *********/
