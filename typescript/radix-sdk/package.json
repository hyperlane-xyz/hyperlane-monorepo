{
  "name": "@hyperlane-xyz/radix-sdk",
  "version": "19.8.0",
  "description": "Hyperlane TypeScript SDK for the Radix Hyperlane SDK module",
  "type": "module",
  "exports": {
    ".": "./dist/index.js"
  },
  "types": "dist/index.d.ts",
  "files": [
    "/dist"
  ],
  "homepage": "https://www.hyperlane.xyz",
  "repository": "https://github.com/hyperlane-xyz/hyperlane-monorepo",
  "keywords": [
    "hyperlane",
    "radix",
    "blockchain",
    "sdk"
  ],
  "license": "Apache-2.0",
  "scripts": {
    "build": "rm -rf ./dist && tsc",
    "format": "prettier --write .",
    "lint": "eslint -c ./eslint.config.mjs",
    "prettier": "prettier --write ./src",
    "clean": "rm -rf ./dist ./cache",
    "test": "echo \"no tests in radix-sdk\"",
    "test:unit": "mocha --config .mocharc.json",
    "test:ci": "yarn test:unit",
    "test:e2e": "echo \"no e2e tests in radix-sdk\""
  },
  "devDependencies": {
    "@eslint/js": "^9.31.0",
    "@hyperlane-xyz/eslint-config": "workspace:^",
    "@hyperlane-xyz/tsconfig": "workspace:^",
    "@types/mocha": "^10.0.1",
    "@typescript-eslint/eslint-plugin": "^8.1.6",
    "@typescript-eslint/parser": "^8.1.6",
    "eslint": "^9.31.0",
    "eslint-config-prettier": "^10.1.8",
    "eslint-import-resolver-typescript": "^4.4.4",
    "eslint-plugin-import": "^2.32.0",
    "mocha": "^11.5.0",
    "mocha-steps": "^1.3.0",
    "prettier": "^3.5.3",
    "typescript": "5.3.3",
    "typescript-eslint": "^8.37.0"
  },
  "dependencies": {
<<<<<<< HEAD
    "@hyperlane-xyz/provider-sdk": "0.1.0",
    "@hyperlane-xyz/utils": "19.4.0",
=======
    "@hyperlane-xyz/utils": "19.8.0",
>>>>>>> 0b3c0d6b
    "@radixdlt/babylon-core-api-sdk": "^1.3.0",
    "@radixdlt/babylon-gateway-api-sdk": "^1.10.1",
    "@radixdlt/radix-engine-toolkit": "^1.0.5",
    "bignumber.js": "^9.1.1"
  }
}<|MERGE_RESOLUTION|>--- conflicted
+++ resolved
@@ -48,12 +48,8 @@
     "typescript-eslint": "^8.37.0"
   },
   "dependencies": {
-<<<<<<< HEAD
     "@hyperlane-xyz/provider-sdk": "0.1.0",
-    "@hyperlane-xyz/utils": "19.4.0",
-=======
     "@hyperlane-xyz/utils": "19.8.0",
->>>>>>> 0b3c0d6b
     "@radixdlt/babylon-core-api-sdk": "^1.3.0",
     "@radixdlt/babylon-gateway-api-sdk": "^1.10.1",
     "@radixdlt/radix-engine-toolkit": "^1.0.5",
