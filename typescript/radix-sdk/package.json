--- conflicted
+++ resolved
@@ -62,13 +62,8 @@
     "typescript-eslint": "^8.37.0"
   },
   "dependencies": {
-<<<<<<< HEAD
     "@hyperlane-xyz/provider-sdk": "workspace:*",
     "@hyperlane-xyz/utils": "workspace:*",
-=======
-    "@hyperlane-xyz/provider-sdk": "0.5.0",
-    "@hyperlane-xyz/utils": "19.13.0",
->>>>>>> 81a0ad1b
     "@radixdlt/babylon-core-api-sdk": "^1.3.0",
     "@radixdlt/babylon-gateway-api-sdk": "^1.10.1",
     "@radixdlt/radix-engine-toolkit": "^1.0.5",
