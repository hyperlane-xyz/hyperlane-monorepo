import { encodeSecp256k1Pubkey } from '@cosmjs/amino';
import { Uint53 } from '@cosmjs/math';
import { EncodeObject, Registry } from '@cosmjs/proto-signing';
import {
  BankExtension,
  MsgSendEncodeObject,
  QueryClient,
  StargateClient,
  defaultRegistryTypes,
  setupBankExtension,
} from '@cosmjs/stargate';
import { CometClient, connectComet } from '@cosmjs/tendermint-rpc';

import { isTypes, warpTypes } from '@hyperlane-xyz/cosmos-types';
import { AltVM, assert, strip0x } from '@hyperlane-xyz/utils';

import {
  MsgCreateMailboxEncodeObject,
  MsgSetMailboxEncodeObject,
} from '../hyperlane/core/messages.js';
import { CoreExtension, setupCoreExtension } from '../hyperlane/core/query.js';
import {
  MsgCreateMerkleRootMultisigIsmEncodeObject,
  MsgCreateMessageIdMultisigIsmEncodeObject,
  MsgCreateNoopIsmEncodeObject,
  MsgCreateRoutingIsmEncodeObject,
  MsgRemoveRoutingIsmDomainEncodeObject,
  MsgSetRoutingIsmDomainEncodeObject,
  MsgUpdateRoutingIsmOwnerEncodeObject,
} from '../hyperlane/interchain_security/messages.js';
import {
  IsmTypes as CosmosNativeIsmTypes,
  InterchainSecurityExtension,
  setupInterchainSecurityExtension,
} from '../hyperlane/interchain_security/query.js';
import {
  MsgCreateIgpEncodeObject,
  MsgCreateMerkleTreeHookEncodeObject,
  MsgCreateNoopHookEncodeObject,
  MsgSetDestinationGasConfigEncodeObject,
  MsgSetIgpOwnerEncodeObject,
} from '../hyperlane/post_dispatch/messages.js';
import {
  PostDispatchExtension,
  setupPostDispatchExtension,
} from '../hyperlane/post_dispatch/query.js';
import {
  MsgCreateCollateralTokenEncodeObject,
  MsgCreateSyntheticTokenEncodeObject,
  MsgEnrollRemoteRouterEncodeObject,
  MsgRemoteTransferEncodeObject,
  MsgSetTokenEncodeObject,
  MsgUnrollRemoteRouterEncodeObject,
} from '../hyperlane/warp/messages.js';
import { WarpExtension, setupWarpExtension } from '../hyperlane/warp/query.js';
import { COSMOS_MODULE_MESSAGE_REGISTRY as R } from '../registry.js';

export class CosmosNativeProvider implements AltVM.IProvider<EncodeObject> {
  private readonly query: QueryClient &
    BankExtension &
    WarpExtension &
    CoreExtension &
    InterchainSecurityExtension &
    PostDispatchExtension;
  private readonly registry: Registry;
  private readonly cometClient: CometClient;
  private readonly rpcUrls: string[];

  private static NULL_ADDRESS =
    '0x0000000000000000000000000000000000000000000000000000000000000000';

  static async connect(
    rpcUrls: string[],
    _chainId: string | number,
  ): Promise<CosmosNativeProvider> {
    assert(rpcUrls.length > 0, `got no rpcUrls`);

    const client = await connectComet(rpcUrls[0]);
    return new CosmosNativeProvider(client, rpcUrls);
  }

  protected constructor(cometClient: CometClient, rpcUrls: string[]) {
    this.query = QueryClient.withExtensions(
      cometClient,
      setupBankExtension,
      setupCoreExtension,
      setupInterchainSecurityExtension,
      setupPostDispatchExtension,
      setupWarpExtension,
    );

    this.registry = new Registry([...defaultRegistryTypes]);

    // register all the custom tx types
    Object.values(R).forEach(({ proto }) => {
      this.registry.register(proto.type, proto.converter);
    });

    this.cometClient = cometClient;
    this.rpcUrls = rpcUrls;
  }

  // ### QUERY BASE ###

  async isHealthy() {
    const status = await this.cometClient.status();
    return status.syncInfo.latestBlockHeight > 0;
  }

  getRpcUrls(): string[] {
    return this.rpcUrls;
  }

  async getHeight() {
    const status = await this.cometClient.status();
    return status.syncInfo.latestBlockHeight;
  }

  async getBalance(req: AltVM.ReqGetBalance): Promise<bigint> {
    assert(req.denom, `denom required by ${CosmosNativeProvider.name}`);

    const coin = await this.query.bank.balance(req.address, req.denom);
    return BigInt(coin.amount);
  }

  async getTotalSupply(req: AltVM.ReqGetTotalSupply): Promise<bigint> {
    assert(req.denom, `denom required by ${CosmosNativeProvider.name}`);

    const coin = await this.query.bank.supplyOf(req.denom);
    return BigInt(coin.amount);
  }

  async estimateTransactionFee(
    req: AltVM.ReqEstimateTransactionFee<EncodeObject>,
  ): Promise<AltVM.ResEstimateTransactionFee> {
    assert(
      req.estimatedGasPrice,
      `Cosmos Native requires a estimatedGasPrice to estimate the transaction fee`,
    );
    assert(
      req.senderAddress,
      `Cosmos Native requires a senderAddress to estimate the transaction fee`,
    );
    assert(
      req.senderPubKey,
      `Cosmos Native requires a sender public key to estimate the transaction fee`,
    );
    const stargateClient = await StargateClient.connect(this.rpcUrls[0]);

    const message = this.registry.encodeAsAny(req.transaction);
    const pubKey = encodeSecp256k1Pubkey(
      new Uint8Array(Buffer.from(strip0x(req.senderPubKey), 'hex')),
    );

    const queryClient = stargateClient['getQueryClient']();
    assert(queryClient, `queryClient could not be found on stargate client`);

    const { sequence } = await stargateClient.getSequence(req.senderAddress);
    const { gasInfo } = await queryClient.tx.simulate(
      [message],
      undefined,
      pubKey,
      sequence,
    );
    const gasUnits = Uint53.fromString(
      gasInfo?.gasUsed.toString() ?? '0',
    ).toNumber();

    const gasPrice = parseFloat(req.estimatedGasPrice.toString());
    return {
      gasUnits: BigInt(gasUnits),
      gasPrice,
      fee: BigInt(Math.floor(gasUnits * gasPrice)),
    };
  }

  // ### QUERY CORE ###

  async getMailbox(req: AltVM.ReqGetMailbox): Promise<AltVM.ResGetMailbox> {
    const { mailbox } = await this.query.core.Mailbox({
      id: req.mailboxAddress,
    });
    assert(mailbox, `found no mailbox for id ${req.mailboxAddress}`);

    if (mailbox.default_ism === CosmosNativeProvider.NULL_ADDRESS) {
      mailbox.default_ism = '';
    }

    return {
      address: mailbox.id,
      owner: mailbox.owner,
      localDomain: mailbox.local_domain,
      defaultIsm: mailbox.default_ism,
      defaultHook: mailbox.default_hook,
      requiredHook: mailbox.required_hook,
      nonce: mailbox.message_sent,
    };
  }

  async isMessageDelivered(req: AltVM.ReqIsMessageDelivered): Promise<boolean> {
    const { delivered } = await this.query.core.Delivered({
      id: req.mailboxAddress,
      message_id: req.messageId,
    });
    return delivered;
  }

  async getIsmType(req: AltVM.ReqGetIsmType): Promise<AltVM.IsmType> {
    const { ism } = await this.query.interchainSecurity.Ism({
      id: req.ismAddress,
    });
    assert(ism, `found no ism for id ${req.ismAddress}`);

    switch (ism.type_url) {
      case CosmosNativeIsmTypes.MerkleRootMultisigISM:
        return AltVM.IsmType.MERKLE_ROOT_MULTISIG;
      case CosmosNativeIsmTypes.MessageIdMultisigISM:
        return AltVM.IsmType.MESSAGE_ID_MULTISIG;
      case CosmosNativeIsmTypes.RoutingISM:
        return AltVM.IsmType.ROUTING;
      case CosmosNativeIsmTypes.NoopISM:
        return AltVM.IsmType.TEST_ISM;
      default:
        throw new Error(`Unknown ISM ModuleType: ${ism.type_url}`);
    }
  }

  async getMessageIdMultisigIsm(
    req: AltVM.ReqMessageIdMultisigIsm,
  ): Promise<AltVM.ResMessageIdMultisigIsm> {
    const { ism } =
      await this.query.interchainSecurity.DecodedIsm<isTypes.MessageIdMultisigISM>(
        {
          id: req.ismAddress,
        },
      );

    return {
      address: ism.id,
      validators: ism.validators,
      threshold: ism.threshold,
    };
  }

  async getMerkleRootMultisigIsm(
    req: AltVM.ReqMerkleRootMultisigIsm,
  ): Promise<AltVM.ResMerkleRootMultisigIsm> {
    const { ism } =
      await this.query.interchainSecurity.DecodedIsm<isTypes.MerkleRootMultisigISM>(
        {
          id: req.ismAddress,
        },
      );

    return {
      address: ism.id,
      validators: ism.validators,
      threshold: ism.threshold,
    };
  }

  async getRoutingIsm(req: AltVM.ReqRoutingIsm): Promise<AltVM.ResRoutingIsm> {
    const { ism } =
      await this.query.interchainSecurity.DecodedIsm<isTypes.RoutingISM>({
        id: req.ismAddress,
      });

    return {
      address: ism.id,
      owner: ism.owner,
      routes: ism.routes.map((r) => ({
        domainId: r.domain,
        ismAddress: r.ism,
      })),
    };
  }

  async getNoopIsm(req: AltVM.ReqNoopIsm): Promise<AltVM.ResNoopIsm> {
    const { ism } =
      await this.query.interchainSecurity.DecodedIsm<isTypes.NoopISM>({
        id: req.ismAddress,
      });

    return {
      address: ism.id,
    };
  }

  async getHookType(req: AltVM.ReqGetHookType): Promise<AltVM.HookType> {
    try {
      const { igp } = await this.query.postDispatch.Igp({
        id: req.hookAddress,
      });

      if (igp) {
        return AltVM.HookType.INTERCHAIN_GAS_PAYMASTER;
      }
    } catch {
      try {
        const { merkle_tree_hook } =
          await this.query.postDispatch.MerkleTreeHook({ id: req.hookAddress });

        if (merkle_tree_hook) {
          return AltVM.HookType.MERKLE_TREE;
        }
      } catch {
        throw new Error(`Unknown Hook Type: ${req.hookAddress}`);
      }
    }

    throw new Error(`Unknown Hook Type: ${req.hookAddress}`);
  }

  async getInterchainGasPaymasterHook(
    req: AltVM.ReqGetInterchainGasPaymasterHook,
  ): Promise<AltVM.ResGetInterchainGasPaymasterHook> {
    const { igp } = await this.query.postDispatch.Igp({ id: req.hookAddress });
    assert(igp, `found no igp for id ${req.hookAddress}`);

    const { destination_gas_configs } =
      await this.query.postDispatch.DestinationGasConfigs({
        id: igp.id,
      });

    const configs: {
      [domainId: string]: {
        gasOracle: {
          tokenExchangeRate: string;
          gasPrice: string;
        };
        gasOverhead: string;
      };
    } = {};

    for (const config of destination_gas_configs) {
      configs[config.remote_domain] = {
        gasOracle: {
          tokenExchangeRate: config.gas_oracle?.token_exchange_rate ?? '0',
          gasPrice: config.gas_oracle?.gas_price ?? '0',
        },
        gasOverhead: config.gas_overhead,
      };
    }

    return {
      address: igp.id,
      owner: igp.owner,
      destinationGasConfigs: configs,
    };
  }

  async getMerkleTreeHook(
    req: AltVM.ReqGetMerkleTreeHook,
  ): Promise<AltVM.ResGetMerkleTreeHook> {
    const { merkle_tree_hook } = await this.query.postDispatch.MerkleTreeHook({
      id: req.hookAddress,
    });
    assert(
      merkle_tree_hook,
      `found no merkle tree hook for id ${req.hookAddress}`,
    );

    return {
      address: merkle_tree_hook.id,
    };
  }

  async getNoopHook(req: AltVM.ReqGetNoopHook): Promise<AltVM.ResGetNoopHook> {
    const { noop_hook } = await this.query.postDispatch.NoopHook({
      id: req.hookAddress,
    });
    assert(noop_hook, `found no noop hook for id ${req.hookAddress}`);

    return {
      address: noop_hook.id,
    };
  }

  // ### QUERY WARP ###

  async getToken(req: AltVM.ReqGetToken): Promise<AltVM.ResGetToken> {
    const { token } = await this.query.warp.Token({
      id: req.tokenAddress,
    });
    assert(token, `found no token for id ${req.tokenAddress}`);

    let token_type: AltVM.TokenType;

    switch (token.token_type) {
      case warpTypes.HypTokenType.HYP_TOKEN_TYPE_COLLATERAL:
        token_type = AltVM.TokenType.collateral;
        break;
      case warpTypes.HypTokenType.HYP_TOKEN_TYPE_SYNTHETIC:
        token_type = AltVM.TokenType.synthetic;
        break;
      default:
        throw new Error(
          `Failed to determine token type for address ${req.tokenAddress}`,
        );
    }

    return {
      address: token.id,
      owner: token.owner,
      tokenType: token_type,
      mailboxAddress: token.origin_mailbox,
      ismAddress: token.ism_id,
      denom: token.origin_denom,
      name: '',
      symbol: '',
      decimals: 0,
    };
  }

  async getRemoteRouters(
    req: AltVM.ReqGetRemoteRouters,
  ): Promise<AltVM.ResGetRemoteRouters> {
    const { remote_routers } = await this.query.warp.RemoteRouters({
      id: req.tokenAddress,
    });

    return {
      address: req.tokenAddress,
      remoteRouters: remote_routers.map((r) => ({
        receiverDomainId: r.receiver_domain,
        receiverAddress: r.receiver_contract,
        gas: r.gas,
      })),
    };
  }

  async getBridgedSupply(req: AltVM.ReqGetBridgedSupply): Promise<bigint> {
    const { bridged_supply } = await this.query.warp.BridgedSupply({
      id: req.tokenAddress,
    });
    assert(
      bridged_supply,
      `found no bridged supply for token id ${req.tokenAddress}`,
    );

    return BigInt(bridged_supply.amount);
  }

  async quoteRemoteTransfer(
    req: AltVM.ReqQuoteRemoteTransfer,
  ): Promise<AltVM.ResQuoteRemoteTransfer> {
    const { gas_payment } = await this.query.warp.QuoteRemoteTransfer({
      id: req.tokenAddress,
      destination_domain: req.destinationDomainId.toString(),
      custom_hook_id: req.customHookAddress || '',
      custom_hook_metadata: req.customHookMetadata || '',
    });
    assert(
      gas_payment && gas_payment[0],
      `found no quote for token id ${req.tokenAddress} and destination domain ${req.destinationDomainId}`,
    );

    return {
      denom: gas_payment[0].denom,
      amount: BigInt(gas_payment[0].amount),
    };
  }

  // ### GET CORE TXS ###

  async getCreateMailboxTransaction(
    req: AltVM.ReqCreateMailbox,
  ): Promise<MsgCreateMailboxEncodeObject> {
    assert(
      req.defaultIsmAddress,
<<<<<<< HEAD
      `default ism address needed in cosmos native`,
=======
      `defaultIsmAddress required in Cosmos Native`,
>>>>>>> 30c838ed
    );

    return {
      typeUrl: R.MsgCreateMailbox.proto.type,
      value: R.MsgCreateMailbox.proto.converter.create({
        local_domain: req.domainId,
        owner: req.signer,
        default_ism: req.defaultIsmAddress,
      }),
    };
  }

  async getSetDefaultIsmTransaction(
    req: AltVM.ReqSetDefaultIsm,
  ): Promise<MsgSetMailboxEncodeObject> {
    return {
      typeUrl: R.MsgSetMailbox.proto.type,
      value: R.MsgSetMailbox.proto.converter.create({
        mailbox_id: req.mailboxAddress,
        default_ism: req.ismAddress,
        owner: req.signer,
      }),
    };
  }

  async getSetDefaultHookTransaction(
    req: AltVM.ReqSetDefaultHook,
  ): Promise<MsgSetMailboxEncodeObject> {
    return {
      typeUrl: R.MsgSetMailbox.proto.type,
      value: R.MsgSetMailbox.proto.converter.create({
        mailbox_id: req.mailboxAddress,
        default_hook: req.hookAddress,
        owner: req.signer,
      }),
    };
  }

  async getSetRequiredHookTransaction(
    req: AltVM.ReqSetRequiredHook,
  ): Promise<MsgSetMailboxEncodeObject> {
    return {
      typeUrl: R.MsgSetMailbox.proto.type,
      value: R.MsgSetMailbox.proto.converter.create({
        mailbox_id: req.mailboxAddress,
        required_hook: req.hookAddress,
        owner: req.signer,
      }),
    };
  }

  async getSetMailboxOwnerTransaction(
    req: AltVM.ReqSetMailboxOwner,
  ): Promise<MsgSetMailboxEncodeObject> {
    return {
      typeUrl: R.MsgSetMailbox.proto.type,
      value: R.MsgSetMailbox.proto.converter.create({
        owner: req.signer,
        mailbox_id: req.mailboxAddress,
        new_owner: req.newOwner,
        renounce_ownership: !req.newOwner,
      }),
    };
  }

  async getCreateMerkleRootMultisigIsmTransaction(
    req: AltVM.ReqCreateMerkleRootMultisigIsm,
  ): Promise<MsgCreateMerkleRootMultisigIsmEncodeObject> {
    return {
      typeUrl: R.MsgCreateMerkleRootMultisigIsm.proto.type,
      value: R.MsgCreateMerkleRootMultisigIsm.proto.converter.create({
        creator: req.signer,
        validators: req.validators,
        threshold: req.threshold,
      }),
    };
  }

  async getCreateMessageIdMultisigIsmTransaction(
    req: AltVM.ReqCreateMessageIdMultisigIsm,
  ): Promise<MsgCreateMessageIdMultisigIsmEncodeObject> {
    return {
      typeUrl: R.MsgCreateMessageIdMultisigIsm.proto.type,
      value: R.MsgCreateMessageIdMultisigIsm.proto.converter.create({
        creator: req.signer,
        validators: req.validators,
        threshold: req.threshold,
      }),
    };
  }

  async getCreateRoutingIsmTransaction(
    req: AltVM.ReqCreateRoutingIsm,
  ): Promise<MsgCreateRoutingIsmEncodeObject> {
    return {
      typeUrl: R.MsgCreateRoutingIsm.proto.type,
      value: R.MsgCreateRoutingIsm.proto.converter.create({
        creator: req.signer,
        routes: req.routes.map((r) => ({
          domain: r.domainId,
          ism: r.ismAddress,
        })),
      }),
    };
  }

  async getSetRoutingIsmRouteTransaction(
    req: AltVM.ReqSetRoutingIsmRoute,
  ): Promise<MsgSetRoutingIsmDomainEncodeObject> {
    return {
      typeUrl: R.MsgSetRoutingIsmDomain.proto.type,
      value: R.MsgSetRoutingIsmDomain.proto.converter.create({
        owner: req.signer,
        ism_id: req.ismAddress,
        route: {
          domain: req.route.domainId,
          ism: req.route.ismAddress,
        },
      }),
    };
  }

  async getRemoveRoutingIsmRouteTransaction(
    req: AltVM.ReqRemoveRoutingIsmRoute,
  ): Promise<MsgRemoveRoutingIsmDomainEncodeObject> {
    return {
      typeUrl: R.MsgRemoveRoutingIsmDomain.proto.type,
      value: R.MsgRemoveRoutingIsmDomain.proto.converter.create({
        owner: req.signer,
        ism_id: req.ismAddress,
        domain: req.domainId,
      }),
    };
  }

  async getSetRoutingIsmOwnerTransaction(
    req: AltVM.ReqSetRoutingIsmOwner,
  ): Promise<MsgUpdateRoutingIsmOwnerEncodeObject> {
    return {
      typeUrl: R.MsgUpdateRoutingIsmOwner.proto.type,
      value: R.MsgUpdateRoutingIsmOwner.proto.converter.create({
        owner: req.signer,
        ism_id: req.ismAddress,
        new_owner: req.newOwner,
        renounce_ownership: !req.newOwner,
      }),
    };
  }

  async getCreateNoopIsmTransaction(
    req: AltVM.ReqCreateNoopIsm,
  ): Promise<MsgCreateNoopIsmEncodeObject> {
    return {
      typeUrl: R.MsgCreateNoopIsm.proto.type,
      value: R.MsgCreateNoopIsm.proto.converter.create({
        creator: req.signer,
      }),
    };
  }

  async getCreateMerkleTreeHookTransaction(
    req: AltVM.ReqCreateMerkleTreeHook,
  ): Promise<MsgCreateMerkleTreeHookEncodeObject> {
    return {
      typeUrl: R.MsgCreateMerkleTreeHook.proto.type,
      value: R.MsgCreateMerkleTreeHook.proto.converter.create({
        owner: req.signer,
        mailbox_id: req.mailboxAddress,
      }),
    };
  }

  async getCreateInterchainGasPaymasterHookTransaction(
    req: AltVM.ReqCreateInterchainGasPaymasterHook,
  ): Promise<MsgCreateIgpEncodeObject> {
    return {
      typeUrl: R.MsgCreateIgp.proto.type,
      value: R.MsgCreateIgp.proto.converter.create({
        owner: req.signer,
        denom: req.denom,
      }),
    };
  }

  async getSetInterchainGasPaymasterHookOwnerTransaction(
    req: AltVM.ReqSetInterchainGasPaymasterHookOwner,
  ): Promise<MsgSetIgpOwnerEncodeObject> {
    return {
      typeUrl: R.MsgSetIgpOwner.proto.type,
      value: R.MsgSetIgpOwner.proto.converter.create({
        owner: req.signer,
        igp_id: req.hookAddress,
        new_owner: req.newOwner,
        renounce_ownership: !req.newOwner,
      }),
    };
  }

  async getSetDestinationGasConfigTransaction(
    req: AltVM.ReqSetDestinationGasConfig,
  ): Promise<MsgSetDestinationGasConfigEncodeObject> {
    return {
      typeUrl: R.MsgSetDestinationGasConfig.proto.type,
      value: R.MsgSetDestinationGasConfig.proto.converter.create({
        owner: req.signer,
        igp_id: req.hookAddress,
        destination_gas_config: {
          remote_domain: req.destinationGasConfig.remoteDomainId,
          gas_overhead: req.destinationGasConfig.gasOverhead,
          gas_oracle: {
            token_exchange_rate:
              req.destinationGasConfig.gasOracle.tokenExchangeRate,
            gas_price: req.destinationGasConfig.gasOracle.gasPrice,
          },
        },
      }),
    };
  }

  async getRemoveDestinationGasConfigTransaction(
    _req: AltVM.ReqRemoveDestinationGasConfig,
  ): Promise<EncodeObject> {
    throw new Error(
      `RemoveDestinationGasConfig is currently not supported on Cosmos Native`,
    );
  }

  async getCreateNoopHookTransaction(
    req: AltVM.ReqCreateNoopHook,
  ): Promise<MsgCreateNoopHookEncodeObject> {
    return {
      typeUrl: R.MsgCreateNoopHook.proto.type,
      value: R.MsgCreateNoopHook.proto.converter.create({
        owner: req.signer,
      }),
    };
  }

  async getCreateValidatorAnnounceTransaction(
    _req: AltVM.ReqCreateValidatorAnnounce,
  ): Promise<EncodeObject> {
    throw new Error(
      'Cosmos Native does not support populateCreateValidatorAnnounce',
    );
  }

  // ### GET WARP TXS ###

  async getCreateNativeTokenTransaction(
    _req: AltVM.ReqCreateNativeToken,
  ): Promise<EncodeObject> {
    throw new Error(`Native Token is not supported on Cosmos Native`);
  }

  async getCreateCollateralTokenTransaction(
    req: AltVM.ReqCreateCollateralToken,
  ): Promise<MsgCreateCollateralTokenEncodeObject> {
    return {
      typeUrl: R.MsgCreateCollateralToken.proto.type,
      value: R.MsgCreateCollateralToken.proto.converter.create({
        owner: req.signer,
        origin_mailbox: req.mailboxAddress,
        origin_denom: req.collateralDenom,
      }),
    };
  }

  async getCreateSyntheticTokenTransaction(
    req: AltVM.ReqCreateSyntheticToken,
  ): Promise<MsgCreateSyntheticTokenEncodeObject> {
    return {
      typeUrl: R.MsgCreateSyntheticToken.proto.type,
      value: R.MsgCreateSyntheticToken.proto.converter.create({
        owner: req.signer,
        origin_mailbox: req.mailboxAddress,
      }),
    };
  }

  async getSetTokenOwnerTransaction(
    req: AltVM.ReqSetTokenOwner,
  ): Promise<MsgSetTokenEncodeObject> {
    return {
      typeUrl: R.MsgSetToken.proto.type,
      value: R.MsgSetToken.proto.converter.create({
        owner: req.signer,
        token_id: req.tokenAddress,
        new_owner: req.newOwner,
        renounce_ownership: !req.newOwner,
      }),
    };
  }

  async getSetTokenIsmTransaction(
    req: AltVM.ReqSetTokenIsm,
  ): Promise<MsgSetTokenEncodeObject> {
    return {
      typeUrl: R.MsgSetToken.proto.type,
      value: R.MsgSetToken.proto.converter.create({
        owner: req.signer,
        token_id: req.tokenAddress,
        ism_id: req.ismAddress,
      }),
    };
  }

  async getEnrollRemoteRouterTransaction(
    req: AltVM.ReqEnrollRemoteRouter,
  ): Promise<MsgEnrollRemoteRouterEncodeObject> {
    return {
      typeUrl: R.MsgEnrollRemoteRouter.proto.type,
      value: R.MsgEnrollRemoteRouter.proto.converter.create({
        owner: req.signer,
        token_id: req.tokenAddress,
        remote_router: {
          receiver_domain: req.remoteRouter.receiverDomainId,
          receiver_contract: req.remoteRouter.receiverAddress,
          gas: req.remoteRouter.gas,
        },
      }),
    };
  }

  async getUnenrollRemoteRouterTransaction(
    req: AltVM.ReqUnenrollRemoteRouter,
  ): Promise<MsgUnrollRemoteRouterEncodeObject> {
    return {
      typeUrl: R.MsgUnrollRemoteRouter.proto.type,
      value: R.MsgUnrollRemoteRouter.proto.converter.create({
        owner: req.signer,
        token_id: req.tokenAddress,
        receiver_domain: req.receiverDomainId,
      }),
    };
  }

  async getTransferTransaction(
    req: AltVM.ReqTransfer,
  ): Promise<MsgSendEncodeObject> {
    assert(req.denom, `denom required by ${CosmosNativeProvider.name}`);

    return {
      typeUrl: '/cosmos.bank.v1beta1.MsgSend',
      value: {
        fromAddress: req.signer,
        toAddress: req.recipient,
        amount: [
          {
            denom: req.denom,
            amount: req.amount,
          },
        ],
      },
    };
  }

  async getRemoteTransferTransaction(
    req: AltVM.ReqRemoteTransfer,
  ): Promise<MsgRemoteTransferEncodeObject> {
    return {
      typeUrl: R.MsgRemoteTransfer.proto.type,
      value: R.MsgRemoteTransfer.proto.converter.create({
        sender: req.signer,
        token_id: req.tokenAddress,
        destination_domain: req.destinationDomainId,
        recipient: req.recipient,
        amount: req.amount,
        custom_hook_id: req.customHookAddress,
        gas_limit: req.gasLimit,
        max_fee: req.maxFee,
        custom_hook_metadata: req.customHookMetadata,
      }),
    };
  }
}<|MERGE_RESOLUTION|>--- conflicted
+++ resolved
@@ -468,11 +468,7 @@
   ): Promise<MsgCreateMailboxEncodeObject> {
     assert(
       req.defaultIsmAddress,
-<<<<<<< HEAD
-      `default ism address needed in cosmos native`,
-=======
       `defaultIsmAddress required in Cosmos Native`,
->>>>>>> 30c838ed
     );
 
     return {
