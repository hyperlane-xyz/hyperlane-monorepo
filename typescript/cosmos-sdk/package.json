{
  "name": "@hyperlane-xyz/cosmos-sdk",
<<<<<<< HEAD
  "version": "12.6.0",
=======
  "version": "13.2.1",
>>>>>>> 9e40cf18
  "description": "Hyperlane TypeScript SDK for the Cosmos Hyperlane SDK module",
  "type": "module",
  "exports": {
    ".": "./dist/index.js"
  },
  "types": "dist/index.d.ts",
  "files": [
    "/dist"
  ],
  "homepage": "https://www.hyperlane.xyz",
  "repository": "https://github.com/hyperlane-xyz/hyperlane-monorepo",
  "keywords": [
    "hyperlane",
    "cosmos",
    "blockchain",
    "sdk"
  ],
  "license": "Apache-2.0",
  "scripts": {
    "build": "rm -rf ./dist && tsc",
    "format": "prettier --write .",
    "lint": "eslint -c ./eslint.config.mjs",
    "prettier": "prettier --write ./src",
    "clean": "rm -rf ./dist ./cache",
    "test": "echo \"no tests in cosmos-sdk\"",
    "test:ci": "echo \"no tests in cosmos-sdk\"",
    "test:e2e": "./scripts/run-e2e-test.sh"
  },
  "devDependencies": {
    "@eslint/js": "^9.15.0",
    "@hyperlane-xyz/tsconfig": "workspace:^",
    "@types/mocha": "^10.0.1",
    "@typescript-eslint/eslint-plugin": "^8.1.6",
    "@typescript-eslint/parser": "^8.1.6",
    "eslint": "^9.15.0",
    "eslint-config-prettier": "^9.1.0",
    "eslint-import-resolver-typescript": "^3.6.3",
    "eslint-plugin-import": "^2.31.0",
    "mocha": "^11.5.0",
    "mocha-steps": "^1.3.0",
    "prettier": "^3.5.3",
    "typescript": "5.3.3",
    "typescript-eslint": "^8.23.0"
  },
  "dependencies": {
    "@cosmjs/stargate": "^0.32.4",
<<<<<<< HEAD
    "@hyperlane-xyz/cosmos-types": "12.6.0"
=======
    "@hyperlane-xyz/cosmos-types": "13.2.1"
>>>>>>> 9e40cf18
  }
}<|MERGE_RESOLUTION|>--- conflicted
+++ resolved
@@ -1,10 +1,6 @@
 {
   "name": "@hyperlane-xyz/cosmos-sdk",
-<<<<<<< HEAD
-  "version": "12.6.0",
-=======
   "version": "13.2.1",
->>>>>>> 9e40cf18
   "description": "Hyperlane TypeScript SDK for the Cosmos Hyperlane SDK module",
   "type": "module",
   "exports": {
@@ -51,10 +47,6 @@
   },
   "dependencies": {
     "@cosmjs/stargate": "^0.32.4",
-<<<<<<< HEAD
-    "@hyperlane-xyz/cosmos-types": "12.6.0"
-=======
     "@hyperlane-xyz/cosmos-types": "13.2.1"
->>>>>>> 9e40cf18
   }
 }