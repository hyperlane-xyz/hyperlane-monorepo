--- conflicted
+++ resolved
@@ -1,10 +1,6 @@
 {
   "name": "@hyperlane-xyz/cosmos-sdk",
-<<<<<<< HEAD
-  "version": "15.0.0-beta.0",
-=======
   "version": "16.2.0",
->>>>>>> 7533c078
   "description": "Hyperlane TypeScript SDK for the Cosmos Hyperlane SDK module",
   "type": "module",
   "exports": {
@@ -51,10 +47,6 @@
   },
   "dependencies": {
     "@cosmjs/stargate": "^0.32.4",
-<<<<<<< HEAD
-    "@hyperlane-xyz/cosmos-types": "15.0.0-beta.0"
-=======
     "@hyperlane-xyz/cosmos-types": "16.2.0"
->>>>>>> 7533c078
   }
 }