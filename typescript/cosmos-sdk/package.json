--- conflicted
+++ resolved
@@ -47,11 +47,7 @@
   },
   "dependencies": {
     "@cosmjs/stargate": "^0.32.4",
-<<<<<<< HEAD
-    "@hyperlane-xyz/cosmos-types": "18.2.0",
-    "@hyperlane-xyz/utils": "18.2.0"
-=======
-    "@hyperlane-xyz/cosmos-types": "18.3.0"
->>>>>>> d8730409
+    "@hyperlane-xyz/cosmos-types": "18.3.0",
+    "@hyperlane-xyz/utils": "18.3.0"
   }
 }