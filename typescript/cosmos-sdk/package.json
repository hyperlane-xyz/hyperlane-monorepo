--- conflicted
+++ resolved
@@ -55,15 +55,9 @@
     "@cosmjs/math": "^0.32.4",
     "@cosmjs/proto-signing": "^0.32.4",
     "@cosmjs/stargate": "^0.32.4",
-<<<<<<< HEAD
     "@cosmjs/tendermint-rpc": "^0.32.4",
     "@hyperlane-xyz/cosmos-types": "workspace:*",
     "@hyperlane-xyz/provider-sdk": "workspace:*",
     "@hyperlane-xyz/utils": "workspace:*"
-=======
-    "@hyperlane-xyz/cosmos-types": "19.11.0",
-    "@hyperlane-xyz/provider-sdk": "0.3.0",
-    "@hyperlane-xyz/utils": "19.11.0"
->>>>>>> 7a6a35e9
   }
 }