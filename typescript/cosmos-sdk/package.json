--- conflicted
+++ resolved
@@ -1,10 +1,6 @@
 {
   "name": "@hyperlane-xyz/cosmos-sdk",
-<<<<<<< HEAD
-  "version": "15.0.0-beta.0",
-=======
   "version": "19.1.1",
->>>>>>> bfea74da
   "description": "Hyperlane TypeScript SDK for the Cosmos Hyperlane SDK module",
   "type": "module",
   "exports": {
@@ -51,11 +47,7 @@
   },
   "dependencies": {
     "@cosmjs/stargate": "^0.32.4",
-<<<<<<< HEAD
-    "@hyperlane-xyz/cosmos-types": "15.0.0-beta.0"
-=======
     "@hyperlane-xyz/cosmos-types": "19.1.1",
     "@hyperlane-xyz/utils": "19.1.1"
->>>>>>> bfea74da
   }
 }