{
  "name": "@hyperlane-xyz/sdk",
  "description": "The official SDK for the Hyperlane Network",
  "version": "12.6.0",
  "dependencies": {
    "@arbitrum/sdk": "^4.0.0",
    "@aws-sdk/client-s3": "^3.577.0",
    "@chain-registry/types": "^0.50.122",
    "@cosmjs/cosmwasm-stargate": "^0.32.4",
    "@cosmjs/stargate": "^0.32.4",
<<<<<<< HEAD
    "@hyperlane-xyz/core": "7.1.4",
    "@hyperlane-xyz/cosmos-sdk": "12.5.0",
    "@hyperlane-xyz/starknet-core": "1.0.0",
    "@hyperlane-xyz/utils": "12.5.0",
=======
    "@hyperlane-xyz/core": "7.1.5",
    "@hyperlane-xyz/cosmos-sdk": "12.6.0",
    "@hyperlane-xyz/utils": "12.6.0",
>>>>>>> 14d3792b
    "@safe-global/api-kit": "1.3.0",
    "@safe-global/protocol-kit": "1.3.0",
    "@safe-global/safe-deployments": "1.37.23",
    "@solana/spl-token": "^0.4.9",
    "@solana/web3.js": "^1.95.4",
    "bignumber.js": "^9.1.1",
    "cosmjs-types": "^0.9.0",
    "cross-fetch": "^3.1.5",
    "ethers": "^5.7.2",
    "pino": "^8.19.0",
    "starknet": "^6.24.1",
    "viem": "^2.21.45",
    "zksync-ethers": "^5.10.0",
    "zod": "^3.21.2"
  },
  "devDependencies": {
    "@eslint/js": "^9.15.0",
    "@nomiclabs/hardhat-ethers": "^2.2.3",
    "@nomiclabs/hardhat-waffle": "^2.0.6",
    "@types/mocha": "^10.0.1",
    "@types/node": "^18.14.5",
    "@types/sinon": "^17.0.1",
    "@types/sinon-chai": "^3.2.12",
    "@types/ws": "^8.5.5",
    "@typescript-eslint/eslint-plugin": "^8.1.6",
    "@typescript-eslint/parser": "^8.1.6",
    "chai": "^4.5.0",
    "dotenv": "^10.0.0",
    "eslint": "^9.15.0",
    "eslint-config-prettier": "^9.1.0",
    "eslint-import-resolver-typescript": "^3.6.3",
    "eslint-plugin-import": "^2.31.0",
    "ethereum-waffle": "^4.0.10",
    "hardhat": "^2.22.2",
    "mocha": "^10.2.0",
    "prettier": "^3.5.3",
    "sinon": "^13.0.2",
    "ts-node": "^10.8.0",
    "tsx": "^4.19.1",
    "typescript": "5.3.3",
    "yaml": "2.4.5"
  },
  "type": "module",
  "exports": {
    ".": "./dist/index.js"
  },
  "types": "./dist/index.d.ts",
  "files": [
    "/dist"
  ],
  "sideEffects": false,
  "engines": {
    "node": ">=16"
  },
  "homepage": "https://www.hyperlane.xyz",
  "repository": "https://github.com/hyperlane-xyz/hyperlane-monorepo",
  "keywords": [
    "Hyperlane",
    "SDK",
    "Typescript"
  ],
  "license": "Apache-2.0",
  "scripts": {
    "build": "tsc && yarn copy-js",
    "copy-js": "cp ./src/utils/*.js ./dist/utils",
    "dev": "tsc --watch",
    "check": "tsc --noEmit",
    "clean": "rm -rf ./dist ./cache",
    "lint": "eslint -c ./eslint.config.mjs",
    "prepublishOnly": "yarn build",
    "prettier": "prettier --write ./src",
    "test": "yarn test:unit && yarn test:hardhat && yarn test:foundry",
    "test:ci": "yarn test",
    "test:unit": "mocha --config .mocharc.json './src/**/*.test.ts' --exit",
    "test:hardhat": "NODE_OPTIONS='--experimental-loader ts-node/esm/transpile-only --no-warnings=ExperimentalWarning' hardhat --config hardhat.config.cts test $(find ./src -name \"*.hardhat-test.ts\")",
    "test:foundry": "./scripts/foundry-test.sh"
  },
  "peerDependencies": {
    "@ethersproject/abi": "*",
    "@ethersproject/providers": "*"
  }
}<|MERGE_RESOLUTION|>--- conflicted
+++ resolved
@@ -8,16 +8,10 @@
     "@chain-registry/types": "^0.50.122",
     "@cosmjs/cosmwasm-stargate": "^0.32.4",
     "@cosmjs/stargate": "^0.32.4",
-<<<<<<< HEAD
-    "@hyperlane-xyz/core": "7.1.4",
-    "@hyperlane-xyz/cosmos-sdk": "12.5.0",
-    "@hyperlane-xyz/starknet-core": "1.0.0",
-    "@hyperlane-xyz/utils": "12.5.0",
-=======
     "@hyperlane-xyz/core": "7.1.5",
     "@hyperlane-xyz/cosmos-sdk": "12.6.0",
+    "@hyperlane-xyz/starknet-core": "1.0.0",
     "@hyperlane-xyz/utils": "12.6.0",
->>>>>>> 14d3792b
     "@safe-global/api-kit": "1.3.0",
     "@safe-global/protocol-kit": "1.3.0",
     "@safe-global/safe-deployments": "1.37.23",
