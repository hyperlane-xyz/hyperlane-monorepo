--- conflicted
+++ resolved
@@ -8,18 +8,11 @@
     "@chain-registry/types": "^0.50.122",
     "@cosmjs/cosmwasm-stargate": "^0.32.4",
     "@cosmjs/stargate": "^0.32.4",
-<<<<<<< HEAD
-    "@hyperlane-xyz/core": "9.0.2",
-    "@hyperlane-xyz/cosmos-sdk": "16.0.0",
-    "@hyperlane-xyz/radix-sdk": "1.0.0",
-    "@hyperlane-xyz/starknet-core": "16.0.0",
-    "@hyperlane-xyz/utils": "16.0.0",
-=======
     "@hyperlane-xyz/core": "9.0.3",
     "@hyperlane-xyz/cosmos-sdk": "16.1.0",
+    "@hyperlane-xyz/radix-sdk": "1.0.0",
     "@hyperlane-xyz/starknet-core": "16.1.0",
     "@hyperlane-xyz/utils": "16.1.0",
->>>>>>> bbf32588
     "@safe-global/api-kit": "1.3.0",
     "@safe-global/protocol-kit": "1.3.0",
     "@safe-global/safe-core-sdk-types": "2.3.0",
