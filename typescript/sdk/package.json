{
  "name": "@hyperlane-xyz/sdk",
  "description": "The official SDK for the Hyperlane Network",
  "version": "12.3.0",
  "dependencies": {
    "@arbitrum/sdk": "^4.0.0",
    "@aws-sdk/client-s3": "^3.577.0",
    "@chain-registry/types": "^0.50.122",
    "@cosmjs/cosmwasm-stargate": "^0.32.4",
    "@cosmjs/stargate": "^0.32.4",
<<<<<<< HEAD
    "@hyperlane-xyz/core": "7.1.1",
    "@hyperlane-xyz/starknet-core": "1.0.0",
    "@hyperlane-xyz/utils": "12.2.0",
=======
    "@hyperlane-xyz/core": "7.1.2",
    "@hyperlane-xyz/cosmos-sdk": "12.3.0",
    "@hyperlane-xyz/utils": "12.3.0",
>>>>>>> dbbed00b
    "@safe-global/api-kit": "1.3.0",
    "@safe-global/protocol-kit": "1.3.0",
    "@safe-global/safe-deployments": "1.37.23",
    "@solana/spl-token": "^0.4.9",
    "@solana/web3.js": "^1.95.4",
    "bignumber.js": "^9.1.1",
    "cosmjs-types": "^0.9.0",
    "cross-fetch": "^3.1.5",
    "ethers": "^5.7.2",
    "pino": "^8.19.0",
    "starknet": "^6.23.1",
    "viem": "^2.21.45",
    "zksync-ethers": "^5.10.0",
    "zod": "^3.21.2"
  },
  "devDependencies": {
    "@eslint/js": "^9.15.0",
    "@nomiclabs/hardhat-ethers": "^2.2.3",
    "@nomiclabs/hardhat-waffle": "^2.0.6",
    "@types/mocha": "^10.0.1",
    "@types/node": "^18.14.5",
    "@types/sinon": "^17.0.1",
    "@types/sinon-chai": "^3.2.12",
    "@types/ws": "^8.5.5",
    "@typescript-eslint/eslint-plugin": "^8.1.6",
    "@typescript-eslint/parser": "^8.1.6",
    "chai": "^4.5.0",
    "dotenv": "^10.0.0",
    "eslint": "^9.15.0",
    "eslint-config-prettier": "^9.1.0",
    "eslint-import-resolver-typescript": "^3.6.3",
    "eslint-plugin-import": "^2.31.0",
    "ethereum-waffle": "^4.0.10",
    "hardhat": "^2.22.2",
    "mocha": "^10.2.0",
    "prettier": "^2.8.8",
    "sinon": "^13.0.2",
    "ts-node": "^10.8.0",
    "tsx": "^4.19.1",
    "typescript": "5.3.3",
    "yaml": "2.4.5"
  },
  "type": "module",
  "exports": {
    ".": "./dist/index.js"
  },
  "types": "./dist/index.d.ts",
  "files": [
    "/dist"
  ],
  "sideEffects": false,
  "engines": {
    "node": ">=16"
  },
  "homepage": "https://www.hyperlane.xyz",
  "repository": "https://github.com/hyperlane-xyz/hyperlane-monorepo",
  "keywords": [
    "Hyperlane",
    "SDK",
    "Typescript"
  ],
  "license": "Apache-2.0",
  "scripts": {
    "build": "tsc && yarn copy-js",
    "copy-js": "cp ./src/utils/*.js ./dist/utils",
    "dev": "tsc --watch",
    "check": "tsc --noEmit",
    "clean": "rm -rf ./dist ./cache",
    "lint": "eslint -c ./eslint.config.mjs",
    "prepublishOnly": "yarn build",
    "prettier": "prettier --write ./src",
    "test": "yarn test:unit && yarn test:hardhat && yarn test:foundry",
    "test:ci": "yarn test",
    "test:unit": "mocha --config .mocharc.json './src/**/*.test.ts' --exit",
    "test:hardhat": "NODE_OPTIONS='--experimental-loader ts-node/esm/transpile-only --no-warnings=ExperimentalWarning' hardhat --config hardhat.config.cts test $(find ./src -name \"*.hardhat-test.ts\")",
    "test:foundry": "./scripts/foundry-test.sh"
  },
  "peerDependencies": {
    "@ethersproject/abi": "*",
    "@ethersproject/providers": "*"
  }
}<|MERGE_RESOLUTION|>--- conflicted
+++ resolved
@@ -8,15 +8,10 @@
     "@chain-registry/types": "^0.50.122",
     "@cosmjs/cosmwasm-stargate": "^0.32.4",
     "@cosmjs/stargate": "^0.32.4",
-<<<<<<< HEAD
-    "@hyperlane-xyz/core": "7.1.1",
-    "@hyperlane-xyz/starknet-core": "1.0.0",
-    "@hyperlane-xyz/utils": "12.2.0",
-=======
     "@hyperlane-xyz/core": "7.1.2",
     "@hyperlane-xyz/cosmos-sdk": "12.3.0",
+    "@hyperlane-xyz/starknet-core": "1.0.0",
     "@hyperlane-xyz/utils": "12.3.0",
->>>>>>> dbbed00b
     "@safe-global/api-kit": "1.3.0",
     "@safe-global/protocol-kit": "1.3.0",
     "@safe-global/safe-deployments": "1.37.23",
