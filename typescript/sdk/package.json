--- conflicted
+++ resolved
@@ -8,14 +8,9 @@
     "@chain-registry/types": "^0.50.14",
     "@cosmjs/cosmwasm-stargate": "^0.32.4",
     "@cosmjs/stargate": "^0.32.4",
-<<<<<<< HEAD
-    "@hyperlane-xyz/core": "7.0.0",
+    "@hyperlane-xyz/core": "7.1.0",
     "@hyperlane-xyz/starknet-core": "1.0.0",
-    "@hyperlane-xyz/utils": "12.0.0",
-=======
-    "@hyperlane-xyz/core": "7.1.0",
     "@hyperlane-xyz/utils": "12.1.0",
->>>>>>> d5a3f34c
     "@safe-global/api-kit": "1.3.0",
     "@safe-global/protocol-kit": "1.3.0",
     "@safe-global/safe-deployments": "1.37.23",
