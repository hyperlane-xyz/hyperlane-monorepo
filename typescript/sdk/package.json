{
  "name": "@hyperlane-xyz/sdk",
  "description": "The official SDK for the Hyperlane Network",
  "version": "11.0.0",
  "dependencies": {
    "@arbitrum/sdk": "^4.0.0",
    "@aws-sdk/client-s3": "^3.577.0",
    "@chain-registry/types": "^0.50.14",
    "@cosmjs/cosmwasm-stargate": "^0.32.4",
    "@cosmjs/stargate": "^0.32.4",
<<<<<<< HEAD
    "@hyperlane-xyz/core": "6.0.3",
    "@hyperlane-xyz/starknet-core": "0.3.1",
    "@hyperlane-xyz/utils": "9.2.1",
=======
    "@hyperlane-xyz/core": "6.1.0",
    "@hyperlane-xyz/utils": "11.0.0",
>>>>>>> d3016d3c
    "@safe-global/api-kit": "1.3.0",
    "@safe-global/protocol-kit": "1.3.0",
    "@safe-global/safe-deployments": "1.37.23",
    "@solana/spl-token": "^0.4.9",
    "@solana/web3.js": "^1.95.4",
    "bignumber.js": "^9.1.1",
    "cosmjs-types": "^0.9.0",
    "cross-fetch": "^3.1.5",
    "ethers": "^5.7.2",
    "pino": "^8.19.0",
    "starknet": "6.23.1",
    "viem": "^2.21.45",
    "zod": "^3.21.2"
  },
  "devDependencies": {
    "@eslint/js": "^9.15.0",
    "@nomiclabs/hardhat-ethers": "^2.2.3",
    "@nomiclabs/hardhat-waffle": "^2.0.6",
    "@types/mocha": "^10.0.1",
    "@types/node": "^18.14.5",
    "@types/sinon": "^17.0.1",
    "@types/sinon-chai": "^3.2.12",
    "@types/ws": "^8.5.5",
    "@typescript-eslint/eslint-plugin": "^8.1.6",
    "@typescript-eslint/parser": "^8.1.6",
    "chai": "^4.5.0",
    "dotenv": "^10.0.0",
    "eslint": "^9.15.0",
    "eslint-config-prettier": "^9.1.0",
    "eslint-import-resolver-typescript": "^3.6.3",
    "eslint-plugin-import": "^2.31.0",
    "ethereum-waffle": "^4.0.10",
    "hardhat": "^2.22.2",
    "mocha": "^10.2.0",
    "prettier": "^2.8.8",
    "sinon": "^13.0.2",
    "ts-node": "^10.8.0",
    "tsx": "^4.19.1",
    "typescript": "5.3.3",
    "yaml": "2.4.5"
  },
  "type": "module",
  "exports": {
    ".": "./dist/index.js"
  },
  "types": "./dist/index.d.ts",
  "files": [
    "/dist"
  ],
  "sideEffects": false,
  "engines": {
    "node": ">=16"
  },
  "homepage": "https://www.hyperlane.xyz",
  "repository": "https://github.com/hyperlane-xyz/hyperlane-monorepo",
  "keywords": [
    "Hyperlane",
    "SDK",
    "Typescript"
  ],
  "license": "Apache-2.0",
  "scripts": {
    "build": "tsc && yarn copy-js",
    "copy-js": "cp ./src/utils/*.js ./dist/utils",
    "dev": "tsc --watch",
    "check": "tsc --noEmit",
    "clean": "rm -rf ./dist ./cache",
    "lint": "eslint -c ./eslint.config.mjs",
    "prepublishOnly": "yarn build",
    "prettier": "prettier --write ./src",
    "test": "yarn test:unit && yarn test:hardhat && yarn test:foundry",
    "test:ci": "yarn test",
    "test:unit": "mocha --config .mocharc.json './src/**/*.test.ts' --exit",
    "test:hardhat": "NODE_OPTIONS='--experimental-loader ts-node/esm/transpile-only --no-warnings=ExperimentalWarning' hardhat --config hardhat.config.cts test $(find ./src -name \"*.hardhat-test.ts\")",
    "test:foundry": "./scripts/foundry-test.sh"
  },
  "peerDependencies": {
    "@ethersproject/abi": "*",
    "@ethersproject/providers": "*"
  }
}<|MERGE_RESOLUTION|>--- conflicted
+++ resolved
@@ -8,14 +8,9 @@
     "@chain-registry/types": "^0.50.14",
     "@cosmjs/cosmwasm-stargate": "^0.32.4",
     "@cosmjs/stargate": "^0.32.4",
-<<<<<<< HEAD
-    "@hyperlane-xyz/core": "6.0.3",
+    "@hyperlane-xyz/core": "6.1.0",
     "@hyperlane-xyz/starknet-core": "0.3.1",
-    "@hyperlane-xyz/utils": "9.2.1",
-=======
-    "@hyperlane-xyz/core": "6.1.0",
     "@hyperlane-xyz/utils": "11.0.0",
->>>>>>> d3016d3c
     "@safe-global/api-kit": "1.3.0",
     "@safe-global/protocol-kit": "1.3.0",
     "@safe-global/safe-deployments": "1.37.23",
