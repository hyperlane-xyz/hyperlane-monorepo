--- conflicted
+++ resolved
@@ -1,7 +1,5 @@
 # @hyperlane-xyz/sdk
 
-<<<<<<< HEAD
-=======
 ## 13.2.1
 
 ### Patch Changes
@@ -76,7 +74,6 @@
   - @hyperlane-xyz/cosmos-sdk@13.0.0
   - @hyperlane-xyz/core@7.1.6
 
->>>>>>> 9e40cf18
 ## 12.6.0
 
 ### Minor Changes
