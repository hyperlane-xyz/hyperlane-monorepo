# @hyperlane-xyz/sdk

<<<<<<< HEAD
=======
## 5.6.2

### Patch Changes

- 5fd4267e7: Supported non-32 byte non-EVM recipients when sending warps from Sealevel
- Updated dependencies [5fd4267e7]
- Updated dependencies [a36fc5fb2]
- Updated dependencies [a42616ff3]
  - @hyperlane-xyz/utils@5.6.2
  - @hyperlane-xyz/core@5.6.1

>>>>>>> e2b01585
## 5.6.1

### Patch Changes

- Updated dependencies [8cc0d9a4a]
- Updated dependencies [c55257cf5]
- Updated dependencies [8cc0d9a4a]
  - @hyperlane-xyz/core@5.6.0
  - @hyperlane-xyz/utils@5.6.1

## 5.6.0

### Minor Changes

- 46044a2e9: Deploy to odysseytestnet
- 02a5b92ba: Enroll new validators. Add tx overrides when deploying ICA accounts. Core checker now surfaces owner violations for defaultHook and requiredHook. App checker temporarily ignores bytecode mismatch violations.
- 29341950e: Adds new `core check` command to compare local configuration and on chain deployments. Adds memoization to the EvmHookReader to avoid repeating configuration derivation
- 8001bbbd6: Add override to some transactions to fix warp apply
- 32d0a67c2: Adds the warp check command to compare warp routes config files with on chain warp route deployments
- b1ff48bd1: Add rebasing yield route support into CLI/SDK
- d41aa6928: Add `EthJsonRpcBlockParameterTag` enum for validating reorgPeriod
- c3e9268f1: Add support for an arbitrary string in `reorgPeriod`, which is used as a block tag to get the finalized block.
- 7d7bcc1a3: Add deployments for mainnets: flow, metall2, polynomial

### Patch Changes

- 7f3e0669d: Fix filtering non-evm addresses in appFromAddressesMapHelper
- 2317eca3c: Set transaction overrides and add 10% gas limit buffer when sending message through HyperlaneCore.
- Updated dependencies [f1712deb7]
- Updated dependencies [29341950e]
- Updated dependencies [c9085afd9]
- Updated dependencies [ec6b874b1]
- Updated dependencies [72c23c0d6]
  - @hyperlane-xyz/utils@5.6.0
  - @hyperlane-xyz/core@5.5.0

## 5.5.0

### Minor Changes

- 2afc484a2: Break out BlockExplorerSchema and export separately
  Migrate RPC + Explorer health tests back to SDK from registry
- 3254472e0: Add deployments for chains: immutablezkevm, rari, rootstock, alephzeroevm, chiliz, lumia, and superposition
- 6176c9861: Add opstack, polygoncdk, polkadotsubstrate and zksync to ChainTechnicalStack enum

### Patch Changes

- fcfe91113: Reuse SDK transaction typings in tx submitters
- Updated dependencies [92c86cca6]
- Updated dependencies [2afc484a2]
  - @hyperlane-xyz/core@5.4.1
  - @hyperlane-xyz/utils@5.5.0

## 5.4.0

### Minor Changes

- 4415ac224: Add Gnosis safe transaction builder to warp apply

### Patch Changes

- Updated dependencies [bb75eba74]
- Updated dependencies [4415ac224]
- Updated dependencies [c5c217f8e]
  - @hyperlane-xyz/core@5.4.0
  - @hyperlane-xyz/utils@5.4.0

## 5.3.0

### Patch Changes

- eb47aaee8: Use collateral account for sealevel native warp route balance
- 50319d8ba: Make HyperlaneDeployer.chainTimeoutMs public.
  Remove HyperlaneDeployer.startingBlockNumbers as it's not used by any deployer.
  Update HyperlaneDeployer.deploy for better logging and error handling.
- 8de531fa4: fix: warn on submodule metadata builder failures
- fd536a79a: Include priority fee instruction with SVM warp transfers
- Updated dependencies [746eeb9d9]
- Updated dependencies [50319d8ba]
  - @hyperlane-xyz/utils@5.3.0
  - @hyperlane-xyz/core@5.3.0

## 5.2.1

### Patch Changes

- Updated dependencies [eb5afcf3e]
  - @hyperlane-xyz/core@5.2.1
  - @hyperlane-xyz/utils@5.2.1

## 5.2.0

### Minor Changes

- a19e882fd: Improve Router Checker/Governor tooling to support enrolling multiple routers for missing domains
- 203084df2: Added sdk support for Stake weighted ISM
- 74a592e58: Adds OwnerCollateral to token mapping which will output the correct standard to the warp deploy artifact.
- 739af9a34: Support providing multiple chains for checking in HyperlaneAppChecker
- 44588c31d: Enroll new validators for cyber degenchain kroma lisk lukso merlin metis mint proofofplay real sanko tangle xai taiko
- 291c5fe36: Use addBufferToGasLimit from @hyperlane-xyz/utils
- 69f17d99a: Fix to correctly infer the default set of multisend addresses for a given chain, and update to latest safe-deployments patch release
- 9563a8beb: Sorted cwNative funds by denom in transfer tx
- 73c232b3a: Deploy to oortmainnet
- 445b6222c: ArbL2ToL1Ism handles value via the executeTransaction branch
- d6de34ad5: Sort values in EvmModuleDeployer.deployStaticAddressSet
- 2e6176f67: Deploy to everclear mainnet
- f2783c03b: Add ChainSubmissionStrategySchema
- 3c07ded5b: Add Safe submit functionality to warp apply

### Patch Changes

- 518a1bef9: add 10% gas bump to initialize call in EvmModuleDeployer
- 2bd540e0f: Estimate and add 10% gas bump for ICA initialization and enrollment
- 3ad5918da: Support DefaultFallbackRoutingIsm in metadata builder
- 2ffb78f5c: Improved check for mailbox initialization
- 815542dd7: Fix arg validation for Sealevel HypNative adapters
  Allow extra properties in ChainMetadata objects
- Updated dependencies [d6de34ad5]
- Updated dependencies [203084df2]
- Updated dependencies [291c5fe36]
- Updated dependencies [445b6222c]
  - @hyperlane-xyz/utils@5.2.0
  - @hyperlane-xyz/core@5.2.0

## 5.1.0

### Minor Changes

- 013f19c64: Add ether's error reasoning handling to SmartProvider to show clearer error messages
- 013f19c64: Support proxiedFactories in HypERC20App and extend HypERC20Checker with ProxiedRouterChecker
- 013f19c64: Deploy to arbitrumsepolia, basesepolia, ecotestnet, optimismsepolia, polygonamoy
- 013f19c64: Deploy to zircuit
- 013f19c64: Update cosmos zod schema and enroll new validators for cheesechain, xlayer, zircuit, worldchain.
- 013f19c64: Added SDK support for ArbL2ToL1Hook/ISM for selfrelay
- 013f19c64: Support proxyAdmin checks for non AW owned warp router contracts
- 013f19c64: Add stride validators to default multisig ism
- 013f19c64: Adds CollateralFiat to token mapping which will output the correct standard to the warp deploy artifact.
- 013f19c64: Deploy to solana + eclipse
- 013f19c64: Added yield route with yield going to message recipient.
- 19f7d4fd9: Support passing foreignDeployments to HypERC20App constructor

### Patch Changes

- 013f19c64: feat: Add long-running CLI relayer
- 013f19c64: Support xERC20Lockbox in checkToken
- 013f19c64: Update ProxyAdminViolation interface to include proxyAdmin and proxy contract fields
- Updated dependencies [013f19c64]
- Updated dependencies [013f19c64]
- Updated dependencies [013f19c64]
- Updated dependencies [013f19c64]
- Updated dependencies [013f19c64]
- Updated dependencies [013f19c64]
  - @hyperlane-xyz/core@5.1.0
  - @hyperlane-xyz/utils@5.1.0

## 5.0.0

### Major Changes

- 488f949ef: Upgrade CosmJS libs to 0.32.4

### Minor Changes

- 2c0ae3cf3: Deploy to connextsepolia + superpositiontestnet
- 0dedbf5a0: Deploy to endurance, fusemainnet, zoramainnet
- 388d25517: Added HyperlaneRelayer for relaying messages from the CLI
- 4907b510c: Add logic to parse SmartProvider errors to handle ethers and smart provider errors
- c7f5a35e8: Add hyperlane core apply with update default Ism
- f83b492de: - Enable updating of hooks through the `EvmHookModule`, including IGP and gas oracles.
  - Drive-by fixes to ISM module and tests.
- 79740755b: Add enroll remote router to WarpModule
- 8533f9e66: Adds transferOwnership to warp update to allow ownership to be transferred if the onchain owner differ
- ed65556aa: Improve WarpCore validation error message for IGP fee checks
- cfb890dc6: Remove outdated logos in SDK (now in registry)
- 708999433: Adds hyperlane warp apply
- 5529d98d0: Add hyperlane core apply with update ownership
- 62d71fad3: Add hyperlane warp update to extend a warp config
- 49986aa92: Add collateralAddressOrDenom for collateralVault
- 8e942d3c6: Deploy to cheesechain, worldchain, xlayer

### Patch Changes

- 69a39da1c: Fix issue with cosmos tx estimation
- 7265a4087: Add rpcUrl, chainId, and method(params) to smart provider logging.
- 0a40dcb8b: Update cosmos chain schema
- ab827a3fa: Removes inaccurate contract verification check, resulting in proxy contracts not being marked as proxies during contract verification.
- dfa908796: add error message for all calls to assert util
- ed63e04c4: Creates HyperlaneReader to re-use dyn provider log level & silences provider logs in deriveIsmConfig like deriveHookConfig.
- 5aa24611b: Add 'isInitialized' check before initializing implementation contract (for contracts that disableInitializers in constructors).
- 7fdd3958d: Adds logic to prune and minify build artifacts to address 'entity size too large' error thrown from explorers. Note that the only identified instance of this issue is on BSC mainnet.
- fef629673: ContractVerifier now adjusts timeouts based on explorer family, which helps with many rate-limiting related contract verification issues. In addition, the ContractVerifier verify logic has been greatly simplified to allowing for a predictable callstack + easy debugging.
- be4617b18: Handle subdirectories for the folder in S3Validator class
- Updated dependencies [388d25517]
- Updated dependencies [488f949ef]
- Updated dependencies [dfa908796]
- Updated dependencies [90598ad44]
- Updated dependencies [1474865ae]
  - @hyperlane-xyz/utils@5.0.0
  - @hyperlane-xyz/core@5.0.0

## 4.1.0

### Minor Changes

- 36e75af4e: Add optional deployer field to ChainMetadata schema
- d31677224: Deploy to bob, mantle, taiko
- 4cc9327e5: Update warp deploy to handle xerc20, initializerArgs to be the signer, update deploy gas constants
- 1687fca93: Add EvmWarpModule with update() for ISM

### Patch Changes

- @hyperlane-xyz/core@4.1.0
- @hyperlane-xyz/utils@4.1.0

## 4.0.0

### Minor Changes

- b05ae38ac: Gracefully handle RPC failures during warp send & fix deriving hook error that prevents warp and core test messages on the cli.
- 9304fe241: Use metadata builders in message relaying
- bdcbe1d16: Add EvmWarpModule with create()
- e38d31685: Add logic to set smart provider log level to disable provider logs during Warp TokenType derive
- e0f226806: - Enables creation of new Hooks through the `EvmHookModule`.
  - Introduces an `EvmModuleDeployer` to perform the barebones tasks of deploying contracts/proxies.
- 6db9fa9ad: Implement hyperlane warp deploy

### Patch Changes

- 6b63c5d82: Adds deployment support for IsmConfig within a WarpRouteConfig
- Updated dependencies [44cc9bf6b]
  - @hyperlane-xyz/core@4.0.0
  - @hyperlane-xyz/utils@4.0.0

## 3.16.0

### Minor Changes

- 5cc64eb09: Add validator addresses for linea, fraxtal, sei.
  Estimate gas and add 10% buffer inside HyperlaneIsmFactory as well.

### Patch Changes

- f9bbdde76: Fix initial total supply of synthetic token deployments to 0
  - @hyperlane-xyz/core@3.16.0
  - @hyperlane-xyz/utils@3.16.0

## 3.15.1

### Patch Changes

- acaa22cd9: Do not consider xERC20 a collateral standard to fix fungibility checking logic while maintaining mint limit checking
- 921e449b4: Support priorityFee fetching from RPC and some better logging
- Updated dependencies [6620fe636]
  - @hyperlane-xyz/core@3.15.1
  - @hyperlane-xyz/utils@3.15.1

## 3.15.0

### Minor Changes

- 51bfff683: Mint/burn limit checking for xERC20 bridging
  Corrects CLI output for HypXERC20 and HypXERC20Lockbox deployments

### Patch Changes

- Updated dependencies [51bfff683]
  - @hyperlane-xyz/core@3.15.0
  - @hyperlane-xyz/utils@3.15.0

## 3.14.0

### Patch Changes

- Updated dependencies [a8a68f6f6]
  - @hyperlane-xyz/core@3.14.0
  - @hyperlane-xyz/utils@3.14.0

## 3.13.0

### Minor Changes

- 39ea7cdef: Implement multi collateral warp routes
- babe816f8: Support xERC20 and xERC20 Lockbox in SDK and CLI
- 0cf692e73: Implement metadata builder fetching from message

### Patch Changes

- Updated dependencies [babe816f8]
- Updated dependencies [b440d98be]
- Updated dependencies [0cf692e73]
  - @hyperlane-xyz/core@3.13.0
  - @hyperlane-xyz/utils@3.13.0

## 3.12.0

### Minor Changes

- 69de68a66: Implement aggregation and multisig ISM metadata encoding

### Patch Changes

- eba393680: Exports submitter and transformer props types.
- Updated dependencies [69de68a66]
  - @hyperlane-xyz/utils@3.12.0
  - @hyperlane-xyz/core@3.12.0

## 3.11.1

### Patch Changes

- c900da187: Workaround TS bug in Safe protocol-lib
  - @hyperlane-xyz/core@3.11.1
  - @hyperlane-xyz/utils@3.11.1

## 3.11.0

### Minor Changes

- 811ecfbba: Add EvmCoreReader, minor updates.
- f8b6ea467: Update the warp-route-deployment.yaml to a more sensible schema. This schema sets us up to allow multi-chain collateral deployments. Removes intermediary config objects by using zod instead.
- d37cbab72: Adds modular transaction submission support for SDK clients, e.g. CLI.
- b6fdf2f7f: Implement XERC20 and FiatToken collateral warp routes
- 2db77f177: Added RPC `concurrency` property to `ChainMetadata`.
  Added `CrudModule` abstraction and related types.
  Removed `Fuel` ProtocolType.
- 3a08e31b6: Add EvmERC20WarpRouterReader to derive WarpConfig from TokenRouter address
- 917266dce: Add --self-relay to CLI commands
- aab63d466: Adding ICA for governance
- b63714ede: Convert all public hyperlane npm packages from CJS to pure ESM
- 3528b281e: Remove consts such as chainMetadata from SDK
- 450e8e0d5: Migrate fork util from CLI to SDK. Anvil IP & Port are now optionally passed into fork util by client.
- af2634207: Moved Hook/ISM config stringify into a general object stringify utility.

### Patch Changes

- a86a8296b: Removes Gnosis safe util from infra in favor of SDK
- 2e439423e: Allow gasLimit overrides in the SDK/CLI for deploy txs
- Updated dependencies [b6fdf2f7f]
- Updated dependencies [b63714ede]
- Updated dependencies [2b3f75836]
- Updated dependencies [af2634207]
  - @hyperlane-xyz/core@3.11.0
  - @hyperlane-xyz/utils@3.11.0

## 3.10.0

### Minor Changes

- 96485144a: SDK support for ICA deployment and operation.
- 38358ecec: Deprecate Polygon Mumbai testnet (soon to be replaced by Polygon Amoy testnet)
- ed0d4188c: Fixed an issue where warp route verification would fail at deploy time due to a mismatch between the SDK's intermediary contract representation and actual contract name.
  Enabled the ContractVerifier to pick up explorer API keys from the configured chain metadata. This allows users to provide their own explorer API keys in custom `chains.yaml` files.
- 4e7a43be6: Replace Debug logger with Pino

### Patch Changes

- Updated dependencies [96485144a]
- Updated dependencies [38358ecec]
- Updated dependencies [4e7a43be6]
  - @hyperlane-xyz/utils@3.10.0
  - @hyperlane-xyz/core@3.10.0

## 3.9.0

### Minor Changes

- 11f257ebc: Add Yield Routes to CLI

### Patch Changes

- @hyperlane-xyz/core@3.9.0
- @hyperlane-xyz/utils@3.9.0

## 3.8.2

### Patch Changes

- @hyperlane-xyz/core@3.8.2
- @hyperlane-xyz/utils@3.8.2

## 3.8.1

### Patch Changes

- 5daaae274: Prevent warp transfers to zero-ish addresses
- Updated dependencies [5daaae274]
  - @hyperlane-xyz/utils@3.8.1
  - @hyperlane-xyz/core@3.8.1

## 3.8.0

### Minor Changes

- 9681df08d: **New Feature**: Add transaction fee estimators to the SDK
  **Breaking change**: Token Adapter `quoteGasPayment` method renamed to `quoteTransferRemoteGas` for clarity.
- 9681df08d: Remove support for goerli networks (including optimismgoerli, arbitrumgoerli, lineagoerli and polygonzkevmtestnet)
- 9681df08d: Enabled verification of contracts as part of the deployment flow.

  - Solidity build artifact is now included as part of the `@hyperlane-xyz/core` package.
  - Updated the `HyperlaneDeployer` to perform contract verification immediately after deploying a contract. A default verifier is instantiated using the core build artifact.
  - Updated the `HyperlaneIsmFactory` to re-use the `HyperlaneDeployer` for deployment where possible.
  - Minor logging improvements throughout deployers.

- 9681df08d: Add `WarpCore`, `Token`, and `TokenAmount` classes for interacting with Warp Route instances.

  _Breaking change_: The params to the `IHypTokenAdapter` `populateTransferRemoteTx` method have changed. `txValue` has been replaced with `interchainGas`.

### Patch Changes

- 9681df08d: Support configuring non-EVM IGP destinations
- 9681df08d: Removed basegoerli and moonbasealpha testnets
- 9681df08d: Add logos for plume to SDK
- 9681df08d: TestRecipient as part of core deployer
- 9681df08d: Update viction validator set
- 9681df08d: Minor fixes for SDK cosmos logos
- 9681df08d: Implement message id extraction for CosmWasmCoreAdapter
- 9681df08d: Patch transfer ownership in hook deployer
- Updated dependencies [9681df08d]
- Updated dependencies [9681df08d]
- Updated dependencies [9681df08d]
  - @hyperlane-xyz/core@3.8.0
  - @hyperlane-xyz/utils@3.8.0

## 3.7.0

### Minor Changes

- 54aeb6420: Added warp route artifacts type adopting registry schema

### Patch Changes

- 6f464eaed: Add logos for injective and nautilus
- 87151c62b: Bumped injective reorg period
- ab17af5f7: Updating HyperlaneIgpDeployer to configure storage gas oracles as part of deployment
- 7b40232af: Remove unhealthy zkevm rpc
  - @hyperlane-xyz/core@3.7.0
  - @hyperlane-xyz/utils@3.7.0

## 3.6.2

### Patch Changes

- @hyperlane-xyz/core@3.6.2
- @hyperlane-xyz/utils@3.6.2

## 3.6.1

### Patch Changes

- ae4476ad0: Bumped mantapacific reorgPeriod to 1, a reorg period in chain metadata is now required by infra.
- f3b7ddb69: Add optional grpcUrl field to ChainMetadata
- e4e4f93fc: Support pausable ISM in deployer and checker
- Updated dependencies [3c298d064]
- Updated dependencies [df24eec8b]
- Updated dependencies [78e50e7da]
- Updated dependencies [e4e4f93fc]
  - @hyperlane-xyz/utils@3.6.1
  - @hyperlane-xyz/core@3.6.1

## 3.6.0

### Minor Changes

- 0488ef31d: Add dsrv, staked and zeeprime as validators
- 8d8ba3f7a: HyperlaneIsmFactory is now wary of (try)getDomainId or (try)getChainName calls which may fail and handles them appropriately.

### Patch Changes

- 67a6d971e: Added `shouldRecover` flag to deployContractFromFactory so that the `TestRecipientDeployer` can deploy new contracts if it's not the owner of the prior deployments (We were recovering the SDK artifacts which meant the deployer won't be able to set the ISM as they needed)
- 612d4163a: Add mailbox version const to SDK
  - @hyperlane-xyz/core@3.6.0
  - @hyperlane-xyz/utils@3.6.0

## 3.5.1

### Patch Changes

- a04454d6d: Use getBalance instead of queryContractSmart for CwTokenAdapter
  - @hyperlane-xyz/core@3.5.1
  - @hyperlane-xyz/utils@3.5.1

## 3.5.0

### Minor Changes

- 655b6a0cd: Redeploy Routing ISM Factories

### Patch Changes

- 08ba0d32b: Remove dead arbitrum goerli explorer link"
- f7d285e3a: Adds Test Recipient addresses to the SDK artifacts
  - @hyperlane-xyz/core@3.5.0
  - @hyperlane-xyz/utils@3.5.0

## 3.4.0

### Minor Changes

- b832e57ae: Replace Fallback and Retry Providers with new SmartProvider with more effective fallback/retry logic

### Patch Changes

- 7919417ec: Granular control of updating predeployed routingIsms based on routing config mismatch
  - Add support for routingIsmDelta which filters out the incompatibility between the onchain deployed config and the desired config.
  - Based on the above, you either update the deployed Ism with new routes, delete old routes, change owners, etc.
  - `moduleMatchesConfig` uses the same
- fd4fc1898: - Upgrade Viem to 1.20.0
  - Add optional restUrls field to ChainMetadata
  - Add deepCopy util function
  - Add support for cosmos factory token addresses
- e06fe0b32: Supporting DefaultFallbackRoutingIsm through non-factory deployments
- 79c96d718: Remove healthy RPC URLs and remove NeutronTestnet
- Updated dependencies [fd4fc1898]
- Updated dependencies [e06fe0b32]
  - @hyperlane-xyz/utils@3.4.0
  - @hyperlane-xyz/core@3.4.0

## 3.3.0

### Patch Changes

- 7e620c9df: Allow CLI to accept hook as a config
- 350175581: Rename StaticProtocolFee hook to ProtocolFee for clarity
- 9f2c7ce7c: Removing agentStartBlocks and using mailbox.deployedBlock() instead
- Updated dependencies [350175581]
  - @hyperlane-xyz/core@3.3.0
  - @hyperlane-xyz/utils@3.3.0

## 3.2.0

### Minor Changes

- df693708b: Add support for all ISM types in CLI interactive config creation

### Patch Changes

- Updated dependencies [df34198d4]
  - @hyperlane-xyz/core@3.2.0
  - @hyperlane-xyz/utils@3.2.0

## 3.1.10

### Patch Changes

- Updated dependencies [c9e0aedae]
  - @hyperlane-xyz/core@3.1.10
  - @hyperlane-xyz/utils@3.1.10<|MERGE_RESOLUTION|>--- conflicted
+++ resolved
@@ -1,7 +1,5 @@
 # @hyperlane-xyz/sdk
 
-<<<<<<< HEAD
-=======
 ## 5.6.2
 
 ### Patch Changes
@@ -13,7 +11,6 @@
   - @hyperlane-xyz/utils@5.6.2
   - @hyperlane-xyz/core@5.6.1
 
->>>>>>> e2b01585
 ## 5.6.1
 
 ### Patch Changes
