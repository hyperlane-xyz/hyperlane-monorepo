--- conflicted
+++ resolved
@@ -205,15 +205,10 @@
       return new EvmHypCollateralFiatAdapter(chainName, multiProvider, {
         token: addressOrDenom,
       });
-<<<<<<< HEAD
     } else if (
       standard === TokenStandard.EvmHypSynthetic ||
-      standard === TokenStandard.EvmHypSyntheticRebase ||
       standard === TokenStandard.EvmHyperToken
     ) {
-=======
-    } else if (standard === TokenStandard.EvmHypSynthetic) {
->>>>>>> 8c4a33bb
       return new EvmHypSyntheticAdapter(chainName, multiProvider, {
         token: addressOrDenom,
       });
