--- conflicted
+++ resolved
@@ -24,10 +24,7 @@
   },
   [ProtocolType.Starknet]: {
     decimals: 18,
-<<<<<<< HEAD
-=======
     denom: '0x049d36570d4e46f48e99674bd3fcc84644ddd6b96f7c741b1562b82f9e004dc7',
->>>>>>> d057cfb0
     name: 'Ether',
     symbol: 'ETH',
   },
