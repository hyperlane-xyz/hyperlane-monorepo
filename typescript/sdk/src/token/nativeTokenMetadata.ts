import { ProtocolType } from '@hyperlane-xyz/utils';

import { NativeToken } from '../metadata/chainMetadataTypes.js';

export const PROTOCOL_TO_DEFAULT_NATIVE_TOKEN: Record<
  ProtocolType,
  NativeToken
> = {
  [ProtocolType.Ethereum]: {
    decimals: 18,
    name: 'Ether',
    symbol: 'ETH',
  },
  [ProtocolType.Sealevel]: {
    decimals: 9,
    name: 'Solana',
    symbol: 'SOL',
  },
  [ProtocolType.Cosmos]: {
    decimals: 6,
    denom: 'uatom',
    name: 'Atom',
    symbol: 'ATOM',
  },
  [ProtocolType.CosmosNative]: {
    decimals: 6,
    denom: 'uatom',
    name: 'Atom',
    symbol: 'ATOM',
  },
  [ProtocolType.Starknet]: {
    decimals: 18,
    denom: '0x049d36570d4e46f48e99674bd3fcc84644ddd6b96f7c741b1562b82f9e004dc7',
    name: 'Ether',
    symbol: 'ETH',
  },
  [ProtocolType.Radix]: {
    decimals: 18,
    denom:
      'resource_rdx1tknxxxxxxxxxradxrdxxxxxxxxx009923554798xxxxxxxxxradxrd',
    name: 'Radix',
    symbol: 'XRD',
  },
  [ProtocolType.Aleo]: {
    decimals: 6,
<<<<<<< HEAD
=======
    denom: '0field',
>>>>>>> 1229fa34
    name: 'Aleo',
    symbol: 'ALEO',
  },
};<|MERGE_RESOLUTION|>--- conflicted
+++ resolved
@@ -43,10 +43,7 @@
   },
   [ProtocolType.Aleo]: {
     decimals: 6,
-<<<<<<< HEAD
-=======
     denom: '0field',
->>>>>>> 1229fa34
     name: 'Aleo',
     symbol: 'ALEO',
   },
