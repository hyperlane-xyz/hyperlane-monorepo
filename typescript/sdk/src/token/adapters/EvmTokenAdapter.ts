import {
  BigNumber,
  PopulatedTransaction,
  constants as ethersConstants,
} from 'ethers';

import {
  ERC20,
  ERC20__factory,
  ERC4626__factory,
  GasRouter__factory,
  HypERC20,
  HypERC20__factory,
  HypERC4626,
  HypERC4626Collateral,
  HypERC4626Collateral__factory,
  HypERC4626__factory,
  HypXERC20,
  HypXERC20Lockbox,
  HypXERC20Lockbox__factory,
  HypXERC20__factory,
  IFiatToken__factory,
<<<<<<< HEAD
  ITokenBridge__factory,
=======
>>>>>>> bfea74da
  IXERC20,
  IXERC20VS,
  IXERC20VS__factory,
  IXERC20__factory,
  MovableCollateralRouter,
  MovableCollateralRouter__factory,
  TokenRouter,
  TokenRouter__factory,
} from '@hyperlane-xyz/core';
import {
  Address,
  Domain,
  Numberish,
  ZERO_ADDRESS_HEX_32,
  addressToByteHexString,
  addressToBytes32,
  assert,
  bytes32ToAddress,
  isNullish,
  isZeroishAddress,
  normalizeAddress,
  strip0x,
} from '@hyperlane-xyz/utils';

import { BaseEvmAdapter } from '../../app/MultiProtocolApp.js';
import { MultiProtocolProvider } from '../../providers/MultiProtocolProvider.js';
import { ChainName } from '../../types.js';
import { isValidContractVersion } from '../../utils/contract.js';
import { TokenMetadata } from '../types.js';

import {
  IHypCollateralFiatAdapter,
  IHypTokenAdapter,
  IHypVSXERC20Adapter,
  IHypXERC20Adapter,
  IMovableCollateralRouterAdapter,
  ITokenAdapter,
  IXERC20Adapter,
  IXERC20VSAdapter,
  InterchainGasQuote,
  Quote,
  QuoteTransferRemoteParams,
  RateLimitMidPoint,
  TransferParams,
  TransferRemoteParams,
  xERC20Limits,
} from './ITokenAdapter.js';

// An estimate of the gas amount for a typical EVM token router transferRemote transaction
// Computed by estimating on a few different chains, taking the max, and then adding ~50% padding
export const EVM_TRANSFER_REMOTE_GAS_ESTIMATE = 450_000n;
const QUOTE_TRANSFER_REMOTE_CONTRACT_VERSION = '10.0.0-beta';

// Interacts with native currencies
export class EvmNativeTokenAdapter
  extends BaseEvmAdapter
  implements ITokenAdapter<PopulatedTransaction>
{
  async getBalance(address: Address): Promise<bigint> {
    const balance = await this.getProvider().getBalance(address);
    return BigInt(balance.toString());
  }

  async getMetadata(): Promise<TokenMetadata> {
    // TODO get metadata from chainMetadata config
    throw new Error('Metadata not available to native tokens');
  }

  async getMinimumTransferAmount(_recipient: Address): Promise<bigint> {
    return 0n;
  }

  async isApproveRequired(
    _owner: Address,
    _spender: Address,
    _weiAmountOrId: Numberish,
  ): Promise<boolean> {
    return false;
  }

  async isRevokeApprovalRequired(
    _owner: Address,
    _spender: Address,
  ): Promise<boolean> {
    return false;
  }

  async populateApproveTx(
    _params: TransferParams,
  ): Promise<PopulatedTransaction> {
    throw new Error('Approve not required for native tokens');
  }

  async populateTransferTx({
    weiAmountOrId,
    recipient,
  }: TransferParams): Promise<PopulatedTransaction> {
    const value = BigNumber.from(weiAmountOrId.toString());
    return { value, to: recipient };
  }

  async getTotalSupply(): Promise<bigint | undefined> {
    // Not implemented, native tokens don't have an accessible total supply
    return undefined;
  }
}

// Interacts with ERC20/721 contracts
export class EvmTokenAdapter<T extends ERC20 = ERC20>
  extends EvmNativeTokenAdapter
  implements ITokenAdapter<PopulatedTransaction>
{
  public readonly contract: T;

  constructor(
    public readonly chainName: ChainName,
    public readonly multiProvider: MultiProtocolProvider,
    public readonly addresses: { token: Address },
    public readonly contractFactory: any = ERC20__factory,
  ) {
    super(chainName, multiProvider, addresses);
    this.contract = contractFactory.connect(
      addresses.token,
      this.getProvider(),
    );
  }

  override async getBalance(address: Address): Promise<bigint> {
    const balance = await this.contract.balanceOf(address);
    return BigInt(balance.toString());
  }

  override async getMetadata(isNft?: boolean): Promise<TokenMetadata> {
    const [decimals, symbol, name] = await Promise.all([
      isNft ? 0 : this.contract.decimals(),
      this.contract.symbol(),
      this.contract.name(),
    ]);
    return { decimals, symbol, name };
  }

  override async isApproveRequired(
    owner: Address,
    spender: Address,
    weiAmountOrId: Numberish,
  ): Promise<boolean> {
    const allowance = await this.contract.allowance(owner, spender);
    return allowance.lt(weiAmountOrId);
  }

  async isRevokeApprovalRequired(
    owner: Address,
    spender: Address,
  ): Promise<boolean> {
    const allowance = await this.contract.allowance(owner, spender);

    return !allowance.isZero();
  }

  override populateApproveTx({
    weiAmountOrId,
    recipient,
  }: TransferParams): Promise<PopulatedTransaction> {
    return this.contract.populateTransaction.approve(
      recipient,
      weiAmountOrId.toString(),
    );
  }

  override populateTransferTx({
    weiAmountOrId,
    recipient,
  }: TransferParams): Promise<PopulatedTransaction> {
    return this.contract.populateTransaction.transfer(
      recipient,
      weiAmountOrId.toString(),
    );
  }

  async getTotalSupply(): Promise<bigint> {
    const totalSupply = await this.contract.totalSupply();
    return totalSupply.toBigInt();
  }
}

// Interacts with Hyp Synthetic token contracts (aka 'HypTokens')
export class EvmHypSyntheticAdapter
  extends EvmTokenAdapter<HypERC20>
  implements IHypTokenAdapter<PopulatedTransaction>
{
  constructor(
    public readonly chainName: ChainName,
    public readonly multiProvider: MultiProtocolProvider,
    public readonly addresses: { token: Address },
    public readonly contractFactory: any = HypERC20__factory,
  ) {
    super(chainName, multiProvider, addresses, contractFactory);
  }

  override async isApproveRequired(
    _owner: Address,
    _spender: Address,
    _weiAmountOrId: Numberish,
  ): Promise<boolean> {
    return false;
  }

  async isRevokeApprovalRequired(
    _owner: Address,
    _spender: Address,
  ): Promise<boolean> {
    return false;
  }

  getDomains(): Promise<Domain[]> {
    return this.contract.domains();
  }

  async getRouterAddress(domain: Domain): Promise<Buffer> {
    const routerAddressesAsBytes32 = await this.contract.routers(domain);
    // Evm addresses will be padded with 12 bytes
    if (routerAddressesAsBytes32.startsWith('0x000000000000000000000000')) {
      return Buffer.from(
        strip0x(bytes32ToAddress(routerAddressesAsBytes32)),
        'hex',
      );
      // Otherwise leave the address unchanged
    } else {
      return Buffer.from(strip0x(routerAddressesAsBytes32), 'hex');
    }
  }

  async getAllRouters(): Promise<Array<{ domain: Domain; address: Buffer }>> {
    const domains = await this.getDomains();
    const routers: Buffer[] = await Promise.all(
      domains.map((d) => this.getRouterAddress(d)),
    );
    return domains.map((d, i) => ({ domain: d, address: routers[i] }));
  }

  getBridgedSupply(): Promise<bigint | undefined> {
    return this.getTotalSupply();
  }

  async quoteTransferRemoteGas({
    destination,
    recipient,
    amount,
  }: QuoteTransferRemoteParams): Promise<InterchainGasQuote> {
    const contractVersion = await this.contract.PACKAGE_VERSION();

    const hasQuoteTransferRemote = isValidContractVersion(
      contractVersion,
      QUOTE_TRANSFER_REMOTE_CONTRACT_VERSION,
    );

    // Version does not support quoteTransferRemote defaulting to quoteGasPayment
    if (!hasQuoteTransferRemote) {
      const gasPayment = await this.contract.quoteGasPayment(destination);
      return { igpQuote: { amount: BigInt(gasPayment.toString()) } };
    }

    assert(
      !isNullish(amount),
      'Amount must be defined for quoteTransferRemoteGas',
    );
    assert(recipient, 'Recipient must be defined for quoteTransferRemoteGas');

    const recipBytes32 = addressToBytes32(addressToByteHexString(recipient));
    const [igpQuote, ...feeQuotes] = await this.contract.quoteTransferRemote(
      destination,
      recipBytes32,
      amount.toString(),
    );
    const [, igpAmount] = igpQuote;

    const tokenFeeQuotes: Quote[] = feeQuotes.map((quote) => ({
      addressOrDenom: quote[0],
      amount: BigInt(quote[1].toString()),
    }));

    // Because the amount is added on  the fees, we need to subtract it from the actual fees
    const tokenFeeQuote: Quote | undefined =
      tokenFeeQuotes.length > 0
        ? {
            addressOrDenom: tokenFeeQuotes[0].addressOrDenom, // the contract enforces the token address to be the same as the route
            amount:
              tokenFeeQuotes.reduce((sum, q) => sum + q.amount, 0n) - amount,
          }
        : undefined;

    return {
      igpQuote: {
        amount: BigInt(igpAmount.toString()),
      },
      tokenFeeQuote,
    };
  }

  async populateTransferRemoteTx({
    weiAmountOrId,
    destination,
    recipient,
    interchainGas,
  }: TransferRemoteParams): Promise<PopulatedTransaction> {
    if (!interchainGas)
      interchainGas = await this.quoteTransferRemoteGas({
        destination,
        recipient,
        amount: BigInt(weiAmountOrId),
      });

    const recipBytes32 = addressToBytes32(addressToByteHexString(recipient));
    return this.contract.populateTransaction[
      'transferRemote(uint32,bytes32,uint256)'
    ](destination, recipBytes32, weiAmountOrId, {
      value: interchainGas.igpQuote.amount.toString(),
    });
  }
}

// Interacts with HypCollateral contracts
export class EvmHypCollateralAdapter
  extends EvmHypSyntheticAdapter
  implements IHypTokenAdapter<PopulatedTransaction>
{
  public readonly collateralContract: TokenRouter;
  protected wrappedTokenAddress?: Address;

  constructor(
    public readonly chainName: ChainName,
    public readonly multiProvider: MultiProtocolProvider,
    public readonly addresses: { token: Address },
  ) {
    super(chainName, multiProvider, addresses);
    this.collateralContract = TokenRouter__factory.connect(
      addresses.token,
      this.getProvider(),
    );
  }

  async getWrappedTokenAddress(): Promise<Address> {
    if (!this.wrappedTokenAddress) {
      this.wrappedTokenAddress = await this.collateralContract.token();
    }
    return this.wrappedTokenAddress!;
  }

  protected async getWrappedTokenAdapter(): Promise<EvmTokenAdapter> {
    return new EvmTokenAdapter(this.chainName, this.multiProvider, {
      token: await this.getWrappedTokenAddress(),
    });
  }

  override async getBalance(address: Address): Promise<bigint> {
    const wrappedTokenAdapter = await this.getWrappedTokenAdapter();
    return wrappedTokenAdapter.getBalance(address);
  }

  override getBridgedSupply(): Promise<bigint | undefined> {
    return this.getBalance(this.addresses.token);
  }

  override getMetadata(isNft?: boolean): Promise<TokenMetadata> {
    return this.getWrappedTokenAdapter().then((t) => t.getMetadata(isNft));
  }

  override isApproveRequired(
    owner: Address,
    spender: Address,
    weiAmountOrId: Numberish,
  ): Promise<boolean> {
    return this.getWrappedTokenAdapter().then((t) =>
      t.isApproveRequired(owner, spender, weiAmountOrId),
    );
  }

  override async isRevokeApprovalRequired(
    owner: Address,
    spender: Address,
  ): Promise<boolean> {
    const collateral = await this.getWrappedTokenAdapter();

    return collateral.isRevokeApprovalRequired(owner, spender);
  }

  override populateApproveTx(
    params: TransferParams,
  ): Promise<PopulatedTransaction> {
    return this.getWrappedTokenAdapter().then((t) =>
      t.populateApproveTx(params),
    );
  }

  override populateTransferTx(
    params: TransferParams,
  ): Promise<PopulatedTransaction> {
    return this.getWrappedTokenAdapter().then((t) =>
      t.populateTransferTx(params),
    );
  }
}

export class EvmMovableCollateralAdapter
  extends EvmHypCollateralAdapter
  implements IMovableCollateralRouterAdapter<PopulatedTransaction>
{
  movableCollateral(): MovableCollateralRouter {
    return MovableCollateralRouter__factory.connect(
      this.addresses.token,
      this.getProvider(),
    );
  }

  async isRebalancer(account: Address): Promise<boolean> {
    const rebalancers = await this.movableCollateral().allowedRebalancers();

    return rebalancers.includes(account);
  }

  async getAllowedDestination(domain: Domain): Promise<Address> {
    const allowedDestinationBytes32 =
      await this.movableCollateral().allowedRecipient(domain);

    // If allowedRecipient is not set (returns bytes32(0)),
    // fall back to the enrolled remote router for that domain,
    // matching the contract's fallback logic in MovableCollateralRouter.sol
    if (allowedDestinationBytes32 === ZERO_ADDRESS_HEX_32) {
      const routerBytes32 = await this.movableCollateral().routers(domain);
      return bytes32ToAddress(routerBytes32);
    }

    return bytes32ToAddress(allowedDestinationBytes32);
  }

  async isBridgeAllowed(domain: Domain, bridge: Address): Promise<boolean> {
    const allowedBridges =
      await this.movableCollateral().allowedBridges(domain);

    return allowedBridges
      .map((bridgeAddress) => normalizeAddress(bridgeAddress))
      .includes(normalizeAddress(bridge));
  }

  async getRebalanceQuotes(
    bridge: Address,
    domain: Domain,
    recipient: Address,
    amount: Numberish,
    isWarp: boolean,
  ): Promise<InterchainGasQuote[]> {
    // TODO: In the future, all bridges should get quotes from the quoteTransferRemote function.
    // Given that currently warp routes used as bridges do not, quotes need to be obtained differently.
    // This can probably be removed in the future.
    if (isWarp) {
      const gasRouter = GasRouter__factory.connect(bridge, this.getProvider());
      const gasPayment = await gasRouter.quoteGasPayment(domain);

      return [
        {
          igpQuote: { amount: BigInt(gasPayment.toString()) },
        },
      ];
    }

    const bridgeContract = ITokenBridge__factory.connect(
      bridge,
      this.getProvider(),
    );

    const quotes = await bridgeContract.quoteTransferRemote(
      domain,
      addressToBytes32(recipient),
      amount,
    );

    return quotes.map((quote) => ({
      igpQuote: {
        addressOrDenom:
          quote.token === ethersConstants.AddressZero ? undefined : quote.token,
        amount: BigInt(quote.amount.toString()),
      },
    }));
  }

  /**
   * @param quotes - The quotes returned by getRebalanceQuotes
   */
  populateRebalanceTx(
    domain: Domain,
    amount: Numberish,
    bridge: Address,
    quotes: InterchainGasQuote[],
  ): Promise<PopulatedTransaction> {
    // Obtains the trx value by adding the amount of all quotes with no addressOrDenom (native tokens)
    const value = quotes.reduce(
      (value, quote) =>
        !quote.igpQuote.addressOrDenom ? value + quote.igpQuote.amount : value,
      0n,
    );

    return this.movableCollateral().populateTransaction.rebalance(
      domain,
      amount,
      bridge,
      {
        value,
      },
    );
  }
}

export class EvmHypCollateralFiatAdapter
  extends EvmHypCollateralAdapter
  implements IHypCollateralFiatAdapter<PopulatedTransaction>
{
  /**
   * Note this may be inaccurate, as this returns the total supply
   * of the fiat token, which may be used by other bridges.
   * However this is the best we can do with a simple view call.
   */
  override async getBridgedSupply(): Promise<bigint> {
    const wrapped = await this.getWrappedTokenAdapter();
    return wrapped.getTotalSupply();
  }

  async getMintLimit(): Promise<bigint> {
    const wrappedToken = await this.getWrappedTokenAddress();
    const fiatToken = IFiatToken__factory.connect(
      wrappedToken,
      this.getProvider(),
    );
    const limit = await fiatToken.minterAllowance(this.addresses.token);

    return limit.toBigInt();
  }
}

export class EvmHypRebaseCollateralAdapter
  extends EvmHypCollateralAdapter
  implements IHypTokenAdapter<PopulatedTransaction>
{
  public override collateralContract: HypERC4626Collateral;

  constructor(
    public readonly chainName: ChainName,
    public readonly multiProvider: MultiProtocolProvider,
    public readonly addresses: { token: Address },
  ) {
    super(chainName, multiProvider, addresses);
    this.collateralContract = HypERC4626Collateral__factory.connect(
      addresses.token,
      this.getProvider(),
    );
  }

  override async getBridgedSupply(): Promise<bigint> {
    const vault = ERC4626__factory.connect(
      await this.collateralContract.vault(),
      this.getProvider(),
    );
    const balance = await vault.balanceOf(this.addresses.token);
    return balance.toBigInt();
  }
}

export class EvmHypSyntheticRebaseAdapter
  extends EvmHypSyntheticAdapter
  implements IHypTokenAdapter<PopulatedTransaction>
{
  declare public contract: HypERC4626;

  constructor(
    public readonly chainName: ChainName,
    public readonly multiProvider: MultiProtocolProvider,
    public readonly addresses: { token: Address },
  ) {
    super(chainName, multiProvider, addresses, HypERC4626__factory);
  }

  override async getBridgedSupply(): Promise<bigint> {
    const totalShares = await this.contract.totalShares();
    return totalShares.toBigInt();
  }
}

abstract class BaseEvmHypXERC20Adapter<X extends IXERC20 | IXERC20VS>
  extends EvmHypCollateralAdapter
  implements IHypXERC20Adapter<PopulatedTransaction>
{
  public readonly hypXERC20: HypXERC20;

  constructor(
    public readonly chainName: ChainName,
    public readonly multiProvider: MultiProtocolProvider,
    public readonly addresses: { token: Address },
  ) {
    super(chainName, multiProvider, addresses);
    this.hypXERC20 = HypXERC20__factory.connect(
      addresses.token,
      this.getProvider(),
    );
  }

  protected abstract connectXERC20(xerc20Addr: Address): X;

  async getXERC20(): Promise<X> {
    const xerc20Addr = await this.hypXERC20.wrappedToken();
    return this.connectXERC20(xerc20Addr);
  }

  override async getBridgedSupply(): Promise<bigint> {
    const xerc20 = await this.getXERC20();
    // Both IXERC20 and IXERC20VS have totalSupply, name, etc. if they extend ERC20
    const totalSupply = await xerc20.totalSupply();
    return totalSupply.toBigInt();
  }

  async getMintLimit(): Promise<bigint> {
    const xerc20 = await this.getXERC20();
    const limit = await xerc20.mintingCurrentLimitOf(this.contract.address);
    return limit.toBigInt();
  }

  async getMintMaxLimit(): Promise<bigint> {
    const xerc20 = await this.getXERC20();
    const limit = await xerc20.mintingMaxLimitOf(this.contract.address);
    return limit.toBigInt();
  }

  async getBurnLimit(): Promise<bigint> {
    const xerc20 = await this.getXERC20();
    const limit = await xerc20.burningCurrentLimitOf(this.contract.address);
    return limit.toBigInt();
  }

  async getBurnMaxLimit(): Promise<bigint> {
    const xerc20 = await this.getXERC20();
    const limit = await xerc20.burningMaxLimitOf(this.contract.address);
    return limit.toBigInt();
  }
}

abstract class BaseEvmHypXERC20LockboxAdapter<X extends IXERC20 | IXERC20VS>
  extends EvmHypCollateralAdapter
  implements IHypXERC20Adapter<PopulatedTransaction>
{
  protected readonly hypXERC20Lockbox: HypXERC20Lockbox;

  constructor(
    public readonly chainName: ChainName,
    public readonly multiProvider: MultiProtocolProvider,
    public readonly addresses: { token: Address },
  ) {
    super(chainName, multiProvider, addresses);

    this.hypXERC20Lockbox = HypXERC20Lockbox__factory.connect(
      addresses.token,
      this.getProvider(),
    );
  }

  /**
   * Note this may be inaccurate, as this returns the balance
   * of the lockbox contract, which may be used by other bridges.
   * However this is the best we can do with a simple view call.
   */
  override async getBridgedSupply(): Promise<bigint> {
    const lockboxAddress = await this.hypXERC20Lockbox.lockbox();
    return this.getBalance(lockboxAddress);
  }

  async getXERC20(): Promise<X> {
    const xERC20Addr = await this.hypXERC20Lockbox.xERC20();
    return this.connectXERC20(xERC20Addr);
  }

  protected abstract connectXERC20(xERC20Addr: Address): X;

  async getMintLimit(): Promise<bigint> {
    const xERC20 = await this.getXERC20();
    const limit = await xERC20.mintingCurrentLimitOf(this.contract.address);
    return limit.toBigInt();
  }

  async getMintMaxLimit(): Promise<bigint> {
    const xERC20 = await this.getXERC20();
    const limit = await xERC20.mintingMaxLimitOf(this.contract.address);
    return limit.toBigInt();
  }

  async getBurnLimit(): Promise<bigint> {
    const xERC20 = await this.getXERC20();
    const limit = await xERC20.burningCurrentLimitOf(this.contract.address);
    return limit.toBigInt();
  }

  async getBurnMaxLimit(): Promise<bigint> {
    const xERC20 = await this.getXERC20();
    const limit = await xERC20.burningMaxLimitOf(this.contract.address);
    return limit.toBigInt();
  }
}

// Interacts with HypXERC20Lockbox contracts
export class EvmHypXERC20LockboxAdapter extends BaseEvmHypXERC20LockboxAdapter<IXERC20> {
  protected connectXERC20(xERC20Addr: Address): IXERC20 {
    return IXERC20__factory.connect(xERC20Addr, this.getProvider());
  }
}

export class EvmHypVSXERC20LockboxAdapter
  extends BaseEvmHypXERC20LockboxAdapter<IXERC20VS>
  implements IHypVSXERC20Adapter<PopulatedTransaction>
{
  protected connectXERC20(xERC20Addr: Address): IXERC20VS {
    return IXERC20VS__factory.connect(xERC20Addr, this.getProvider());
  }

  // If you need to expose rate-limiting calls or other VS-specific logic:
  async getRateLimits(): Promise<RateLimitMidPoint> {
    const xERC20 = await this.getXERC20();
    const rateLimits = await xERC20.rateLimits(this.contract.address);

    return {
      rateLimitPerSecond: BigInt(rateLimits.rateLimitPerSecond.toString()),
      bufferCap: BigInt(rateLimits.bufferCap.toString()),
      lastBufferUsedTime: Number(rateLimits.lastBufferUsedTime),
      bufferStored: BigInt(rateLimits.bufferStored.toString()),
      midPoint: BigInt(rateLimits.midPoint.toString()),
    };
  }
  async populateSetBufferCapTx(
    newBufferCap: bigint,
  ): Promise<PopulatedTransaction> {
    const xERC20 = await this.getXERC20();
    return xERC20.populateTransaction.setBufferCap(
      this.addresses.token,
      newBufferCap,
    );
  }

  async populateSetRateLimitPerSecondTx(
    newRateLimitPerSecond: bigint,
  ): Promise<PopulatedTransaction> {
    const xERC20 = await this.getXERC20();
    return xERC20.populateTransaction.setRateLimitPerSecond(
      this.addresses.token,
      newRateLimitPerSecond,
    );
  }

  async populateAddBridgeTx(
    bufferCap: bigint,
    rateLimitPerSecond: bigint,
  ): Promise<PopulatedTransaction> {
    const xERC20 = await this.getXERC20();
    return xERC20.populateTransaction.addBridge({
      bufferCap,
      rateLimitPerSecond,
      bridge: this.addresses.token,
    });
  }
}

// Interacts with HypXERC20 contracts
export class EvmHypXERC20Adapter extends BaseEvmHypXERC20Adapter<IXERC20> {
  protected connectXERC20(xerc20Addr: string): IXERC20 {
    return IXERC20__factory.connect(xerc20Addr, this.getProvider());
  }
}

export class EvmHypVSXERC20Adapter
  extends BaseEvmHypXERC20Adapter<IXERC20VS>
  implements IHypVSXERC20Adapter<PopulatedTransaction>
{
  protected connectXERC20(xerc20Addr: string): IXERC20VS {
    return IXERC20VS__factory.connect(xerc20Addr, this.getProvider());
  }

  async getRateLimits(): Promise<RateLimitMidPoint> {
    const xERC20 = await this.getXERC20();
    const rateLimits = await xERC20.rateLimits(this.contract.address);

    return {
      rateLimitPerSecond: BigInt(rateLimits.rateLimitPerSecond.toString()),
      bufferCap: BigInt(rateLimits.bufferCap.toString()),
      lastBufferUsedTime: Number(rateLimits.lastBufferUsedTime),
      bufferStored: BigInt(rateLimits.bufferStored.toString()),
      midPoint: BigInt(rateLimits.midPoint.toString()),
    };
  }

  async populateSetBufferCapTx(
    newBufferCap: bigint,
  ): Promise<PopulatedTransaction> {
    const xERC20 = await this.getXERC20();
    return xERC20.populateTransaction.setBufferCap(
      this.addresses.token,
      newBufferCap,
    );
  }

  async populateSetRateLimitPerSecondTx(
    newRateLimitPerSecond: bigint,
  ): Promise<PopulatedTransaction> {
    const xERC20 = await this.getXERC20();
    return xERC20.populateTransaction.setRateLimitPerSecond(
      this.addresses.token,
      newRateLimitPerSecond,
    );
  }

  async populateAddBridgeTx(
    bufferCap: bigint,
    rateLimitPerSecond: bigint,
  ): Promise<PopulatedTransaction> {
    const xERC20 = await this.getXERC20();
    return xERC20.populateTransaction.addBridge({
      bufferCap,
      rateLimitPerSecond,
      bridge: this.addresses.token,
    });
  }
}

// Interacts HypNative contracts
export class EvmHypNativeAdapter
  extends EvmMovableCollateralAdapter
  implements IHypTokenAdapter<PopulatedTransaction>
{
  override async getBalance(address: Address): Promise<bigint> {
    const provider = this.getProvider();
    const balance = await provider.getBalance(address);

    return BigInt(balance.toString());
  }

  override async isApproveRequired(): Promise<boolean> {
    return false;
  }

  override async isRevokeApprovalRequired(
    _owner: Address,
    _spender: Address,
  ): Promise<boolean> {
    return false;
  }

  override async quoteTransferRemoteGas({
    destination,
    recipient,
    amount,
  }: QuoteTransferRemoteParams): Promise<InterchainGasQuote> {
    const contractVersion = await this.contract.PACKAGE_VERSION();

    const hasQuoteTransferRemote = isValidContractVersion(
      contractVersion,
      QUOTE_TRANSFER_REMOTE_CONTRACT_VERSION,
    );
    const igpQuote = await this.contract.quoteGasPayment(destination);
    const igpQuoteBigInt = BigInt(igpQuote.toString());

    // Version does not support quoteTransferRemote defaulting to quoteGasPayment
    if (!hasQuoteTransferRemote) {
      return { igpQuote: { amount: igpQuoteBigInt } };
    }

    assert(
      !isNullish(amount),
      'Amount must be defined for quoteTransferRemoteGas',
    );
    assert(recipient, 'Recipient must be defined for quoteTransferRemoteGas');

    const recipBytes32 = addressToBytes32(addressToByteHexString(recipient));

    // quoteTransferRemote returns igp + fee + amount for native routes
    const [combinedQuote] = await this.contract.quoteTransferRemote(
      destination,
      recipBytes32,
      amount.toString(),
    );
    const [tokenAddressOrDenom, combinedAmount] = combinedQuote;
    const fee = BigInt(combinedAmount.toString()) - amount - igpQuoteBigInt;

    return {
      igpQuote: {
        amount: igpQuoteBigInt,
      },
      tokenFeeQuote: {
        amount: fee,
        addressOrDenom: tokenAddressOrDenom,
      },
    };
  }

  override async populateTransferRemoteTx({
    weiAmountOrId,
    destination,
    recipient,
    interchainGas,
  }: TransferRemoteParams): Promise<PopulatedTransaction> {
    const amount = BigInt(weiAmountOrId);
    if (!interchainGas)
      interchainGas = await this.quoteTransferRemoteGas({
        destination,
        amount,
        recipient,
      });

    let txValue = amount;
    const {
      igpQuote: { addressOrDenom: igpAddressOrDenom, amount: igpAmount },
      tokenFeeQuote,
    } = interchainGas;

    // If the igp token is native Eth
    if (!igpAddressOrDenom || isZeroishAddress(igpAddressOrDenom)) {
      txValue += igpAmount;
    }

    if (
      tokenFeeQuote &&
      (!tokenFeeQuote.addressOrDenom ||
        isZeroishAddress(tokenFeeQuote.addressOrDenom))
    ) {
      txValue += tokenFeeQuote.amount;
    }

    const recipBytes32 = addressToBytes32(addressToByteHexString(recipient));
    return this.contract.populateTransaction[
      'transferRemote(uint32,bytes32,uint256)'
    ](destination, recipBytes32, weiAmountOrId, { value: txValue?.toString() });
  }

  /**
   * @param quotes - The quotes returned by getRebalanceQuotes
   */
  override populateRebalanceTx(
    domain: Domain,
    amount: Numberish,
    bridge: Address,
    quotes: InterchainGasQuote[],
  ): Promise<PopulatedTransaction> {
    // Obtains the trx value by adding the amount of all quotes with no addressOrDenom (native tokens)
    const value = quotes.reduce(
      (value, quote) =>
        !quote.igpQuote.addressOrDenom ? value + quote.igpQuote.amount : value,
      // Uses the amount to transfer as base value given that the amount is defined in native tokens for this adapter
      BigInt(amount),
    );

    return this.movableCollateral().populateTransaction.rebalance(
      domain,
      amount,
      bridge,
      {
        value,
      },
    );
  }

  override async getBridgedSupply(): Promise<bigint | undefined> {
    const balance = await this.getProvider().getBalance(this.addresses.token);
    return BigInt(balance.toString());
  }
}

export class EvmXERC20Adapter
  extends EvmTokenAdapter
  implements IXERC20Adapter<PopulatedTransaction>
{
  xERC20: IXERC20;

  constructor(
    public readonly chainName: ChainName,
    public readonly multiProvider: MultiProtocolProvider,
    public readonly addresses: { token: Address },
  ) {
    super(chainName, multiProvider, addresses);

    this.xERC20 = IXERC20__factory.connect(addresses.token, this.getProvider());
  }

  async getLimits(bridge: Address): Promise<xERC20Limits> {
    const mint = await this.xERC20.mintingMaxLimitOf(bridge);
    const burn = await this.xERC20.burningMaxLimitOf(bridge);

    return {
      mint: BigInt(mint.toString()),
      burn: BigInt(burn.toString()),
    };
  }

  async populateSetLimitsTx(
    bridge: Address,
    mint: bigint,
    burn: bigint,
  ): Promise<PopulatedTransaction> {
    return this.xERC20.populateTransaction.setLimits(
      bridge,
      mint.toString(),
      burn.toString(),
    );
  }
}

export class EvmXERC20Adapter
  extends EvmTokenAdapter
  implements IXERC20Adapter<PopulatedTransaction>
{
  xERC20: IXERC20;

  constructor(
    public readonly chainName: ChainName,
    public readonly multiProvider: MultiProtocolProvider,
    public readonly addresses: { token: Address },
  ) {
    super(chainName, multiProvider, addresses);

    this.xERC20 = IXERC20__factory.connect(addresses.token, this.getProvider());
  }

  async getLimits(bridge: Address): Promise<xERC20Limits> {
    const mint = await this.xERC20.mintingMaxLimitOf(bridge);
    const burn = await this.xERC20.burningMaxLimitOf(bridge);

    return {
      mint: BigInt(mint.toString()),
      burn: BigInt(burn.toString()),
    };
  }

  async populateSetLimitsTx(
    bridge: Address,
    mint: bigint,
    burn: bigint,
  ): Promise<PopulatedTransaction> {
    return this.xERC20.populateTransaction.setLimits(
      bridge,
      mint.toString(),
      burn.toString(),
    );
  }
}

export class EvmXERC20VSAdapter
  extends EvmTokenAdapter
  implements IXERC20VSAdapter<PopulatedTransaction>
{
  xERC20VS: IXERC20VS;

  constructor(
    public readonly chainName: ChainName,
    public readonly multiProvider: MultiProtocolProvider,
    public readonly addresses: { token: Address },
  ) {
    super(chainName, multiProvider, addresses);

    this.xERC20VS = IXERC20VS__factory.connect(
      addresses.token,
      this.getProvider(),
    );
  }

  async getRateLimits(bridge: Address): Promise<RateLimitMidPoint> {
    const result = await this.xERC20VS.rateLimits(bridge);

    const rateLimits: RateLimitMidPoint = {
      rateLimitPerSecond: BigInt(result.rateLimitPerSecond.toString()),
      bufferCap: BigInt(result.bufferCap.toString()),
      lastBufferUsedTime: Number(result.lastBufferUsedTime),
      bufferStored: BigInt(result.bufferStored.toString()),
      midPoint: BigInt(result.midPoint.toString()),
    };

    return rateLimits;
  }

  // remove bridge
  async populateRemoveBridgeTx(bridge: Address): Promise<PopulatedTransaction> {
    return this.xERC20VS.populateTransaction.removeBridge(bridge);
  }

  async populateSetBufferCapTx(
    bridge: Address,
    newBufferCap: bigint,
  ): Promise<PopulatedTransaction> {
    return this.xERC20VS.populateTransaction.setBufferCap(
      bridge,
      newBufferCap.toString(),
    );
  }

  async populateSetRateLimitPerSecondTx(
    bridge: Address,
    newRateLimitPerSecond: bigint,
  ): Promise<PopulatedTransaction> {
    return this.xERC20VS.populateTransaction.setRateLimitPerSecond(
      bridge,
      newRateLimitPerSecond.toString(),
    );
  }

  async populateAddBridgeTx(
    bufferCap: bigint,
    rateLimitPerSecond: bigint,
    bridge: Address,
  ): Promise<PopulatedTransaction> {
    return this.xERC20VS.populateTransaction.addBridge({
      bufferCap: bufferCap.toString(),
      rateLimitPerSecond: rateLimitPerSecond.toString(),
      bridge,
    });
  }
}<|MERGE_RESOLUTION|>--- conflicted
+++ resolved
@@ -10,9 +10,10 @@
   ERC4626__factory,
   GasRouter__factory,
   HypERC20,
+  HypERC20Collateral,
+  HypERC20Collateral__factory,
   HypERC20__factory,
   HypERC4626,
-  HypERC4626Collateral,
   HypERC4626Collateral__factory,
   HypERC4626__factory,
   HypXERC20,
@@ -20,18 +21,11 @@
   HypXERC20Lockbox__factory,
   HypXERC20__factory,
   IFiatToken__factory,
-<<<<<<< HEAD
   ITokenBridge__factory,
-=======
->>>>>>> bfea74da
   IXERC20,
   IXERC20VS,
   IXERC20VS__factory,
-  IXERC20__factory,
-  MovableCollateralRouter,
-  MovableCollateralRouter__factory,
-  TokenRouter,
-  TokenRouter__factory,
+  IXERC20__factory
 } from '@hyperlane-xyz/core';
 import {
   Address,
@@ -40,18 +34,13 @@
   ZERO_ADDRESS_HEX_32,
   addressToByteHexString,
   addressToBytes32,
-  assert,
   bytes32ToAddress,
-  isNullish,
-  isZeroishAddress,
-  normalizeAddress,
   strip0x,
 } from '@hyperlane-xyz/utils';
 
 import { BaseEvmAdapter } from '../../app/MultiProtocolApp.js';
 import { MultiProtocolProvider } from '../../providers/MultiProtocolProvider.js';
 import { ChainName } from '../../types.js';
-import { isValidContractVersion } from '../../utils/contract.js';
 import { TokenMetadata } from '../types.js';
 
 import {
@@ -64,7 +53,6 @@
   IXERC20Adapter,
   IXERC20VSAdapter,
   InterchainGasQuote,
-  Quote,
   QuoteTransferRemoteParams,
   RateLimitMidPoint,
   TransferParams,
@@ -75,13 +63,11 @@
 // An estimate of the gas amount for a typical EVM token router transferRemote transaction
 // Computed by estimating on a few different chains, taking the max, and then adding ~50% padding
 export const EVM_TRANSFER_REMOTE_GAS_ESTIMATE = 450_000n;
-const QUOTE_TRANSFER_REMOTE_CONTRACT_VERSION = '10.0.0-beta';
 
 // Interacts with native currencies
 export class EvmNativeTokenAdapter
   extends BaseEvmAdapter
-  implements ITokenAdapter<PopulatedTransaction>
-{
+  implements ITokenAdapter<PopulatedTransaction> {
   async getBalance(address: Address): Promise<bigint> {
     const balance = await this.getProvider().getBalance(address);
     return BigInt(balance.toString());
@@ -134,8 +120,7 @@
 // Interacts with ERC20/721 contracts
 export class EvmTokenAdapter<T extends ERC20 = ERC20>
   extends EvmNativeTokenAdapter
-  implements ITokenAdapter<PopulatedTransaction>
-{
+  implements ITokenAdapter<PopulatedTransaction> {
   public readonly contract: T;
 
   constructor(
@@ -212,8 +197,7 @@
 // Interacts with Hyp Synthetic token contracts (aka 'HypTokens')
 export class EvmHypSyntheticAdapter
   extends EvmTokenAdapter<HypERC20>
-  implements IHypTokenAdapter<PopulatedTransaction>
-{
+  implements IHypTokenAdapter<PopulatedTransaction> {
   constructor(
     public readonly chainName: ChainName,
     public readonly multiProvider: MultiProtocolProvider,
@@ -270,56 +254,14 @@
 
   async quoteTransferRemoteGas({
     destination,
-    recipient,
-    amount,
   }: QuoteTransferRemoteParams): Promise<InterchainGasQuote> {
-    const contractVersion = await this.contract.PACKAGE_VERSION();
-
-    const hasQuoteTransferRemote = isValidContractVersion(
-      contractVersion,
-      QUOTE_TRANSFER_REMOTE_CONTRACT_VERSION,
-    );
-
-    // Version does not support quoteTransferRemote defaulting to quoteGasPayment
-    if (!hasQuoteTransferRemote) {
-      const gasPayment = await this.contract.quoteGasPayment(destination);
-      return { igpQuote: { amount: BigInt(gasPayment.toString()) } };
-    }
-
-    assert(
-      !isNullish(amount),
-      'Amount must be defined for quoteTransferRemoteGas',
-    );
-    assert(recipient, 'Recipient must be defined for quoteTransferRemoteGas');
-
-    const recipBytes32 = addressToBytes32(addressToByteHexString(recipient));
-    const [igpQuote, ...feeQuotes] = await this.contract.quoteTransferRemote(
-      destination,
-      recipBytes32,
-      amount.toString(),
-    );
-    const [, igpAmount] = igpQuote;
-
-    const tokenFeeQuotes: Quote[] = feeQuotes.map((quote) => ({
-      addressOrDenom: quote[0],
-      amount: BigInt(quote[1].toString()),
-    }));
-
-    // Because the amount is added on  the fees, we need to subtract it from the actual fees
-    const tokenFeeQuote: Quote | undefined =
-      tokenFeeQuotes.length > 0
-        ? {
-            addressOrDenom: tokenFeeQuotes[0].addressOrDenom, // the contract enforces the token address to be the same as the route
-            amount:
-              tokenFeeQuotes.reduce((sum, q) => sum + q.amount, 0n) - amount,
-          }
-        : undefined;
-
+    const gasPayment = await this.contract.quoteGasPayment(destination);
+    // If EVM hyp contracts eventually support alternative IGP tokens,
+    // this would need to determine the correct token address
     return {
       igpQuote: {
-        amount: BigInt(igpAmount.toString()),
+        amount: BigInt(gasPayment.toString()),
       },
-      tokenFeeQuote,
     };
   }
 
@@ -330,11 +272,7 @@
     interchainGas,
   }: TransferRemoteParams): Promise<PopulatedTransaction> {
     if (!interchainGas)
-      interchainGas = await this.quoteTransferRemoteGas({
-        destination,
-        recipient,
-        amount: BigInt(weiAmountOrId),
-      });
+      interchainGas = await this.quoteTransferRemoteGas({ destination });
 
     const recipBytes32 = addressToBytes32(addressToByteHexString(recipient));
     return this.contract.populateTransaction[
@@ -348,9 +286,10 @@
 // Interacts with HypCollateral contracts
 export class EvmHypCollateralAdapter
   extends EvmHypSyntheticAdapter
-  implements IHypTokenAdapter<PopulatedTransaction>
-{
-  public readonly collateralContract: TokenRouter;
+  implements
+  IHypTokenAdapter<PopulatedTransaction>,
+  IMovableCollateralRouterAdapter<PopulatedTransaction> {
+  public readonly collateralContract: HypERC20Collateral;
   protected wrappedTokenAddress?: Address;
 
   constructor(
@@ -359,7 +298,7 @@
     public readonly addresses: { token: Address },
   ) {
     super(chainName, multiProvider, addresses);
-    this.collateralContract = TokenRouter__factory.connect(
+    this.collateralContract = HypERC20Collateral__factory.connect(
       addresses.token,
       this.getProvider(),
     );
@@ -367,7 +306,7 @@
 
   async getWrappedTokenAddress(): Promise<Address> {
     if (!this.wrappedTokenAddress) {
-      this.wrappedTokenAddress = await this.collateralContract.token();
+      this.wrappedTokenAddress = await this.collateralContract.wrappedToken();
     }
     return this.wrappedTokenAddress!;
   }
@@ -376,11 +315,6 @@
     return new EvmTokenAdapter(this.chainName, this.multiProvider, {
       token: await this.getWrappedTokenAddress(),
     });
-  }
-
-  override async getBalance(address: Address): Promise<bigint> {
-    const wrappedTokenAdapter = await this.getWrappedTokenAdapter();
-    return wrappedTokenAdapter.getBalance(address);
   }
 
   override getBridgedSupply(): Promise<bigint | undefined> {
@@ -425,34 +359,22 @@
       t.populateTransferTx(params),
     );
   }
-}
-
-export class EvmMovableCollateralAdapter
-  extends EvmHypCollateralAdapter
-  implements IMovableCollateralRouterAdapter<PopulatedTransaction>
-{
-  movableCollateral(): MovableCollateralRouter {
-    return MovableCollateralRouter__factory.connect(
-      this.addresses.token,
-      this.getProvider(),
-    );
-  }
 
   async isRebalancer(account: Address): Promise<boolean> {
-    const rebalancers = await this.movableCollateral().allowedRebalancers();
+    const rebalancers = await this.collateralContract.allowedRebalancers();
 
     return rebalancers.includes(account);
   }
 
   async getAllowedDestination(domain: Domain): Promise<Address> {
     const allowedDestinationBytes32 =
-      await this.movableCollateral().allowedRecipient(domain);
+      await this.collateralContract.allowedRecipient(domain);
 
     // If allowedRecipient is not set (returns bytes32(0)),
     // fall back to the enrolled remote router for that domain,
     // matching the contract's fallback logic in MovableCollateralRouter.sol
     if (allowedDestinationBytes32 === ZERO_ADDRESS_HEX_32) {
-      const routerBytes32 = await this.movableCollateral().routers(domain);
+      const routerBytes32 = await this.collateralContract.routers(domain);
       return bytes32ToAddress(routerBytes32);
     }
 
@@ -460,12 +382,9 @@
   }
 
   async isBridgeAllowed(domain: Domain, bridge: Address): Promise<boolean> {
-    const allowedBridges =
-      await this.movableCollateral().allowedBridges(domain);
-
-    return allowedBridges
-      .map((bridgeAddress) => normalizeAddress(bridgeAddress))
-      .includes(normalizeAddress(bridge));
+    const allowedBridges = await this.collateralContract.allowedBridges(domain);
+
+    return allowedBridges.includes(bridge);
   }
 
   async getRebalanceQuotes(
@@ -484,7 +403,9 @@
 
       return [
         {
-          igpQuote: { amount: BigInt(gasPayment.toString()) },
+          igpQuote: {
+            amount: BigInt(gasPayment.toString()),
+          },
         },
       ];
     }
@@ -521,11 +442,13 @@
     // Obtains the trx value by adding the amount of all quotes with no addressOrDenom (native tokens)
     const value = quotes.reduce(
       (value, quote) =>
-        !quote.igpQuote.addressOrDenom ? value + quote.igpQuote.amount : value,
+        !quote.igpQuote.addressOrDenom
+          ? value + quote.igpQuote.amount
+          : value,
       0n,
     );
 
-    return this.movableCollateral().populateTransaction.rebalance(
+    return this.collateralContract.populateTransaction.rebalance(
       domain,
       amount,
       bridge,
@@ -538,8 +461,7 @@
 
 export class EvmHypCollateralFiatAdapter
   extends EvmHypCollateralAdapter
-  implements IHypCollateralFiatAdapter<PopulatedTransaction>
-{
+  implements IHypCollateralFiatAdapter<PopulatedTransaction> {
   /**
    * Note this may be inaccurate, as this returns the total supply
    * of the fiat token, which may be used by other bridges.
@@ -564,25 +486,14 @@
 
 export class EvmHypRebaseCollateralAdapter
   extends EvmHypCollateralAdapter
-  implements IHypTokenAdapter<PopulatedTransaction>
-{
-  public override collateralContract: HypERC4626Collateral;
-
-  constructor(
-    public readonly chainName: ChainName,
-    public readonly multiProvider: MultiProtocolProvider,
-    public readonly addresses: { token: Address },
-  ) {
-    super(chainName, multiProvider, addresses);
-    this.collateralContract = HypERC4626Collateral__factory.connect(
-      addresses.token,
-      this.getProvider(),
-    );
-  }
-
+  implements IHypTokenAdapter<PopulatedTransaction> {
   override async getBridgedSupply(): Promise<bigint> {
+    const hypERC4626 = HypERC4626Collateral__factory.connect(
+      this.collateralContract.address,
+      this.collateralContract.provider,
+    );
     const vault = ERC4626__factory.connect(
-      await this.collateralContract.vault(),
+      await hypERC4626.vault(),
       this.getProvider(),
     );
     const balance = await vault.balanceOf(this.addresses.token);
@@ -592,8 +503,7 @@
 
 export class EvmHypSyntheticRebaseAdapter
   extends EvmHypSyntheticAdapter
-  implements IHypTokenAdapter<PopulatedTransaction>
-{
+  implements IHypTokenAdapter<PopulatedTransaction> {
   declare public contract: HypERC4626;
 
   constructor(
@@ -612,8 +522,7 @@
 
 abstract class BaseEvmHypXERC20Adapter<X extends IXERC20 | IXERC20VS>
   extends EvmHypCollateralAdapter
-  implements IHypXERC20Adapter<PopulatedTransaction>
-{
+  implements IHypXERC20Adapter<PopulatedTransaction> {
   public readonly hypXERC20: HypXERC20;
 
   constructor(
@@ -669,8 +578,7 @@
 
 abstract class BaseEvmHypXERC20LockboxAdapter<X extends IXERC20 | IXERC20VS>
   extends EvmHypCollateralAdapter
-  implements IHypXERC20Adapter<PopulatedTransaction>
-{
+  implements IHypXERC20Adapter<PopulatedTransaction> {
   protected readonly hypXERC20Lockbox: HypXERC20Lockbox;
 
   constructor(
@@ -737,8 +645,7 @@
 
 export class EvmHypVSXERC20LockboxAdapter
   extends BaseEvmHypXERC20LockboxAdapter<IXERC20VS>
-  implements IHypVSXERC20Adapter<PopulatedTransaction>
-{
+  implements IHypVSXERC20Adapter<PopulatedTransaction> {
   protected connectXERC20(xERC20Addr: Address): IXERC20VS {
     return IXERC20VS__factory.connect(xERC20Addr, this.getProvider());
   }
@@ -798,8 +705,7 @@
 
 export class EvmHypVSXERC20Adapter
   extends BaseEvmHypXERC20Adapter<IXERC20VS>
-  implements IHypVSXERC20Adapter<PopulatedTransaction>
-{
+  implements IHypVSXERC20Adapter<PopulatedTransaction> {
   protected connectXERC20(xerc20Addr: string): IXERC20VS {
     return IXERC20VS__factory.connect(xerc20Addr, this.getProvider());
   }
@@ -852,16 +758,8 @@
 
 // Interacts HypNative contracts
 export class EvmHypNativeAdapter
-  extends EvmMovableCollateralAdapter
-  implements IHypTokenAdapter<PopulatedTransaction>
-{
-  override async getBalance(address: Address): Promise<bigint> {
-    const provider = this.getProvider();
-    const balance = await provider.getBalance(address);
-
-    return BigInt(balance.toString());
-  }
-
+  extends EvmHypCollateralAdapter
+  implements IHypTokenAdapter<PopulatedTransaction> {
   override async isApproveRequired(): Promise<boolean> {
     return false;
   }
@@ -871,53 +769,6 @@
     _spender: Address,
   ): Promise<boolean> {
     return false;
-  }
-
-  override async quoteTransferRemoteGas({
-    destination,
-    recipient,
-    amount,
-  }: QuoteTransferRemoteParams): Promise<InterchainGasQuote> {
-    const contractVersion = await this.contract.PACKAGE_VERSION();
-
-    const hasQuoteTransferRemote = isValidContractVersion(
-      contractVersion,
-      QUOTE_TRANSFER_REMOTE_CONTRACT_VERSION,
-    );
-    const igpQuote = await this.contract.quoteGasPayment(destination);
-    const igpQuoteBigInt = BigInt(igpQuote.toString());
-
-    // Version does not support quoteTransferRemote defaulting to quoteGasPayment
-    if (!hasQuoteTransferRemote) {
-      return { igpQuote: { amount: igpQuoteBigInt } };
-    }
-
-    assert(
-      !isNullish(amount),
-      'Amount must be defined for quoteTransferRemoteGas',
-    );
-    assert(recipient, 'Recipient must be defined for quoteTransferRemoteGas');
-
-    const recipBytes32 = addressToBytes32(addressToByteHexString(recipient));
-
-    // quoteTransferRemote returns igp + fee + amount for native routes
-    const [combinedQuote] = await this.contract.quoteTransferRemote(
-      destination,
-      recipBytes32,
-      amount.toString(),
-    );
-    const [tokenAddressOrDenom, combinedAmount] = combinedQuote;
-    const fee = BigInt(combinedAmount.toString()) - amount - igpQuoteBigInt;
-
-    return {
-      igpQuote: {
-        amount: igpQuoteBigInt,
-      },
-      tokenFeeQuote: {
-        amount: fee,
-        addressOrDenom: tokenAddressOrDenom,
-      },
-    };
   }
 
   override async populateTransferRemoteTx({
@@ -926,31 +777,17 @@
     recipient,
     interchainGas,
   }: TransferRemoteParams): Promise<PopulatedTransaction> {
-    const amount = BigInt(weiAmountOrId);
     if (!interchainGas)
-      interchainGas = await this.quoteTransferRemoteGas({
-        destination,
-        amount,
-        recipient,
-      });
-
-    let txValue = amount;
-    const {
-      igpQuote: { addressOrDenom: igpAddressOrDenom, amount: igpAmount },
-      tokenFeeQuote,
-    } = interchainGas;
-
+      interchainGas = await this.quoteTransferRemoteGas({ destination });
+
+    let txValue: bigint | undefined = undefined;
+    const { addressOrDenom: igpAddressOrDenom, amount: igpAmount } =
+      interchainGas.igpQuote;
     // If the igp token is native Eth
-    if (!igpAddressOrDenom || isZeroishAddress(igpAddressOrDenom)) {
-      txValue += igpAmount;
-    }
-
-    if (
-      tokenFeeQuote &&
-      (!tokenFeeQuote.addressOrDenom ||
-        isZeroishAddress(tokenFeeQuote.addressOrDenom))
-    ) {
-      txValue += tokenFeeQuote.amount;
+    if (!igpAddressOrDenom) {
+      txValue = igpAmount + BigInt(weiAmountOrId);
+    } else {
+      txValue = igpAmount;
     }
 
     const recipBytes32 = addressToBytes32(addressToByteHexString(recipient));
@@ -971,12 +808,14 @@
     // Obtains the trx value by adding the amount of all quotes with no addressOrDenom (native tokens)
     const value = quotes.reduce(
       (value, quote) =>
-        !quote.igpQuote.addressOrDenom ? value + quote.igpQuote.amount : value,
+        !quote.igpQuote.addressOrDenom
+          ? value + quote.igpQuote.amount
+          : value,
       // Uses the amount to transfer as base value given that the amount is defined in native tokens for this adapter
       BigInt(amount),
     );
 
-    return this.movableCollateral().populateTransaction.rebalance(
+    return this.collateralContract.populateTransaction.rebalance(
       domain,
       amount,
       bridge,
@@ -994,8 +833,7 @@
 
 export class EvmXERC20Adapter
   extends EvmTokenAdapter
-  implements IXERC20Adapter<PopulatedTransaction>
-{
+  implements IXERC20Adapter<PopulatedTransaction> {
   xERC20: IXERC20;
 
   constructor(
@@ -1031,49 +869,9 @@
   }
 }
 
-export class EvmXERC20Adapter
-  extends EvmTokenAdapter
-  implements IXERC20Adapter<PopulatedTransaction>
-{
-  xERC20: IXERC20;
-
-  constructor(
-    public readonly chainName: ChainName,
-    public readonly multiProvider: MultiProtocolProvider,
-    public readonly addresses: { token: Address },
-  ) {
-    super(chainName, multiProvider, addresses);
-
-    this.xERC20 = IXERC20__factory.connect(addresses.token, this.getProvider());
-  }
-
-  async getLimits(bridge: Address): Promise<xERC20Limits> {
-    const mint = await this.xERC20.mintingMaxLimitOf(bridge);
-    const burn = await this.xERC20.burningMaxLimitOf(bridge);
-
-    return {
-      mint: BigInt(mint.toString()),
-      burn: BigInt(burn.toString()),
-    };
-  }
-
-  async populateSetLimitsTx(
-    bridge: Address,
-    mint: bigint,
-    burn: bigint,
-  ): Promise<PopulatedTransaction> {
-    return this.xERC20.populateTransaction.setLimits(
-      bridge,
-      mint.toString(),
-      burn.toString(),
-    );
-  }
-}
-
 export class EvmXERC20VSAdapter
   extends EvmTokenAdapter
-  implements IXERC20VSAdapter<PopulatedTransaction>
-{
+  implements IXERC20VSAdapter<PopulatedTransaction> {
   xERC20VS: IXERC20VS;
 
   constructor(
