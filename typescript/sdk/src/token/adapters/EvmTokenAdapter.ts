import {
  BigNumber,
  PopulatedTransaction,
  constants as ethersConstants,
} from 'ethers';

import {
  ERC20,
  ERC20__factory,
  ERC4626__factory,
  GasRouter__factory,
  HypERC20,
  HypERC20Collateral,
  HypERC20Collateral__factory,
  HypERC20__factory,
  HypERC4626,
  HypERC4626Collateral,
  HypERC4626Collateral__factory,
  HypERC4626__factory,
  HypXERC20,
  HypXERC20Lockbox,
  HypXERC20Lockbox__factory,
  HypXERC20__factory,
  IFiatToken__factory,
  ITokenBridge__factory,
  IXERC20,
  IXERC20VS,
  IXERC20VS__factory,
  IXERC20__factory,
} from '@hyperlane-xyz/core';
import {
  Address,
  Domain,
  Numberish,
  ZERO_ADDRESS_HEX_32,
  addressToByteHexString,
  addressToBytes32,
  assert,
  bytes32ToAddress,
  isNullish,
  normalizeAddress,
  strip0x,
} from '@hyperlane-xyz/utils';

import { BaseEvmAdapter } from '../../app/MultiProtocolApp.js';
import { MultiProtocolProvider } from '../../providers/MultiProtocolProvider.js';
import { ChainName } from '../../types.js';
import { isValidContractVersion } from '../../utils/contract.js';
import { TokenMetadata } from '../types.js';

import {
  IHypCollateralFiatAdapter,
  IHypTokenAdapter,
  IHypVSXERC20Adapter,
  IHypXERC20Adapter,
  IMovableCollateralRouterAdapter,
  ITokenAdapter,
  IXERC20Adapter,
  IXERC20VSAdapter,
  InterchainGasQuote,
  Quote,
  QuoteTransferRemoteParams,
  RateLimitMidPoint,
  TransferParams,
  TransferRemoteParams,
  xERC20Limits,
} from './ITokenAdapter.js';

// An estimate of the gas amount for a typical EVM token router transferRemote transaction
// Computed by estimating on a few different chains, taking the max, and then adding ~50% padding
export const EVM_TRANSFER_REMOTE_GAS_ESTIMATE = 450_000n;
const QUOTE_TRANSFER_REMOTE_CONTRACT_VERSION = '10.0.0-beta';

// Interacts with native currencies
export class EvmNativeTokenAdapter
  extends BaseEvmAdapter
  implements ITokenAdapter<PopulatedTransaction>
{
  async getBalance(address: Address): Promise<bigint> {
    const balance = await this.getProvider().getBalance(address);
    return BigInt(balance.toString());
  }

  async getMetadata(): Promise<TokenMetadata> {
    // TODO get metadata from chainMetadata config
    throw new Error('Metadata not available to native tokens');
  }

  async getMinimumTransferAmount(_recipient: Address): Promise<bigint> {
    return 0n;
  }

  async isApproveRequired(
    _owner: Address,
    _spender: Address,
    _weiAmountOrId: Numberish,
  ): Promise<boolean> {
    return false;
  }

  async isRevokeApprovalRequired(
    _owner: Address,
    _spender: Address,
  ): Promise<boolean> {
    return false;
  }

  async populateApproveTx(
    _params: TransferParams,
  ): Promise<PopulatedTransaction> {
    throw new Error('Approve not required for native tokens');
  }

  async populateTransferTx({
    weiAmountOrId,
    recipient,
  }: TransferParams): Promise<PopulatedTransaction> {
    const value = BigNumber.from(weiAmountOrId.toString());
    return { value, to: recipient };
  }

  async getTotalSupply(): Promise<bigint | undefined> {
    // Not implemented, native tokens don't have an accessible total supply
    return undefined;
  }
}

// Interacts with ERC20/721 contracts
export class EvmTokenAdapter<T extends ERC20 = ERC20>
  extends EvmNativeTokenAdapter
  implements ITokenAdapter<PopulatedTransaction>
{
  public readonly contract: T;

  constructor(
    public readonly chainName: ChainName,
    public readonly multiProvider: MultiProtocolProvider,
    public readonly addresses: { token: Address },
    public readonly contractFactory: any = ERC20__factory,
  ) {
    super(chainName, multiProvider, addresses);
    this.contract = contractFactory.connect(
      addresses.token,
      this.getProvider(),
    );
  }

  override async getBalance(address: Address): Promise<bigint> {
    const balance = await this.contract.balanceOf(address);
    return BigInt(balance.toString());
  }

  override async getMetadata(isNft?: boolean): Promise<TokenMetadata> {
    const [decimals, symbol, name] = await Promise.all([
      isNft ? 0 : this.contract.decimals(),
      this.contract.symbol(),
      this.contract.name(),
    ]);
    return { decimals, symbol, name };
  }

  override async isApproveRequired(
    owner: Address,
    spender: Address,
    weiAmountOrId: Numberish,
  ): Promise<boolean> {
    const allowance = await this.contract.allowance(owner, spender);
    return allowance.lt(weiAmountOrId);
  }

  async isRevokeApprovalRequired(
    owner: Address,
    spender: Address,
  ): Promise<boolean> {
    const allowance = await this.contract.allowance(owner, spender);

    return !allowance.isZero();
  }

  override populateApproveTx({
    weiAmountOrId,
    recipient,
  }: TransferParams): Promise<PopulatedTransaction> {
    return this.contract.populateTransaction.approve(
      recipient,
      weiAmountOrId.toString(),
    );
  }

  override populateTransferTx({
    weiAmountOrId,
    recipient,
  }: TransferParams): Promise<PopulatedTransaction> {
    return this.contract.populateTransaction.transfer(
      recipient,
      weiAmountOrId.toString(),
    );
  }

  async getTotalSupply(): Promise<bigint> {
    const totalSupply = await this.contract.totalSupply();
    return totalSupply.toBigInt();
  }
}

// Interacts with Hyp Synthetic token contracts (aka 'HypTokens')
export class EvmHypSyntheticAdapter
  extends EvmTokenAdapter<HypERC20>
  implements IHypTokenAdapter<PopulatedTransaction>
{
  constructor(
    public readonly chainName: ChainName,
    public readonly multiProvider: MultiProtocolProvider,
    public readonly addresses: { token: Address },
    public readonly contractFactory: any = HypERC20__factory,
  ) {
    super(chainName, multiProvider, addresses, contractFactory);
  }

  override async isApproveRequired(
    _owner: Address,
    _spender: Address,
    _weiAmountOrId: Numberish,
  ): Promise<boolean> {
    return false;
  }

  async isRevokeApprovalRequired(
    _owner: Address,
    _spender: Address,
  ): Promise<boolean> {
    return false;
  }

  getDomains(): Promise<Domain[]> {
    return this.contract.domains();
  }

  async getRouterAddress(domain: Domain): Promise<Buffer> {
    const routerAddressesAsBytes32 = await this.contract.routers(domain);
    // Evm addresses will be padded with 12 bytes
    if (routerAddressesAsBytes32.startsWith('0x000000000000000000000000')) {
      return Buffer.from(
        strip0x(bytes32ToAddress(routerAddressesAsBytes32)),
        'hex',
      );
      // Otherwise leave the address unchanged
    } else {
      return Buffer.from(strip0x(routerAddressesAsBytes32), 'hex');
    }
  }

  async getAllRouters(): Promise<Array<{ domain: Domain; address: Buffer }>> {
    const domains = await this.getDomains();
    const routers: Buffer[] = await Promise.all(
      domains.map((d) => this.getRouterAddress(d)),
    );
    return domains.map((d, i) => ({ domain: d, address: routers[i] }));
  }

  getBridgedSupply(): Promise<bigint | undefined> {
    return this.getTotalSupply();
  }

  async quoteTransferRemoteGas({
    destination,
    recipient,
    amount,
  }: QuoteTransferRemoteParams): Promise<InterchainGasQuote> {
    const contractVersion = await this.contract.PACKAGE_VERSION();

    const hasQuoteTransferRemote = isValidContractVersion(
      contractVersion,
      QUOTE_TRANSFER_REMOTE_CONTRACT_VERSION,
    );

    // Version does not support quoteTransferRemote defaulting to quoteGasPayment
    if (!hasQuoteTransferRemote) {
      const gasPayment = await this.contract.quoteGasPayment(destination);
      return { igpQuote: { amount: BigInt(gasPayment.toString()) } };
    }

    assert(
      !isNullish(amount),
      'Amount must be defined for quoteTransferRemoteGas',
    );
    assert(recipient, 'Recipient must be defined for quoteTransferRemoteGas');

    const recipBytes32 = addressToBytes32(addressToByteHexString(recipient));
    const [igpQuote, ...feeQuotes] = await this.contract.quoteTransferRemote(
      destination,
      recipBytes32,
      amount.toString(),
    );
    const [, igpAmount] = igpQuote;

    const tokenFeeQuotes: Quote[] = feeQuotes.map((quote) => ({
      addressOrDenom: quote[0],
      amount: BigInt(quote[1].toString()),
    }));

    // Because the amount is added on  the fees, we need to subtract it from the actual fees
    const tokenFeeQuote: Quote | undefined = {
      addressOrDenom: tokenFeeQuotes[0].addressOrDenom, // the contract enforces the token address to be the same as the route
      amount: tokenFeeQuotes.reduce((sum, q) => sum + q.amount, 0n) - amount,
    };

    return {
      igpQuote: {
        amount: BigInt(igpAmount.toString()),
      },
      tokenFeeQuote,
    };
  }

  async populateTransferRemoteTx({
    weiAmountOrId,
    destination,
    recipient,
    interchainGas,
  }: TransferRemoteParams): Promise<PopulatedTransaction> {
    if (!interchainGas)
      interchainGas = await this.quoteTransferRemoteGas({
        destination,
        recipient,
        amount: BigInt(weiAmountOrId),
      });

    const recipBytes32 = addressToBytes32(addressToByteHexString(recipient));
    return this.contract.populateTransaction[
      'transferRemote(uint32,bytes32,uint256)'
    ](destination, recipBytes32, weiAmountOrId, {
      value: interchainGas.igpQuote.amount.toString(),
    });
  }
}

// Interacts with HypCollateral contracts
export class EvmHypCollateralAdapter
  extends EvmHypSyntheticAdapter
  implements
    IHypTokenAdapter<PopulatedTransaction>,
    IMovableCollateralRouterAdapter<PopulatedTransaction>
{
  public readonly collateralContract: HypERC20Collateral;
  protected wrappedTokenAddress?: Address;

  constructor(
    public readonly chainName: ChainName,
    public readonly multiProvider: MultiProtocolProvider,
    public readonly addresses: { token: Address },
  ) {
    super(chainName, multiProvider, addresses);
    this.collateralContract = HypERC20Collateral__factory.connect(
      addresses.token,
      this.getProvider(),
    );
  }

  async getWrappedTokenAddress(): Promise<Address> {
    if (!this.wrappedTokenAddress) {
      this.wrappedTokenAddress = await this.collateralContract.wrappedToken();
    }
    return this.wrappedTokenAddress!;
  }

  protected async getWrappedTokenAdapter(): Promise<EvmTokenAdapter> {
    return new EvmTokenAdapter(this.chainName, this.multiProvider, {
      token: await this.getWrappedTokenAddress(),
    });
  }

  override async getBalance(address: Address): Promise<bigint> {
<<<<<<< HEAD
    const collateral = await this.getWrappedTokenAdapter();
    return collateral.getBalance(address);
=======
    const wrappedTokenAdapter = await this.getWrappedTokenAdapter();
    return wrappedTokenAdapter.getBalance(address);
>>>>>>> 8dd1f57d
  }

  override getBridgedSupply(): Promise<bigint | undefined> {
    return this.getBalance(this.addresses.token);
  }

  override getMetadata(isNft?: boolean): Promise<TokenMetadata> {
    return this.getWrappedTokenAdapter().then((t) => t.getMetadata(isNft));
  }

  override isApproveRequired(
    owner: Address,
    spender: Address,
    weiAmountOrId: Numberish,
  ): Promise<boolean> {
    return this.getWrappedTokenAdapter().then((t) =>
      t.isApproveRequired(owner, spender, weiAmountOrId),
    );
  }

  override async isRevokeApprovalRequired(
    owner: Address,
    spender: Address,
  ): Promise<boolean> {
    const collateral = await this.getWrappedTokenAdapter();

    return collateral.isRevokeApprovalRequired(owner, spender);
  }

  override populateApproveTx(
    params: TransferParams,
  ): Promise<PopulatedTransaction> {
    return this.getWrappedTokenAdapter().then((t) =>
      t.populateApproveTx(params),
    );
  }

  override populateTransferTx(
    params: TransferParams,
  ): Promise<PopulatedTransaction> {
    return this.getWrappedTokenAdapter().then((t) =>
      t.populateTransferTx(params),
    );
  }

  async isRebalancer(account: Address): Promise<boolean> {
    const rebalancers = await this.collateralContract.allowedRebalancers();

    return rebalancers.includes(account);
  }

  async getAllowedDestination(domain: Domain): Promise<Address> {
    const allowedDestinationBytes32 =
      await this.collateralContract.allowedRecipient(domain);

    // If allowedRecipient is not set (returns bytes32(0)),
    // fall back to the enrolled remote router for that domain,
    // matching the contract's fallback logic in MovableCollateralRouter.sol
    if (allowedDestinationBytes32 === ZERO_ADDRESS_HEX_32) {
      const routerBytes32 = await this.collateralContract.routers(domain);
      return bytes32ToAddress(routerBytes32);
    }

    return bytes32ToAddress(allowedDestinationBytes32);
  }

  async isBridgeAllowed(domain: Domain, bridge: Address): Promise<boolean> {
    const allowedBridges = await this.collateralContract.allowedBridges(domain);

    return allowedBridges
      .map((bridgeAddress) => normalizeAddress(bridgeAddress))
      .includes(normalizeAddress(bridge));
  }

  async getRebalanceQuotes(
    bridge: Address,
    domain: Domain,
    recipient: Address,
    amount: Numberish,
    isWarp: boolean,
  ): Promise<InterchainGasQuote[]> {
    // TODO: In the future, all bridges should get quotes from the quoteTransferRemote function.
    // Given that currently warp routes used as bridges do not, quotes need to be obtained differently.
    // This can probably be removed in the future.
    if (isWarp) {
      const gasRouter = GasRouter__factory.connect(bridge, this.getProvider());
      const gasPayment = await gasRouter.quoteGasPayment(domain);

      return [
        {
          igpQuote: { amount: BigInt(gasPayment.toString()) },
        },
      ];
    }

    const bridgeContract = ITokenBridge__factory.connect(
      bridge,
      this.getProvider(),
    );

    const quotes = await bridgeContract.quoteTransferRemote(
      domain,
      addressToBytes32(recipient),
      amount,
    );

    return quotes.map((quote) => ({
      igpQuote: {
        addressOrDenom:
          quote.token === ethersConstants.AddressZero ? undefined : quote.token,
        amount: BigInt(quote.amount.toString()),
      },
    }));
  }

  /**
   * @param quotes - The quotes returned by getRebalanceQuotes
   */
  populateRebalanceTx(
    domain: Domain,
    amount: Numberish,
    bridge: Address,
    quotes: InterchainGasQuote[],
  ): Promise<PopulatedTransaction> {
    // Obtains the trx value by adding the amount of all quotes with no addressOrDenom (native tokens)
    const value = quotes.reduce(
      (value, quote) =>
        !quote.igpQuote.addressOrDenom ? value + quote.igpQuote.amount : value,
      0n,
    );

    return this.collateralContract.populateTransaction.rebalance(
      domain,
      amount,
      bridge,
      {
        value,
      },
    );
  }
}

export class EvmHypCollateralFiatAdapter
  extends EvmHypCollateralAdapter
  implements IHypCollateralFiatAdapter<PopulatedTransaction>
{
  /**
   * Note this may be inaccurate, as this returns the total supply
   * of the fiat token, which may be used by other bridges.
   * However this is the best we can do with a simple view call.
   */
  override async getBridgedSupply(): Promise<bigint> {
    const wrapped = await this.getWrappedTokenAdapter();
    return wrapped.getTotalSupply();
  }

  async getMintLimit(): Promise<bigint> {
    const wrappedToken = await this.getWrappedTokenAddress();
    const fiatToken = IFiatToken__factory.connect(
      wrappedToken,
      this.getProvider(),
    );
    const limit = await fiatToken.minterAllowance(this.addresses.token);

    return limit.toBigInt();
  }
}

export class EvmHypRebaseCollateralAdapter
  extends EvmHypCollateralAdapter
  implements IHypTokenAdapter<PopulatedTransaction>
{
  public override collateralContract: HypERC4626Collateral;

  constructor(
    public readonly chainName: ChainName,
    public readonly multiProvider: MultiProtocolProvider,
    public readonly addresses: { token: Address },
  ) {
    super(chainName, multiProvider, addresses);
    this.collateralContract = HypERC4626Collateral__factory.connect(
      addresses.token,
      this.getProvider(),
    );
  }

  override async getBridgedSupply(): Promise<bigint> {
    const vault = ERC4626__factory.connect(
      await this.collateralContract.vault(),
      this.getProvider(),
    );
    const balance = await vault.balanceOf(this.addresses.token);
    return balance.toBigInt();
  }
}

export class EvmHypSyntheticRebaseAdapter
  extends EvmHypSyntheticAdapter
  implements IHypTokenAdapter<PopulatedTransaction>
{
  declare public contract: HypERC4626;

  constructor(
    public readonly chainName: ChainName,
    public readonly multiProvider: MultiProtocolProvider,
    public readonly addresses: { token: Address },
  ) {
    super(chainName, multiProvider, addresses, HypERC4626__factory);
  }

  override async getBridgedSupply(): Promise<bigint> {
    const totalShares = await this.contract.totalShares();
    return totalShares.toBigInt();
  }
}

abstract class BaseEvmHypXERC20Adapter<X extends IXERC20 | IXERC20VS>
  extends EvmHypCollateralAdapter
  implements IHypXERC20Adapter<PopulatedTransaction>
{
  public readonly hypXERC20: HypXERC20;

  constructor(
    public readonly chainName: ChainName,
    public readonly multiProvider: MultiProtocolProvider,
    public readonly addresses: { token: Address },
  ) {
    super(chainName, multiProvider, addresses);
    this.hypXERC20 = HypXERC20__factory.connect(
      addresses.token,
      this.getProvider(),
    );
  }

  protected abstract connectXERC20(xerc20Addr: Address): X;

  async getXERC20(): Promise<X> {
    const xerc20Addr = await this.hypXERC20.wrappedToken();
    return this.connectXERC20(xerc20Addr);
  }

  override async getBridgedSupply(): Promise<bigint> {
    const xerc20 = await this.getXERC20();
    // Both IXERC20 and IXERC20VS have totalSupply, name, etc. if they extend ERC20
    const totalSupply = await xerc20.totalSupply();
    return totalSupply.toBigInt();
  }

  async getMintLimit(): Promise<bigint> {
    const xerc20 = await this.getXERC20();
    const limit = await xerc20.mintingCurrentLimitOf(this.contract.address);
    return limit.toBigInt();
  }

  async getMintMaxLimit(): Promise<bigint> {
    const xerc20 = await this.getXERC20();
    const limit = await xerc20.mintingMaxLimitOf(this.contract.address);
    return limit.toBigInt();
  }

  async getBurnLimit(): Promise<bigint> {
    const xerc20 = await this.getXERC20();
    const limit = await xerc20.burningCurrentLimitOf(this.contract.address);
    return limit.toBigInt();
  }

  async getBurnMaxLimit(): Promise<bigint> {
    const xerc20 = await this.getXERC20();
    const limit = await xerc20.burningMaxLimitOf(this.contract.address);
    return limit.toBigInt();
  }
}

abstract class BaseEvmHypXERC20LockboxAdapter<X extends IXERC20 | IXERC20VS>
  extends EvmHypCollateralAdapter
  implements IHypXERC20Adapter<PopulatedTransaction>
{
  protected readonly hypXERC20Lockbox: HypXERC20Lockbox;

  constructor(
    public readonly chainName: ChainName,
    public readonly multiProvider: MultiProtocolProvider,
    public readonly addresses: { token: Address },
  ) {
    super(chainName, multiProvider, addresses);

    this.hypXERC20Lockbox = HypXERC20Lockbox__factory.connect(
      addresses.token,
      this.getProvider(),
    );
  }

  /**
   * Note this may be inaccurate, as this returns the balance
   * of the lockbox contract, which may be used by other bridges.
   * However this is the best we can do with a simple view call.
   */
  override async getBridgedSupply(): Promise<bigint> {
    const lockboxAddress = await this.hypXERC20Lockbox.lockbox();
    return this.getBalance(lockboxAddress);
  }

  async getXERC20(): Promise<X> {
    const xERC20Addr = await this.hypXERC20Lockbox.xERC20();
    return this.connectXERC20(xERC20Addr);
  }

  protected abstract connectXERC20(xERC20Addr: Address): X;

  async getMintLimit(): Promise<bigint> {
    const xERC20 = await this.getXERC20();
    const limit = await xERC20.mintingCurrentLimitOf(this.contract.address);
    return limit.toBigInt();
  }

  async getMintMaxLimit(): Promise<bigint> {
    const xERC20 = await this.getXERC20();
    const limit = await xERC20.mintingMaxLimitOf(this.contract.address);
    return limit.toBigInt();
  }

  async getBurnLimit(): Promise<bigint> {
    const xERC20 = await this.getXERC20();
    const limit = await xERC20.burningCurrentLimitOf(this.contract.address);
    return limit.toBigInt();
  }

  async getBurnMaxLimit(): Promise<bigint> {
    const xERC20 = await this.getXERC20();
    const limit = await xERC20.burningMaxLimitOf(this.contract.address);
    return limit.toBigInt();
  }
}

// Interacts with HypXERC20Lockbox contracts
export class EvmHypXERC20LockboxAdapter extends BaseEvmHypXERC20LockboxAdapter<IXERC20> {
  protected connectXERC20(xERC20Addr: Address): IXERC20 {
    return IXERC20__factory.connect(xERC20Addr, this.getProvider());
  }
}

export class EvmHypVSXERC20LockboxAdapter
  extends BaseEvmHypXERC20LockboxAdapter<IXERC20VS>
  implements IHypVSXERC20Adapter<PopulatedTransaction>
{
  protected connectXERC20(xERC20Addr: Address): IXERC20VS {
    return IXERC20VS__factory.connect(xERC20Addr, this.getProvider());
  }

  // If you need to expose rate-limiting calls or other VS-specific logic:
  async getRateLimits(): Promise<RateLimitMidPoint> {
    const xERC20 = await this.getXERC20();
    const rateLimits = await xERC20.rateLimits(this.contract.address);

    return {
      rateLimitPerSecond: BigInt(rateLimits.rateLimitPerSecond.toString()),
      bufferCap: BigInt(rateLimits.bufferCap.toString()),
      lastBufferUsedTime: Number(rateLimits.lastBufferUsedTime),
      bufferStored: BigInt(rateLimits.bufferStored.toString()),
      midPoint: BigInt(rateLimits.midPoint.toString()),
    };
  }
  async populateSetBufferCapTx(
    newBufferCap: bigint,
  ): Promise<PopulatedTransaction> {
    const xERC20 = await this.getXERC20();
    return xERC20.populateTransaction.setBufferCap(
      this.addresses.token,
      newBufferCap,
    );
  }

  async populateSetRateLimitPerSecondTx(
    newRateLimitPerSecond: bigint,
  ): Promise<PopulatedTransaction> {
    const xERC20 = await this.getXERC20();
    return xERC20.populateTransaction.setRateLimitPerSecond(
      this.addresses.token,
      newRateLimitPerSecond,
    );
  }

  async populateAddBridgeTx(
    bufferCap: bigint,
    rateLimitPerSecond: bigint,
  ): Promise<PopulatedTransaction> {
    const xERC20 = await this.getXERC20();
    return xERC20.populateTransaction.addBridge({
      bufferCap,
      rateLimitPerSecond,
      bridge: this.addresses.token,
    });
  }
}

// Interacts with HypXERC20 contracts
export class EvmHypXERC20Adapter extends BaseEvmHypXERC20Adapter<IXERC20> {
  protected connectXERC20(xerc20Addr: string): IXERC20 {
    return IXERC20__factory.connect(xerc20Addr, this.getProvider());
  }
}

export class EvmHypVSXERC20Adapter
  extends BaseEvmHypXERC20Adapter<IXERC20VS>
  implements IHypVSXERC20Adapter<PopulatedTransaction>
{
  protected connectXERC20(xerc20Addr: string): IXERC20VS {
    return IXERC20VS__factory.connect(xerc20Addr, this.getProvider());
  }

  async getRateLimits(): Promise<RateLimitMidPoint> {
    const xERC20 = await this.getXERC20();
    const rateLimits = await xERC20.rateLimits(this.contract.address);

    return {
      rateLimitPerSecond: BigInt(rateLimits.rateLimitPerSecond.toString()),
      bufferCap: BigInt(rateLimits.bufferCap.toString()),
      lastBufferUsedTime: Number(rateLimits.lastBufferUsedTime),
      bufferStored: BigInt(rateLimits.bufferStored.toString()),
      midPoint: BigInt(rateLimits.midPoint.toString()),
    };
  }

  async populateSetBufferCapTx(
    newBufferCap: bigint,
  ): Promise<PopulatedTransaction> {
    const xERC20 = await this.getXERC20();
    return xERC20.populateTransaction.setBufferCap(
      this.addresses.token,
      newBufferCap,
    );
  }

  async populateSetRateLimitPerSecondTx(
    newRateLimitPerSecond: bigint,
  ): Promise<PopulatedTransaction> {
    const xERC20 = await this.getXERC20();
    return xERC20.populateTransaction.setRateLimitPerSecond(
      this.addresses.token,
      newRateLimitPerSecond,
    );
  }

  async populateAddBridgeTx(
    bufferCap: bigint,
    rateLimitPerSecond: bigint,
  ): Promise<PopulatedTransaction> {
    const xERC20 = await this.getXERC20();
    return xERC20.populateTransaction.addBridge({
      bufferCap,
      rateLimitPerSecond,
      bridge: this.addresses.token,
    });
  }
}

// Interacts HypNative contracts
export class EvmHypNativeAdapter
  extends EvmHypCollateralAdapter
  implements IHypTokenAdapter<PopulatedTransaction>
{
  override async getBalance(address: Address): Promise<bigint> {
    const provider = this.getProvider();
    const balance = await provider.getBalance(address);

    return BigInt(balance.toString());
  }

  override async isApproveRequired(): Promise<boolean> {
    return false;
  }

  override async isRevokeApprovalRequired(
    _owner: Address,
    _spender: Address,
  ): Promise<boolean> {
    return false;
  }

  override async getBalance(address: Address): Promise<bigint> {
    const balance = await this.contract.balanceOf(address);
    return BigInt(balance.toString());
  }

  override async quoteTransferRemoteGas({
    destination,
    recipient,
    amount,
  }: QuoteTransferRemoteParams): Promise<InterchainGasQuote> {
    const contractVersion = await this.contract.PACKAGE_VERSION();

    const hasQuoteTransferRemote = isValidContractVersion(
      contractVersion,
      QUOTE_TRANSFER_REMOTE_CONTRACT_VERSION,
    );
    const igpQuote = await this.contract.quoteGasPayment(destination);
    const igpQuoteBigInt = BigInt(igpQuote.toString());

    // Version does not support quoteTransferRemote defaulting to quoteGasPayment
    if (!hasQuoteTransferRemote) {
      return { igpQuote: { amount: igpQuoteBigInt } };
    }

    assert(
      !isNullish(amount),
      'Amount must be defined for quoteTransferRemoteGas',
    );
    assert(recipient, 'Recipient must be defined for quoteTransferRemoteGas');

    const recipBytes32 = addressToBytes32(addressToByteHexString(recipient));

    // quoteTransferRemote returns igp + fee + amount for native routes
    const [combinedQuote] = await this.contract.quoteTransferRemote(
      destination,
      recipBytes32,
      amount.toString(),
    );
    const [tokenAddressOrDenom, combinedAmount] = combinedQuote;
    const fee = BigInt(combinedAmount.toString()) - amount - igpQuoteBigInt;

    return {
      igpQuote: {
        amount: igpQuoteBigInt,
      },
      tokenFeeQuote: {
        amount: fee,
        addressOrDenom: tokenAddressOrDenom,
      },
    };
  }

  override async populateTransferRemoteTx({
    weiAmountOrId,
    destination,
    recipient,
    interchainGas,
  }: TransferRemoteParams): Promise<PopulatedTransaction> {
    const amount = BigInt(weiAmountOrId);
    if (!interchainGas)
      interchainGas = await this.quoteTransferRemoteGas({
        destination,
        amount,
        recipient,
      });

    let txValue: bigint | undefined = undefined;
    const {
      igpQuote: { addressOrDenom: igpAddressOrDenom, amount: igpAmount },
    } = interchainGas;
    // If the igp token is native Eth
    if (!igpAddressOrDenom) {
      txValue = igpAmount + amount;
    } else {
      txValue = igpAmount;
    }

    const recipBytes32 = addressToBytes32(addressToByteHexString(recipient));
    return this.contract.populateTransaction[
      'transferRemote(uint32,bytes32,uint256)'
    ](destination, recipBytes32, weiAmountOrId, { value: txValue?.toString() });
  }

  /**
   * @param quotes - The quotes returned by getRebalanceQuotes
   */
  override populateRebalanceTx(
    domain: Domain,
    amount: Numberish,
    bridge: Address,
    quotes: InterchainGasQuote[],
  ): Promise<PopulatedTransaction> {
    // Obtains the trx value by adding the amount of all quotes with no addressOrDenom (native tokens)
    const value = quotes.reduce(
      (value, quote) =>
        !quote.igpQuote.addressOrDenom ? value + quote.igpQuote.amount : value,
      // Uses the amount to transfer as base value given that the amount is defined in native tokens for this adapter
      BigInt(amount),
    );

    return this.collateralContract.populateTransaction.rebalance(
      domain,
      amount,
      bridge,
      {
        value,
      },
    );
  }
}

export class EvmXERC20Adapter
  extends EvmTokenAdapter
  implements IXERC20Adapter<PopulatedTransaction>
{
  xERC20: IXERC20;

  constructor(
    public readonly chainName: ChainName,
    public readonly multiProvider: MultiProtocolProvider,
    public readonly addresses: { token: Address },
  ) {
    super(chainName, multiProvider, addresses);

    this.xERC20 = IXERC20__factory.connect(addresses.token, this.getProvider());
  }

  async getLimits(bridge: Address): Promise<xERC20Limits> {
    const mint = await this.xERC20.mintingMaxLimitOf(bridge);
    const burn = await this.xERC20.burningMaxLimitOf(bridge);

    return {
      mint: BigInt(mint.toString()),
      burn: BigInt(burn.toString()),
    };
  }

  async populateSetLimitsTx(
    bridge: Address,
    mint: bigint,
    burn: bigint,
  ): Promise<PopulatedTransaction> {
    return this.xERC20.populateTransaction.setLimits(
      bridge,
      mint.toString(),
      burn.toString(),
    );
  }
}

export class EvmXERC20VSAdapter
  extends EvmTokenAdapter
  implements IXERC20VSAdapter<PopulatedTransaction>
{
  xERC20VS: IXERC20VS;

  constructor(
    public readonly chainName: ChainName,
    public readonly multiProvider: MultiProtocolProvider,
    public readonly addresses: { token: Address },
  ) {
    super(chainName, multiProvider, addresses);

    this.xERC20VS = IXERC20VS__factory.connect(
      addresses.token,
      this.getProvider(),
    );
  }

  async getRateLimits(bridge: Address): Promise<RateLimitMidPoint> {
    const result = await this.xERC20VS.rateLimits(bridge);

    const rateLimits: RateLimitMidPoint = {
      rateLimitPerSecond: BigInt(result.rateLimitPerSecond.toString()),
      bufferCap: BigInt(result.bufferCap.toString()),
      lastBufferUsedTime: Number(result.lastBufferUsedTime),
      bufferStored: BigInt(result.bufferStored.toString()),
      midPoint: BigInt(result.midPoint.toString()),
    };

    return rateLimits;
  }

  // remove bridge
  async populateRemoveBridgeTx(bridge: Address): Promise<PopulatedTransaction> {
    return this.xERC20VS.populateTransaction.removeBridge(bridge);
  }

  async populateSetBufferCapTx(
    bridge: Address,
    newBufferCap: bigint,
  ): Promise<PopulatedTransaction> {
    return this.xERC20VS.populateTransaction.setBufferCap(
      bridge,
      newBufferCap.toString(),
    );
  }

  async populateSetRateLimitPerSecondTx(
    bridge: Address,
    newRateLimitPerSecond: bigint,
  ): Promise<PopulatedTransaction> {
    return this.xERC20VS.populateTransaction.setRateLimitPerSecond(
      bridge,
      newRateLimitPerSecond.toString(),
    );
  }

  async populateAddBridgeTx(
    bufferCap: bigint,
    rateLimitPerSecond: bigint,
    bridge: Address,
  ): Promise<PopulatedTransaction> {
    return this.xERC20VS.populateTransaction.addBridge({
      bufferCap: bufferCap.toString(),
      rateLimitPerSecond: rateLimitPerSecond.toString(),
      bridge,
    });
  }
}<|MERGE_RESOLUTION|>--- conflicted
+++ resolved
@@ -371,13 +371,8 @@
   }
 
   override async getBalance(address: Address): Promise<bigint> {
-<<<<<<< HEAD
-    const collateral = await this.getWrappedTokenAdapter();
-    return collateral.getBalance(address);
-=======
     const wrappedTokenAdapter = await this.getWrappedTokenAdapter();
     return wrappedTokenAdapter.getBalance(address);
->>>>>>> 8dd1f57d
   }
 
   override getBridgedSupply(): Promise<bigint | undefined> {
