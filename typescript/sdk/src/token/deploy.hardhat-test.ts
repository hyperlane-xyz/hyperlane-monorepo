--- conflicted
+++ resolved
@@ -1,13 +1,9 @@
 import { SignerWithAddress } from '@nomiclabs/hardhat-ethers/signers.js';
+import { expect } from 'chai';
 import hre from 'hardhat';
 
-<<<<<<< HEAD
-import { RouterConfig } from '@hyperlane-xyz/sdk';
-import { objMap } from '@hyperlane-xyz/utils';
-=======
 import { ERC20Test__factory } from '@hyperlane-xyz/core';
 import { Address, objMap } from '@hyperlane-xyz/utils';
->>>>>>> fa237e0f
 
 import { TestChainName } from '../consts/testChains.js';
 import { TestCoreApp } from '../core/TestCoreApp.js';
@@ -16,16 +12,11 @@
 import { HyperlaneIsmFactory } from '../ism/HyperlaneIsmFactory.js';
 import { MultiProvider } from '../providers/MultiProvider.js';
 
-<<<<<<< HEAD
-import { HypERC20Config, TokenConfig, TokenType } from './config.js';
-import { HypERC20Deployer } from './deploy.js';
-=======
 import { EvmERC20WarpRouteReader } from './EvmERC20WarpRouteReader.js';
 import { TokenType } from './config.js';
 import { HypERC20Deployer } from './deploy.js';
 import { TokenRouterConfig } from './schemas.js';
 import { WarpRouteDeployConfig } from './types.js';
->>>>>>> fa237e0f
 
 const chain = TestChainName.test1;
 
@@ -34,13 +25,8 @@
   let deployer: HypERC20Deployer;
   let multiProvider: MultiProvider;
   let coreApp: TestCoreApp;
-<<<<<<< HEAD
-  let routerConfigMap: ChainMap<RouterConfig>;
-  let config: ChainMap<TokenConfig & RouterConfig>;
-=======
   let config: WarpRouteDeployConfig;
   let token: Address;
->>>>>>> fa237e0f
 
   before(async () => {
     [signer] = await hre.ethers.getSigners();
@@ -81,8 +67,6 @@
   it('deploys', async () => {
     await deployer.deploy(config);
   });
-<<<<<<< HEAD
-=======
 
   for (const type of [TokenType.collateral, TokenType.synthetic]) {
     describe('ERC20WarpRouterReader', async () => {
@@ -116,5 +100,4 @@
       });
     });
   }
->>>>>>> fa237e0f
 });