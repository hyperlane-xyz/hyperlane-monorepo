--- conflicted
+++ resolved
@@ -65,16 +65,12 @@
 });
 
 export const NativeTokenConfigSchema = TokenMetadataSchema.partial().extend({
-<<<<<<< HEAD
   type: z.enum([
     TokenType.native,
     TokenType.nativeMemo,
     TokenType.nativeScaled,
   ]),
-=======
-  type: z.enum([TokenType.native, TokenType.nativeScaled]),
   ...BaseMovableTokenConfigSchema.shape,
->>>>>>> ef46219a
 });
 export type NativeTokenConfig = z.infer<typeof NativeTokenConfigSchema>;
 export const isNativeTokenConfig = isCompliant(NativeTokenConfigSchema);
