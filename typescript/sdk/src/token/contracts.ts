--- conflicted
+++ resolved
@@ -12,13 +12,9 @@
   HypNative__factory,
 } from '@hyperlane-xyz/core';
 
-<<<<<<< HEAD
+import { proxiedFactories } from '../router/types.js';
+
 import { TokenType } from './config.js';
-=======
-import { proxiedFactories } from '../router/types';
-
-import { TokenType } from './config';
->>>>>>> 96485144
 
 export const hypERC20contracts = {
   [TokenType.fastCollateral]: 'FastHypERC20Collateral',
