--- conflicted
+++ resolved
@@ -6,11 +6,8 @@
 import {
   GasRouter__factory,
   MailboxClient__factory,
-<<<<<<< HEAD
   MovableCollateralRouter__factory,
-=======
   ProxyAdmin__factory,
->>>>>>> 4d59f20e
   TokenRouter__factory,
 } from '@hyperlane-xyz/core';
 import { buildArtifact as coreBuildArtifact } from '@hyperlane-xyz/core/buildArtifact.js';
