--- conflicted
+++ resolved
@@ -5,10 +5,6 @@
 
 import {
   GasRouter__factory,
-<<<<<<< HEAD
-  HypERC20Collateral__factory,
-=======
->>>>>>> 704c785a
   MailboxClient__factory,
   ProxyAdmin__factory,
   TokenRouter__factory,
