--- conflicted
+++ resolved
@@ -59,12 +59,9 @@
   DerivedTokenRouterConfig,
   HypTokenRouterConfig,
   HypTokenRouterConfigSchema,
-<<<<<<< HEAD
   MovableTokenConfig,
-=======
   VERSION_ERROR_MESSAGE,
   contractVersionMatchesDependency,
->>>>>>> c257cf2f
   derivedHookAddress,
   derivedIsmAddress,
   isMovableCollateralTokenConfig,
