--- conflicted
+++ resolved
@@ -6,14 +6,6 @@
   TokenRouter__factory,
 } from '@hyperlane-xyz/core';
 import { buildArtifact as coreBuildArtifact } from '@hyperlane-xyz/core/buildArtifact.js';
-<<<<<<< HEAD
-import {
-  ContractVerifier,
-  ExplorerLicenseType,
-  HyperlaneAddresses,
-} from '@hyperlane-xyz/sdk';
-=======
->>>>>>> 16501ca0
 import {
   Address,
   Domain,
@@ -56,15 +48,8 @@
 };
 export class EvmERC20WarpModule extends HyperlaneModule<
   ProtocolType.Ethereum,
-<<<<<<< HEAD
-  TokenRouterConfig,
-  HyperlaneAddresses<ProxyFactoryFactories> & {
-    deployedTokenRoute: Address;
-  }
-=======
   HypTokenRouterConfig,
   WarpRouteAddresses
->>>>>>> 16501ca0
 > {
   protected logger = rootLogger.child({
     module: 'EvmERC20WarpModule',
@@ -76,16 +61,7 @@
 
   constructor(
     protected readonly multiProvider: MultiProvider,
-<<<<<<< HEAD
-    args: HyperlaneModuleParams<
-      TokenRouterConfig,
-      HyperlaneAddresses<ProxyFactoryFactories> & {
-        deployedTokenRoute: Address;
-      }
-    >,
-=======
     args: HyperlaneModuleParams<HypTokenRouterConfig, WarpRouteAddresses>,
->>>>>>> 16501ca0
     protected readonly contractVerifier?: ContractVerifier,
   ) {
     super(args);
@@ -350,8 +326,6 @@
           [expectedDeployedIsm],
         ),
       });
-<<<<<<< HEAD
-=======
     }
 
     return updateTransactions;
@@ -393,7 +367,6 @@
           expectedDeployedHook,
         ]),
       });
->>>>>>> 16501ca0
     }
 
     return updateTransactions;
@@ -431,14 +404,7 @@
     deployedIsm: Address;
     updateTransactions: AnnotatedEV5Transaction[];
   }> {
-<<<<<<< HEAD
-    assert(
-      expectedConfig.interchainSecurityModule,
-      'Ism not derived correctly',
-    );
-=======
     assert(expectedConfig.interchainSecurityModule, 'Ism derived incorrectly');
->>>>>>> 16501ca0
 
     const ismModule = new EvmIsmModule(
       this.multiProvider,
