--- conflicted
+++ resolved
@@ -1,16 +1,11 @@
 import { zeroAddress } from 'viem';
 
-<<<<<<< HEAD
-import { WarpRouteDeployConfigMailboxRequired } from '@hyperlane-xyz/sdk';
-import { Address, objMap } from '@hyperlane-xyz/utils';
-=======
 import {
   Address,
   TransformObjectTransformer,
   objMap,
   transformObj,
 } from '@hyperlane-xyz/utils';
->>>>>>> 9f9e2c3b
 
 import { MultiProvider } from '../providers/MultiProvider.js';
 import { DestinationGas, RemoteRouters } from '../router/types.js';
@@ -112,31 +107,6 @@
   });
 }
 
-<<<<<<< HEAD
-/**
- * Splits warp deploy config into existing and extended configurations based on warp core chains
- * for the warp apply process.
- */
-export function splitWarpCoreAndExtendedConfigs(
-  warpDeployConfig: WarpRouteDeployConfigMailboxRequired,
-  warpCoreChains: string[],
-): [
-  WarpRouteDeployConfigMailboxRequired,
-  WarpRouteDeployConfigMailboxRequired,
-] {
-  return Object.entries(warpDeployConfig).reduce<
-    [WarpRouteDeployConfigMailboxRequired, WarpRouteDeployConfigMailboxRequired]
-  >(
-    ([existing, extended], [chain, config]) => {
-      if (warpCoreChains.includes(chain)) {
-        existing[chain] = config;
-      } else {
-        extended[chain] = config;
-      }
-      return [existing, extended];
-    },
-    [{}, {}],
-=======
 const transformWarpDeployConfigToCheck: TransformObjectTransformer = (
   obj: any,
   propPath: ReadonlyArray<string>,
@@ -179,6 +149,31 @@
 
   return sortArraysInConfig(
     transformObj(filteredObj, transformWarpDeployConfigToCheck),
->>>>>>> 9f9e2c3b
+  );
+}
+
+/**
+ * Splits warp deploy config into existing and extended configurations based on warp core chains
+ * for the warp apply process.
+ */
+export function splitWarpCoreAndExtendedConfigs(
+  warpDeployConfig: WarpRouteDeployConfigMailboxRequired,
+  warpCoreChains: string[],
+): [
+  WarpRouteDeployConfigMailboxRequired,
+  WarpRouteDeployConfigMailboxRequired,
+] {
+  return Object.entries(warpDeployConfig).reduce<
+    [WarpRouteDeployConfigMailboxRequired, WarpRouteDeployConfigMailboxRequired]
+  >(
+    ([existing, extended], [chain, config]) => {
+      if (warpCoreChains.includes(chain)) {
+        existing[chain] = config;
+      } else {
+        extended[chain] = config;
+      }
+      return [existing, extended];
+    },
+    [{}, {}],
   );
 }