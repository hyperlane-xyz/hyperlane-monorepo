--- conflicted
+++ resolved
@@ -20,11 +20,8 @@
 import { ChainMap } from '../types.js';
 import { WarpCoreConfig } from '../warp/types.js';
 
-<<<<<<< HEAD
+import { EvmERC20WarpRouteReader } from './EvmERC20WarpRouteReader.js';
 import { TokenMetadataMap } from './TokenMetadataMap.js';
-=======
-import { EvmERC20WarpRouteReader } from './EvmERC20WarpRouteReader.js';
->>>>>>> 575013ec
 import { gasOverhead } from './config.js';
 import { HypERC20Deployer } from './deploy.js';
 import {
@@ -89,15 +86,6 @@
   ) as ChainMap<Address>;
 }
 
-<<<<<<< HEAD
-export async function expandWarpDeployConfig(
-  multiProvider: MultiProvider,
-  warpDeployConfig: WarpRouteDeployConfigMailboxRequired,
-  deployedRoutersAddresses: ChainMap<Address>,
-): Promise<WarpRouteDeployConfigMailboxRequired> {
-  const derivedTokenMetadata: TokenMetadataMap =
-    await HypERC20Deployer.deriveTokenMetadata(multiProvider, warpDeployConfig);
-=======
 /**
  * Expands a Warp deploy config with additional data
  *
@@ -120,11 +108,8 @@
     expandedOnChainWarpConfig,
   } = params;
 
-  const derivedTokenMetadata = await HypERC20Deployer.deriveTokenMetadata(
-    multiProvider,
-    warpDeployConfig,
-  );
->>>>>>> 575013ec
+  const derivedTokenMetadata: TokenMetadataMap =
+    await HypERC20Deployer.deriveTokenMetadata(multiProvider, warpDeployConfig);
 
   // If the token is on an EVM chain check if it is deployed as a proxy
   // to expand the proxy config too
@@ -151,7 +136,7 @@
       const chainConfig: WarpRouteDeployConfigMailboxRequired[string] &
         Partial<HypTokenRouterVirtualConfig> = {
         // Default Expansion
-        ...derivedTokenMetadata,
+        ...derivedTokenMetadata.getMetadataForChain(chain),
         remoteRouters,
         destinationGas,
         hook: zeroAddress,
@@ -173,23 +158,6 @@
         }),
       );
 
-<<<<<<< HEAD
-    const chainConfig: WarpRouteDeployConfigMailboxRequired[string] = {
-      // Default Expansion
-      ...derivedTokenMetadata.getMetadataForChain(chain),
-      remoteRouters,
-      destinationGas,
-      hook: zeroAddress,
-      interchainSecurityModule: zeroAddress,
-      proxyAdmin: isDeployedAsProxyByChain[chain]
-        ? { owner: config.owner }
-        : undefined,
-      isNft: false,
-
-      // User-specified config takes precedence
-      ...config,
-    };
-=======
       chainConfig.remoteRouters = formattedRemoteRouters;
 
       const isEVMChain =
@@ -225,7 +193,6 @@
 
         chainConfig.hook = await reader.deriveHookConfig(chainConfig.hook);
       }
->>>>>>> 575013ec
 
       // Expand the ism config only if we have an explicit config in the deploy config
       // if we have an address we leave it like that to avoid deriving
