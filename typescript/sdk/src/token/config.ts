export enum TokenType {
  synthetic = 'synthetic',
  syntheticRebase = 'syntheticRebase',
  syntheticUri = 'syntheticUri',
  collateral = 'collateral',
  collateralVault = 'collateralVault',
  collateralVaultRebase = 'collateralVaultRebase',
  XERC20 = 'xERC20',
  XERC20Lockbox = 'xERC20Lockbox',
  collateralFiat = 'collateralFiat',
  collateralUri = 'collateralUri',
  collateralCctp = 'collateralCctp',
  native = 'native',
  nativeOpL2 = 'nativeOpL2',
  nativeOpL1 = 'nativeOpL1',
  // backwards compatible alias to native
  nativeScaled = 'nativeScaled',
}

// A token is defined movable collateral if its solidity contract implementation
// is a subclass of MovableCollateralRouter
const isMovableCollateralTokenTypeMap = {
  [TokenType.XERC20]: false,
  [TokenType.XERC20Lockbox]: false,
  [TokenType.collateral]: true,
  [TokenType.collateralCctp]: false,
  [TokenType.collateralFiat]: false,
  [TokenType.collateralUri]: false,
  [TokenType.collateralVault]: true,
  [TokenType.collateralVaultRebase]: true,
  [TokenType.native]: true,
  [TokenType.nativeOpL1]: false,
  [TokenType.nativeOpL2]: false,
<<<<<<< HEAD
  [TokenType.nativeScaled]: false,
=======
  [TokenType.nativeScaled]: true,
>>>>>>> ace7b508
  [TokenType.synthetic]: false,
  [TokenType.syntheticRebase]: false,
  [TokenType.syntheticUri]: false,
} as const;

export type MovableTokenType = {
  [K in keyof typeof isMovableCollateralTokenTypeMap]: (typeof isMovableCollateralTokenTypeMap)[K] extends true
    ? K
    : never;
}[keyof typeof isMovableCollateralTokenTypeMap];

export function isMovableCollateralTokenType(type: TokenType): boolean {
  return !!isMovableCollateralTokenTypeMap[type];
}

export const gasOverhead = (tokenType: TokenType): number => {
  switch (tokenType) {
    case TokenType.synthetic:
      return 64_000;
    case TokenType.native:
      return 44_000;
    default:
      return 68_000;
  }
};

export const NON_ZERO_SENDER_ADDRESS =
  '0xf39Fd6e51aad88F6F4ce6aB8827279cffFb92266';<|MERGE_RESOLUTION|>--- conflicted
+++ resolved
@@ -31,11 +31,7 @@
   [TokenType.native]: true,
   [TokenType.nativeOpL1]: false,
   [TokenType.nativeOpL2]: false,
-<<<<<<< HEAD
-  [TokenType.nativeScaled]: false,
-=======
   [TokenType.nativeScaled]: true,
->>>>>>> ace7b508
   [TokenType.synthetic]: false,
   [TokenType.syntheticRebase]: false,
   [TokenType.syntheticUri]: false,
