import { SignerWithAddress } from '@nomiclabs/hardhat-ethers/signers.js';
import { expect } from 'chai';
import hre from 'hardhat';
import { UINT_256_MAX } from 'starknet';

import {
  ERC20Test,
  ERC20Test__factory,
  ERC4626Test,
  ERC4626Test__factory,
  GasRouter,
  HypERC20__factory,
  HypERC4626Collateral__factory,
  HypNative__factory,
  Mailbox,
  MailboxClient__factory,
  Mailbox__factory,
  MovableCollateralRouter__factory,
} from '@hyperlane-xyz/core';
import {
  EvmIsmModule,
  HookConfig,
  HookType,
  HyperlaneAddresses,
  HyperlaneContractsMap,
  IsmConfig,
  IsmType,
  RouterConfig,
  TestChainName,
  proxyAdmin,
  serializeContracts,
} from '@hyperlane-xyz/sdk';
import {
  Address,
  addressToBytes32,
  deepCopy,
  eqAddress,
  normalizeAddressEvm,
  randomInt,
} from '@hyperlane-xyz/utils';

import { TestCoreApp } from '../core/TestCoreApp.js';
import { TestCoreDeployer } from '../core/TestCoreDeployer.js';
import { HyperlaneProxyFactoryDeployer } from '../deploy/HyperlaneProxyFactoryDeployer.js';
import { ProxyFactoryFactories } from '../deploy/contracts.js';
import { HyperlaneIsmFactory } from '../ism/HyperlaneIsmFactory.js';
import { MultiProvider } from '../providers/MultiProvider.js';
import { AnnotatedEV5Transaction } from '../providers/ProviderType.js';
import { RemoteRouters } from '../router/types.js';
import { randomAddress } from '../test/testUtils.js';
import { ChainMap } from '../types.js';
import { normalizeConfig } from '../utils/ism.js';

import { EvmERC20WarpModule } from './EvmERC20WarpModule.js';
import {
  MovableTokenType,
  TokenType,
  isMovableCollateralTokenType,
} from './config.js';
import {
  HypTokenRouterConfig,
  derivedHookAddress,
  isMovableCollateralTokenConfig,
} from './types.js';

const randomRemoteRouters = (n: number) => {
  const routers: RemoteRouters = {};
  for (let domain = 0; domain < n; domain++) {
    routers[domain] = {
      address: randomAddress(),
    };
  }
  return routers;
};

describe('EvmERC20WarpHyperlaneModule', async () => {
  const TOKEN_NAME = 'fake';
  const TOKEN_SUPPLY = '100000000000000000000';
  const TOKEN_DECIMALS = 18;
  const chain = TestChainName.test4;
  let mailbox: Mailbox;
  let ismAddress: string;
  let ismFactory: HyperlaneIsmFactory;
  let factories: HyperlaneContractsMap<ProxyFactoryFactories>;
  let ismFactoryAddresses: HyperlaneAddresses<ProxyFactoryFactories>;
  let erc20Factory: ERC20Test__factory;
  let vaultFactory: ERC4626Test__factory;
  let vault: ERC4626Test;
  let token: ERC20Test;
  let signer: SignerWithAddress;
  let multiProvider: MultiProvider;
  let coreApp: TestCoreApp;
  let routerConfigMap: ChainMap<RouterConfig>;
  let baseConfig: RouterConfig;

  async function validateCoreValues(deployedToken: GasRouter) {
    expect(await deployedToken.mailbox()).to.equal(mailbox.address);
    expect(await deployedToken.owner()).to.equal(signer.address);
  }

  async function sendTxs(txs: AnnotatedEV5Transaction[]) {
    for (const tx of txs) {
      await multiProvider.sendTransaction(chain, tx);
    }
  }

  before(async () => {
    [signer] = await hre.ethers.getSigners();
    multiProvider = MultiProvider.createTestMultiProvider({ signer });
    const ismFactoryDeployer = new HyperlaneProxyFactoryDeployer(multiProvider);
    factories = await ismFactoryDeployer.deploy(
      multiProvider.mapKnownChains(() => ({})),
    );
    ismFactoryAddresses = serializeContracts(factories[chain]);
    ismFactory = new HyperlaneIsmFactory(factories, multiProvider);
    coreApp = await new TestCoreDeployer(multiProvider, ismFactory).deployApp();
    routerConfigMap = coreApp.getRouterConfig(signer.address);

    erc20Factory = new ERC20Test__factory(signer);
    token = await erc20Factory.deploy(
      TOKEN_NAME,
      TOKEN_NAME,
      TOKEN_SUPPLY,
      TOKEN_DECIMALS,
    );

    vaultFactory = new ERC4626Test__factory(signer);
    vault = await vaultFactory.deploy(token.address, TOKEN_NAME, TOKEN_NAME);

    baseConfig = routerConfigMap[chain];

    mailbox = Mailbox__factory.connect(baseConfig.mailbox, signer);
    ismAddress = await mailbox.defaultIsm();
  });

  const movableCollateralTypes = Object.values(TokenType).filter(
    isMovableCollateralTokenType,
  ) as MovableTokenType[];

  const assertAllowedRebalancers = async (
    evmERC20WarpModule: EvmERC20WarpModule,
    expectedRebalancers: string[],
  ) => {
    const currentConfig = await evmERC20WarpModule.read();

    if (isMovableCollateralTokenConfig(currentConfig)) {
      const currentRebalancers = Array.from(
        currentConfig.allowedRebalancers ?? [],
      );

      expect(currentRebalancers.length).to.equal(expectedRebalancers.length);
      currentRebalancers.forEach(
        (rebalancer, idx) =>
          expect(eqAddress(rebalancer, expectedRebalancers[idx])).to.be.true,
      );
    }
  };

  const getMovableTokenConfig = (
    allowedRebalancers: Address[] = [],
  ): Record<MovableTokenType, HypTokenRouterConfig> => {
    return {
      [TokenType.collateral]: {
        ...baseConfig,
        type: TokenType.collateral,
        token: token.address,
        allowedRebalancers,
      },
      [TokenType.collateralVault]: {
        ...baseConfig,
        type: TokenType.collateralVault,
        token: vault.address,
        allowedRebalancers,
      },
      [TokenType.collateralVaultRebase]: {
        ...baseConfig,
        type: TokenType.collateralVaultRebase,
        token: vault.address,
        allowedRebalancers,
      },
      [TokenType.native]: {
        ...baseConfig,
        type: TokenType.native,
        allowedRebalancers,
      },
<<<<<<< HEAD
=======
      [TokenType.nativeScaled]: {
        ...baseConfig,
        type: TokenType.nativeScaled,
        allowedRebalancers,
      },
>>>>>>> ace7b508
    };
  };

  it('should create with a collateral config', async () => {
    const config: HypTokenRouterConfig = {
      ...baseConfig,
      type: TokenType.collateral,
      token: token.address,
    };

    // Deploy using WarpModule
    const evmERC20WarpModule = await EvmERC20WarpModule.create({
      chain,
      config,
      multiProvider,
      proxyFactoryFactories: ismFactoryAddresses,
    });

    // Let's derive it's onchain token type
    const { deployedTokenRoute } = evmERC20WarpModule.serialize();
    const tokenType: TokenType =
      await evmERC20WarpModule.reader.deriveTokenType(deployedTokenRoute);
    expect(tokenType).to.equal(TokenType.collateral);
  });

  it('should create with a collateral vault config', async () => {
    const config: HypTokenRouterConfig = {
      type: TokenType.collateralVault,
      token: vault.address,
      ...baseConfig,
    };

    // Deploy using WarpModule
    const evmERC20WarpModule = await EvmERC20WarpModule.create({
      chain,
      config,
      multiProvider,
      proxyFactoryFactories: ismFactoryAddresses,
    });

    // Let's derive it's onchain token type
    const { deployedTokenRoute } = evmERC20WarpModule.serialize();
    const tokenType: TokenType =
      await evmERC20WarpModule.reader.deriveTokenType(deployedTokenRoute);
    expect(tokenType).to.equal(TokenType.collateralVault);

    // Validate onchain token values
    const collateralVaultContract = HypERC4626Collateral__factory.connect(
      deployedTokenRoute,
      signer,
    );
    await validateCoreValues(collateralVaultContract);
    expect(await collateralVaultContract.vault()).to.equal(vault.address);
    expect(await collateralVaultContract.wrappedToken()).to.equal(
      token.address,
    );
  });

  it('should create with a synthetic config', async () => {
    const config: HypTokenRouterConfig = {
      ...baseConfig,
      type: TokenType.synthetic,
      name: TOKEN_NAME,
      symbol: TOKEN_NAME,
      decimals: TOKEN_DECIMALS,
      initialSupply: TOKEN_SUPPLY,
    };

    // Deploy using WarpModule
    const evmERC20WarpModule = await EvmERC20WarpModule.create({
      chain,
      config,
      multiProvider,
      proxyFactoryFactories: ismFactoryAddresses,
    });

    // Let's derive it's onchain token type
    const { deployedTokenRoute } = evmERC20WarpModule.serialize();
    const tokenType: TokenType =
      await evmERC20WarpModule.reader.deriveTokenType(deployedTokenRoute);
    expect(tokenType).to.equal(TokenType.synthetic);

    // Validate onchain token values
    const syntheticContract = HypERC20__factory.connect(
      deployedTokenRoute,
      signer,
    );
    await validateCoreValues(syntheticContract);
    expect(await syntheticContract.name()).to.equal(TOKEN_NAME);
    expect(await syntheticContract.symbol()).to.equal(TOKEN_NAME);
    expect(await syntheticContract.decimals()).to.equal(TOKEN_DECIMALS);
    expect(await syntheticContract.totalSupply()).to.equal(TOKEN_SUPPLY);
  });

  it('should create with a native config', async () => {
    const config = {
      type: TokenType.native,
      ...baseConfig,
    } as HypTokenRouterConfig;

    // Deploy using WarpModule
    const evmERC20WarpModule = await EvmERC20WarpModule.create({
      chain,
      config,
      multiProvider,
      proxyFactoryFactories: ismFactoryAddresses,
    });

    // Let's derive it's onchain token type
    const { deployedTokenRoute } = evmERC20WarpModule.serialize();
    const tokenType: TokenType =
      await evmERC20WarpModule.reader.deriveTokenType(deployedTokenRoute);
    expect(tokenType).to.equal(TokenType.native);

    // Validate onchain token values
    const nativeContract = HypNative__factory.connect(
      deployedTokenRoute,
      signer,
    );
    await validateCoreValues(nativeContract);
  });

  it('should create with remote routers', async () => {
    const numOfRouters = Math.floor(Math.random() * 10);
    const config = {
      ...baseConfig,
      type: TokenType.native,
      remoteRouters: randomRemoteRouters(numOfRouters),
    } as HypTokenRouterConfig;

    // Deploy using WarpModule
    const evmERC20WarpModule = await EvmERC20WarpModule.create({
      chain,
      config,
      multiProvider,
      proxyFactoryFactories: ismFactoryAddresses,
    });
    const { remoteRouters } = await evmERC20WarpModule.read();
    expect(Object.keys(remoteRouters!).length).to.equal(numOfRouters);
  });

  for (const tokenType of movableCollateralTypes) {
    it(`should deploy the token with rebalancers when the token is of type "${tokenType}"`, async () => {
      const rebalancers = new Set([randomAddress(), randomAddress()]);
      const expectedRebalancers = Array.from(rebalancers);
      const config = deepCopy(
        getMovableTokenConfig(expectedRebalancers)[tokenType],
      );

      const evmERC20WarpModule = await EvmERC20WarpModule.create({
        chain,
        config,
        multiProvider,
        proxyFactoryFactories: ismFactoryAddresses,
      });

      await assertAllowedRebalancers(evmERC20WarpModule, expectedRebalancers);
    });
  }

  describe(EvmERC20WarpModule.prototype.update.name, async () => {
    const owner = randomAddress();
    const ismConfigToUpdate: IsmConfig[] = [
      {
        type: IsmType.TRUSTED_RELAYER,
        relayer: owner,
      },
      {
        type: IsmType.FALLBACK_ROUTING,
        owner: owner,
        domains: {},
      },
      {
        type: IsmType.PAUSABLE,
        owner: owner,
        paused: false,
      },
    ];
    const hookConfigToUpdate: HookConfig[] = [
      {
        type: HookType.PROTOCOL_FEE,
        beneficiary: owner,
        owner: owner,
        maxProtocolFee: '1337',
        protocolFee: '1337',
      },
      {
        type: HookType.INTERCHAIN_GAS_PAYMASTER,
        owner: owner,
        beneficiary: owner,
        oracleKey: owner,
        overhead: {},
        oracleConfig: {},
      },
      {
        type: HookType.MERKLE_TREE,
      },
    ];

    it('should deploy and set a new Ism', async () => {
      const config = {
        ...baseConfig,
        type: TokenType.native,
        interchainSecurityModule: ismAddress,
      } as HypTokenRouterConfig;

      // Deploy using WarpModule
      const evmERC20WarpModule = await EvmERC20WarpModule.create({
        chain,
        config,
        multiProvider,
        proxyFactoryFactories: ismFactoryAddresses,
      });
      const actualConfig = await evmERC20WarpModule.read();

      for (const interchainSecurityModule of ismConfigToUpdate) {
        const expectedConfig: HypTokenRouterConfig = {
          ...actualConfig,
          interchainSecurityModule,
        };
        await sendTxs(await evmERC20WarpModule.update(expectedConfig));
        const updatedConfig = normalizeConfig(
          (await evmERC20WarpModule.read()).interchainSecurityModule,
        );

        expect(updatedConfig).to.deep.equal(interchainSecurityModule);
      }
    });

    it('should not deploy and set a new Ism if the config is the same', async () => {
      const config = {
        ...baseConfig,
        type: TokenType.native,
        interchainSecurityModule: ismAddress,
      } as HypTokenRouterConfig;

      // Deploy using WarpModule
      const evmERC20WarpModule = await EvmERC20WarpModule.create({
        chain,
        config,
        multiProvider,
        proxyFactoryFactories: ismFactoryAddresses,
      });
      const actualConfig = await evmERC20WarpModule.read();

      const owner = randomAddress();
      const interchainSecurityModule: IsmConfig = {
        type: IsmType.PAUSABLE,
        owner,
        paused: false,
      };
      const expectedConfig: HypTokenRouterConfig = {
        ...actualConfig,
        interchainSecurityModule,
      };

      await sendTxs(await evmERC20WarpModule.update(expectedConfig));

      const updatedConfig = normalizeConfig(
        (await evmERC20WarpModule.read()).interchainSecurityModule,
      );

      expect(updatedConfig).to.deep.equal(interchainSecurityModule);

      // Deploy with the same config
      const txs = await evmERC20WarpModule.update(expectedConfig);

      expect(txs.length).to.equal(0);
    });

    it('should update and set a new Hook based on config', async () => {
      const config = {
        ...baseConfig,
        type: TokenType.native,
      } as HypTokenRouterConfig;

      // Deploy using WarpModule
      const evmERC20WarpModule = await EvmERC20WarpModule.create({
        chain,
        config,
        multiProvider,
        proxyFactoryFactories: ismFactoryAddresses,
      });
      const actualConfig = await evmERC20WarpModule.read();

      for (const hook of hookConfigToUpdate) {
        const expectedConfig: HypTokenRouterConfig = {
          ...actualConfig,
          hook,
        };
        await sendTxs(await evmERC20WarpModule.update(expectedConfig));

        const updatedConfig = await evmERC20WarpModule.read();
        expect(normalizeConfig(updatedConfig.hook)).to.deep.equal(hook);
      }
    });

    it('should set new deployed hook mailbox to WarpConfig.owner', async () => {
      const config = {
        ...baseConfig,
        type: TokenType.native,
      } as HypTokenRouterConfig;

      // Deploy using WarpModule
      const evmERC20WarpModule = await EvmERC20WarpModule.create({
        chain,
        config,
        multiProvider,
        proxyFactoryFactories: ismFactoryAddresses,
      });
      const actualConfig = await evmERC20WarpModule.read();
      const expectedConfig: HypTokenRouterConfig = {
        ...actualConfig,
        hook: hookConfigToUpdate.find(
          (c: any) => c.type === HookType.MERKLE_TREE,
        ),
      };
      await sendTxs(await evmERC20WarpModule.update(expectedConfig));

      const updatedConfig = await evmERC20WarpModule.read();

      const hook = MailboxClient__factory.connect(
        derivedHookAddress(updatedConfig),
        multiProvider.getProvider(chain),
      );
      expect(await hook.mailbox()).to.equal(expectedConfig.mailbox);
    });

    it("should set Proxied Hook's proxyAdmins to WarpConfig.proxyAdmin", async () => {
      const config = {
        ...baseConfig,
        type: TokenType.native,
      } as HypTokenRouterConfig;

      // Deploy using WarpModule
      const evmERC20WarpModule = await EvmERC20WarpModule.create({
        chain,
        config,
        multiProvider,
        proxyFactoryFactories: ismFactoryAddresses,
      });
      const actualConfig = await evmERC20WarpModule.read();
      const expectedConfig: HypTokenRouterConfig = {
        ...actualConfig,
        hook: hookConfigToUpdate.find(
          (c: any) => c.type === HookType.INTERCHAIN_GAS_PAYMASTER,
        ),
      };
      await sendTxs(await evmERC20WarpModule.update(expectedConfig));

      const updatedConfig = await evmERC20WarpModule.read();

      expect(
        await proxyAdmin(
          multiProvider.getProvider(chain),
          derivedHookAddress(updatedConfig),
        ),
      ).to.equal(expectedConfig.proxyAdmin?.address);
    });

    it('should update a mutable Ism', async () => {
      const ismConfig: IsmConfig = {
        type: IsmType.ROUTING,
        owner: signer.address,
        domains: {
          '1': ismAddress,
        },
      };
      const ism = await EvmIsmModule.create({
        chain,
        multiProvider,
        config: ismConfig,
        proxyFactoryFactories: ismFactoryAddresses,
        mailbox: mailbox.address,
      });

      const { deployedIsm } = ism.serialize();
      // Deploy using WarpModule
      const config = {
        ...baseConfig,
        type: TokenType.native,
        interchainSecurityModule: deployedIsm,
      } as HypTokenRouterConfig;

      const evmERC20WarpModule = await EvmERC20WarpModule.create({
        chain,
        config,
        multiProvider,
        proxyFactoryFactories: ismFactoryAddresses,
      });
      const actualConfig = await evmERC20WarpModule.read();
      const expectedConfig: HypTokenRouterConfig = {
        ...actualConfig,
        interchainSecurityModule: {
          type: IsmType.ROUTING,
          owner: randomAddress(),
          domains: {
            test2: { type: IsmType.TEST_ISM },
          },
        },
      };

      await sendTxs(await evmERC20WarpModule.update(expectedConfig));

      const updatedConfig = normalizeConfig(
        (await evmERC20WarpModule.read()).interchainSecurityModule,
      );

      expect(updatedConfig).to.deep.equal(
        expectedConfig.interchainSecurityModule,
      );
    });

    it('should enroll connected routers', async () => {
      const config = {
        ...baseConfig,
        type: TokenType.native,
        ismFactoryAddresses,
      } as HypTokenRouterConfig;

      // Deploy using WarpModule
      const evmERC20WarpModule = await EvmERC20WarpModule.create({
        chain,
        config: {
          ...config,
          interchainSecurityModule: ismAddress,
        },
        multiProvider,
        proxyFactoryFactories: ismFactoryAddresses,
      });
      const numOfRouters = randomInt(10, 0);
      await sendTxs(
        await evmERC20WarpModule.update({
          ...config,
          remoteRouters: randomRemoteRouters(numOfRouters),
        }),
      );

      const updatedConfig = await evmERC20WarpModule.read();
      expect(Object.keys(updatedConfig.remoteRouters!).length).to.be.equal(
        numOfRouters,
      );
    });

    it('should unenroll connected routers', async () => {
      const config = {
        ...baseConfig,
        type: TokenType.native,
        ismFactoryAddresses,
      } as HypTokenRouterConfig;

      // Deploy using WarpModule
      const evmERC20WarpModule = await EvmERC20WarpModule.create({
        chain,
        config: {
          ...config,
          interchainSecurityModule: ismAddress,
        },
        multiProvider,
        proxyFactoryFactories: ismFactoryAddresses,
      });
      const numOfRouters = randomInt(10, 0);
      await sendTxs(
        await evmERC20WarpModule.update({
          ...config,
          remoteRouters: randomRemoteRouters(numOfRouters),
        }),
      );
      // Read config & delete remoteRouters
      const existingConfig = await evmERC20WarpModule.read();
      for (let i = 0; i < numOfRouters; i++) {
        delete existingConfig.remoteRouters?.[i.toString()];
        await sendTxs(await evmERC20WarpModule.update(existingConfig));

        const updatedConfig = await evmERC20WarpModule.read();
        expect(Object.keys(updatedConfig.remoteRouters!).length).to.be.equal(
          numOfRouters - (i + 1),
        );
      }
    });

    it('should replace an enrollment if they are new one different, if the config lengths are the same', async () => {
      const config = {
        ...baseConfig,
        type: TokenType.native,
        ismFactoryAddresses,
      } as HypTokenRouterConfig;

      // Deploy using WarpModule
      const evmERC20WarpModule = await EvmERC20WarpModule.create({
        chain,
        config: {
          ...config,
          interchainSecurityModule: ismAddress,
        },
        multiProvider,
        proxyFactoryFactories: ismFactoryAddresses,
      });
      const remoteRouters = randomRemoteRouters(1);
      await sendTxs(
        await evmERC20WarpModule.update({
          ...config,
          remoteRouters,
        }),
      );

      let updatedConfig = await evmERC20WarpModule.read();
      expect(Object.keys(updatedConfig.remoteRouters!).length).to.be.equal(1);

      // Try to extend with the same remoteRouters
      let txs = await evmERC20WarpModule.update({
        ...config,
        remoteRouters,
      });

      expect(txs.length).to.equal(0);
      await sendTxs(txs);

      // Try to extend with the different remoteRouters, but same length
      const extendedRemoteRouter = {
        3: {
          address: randomAddress(),
        },
      };
      txs = await evmERC20WarpModule.update({
        ...config,
        remoteRouters: extendedRemoteRouter,
      });

      expect(txs.length).to.equal(2);
      await sendTxs(txs);

      updatedConfig = await evmERC20WarpModule.read();
      expect(Object.keys(updatedConfig.remoteRouters!).length).to.be.equal(1);
      expect(updatedConfig.remoteRouters?.['3'].address.toLowerCase()).to.be.eq(
        addressToBytes32(extendedRemoteRouter['3'].address),
      );
    });

    it('should update the owner only if they are different', async () => {
      const config = {
        ...baseConfig,
        type: TokenType.native,
        ismFactoryAddresses,
      } as HypTokenRouterConfig;

      const owner = signer.address.toLowerCase();
      const evmERC20WarpModule = await EvmERC20WarpModule.create({
        chain,
        config: {
          ...config,
          interchainSecurityModule: ismAddress,
        },
        multiProvider,
        proxyFactoryFactories: ismFactoryAddresses,
      });

      const currentConfig = await evmERC20WarpModule.read();
      expect(currentConfig.owner.toLowerCase()).to.equal(owner);

      const newOwner = randomAddress();
      await sendTxs(
        await evmERC20WarpModule.update({
          ...config,
          owner: newOwner,
        }),
      );

      const latestConfig = normalizeConfig(await evmERC20WarpModule.read());
      expect(latestConfig.owner).to.equal(newOwner);

      // No op if the same owner
      const txs = await evmERC20WarpModule.update({
        ...config,
        owner: newOwner,
      });
      expect(txs.length).to.equal(0);
    });

    it('should update the ProxyAdmin owner only if they are different', async () => {
      const config: HypTokenRouterConfig = {
        ...baseConfig,
        type: TokenType.native,
      };

      const owner = signer.address.toLowerCase();
      const evmERC20WarpModule = await EvmERC20WarpModule.create({
        chain,
        config: {
          ...config,
          interchainSecurityModule: ismAddress,
        },
        multiProvider,
        proxyFactoryFactories: ismFactoryAddresses,
      });

      const currentConfig = await evmERC20WarpModule.read();
      expect(currentConfig.proxyAdmin?.owner.toLowerCase()).to.equal(owner);

      const newOwner = randomAddress();
      const updatedWarpCoreConfig: HypTokenRouterConfig = {
        ...config,
        proxyAdmin: {
          address: currentConfig.proxyAdmin!.address,
          owner: newOwner,
        },
      };
      await sendTxs(await evmERC20WarpModule.update(updatedWarpCoreConfig));

      const latestConfig: HypTokenRouterConfig = normalizeConfig(
        await evmERC20WarpModule.read(),
      );
      expect(latestConfig.proxyAdmin?.owner).to.equal(newOwner);
      // Sanity check to be sure that the owner of the warp route token has not been updated if not changed
      expect(latestConfig.owner).to.equal(owner);

      // No op if the same owner
      const txs = await evmERC20WarpModule.update(updatedWarpCoreConfig);
      expect(txs.length).to.equal(0);
    });

    it('should update the destination gas', async () => {
      const domain = 3;
      const config: HypTokenRouterConfig = {
        ...baseConfig,
        type: TokenType.native,
        remoteRouters: {
          [domain]: {
            address: randomAddress(),
          },
        },
      };

      // Deploy using WarpModule
      const evmERC20WarpModule = await EvmERC20WarpModule.create({
        chain,
        config: {
          ...config,
        },
        multiProvider,
        proxyFactoryFactories: ismFactoryAddresses,
      });
      await sendTxs(
        await evmERC20WarpModule.update({
          ...config,
          destinationGas: {
            [domain]: '5000',
          },
        }),
      );

      const updatedConfig = await evmERC20WarpModule.read();
      expect(Object.keys(updatedConfig.destinationGas!).length).to.be.equal(1);
      expect(updatedConfig.destinationGas![domain]).to.equal('5000');
    });

    for (const tokenType of movableCollateralTypes) {
      it(`should add a new rebalancer on the deployed token if it is of type "${tokenType}"`, async () => {
        const initialRebalancer = randomAddress();
        const config = deepCopy(
          getMovableTokenConfig([initialRebalancer])[tokenType],
        );
        const evmERC20WarpModule = await EvmERC20WarpModule.create({
          chain,
          config,
          multiProvider,
          proxyFactoryFactories: ismFactoryAddresses,
        });

        const expectedRebalancers = [initialRebalancer, randomAddress()];
        const txs = await evmERC20WarpModule.update({
          ...config,
          allowedRebalancers: expectedRebalancers,
        });

        expect(txs.length).to.equal(1);
        await sendTxs(txs);

        await assertAllowedRebalancers(evmERC20WarpModule, expectedRebalancers);
      });
    }

    for (const tokenType of movableCollateralTypes) {
      it(`should remove a rebalancer on the deployed token if the token is of type "${tokenType}"`, async () => {
        const rebalancerToKeep = randomAddress();
        const expectedRebalancers = [rebalancerToKeep];

        const rebalancers = new Set([rebalancerToKeep, randomAddress()]);
        const config = deepCopy(
          getMovableTokenConfig(Array.from(rebalancers))[tokenType],
        );
        const evmERC20WarpModule = await EvmERC20WarpModule.create({
          chain,
          config,
          multiProvider,
          proxyFactoryFactories: ismFactoryAddresses,
        });

        const txs = await evmERC20WarpModule.update({
          ...config,
          allowedRebalancers: expectedRebalancers,
        });

        expect(txs.length).to.equal(1);
        await sendTxs(txs);

        await assertAllowedRebalancers(evmERC20WarpModule, expectedRebalancers);
      });
    }

    for (const tokenType of movableCollateralTypes) {
      it(`should not generate rebalancer update transactions if the address is in a different casing when token is of type "${tokenType}"`, async () => {
        const rebalancerToKeep = randomAddress();
        const config = deepCopy(
          getMovableTokenConfig([rebalancerToKeep.toLowerCase()])[tokenType],
        );

        const evmERC20WarpModule = await EvmERC20WarpModule.create({
          chain,
          config,
          multiProvider,
          proxyFactoryFactories: ismFactoryAddresses,
        });

        const txs = await evmERC20WarpModule.update({
          ...config,
          allowedRebalancers: [rebalancerToKeep],
        });

        expect(txs.length).to.equal(0);
      });
    }

    for (const tokenType of movableCollateralTypes) {
      it(`should add the specified addresses as rebalancing bridges for tokens of type "${tokenType}"`, async () => {
        const movableTokenConfigs = getMovableTokenConfig();

        const domainId = 42069;
        const config: HypTokenRouterConfig = {
          ...movableTokenConfigs[tokenType],
          remoteRouters: {
            [domainId]: {
              address: randomAddress(),
            },
          },
        };

        const allowedBridgeToAdd = normalizeAddressEvm(randomAddress());
        const evmERC20WarpModule = await EvmERC20WarpModule.create({
          chain,
          config,
          multiProvider,
          proxyFactoryFactories: ismFactoryAddresses,
        });

        const txs = await evmERC20WarpModule.update({
          ...config,
          allowedRebalancingBridges: {
            [domainId]: [
              {
                bridge: allowedBridgeToAdd,
                approvedTokens: [token.address],
              },
            ],
          },
        });

        // 1 tx to allow the bridge and another to approve the token
        expect(txs.length).to.equal(2);
        await sendTxs(txs);

        const warpTokenInstance = MovableCollateralRouter__factory.connect(
          evmERC20WarpModule.serialize().deployedTokenRoute,
          signer,
        );
        const check =
          await warpTokenInstance.callStatic.allowedBridges(domainId);
        expect(check[0]).to.eql(allowedBridgeToAdd);

        const allowance = await token.callStatic.allowance(
          evmERC20WarpModule.serialize().deployedTokenRoute,
          allowedBridgeToAdd,
        );
        expect(allowance.toBigInt() === UINT_256_MAX).to.be.true;
      });

      it(`should remove rebalancing bridges for tokens of type "${tokenType}"`, async () => {
        const movableTokenConfigs = getMovableTokenConfig();

        const domainId = 42069;
        const allowedBridgeToAdd = normalizeAddressEvm(randomAddress());
        const config: HypTokenRouterConfig = {
          ...movableTokenConfigs[tokenType],
          remoteRouters: {
            [domainId]: {
              address: randomAddress(),
            },
          },
          allowedRebalancingBridges: {
            [domainId]: [
              {
                bridge: allowedBridgeToAdd,
                approvedTokens: [token.address],
              },
            ],
          },
        };

        const evmERC20WarpModule = await EvmERC20WarpModule.create({
          chain,
          config,
          multiProvider,
          proxyFactoryFactories: ismFactoryAddresses,
        });

        const txs = await evmERC20WarpModule.update({
          ...config,
          allowedRebalancingBridges: {
            [domainId]: [],
          },
        });

        // 1 tx to remove the bridge
        expect(txs.length).to.equal(1);
        await sendTxs(txs);

        const warpTokenInstance = MovableCollateralRouter__factory.connect(
          evmERC20WarpModule.serialize().deployedTokenRoute,
          signer,
        );

        const allowedBridges =
          await warpTokenInstance.callStatic.allowedBridges(domainId);
        expect(allowedBridges).to.be.empty;
      });

      it(`should not generate update transactions for the allowed rebalancing bridges if the address is in a different casing when token is of type "${tokenType}"`, async () => {
        const movableTokenConfigs = getMovableTokenConfig();

        const domainId = 42069;
        const allowedBridgeToAdd = normalizeAddressEvm(randomAddress());
        const config: HypTokenRouterConfig = {
          ...movableTokenConfigs[tokenType],
          remoteRouters: {
            [domainId]: {
              address: randomAddress(),
            },
          },
          allowedRebalancingBridges: {
            [domainId]: [
              {
                bridge: allowedBridgeToAdd,
                approvedTokens: [token.address],
              },
            ],
          },
        };

        const evmERC20WarpModule = await EvmERC20WarpModule.create({
          chain,
          config,
          multiProvider,
          proxyFactoryFactories: ismFactoryAddresses,
        });

        const txs = await evmERC20WarpModule.update({
          ...config,
          allowedRebalancingBridges: {
            [domainId]: [
              {
                bridge: allowedBridgeToAdd.toLowerCase(),
                approvedTokens: [token.address],
              },
            ],
          },
        });

        expect(txs.length).to.equal(0);
      });
    }
  });
});<|MERGE_RESOLUTION|>--- conflicted
+++ resolved
@@ -59,6 +59,7 @@
 } from './config.js';
 import {
   HypTokenRouterConfig,
+  HypTokenRouterConfigSchema,
   derivedHookAddress,
   isMovableCollateralTokenConfig,
 } from './types.js';
@@ -183,14 +184,11 @@
         type: TokenType.native,
         allowedRebalancers,
       },
-<<<<<<< HEAD
-=======
       [TokenType.nativeScaled]: {
         ...baseConfig,
         type: TokenType.nativeScaled,
         allowedRebalancers,
       },
->>>>>>> ace7b508
     };
   };
 
@@ -946,8 +944,49 @@
           proxyFactoryFactories: ismFactoryAddresses,
         });
 
-        const txs = await evmERC20WarpModule.update({
-          ...config,
+        const txs = await evmERC20WarpModule.update(
+          HypTokenRouterConfigSchema.parse({
+            ...config,
+            allowedRebalancingBridges: {
+              [domainId]: [
+                {
+                  bridge: allowedBridgeToAdd,
+                  approvedTokens: [token.address],
+                },
+              ],
+            },
+          }),
+        );
+
+        // 1 tx to allow the bridge and another to approve the token
+        expect(txs.length).to.equal(2);
+        await sendTxs(txs);
+
+        const warpTokenInstance = MovableCollateralRouter__factory.connect(
+          evmERC20WarpModule.serialize().deployedTokenRoute,
+          signer,
+        );
+        const check =
+          await warpTokenInstance.callStatic.allowedBridges(domainId);
+        expect(check[0]).to.eql(allowedBridgeToAdd);
+
+        const allowance = await token.callStatic.allowance(
+          evmERC20WarpModule.serialize().deployedTokenRoute,
+          allowedBridgeToAdd,
+        );
+        expect(allowance.toBigInt() === UINT_256_MAX).to.be.true;
+      });
+
+      it(`should remove rebalancing bridges for tokens of type "${tokenType}"`, async () => {
+        const domainId = 42069;
+        const allowedBridgeToAdd = normalizeAddressEvm(randomAddress());
+        const config = HypTokenRouterConfigSchema.parse({
+          ...getMovableTokenConfig()[tokenType],
+          remoteRouters: {
+            [domainId]: {
+              address: randomAddress(),
+            },
+          },
           allowedRebalancingBridges: {
             [domainId]: [
               {
@@ -958,31 +997,42 @@
           },
         });
 
-        // 1 tx to allow the bridge and another to approve the token
-        expect(txs.length).to.equal(2);
+        const evmERC20WarpModule = await EvmERC20WarpModule.create({
+          chain,
+          config,
+          multiProvider,
+          proxyFactoryFactories: ismFactoryAddresses,
+        });
+
+        const txs = await evmERC20WarpModule.update(
+          HypTokenRouterConfigSchema.parse({
+            ...config,
+            allowedRebalancingBridges: {
+              [domainId]: [],
+            },
+          }),
+        );
+
+        // 1 tx to remove the bridge
+        expect(txs.length).to.equal(1);
         await sendTxs(txs);
 
         const warpTokenInstance = MovableCollateralRouter__factory.connect(
           evmERC20WarpModule.serialize().deployedTokenRoute,
           signer,
         );
-        const check =
+
+        const allowedBridges =
           await warpTokenInstance.callStatic.allowedBridges(domainId);
-        expect(check[0]).to.eql(allowedBridgeToAdd);
-
-        const allowance = await token.callStatic.allowance(
-          evmERC20WarpModule.serialize().deployedTokenRoute,
-          allowedBridgeToAdd,
-        );
-        expect(allowance.toBigInt() === UINT_256_MAX).to.be.true;
-      });
-
-      it(`should remove rebalancing bridges for tokens of type "${tokenType}"`, async () => {
+        expect(allowedBridges).to.be.empty;
+      });
+
+      it(`should not generate update transactions for the allowed rebalancing bridges if the address is in a different casing when token is of type "${tokenType}"`, async () => {
         const movableTokenConfigs = getMovableTokenConfig();
 
         const domainId = 42069;
         const allowedBridgeToAdd = normalizeAddressEvm(randomAddress());
-        const config: HypTokenRouterConfig = {
+        const config = HypTokenRouterConfigSchema.parse({
           ...movableTokenConfigs[tokenType],
           remoteRouters: {
             [domainId]: {
@@ -997,7 +1047,7 @@
               },
             ],
           },
-        };
+        });
 
         const evmERC20WarpModule = await EvmERC20WarpModule.create({
           chain,
@@ -1006,67 +1056,19 @@
           proxyFactoryFactories: ismFactoryAddresses,
         });
 
-        const txs = await evmERC20WarpModule.update({
-          ...config,
-          allowedRebalancingBridges: {
-            [domainId]: [],
-          },
-        });
-
-        // 1 tx to remove the bridge
-        expect(txs.length).to.equal(1);
-        await sendTxs(txs);
-
-        const warpTokenInstance = MovableCollateralRouter__factory.connect(
-          evmERC20WarpModule.serialize().deployedTokenRoute,
-          signer,
+        const txs = await evmERC20WarpModule.update(
+          HypTokenRouterConfigSchema.parse({
+            ...config,
+            allowedRebalancingBridges: {
+              [domainId]: [
+                {
+                  bridge: allowedBridgeToAdd.toLowerCase(),
+                  approvedTokens: [token.address],
+                },
+              ],
+            },
+          }),
         );
-
-        const allowedBridges =
-          await warpTokenInstance.callStatic.allowedBridges(domainId);
-        expect(allowedBridges).to.be.empty;
-      });
-
-      it(`should not generate update transactions for the allowed rebalancing bridges if the address is in a different casing when token is of type "${tokenType}"`, async () => {
-        const movableTokenConfigs = getMovableTokenConfig();
-
-        const domainId = 42069;
-        const allowedBridgeToAdd = normalizeAddressEvm(randomAddress());
-        const config: HypTokenRouterConfig = {
-          ...movableTokenConfigs[tokenType],
-          remoteRouters: {
-            [domainId]: {
-              address: randomAddress(),
-            },
-          },
-          allowedRebalancingBridges: {
-            [domainId]: [
-              {
-                bridge: allowedBridgeToAdd,
-                approvedTokens: [token.address],
-              },
-            ],
-          },
-        };
-
-        const evmERC20WarpModule = await EvmERC20WarpModule.create({
-          chain,
-          config,
-          multiProvider,
-          proxyFactoryFactories: ismFactoryAddresses,
-        });
-
-        const txs = await evmERC20WarpModule.update({
-          ...config,
-          allowedRebalancingBridges: {
-            [domainId]: [
-              {
-                bridge: allowedBridgeToAdd.toLowerCase(),
-                approvedTokens: [token.address],
-              },
-            ],
-          },
-        });
 
         expect(txs.length).to.equal(0);
       });
