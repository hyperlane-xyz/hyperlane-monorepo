--- conflicted
+++ resolved
@@ -522,34 +522,19 @@
       expect(txs.length).to.equal(0);
     });
 
-<<<<<<< HEAD
     it('should update the ProxyAdmin owner only if they are different', async () => {
-=======
-    it('should update the destination gas', async () => {
-      const domain = 3;
->>>>>>> fa066909
       const config: TokenRouterConfig = {
         ...baseConfig,
         type: TokenType.native,
         hook: hookAddress,
         ismFactoryAddresses,
-<<<<<<< HEAD
       };
 
       const owner = signer.address.toLowerCase();
-=======
-        remoteRouters: {
-          [domain]: randomAddress(),
-        },
-      };
-
-      // Deploy using WarpModule
->>>>>>> fa066909
       const evmERC20WarpModule = await EvmERC20WarpModule.create({
         chain,
         config: {
           ...config,
-<<<<<<< HEAD
           interchainSecurityModule: ismAddress,
         },
         multiProvider,
@@ -578,7 +563,25 @@
       // No op if the same owner
       const txs = await evmERC20WarpModule.update(updatedWarpCoreConfig);
       expect(txs.length).to.equal(0);
-=======
+    });
+
+    it('should update the destination gas', async () => {
+      const domain = 3;
+      const config: TokenRouterConfig = {
+        ...baseConfig,
+        type: TokenType.native,
+        hook: hookAddress,
+        ismFactoryAddresses,
+        remoteRouters: {
+          [domain]: randomAddress(),
+        },
+      };
+
+      // Deploy using WarpModule
+      const evmERC20WarpModule = await EvmERC20WarpModule.create({
+        chain,
+        config: {
+          ...config,
         },
         multiProvider,
       });
@@ -594,7 +597,6 @@
       const updatedConfig = await evmERC20WarpModule.read();
       expect(Object.keys(updatedConfig.destinationGas!).length).to.be.equal(1);
       expect(updatedConfig.destinationGas![domain]).to.equal('5000');
->>>>>>> fa066909
     });
   });
 });