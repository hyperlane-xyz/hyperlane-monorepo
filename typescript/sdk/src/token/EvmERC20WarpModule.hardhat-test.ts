--- conflicted
+++ resolved
@@ -564,8 +564,6 @@
       const txs = await evmERC20WarpModule.update(updatedWarpCoreConfig);
       expect(txs.length).to.equal(0);
     });
-<<<<<<< HEAD
-=======
 
     it('should update the destination gas', async () => {
       const domain = 3;
@@ -600,6 +598,5 @@
       expect(Object.keys(updatedConfig.destinationGas!).length).to.be.equal(1);
       expect(updatedConfig.destinationGas![domain]).to.equal('5000');
     });
->>>>>>> 4c0605dc
   });
 });