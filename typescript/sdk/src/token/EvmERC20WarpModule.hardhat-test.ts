--- conflicted
+++ resolved
@@ -51,23 +51,16 @@
 import { normalizeConfig } from '../utils/ism.js';
 
 import { EvmERC20WarpModule } from './EvmERC20WarpModule.js';
-<<<<<<< HEAD
 import {
   MovableTokenType,
   TokenType,
   isMovableCollateralTokenType,
 } from './config.js';
 import {
+  CONTRACTS_VERSION,
   HypTokenRouterConfig,
   derivedHookAddress,
   isMovableCollateralTokenConfig,
-=======
-import { TokenType } from './config.js';
-import {
-  CONTRACTS_VERSION,
-  HypTokenRouterConfig,
-  derivedHookAddress,
->>>>>>> 4d59f20e
 } from './types.js';
 
 const randomRemoteRouters = (n: number) => {
@@ -850,7 +843,6 @@
       expect(Object.keys(updatedConfig.destinationGas!).length).to.be.equal(1);
       expect(updatedConfig.destinationGas![domain]).to.equal('5000');
     });
-<<<<<<< HEAD
 
     for (const tokenType of movableCollateralTypes) {
       it(`should add a new rebalancer on the deployed token if it is of type "${tokenType}"`, async () => {
@@ -928,7 +920,7 @@
         expect(txs.length).to.equal(0);
       });
     }
-=======
+
     it('Should deploy and upgrade a new warp route', async () => {
       const domain = 3;
       const config: HypTokenRouterConfig = {
@@ -984,6 +976,5 @@
       );
       expect(origImpl).to.not.eq(newImpl);
     });
->>>>>>> 4d59f20e
   });
 });