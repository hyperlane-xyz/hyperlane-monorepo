--- conflicted
+++ resolved
@@ -41,16 +41,9 @@
 import { DEFAULT_CONTRACT_READ_CONCURRENCY } from '../consts/concurrency.js';
 import { isAddressActive } from '../contracts/contracts.js';
 import { ContractVerifier } from '../deploy/verify/ContractVerifier.js';
-<<<<<<< HEAD
-import {
-  ExplorerLicenseType,
-  VerifyContractTypes,
-} from '../deploy/verify/types.js';
+import { VerifyContractTypes } from '../deploy/verify/types.js';
 import { EvmTokenFeeReader } from '../fee/EvmTokenFeeReader.js';
 import { TokenFeeConfig } from '../fee/types.js';
-=======
-import { VerifyContractTypes } from '../deploy/verify/types.js';
->>>>>>> bfea74da
 import { EvmHookReader } from '../hook/EvmHookReader.js';
 import { EvmIsmReader } from '../ism/EvmIsmReader.js';
 import { MultiProvider } from '../providers/MultiProvider.js';
@@ -691,32 +684,32 @@
   private async deriveHypCollateralVaultTokenConfig(
     hypToken: Address,
   ): Promise<HypTokenConfig> {
-    const erc20TokenMetadata =
-      await this.deriveHypCollateralTokenConfig(hypToken);
-
-    return {
-      ...erc20TokenMetadata,
-      token: await HypERC4626OwnerCollateral__factory.connect(
-        hypToken,
-        this.provider,
-      ).vault(),
+    const hypCollateralVault = HypERC4626OwnerCollateral__factory.connect(
+      hypToken,
+      this.provider,
+    );
+
+    const vaultAddress = await hypCollateralVault.vault();
+
+    return {
       type: TokenType.collateralVault,
+      token: vaultAddress,
     };
   }
 
   private async deriveHypCollateralVaultRebaseTokenConfig(
     hypToken: Address,
   ): Promise<HypTokenConfig> {
-    const erc20TokenMetadata =
-      await this.deriveHypCollateralTokenConfig(hypToken);
-
-    return {
-      ...erc20TokenMetadata,
-      token: await HypERC4626Collateral__factory.connect(
-        hypToken,
-        this.provider,
-      ).vault(),
+    const hypCollateralVault = HypERC4626Collateral__factory.connect(
+      hypToken,
+      this.provider,
+    );
+
+    const vaultAddress = await hypCollateralVault.vault();
+
+    return {
       type: TokenType.collateralVaultRebase,
+      token: vaultAddress,
     };
   }
 
