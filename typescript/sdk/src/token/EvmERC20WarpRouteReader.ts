--- conflicted
+++ resolved
@@ -6,52 +6,20 @@
   HypERC20__factory,
 } from '@hyperlane-xyz/core';
 import {
-<<<<<<< HEAD
-  ERC20Metadata,
-  IsmType,
-  TokenRouterConfig,
-  TokenType,
-} from '@hyperlane-xyz/sdk';
-import { Address, isZeroishAddress, rootLogger } from '@hyperlane-xyz/utils';
-=======
   MailboxClientConfig,
   TokenRouterConfig,
   TokenType,
 } from '@hyperlane-xyz/sdk';
 import { Address, eqAddress, rootLogger } from '@hyperlane-xyz/utils';
->>>>>>> 6d30eed2
 
 import { DEFAULT_CONTRACT_READ_CONCURRENCY } from '../consts/concurrency.js';
 import { EvmHookReader } from '../hook/EvmHookReader.js';
-import {
-  DerivedIsmConfigWithAddress,
-  EvmIsmReader,
-} from '../ism/EvmIsmReader.js';
+import { EvmIsmReader } from '../ism/EvmIsmReader.js';
 import { MultiProvider } from '../providers/MultiProvider.js';
 import { ChainNameOrId } from '../types.js';
-<<<<<<< HEAD
-
-type WarpRouteBaseMetadata = Record<'mailbox' | 'owner' | 'hook', string> & {
-  interchainSecurityModule?: DerivedIsmConfigWithAddress;
-};
-
-/**
- * @remark
- * We only expect to support deriving a subset of these types, for now.
- */
-export type DerivedTokenType = Extract<
-  TokenType,
-  'collateral' | 'collateralVault' | 'native' | 'synthetic'
->;
-
-export type DerivedTokenRouterConfig = TokenRouterConfig & {
-  interchainSecurityModule?: DerivedIsmConfigWithAddress;
-};
-=======
 
 import { CollateralExtensions } from './config.js';
 import { TokenMetadata } from './types.js';
->>>>>>> 6d30eed2
 
 export class EvmERC20WarpRouteReader {
   protected readonly logger = rootLogger.child({
@@ -80,19 +48,12 @@
    */
   async deriveWarpRouteConfig(
     warpRouteAddress: Address,
-<<<<<<< HEAD
-  ): Promise<DerivedTokenRouterConfig> {
-    // Derive the config type
-    const type = await this.deriveTokenType(warpRouteAddress);
-    const fetchedBaseMetadata = await this.fetchBaseMetadata(warpRouteAddress);
-=======
   ): Promise<TokenRouterConfig> {
     // Derive the config type
     const type = await this.deriveTokenType(warpRouteAddress);
     const fetchedBaseMetadata = await this.fetchMailboxClientConfig(
       warpRouteAddress,
     );
->>>>>>> 6d30eed2
     const fetchedTokenMetadata = await this.fetchTokenMetadata(
       type,
       warpRouteAddress,
@@ -102,11 +63,7 @@
       ...fetchedBaseMetadata,
       ...fetchedTokenMetadata,
       type,
-<<<<<<< HEAD
-    } as DerivedTokenRouterConfig;
-=======
     } as TokenRouterConfig;
->>>>>>> 6d30eed2
   }
 
   /**
@@ -115,63 +72,29 @@
    * @param warpRouteAddress - The Warp Route address to derive the token type for.
    * @returns The derived token type, which can be one of: collateralVault, collateral, native, or synthetic.
    */
-<<<<<<< HEAD
-  async deriveTokenType(warpRouteAddress: Address): Promise<DerivedTokenType> {
-    const contractTypes: Record<
-      Exclude<DerivedTokenType, 'native'>, // native is excluded because it's the default return type
-      { factory: any; method: string }
+  async deriveTokenType(warpRouteAddress: Address): Promise<TokenType> {
+    const contractTypes: Partial<
+      Record<TokenType, { factory: any; method: string }>
     > = {
+      collateralVault: {
+        factory: HypERC20CollateralVaultDeposit__factory,
+        method: 'vault',
+      },
       collateral: {
         factory: HypERC20Collateral__factory,
         method: 'wrappedToken',
       },
-=======
-  async deriveTokenType(warpRouteAddress: Address): Promise<TokenType> {
-    const contractTypes: Partial<
-      Record<TokenType, { factory: any; method: string }>
-    > = {
->>>>>>> 6d30eed2
-      collateralVault: {
-        factory: HypERC20CollateralVaultDeposit__factory,
-        method: 'vault',
-      },
-<<<<<<< HEAD
-=======
-      collateral: {
-        factory: HypERC20Collateral__factory,
-        method: 'wrappedToken',
-      },
->>>>>>> 6d30eed2
       synthetic: {
         factory: HypERC20__factory,
         method: 'decimals',
       },
     };
 
-<<<<<<< HEAD
-=======
     // First, try checking token specific methods
->>>>>>> 6d30eed2
     for (const [type, { factory, method }] of Object.entries(contractTypes)) {
       try {
         const warpRoute = factory.connect(warpRouteAddress, this.provider);
         await warpRoute[method]();
-<<<<<<< HEAD
-        return type as DerivedTokenType;
-      } catch (e) {
-        this.logger.info(
-          `Error accessing token specific method, ${method}, implying this is not a ${type} token.`,
-          warpRouteAddress,
-        );
-      }
-    }
-
-    this.logger.info(
-      `No matching token specific method. Defaulting to ${TokenType.native}.`,
-      warpRouteAddress,
-    );
-    return TokenType.native;
-=======
         return type as TokenType;
       } catch (e) {
         continue;
@@ -192,7 +115,6 @@
         `Error accessing token specific method, implying this is not a supported token.`,
       );
     }
->>>>>>> 6d30eed2
   }
 
   /**
@@ -208,18 +130,12 @@
       routerAddress,
       this.provider,
     );
-<<<<<<< HEAD
-    const [mailbox, owner, hook, interchainSecurityModule] = await Promise.all([
-=======
     const [mailbox, owner, hook, ism] = await Promise.all([
->>>>>>> 6d30eed2
       warpRoute.mailbox(),
       warpRoute.owner(),
       warpRoute.hook(),
       warpRoute.interchainSecurityModule(),
     ]);
-<<<<<<< HEAD
-=======
 
     const derivedIsm = eqAddress(ism, constants.AddressZero)
       ? undefined
@@ -227,38 +143,13 @@
     const derivedHook = eqAddress(hook, constants.AddressZero)
       ? undefined
       : await this.evmHookReader.deriveHookConfig(hook);
->>>>>>> 6d30eed2
-
-    const metadata: WarpRouteBaseMetadata = {
+
+    return {
       mailbox,
       owner,
-<<<<<<< HEAD
-      hook,
-=======
       hook: derivedHook,
       interchainSecurityModule: derivedIsm,
->>>>>>> 6d30eed2
     };
-
-    // If ISM is unset, then Address Zero will be returned
-    isZeroishAddress(interchainSecurityModule)
-      ? (metadata.interchainSecurityModule = {
-          type: IsmType.CUSTOM,
-          address: ethers.constants.AddressZero,
-        })
-      : (metadata.interchainSecurityModule =
-          await this.evmIsmReader.deriveIsmConfig(interchainSecurityModule));
-
-    // @todo add after https://github.com/hyperlane-xyz/hyperlane-monorepo/issues/3667 is fixed
-    // isZeroishAddress(interchainSecurityModule)
-    //   ? (metadata.hook = {
-    //       type: IsmType.ADDRESS,
-    //       address: ethers.constants.AddressZero,
-    //     })
-    //   : (metadata.hook =
-    //       await this.evmIsmReader.deriveHookConfig(hook));
-
-    return metadata;
   }
 
   /**
@@ -271,13 +162,8 @@
   async fetchTokenMetadata(
     type: TokenType,
     tokenAddress: Address,
-<<<<<<< HEAD
-  ): Promise<ERC20Metadata & { token?: string }> {
-    if (type === TokenType.collateral || type === TokenType.collateralVault) {
-=======
   ): Promise<TokenMetadata & { token?: string }> {
     if (CollateralExtensions.includes(type)) {
->>>>>>> 6d30eed2
       const erc20 = HypERC20Collateral__factory.connect(
         tokenAddress,
         this.provider,
@@ -289,12 +175,7 @@
       return { name, symbol, decimals, totalSupply, token };
     } else if (type === TokenType.synthetic) {
       return this.fetchERC20Metadata(tokenAddress);
-<<<<<<< HEAD
-    } else {
-      // Assumes Native
-=======
     } else if (type === TokenType.native) {
->>>>>>> 6d30eed2
       const chainMetadata = this.multiProvider.getChainMetadata(this.chain);
       if (chainMetadata.nativeToken) {
         const { name, symbol, decimals } = chainMetadata.nativeToken;
@@ -304,12 +185,6 @@
           `Warp route config specifies native token but chain metadata for ${this.chain} does not provide native token details`,
         );
       }
-<<<<<<< HEAD
-    }
-  }
-
-  async fetchERC20Metadata(tokenAddress: Address): Promise<ERC20Metadata> {
-=======
     } else {
       throw new Error(
         `Unsupported token type ${type} when fetching token metadata`,
@@ -318,7 +193,6 @@
   }
 
   async fetchERC20Metadata(tokenAddress: Address): Promise<TokenMetadata> {
->>>>>>> 6d30eed2
     const erc20 = HypERC20__factory.connect(tokenAddress, this.provider);
     const [name, symbol, decimals, totalSupply] = await Promise.all([
       erc20.name(),
