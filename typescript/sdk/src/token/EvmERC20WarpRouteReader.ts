import { BigNumber, Contract } from 'ethers';

import {
  HypERC20Collateral__factory,
  HypERC20__factory,
  HypERC4626Collateral__factory,
  HypERC4626OwnerCollateral__factory,
  HypERC4626__factory,
  HypXERC20Lockbox__factory,
  HypXERC20__factory,
  IFiatToken__factory,
  IXERC20__factory,
  ProxyAdmin__factory,
  TokenRouter__factory,
} from '@hyperlane-xyz/core';
<<<<<<< HEAD
import { Address, getLogLevel, rootLogger } from '@hyperlane-xyz/utils';
=======
import { buildArtifact as coreBuildArtifact } from '@hyperlane-xyz/core/buildArtifact.js';
import {
  Address,
  assert,
  eqAddress,
  getLogLevel,
  isZeroishAddress,
  rootLogger,
} from '@hyperlane-xyz/utils';
>>>>>>> 462652cc

import { DEFAULT_CONTRACT_READ_CONCURRENCY } from '../consts/concurrency.js';
import { ContractVerifier } from '../deploy/verify/ContractVerifier.js';
import { ExplorerLicenseType } from '../deploy/verify/types.js';
import { VerifyContractTypes } from '../deploy/verify/types.js';
import { EvmHookReader } from '../hook/EvmHookReader.js';
import { EvmIsmReader } from '../ism/EvmIsmReader.js';
import { MultiProvider } from '../providers/MultiProvider.js';
<<<<<<< HEAD
import { EvmRouterReader } from '../router/EvmRouterReader.js';
import { DestinationGas } from '../router/types.js';
import { ChainNameOrId, DeployedOwnableConfig } from '../types.js';
=======
import {
  DerivedMailboxClientConfig,
  DestinationGas,
  RemoteRouters,
  RemoteRoutersSchema,
} from '../router/types.js';
import { ChainName, ChainNameOrId, DeployedOwnableConfig } from '../types.js';
import { HyperlaneReader } from '../utils/HyperlaneReader.js';
>>>>>>> 462652cc

import { isProxy, proxyAdmin, proxyImplementation } from './../deploy/proxy.js';
import { NON_ZERO_SENDER_ADDRESS, TokenType } from './config.js';
import {
  CollateralTokenConfig,
  DerivedTokenRouterConfig,
  HypTokenConfig,
  HypTokenConfigSchema,
  HypTokenRouterVirtualConfig,
  TokenMetadata,
  XERC20TokenMetadata,
} from './types.js';
import { getExtraLockBoxConfigs } from './xerc20.js';

export class EvmERC20WarpRouteReader extends EvmRouterReader {
  protected readonly logger = rootLogger.child({
    module: 'EvmERC20WarpRouteReader',
  });

  // Using null instead of undefined to force
  // a compile error when adding a new token type
  protected readonly deriveTokenConfigMap: Record<
    TokenType,
    ((address: Address) => Promise<HypTokenConfig>) | null
  >;
  evmHookReader: EvmHookReader;
  evmIsmReader: EvmIsmReader;
  contractVerifier: ContractVerifier;

  constructor(
    protected readonly multiProvider: MultiProvider,
    protected readonly chain: ChainNameOrId,
    protected readonly concurrency: number = DEFAULT_CONTRACT_READ_CONCURRENCY,
    contractVerifier?: ContractVerifier,
  ) {
    super(multiProvider, chain);
    this.evmHookReader = new EvmHookReader(multiProvider, chain, concurrency);
    this.evmIsmReader = new EvmIsmReader(multiProvider, chain, concurrency);

    this.deriveTokenConfigMap = {
      [TokenType.XERC20]: this.deriveHypXERC20TokenConfig.bind(this),
      [TokenType.XERC20Lockbox]:
        this.deriveHypXERC20LockboxTokenConfig.bind(this),
      [TokenType.collateral]: this.deriveHypCollateralTokenConfig.bind(this),
      [TokenType.collateralFiat]:
        this.deriveHypCollateralFiatTokenConfig.bind(this),
      [TokenType.collateralVault]:
        this.deriveHypCollateralVaultTokenConfig.bind(this),
      [TokenType.collateralVaultRebase]:
        this.deriveHypCollateralVaultRebaseTokenConfig.bind(this),
      [TokenType.native]: this.deriveHypNativeTokenConfig.bind(this),
      [TokenType.synthetic]: this.deriveHypSyntheticTokenConfig.bind(this),
      [TokenType.syntheticRebase]:
        this.deriveHypSyntheticRebaseConfig.bind(this),
      [TokenType.nativeScaled]: null,
      [TokenType.collateralUri]: null,
      [TokenType.syntheticUri]: null,
    };

    this.contractVerifier =
      contractVerifier ??
      new ContractVerifier(
        multiProvider,
        {},
        coreBuildArtifact,
        ExplorerLicenseType.MIT,
      );
  }

  /**
   * Derives the configuration for a Hyperlane ERC20 router contract at the given address.
   *
   * @param warpRouteAddress - The address of the Hyperlane ERC20 router contract.
   * @returns The configuration for the Hyperlane ERC20 router.
   *
   */
  async deriveWarpRouteConfig(
    warpRouteAddress: Address,
  ): Promise<DerivedTokenRouterConfig> {
    // Derive the config type
    const type = await this.deriveTokenType(warpRouteAddress);
<<<<<<< HEAD
    const tokenConfig = await this.fetchTokenConfig(type, warpRouteAddress);
    const routerConfig = await this.readRouterConfig(warpRouteAddress);
    const proxyAdmin = await this.fetchProxyAdminConfig(warpRouteAddress);
=======
    const mailboxClientConfig =
      await this.fetchMailboxClientConfig(warpRouteAddress);
    const tokenConfig = await this.fetchTokenConfig(type, warpRouteAddress);
    const remoteRouters = await this.fetchRemoteRouters(warpRouteAddress);
    // if the token has not been deployed as a proxy do not derive the config
    // inevm warp routes are an example
    const proxyAdmin = (await isProxy(this.provider, warpRouteAddress))
      ? await this.fetchProxyAdminConfig(warpRouteAddress)
      : undefined;
>>>>>>> 462652cc
    const destinationGas = await this.fetchDestinationGas(warpRouteAddress);

    return {
      ...routerConfig,
      ...tokenConfig,
      proxyAdmin,
      destinationGas,
    };
  }

  async deriveWarpRouteVirtualConfig(
    chain: ChainName,
    address: Address,
  ): Promise<HypTokenRouterVirtualConfig> {
    const virtualConfig: HypTokenRouterVirtualConfig = {
      contractVerificationStatus: {},
    };

    const contractType = (await isProxy(this.provider, address))
      ? VerifyContractTypes.Proxy
      : VerifyContractTypes.Implementation;

    virtualConfig.contractVerificationStatus[contractType] =
      await this.contractVerifier.getContractVerificationStatus(chain, address);

    if (contractType === VerifyContractTypes.Proxy) {
      virtualConfig.contractVerificationStatus.Implementation =
        await this.contractVerifier.getContractVerificationStatus(
          chain,
          await proxyImplementation(this.provider, address),
        );

      // Derive ProxyAdmin status
      virtualConfig.contractVerificationStatus.ProxyAdmin =
        await this.contractVerifier.getContractVerificationStatus(
          chain,
          await proxyAdmin(this.provider, address),
        );
    }

    return virtualConfig;
  }

  /**
   * Derives the token type for a given Warp Route address using specific methods
   *
   * @param warpRouteAddress - The Warp Route address to derive the token type for.
   * @returns The derived token type, which can be one of: collateralVault, collateral, native, or synthetic.
   */
  async deriveTokenType(warpRouteAddress: Address): Promise<TokenType> {
    const contractTypes: Partial<
      Record<TokenType, { factory: any; method: string }>
    > = {
      [TokenType.collateralVaultRebase]: {
        factory: HypERC4626Collateral__factory,
        method: 'NULL_RECIPIENT',
      },
      [TokenType.collateralVault]: {
        factory: HypERC4626OwnerCollateral__factory,
        method: 'vault',
      },
      [TokenType.XERC20Lockbox]: {
        factory: HypXERC20Lockbox__factory,
        method: 'lockbox',
      },
      [TokenType.collateral]: {
        factory: HypERC20Collateral__factory,
        method: 'wrappedToken',
      },
      [TokenType.syntheticRebase]: {
        factory: HypERC4626__factory,
        method: 'collateralDomain',
      },
      [TokenType.synthetic]: {
        factory: HypERC20__factory,
        method: 'decimals',
      },
    };

    // Temporarily turn off SmartProvider logging
    // Provider errors are expected because deriving will call methods that may not exist in the Bytecode
    this.setSmartProviderLogLevel('silent');

    // First, try checking token specific methods
    for (const [tokenType, { factory, method }] of Object.entries(
      contractTypes,
    )) {
      try {
        const warpRoute = factory.connect(warpRouteAddress, this.provider);
        await warpRoute[method]();
        if (tokenType === TokenType.collateral) {
          const wrappedToken = await warpRoute.wrappedToken();
          try {
            const xerc20 = IXERC20__factory.connect(
              wrappedToken,
              this.provider,
            );
            await xerc20['mintingCurrentLimitOf(address)'](warpRouteAddress);
            return TokenType.XERC20;
          } catch (error) {
            this.logger.debug(
              `Warp route token at address "${warpRouteAddress}" on chain "${this.chain}" is not a ${TokenType.XERC20}`,
              error,
            );
          }

          try {
            const fiatToken = IFiatToken__factory.connect(
              wrappedToken,
              this.provider,
            );

            // Simulate minting tokens from the warp route contract
            await fiatToken.callStatic.mint(NON_ZERO_SENDER_ADDRESS, 1, {
              from: warpRouteAddress,
            });

            return TokenType.collateralFiat;
          } catch (error) {
            this.logger.debug(
              `Warp route token at address "${warpRouteAddress}" on chain "${this.chain}" is not a ${TokenType.collateralFiat}`,
              error,
            );
          }
        }
        return tokenType as TokenType;
      } catch {
        continue;
      } finally {
        this.setSmartProviderLogLevel(getLogLevel()); // returns to original level defined by rootLogger
      }
    }

    // Finally check native
    // Using estimateGas to send 0 wei. Success implies that the Warp Route has a receive() function
    try {
      await this.multiProvider.estimateGas(
        this.chain,
        {
          to: warpRouteAddress,
          value: BigNumber.from(0),
        },
        NON_ZERO_SENDER_ADDRESS, // Use non-zero address as signer is not provided for read commands
      );
      return TokenType.native;
    } catch (e) {
      throw Error(`Error accessing token specific method ${e}`);
    } finally {
      this.setSmartProviderLogLevel(getLogLevel()); // returns to original level defined by rootLogger
    }
  }

  async fetchXERC20Config(
    xERC20Address: Address,
    warpRouteAddress: Address,
  ): Promise<XERC20TokenMetadata> {
    // fetch the limits if possible
    const rateLimitsABI = [
      'function rateLimitPerSecond(address) external view returns (uint128)',
      'function bufferCap(address) external view returns (uint112)',
    ];
    const xERC20 = new Contract(xERC20Address, rateLimitsABI, this.provider);

    try {
      const extraBridgesLimits = await getExtraLockBoxConfigs({
        chain: this.chain,
        multiProvider: this.multiProvider,
        xERC20Address,
        logger: this.logger,
      });

      return {
        xERC20: {
          warpRouteLimits: {
            rateLimitPerSecond: (
              await xERC20.rateLimitPerSecond(warpRouteAddress)
            ).toString(),
            bufferCap: (await xERC20.bufferCap(warpRouteAddress)).toString(),
          },
          extraBridges:
            extraBridgesLimits.length > 0 ? extraBridgesLimits : undefined,
        },
      };
    } catch (error) {
      this.logger.error(
        `Error fetching xERC20 limits for token at ${xERC20Address} on chain ${this.chain}`,
        error,
      );
      return {};
    }
  }

  /**
   * Fetches the metadata for a token address.
   *
   * @param warpRouteAddress - The address of the token.
   * @returns A partial ERC20 metadata object containing the token name, symbol, total supply, and decimals.
   * Throws if unsupported token type
   */
  async fetchTokenConfig(
    type: TokenType,
    warpRouteAddress: Address,
  ): Promise<HypTokenConfig> {
    const deriveFunction = this.deriveTokenConfigMap[type];
    if (!deriveFunction) {
      throw new Error(
        `Provided unsupported token type "${type}" when fetching token metadata on chain "${this.chain}" at address "${warpRouteAddress}"`,
      );
    }

    const config = await deriveFunction(warpRouteAddress);
    return HypTokenConfigSchema.parse(config);
  }

  private async deriveHypXERC20TokenConfig(
    hypTokenAddress: Address,
  ): Promise<HypTokenConfig> {
    const hypXERC20TokenInstance = HypXERC20__factory.connect(
      hypTokenAddress,
      this.provider,
    );

    const collateralTokenAddress = await hypXERC20TokenInstance.wrappedToken();
    const [erc20TokenMetadata, xERC20Metadata] = await Promise.all([
      this.fetchERC20Metadata(collateralTokenAddress),
      this.fetchXERC20Config(collateralTokenAddress, hypTokenAddress),
    ]);

    return {
      ...erc20TokenMetadata,
      type: TokenType.XERC20,
      token: collateralTokenAddress,
      xERC20: xERC20Metadata.xERC20,
    };
  }

  private async deriveHypXERC20LockboxTokenConfig(
    hypTokenAddress: Address,
  ): Promise<HypTokenConfig> {
    const hypXERC20TokenLockboxTokenInstance =
      HypXERC20Lockbox__factory.connect(hypTokenAddress, this.provider);

    const xerc20TokenAddress =
      await hypXERC20TokenLockboxTokenInstance.xERC20();
    const [erc20TokenMetadata, xERC20Metadata, lockbox] = await Promise.all([
      this.fetchERC20Metadata(xerc20TokenAddress),
      this.fetchXERC20Config(xerc20TokenAddress, hypTokenAddress),
      hypXERC20TokenLockboxTokenInstance.lockbox(),
    ]);

    return {
      ...erc20TokenMetadata,
      type: TokenType.XERC20Lockbox,
      token: lockbox,
      xERC20: xERC20Metadata.xERC20,
    };
  }

  private async deriveHypCollateralTokenConfig(
    hypToken: Address,
  ): Promise<CollateralTokenConfig> {
    const hypCollateralTokenInstance = HypERC20Collateral__factory.connect(
      hypToken,
      this.provider,
    );

    const collateralTokenAddress =
      await hypCollateralTokenInstance.wrappedToken();
    const erc20TokenMetadata = await this.fetchERC20Metadata(
      collateralTokenAddress,
    );

    return {
      ...erc20TokenMetadata,
      type: TokenType.collateral,
      token: collateralTokenAddress,
    };
  }

  private async deriveHypCollateralFiatTokenConfig(
    hypToken: Address,
  ): Promise<HypTokenConfig> {
    const erc20TokenMetadata =
      await this.deriveHypCollateralTokenConfig(hypToken);

    return {
      ...erc20TokenMetadata,
      type: TokenType.collateralFiat,
    };
  }

  private async deriveHypCollateralVaultTokenConfig(
    hypToken: Address,
  ): Promise<HypTokenConfig> {
    const erc20TokenMetadata =
      await this.deriveHypCollateralTokenConfig(hypToken);

    return {
      ...erc20TokenMetadata,
      type: TokenType.collateralVault,
    };
  }

  private async deriveHypCollateralVaultRebaseTokenConfig(
    hypToken: Address,
  ): Promise<HypTokenConfig> {
    const erc20TokenMetadata =
      await this.deriveHypCollateralTokenConfig(hypToken);

    return {
      ...erc20TokenMetadata,
      type: TokenType.collateralVaultRebase,
    };
  }

  private async deriveHypSyntheticTokenConfig(
    hypTokenAddress: Address,
  ): Promise<HypTokenConfig> {
    const erc20TokenMetadata = await this.fetchERC20Metadata(hypTokenAddress);

    return {
      ...erc20TokenMetadata,
      type: TokenType.synthetic,
    };
  }

  private async deriveHypNativeTokenConfig(
    _address: Address,
  ): Promise<HypTokenConfig> {
    const chainMetadata = this.multiProvider.getChainMetadata(this.chain);
    if (!chainMetadata.nativeToken) {
      throw new Error(
        `Warp route config specifies native token but chain metadata for chain "${this.chain}" does not provide native token details`,
      );
    }

    const { name, symbol, decimals } = chainMetadata.nativeToken;
    return {
      type: TokenType.native,
      name,
      symbol,
      decimals,
      isNft: false,
    };
  }

  private async deriveHypSyntheticRebaseConfig(
    hypTokenAddress: Address,
  ): Promise<HypTokenConfig> {
    const hypERC4626 = HypERC4626__factory.connect(
      hypTokenAddress,
      this.provider,
    );

    const [erc20TokenMetadata, collateralDomainId] = await Promise.all([
      this.fetchERC20Metadata(hypTokenAddress),
      hypERC4626.collateralDomain(),
    ]);

    const collateralChainName =
      this.multiProvider.getChainName(collateralDomainId);

    return {
      ...erc20TokenMetadata,
      type: TokenType.syntheticRebase,
      collateralChainName,
    };
  }

  async fetchERC20Metadata(tokenAddress: Address): Promise<TokenMetadata> {
    const erc20 = HypERC20__factory.connect(tokenAddress, this.provider);
    const [name, symbol, decimals] = await Promise.all([
      erc20.name(),
      erc20.symbol(),
      erc20.decimals(),
    ]);

    return { name, symbol, decimals, isNft: false };
  }

<<<<<<< HEAD
=======
  async fetchRemoteRouters(warpRouteAddress: Address): Promise<RemoteRouters> {
    const warpRoute = TokenRouter__factory.connect(
      warpRouteAddress,
      this.provider,
    );
    const domains = await warpRoute.domains();

    const routers = Object.fromEntries(
      await Promise.all(
        domains.map(async (domain) => {
          return [domain, { address: await warpRoute.routers(domain) }];
        }),
      ),
    );

    return RemoteRoutersSchema.parse(routers);
  }

>>>>>>> 462652cc
  async fetchProxyAdminConfig(
    tokenAddress: Address,
  ): Promise<DeployedOwnableConfig> {
    const proxyAdminAddress = await proxyAdmin(this.provider, tokenAddress);
    assert(
      !isZeroishAddress(proxyAdminAddress),
      `ProxyAdmin config for warp token at address "${tokenAddress}" can't be derived because it is not a proxy.`,
    );

    const proxyAdminInstance = ProxyAdmin__factory.connect(
      proxyAdminAddress,
      this.provider,
    );

    return {
      address: proxyAdminAddress,
      owner: await proxyAdminInstance.owner(),
    };
  }

  async fetchDestinationGas(
    warpRouteAddress: Address,
  ): Promise<DestinationGas> {
    const warpRoute = TokenRouter__factory.connect(
      warpRouteAddress,
      this.provider,
    );

    /**
     * @remark
     * Router.domains() is used to enumerate the destination gas because GasRouter.destinationGas is not EnumerableMapExtended type
     * This means that if a domain is removed, then we cannot read the destinationGas for it. This may impact updates.
     */
    const domains = await warpRoute.domains();

    return Object.fromEntries(
      await Promise.all(
        domains.map(async (domain) => {
          return [domain, (await warpRoute.destinationGas(domain)).toString()];
        }),
      ),
    );
  }
}<|MERGE_RESOLUTION|>--- conflicted
+++ resolved
@@ -13,41 +13,27 @@
   ProxyAdmin__factory,
   TokenRouter__factory,
 } from '@hyperlane-xyz/core';
-<<<<<<< HEAD
-import { Address, getLogLevel, rootLogger } from '@hyperlane-xyz/utils';
-=======
 import { buildArtifact as coreBuildArtifact } from '@hyperlane-xyz/core/buildArtifact.js';
 import {
   Address,
   assert,
-  eqAddress,
   getLogLevel,
   isZeroishAddress,
   rootLogger,
 } from '@hyperlane-xyz/utils';
->>>>>>> 462652cc
 
 import { DEFAULT_CONTRACT_READ_CONCURRENCY } from '../consts/concurrency.js';
 import { ContractVerifier } from '../deploy/verify/ContractVerifier.js';
-import { ExplorerLicenseType } from '../deploy/verify/types.js';
-import { VerifyContractTypes } from '../deploy/verify/types.js';
+import {
+  ExplorerLicenseType,
+  VerifyContractTypes,
+} from '../deploy/verify/types.js';
 import { EvmHookReader } from '../hook/EvmHookReader.js';
 import { EvmIsmReader } from '../ism/EvmIsmReader.js';
 import { MultiProvider } from '../providers/MultiProvider.js';
-<<<<<<< HEAD
 import { EvmRouterReader } from '../router/EvmRouterReader.js';
 import { DestinationGas } from '../router/types.js';
-import { ChainNameOrId, DeployedOwnableConfig } from '../types.js';
-=======
-import {
-  DerivedMailboxClientConfig,
-  DestinationGas,
-  RemoteRouters,
-  RemoteRoutersSchema,
-} from '../router/types.js';
 import { ChainName, ChainNameOrId, DeployedOwnableConfig } from '../types.js';
-import { HyperlaneReader } from '../utils/HyperlaneReader.js';
->>>>>>> 462652cc
 
 import { isProxy, proxyAdmin, proxyImplementation } from './../deploy/proxy.js';
 import { NON_ZERO_SENDER_ADDRESS, TokenType } from './config.js';
@@ -129,21 +115,13 @@
   ): Promise<DerivedTokenRouterConfig> {
     // Derive the config type
     const type = await this.deriveTokenType(warpRouteAddress);
-<<<<<<< HEAD
     const tokenConfig = await this.fetchTokenConfig(type, warpRouteAddress);
     const routerConfig = await this.readRouterConfig(warpRouteAddress);
-    const proxyAdmin = await this.fetchProxyAdminConfig(warpRouteAddress);
-=======
-    const mailboxClientConfig =
-      await this.fetchMailboxClientConfig(warpRouteAddress);
-    const tokenConfig = await this.fetchTokenConfig(type, warpRouteAddress);
-    const remoteRouters = await this.fetchRemoteRouters(warpRouteAddress);
     // if the token has not been deployed as a proxy do not derive the config
     // inevm warp routes are an example
     const proxyAdmin = (await isProxy(this.provider, warpRouteAddress))
       ? await this.fetchProxyAdminConfig(warpRouteAddress)
       : undefined;
->>>>>>> 462652cc
     const destinationGas = await this.fetchDestinationGas(warpRouteAddress);
 
     return {
@@ -524,27 +502,6 @@
     return { name, symbol, decimals, isNft: false };
   }
 
-<<<<<<< HEAD
-=======
-  async fetchRemoteRouters(warpRouteAddress: Address): Promise<RemoteRouters> {
-    const warpRoute = TokenRouter__factory.connect(
-      warpRouteAddress,
-      this.provider,
-    );
-    const domains = await warpRoute.domains();
-
-    const routers = Object.fromEntries(
-      await Promise.all(
-        domains.map(async (domain) => {
-          return [domain, { address: await warpRoute.routers(domain) }];
-        }),
-      ),
-    );
-
-    return RemoteRoutersSchema.parse(routers);
-  }
-
->>>>>>> 462652cc
   async fetchProxyAdminConfig(
     tokenAddress: Address,
   ): Promise<DeployedOwnableConfig> {
