import { BigNumber, Contract, constants } from 'ethers';

import {
  HypERC20Collateral__factory,
  HypERC20__factory,
  HypERC4626Collateral__factory,
  HypERC4626OwnerCollateral__factory,
  HypERC4626__factory,
  HypXERC20Lockbox__factory,
  HypXERC20__factory,
  IFiatToken__factory,
  IXERC20__factory,
  ProxyAdmin__factory,
  TokenRouter__factory,
  buildArtifact,
} from '@hyperlane-xyz/core';
import { ContractVerifier, ExplorerLicenseType } from '@hyperlane-xyz/sdk';
import {
  Address,
  assert,
  eqAddress,
  getLogLevel,
  isZeroishAddress,
  rootLogger,
} from '@hyperlane-xyz/utils';

import { DEFAULT_CONTRACT_READ_CONCURRENCY } from '../consts/concurrency.js';
import { EvmHookReader } from '../hook/EvmHookReader.js';
import { EvmIsmReader } from '../ism/EvmIsmReader.js';
import { MultiProvider } from '../providers/MultiProvider.js';
import {
  DerivedMailboxClientConfig,
  DestinationGas,
  RemoteRouters,
  RemoteRoutersSchema,
} from '../router/types.js';
import { ChainNameOrId, DeployedOwnableConfig } from '../types.js';
import { HyperlaneReader } from '../utils/HyperlaneReader.js';

import { isProxy, proxyAdmin } from './../deploy/proxy.js';
import { NON_ZERO_SENDER_ADDRESS, TokenType } from './config.js';
import {
  CollateralTokenConfig,
  DerivedTokenRouterConfig,
  HypTokenConfig,
  HypTokenConfigSchema,
  TokenMetadata,
  XERC20TokenMetadata,
} from './types.js';
import { getExtraLockBoxConfigs } from './xerc20.js';

export class EvmERC20WarpRouteReader extends HyperlaneReader {
  protected readonly logger = rootLogger.child({
    module: 'EvmERC20WarpRouteReader',
  });

  // Using null instead of undefined to force
  // a compile error when adding a new token type
  protected readonly deriveTokenConfigMap: Record<
    TokenType,
    ((address: Address) => Promise<HypTokenConfig>) | null
  >;
  evmHookReader: EvmHookReader;
  evmIsmReader: EvmIsmReader;

  constructor(
    protected readonly multiProvider: MultiProvider,
    protected readonly chain: ChainNameOrId,
    protected readonly concurrency: number = DEFAULT_CONTRACT_READ_CONCURRENCY,
    protected readonly contractVerifier?: ContractVerifier,
  ) {
    super(multiProvider, chain);
    this.evmHookReader = new EvmHookReader(multiProvider, chain, concurrency);
    this.evmIsmReader = new EvmIsmReader(multiProvider, chain, concurrency);
<<<<<<< HEAD
    this.contractVerifier ??= new ContractVerifier(
      multiProvider,
      {},
      buildArtifact,
      ExplorerLicenseType.MIT,
    );
=======

    this.deriveTokenConfigMap = {
      [TokenType.XERC20]: this.deriveHypXERC20TokenConfig.bind(this),
      [TokenType.XERC20Lockbox]:
        this.deriveHypXERC20LockboxTokenConfig.bind(this),
      [TokenType.collateral]: this.deriveHypCollateralTokenConfig.bind(this),
      [TokenType.collateralFiat]:
        this.deriveHypCollateralFiatTokenConfig.bind(this),
      [TokenType.collateralVault]:
        this.deriveHypCollateralVaultTokenConfig.bind(this),
      [TokenType.collateralVaultRebase]:
        this.deriveHypCollateralVaultRebaseTokenConfig.bind(this),
      [TokenType.native]: this.deriveHypNativeTokenConfig.bind(this),
      [TokenType.synthetic]: this.deriveHypSyntheticTokenConfig.bind(this),
      [TokenType.syntheticRebase]:
        this.deriveHypSyntheticRebaseConfig.bind(this),
      [TokenType.nativeScaled]: null,
      [TokenType.collateralUri]: null,
      [TokenType.syntheticUri]: null,
    };
>>>>>>> 31ee1c6e
  }

  /**
   * Derives the configuration for a Hyperlane ERC20 router contract at the given address.
   *
   * @param warpRouteAddress - The address of the Hyperlane ERC20 router contract.
   * @returns The configuration for the Hyperlane ERC20 router.
   *
   */
  async deriveWarpRouteConfig(
    warpRouteAddress: Address,
  ): Promise<DerivedTokenRouterConfig> {
    // Derive the config type
    const type = await this.deriveTokenType(warpRouteAddress);
    const mailboxClientConfig =
      await this.fetchMailboxClientConfig(warpRouteAddress);
    const tokenConfig = await this.fetchTokenConfig(type, warpRouteAddress);
    const remoteRouters = await this.fetchRemoteRouters(warpRouteAddress);
    // if the token has not been deployed as a proxy do not derive the config
    // inevm warp routes are an example
    const proxyAdmin = (await isProxy(this.provider, warpRouteAddress))
      ? await this.fetchProxyAdminConfig(warpRouteAddress)
      : undefined;
    const destinationGas = await this.fetchDestinationGas(warpRouteAddress);

    return {
      ...mailboxClientConfig,
      ...tokenConfig,
      remoteRouters,
      proxyAdmin,
      destinationGas,
    };
  }

  /**
   * Derives the token type for a given Warp Route address using specific methods
   *
   * @param warpRouteAddress - The Warp Route address to derive the token type for.
   * @returns The derived token type, which can be one of: collateralVault, collateral, native, or synthetic.
   */
  async deriveTokenType(warpRouteAddress: Address): Promise<TokenType> {
    const contractTypes: Partial<
      Record<TokenType, { factory: any; method: string }>
    > = {
      [TokenType.collateralVaultRebase]: {
        factory: HypERC4626Collateral__factory,
        method: 'NULL_RECIPIENT',
      },
      [TokenType.collateralVault]: {
        factory: HypERC4626OwnerCollateral__factory,
        method: 'vault',
      },
      [TokenType.XERC20Lockbox]: {
        factory: HypXERC20Lockbox__factory,
        method: 'lockbox',
      },
      [TokenType.collateral]: {
        factory: HypERC20Collateral__factory,
        method: 'wrappedToken',
      },
      [TokenType.syntheticRebase]: {
        factory: HypERC4626__factory,
        method: 'collateralDomain',
      },
      [TokenType.synthetic]: {
        factory: HypERC20__factory,
        method: 'decimals',
      },
    };

    // Temporarily turn off SmartProvider logging
    // Provider errors are expected because deriving will call methods that may not exist in the Bytecode
    this.setSmartProviderLogLevel('silent');

    // First, try checking token specific methods
    for (const [tokenType, { factory, method }] of Object.entries(
      contractTypes,
    )) {
      try {
        const warpRoute = factory.connect(warpRouteAddress, this.provider);
        await warpRoute[method]();
        if (tokenType === TokenType.collateral) {
          const wrappedToken = await warpRoute.wrappedToken();
          try {
            const xerc20 = IXERC20__factory.connect(
              wrappedToken,
              this.provider,
            );
            await xerc20['mintingCurrentLimitOf(address)'](warpRouteAddress);
            return TokenType.XERC20;
          } catch (error) {
            this.logger.debug(
              `Warp route token at address "${warpRouteAddress}" on chain "${this.chain}" is not a ${TokenType.XERC20}`,
              error,
            );
          }

          try {
            const fiatToken = IFiatToken__factory.connect(
              wrappedToken,
              this.provider,
            );

            // Simulate minting tokens from the warp route contract
            await fiatToken.callStatic.mint(NON_ZERO_SENDER_ADDRESS, 1, {
              from: warpRouteAddress,
            });

            return TokenType.collateralFiat;
          } catch (error) {
            this.logger.debug(
              `Warp route token at address "${warpRouteAddress}" on chain "${this.chain}" is not a ${TokenType.collateralFiat}`,
              error,
            );
          }
        }
        return tokenType as TokenType;
      } catch {
        continue;
      } finally {
        this.setSmartProviderLogLevel(getLogLevel()); // returns to original level defined by rootLogger
      }
    }

    // Finally check native
    // Using estimateGas to send 0 wei. Success implies that the Warp Route has a receive() function
    try {
      await this.multiProvider.estimateGas(
        this.chain,
        {
          to: warpRouteAddress,
          value: BigNumber.from(0),
        },
        NON_ZERO_SENDER_ADDRESS, // Use non-zero address as signer is not provided for read commands
      );
      return TokenType.native;
    } catch (e) {
      throw Error(`Error accessing token specific method ${e}`);
    } finally {
      this.setSmartProviderLogLevel(getLogLevel()); // returns to original level defined by rootLogger
    }
  }

  /**
   * Fetches the base metadata for a Warp Route contract.
   *
   * @param routerAddress - The address of the Warp Route contract.
   * @returns The base metadata for the Warp Route contract, including the mailbox, owner, hook, and ism.
   */
  async fetchMailboxClientConfig(
    routerAddress: Address,
  ): Promise<DerivedMailboxClientConfig> {
    const warpRoute = HypERC20Collateral__factory.connect(
      routerAddress,
      this.provider,
    );
    const [mailbox, owner, hook, ism] = await Promise.all([
      warpRoute.mailbox(),
      warpRoute.owner(),
      warpRoute.hook(),
      warpRoute.interchainSecurityModule(),
    ]);

    const derivedIsm = eqAddress(ism, constants.AddressZero)
      ? constants.AddressZero
      : await this.evmIsmReader.deriveIsmConfig(ism);
    const derivedHook = eqAddress(hook, constants.AddressZero)
      ? constants.AddressZero
      : await this.evmHookReader.deriveHookConfig(hook);

    return {
      mailbox,
      owner,
      hook: derivedHook,
      interchainSecurityModule: derivedIsm,
    };
  }

  async fetchXERC20Config(
    xERC20Address: Address,
    warpRouteAddress: Address,
  ): Promise<XERC20TokenMetadata> {
    // fetch the limits if possible
    const rateLimitsABI = [
      'function rateLimitPerSecond(address) external view returns (uint128)',
      'function bufferCap(address) external view returns (uint112)',
    ];
    const xERC20 = new Contract(xERC20Address, rateLimitsABI, this.provider);

    try {
      const extraBridgesLimits = await getExtraLockBoxConfigs({
        chain: this.chain,
        multiProvider: this.multiProvider,
        xERC20Address,
        logger: this.logger,
      });

      return {
        xERC20: {
          warpRouteLimits: {
            rateLimitPerSecond: (
              await xERC20.rateLimitPerSecond(warpRouteAddress)
            ).toString(),
            bufferCap: (await xERC20.bufferCap(warpRouteAddress)).toString(),
          },
          extraBridges:
            extraBridgesLimits.length > 0 ? extraBridgesLimits : undefined,
        },
      };
    } catch (error) {
      this.logger.error(
        `Error fetching xERC20 limits for token at ${xERC20Address} on chain ${this.chain}`,
        error,
      );
      return {};
    }
  }

  /**
   * Fetches the metadata for a token address.
   *
   * @param warpRouteAddress - The address of the token.
   * @returns A partial ERC20 metadata object containing the token name, symbol, total supply, and decimals.
   * Throws if unsupported token type
   */
  async fetchTokenConfig(
    type: TokenType,
    warpRouteAddress: Address,
  ): Promise<HypTokenConfig> {
    const deriveFunction = this.deriveTokenConfigMap[type];
    if (!deriveFunction) {
      throw new Error(
        `Provided unsupported token type "${type}" when fetching token metadata on chain "${this.chain}" at address "${warpRouteAddress}"`,
      );
    }

    const config = await deriveFunction(warpRouteAddress);
    return HypTokenConfigSchema.parse(config);
  }

  private async deriveHypXERC20TokenConfig(
    hypTokenAddress: Address,
  ): Promise<HypTokenConfig> {
    const hypXERC20TokenInstance = HypXERC20__factory.connect(
      hypTokenAddress,
      this.provider,
    );

    const collateralTokenAddress = await hypXERC20TokenInstance.wrappedToken();
    const [erc20TokenMetadata, xERC20Metadata] = await Promise.all([
      this.fetchERC20Metadata(collateralTokenAddress),
      this.fetchXERC20Config(collateralTokenAddress, hypTokenAddress),
    ]);

    return {
      ...erc20TokenMetadata,
      type: TokenType.XERC20,
      token: collateralTokenAddress,
      xERC20: xERC20Metadata.xERC20,
    };
  }

  private async deriveHypXERC20LockboxTokenConfig(
    hypTokenAddress: Address,
  ): Promise<HypTokenConfig> {
    const hypXERC20TokenLockboxTokenInstance =
      HypXERC20Lockbox__factory.connect(hypTokenAddress, this.provider);

    const xerc20TokenAddress =
      await hypXERC20TokenLockboxTokenInstance.xERC20();
    const [erc20TokenMetadata, xERC20Metadata, lockbox] = await Promise.all([
      this.fetchERC20Metadata(xerc20TokenAddress),
      this.fetchXERC20Config(xerc20TokenAddress, hypTokenAddress),
      hypXERC20TokenLockboxTokenInstance.lockbox(),
    ]);

    return {
      ...erc20TokenMetadata,
      type: TokenType.XERC20Lockbox,
      token: lockbox,
      xERC20: xERC20Metadata.xERC20,
    };
  }

  private async deriveHypCollateralTokenConfig(
    hypToken: Address,
  ): Promise<CollateralTokenConfig> {
    const hypCollateralTokenInstance = HypERC20Collateral__factory.connect(
      hypToken,
      this.provider,
    );

    const collateralTokenAddress =
      await hypCollateralTokenInstance.wrappedToken();
    const erc20TokenMetadata = await this.fetchERC20Metadata(
      collateralTokenAddress,
    );

    return {
      ...erc20TokenMetadata,
      type: TokenType.collateral,
      token: collateralTokenAddress,
    };
  }

  private async deriveHypCollateralFiatTokenConfig(
    hypToken: Address,
  ): Promise<HypTokenConfig> {
    const erc20TokenMetadata =
      await this.deriveHypCollateralTokenConfig(hypToken);

    return {
      ...erc20TokenMetadata,
      type: TokenType.collateralFiat,
    };
  }

  private async deriveHypCollateralVaultTokenConfig(
    hypToken: Address,
  ): Promise<HypTokenConfig> {
    const erc20TokenMetadata =
      await this.deriveHypCollateralTokenConfig(hypToken);

    return {
      ...erc20TokenMetadata,
      type: TokenType.collateralVault,
    };
  }

  private async deriveHypCollateralVaultRebaseTokenConfig(
    hypToken: Address,
  ): Promise<HypTokenConfig> {
    const erc20TokenMetadata =
      await this.deriveHypCollateralTokenConfig(hypToken);

    return {
      ...erc20TokenMetadata,
      type: TokenType.collateralVaultRebase,
    };
  }

  private async deriveHypSyntheticTokenConfig(
    hypTokenAddress: Address,
  ): Promise<HypTokenConfig> {
    const erc20TokenMetadata = await this.fetchERC20Metadata(hypTokenAddress);

    return {
      ...erc20TokenMetadata,
      type: TokenType.synthetic,
    };
  }

  private async deriveHypNativeTokenConfig(
    _address: Address,
  ): Promise<HypTokenConfig> {
    const chainMetadata = this.multiProvider.getChainMetadata(this.chain);
    if (!chainMetadata.nativeToken) {
      throw new Error(
        `Warp route config specifies native token but chain metadata for chain "${this.chain}" does not provide native token details`,
      );
    }

    const { name, symbol, decimals } = chainMetadata.nativeToken;
    return {
      type: TokenType.native,
      name,
      symbol,
      decimals,
      isNft: false,
    };
  }

  private async deriveHypSyntheticRebaseConfig(
    hypTokenAddress: Address,
  ): Promise<HypTokenConfig> {
    const hypERC4626 = HypERC4626__factory.connect(
      hypTokenAddress,
      this.provider,
    );

    const [erc20TokenMetadata, collateralDomainId] = await Promise.all([
      this.fetchERC20Metadata(hypTokenAddress),
      hypERC4626.collateralDomain(),
    ]);

    const collateralChainName =
      this.multiProvider.getChainName(collateralDomainId);

    return {
      ...erc20TokenMetadata,
      type: TokenType.syntheticRebase,
      collateralChainName,
    };
  }

  async fetchERC20Metadata(tokenAddress: Address): Promise<TokenMetadata> {
    const erc20 = HypERC20__factory.connect(tokenAddress, this.provider);
    const [name, symbol, decimals] = await Promise.all([
      erc20.name(),
      erc20.symbol(),
      erc20.decimals(),
    ]);

    return { name, symbol, decimals, isNft: false };
  }

  async fetchRemoteRouters(warpRouteAddress: Address): Promise<RemoteRouters> {
    const warpRoute = TokenRouter__factory.connect(
      warpRouteAddress,
      this.provider,
    );
    const domains = await warpRoute.domains();

    const routers = Object.fromEntries(
      await Promise.all(
        domains.map(async (domain) => {
          return [domain, { address: await warpRoute.routers(domain) }];
        }),
      ),
    );

    return RemoteRoutersSchema.parse(routers);
  }

  async fetchProxyAdminConfig(
    tokenAddress: Address,
  ): Promise<DeployedOwnableConfig> {
    const proxyAdminAddress = await proxyAdmin(this.provider, tokenAddress);
    assert(
      !isZeroishAddress(proxyAdminAddress),
      `ProxyAdmin config for warp token at address "${tokenAddress}" can't be derived because it is not a proxy.`,
    );

    const proxyAdminInstance = ProxyAdmin__factory.connect(
      proxyAdminAddress,
      this.provider,
    );

    return {
      address: proxyAdminAddress,
      owner: await proxyAdminInstance.owner(),
    };
  }

  async fetchDestinationGas(
    warpRouteAddress: Address,
  ): Promise<DestinationGas> {
    const warpRoute = TokenRouter__factory.connect(
      warpRouteAddress,
      this.provider,
    );

    /**
     * @remark
     * Router.domains() is used to enumerate the destination gas because GasRouter.destinationGas is not EnumerableMapExtended type
     * This means that if a domain is removed, then we cannot read the destinationGas for it. This may impact updates.
     */
    const domains = await warpRoute.domains();

    return Object.fromEntries(
      await Promise.all(
        domains.map(async (domain) => {
          return [domain, (await warpRoute.destinationGas(domain)).toString()];
        }),
      ),
    );
  }
}<|MERGE_RESOLUTION|>--- conflicted
+++ resolved
@@ -72,14 +72,6 @@
     super(multiProvider, chain);
     this.evmHookReader = new EvmHookReader(multiProvider, chain, concurrency);
     this.evmIsmReader = new EvmIsmReader(multiProvider, chain, concurrency);
-<<<<<<< HEAD
-    this.contractVerifier ??= new ContractVerifier(
-      multiProvider,
-      {},
-      buildArtifact,
-      ExplorerLicenseType.MIT,
-    );
-=======
 
     this.deriveTokenConfigMap = {
       [TokenType.XERC20]: this.deriveHypXERC20TokenConfig.bind(this),
@@ -100,7 +92,13 @@
       [TokenType.collateralUri]: null,
       [TokenType.syntheticUri]: null,
     };
->>>>>>> 31ee1c6e
+
+    this.contractVerifier ??= new ContractVerifier(
+      multiProvider,
+      {},
+      buildArtifact,
+      ExplorerLicenseType.MIT,
+    );
   }
 
   /**
