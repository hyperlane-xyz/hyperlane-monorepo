import { compareVersions } from 'compare-versions';
import { BigNumber, Contract } from 'ethers';

import {
  HypERC20Collateral__factory,
  HypERC20__factory,
  HypERC4626Collateral__factory,
  HypERC4626OwnerCollateral__factory,
  HypERC4626__factory,
  HypXERC20Lockbox__factory,
  HypXERC20__factory,
  IFiatToken__factory,
  ISafe__factory,
  IXERC20__factory,
  MovableCollateralRouter__factory,
  OpL1NativeTokenBridge__factory,
  OpL2NativeTokenBridge__factory,
  Ownable__factory,
  PackageVersioned__factory,
  ProxyAdmin__factory,
  TokenBridgeCctp__factory,
  TokenRouter__factory,
} from '@hyperlane-xyz/core';
import { buildArtifact as coreBuildArtifact } from '@hyperlane-xyz/core/buildArtifact.js';
import {
  Address,
  arrayToObject,
  assert,
  getLogLevel,
  isZeroishAddress,
  objFilter,
  objMap,
  promiseObjAll,
  rootLogger,
} from '@hyperlane-xyz/utils';

import { DEFAULT_CONTRACT_READ_CONCURRENCY } from '../consts/concurrency.js';
import { isAddressActive } from '../contracts/contracts.js';
import { ContractVerifier } from '../deploy/verify/ContractVerifier.js';
import {
  ExplorerLicenseType,
  VerifyContractTypes,
} from '../deploy/verify/types.js';
import { EvmHookReader } from '../hook/EvmHookReader.js';
import { EvmIsmReader } from '../ism/EvmIsmReader.js';
import { MultiProvider } from '../providers/MultiProvider.js';
import { EvmRouterReader } from '../router/EvmRouterReader.js';
import { DestinationGas } from '../router/types.js';
import { ChainName, ChainNameOrId, DeployedOwnableConfig } from '../types.js';

import { isProxy, proxyAdmin, proxyImplementation } from './../deploy/proxy.js';
import { NON_ZERO_SENDER_ADDRESS, TokenType } from './config.js';
import {
  CctpTokenConfig,
  CollateralTokenConfig,
  ContractVerificationStatus,
  DerivedTokenRouterConfig,
  HypTokenConfig,
  HypTokenConfigSchema,
  HypTokenRouterVirtualConfig,
  MovableTokenConfig,
  OpL1TokenConfig,
  OpL2TokenConfig,
  OwnerStatus,
  TokenMetadata,
  XERC20TokenMetadata,
  isMovableCollateralTokenConfig,
} from './types.js';
import { getExtraLockBoxConfigs } from './xerc20.js';

const REBALANCING_CONTRACT_VERSION = '8.0.0';

export class EvmERC20WarpRouteReader extends EvmRouterReader {
  protected readonly logger = rootLogger.child({
    module: 'EvmERC20WarpRouteReader',
  });

  // Using null instead of undefined to force
  // a compile error when adding a new token type
  protected readonly deriveTokenConfigMap: Record<
    TokenType,
    ((address: Address) => Promise<HypTokenConfig>) | null
  >;
  evmHookReader: EvmHookReader;
  evmIsmReader: EvmIsmReader;
  contractVerifier: ContractVerifier;

  constructor(
    protected readonly multiProvider: MultiProvider,
    protected readonly chain: ChainNameOrId,
    protected readonly concurrency: number = DEFAULT_CONTRACT_READ_CONCURRENCY,
    contractVerifier?: ContractVerifier,
  ) {
    super(multiProvider, chain);
    this.evmHookReader = new EvmHookReader(multiProvider, chain, concurrency);
    this.evmIsmReader = new EvmIsmReader(multiProvider, chain, concurrency);

    this.deriveTokenConfigMap = {
      [TokenType.XERC20]: this.deriveHypXERC20TokenConfig.bind(this),
      [TokenType.XERC20Lockbox]:
        this.deriveHypXERC20LockboxTokenConfig.bind(this),
      [TokenType.collateral]: this.deriveHypCollateralTokenConfig.bind(this),
      [TokenType.collateralFiat]:
        this.deriveHypCollateralFiatTokenConfig.bind(this),
      [TokenType.collateralVault]:
        this.deriveHypCollateralVaultTokenConfig.bind(this),
      [TokenType.collateralCctp]:
        this.deriveHypCollateralCctpTokenConfig.bind(this),
      [TokenType.collateralVaultRebase]:
        this.deriveHypCollateralVaultRebaseTokenConfig.bind(this),
      [TokenType.native]: this.deriveHypNativeTokenConfig.bind(this),
      [TokenType.nativeOpL2]: this.deriveOpL2TokenConfig.bind(this),
      [TokenType.nativeOpL1]: this.deriveOpL1TokenConfig.bind(this),
      [TokenType.synthetic]: this.deriveHypSyntheticTokenConfig.bind(this),
      [TokenType.syntheticRebase]:
        this.deriveHypSyntheticRebaseConfig.bind(this),
      [TokenType.nativeScaled]: null,
      [TokenType.collateralUri]: null,
      [TokenType.syntheticUri]: null,
    };

    this.contractVerifier =
      contractVerifier ??
      new ContractVerifier(
        multiProvider,
        {},
        coreBuildArtifact,
        ExplorerLicenseType.MIT,
      );
  }

  /**
   * Derives the configuration for a Hyperlane ERC20 router contract at the given address.
   *
   * @param warpRouteAddress - The address of the Hyperlane ERC20 router contract.
   * @returns The configuration for the Hyperlane ERC20 router.
   *
   */
  async deriveWarpRouteConfig(
    warpRouteAddress: Address,
  ): Promise<DerivedTokenRouterConfig> {
    // Derive the config type
    const type = await this.deriveTokenType(warpRouteAddress);
    const tokenConfig = await this.fetchTokenConfig(type, warpRouteAddress);
    const routerConfig = await this.readRouterConfig(warpRouteAddress);
    // if the token has not been deployed as a proxy do not derive the config
    // inevm warp routes are an example
    const proxyAdmin = (await isProxy(this.provider, warpRouteAddress))
      ? await this.fetchProxyAdminConfig(warpRouteAddress)
      : undefined;
    const destinationGas = await this.fetchDestinationGas(warpRouteAddress);

    const hasRebalancingInterface =
      compareVersions(
        tokenConfig.contractVersion!,
        REBALANCING_CONTRACT_VERSION,
<<<<<<< HEAD
      ) > 0;
=======
      ) >= 0;
>>>>>>> 12de9849

    let allowedRebalancers: Address[] | undefined;
    let allowedRebalancingBridges: MovableTokenConfig['allowedRebalancingBridges'];
    if (
      hasRebalancingInterface &&
      isMovableCollateralTokenConfig(tokenConfig)
    ) {
      const movableToken = MovableCollateralRouter__factory.connect(
        warpRouteAddress,
        this.provider,
      );

      try {
        allowedRebalancers = await MovableCollateralRouter__factory.connect(
          warpRouteAddress,
          this.provider,
        ).allowedRebalancers();
      } catch (error) {
        // If this crashes it probably is because the token implementation has not been updated to be a movable collateral
        this.logger.error(
          `Failed to get configured rebalancers for token at "${warpRouteAddress}" on chain ${this.chain}`,
          error,
        );
      }

      try {
        const knownDomains = await movableToken.domains();
        const allowedBridgesByDomain = await promiseObjAll(
          objMap(
            arrayToObject(knownDomains.map((domain) => domain.toString())),
            (domain) => movableToken.allowedBridges(domain),
          ),
        );

        allowedRebalancingBridges = objFilter(
          objMap(allowedBridgesByDomain, (_domain, bridges) =>
            bridges.map((bridge) => ({ bridge })),
          ),
          // Remove domains that do not have allowed bridges
          (_domain, bridges): bridges is any => bridges.length !== 0,
        );
      } catch (error) {
        // If this crashes it probably is because the token implementation has not been updated to be a movable collateral
        this.logger.error(
          `Failed to get allowed rebalancer bridges for token at "${warpRouteAddress}" on chain ${this.chain}`,
          error,
        );
      }
      return {
        ...routerConfig,
        ...tokenConfig,
        allowedRebalancers,
        allowedRebalancingBridges,
        proxyAdmin,
        destinationGas,
      } as DerivedTokenRouterConfig;
    }

    return {
      ...routerConfig,
      ...tokenConfig,
      proxyAdmin,
      destinationGas,
    };
  }
  async getContractVerificationStatus(chain: ChainName, address: Address) {
    const contractVerificationStatus: Record<
      string,
      ContractVerificationStatus
    > = {};

    const contractType = (await isProxy(this.provider, address))
      ? VerifyContractTypes.Proxy
      : VerifyContractTypes.Implementation;

    if (this.multiProvider.isLocalRpc(chain)) {
      this.logger.debug('Skipping verification for local endpoints');
      return { [contractType]: ContractVerificationStatus.Skipped };
    }
    contractVerificationStatus[contractType] =
      await this.contractVerifier.getContractVerificationStatus(chain, address);

    if (contractType === VerifyContractTypes.Proxy) {
      contractVerificationStatus[VerifyContractTypes.Implementation] =
        await this.contractVerifier.getContractVerificationStatus(
          chain,
          await proxyImplementation(this.provider, address),
        );

      // Derive ProxyAdmin status
      contractVerificationStatus[VerifyContractTypes.ProxyAdmin] =
        await this.contractVerifier.getContractVerificationStatus(
          chain,
          await proxyAdmin(this.provider, address),
        );
    }
    return contractVerificationStatus;
  }

  async getOwnerStatus(chain: ChainName, address: Address) {
    let ownerStatus: Record<string, OwnerStatus> = {};
    if (this.multiProvider.isLocalRpc(chain)) {
      this.logger.debug('Skipping owner verification for local endpoints');
      return {
        [address]: OwnerStatus.Skipped,
      };
    }

    const provider = this.multiProvider.getProvider(chain);
    const owner = await Ownable__factory.connect(address, provider).owner();

    ownerStatus[owner] = (await isAddressActive(provider, owner))
      ? OwnerStatus.Active
      : OwnerStatus.Inactive;

    // Heuristically check if the owner could be a safe by calling expected functions
    // This status will overwrite 'active' status
    try {
      const potentialGnosisSafe = ISafe__factory.connect(owner, provider);

      await Promise.all([
        potentialGnosisSafe.getThreshold(),
        potentialGnosisSafe.nonce(),
      ]);
      ownerStatus[owner] = OwnerStatus.GnosisSafe;
    } catch {
      this.logger.debug(`${owner} may not be a safe`);
    }

    // Check Proxy admin and implementation recursively
    const contractType = (await isProxy(this.provider, address))
      ? VerifyContractTypes.Proxy
      : VerifyContractTypes.Implementation;
    if (contractType === VerifyContractTypes.Proxy) {
      const [proxyStatus, implementationStatus] = await Promise.all([
        this.getOwnerStatus(chain, await proxyAdmin(provider, address)),
        this.getOwnerStatus(
          chain,
          await proxyImplementation(this.provider, address),
        ),
      ]);
      ownerStatus = {
        ...ownerStatus,
        ...proxyStatus,
        ...implementationStatus,
      };
    }

    return ownerStatus;
  }

  async deriveWarpRouteVirtualConfig(
    chain: ChainName,
    address: Address,
  ): Promise<HypTokenRouterVirtualConfig> {
    const virtualConfig: HypTokenRouterVirtualConfig = {
      contractVerificationStatus: await this.getContractVerificationStatus(
        chain,
        address,
      ),

      // Used to check if the top address owner's nonce or code === 0
      ownerStatus: await this.getOwnerStatus(chain, address),
    };

    return virtualConfig;
  }

  /**
   * Derives the token type for a given Warp Route address using specific methods
   *
   * @param warpRouteAddress - The Warp Route address to derive the token type for.
   * @returns The derived token type, which can be one of: collateralVault, collateral, native, or synthetic.
   */
  async deriveTokenType(warpRouteAddress: Address): Promise<TokenType> {
    const contractTypes: Partial<
      Record<TokenType, { factory: any; method: string }>
    > = {
      [TokenType.collateralVaultRebase]: {
        factory: HypERC4626Collateral__factory,
        method: 'NULL_RECIPIENT',
      },
      [TokenType.collateralVault]: {
        factory: HypERC4626OwnerCollateral__factory,
        method: 'vault',
      },
      [TokenType.XERC20Lockbox]: {
        factory: HypXERC20Lockbox__factory,
        method: 'lockbox',
      },
      [TokenType.collateral]: {
        factory: HypERC20Collateral__factory,
        method: 'wrappedToken',
      },
      [TokenType.syntheticRebase]: {
        factory: HypERC4626__factory,
        method: 'collateralDomain',
      },
      [TokenType.synthetic]: {
        factory: HypERC20__factory,
        method: 'decimals',
      },
    };

    // Temporarily turn off SmartProvider logging
    // Provider errors are expected because deriving will call methods that may not exist in the Bytecode
    this.setSmartProviderLogLevel('silent');

    // First, try checking token specific methods
    for (const [tokenType, { factory, method }] of Object.entries(
      contractTypes,
    )) {
      try {
        const warpRoute = factory.connect(warpRouteAddress, this.provider);
        await warpRoute[method]();
        if (tokenType === TokenType.collateral) {
          const wrappedToken = await warpRoute.wrappedToken();
          try {
            const xerc20 = IXERC20__factory.connect(
              wrappedToken,
              this.provider,
            );
            await xerc20['mintingCurrentLimitOf(address)'](warpRouteAddress);
            return TokenType.XERC20;
          } catch (error) {
            this.logger.debug(
              `Warp route token at address "${warpRouteAddress}" on chain "${this.chain}" is not a ${TokenType.XERC20}`,
              error,
            );
          }

          try {
            const fiatToken = IFiatToken__factory.connect(
              wrappedToken,
              this.provider,
            );

            // Simulate minting tokens from the warp route contract
            await fiatToken.callStatic.mint(NON_ZERO_SENDER_ADDRESS, 1, {
              from: warpRouteAddress,
            });

            return TokenType.collateralFiat;
          } catch (error) {
            this.logger.debug(
              `Warp route token at address "${warpRouteAddress}" on chain "${this.chain}" is not a ${TokenType.collateralFiat}`,
              error,
            );
          }
        }
        return tokenType as TokenType;
      } catch {
        continue;
      } finally {
        this.setSmartProviderLogLevel(getLogLevel()); // returns to original level defined by rootLogger
      }
    }

    // Finally check native
    // Using estimateGas to send 0 wei. Success implies that the Warp Route has a receive() function
    try {
      await this.multiProvider.estimateGas(
        this.chain,
        {
          to: warpRouteAddress,
          value: BigNumber.from(0),
        },
        NON_ZERO_SENDER_ADDRESS, // Use non-zero address as signer is not provided for read commands
      );
      return TokenType.native;
    } catch (e) {
      throw Error(`Error accessing token specific method ${e}`);
    } finally {
      this.setSmartProviderLogLevel(getLogLevel()); // returns to original level defined by rootLogger
    }
  }

  async fetchXERC20Config(
    xERC20Address: Address,
    warpRouteAddress: Address,
  ): Promise<XERC20TokenMetadata> {
    // fetch the limits if possible
    const rateLimitsABI = [
      'function rateLimitPerSecond(address) external view returns (uint128)',
      'function bufferCap(address) external view returns (uint112)',
    ];
    const xERC20 = new Contract(xERC20Address, rateLimitsABI, this.provider);

    try {
      const extraBridgesLimits = await getExtraLockBoxConfigs({
        chain: this.chain,
        multiProvider: this.multiProvider,
        xERC20Address,
        logger: this.logger,
      });

      return {
        xERC20: {
          warpRouteLimits: {
            rateLimitPerSecond: (
              await xERC20.rateLimitPerSecond(warpRouteAddress)
            ).toString(),
            bufferCap: (await xERC20.bufferCap(warpRouteAddress)).toString(),
          },
          extraBridges:
            extraBridgesLimits.length > 0 ? extraBridgesLimits : undefined,
        },
      };
    } catch (error) {
      this.logger.error(
        `Error fetching xERC20 limits for token at ${xERC20Address} on chain ${this.chain}`,
        error,
      );
      return {};
    }
  }

  /**
   * Fetches the metadata for a token address.
   *
   * @param warpRouteAddress - The address of the token.
   * @returns A partial ERC20 metadata object containing the token name, symbol, total supply, and decimals.
   * Throws if unsupported token type
   */
  async fetchTokenConfig(
    type: TokenType,
    warpRouteAddress: Address,
  ): Promise<HypTokenConfig> {
    const deriveFunction = this.deriveTokenConfigMap[type];
    if (!deriveFunction) {
      throw new Error(
        `Provided unsupported token type "${type}" when fetching token metadata on chain "${this.chain}" at address "${warpRouteAddress}"`,
      );
    }

    const config = await deriveFunction(warpRouteAddress);
    config.contractVersion = await this.fetchPackageVersion(warpRouteAddress);

    return HypTokenConfigSchema.parse(config);
  }

  private async deriveHypXERC20TokenConfig(
    hypTokenAddress: Address,
  ): Promise<HypTokenConfig> {
    const hypXERC20TokenInstance = HypXERC20__factory.connect(
      hypTokenAddress,
      this.provider,
    );

    const collateralTokenAddress = await hypXERC20TokenInstance.wrappedToken();
    const [erc20TokenMetadata, xERC20Metadata] = await Promise.all([
      this.fetchERC20Metadata(collateralTokenAddress),
      this.fetchXERC20Config(collateralTokenAddress, hypTokenAddress),
    ]);

    return {
      ...erc20TokenMetadata,
      type: TokenType.XERC20,
      token: collateralTokenAddress,
      xERC20: xERC20Metadata.xERC20,
    };
  }

  private async deriveHypXERC20LockboxTokenConfig(
    hypTokenAddress: Address,
  ): Promise<HypTokenConfig> {
    const hypXERC20TokenLockboxTokenInstance =
      HypXERC20Lockbox__factory.connect(hypTokenAddress, this.provider);

    const xerc20TokenAddress =
      await hypXERC20TokenLockboxTokenInstance.xERC20();
    const [erc20TokenMetadata, xERC20Metadata, lockbox] = await Promise.all([
      this.fetchERC20Metadata(xerc20TokenAddress),
      this.fetchXERC20Config(xerc20TokenAddress, hypTokenAddress),
      hypXERC20TokenLockboxTokenInstance.lockbox(),
    ]);

    return {
      ...erc20TokenMetadata,
      type: TokenType.XERC20Lockbox,
      token: lockbox,
      xERC20: xERC20Metadata.xERC20,
    };
  }

  private async deriveHypCollateralCctpTokenConfig(
    hypToken: Address,
  ): Promise<CctpTokenConfig> {
    const collateralConfig =
      await this.deriveHypCollateralTokenConfig(hypToken);

    const tokenBridge = TokenBridgeCctp__factory.connect(
      hypToken,
      this.provider,
    );

    const messageTransmitter = await tokenBridge.messageTransmitter();
    const tokenMessenger = await tokenBridge.tokenMessenger();
    const urls = await tokenBridge.urls();

    return {
      ...collateralConfig,
      type: TokenType.collateralCctp,
      messageTransmitter,
      tokenMessenger,
      urls,
    };
  }

  private async deriveHypCollateralTokenConfig(
    hypToken: Address,
  ): Promise<CollateralTokenConfig> {
    const hypCollateralTokenInstance = HypERC20Collateral__factory.connect(
      hypToken,
      this.provider,
    );

    const collateralTokenAddress =
      await hypCollateralTokenInstance.wrappedToken();
    const erc20TokenMetadata = await this.fetchERC20Metadata(
      collateralTokenAddress,
    );

    return {
      ...erc20TokenMetadata,
      type: TokenType.collateral,
      token: collateralTokenAddress,
    };
  }

  private async deriveHypCollateralFiatTokenConfig(
    hypToken: Address,
  ): Promise<HypTokenConfig> {
    const erc20TokenMetadata =
      await this.deriveHypCollateralTokenConfig(hypToken);

    return {
      ...erc20TokenMetadata,
      type: TokenType.collateralFiat,
    };
  }

  private async deriveHypCollateralVaultTokenConfig(
    hypToken: Address,
  ): Promise<HypTokenConfig> {
    const erc20TokenMetadata =
      await this.deriveHypCollateralTokenConfig(hypToken);

    return {
      ...erc20TokenMetadata,
      type: TokenType.collateralVault,
    };
  }

  private async deriveHypCollateralVaultRebaseTokenConfig(
    hypToken: Address,
  ): Promise<HypTokenConfig> {
    const erc20TokenMetadata =
      await this.deriveHypCollateralTokenConfig(hypToken);

    return {
      ...erc20TokenMetadata,
      type: TokenType.collateralVaultRebase,
    };
  }

  private async deriveHypSyntheticTokenConfig(
    hypTokenAddress: Address,
  ): Promise<HypTokenConfig> {
    const erc20TokenMetadata = await this.fetchERC20Metadata(hypTokenAddress);

    return {
      ...erc20TokenMetadata,
      type: TokenType.synthetic,
    };
  }

  private async deriveHypNativeTokenConfig(
    _address: Address,
  ): Promise<HypTokenConfig> {
    const chainMetadata = this.multiProvider.getChainMetadata(this.chain);
    if (!chainMetadata.nativeToken) {
      throw new Error(
        `Warp route config specifies native token but chain metadata for chain "${this.chain}" does not provide native token details`,
      );
    }

    const { name, symbol, decimals } = chainMetadata.nativeToken;
    return {
      type: TokenType.native,
      name,
      symbol,
      decimals,
      isNft: false,
    };
  }

  private async deriveOpL2TokenConfig(
    _address: Address,
  ): Promise<OpL2TokenConfig> {
    const config = await this.deriveHypNativeTokenConfig(_address);

    const contract = OpL2NativeTokenBridge__factory.connect(
      _address,
      this.multiProvider.getProvider(this.chain),
    );

    const l2Bridge = await contract.l2Bridge();

    return {
      ...config,
      type: TokenType.nativeOpL2,
      l2Bridge,
    };
  }

  private async deriveOpL1TokenConfig(
    _address: Address,
  ): Promise<OpL1TokenConfig> {
    const config = await this.deriveHypNativeTokenConfig(_address);
    const contract = OpL1NativeTokenBridge__factory.connect(
      _address,
      this.multiProvider.getProvider(this.chain),
    );

    const urls = await contract.urls();
    const portal = await contract.opPortal();

    return {
      ...config,
      type: TokenType.nativeOpL1,
      urls,
      portal,
      // assume version 1 for now
      version: 1,
    };
  }

  private async deriveHypSyntheticRebaseConfig(
    hypTokenAddress: Address,
  ): Promise<HypTokenConfig> {
    const hypERC4626 = HypERC4626__factory.connect(
      hypTokenAddress,
      this.provider,
    );

    const [erc20TokenMetadata, collateralDomainId] = await Promise.all([
      this.fetchERC20Metadata(hypTokenAddress),
      hypERC4626.collateralDomain(),
    ]);

    const collateralChainName =
      this.multiProvider.getChainName(collateralDomainId);

    return {
      ...erc20TokenMetadata,
      type: TokenType.syntheticRebase,
      collateralChainName,
    };
  }

  async fetchERC20Metadata(tokenAddress: Address): Promise<TokenMetadata> {
    const erc20 = HypERC20__factory.connect(tokenAddress, this.provider);
    const [name, symbol, decimals] = await Promise.all([
      erc20.name(),
      erc20.symbol(),
      erc20.decimals(),
    ]);

    return { name, symbol, decimals, isNft: false };
  }

  async fetchPackageVersion(address: Address) {
    const contractWithVersion = PackageVersioned__factory.connect(
      address,
      this.provider,
    );

    try {
      return await contractWithVersion.PACKAGE_VERSION();
    } catch (err: any) {
      if (err.cause.code && err.cause.code === 'CALL_EXCEPTION') {
        // PACKAGE_VERSION was introduced in @hyperlane-xyz/core@5.4.0
        // See https://github.com/hyperlane-xyz/hyperlane-monorepo/releases/tag/%40hyperlane-xyz%2Fcore%405.4.0
        // The real version of a contract without this function is below 5.4.0
        return '5.3.9';
      } else {
        throw err;
      }
    }
  }

  async fetchProxyAdminConfig(
    tokenAddress: Address,
  ): Promise<DeployedOwnableConfig> {
    const proxyAdminAddress = await proxyAdmin(this.provider, tokenAddress);
    assert(
      !isZeroishAddress(proxyAdminAddress),
      `ProxyAdmin config for warp token at address "${tokenAddress}" can't be derived because it is not a proxy.`,
    );

    const proxyAdminInstance = ProxyAdmin__factory.connect(
      proxyAdminAddress,
      this.provider,
    );

    return {
      address: proxyAdminAddress,
      owner: await proxyAdminInstance.owner(),
    };
  }

  async fetchDestinationGas(
    warpRouteAddress: Address,
  ): Promise<DestinationGas> {
    const warpRoute = TokenRouter__factory.connect(
      warpRouteAddress,
      this.provider,
    );

    /**
     * @remark
     * Router.domains() is used to enumerate the destination gas because GasRouter.destinationGas is not EnumerableMapExtended type
     * This means that if a domain is removed, then we cannot read the destinationGas for it. This may impact updates.
     */
    const domains = await warpRoute.domains();

    return Object.fromEntries(
      await Promise.all(
        domains.map(async (domain) => {
          return [domain, (await warpRoute.destinationGas(domain)).toString()];
        }),
      ),
    );
  }
}<|MERGE_RESOLUTION|>--- conflicted
+++ resolved
@@ -154,11 +154,7 @@
       compareVersions(
         tokenConfig.contractVersion!,
         REBALANCING_CONTRACT_VERSION,
-<<<<<<< HEAD
-      ) > 0;
-=======
       ) >= 0;
->>>>>>> 12de9849
 
     let allowedRebalancers: Address[] | undefined;
     let allowedRebalancingBridges: MovableTokenConfig['allowedRebalancingBridges'];
