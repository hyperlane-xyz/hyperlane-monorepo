--- conflicted
+++ resolved
@@ -77,27 +77,16 @@
       [TokenType.collateral]: this.deriveHypCollateralTokenConfig.bind(this),
       [TokenType.collateralFiat]:
         this.deriveHypCollateralFiatTokenConfig.bind(this),
-<<<<<<< HEAD
-      [TokenType.collateralUri]: null,
-=======
->>>>>>> 31ee1c6e
       [TokenType.collateralVault]:
         this.deriveHypCollateralVaultTokenConfig.bind(this),
       [TokenType.collateralVaultRebase]:
         this.deriveHypCollateralVaultRebaseTokenConfig.bind(this),
       [TokenType.native]: this.deriveHypNativeTokenConfig.bind(this),
-<<<<<<< HEAD
-      [TokenType.nativeScaled]: null,
-      [TokenType.synthetic]: this.deriveHypSyntheticTokenConfig.bind(this),
-      [TokenType.syntheticRebase]:
-        this.deriveHypSyntheticRebaseConfig.bind(this),
-=======
       [TokenType.synthetic]: this.deriveHypSyntheticTokenConfig.bind(this),
       [TokenType.syntheticRebase]:
         this.deriveHypSyntheticRebaseConfig.bind(this),
       [TokenType.nativeScaled]: null,
       [TokenType.collateralUri]: null,
->>>>>>> 31ee1c6e
       [TokenType.syntheticUri]: null,
     };
   }
@@ -343,20 +332,12 @@
   private async deriveHypXERC20TokenConfig(
     hypTokenAddress: Address,
   ): Promise<HypTokenConfig> {
-<<<<<<< HEAD
-    const hypTokenInstance = HypXERC20__factory.connect(
-=======
     const hypXERC20TokenInstance = HypXERC20__factory.connect(
->>>>>>> 31ee1c6e
       hypTokenAddress,
       this.provider,
     );
 
-<<<<<<< HEAD
-    const collateralTokenAddress = await hypTokenInstance.wrappedToken();
-=======
     const collateralTokenAddress = await hypXERC20TokenInstance.wrappedToken();
->>>>>>> 31ee1c6e
     const [erc20TokenMetadata, xERC20Metadata] = await Promise.all([
       this.fetchERC20Metadata(collateralTokenAddress),
       this.fetchXERC20Config(collateralTokenAddress, hypTokenAddress),
@@ -373,18 +354,6 @@
   private async deriveHypXERC20LockboxTokenConfig(
     hypTokenAddress: Address,
   ): Promise<HypTokenConfig> {
-<<<<<<< HEAD
-    const hypTokenInstance = HypXERC20Lockbox__factory.connect(
-      hypTokenAddress,
-      this.provider,
-    );
-
-    const xerc20Token = await hypTokenInstance.xERC20();
-    const [erc20TokenMetadata, xERC20Metadata, lockbox] = await Promise.all([
-      this.fetchERC20Metadata(xerc20Token),
-      this.fetchXERC20Config(xerc20Token, hypTokenAddress),
-      hypTokenInstance.lockbox(),
-=======
     const hypXERC20TokenLockboxTokenInstance =
       HypXERC20Lockbox__factory.connect(hypTokenAddress, this.provider);
 
@@ -394,7 +363,6 @@
       this.fetchERC20Metadata(xerc20TokenAddress),
       this.fetchXERC20Config(xerc20TokenAddress, hypTokenAddress),
       hypXERC20TokenLockboxTokenInstance.lockbox(),
->>>>>>> 31ee1c6e
     ]);
 
     return {
@@ -408,34 +376,21 @@
   private async deriveHypCollateralTokenConfig(
     hypToken: Address,
   ): Promise<CollateralTokenConfig> {
-<<<<<<< HEAD
-    const hypTokenInstance = HypERC20Collateral__factory.connect(
-=======
     const hypCollateralTokenInstance = HypERC20Collateral__factory.connect(
->>>>>>> 31ee1c6e
       hypToken,
       this.provider,
     );
 
-<<<<<<< HEAD
-    const collateralAddress = await hypTokenInstance.wrappedToken();
-    const erc20TokenMetadata = await this.fetchERC20Metadata(collateralAddress);
-=======
     const collateralTokenAddress =
       await hypCollateralTokenInstance.wrappedToken();
     const erc20TokenMetadata = await this.fetchERC20Metadata(
       collateralTokenAddress,
     );
->>>>>>> 31ee1c6e
 
     return {
       ...erc20TokenMetadata,
       type: TokenType.collateral,
-<<<<<<< HEAD
-      token: collateralAddress,
-=======
       token: collateralTokenAddress,
->>>>>>> 31ee1c6e
     };
   }
 
