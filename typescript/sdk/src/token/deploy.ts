import { constants } from 'ethers';
import { shortString } from 'starknet';

import {
  ERC20__factory,
  ERC721Enumerable__factory,
  GasRouter,
  IERC4626__factory,
  IMessageTransmitter__factory,
  IXERC20Lockbox__factory,
  MovableCollateralRouter__factory,
  OpL1V1NativeTokenBridge__factory,
  OpL2NativeTokenBridge__factory,
  TokenBridgeCctp__factory,
} from '@hyperlane-xyz/core';
import {
  ProtocolType,
  assert,
  objFilter,
  objKeys,
  objMap,
  promiseObjAll,
  rootLogger,
} from '@hyperlane-xyz/utils';

import {
  HyperlaneContracts,
  HyperlaneContractsMap,
} from '../contracts/types.js';
import { ContractVerifier } from '../deploy/verify/ContractVerifier.js';
import { HyperlaneIsmFactory } from '../ism/HyperlaneIsmFactory.js';
import { MultiProvider } from '../providers/MultiProvider.js';
import { defaultStarknetJsProviderBuilder } from '../providers/providerBuilders.js';
import { GasRouterDeployer } from '../router/GasRouterDeployer.js';
<<<<<<< HEAD
import { ChainName } from '../types.js';
import { getStarknetHypERC20Contract } from '../utils/starknet.js';
=======
import { resolveRouterMapConfig } from '../router/types.js';
import { ChainMap, ChainName } from '../types.js';
>>>>>>> 9e40cf18

import { TokenMetadataMap } from './TokenMetadataMap.js';
import { TokenType, gasOverhead } from './config.js';
import {
  HypERC20Factories,
  HypERC20contracts,
  HypERC721Factories,
  TokenFactories,
  hypERC20contracts,
  hypERC20factories,
  hypERC721contracts,
  hypERC721factories,
} from './contracts.js';
import {
  CctpTokenConfig,
  HypTokenConfig,
  HypTokenRouterConfig,
  TokenMetadataSchema,
  WarpRouteDeployConfig,
  WarpRouteDeployConfigMailboxRequired,
  isCctpTokenConfig,
  isCollateralTokenConfig,
  isMovableCollateralTokenConfig,
  isNativeTokenConfig,
  isOpL1TokenConfig,
  isOpL2TokenConfig,
  isSyntheticRebaseTokenConfig,
  isSyntheticTokenConfig,
  isTokenMetadata,
  isXERC20TokenConfig,
} from './types.js';

// initialize(address _hook, address _owner)
const OP_L2_INITIALIZE_SIGNATURE = 'initialize(address,address)';
// initialize(address _owner, string[] memory _urls)
const OP_L1_INITIALIZE_SIGNATURE = 'initialize(address,string[])';
// initialize(address _hook, address _owner, string[] memory __urls)
const CCTP_INITIALIZE_SIGNATURE = 'initialize(address,address,string[])';

export const TOKEN_INITIALIZE_SIGNATURE = (
  contractName: HypERC20contracts[TokenType],
) => {
  switch (contractName) {
    case 'OPL2TokenBridgeNative':
      assert(
        OpL2NativeTokenBridge__factory.createInterface().functions[
          OP_L2_INITIALIZE_SIGNATURE
        ],
        'missing expected initialize function',
      );
      return OP_L2_INITIALIZE_SIGNATURE;
    case 'OpL1TokenBridgeNative':
      assert(
        OpL1V1NativeTokenBridge__factory.createInterface().functions[
          OP_L1_INITIALIZE_SIGNATURE
        ],
        'missing expected initialize function',
      );
      return OP_L1_INITIALIZE_SIGNATURE;
    case 'TokenBridgeCctp':
      assert(
        TokenBridgeCctp__factory.createInterface().functions[
          CCTP_INITIALIZE_SIGNATURE
        ],
        'missing expected initialize function',
      );
      return CCTP_INITIALIZE_SIGNATURE;
    default:
      return 'initialize';
  }
};

abstract class TokenDeployer<
  Factories extends TokenFactories,
> extends GasRouterDeployer<HypTokenRouterConfig, Factories> {
  constructor(
    multiProvider: MultiProvider,
    factories: Factories,
    loggerName: string,
    ismFactory?: HyperlaneIsmFactory,
    contractVerifier?: ContractVerifier,
    concurrentDeploy = true,
  ) {
    super(multiProvider, factories, {
      logger: rootLogger.child({ module: loggerName }),
      ismFactory,
      contractVerifier,
      concurrentDeploy,
    }); // factories not used in deploy
  }

  async constructorArgs(
    _: ChainName,
    config: HypTokenRouterConfig,
  ): Promise<any> {
    // TODO: derive as specified in https://github.com/hyperlane-xyz/hyperlane-monorepo/issues/5296
    const scale = config.scale ?? 1;

    if (isCollateralTokenConfig(config) || isXERC20TokenConfig(config)) {
      return [config.token, scale, config.mailbox];
    } else if (isNativeTokenConfig(config)) {
      return [scale, config.mailbox];
    } else if (isOpL2TokenConfig(config)) {
      return [config.mailbox, config.l2Bridge];
    } else if (isOpL1TokenConfig(config)) {
      return [config.mailbox, config.portal];
    } else if (isSyntheticTokenConfig(config)) {
      assert(config.decimals, 'decimals is undefined for config'); // decimals must be defined by this point
      return [config.decimals, scale, config.mailbox];
    } else if (isSyntheticRebaseTokenConfig(config)) {
      const collateralDomain = this.multiProvider.getDomainId(
        config.collateralChainName,
      );
      return [config.decimals, scale, config.mailbox, collateralDomain];
    } else if (isCctpTokenConfig(config)) {
      return [
        config.token,
        scale,
        config.mailbox,
        config.messageTransmitter,
        config.tokenMessenger,
      ];
    } else {
      throw new Error('Unknown token type when constructing arguments');
    }
  }

  initializeFnSignature(name: string): string {
    return TOKEN_INITIALIZE_SIGNATURE(name as any);
  }

  async initializeArgs(
    chain: ChainName,
    config: HypTokenRouterConfig,
  ): Promise<any> {
    const signer = await this.multiProvider.getSigner(chain).getAddress();
    const defaultArgs = [
      config.hook ?? constants.AddressZero,
      config.interchainSecurityModule ?? constants.AddressZero,
      // TransferOwnership will happen later in RouterDeployer
      signer,
    ];
    if (
      isCollateralTokenConfig(config) ||
      isXERC20TokenConfig(config) ||
      isNativeTokenConfig(config)
    ) {
      return defaultArgs;
    } else if (isOpL2TokenConfig(config)) {
      return [config.hook ?? constants.AddressZero, config.owner];
    } else if (isOpL1TokenConfig(config)) {
      return [config.owner, config.urls];
    } else if (isCctpTokenConfig(config)) {
      return [config.hook ?? constants.AddressZero, config.owner, config.urls];
    } else if (isSyntheticTokenConfig(config)) {
      return [
        config.initialSupply ?? 0,
        config.name,
        config.symbol,
        ...defaultArgs,
      ];
    } else if (isSyntheticRebaseTokenConfig(config)) {
      return [0, config.name, config.symbol, ...defaultArgs];
    } else {
      throw new Error('Unknown collateral type when initializing arguments');
    }
  }

  static async deriveTokenMetadata(
    multiProvider: MultiProvider,
    configMap: WarpRouteDeployConfig,
  ): Promise<TokenMetadataMap> {
    const metadataMap = new TokenMetadataMap();

    const priorityGetter = (type: string) => {
      return ['collateral', 'native'].indexOf(type);
    };

    const sortedEntries = Object.entries(configMap).sort(
      ([, a], [, b]) => priorityGetter(b.type) - priorityGetter(a.type),
    );

    for (const [chain, config] of sortedEntries) {
      if (isTokenMetadata(config)) {
        metadataMap.set(chain, TokenMetadataSchema.parse(config));
      } else if (multiProvider.getProtocol(chain) !== ProtocolType.Ethereum) {
        // If the config didn't specify the token metadata, we can only now
        // derive it for Ethereum chains. So here we skip non-Ethereum chains.
        continue;
      }

      if (isNativeTokenConfig(config)) {
        const nativeToken = multiProvider.getChainMetadata(chain).nativeToken;
        if (nativeToken) {
          metadataMap.set(
            chain,
            TokenMetadataSchema.parse({
              ...nativeToken,
            }),
          );
          continue;
        }
      }

<<<<<<< HEAD
      if (isCollateralTokenConfig(config) || isXERC20TokenConfig(config)) {
        // Add chain type checking
        const chainMetadata = multiProvider.getChainMetadata(chain);
        const isStarknet = chainMetadata.protocol === ProtocolType.Starknet;
        let provider;

        // Handle different chain types
        if (isStarknet) {
          provider = defaultStarknetJsProviderBuilder(
            chainMetadata.rpcUrls,
          ).provider;
        } else {
          provider = multiProvider.getProvider(chain) as any;
        }
=======
      if (
        isCollateralTokenConfig(config) ||
        isXERC20TokenConfig(config) ||
        isCctpTokenConfig(config)
      ) {
        const provider = multiProvider.getProvider(chain);
>>>>>>> 9e40cf18

        if (config.isNft) {
          const erc721 = ERC721Enumerable__factory.connect(
            config.token,
            provider,
          );
          const [name, symbol] = await Promise.all([
            erc721.name(),
            erc721.symbol(),
          ]);
          metadataMap.set(
            chain,
            TokenMetadataSchema.parse({
              name,
              symbol,
            }),
          );
          continue;
        }

        let token: string;
        switch (config.type) {
          case TokenType.XERC20Lockbox:
            token = await IXERC20Lockbox__factory.connect(
              config.token,
              provider,
            ).callStatic.ERC20();
            break;
          case TokenType.collateralVault:
            token = await IERC4626__factory.connect(
              config.token,
              provider,
            ).callStatic.asset();
            break;
          default:
            token = config.token;
            break;
        }
        if (isStarknet) {
          const erc20 = getStarknetHypERC20Contract(token, provider);
          const [nameResult, symbolResult, decimalsResult] = await Promise.all([
            erc20.name(),
            erc20.symbol(),
            erc20.decimals(),
          ]);

          // Parse the results - extract the values and convert them properly
          const name = shortString.decodeShortString(nameResult['']);
          const symbol = shortString.decodeShortString(symbolResult['']);
          const decimals = Number(decimalsResult['']); // Convert BigInt to number
          return TokenMetadataSchema.parse({
            name,
            symbol,
            decimals,
          });
        }

        const erc20 = ERC20__factory.connect(token, provider);
        const [name, symbol, decimals] = await Promise.all([
          erc20.name(),
          erc20.symbol(),
          erc20.decimals(),
        ]);

        metadataMap.set(
          chain,
          TokenMetadataSchema.parse({
            name,
            symbol,
            decimals,
          }),
        );
      }
    }

    metadataMap.finalize();
    return metadataMap;
  }

  protected async configureCctpDomains(
    configMap: ChainMap<HypTokenConfig>,
    deployedContractsMap: HyperlaneContractsMap<Factories>,
  ): Promise<void> {
    const cctpConfigs = objFilter(
      configMap,
      (_, config): config is CctpTokenConfig => isCctpTokenConfig(config),
    );

    const circleDomains = await promiseObjAll(
      objMap(cctpConfigs, (chain, config) =>
        IMessageTransmitter__factory.connect(
          config.messageTransmitter,
          this.multiProvider.getProvider(chain),
        ).localDomain(),
      ),
    );

    const domains = Object.entries(circleDomains).map(([chain, circle]) => ({
      hyperlane: this.multiProvider.getDomainId(chain),
      circle,
    }));

    if (domains.length === 0) {
      return;
    }

    await promiseObjAll(
      objMap(cctpConfigs, async (chain, _config) => {
        const router = this.router(deployedContractsMap[chain]).address;
        const tokenBridge = TokenBridgeCctp__factory.connect(
          router,
          this.multiProvider.getSigner(chain),
        );
        const remoteDomains = domains.filter(
          (domain) =>
            domain.hyperlane !== this.multiProvider.getDomainId(chain),
        );
        this.logger.info(`Mapping Circle domains on ${chain}`, {
          remoteDomains,
        });
        await this.multiProvider.handleTx(
          chain,
          tokenBridge.addDomains(remoteDomains),
        );
      }),
    );
  }

  protected async setRebalancers(
    configMap: ChainMap<HypTokenConfig>,
    deployedContractsMap: HyperlaneContractsMap<Factories>,
  ): Promise<void> {
    await promiseObjAll(
      objMap(configMap, async (chain, config) => {
        const router = this.router(deployedContractsMap[chain]).address;
        const movableToken = MovableCollateralRouter__factory.connect(
          router,
          this.multiProvider.getSigner(chain),
        );

        if (!isMovableCollateralTokenConfig(config)) {
          return;
        }

        const rebalancers = Array.from(config.allowedRebalancers ?? []);
        for (const rebalancer of rebalancers) {
          await this.multiProvider.handleTx(
            chain,
            movableToken.addRebalancer(rebalancer),
          );
        }
      }),
    );
  }

  protected async setAllowedBridges(
    configMap: ChainMap<HypTokenConfig>,
    deployedContractsMap: HyperlaneContractsMap<Factories>,
  ): Promise<void> {
    await promiseObjAll(
      objMap(configMap, async (chain, config) => {
        const router = this.router(deployedContractsMap[chain]).address;
        const movableToken = MovableCollateralRouter__factory.connect(
          router,
          this.multiProvider.getSigner(chain),
        );

        if (!isMovableCollateralTokenConfig(config)) {
          return;
        }

        const bridgesToAllow = Object.entries(
          resolveRouterMapConfig(
            this.multiProvider,
            config.allowedRebalancingBridges ?? {},
          ),
        ).flatMap(([domain, allowedBridgesToAdd]) => {
          return allowedBridgesToAdd.map((bridgeToAdd) => {
            return {
              domain,
              bridge: bridgeToAdd.bridge,
            };
          });
        });

        for (const bridgeConfig of bridgesToAllow) {
          await this.multiProvider.handleTx(
            chain,
            movableToken.addBridge(bridgeConfig.domain, bridgeConfig.bridge),
          );
        }
      }),
    );
  }

  protected async setBridgesTokenApprovals(
    configMap: ChainMap<HypTokenConfig>,
    deployedContractsMap: HyperlaneContractsMap<Factories>,
  ): Promise<void> {
    await promiseObjAll(
      objMap(configMap, async (chain, config) => {
        const router = this.router(deployedContractsMap[chain]).address;
        const movableToken = MovableCollateralRouter__factory.connect(
          router,
          this.multiProvider.getSigner(chain),
        );

        if (!isMovableCollateralTokenConfig(config)) {
          return;
        }

        const tokenApprovalTxs = Object.values(
          config.allowedRebalancingBridges ?? {},
        ).flatMap((allowedBridgesToAdd) => {
          return allowedBridgesToAdd.flatMap((bridgeToAdd) => {
            return (bridgeToAdd.approvedTokens ?? []).map((token) => {
              return {
                bridge: bridgeToAdd.bridge,
                token,
              };
            });
          });
        });

        for (const bridgeConfig of tokenApprovalTxs) {
          await this.multiProvider.handleTx(
            chain,
            movableToken.approveTokenForBridge(
              bridgeConfig.token,
              bridgeConfig.bridge,
            ),
          );
        }
      }),
    );
  }

  async deploy(configMap: WarpRouteDeployConfigMailboxRequired) {
    let tokenMetadataMap: TokenMetadataMap;
    try {
      tokenMetadataMap = await TokenDeployer.deriveTokenMetadata(
        this.multiProvider,
        configMap,
      );
    } catch (err) {
      this.logger.error('Failed to derive token metadata', err, configMap);
      throw err;
    }

    const resolvedConfigMap = objMap(configMap, (chain, config) => ({
      name: tokenMetadataMap.getName(chain),
      decimals: tokenMetadataMap.getDecimals(chain),
      symbol:
        tokenMetadataMap.getSymbol(chain) ||
        tokenMetadataMap.getDefaultSymbol(),
      scale: tokenMetadataMap.getScale(chain),
      gas: gasOverhead(config.type),
      ...config,
    }));
    const deployedContractsMap = await super.deploy(resolvedConfigMap);

    // Configure CCTP domains after all routers are deployed and remotes are enrolled (in super.deploy)
    await this.configureCctpDomains(configMap, deployedContractsMap);

    await this.setRebalancers(configMap, deployedContractsMap);

    await this.setAllowedBridges(configMap, deployedContractsMap);

    await this.setBridgesTokenApprovals(configMap, deployedContractsMap);

    return deployedContractsMap;
  }
}

export class HypERC20Deployer extends TokenDeployer<HypERC20Factories> {
  constructor(
    multiProvider: MultiProvider,
    ismFactory?: HyperlaneIsmFactory,
    contractVerifier?: ContractVerifier,
    concurrentDeploy = true,
  ) {
    super(
      multiProvider,
      hypERC20factories,
      'HypERC20Deployer',
      ismFactory,
      contractVerifier,
      concurrentDeploy,
    );
  }

  router(contracts: HyperlaneContracts<HypERC20Factories>): GasRouter {
    for (const key of objKeys(hypERC20factories)) {
      if (contracts[key]) {
        return contracts[key];
      }
    }
    throw new Error('No matching contract found');
  }

  routerContractKey(config: HypTokenRouterConfig): keyof HypERC20Factories {
    assert(config.type in hypERC20factories, 'Invalid ERC20 token type');
    return config.type as keyof HypERC20Factories;
  }

  routerContractName(config: HypTokenRouterConfig): string {
    return hypERC20contracts[this.routerContractKey(config)];
  }
}

export class HypERC721Deployer extends TokenDeployer<HypERC721Factories> {
  constructor(
    multiProvider: MultiProvider,
    ismFactory?: HyperlaneIsmFactory,
    contractVerifier?: ContractVerifier,
  ) {
    super(
      multiProvider,
      hypERC721factories,
      'HypERC721Deployer',
      ismFactory,
      contractVerifier,
    );
  }

  router(contracts: HyperlaneContracts<HypERC721Factories>): GasRouter {
    for (const key of objKeys(hypERC721factories)) {
      if (contracts[key]) {
        return contracts[key];
      }
    }
    throw new Error('No matching contract found');
  }

  routerContractKey(config: HypTokenRouterConfig): keyof HypERC721Factories {
    assert(config.type in hypERC721factories, 'Invalid ERC721 token type');
    return config.type as keyof HypERC721Factories;
  }

  routerContractName(config: HypTokenRouterConfig): string {
    return hypERC721contracts[this.routerContractKey(config)];
  }
}<|MERGE_RESOLUTION|>--- conflicted
+++ resolved
@@ -32,13 +32,9 @@
 import { MultiProvider } from '../providers/MultiProvider.js';
 import { defaultStarknetJsProviderBuilder } from '../providers/providerBuilders.js';
 import { GasRouterDeployer } from '../router/GasRouterDeployer.js';
-<<<<<<< HEAD
-import { ChainName } from '../types.js';
-import { getStarknetHypERC20Contract } from '../utils/starknet.js';
-=======
 import { resolveRouterMapConfig } from '../router/types.js';
 import { ChainMap, ChainName } from '../types.js';
->>>>>>> 9e40cf18
+import { getStarknetHypERC20Contract } from '../utils/starknet.js';
 
 import { TokenMetadataMap } from './TokenMetadataMap.js';
 import { TokenType, gasOverhead } from './config.js';
@@ -243,8 +239,11 @@
         }
       }
 
-<<<<<<< HEAD
-      if (isCollateralTokenConfig(config) || isXERC20TokenConfig(config)) {
+      if (
+        isCollateralTokenConfig(config) ||
+        isXERC20TokenConfig(config) ||
+        isCctpTokenConfig(config)
+      ) {
         // Add chain type checking
         const chainMetadata = multiProvider.getChainMetadata(chain);
         const isStarknet = chainMetadata.protocol === ProtocolType.Starknet;
@@ -258,14 +257,6 @@
         } else {
           provider = multiProvider.getProvider(chain) as any;
         }
-=======
-      if (
-        isCollateralTokenConfig(config) ||
-        isXERC20TokenConfig(config) ||
-        isCctpTokenConfig(config)
-      ) {
-        const provider = multiProvider.getProvider(chain);
->>>>>>> 9e40cf18
 
         if (config.isNft) {
           const erc721 = ERC721Enumerable__factory.connect(
@@ -304,6 +295,11 @@
             token = config.token;
             break;
         }
+
+        let name: string;
+        let symbol: string;
+        let decimals: number;
+
         if (isStarknet) {
           const erc20 = getStarknetHypERC20Contract(token, provider);
           const [nameResult, symbolResult, decimalsResult] = await Promise.all([
@@ -313,22 +309,17 @@
           ]);
 
           // Parse the results - extract the values and convert them properly
-          const name = shortString.decodeShortString(nameResult['']);
-          const symbol = shortString.decodeShortString(symbolResult['']);
-          const decimals = Number(decimalsResult['']); // Convert BigInt to number
-          return TokenMetadataSchema.parse({
-            name,
-            symbol,
-            decimals,
-          });
-        }
-
-        const erc20 = ERC20__factory.connect(token, provider);
-        const [name, symbol, decimals] = await Promise.all([
-          erc20.name(),
-          erc20.symbol(),
-          erc20.decimals(),
-        ]);
+          name = shortString.decodeShortString(nameResult['']);
+          symbol = shortString.decodeShortString(symbolResult['']);
+          decimals = Number(decimalsResult['']); // Convert BigInt to number
+        } else {
+          const erc20 = ERC20__factory.connect(token, provider);
+          [name, symbol, decimals] = await Promise.all([
+            erc20.name(),
+            erc20.symbol(),
+            erc20.decimals(),
+          ]);
+        }
 
         metadataMap.set(
           chain,
