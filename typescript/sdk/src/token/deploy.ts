--- conflicted
+++ resolved
@@ -69,15 +69,10 @@
     } else if (isSyntheticTokenConfig(config)) {
       assert(config.decimals, 'decimals is undefined for config'); // decimals must be defined by this point
       return [config.decimals, config.mailbox];
-<<<<<<< HEAD
-    } else if (isSyntheticRebaseConfig(config)) {
-      const collateralDomain = 5854809;
-=======
     } else if (isSyntheticRebaseTokenConfig(config)) {
       const collateralDomain = this.multiProvider.getDomainId(
         config.collateralChainName,
       );
->>>>>>> e4b4254a
       return [config.decimals, config.mailbox, collateralDomain];
     } else {
       throw new Error('Unknown token type when constructing arguments');
@@ -128,8 +123,7 @@
         }
       }
 
-<<<<<<< HEAD
-      if (isCollateralConfig(config)) {
+      if (isCollateralTokenConfig(config)) {
         // Add chain type checking
         const chainMetadata = multiProvider.getChainMetadata(chain);
         const isStarknet = chainMetadata.protocol === 'starknet';
@@ -143,10 +137,6 @@
         } else {
           provider = multiProvider.getProvider(chain) as any;
         }
-=======
-      if (isCollateralTokenConfig(config)) {
-        const provider = multiProvider.getProvider(chain);
->>>>>>> e4b4254a
 
         if (config.isNft) {
           const erc721 = ERC721Enumerable__factory.connect(
