import {
  Account,
  Contract,
  MultiType,
  Uint256,
  byteArray,
  eth,
  getChecksumAddress,
  uint256,
} from 'starknet';

import { TokenType } from '@hyperlane-xyz/sdk';
import { ContractType } from '@hyperlane-xyz/starknet-core';
import { ProtocolType, assert, rootLogger } from '@hyperlane-xyz/utils';

import { StarknetDeployer } from '../deploy/StarknetDeployer.js';
import { IsmConfig } from '../ism/types.js';
import { MultiProvider } from '../providers/MultiProvider.js';
import { ChainMap } from '../types.js';

import { HypERC20Deployer } from './deploy.js';
import { PROTOCOL_TO_DEFAULT_NATIVE_TOKEN } from './nativeTokenMetadata.js';
import { WarpRouteDeployConfig } from './types.js';

export class StarknetERC20WarpModule {
  protected logger = rootLogger.child({ module: 'StarknetERC20WarpModule' });

  constructor(
    protected readonly account: ChainMap<Account>,
    protected readonly config: WarpRouteDeployConfig,
    protected readonly multiProvider: MultiProvider,
  ) {}

  public async deployToken(): Promise<ChainMap<string>> {
    // TODO: manage this in a multi-protocol way, for now works as we just support native-synthetic pair
    const tokenMetadata = await HypERC20Deployer.deriveTokenMetadata(
      this.multiProvider,
      this.config,
    );
    assert(
      tokenMetadata && tokenMetadata.decimals,
      "Token metadata can't be extracted",
    );
    const addresses: ChainMap<string> = {};
    for (const [
      chain,
      { mailbox, interchainSecurityModule, type, ...rest },
    ] of Object.entries(this.config)) {
      //Ignore non-starknet chains
      if (
        this.multiProvider.getChainMetadata(chain).protocol !==
        ProtocolType.Starknet
      )
        continue;

      const deployer = new StarknetDeployer(this.account[chain]);
      const deployerAccountAddress = this.account[chain].address;
      const ismAddress = await this.getStarknetDeploymentISMAddress({
        ismConfig: interchainSecurityModule,
        mailbox: mailbox!,
        chain,
        deployer,
      });
      switch (type) {
        case TokenType.synthetic: {
          const tokenAddress = await deployer.deployContract(
            'HypErc20',
            {
              decimals: tokenMetadata.decimals,
              mailbox: mailbox!,
              total_supply: tokenMetadata.totalSupply,
              name: [byteArray.byteArrayFromString(tokenMetadata.name)],
              symbol: [byteArray.byteArrayFromString(tokenMetadata.symbol)],
              hook: getChecksumAddress(0),
              interchain_security_module: ismAddress,
              owner: deployerAccountAddress, //TODO: use config.owner, and in warp init ask for starknet owner
            },
            ContractType.TOKEN,
          );
          addresses[chain] = tokenAddress;
          break;
        }
        case TokenType.native: {
          const tokenAddress = await deployer.deployContract(
            'HypNative',
            {
<<<<<<< HEAD
              mailbox: mailbox,
              native_token: PROTOCOL_TO_DEFAULT_NATIVE_TOKEN[
                ProtocolType.Starknet
              ]!.denom as MultiType,
=======
              mailbox: mailbox!,
              native_token:
                '0x49D36570D4E46F48E99674BD3FCC84644DDD6B96F7C741B1562B82F9E004DC7', // ETH address on Starknet chains
>>>>>>> 06f4d5e2
              hook: getChecksumAddress(0),
              interchain_security_module: ismAddress,
              owner: deployerAccountAddress, //TODO: use config.owner, and in warp init ask for starknet owner
            },
            ContractType.TOKEN,
          );
          addresses[chain] = tokenAddress;
          break;
        }

        case TokenType.collateral: {
          const tokenAddress = await deployer.deployContract(
            'HypErc20Collateral',
            {
              mailbox: mailbox!,
              // @ts-ignore
              erc20: rest.token,
              owner: deployerAccountAddress, //TODO: use config.owner, and in warp init ask for starknet owner
              hook: getChecksumAddress(0),
              interchain_security_module: ismAddress,
            },
            ContractType.TOKEN,
          );
          addresses[chain] = tokenAddress;
          break;
        }
        default:
          throw Error('Token type is not supported on starknet');
      }
    }

    // After all deployments are done, enroll the routers
    await this.enrollRemoteRouters(addresses);
    return addresses;
  }

  async getStarknetDeploymentISMAddress({
    ismConfig,
    chain,
    mailbox,
    deployer,
  }: {
    ismConfig?: IsmConfig;
    chain: string;
    mailbox: string;
    deployer: StarknetDeployer;
  }): Promise<string> {
    if (!ismConfig) return getChecksumAddress(0);
    if (typeof ismConfig === 'string') return ismConfig;
    return deployer.deployIsm({
      chain,
      ismConfig,
      mailbox,
    });
  }

  /**
   * Enrolls remote routers for all Starknet chains using the deployed token addresses
   * @param routerAddresses Map of chain name to token/router address
   */
  public async enrollRemoteRouters(
    routerAddresses: ChainMap<string>,
  ): Promise<void> {
    for (const [chain, tokenAddress] of Object.entries(routerAddresses)) {
      const isStarknetChain =
        this.multiProvider.getChainMetadata(chain).protocol !==
        ProtocolType.Starknet;
      if (isStarknetChain) {
        continue;
      }

      const account = this.account[chain];

      // Updated Router ABI to include batch enrollment
      const ROUTER_ABI = [
        {
          type: 'function',
          name: 'enroll_remote_routers',
          inputs: [
            {
              name: 'domains',
              type: 'core::array::Array::<core::integer::u32>',
            },
            {
              name: 'routers',
              type: 'core::array::Array::<core::integer::u256>',
            },
          ],
          outputs: [],
          state_mutability: 'external',
        },
      ];

      const contract = new Contract(ROUTER_ABI, tokenAddress, account);

      try {
        // Prepare arrays for batch enrollment
        const domains: number[] = [];
        const routers: Uint256[] = [];

        // Collect all remote chains' data
        Object.entries(routerAddresses).forEach(
          ([remoteChain, remoteAddress]) => {
            if (remoteChain === chain) return; // Skip self-enrollment

            const remoteDomain = this.multiProvider.getDomainId(remoteChain);
            const remoteProtocol =
              this.multiProvider.getChainMetadata(remoteChain).protocol;

            // Only validate and parse ETH address for Ethereum chains
            const remoteRouter = uint256.bnToUint256(
              remoteProtocol === ProtocolType.Ethereum
                ? eth.validateAndParseEthAddress(remoteAddress)
                : remoteAddress,
            );

            domains.push(remoteDomain);
            routers.push(remoteRouter);
          },
        );

        this.logger.info(
          `Batch enrolling ${domains.length} remote routers on ${chain}`,
        );

        const tx = await contract.invoke('enroll_remote_routers', [
          domains,
          routers,
        ]);

        await account.waitForTransaction(tx.transaction_hash);

        this.logger.info(
          `Successfully enrolled all remote routers on ${chain}. Transaction: ${tx.transaction_hash}`,
        );
      } catch (error) {
        this.logger.error(
          `Failed to enroll remote routers on ${chain}: ${error}`,
        );
        throw error;
      }
    }
  }
}<|MERGE_RESOLUTION|>--- conflicted
+++ resolved
@@ -20,14 +20,14 @@
 
 import { HypERC20Deployer } from './deploy.js';
 import { PROTOCOL_TO_DEFAULT_NATIVE_TOKEN } from './nativeTokenMetadata.js';
-import { WarpRouteDeployConfig } from './types.js';
+import { WarpRouteDeployConfigMailboxRequired } from './types.js';
 
 export class StarknetERC20WarpModule {
   protected logger = rootLogger.child({ module: 'StarknetERC20WarpModule' });
 
   constructor(
     protected readonly account: ChainMap<Account>,
-    protected readonly config: WarpRouteDeployConfig,
+    protected readonly config: WarpRouteDeployConfigMailboxRequired,
     protected readonly multiProvider: MultiProvider,
   ) {}
 
@@ -84,16 +84,10 @@
           const tokenAddress = await deployer.deployContract(
             'HypNative',
             {
-<<<<<<< HEAD
               mailbox: mailbox,
               native_token: PROTOCOL_TO_DEFAULT_NATIVE_TOKEN[
                 ProtocolType.Starknet
               ]!.denom as MultiType,
-=======
-              mailbox: mailbox!,
-              native_token:
-                '0x49D36570D4E46F48E99674BD3FCC84644DDD6B96F7C741B1562B82F9E004DC7', // ETH address on Starknet chains
->>>>>>> 06f4d5e2
               hook: getChecksumAddress(0),
               interchain_security_module: ismAddress,
               owner: deployerAccountAddress, //TODO: use config.owner, and in warp init ask for starknet owner
