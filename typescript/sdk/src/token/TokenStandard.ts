--- conflicted
+++ resolved
@@ -21,12 +21,9 @@
   EvmHypSyntheticRebase = 'EvmHypSyntheticRebase',
   EvmHypXERC20 = 'EvmHypXERC20',
   EvmHypXERC20Lockbox = 'EvmHypXERC20Lockbox',
-<<<<<<< HEAD
   EvmHyperToken = 'EvmHyperToken',
-=======
   EvmHypVSXERC20 = 'EvmHypVSXERC20',
   EvmHypVSXERC20Lockbox = 'EvmHypVSXERC20Lockbox',
->>>>>>> d057cfb0
 
   // Sealevel (Solana)
   SealevelSpl = 'SealevelSpl',
@@ -71,12 +68,9 @@
   EvmHypSyntheticRebase: ProtocolType.Ethereum,
   EvmHypXERC20: ProtocolType.Ethereum,
   EvmHypXERC20Lockbox: ProtocolType.Ethereum,
-<<<<<<< HEAD
   EvmHyperToken: ProtocolType.Ethereum,
-=======
   EvmHypVSXERC20: ProtocolType.Ethereum,
   EvmHypVSXERC20Lockbox: ProtocolType.Ethereum,
->>>>>>> d057cfb0
 
   // Sealevel (Solana)
   SealevelSpl: ProtocolType.Sealevel,
@@ -156,12 +150,9 @@
   TokenStandard.EvmHypSyntheticRebase,
   TokenStandard.EvmHypXERC20,
   TokenStandard.EvmHypXERC20Lockbox,
-<<<<<<< HEAD
   TokenStandard.EvmHyperToken,
-=======
   TokenStandard.EvmHypVSXERC20,
   TokenStandard.EvmHypVSXERC20Lockbox,
->>>>>>> d057cfb0
   TokenStandard.SealevelHypNative,
   TokenStandard.SealevelHypCollateral,
   TokenStandard.SealevelHypSynthetic,
