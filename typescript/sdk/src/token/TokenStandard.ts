--- conflicted
+++ resolved
@@ -352,7 +352,7 @@
     [ProtocolType.Sealevel]: TokenStandard.SealevelNative,
     [ProtocolType.Starknet]: TokenStandard.StarknetHypNative,
     [ProtocolType.Radix]: TokenStandard.RadixNative,
-<<<<<<< HEAD
+    [ProtocolType.Sovereign]: TokenStandard.SovBankNative,
   };
 
 export const PROTOCOL_TO_HYP_NATIVE_STANDARD: Record<
@@ -366,8 +366,4 @@
   // collateral and native are the same for cosmosnative and radix
   [ProtocolType.Radix]: TokenStandard.RadixHypCollateral,
   [ProtocolType.CosmosNative]: TokenStandard.CosmNativeHypCollateral,
-};
-=======
-    [ProtocolType.Sovereign]: TokenStandard.SovBankNative,
-  };
->>>>>>> 30c55999
+};