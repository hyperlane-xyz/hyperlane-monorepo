--- conflicted
+++ resolved
@@ -14,11 +14,7 @@
 import { CoreChainName, TestChains } from '../consts/chains';
 import {
   ChainMetadata,
-<<<<<<< HEAD
-=======
-  chainMetadata as defaultChainMetadata,
   getDomainId,
->>>>>>> d12e3b96
   isValidChainMetadata,
 } from '../metadata/chainMetadataTypes';
 import { ChainMap, ChainName } from '../types';
