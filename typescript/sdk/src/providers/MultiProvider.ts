--- conflicted
+++ resolved
@@ -337,12 +337,8 @@
   ): Promise<Awaited<ReturnType<F['deploy']>>> {
     const overrides = this.getTransactionOverrides(chainNameOrId);
     const signer = this.getSigner(chainNameOrId);
-<<<<<<< HEAD
-    const contractFactory = factory.connect(signer);
-=======
     const metadata = this.getChainMetadata(chainNameOrId);
     const { technicalStack } = metadata;
->>>>>>> 9e40cf18
 
     let contract: Contract;
     let estimatedGas: BigNumber;
