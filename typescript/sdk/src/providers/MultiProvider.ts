--- conflicted
+++ resolved
@@ -343,11 +343,8 @@
     let contract: Contract;
     let estimatedGas: BigNumber;
 
-<<<<<<< HEAD
-=======
     // estimate gas for deploy
     // deploy with buffer on gas limit
->>>>>>> 0ce355ac
     if (technicalStack === ChainTechnicalStack.ZkSync) {
       if (!artifact) throw new Error(`No ZkSync contract artifact provided!`);
 
@@ -367,6 +364,7 @@
       });
     }
 
+    // wait for deploy tx to be confirmed
     await this.handleTx(chainNameOrId, contract.deployTransaction);
 
     this.logger.trace(
@@ -374,10 +372,7 @@
       { transaction: contract.deployTransaction },
     );
 
-<<<<<<< HEAD
-=======
     // return deployed contract
->>>>>>> 0ce355ac
     return contract as Awaited<ReturnType<F['deploy']>>;
   }
 
