import { Debugger, debug } from 'debug';
import {
  BigNumber,
  ContractReceipt,
  ContractTransaction,
  PopulatedTransaction,
  Signer,
  providers,
} from 'ethers';

import { types } from '@hyperlane-xyz/utils';

import {
  ChainMetadata,
  chainMetadata as defaultChainMetadata,
} from '../consts/chainMetadata';
import { CoreChainName, TestChains } from '../consts/chains';
import { ChainMap, ChainName } from '../types';
import { pick } from '../utils/objects';

type Provider = providers.Provider;

<<<<<<< HEAD
export class MultiProvider {
  private readonly logger: Debugger = debug('hyperlane:MultiProvider');
=======
interface MultiProviderOptions {
  loggerName?: string;
}

export class MultiProvider {
>>>>>>> 31a102a0
  public readonly metadata: ChainMap<ChainMetadata> = {};
  private readonly providers: ChainMap<Provider> = {};
  private signers: ChainMap<Signer> = {};
  private useSharedSigner = false; // A single signer to be used for all chains
<<<<<<< HEAD
=======
  private readonly logger: Debugger;
>>>>>>> 31a102a0

  /**
   * Create a new MultiProvider with the given chainMetadata,
   * or the SDK's default metadata if not provided
   */
<<<<<<< HEAD
  constructor(chainMetadata: ChainMap<ChainMetadata> = defaultChainMetadata) {
=======
  constructor(
    chainMetadata: ChainMap<ChainMetadata> = defaultChainMetadata,
    options: MultiProviderOptions = {},
  ) {
>>>>>>> 31a102a0
    this.metadata = chainMetadata;
    // Ensure no two chains have overlapping names/domainIds/chainIds
    const chainNames = new Set<string>();
    const chainIds = new Set<number>();
    const domainIds = new Set<number>();
    for (const chain of Object.values(chainMetadata)) {
      const { name, chainId, domainId } = chain;
      if (chainNames.has(name))
        throw new Error(`Duplicate chain name: ${name}`);
      if (chainIds.has(chainId))
        throw new Error(`Duplicate chain id: ${chainId}`);
      if (domainIds.has(chainId))
        throw new Error(`Overlapping chain/domain id: ${chainId}`);
      if (domainId && domainIds.has(domainId))
        throw new Error(`Duplicate domain id: ${domainId}`);
      if (domainId && chainIds.has(domainId))
        throw new Error(`Overlapping chain/domain id: ${domainId}`);
      chainNames.add(name);
      chainIds.add(chainId);
      if (domainId) domainIds.add(domainId);
    }
<<<<<<< HEAD
=======

    this.logger = debug(options?.loggerName || 'hyperlane:MultiProvider');
>>>>>>> 31a102a0
  }

  /**
   * Get the metadata for a given chain name, chain id, or domain id
   * @throws if chain's metadata has not been set
   */
  tryGetChainMetadata(chainNameOrId: ChainName | number): ChainMetadata | null {
    let chainMetadata: ChainMetadata | undefined;
    if (typeof chainNameOrId === 'string') {
      chainMetadata = this.metadata[chainNameOrId];
    } else if (typeof chainNameOrId === 'number') {
      chainMetadata = Object.values(this.metadata).find(
        (m) => m.chainId === chainNameOrId || m.domainId === chainNameOrId,
      );
    }
    return chainMetadata || null;
  }

  /**
   * Get the metadata for a given chain name, chain id, or domain id
   * @throws if chain's metadata has not been set
   */
  getChainMetadata(chainNameOrId: ChainName | number): ChainMetadata {
    const chainMetadata = this.tryGetChainMetadata(chainNameOrId);
    if (!chainMetadata)
      throw new Error(`No chain metadata set for ${chainNameOrId}`);
    return chainMetadata;
  }

  /**
   * Get the name for a given chain name, chain id, or domain id
   */
  tryGetChainName(chainNameOrId: ChainName | number): string | null {
    return this.tryGetChainMetadata(chainNameOrId)?.name ?? null;
  }

  /**
   * Get the name for a given chain name, chain id, or domain id
   * @throws if chain's metadata has not been set
   */
  getChainName(chainNameOrId: ChainName | number): string {
    return this.getChainMetadata(chainNameOrId).name;
  }

  /**
   * Get the names for all chains known to this MultiProvider
   */
  getKnownChainNames(): string[] {
    return Object.keys(this.metadata);
  }

  /**
   * Get the id for a given chain name, chain id, or domain id
   */
  tryGetChainId(chainNameOrId: ChainName | number): number | null {
    return this.tryGetChainMetadata(chainNameOrId)?.chainId ?? null;
<<<<<<< HEAD
  }

  /**
   * Get the id for a given chain name, chain id, or domain id
   * @throws if chain's metadata has not been set
   */
  getChainId(chainNameOrId: ChainName | number): number {
    return this.getChainMetadata(chainNameOrId).chainId;
  }

  /**
   * Get the ids for all chains known to this MultiProvider
   */
  getKnownChainIds(): number[] {
    return Object.values(this.metadata).map((c) => c.chainId);
  }

  /**
   * Get the domain id for a given chain name, chain id, or domain id
   */
  tryGetDomainId(chainNameOrId: ChainName | number): number | null {
    const metadata = this.tryGetChainMetadata(chainNameOrId);
    return metadata?.domainId ?? metadata?.chainId ?? null;
  }

  /**
   * Get the domain id for a given chain name, chain id, or domain id
   * @throws if chain's metadata has not been set
   */
  getDomainId(chainNameOrId: ChainName | number): number {
    const metadata = this.getChainMetadata(chainNameOrId);
    return metadata.domainId ?? metadata.chainId;
  }

  /**
   * Get the domain ids for a list of chain names, chain ids, or domain ids
   * @throws if any chain's metadata has not been set
   */
  getDomainIds(chainNamesOrIds: Array<ChainName | number>): number[] {
    return chainNamesOrIds.map((c) => this.getDomainId(c));
  }

  /**
   * Get the ids for all chains known to this MultiProvider
   */
  getKnownDomainIds(): number[] {
    return this.getKnownChainNames().map(this.getDomainId);
  }

  /**
   * Get an Ethers provider for a given chain name, chain id, or domain id
   */
=======
  }

  /**
   * Get the id for a given chain name, chain id, or domain id
   * @throws if chain's metadata has not been set
   */
  getChainId(chainNameOrId: ChainName | number): number {
    return this.getChainMetadata(chainNameOrId).chainId;
  }

  /**
   * Get the ids for all chains known to this MultiProvider
   */
  getKnownChainIds(): number[] {
    return Object.values(this.metadata).map((c) => c.chainId);
  }

  /**
   * Get the domain id for a given chain name, chain id, or domain id
   */
  tryGetDomainId(chainNameOrId: ChainName | number): number | null {
    const metadata = this.tryGetChainMetadata(chainNameOrId);
    return metadata?.domainId ?? metadata?.chainId ?? null;
  }

  /**
   * Get the domain id for a given chain name, chain id, or domain id
   * @throws if chain's metadata has not been set
   */
  getDomainId(chainNameOrId: ChainName | number): number {
    const metadata = this.getChainMetadata(chainNameOrId);
    return metadata.domainId ?? metadata.chainId;
  }

  /**
   * Get the domain ids for a list of chain names, chain ids, or domain ids
   * @throws if any chain's metadata has not been set
   */
  getDomainIds(chainNamesOrIds: Array<ChainName | number>): number[] {
    return chainNamesOrIds.map((c) => this.getDomainId(c));
  }

  /**
   * Get the ids for all chains known to this MultiProvider
   */
  getKnownDomainIds(): number[] {
    return this.getKnownChainNames().map(this.getDomainId);
  }

  /**
   * Get an Ethers provider for a given chain name, chain id, or domain id
   */
>>>>>>> 31a102a0
  tryGetProvider(chainNameOrId: ChainName | number): Provider | null {
    const metadata = this.tryGetChainMetadata(chainNameOrId);
    if (!metadata) return null;
    const { name, chainId: id, publicRpcUrls } = metadata;

    if (this.providers[name]) return this.providers[name];

    if (TestChains.includes(name as CoreChainName)) {
      this.providers[name] = new providers.JsonRpcProvider(
        'http://localhost:8545',
        31337,
      );
    } else if (publicRpcUrls.length && publicRpcUrls[0].http) {
      this.providers[name] = new providers.JsonRpcProvider(
        publicRpcUrls[0].http,
        id,
      );
    } else {
      return null;
    }

    return this.providers[name];
<<<<<<< HEAD
  }

  /**
   * Get an Ethers provider for a given chain name, chain id, or domain id
   * @throws if chain's metadata has not been set
   */
  getProvider(chainNameOrId: ChainName | number): Provider {
    const provider = this.tryGetProvider(chainNameOrId);
    if (!provider)
      throw new Error(`No chain metadata set for ${chainNameOrId}`);
=======
  }

  /**
   * Get an Ethers provider for a given chain name, chain id, or domain id
   * @throws if chain's metadata has not been set
   */
  getProvider(chainNameOrId: ChainName | number): Provider {
    const provider = this.tryGetProvider(chainNameOrId);
    if (!provider)
      throw new Error(`No chain metadata set for ${chainNameOrId}`);
    return provider;
  }

  /**
   * Sets an Ethers provider for a given chain name, chain id, or domain id
   * @throws if chain's metadata has not been set
   */
  setProvider(chainNameOrId: ChainName | number, provider: Provider): Provider {
    const chainName = this.getChainName(chainNameOrId);
    this.providers[chainName] = provider;
>>>>>>> 31a102a0
    return provider;
  }

  /**
<<<<<<< HEAD
   * Sets an Ethers provider for a given chain name, chain id, or domain id
   * @throws if chain's metadata has not been set
   */
  setProvider(chainNameOrId: ChainName | number, provider: Provider): Provider {
    const chainName = this.getChainName(chainNameOrId);
    this.providers[chainName] = provider;
    return provider;
  }

  /**
   * Sets Ethers providers for a set of chains
   * @throws if chain's metadata has not been set
   */
=======
   * Sets Ethers providers for a set of chains
   * @throws if chain's metadata has not been set
   */
>>>>>>> 31a102a0
  setProviders(providers: ChainMap<Provider>): void {
    for (const chain of Object.keys(providers)) {
      const chainName = this.getChainName(chain);
      this.providers[chainName] = providers[chain];
    }
  }

  /**
   * Get an Ethers signer for a given chain name, chain id, or domain id
   * If signer is not yet connected, it will be connected
<<<<<<< HEAD
   */
  tryGetSigner(chainNameOrId: ChainName | number): Signer | null {
    const chainName = this.tryGetChainName(chainNameOrId);
    if (!chainName) return null;

    // Otherwise check the chain-to-signer map
    const signer = this.signers[chainName];
    if (!signer) return null;
    if (signer.provider) return signer;
    // Auto-connect the signer for convenience
    const provider = this.tryGetProvider(chainName);
    return provider ? signer.connect(provider) : signer;
  }

  /**
   * Get an Ethers signer for a given chain name, chain id, or domain id
   * If signer is not yet connected, it will be connected
   * @throws if chain's metadata or signer has not been set
   */
  getSigner(chainNameOrId: ChainName | number): Signer {
    const signer = this.tryGetSigner(chainNameOrId);
    if (!signer) throw new Error(`No chain signer set for ${chainNameOrId}`);
    return signer;
=======
   */
  tryGetSigner(chainNameOrId: ChainName | number): Signer | null {
    const chainName = this.tryGetChainName(chainNameOrId);
    if (!chainName) return null;

    // Otherwise check the chain-to-signer map
    const signer = this.signers[chainName];
    if (!signer) return null;
    if (signer.provider) return signer;
    // Auto-connect the signer for convenience
    const provider = this.tryGetProvider(chainName);
    return provider ? signer.connect(provider) : signer;
>>>>>>> 31a102a0
  }

  /**
   * Get an Ethers signer for a given chain name, chain id, or domain id
<<<<<<< HEAD
   * @throws if chain's metadata or signer has not been set
   */
  async getSignerAddress(
    chainNameOrId: ChainName | number,
  ): Promise<types.Address> {
    const signer = this.getSigner(chainNameOrId);
    const address = await signer.getAddress();
    return address;
  }

  /**
   * Sets an Ethers Signer for a given chain name, chain id, or domain id
   * @throws if chain's metadata has not been set or shared signer has already been set
   */
=======
   * If signer is not yet connected, it will be connected
   * @throws if chain's metadata or signer has not been set
   */
  getSigner(chainNameOrId: ChainName | number): Signer {
    const signer = this.tryGetSigner(chainNameOrId);
    if (!signer) throw new Error(`No chain signer set for ${chainNameOrId}`);
    return signer;
  }

  /**
   * Get an Ethers signer for a given chain name, chain id, or domain id
   * @throws if chain's metadata or signer has not been set
   */
  async getSignerAddress(
    chainNameOrId: ChainName | number,
  ): Promise<types.Address> {
    const signer = this.getSigner(chainNameOrId);
    const address = await signer.getAddress();
    return address;
  }

  /**
   * Sets an Ethers Signer for a given chain name, chain id, or domain id
   * @throws if chain's metadata has not been set or shared signer has already been set
   */
>>>>>>> 31a102a0
  setSigner(chainNameOrId: ChainName | number, signer: Signer): Signer {
    if (this.useSharedSigner) {
      throw new Error('MultiProvider already set to use a shared signer');
    }
    const chainName = this.getChainName(chainNameOrId);
    this.signers[chainName] = signer;
    if (signer.provider && !this.providers[chainName]) {
      this.providers[chainName] = signer.provider;
    }
    return signer;
  }

  /**
   * Sets Ethers Signers for a set of chains
   * @throws if chain's metadata has not been set or shared signer has already been set
   */
  setSigners(signers: ChainMap<Signer>): void {
    if (this.useSharedSigner) {
      throw new Error('MultiProvider already set to use a shared signer');
    }
    for (const chain of Object.keys(signers)) {
      const chainName = this.getChainName(chain);
      this.signers[chainName] = signers[chain];
    }
  }

  /**
   * Gets the Signer if it's been set, otherwise the provider
   */
  tryGetSignerOrProvider(
    chainNameOrId: ChainName | number,
  ): Signer | Provider | null {
    return (
      this.tryGetSigner(chainNameOrId) || this.tryGetProvider(chainNameOrId)
    );
  }

  /**
   * Gets the Signer if it's been set, otherwise the provider
   * @throws if chain metadata has not been set
   */
  getSignerOrProvider(chainNameOrId: ChainName | number): Signer | Provider {
    return this.tryGetSigner(chainNameOrId) || this.getProvider(chainNameOrId);
  }

  /**
   * Sets Ethers Signers to be used for all chains
   * Any subsequent calls to getSigner will return given signer
   * Setting sharedSigner to null clears all signers
   */
  setSharedSigner(sharedSigner: Signer | null): Signer | null {
    if (!sharedSigner) {
      this.useSharedSigner = false;
      this.signers = {};
      return null;
    }
    this.useSharedSigner = true;
    for (const chain of this.getKnownChainNames()) {
      this.signers[chain] = sharedSigner;
    }
    return sharedSigner;
  }

  /**
   * Create a new MultiProvider from the intersection
   * of current's chains and the provided chain list
   */
  intersect(
    chains: ChainName[],
    throwIfNotSubset = false,
  ): {
    intersection: ChainName[];
    multiProvider: MultiProvider;
  } {
    const ownChains = this.getKnownChainNames();
    const intersection: ChainName[] = [];

    for (const chain of chains) {
      if (ownChains.includes(chain)) {
        intersection.push(chain);
      } else if (throwIfNotSubset) {
        throw new Error(
          `MultiProvider#intersect: chains specified ${chain}, but ownChains did not include it`,
        );
      }
    }

    if (!intersection.length) {
      throw new Error(
        `No chains shared between MultiProvider and list (${ownChains} and ${chains})`,
      );
    }

    const intersectionMetadata = pick(this.metadata, intersection);
    const intersectionProviders = pick(this.providers, intersection);
    const intersectionSigners = pick(this.signers, intersection);
    const multiProvider = new MultiProvider(intersectionMetadata);
    multiProvider.setProviders(intersectionProviders);
    multiProvider.setSigners(intersectionSigners);

    return { intersection, multiProvider };
  }

  /**
   * Get chain names excluding given chain name
   */
  getRemoteChains(name: ChainName): ChainName[] {
    return this.getKnownChainNames().filter((n) => n !== name);
<<<<<<< HEAD
  }

  /**
   * Get an RPC URL for given chain
   * @throws if chain's metadata has not been set
   */
  getRpcUrl(chainNameOrId: ChainName | number): string {
    const { publicRpcUrls } = this.getChainMetadata(chainNameOrId);
    if (!publicRpcUrls?.length || !publicRpcUrls[0].http)
      throw new Error(`No RPC URl configured for ${chainNameOrId}`);
    return publicRpcUrls[0].http;
  }

  /**
   * Get a block explorer URL for given chain
   * @throws if chain's metadata has not been set
   */
  getExplorerUrl(chainNameOrId: ChainName | number): string {
    const explorers = this.getChainMetadata(chainNameOrId).blockExplorers;
    if (!explorers?.length) return 'UNKNOWN_EXPLORER_URL';
    else return explorers[0].url;
  }

  /**
   * Get a block explorer API URL for given chain
   * @throws if chain's metadata has not been set
   */
  getExplorerApiUrl(chainNameOrId: ChainName | number): string {
    const explorers = this.getChainMetadata(chainNameOrId).blockExplorers;
    if (!explorers?.length) return 'UNKNOWN_EXPLORER_API_URL';
    else return (explorers[0].apiUrl || explorers[0].url) + '/api';
  }

  /**
   * Get a block explorer URL for given chain's tx
   * @throws if chain's metadata has not been set
   */
  getExplorerTxUrl(
    chainNameOrId: ChainName | number,
    response: { hash: string },
  ): string {
    return `${this.getExplorerUrl(chainNameOrId)}/tx/${response.hash}`;
  }

  /**
   * Get a block explorer URL for given chain's address
   * @throws if chain's metadata has not been set
   */
  async getExplorerAddressUrl(
    chainNameOrId: ChainName | number,
    address?: string,
  ): Promise<string> {
    const base = `${this.getExplorerUrl(chainNameOrId)}/address`;
    if (address) return `${base}/${address}`;
    const signerAddress = await this.getSignerAddress(chainNameOrId);
    return `${base}/${signerAddress}`;
  }

  /**
   * Get a block explorer URL for given chain's address
   * @throws if chain's metadata has not been set
   */
  getTransactionOverrides(
    chainNameOrId: ChainName | number,
  ): Partial<providers.TransactionRequest> {
    return this.getChainMetadata(chainNameOrId)?.transactionOverrides ?? {};
  }

  /**
   * Wait for given tx to be confirmed
   * @throws if chain's metadata or signer has not been set or tx fails
   */
  async handleTx(
    chainNameOrId: ChainName | number,
    tx: ContractTransaction | Promise<ContractTransaction>,
  ): Promise<ContractReceipt> {
    const confirmations =
      this.getChainMetadata(chainNameOrId).blocks?.confirmations || 1;
    const response = await tx;
    this.logger(
      `Pending ${this.getExplorerTxUrl(
        chainNameOrId,
        response,
      )} (waiting ${confirmations} blocks for confirmation)`,
    );
    return response.wait(confirmations);
  }

  /**
   * Populate a transaction's fields using signer address and overrides
   * @throws if chain's metadata has not been set or tx fails
   */
  async prepareTx(
    chainNameOrId: ChainName | number,
    tx: PopulatedTransaction,
    from?: string,
  ): Promise<providers.TransactionRequest> {
    const txFrom = from ? from : await this.getSignerAddress(chainNameOrId);
    const overrides = this.getTransactionOverrides(chainNameOrId);
    return {
      ...tx,
      from: txFrom,
      ...overrides,
    };
  }

  /**
   * Estimate gas for given tx
   * @throws if chain's metadata has not been set or tx fails
   */
  async estimateGas(
    chainNameOrId: ChainName | number,
    tx: PopulatedTransaction,
    from?: string,
  ): Promise<BigNumber> {
    const txReq = await this.prepareTx(chainNameOrId, tx, from);
    const provider = this.getProvider(chainNameOrId);
    return provider.estimateGas(txReq);
  }

  /**
=======
  }

  /**
   * Get an RPC URL for given chain
   * @throws if chain's metadata has not been set
   */
  getRpcUrl(chainNameOrId: ChainName | number): string {
    const { publicRpcUrls } = this.getChainMetadata(chainNameOrId);
    if (!publicRpcUrls?.length || !publicRpcUrls[0].http)
      throw new Error(`No RPC URl configured for ${chainNameOrId}`);
    return publicRpcUrls[0].http;
  }

  /**
   * Get a block explorer URL for given chain
   * @throws if chain's metadata has not been set
   */
  getExplorerUrl(chainNameOrId: ChainName | number): string {
    const explorers = this.getChainMetadata(chainNameOrId).blockExplorers;
    if (!explorers?.length) return 'UNKNOWN_EXPLORER_URL';
    else return explorers[0].url;
  }

  /**
   * Get a block explorer API URL for given chain
   * @throws if chain's metadata has not been set
   */
  getExplorerApiUrl(chainNameOrId: ChainName | number): string {
    const explorers = this.getChainMetadata(chainNameOrId).blockExplorers;
    if (!explorers?.length) return 'UNKNOWN_EXPLORER_API_URL';
    else return (explorers[0].apiUrl || explorers[0].url) + '/api';
  }

  /**
   * Get a block explorer URL for given chain's tx
   * @throws if chain's metadata has not been set
   */
  getExplorerTxUrl(
    chainNameOrId: ChainName | number,
    response: { hash: string },
  ): string {
    return `${this.getExplorerUrl(chainNameOrId)}/tx/${response.hash}`;
  }

  /**
   * Get a block explorer URL for given chain's address
   * @throws if chain's metadata has not been set
   */
  async getExplorerAddressUrl(
    chainNameOrId: ChainName | number,
    address?: string,
  ): Promise<string> {
    const base = `${this.getExplorerUrl(chainNameOrId)}/address`;
    if (address) return `${base}/${address}`;
    const signerAddress = await this.getSignerAddress(chainNameOrId);
    return `${base}/${signerAddress}`;
  }

  /**
   * Get a block explorer URL for given chain's address
   * @throws if chain's metadata has not been set
   */
  getTransactionOverrides(
    chainNameOrId: ChainName | number,
  ): Partial<providers.TransactionRequest> {
    return this.getChainMetadata(chainNameOrId)?.transactionOverrides ?? {};
  }

  /**
   * Wait for given tx to be confirmed
   * @throws if chain's metadata or signer has not been set or tx fails
   */
  async handleTx(
    chainNameOrId: ChainName | number,
    tx: ContractTransaction | Promise<ContractTransaction>,
  ): Promise<ContractReceipt> {
    const confirmations =
      this.getChainMetadata(chainNameOrId).blocks?.confirmations || 1;
    const response = await tx;
    this.logger(
      `Pending ${this.getExplorerTxUrl(
        chainNameOrId,
        response,
      )} (waiting ${confirmations} blocks for confirmation)`,
    );
    return response.wait(confirmations);
  }

  /**
   * Populate a transaction's fields using signer address and overrides
   * @throws if chain's metadata has not been set or tx fails
   */
  async prepareTx(
    chainNameOrId: ChainName | number,
    tx: PopulatedTransaction,
    from?: string,
  ): Promise<providers.TransactionRequest> {
    const txFrom = from ? from : await this.getSignerAddress(chainNameOrId);
    const overrides = this.getTransactionOverrides(chainNameOrId);
    return {
      ...tx,
      from: txFrom,
      ...overrides,
    };
  }

  /**
   * Estimate gas for given tx
   * @throws if chain's metadata has not been set or tx fails
   */
  async estimateGas(
    chainNameOrId: ChainName | number,
    tx: PopulatedTransaction,
    from?: string,
  ): Promise<BigNumber> {
    const txReq = await this.prepareTx(chainNameOrId, tx, from);
    const provider = this.getProvider(chainNameOrId);
    return provider.estimateGas(txReq);
  }

  /**
>>>>>>> 31a102a0
   * Send a transaction and wait for confirmation
   * @throws if chain's metadata or signer has not been set or tx fails
   */
  async sendTransaction(
    chainNameOrId: ChainName | number,
    tx: PopulatedTransaction,
  ): Promise<ContractReceipt> {
    const txReq = await this.prepareTx(chainNameOrId, tx);
    const signer = this.getSigner(chainNameOrId);
    const response = await signer.sendTransaction(txReq);
    this.logger(`Sent tx ${response.hash}`);
    return this.handleTx(chainNameOrId, response);
  }

  /**
   * Run given function on all known chains
   */
  mapKnownChains<Output>(fn: (n: ChainName) => Output): ChainMap<Output> {
    const result: ChainMap<Output> = {};
    for (const chain of this.getKnownChainNames()) {
      result[chain] = fn(chain);
    }
    return result;
  }

  /**
   * Creates a MultiProvider using the given signer for all test networks
   */
  static createTestMultiProvider(
    params: { signer?: Signer; provider?: Provider } = {},
  ): MultiProvider {
    const { signer, provider } = params;
    const chainMetadata = pick(defaultChainMetadata, TestChains);
    const mp = new MultiProvider(chainMetadata);
    if (signer) {
      mp.setSharedSigner(signer);
    }
    const _provider = provider || signer?.provider;
    if (_provider) {
      const providerMap: ChainMap<Provider> = {};
      TestChains.forEach((t) => (providerMap[t] = _provider));
      mp.setProviders(providerMap);
    }
    return mp;
  }
}<|MERGE_RESOLUTION|>--- conflicted
+++ resolved
@@ -20,37 +20,25 @@
 
 type Provider = providers.Provider;
 
-<<<<<<< HEAD
-export class MultiProvider {
-  private readonly logger: Debugger = debug('hyperlane:MultiProvider');
-=======
 interface MultiProviderOptions {
   loggerName?: string;
 }
 
 export class MultiProvider {
->>>>>>> 31a102a0
   public readonly metadata: ChainMap<ChainMetadata> = {};
   private readonly providers: ChainMap<Provider> = {};
   private signers: ChainMap<Signer> = {};
   private useSharedSigner = false; // A single signer to be used for all chains
-<<<<<<< HEAD
-=======
   private readonly logger: Debugger;
->>>>>>> 31a102a0
 
   /**
    * Create a new MultiProvider with the given chainMetadata,
    * or the SDK's default metadata if not provided
    */
-<<<<<<< HEAD
-  constructor(chainMetadata: ChainMap<ChainMetadata> = defaultChainMetadata) {
-=======
   constructor(
     chainMetadata: ChainMap<ChainMetadata> = defaultChainMetadata,
     options: MultiProviderOptions = {},
   ) {
->>>>>>> 31a102a0
     this.metadata = chainMetadata;
     // Ensure no two chains have overlapping names/domainIds/chainIds
     const chainNames = new Set<string>();
@@ -72,11 +60,8 @@
       chainIds.add(chainId);
       if (domainId) domainIds.add(domainId);
     }
-<<<<<<< HEAD
-=======
 
     this.logger = debug(options?.loggerName || 'hyperlane:MultiProvider');
->>>>>>> 31a102a0
   }
 
   /**
@@ -133,7 +118,6 @@
    */
   tryGetChainId(chainNameOrId: ChainName | number): number | null {
     return this.tryGetChainMetadata(chainNameOrId)?.chainId ?? null;
-<<<<<<< HEAD
   }
 
   /**
@@ -186,60 +170,6 @@
   /**
    * Get an Ethers provider for a given chain name, chain id, or domain id
    */
-=======
-  }
-
-  /**
-   * Get the id for a given chain name, chain id, or domain id
-   * @throws if chain's metadata has not been set
-   */
-  getChainId(chainNameOrId: ChainName | number): number {
-    return this.getChainMetadata(chainNameOrId).chainId;
-  }
-
-  /**
-   * Get the ids for all chains known to this MultiProvider
-   */
-  getKnownChainIds(): number[] {
-    return Object.values(this.metadata).map((c) => c.chainId);
-  }
-
-  /**
-   * Get the domain id for a given chain name, chain id, or domain id
-   */
-  tryGetDomainId(chainNameOrId: ChainName | number): number | null {
-    const metadata = this.tryGetChainMetadata(chainNameOrId);
-    return metadata?.domainId ?? metadata?.chainId ?? null;
-  }
-
-  /**
-   * Get the domain id for a given chain name, chain id, or domain id
-   * @throws if chain's metadata has not been set
-   */
-  getDomainId(chainNameOrId: ChainName | number): number {
-    const metadata = this.getChainMetadata(chainNameOrId);
-    return metadata.domainId ?? metadata.chainId;
-  }
-
-  /**
-   * Get the domain ids for a list of chain names, chain ids, or domain ids
-   * @throws if any chain's metadata has not been set
-   */
-  getDomainIds(chainNamesOrIds: Array<ChainName | number>): number[] {
-    return chainNamesOrIds.map((c) => this.getDomainId(c));
-  }
-
-  /**
-   * Get the ids for all chains known to this MultiProvider
-   */
-  getKnownDomainIds(): number[] {
-    return this.getKnownChainNames().map(this.getDomainId);
-  }
-
-  /**
-   * Get an Ethers provider for a given chain name, chain id, or domain id
-   */
->>>>>>> 31a102a0
   tryGetProvider(chainNameOrId: ChainName | number): Provider | null {
     const metadata = this.tryGetChainMetadata(chainNameOrId);
     if (!metadata) return null;
@@ -262,18 +192,6 @@
     }
 
     return this.providers[name];
-<<<<<<< HEAD
-  }
-
-  /**
-   * Get an Ethers provider for a given chain name, chain id, or domain id
-   * @throws if chain's metadata has not been set
-   */
-  getProvider(chainNameOrId: ChainName | number): Provider {
-    const provider = this.tryGetProvider(chainNameOrId);
-    if (!provider)
-      throw new Error(`No chain metadata set for ${chainNameOrId}`);
-=======
   }
 
   /**
@@ -294,30 +212,13 @@
   setProvider(chainNameOrId: ChainName | number, provider: Provider): Provider {
     const chainName = this.getChainName(chainNameOrId);
     this.providers[chainName] = provider;
->>>>>>> 31a102a0
     return provider;
   }
 
   /**
-<<<<<<< HEAD
-   * Sets an Ethers provider for a given chain name, chain id, or domain id
-   * @throws if chain's metadata has not been set
-   */
-  setProvider(chainNameOrId: ChainName | number, provider: Provider): Provider {
-    const chainName = this.getChainName(chainNameOrId);
-    this.providers[chainName] = provider;
-    return provider;
-  }
-
-  /**
    * Sets Ethers providers for a set of chains
    * @throws if chain's metadata has not been set
    */
-=======
-   * Sets Ethers providers for a set of chains
-   * @throws if chain's metadata has not been set
-   */
->>>>>>> 31a102a0
   setProviders(providers: ChainMap<Provider>): void {
     for (const chain of Object.keys(providers)) {
       const chainName = this.getChainName(chain);
@@ -328,7 +229,6 @@
   /**
    * Get an Ethers signer for a given chain name, chain id, or domain id
    * If signer is not yet connected, it will be connected
-<<<<<<< HEAD
    */
   tryGetSigner(chainNameOrId: ChainName | number): Signer | null {
     const chainName = this.tryGetChainName(chainNameOrId);
@@ -352,25 +252,10 @@
     const signer = this.tryGetSigner(chainNameOrId);
     if (!signer) throw new Error(`No chain signer set for ${chainNameOrId}`);
     return signer;
-=======
-   */
-  tryGetSigner(chainNameOrId: ChainName | number): Signer | null {
-    const chainName = this.tryGetChainName(chainNameOrId);
-    if (!chainName) return null;
-
-    // Otherwise check the chain-to-signer map
-    const signer = this.signers[chainName];
-    if (!signer) return null;
-    if (signer.provider) return signer;
-    // Auto-connect the signer for convenience
-    const provider = this.tryGetProvider(chainName);
-    return provider ? signer.connect(provider) : signer;
->>>>>>> 31a102a0
   }
 
   /**
    * Get an Ethers signer for a given chain name, chain id, or domain id
-<<<<<<< HEAD
    * @throws if chain's metadata or signer has not been set
    */
   async getSignerAddress(
@@ -385,33 +270,6 @@
    * Sets an Ethers Signer for a given chain name, chain id, or domain id
    * @throws if chain's metadata has not been set or shared signer has already been set
    */
-=======
-   * If signer is not yet connected, it will be connected
-   * @throws if chain's metadata or signer has not been set
-   */
-  getSigner(chainNameOrId: ChainName | number): Signer {
-    const signer = this.tryGetSigner(chainNameOrId);
-    if (!signer) throw new Error(`No chain signer set for ${chainNameOrId}`);
-    return signer;
-  }
-
-  /**
-   * Get an Ethers signer for a given chain name, chain id, or domain id
-   * @throws if chain's metadata or signer has not been set
-   */
-  async getSignerAddress(
-    chainNameOrId: ChainName | number,
-  ): Promise<types.Address> {
-    const signer = this.getSigner(chainNameOrId);
-    const address = await signer.getAddress();
-    return address;
-  }
-
-  /**
-   * Sets an Ethers Signer for a given chain name, chain id, or domain id
-   * @throws if chain's metadata has not been set or shared signer has already been set
-   */
->>>>>>> 31a102a0
   setSigner(chainNameOrId: ChainName | number, signer: Signer): Signer {
     if (this.useSharedSigner) {
       throw new Error('MultiProvider already set to use a shared signer');
@@ -520,7 +378,6 @@
    */
   getRemoteChains(name: ChainName): ChainName[] {
     return this.getKnownChainNames().filter((n) => n !== name);
-<<<<<<< HEAD
   }
 
   /**
@@ -642,129 +499,6 @@
   }
 
   /**
-=======
-  }
-
-  /**
-   * Get an RPC URL for given chain
-   * @throws if chain's metadata has not been set
-   */
-  getRpcUrl(chainNameOrId: ChainName | number): string {
-    const { publicRpcUrls } = this.getChainMetadata(chainNameOrId);
-    if (!publicRpcUrls?.length || !publicRpcUrls[0].http)
-      throw new Error(`No RPC URl configured for ${chainNameOrId}`);
-    return publicRpcUrls[0].http;
-  }
-
-  /**
-   * Get a block explorer URL for given chain
-   * @throws if chain's metadata has not been set
-   */
-  getExplorerUrl(chainNameOrId: ChainName | number): string {
-    const explorers = this.getChainMetadata(chainNameOrId).blockExplorers;
-    if (!explorers?.length) return 'UNKNOWN_EXPLORER_URL';
-    else return explorers[0].url;
-  }
-
-  /**
-   * Get a block explorer API URL for given chain
-   * @throws if chain's metadata has not been set
-   */
-  getExplorerApiUrl(chainNameOrId: ChainName | number): string {
-    const explorers = this.getChainMetadata(chainNameOrId).blockExplorers;
-    if (!explorers?.length) return 'UNKNOWN_EXPLORER_API_URL';
-    else return (explorers[0].apiUrl || explorers[0].url) + '/api';
-  }
-
-  /**
-   * Get a block explorer URL for given chain's tx
-   * @throws if chain's metadata has not been set
-   */
-  getExplorerTxUrl(
-    chainNameOrId: ChainName | number,
-    response: { hash: string },
-  ): string {
-    return `${this.getExplorerUrl(chainNameOrId)}/tx/${response.hash}`;
-  }
-
-  /**
-   * Get a block explorer URL for given chain's address
-   * @throws if chain's metadata has not been set
-   */
-  async getExplorerAddressUrl(
-    chainNameOrId: ChainName | number,
-    address?: string,
-  ): Promise<string> {
-    const base = `${this.getExplorerUrl(chainNameOrId)}/address`;
-    if (address) return `${base}/${address}`;
-    const signerAddress = await this.getSignerAddress(chainNameOrId);
-    return `${base}/${signerAddress}`;
-  }
-
-  /**
-   * Get a block explorer URL for given chain's address
-   * @throws if chain's metadata has not been set
-   */
-  getTransactionOverrides(
-    chainNameOrId: ChainName | number,
-  ): Partial<providers.TransactionRequest> {
-    return this.getChainMetadata(chainNameOrId)?.transactionOverrides ?? {};
-  }
-
-  /**
-   * Wait for given tx to be confirmed
-   * @throws if chain's metadata or signer has not been set or tx fails
-   */
-  async handleTx(
-    chainNameOrId: ChainName | number,
-    tx: ContractTransaction | Promise<ContractTransaction>,
-  ): Promise<ContractReceipt> {
-    const confirmations =
-      this.getChainMetadata(chainNameOrId).blocks?.confirmations || 1;
-    const response = await tx;
-    this.logger(
-      `Pending ${this.getExplorerTxUrl(
-        chainNameOrId,
-        response,
-      )} (waiting ${confirmations} blocks for confirmation)`,
-    );
-    return response.wait(confirmations);
-  }
-
-  /**
-   * Populate a transaction's fields using signer address and overrides
-   * @throws if chain's metadata has not been set or tx fails
-   */
-  async prepareTx(
-    chainNameOrId: ChainName | number,
-    tx: PopulatedTransaction,
-    from?: string,
-  ): Promise<providers.TransactionRequest> {
-    const txFrom = from ? from : await this.getSignerAddress(chainNameOrId);
-    const overrides = this.getTransactionOverrides(chainNameOrId);
-    return {
-      ...tx,
-      from: txFrom,
-      ...overrides,
-    };
-  }
-
-  /**
-   * Estimate gas for given tx
-   * @throws if chain's metadata has not been set or tx fails
-   */
-  async estimateGas(
-    chainNameOrId: ChainName | number,
-    tx: PopulatedTransaction,
-    from?: string,
-  ): Promise<BigNumber> {
-    const txReq = await this.prepareTx(chainNameOrId, tx, from);
-    const provider = this.getProvider(chainNameOrId);
-    return provider.estimateGas(txReq);
-  }
-
-  /**
->>>>>>> 31a102a0
    * Send a transaction and wait for confirmation
    * @throws if chain's metadata or signer has not been set or tx fails
    */
