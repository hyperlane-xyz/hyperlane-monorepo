--- conflicted
+++ resolved
@@ -99,36 +99,6 @@
   registry: IRegistry,
   additionalSubmitterFactories: Record<string, SubmitterFactory> = {},
 ): Promise<TxSubmitterInterface<TProtocol>> {
-<<<<<<< HEAD
-  switch (submitterMetadata.type) {
-    case TxSubmitterType.JSON_RPC:
-      return new EV5JsonRpcTxSubmitter(multiProvider, {
-        ...submitterMetadata,
-      });
-    case TxSubmitterType.IMPERSONATED_ACCOUNT:
-      return new EV5ImpersonatedAccountTxSubmitter(multiProvider, {
-        ...submitterMetadata,
-      });
-    case TxSubmitterType.GNOSIS_SAFE:
-      return EV5GnosisSafeTxSubmitter.create(multiProvider, {
-        ...submitterMetadata,
-      });
-    case TxSubmitterType.GNOSIS_TX_BUILDER:
-      return EV5GnosisSafeTxBuilder.create(multiProvider, {
-        ...submitterMetadata,
-      });
-    case TxSubmitterType.INTERCHAIN_ACCOUNT:
-      return EvmIcaTxSubmitter.fromConfig(
-        submitterMetadata,
-        multiProvider,
-        registry,
-      );
-    case TxSubmitterType.FILE:
-      return new EV5FileSubmitter(submitterMetadata);
-
-    default:
-      throw new Error(`Invalid TxSubmitterType.`);
-=======
   const mergedSubmitterRegistry = {
     ...defaultSubmitterFactories,
     ...additionalSubmitterFactories,
@@ -138,7 +108,6 @@
     throw new Error(
       `No submitter factory registered for type ${submitterMetadata.type}`,
     );
->>>>>>> f96d199e
   }
   return factory(multiProvider, submitterMetadata, registry);
 }