--- conflicted
+++ resolved
@@ -116,11 +116,7 @@
  * @param multiProvider - The MultiProvider instance
  * @param submitterMetadata - The metadata defining the type and configuration of the submitter.
  * @param coreAddressesByChain - The address of the core Hyperlane deployments by chain. Used for filling some default values for the submission strategies.
-<<<<<<< HEAD
- * @param additionalSubmitterFactories optional extension to extend the default registry. Can override if specifying the the same key.
-=======
  * @param additionalSubmitterFactories optional extension to extend the default registry. Can override if specifying the same key.
->>>>>>> 8dd1f57d
  * @returns A promise that resolves to an instance of a TxSubmitterInterface.
  * @throws If no submitter factory is registered for the type specified in the metadata.
  */
