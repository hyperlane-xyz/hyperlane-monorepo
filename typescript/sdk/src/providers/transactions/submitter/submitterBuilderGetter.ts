import { IRegistry } from '@hyperlane-xyz/registry';
import { ProtocolType, assert } from '@hyperlane-xyz/utils';

import { MultiProvider } from '../../MultiProvider.js';

import { EvmIcaTxSubmitter } from './IcaTxSubmitter.js';
import { TxSubmitterInterface } from './TxSubmitterInterface.js';
import { TxSubmitterType } from './TxSubmitterTypes.js';
import { TxSubmitterBuilder } from './builder/TxSubmitterBuilder.js';
import { SubmissionStrategy } from './builder/types.js';
import { EV5GnosisSafeTxBuilder } from './ethersV5/EV5GnosisSafeTxBuilder.js';
import { EV5GnosisSafeTxSubmitter } from './ethersV5/EV5GnosisSafeTxSubmitter.js';
import { EV5ImpersonatedAccountTxSubmitter } from './ethersV5/EV5ImpersonatedAccountTxSubmitter.js';
import { EV5JsonRpcTxSubmitter } from './ethersV5/EV5JsonRpcTxSubmitter.js';
import { EV5TimelockSubmitter } from './ethersV5/EV5TimelockSubmitter.js';
import { SubmitterMetadata } from './types.js';

export type SubmitterBuilderSettings = {
  submissionStrategy: SubmissionStrategy;
  multiProvider: MultiProvider;
  registry: IRegistry;
};

export async function getSubmitterBuilder<TProtocol extends ProtocolType>({
  submissionStrategy,
  multiProvider,
  registry,
}: SubmitterBuilderSettings): Promise<TxSubmitterBuilder<TProtocol>> {
  const submitter = await getSubmitter<TProtocol>(
    multiProvider,
    submissionStrategy.submitter,
    registry,
  );

  return new TxSubmitterBuilder<TProtocol>(submitter);
}

type SubmitterFactory<TProtocol extends ProtocolType = any> = (
  multiProvider: MultiProvider,
  metadata: SubmitterMetadata,
  registry: IRegistry,
) => Promise<TxSubmitterInterface<TProtocol>> | TxSubmitterInterface<TProtocol>;

const defaultSubmitterFactories: Record<string, SubmitterFactory> = {
  [TxSubmitterType.JSON_RPC]: (multiProvider, metadata) => {
    // Used to type narrow metadata
    assert(
      metadata.type === TxSubmitterType.JSON_RPC,
      `Invalid metadata type: ${metadata.type}, expected ${TxSubmitterType.JSON_RPC}`,
    );
    return new EV5JsonRpcTxSubmitter(multiProvider, metadata);
  },
  [TxSubmitterType.IMPERSONATED_ACCOUNT]: (multiProvider, metadata) => {
    assert(
      metadata.type === TxSubmitterType.IMPERSONATED_ACCOUNT,
      `Invalid metadata type: ${metadata.type}, expected ${TxSubmitterType.IMPERSONATED_ACCOUNT}`,
    );
    return new EV5ImpersonatedAccountTxSubmitter(multiProvider, metadata);
  },
  [TxSubmitterType.GNOSIS_SAFE]: (multiProvider, metadata) => {
    assert(
      metadata.type === TxSubmitterType.GNOSIS_SAFE,
      `Invalid metadata type: ${metadata.type}, expected ${TxSubmitterType.GNOSIS_SAFE}`,
    );
    return EV5GnosisSafeTxSubmitter.create(multiProvider, metadata);
  },
  [TxSubmitterType.GNOSIS_TX_BUILDER]: (multiProvider, metadata) => {
    assert(
      metadata.type === TxSubmitterType.GNOSIS_TX_BUILDER,
      `Invalid metadata type: ${metadata.type}, expected ${TxSubmitterType.GNOSIS_TX_BUILDER}`,
    );
    return EV5GnosisSafeTxBuilder.create(multiProvider, metadata);
  },
  [TxSubmitterType.INTERCHAIN_ACCOUNT]: (multiProvider, metadata, registry) => {
    assert(
      metadata.type === TxSubmitterType.INTERCHAIN_ACCOUNT,
      `Invalid metadata type: ${metadata.type}, expected ${TxSubmitterType.INTERCHAIN_ACCOUNT}`,
    );
    return EvmIcaTxSubmitter.fromConfig(metadata, multiProvider, registry);
  },
};

/**
 * Retrieves a transaction submitter instance based on the provided metadata.
 * This function acts as a factory, using a registry of submitter builders
 * to construct the appropriate submitter for the given protocol and submission strategy.
 * It allows for extending the default registry with custom submitter types.
 *
 * @param multiProvider - The MultiProvider instance
 * @param submitterMetadata - The metadata defining the type and configuration of the submitter.
 * @param registry - The IRegistry instance for looking up chain-specific details.
 * @param additionalSubmitterFactories optional extension to extend the default registry. Can override if specifying the the same key.
 * @returns A promise that resolves to an instance of a TxSubmitterInterface.
 * @throws If no submitter factory is registered for the type specified in the metadata.
 */
export async function getSubmitter<TProtocol extends ProtocolType>(
  multiProvider: MultiProvider,
  submitterMetadata: SubmitterMetadata,
  registry: IRegistry,
  additionalSubmitterFactories: Record<string, SubmitterFactory> = {},
): Promise<TxSubmitterInterface<TProtocol>> {
<<<<<<< HEAD
  switch (submitterMetadata.type) {
    case TxSubmitterType.JSON_RPC:
      return new EV5JsonRpcTxSubmitter(multiProvider, {
        ...submitterMetadata,
      });
    case TxSubmitterType.IMPERSONATED_ACCOUNT:
      return new EV5ImpersonatedAccountTxSubmitter(multiProvider, {
        ...submitterMetadata,
      });
    case TxSubmitterType.GNOSIS_SAFE:
      return EV5GnosisSafeTxSubmitter.create(multiProvider, {
        ...submitterMetadata,
      });
    case TxSubmitterType.GNOSIS_TX_BUILDER:
      return EV5GnosisSafeTxBuilder.create(multiProvider, {
        ...submitterMetadata,
      });
    case TxSubmitterType.INTERCHAIN_ACCOUNT:
      return EvmIcaTxSubmitter.fromConfig(
        submitterMetadata,
        multiProvider,
        registry,
      );
    case TxSubmitterType.TIMELOCK_CONTROLLER:
      return EV5TimelockSubmitter.fromConfig(
        submitterMetadata,
        multiProvider,
        registry,
      );
    default:
      throw new Error(`Invalid TxSubmitterType.`);
=======
  const mergedSubmitterRegistry = {
    ...defaultSubmitterFactories,
    ...additionalSubmitterFactories,
  };
  const factory = mergedSubmitterRegistry[submitterMetadata.type];
  if (!factory) {
    throw new Error(
      `No submitter factory registered for type ${submitterMetadata.type}`,
    );
>>>>>>> e407e8ba
  }
  return factory(multiProvider, submitterMetadata, registry);
}<|MERGE_RESOLUTION|>--- conflicted
+++ resolved
@@ -78,6 +78,18 @@
     );
     return EvmIcaTxSubmitter.fromConfig(metadata, multiProvider, registry);
   },
+  [TxSubmitterType.TIMELOCK_CONTROLLER]: (
+    multiProvider,
+    metadata,
+    registry,
+  ) => {
+    assert(
+      metadata.type === TxSubmitterType.TIMELOCK_CONTROLLER,
+      `Invalid metadata type: ${metadata.type}, expected ${TxSubmitterType.TIMELOCK_CONTROLLER}`,
+    );
+
+    return EV5TimelockSubmitter.fromConfig(metadata, multiProvider, registry);
+  },
 };
 
 /**
@@ -99,39 +111,6 @@
   registry: IRegistry,
   additionalSubmitterFactories: Record<string, SubmitterFactory> = {},
 ): Promise<TxSubmitterInterface<TProtocol>> {
-<<<<<<< HEAD
-  switch (submitterMetadata.type) {
-    case TxSubmitterType.JSON_RPC:
-      return new EV5JsonRpcTxSubmitter(multiProvider, {
-        ...submitterMetadata,
-      });
-    case TxSubmitterType.IMPERSONATED_ACCOUNT:
-      return new EV5ImpersonatedAccountTxSubmitter(multiProvider, {
-        ...submitterMetadata,
-      });
-    case TxSubmitterType.GNOSIS_SAFE:
-      return EV5GnosisSafeTxSubmitter.create(multiProvider, {
-        ...submitterMetadata,
-      });
-    case TxSubmitterType.GNOSIS_TX_BUILDER:
-      return EV5GnosisSafeTxBuilder.create(multiProvider, {
-        ...submitterMetadata,
-      });
-    case TxSubmitterType.INTERCHAIN_ACCOUNT:
-      return EvmIcaTxSubmitter.fromConfig(
-        submitterMetadata,
-        multiProvider,
-        registry,
-      );
-    case TxSubmitterType.TIMELOCK_CONTROLLER:
-      return EV5TimelockSubmitter.fromConfig(
-        submitterMetadata,
-        multiProvider,
-        registry,
-      );
-    default:
-      throw new Error(`Invalid TxSubmitterType.`);
-=======
   const mergedSubmitterRegistry = {
     ...defaultSubmitterFactories,
     ...additionalSubmitterFactories,
@@ -141,7 +120,6 @@
     throw new Error(
       `No submitter factory registered for type ${submitterMetadata.type}`,
     );
->>>>>>> e407e8ba
   }
   return factory(multiProvider, submitterMetadata, registry);
 }