--- conflicted
+++ resolved
@@ -9,10 +9,7 @@
   ZHash,
 } from '../../../../metadata/customZodTypes.js';
 import { ChainName } from '../../../../types.js';
-<<<<<<< HEAD
-=======
 import { isCompliant } from '../../../../utils/schemas.js';
->>>>>>> bfea74da
 import { TxSubmitterType } from '../TxSubmitterTypes.js';
 
 export const EV5GnosisSafeTxSubmitterPropsSchema = z.object({
