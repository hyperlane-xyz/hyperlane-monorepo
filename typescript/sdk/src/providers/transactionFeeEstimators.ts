--- conflicted
+++ resolved
@@ -314,12 +314,6 @@
       senderPubKey,
     });
   } else if (
-<<<<<<< HEAD
-    transaction.type === ProviderType.Starknet &&
-    provider.type === ProviderType.Starknet
-  ) {
-    return estimateTransactionFeeStarknet({ transaction, provider, sender });
-=======
     transaction.type === ProviderType.CosmJsNative &&
     provider.type === ProviderType.CosmJsNative
   ) {
@@ -334,7 +328,11 @@
       sender,
       senderPubKey,
     });
->>>>>>> dbbed00b
+  } else if (
+    transaction.type === ProviderType.Starknet &&
+    provider.type === ProviderType.Starknet
+  ) {
+    return estimateTransactionFeeStarknet({ transaction, provider, sender });
   } else {
     throw new Error(
       `Unsupported transaction type ${transaction.type} or provider type ${provider.type} for gas estimation`,
