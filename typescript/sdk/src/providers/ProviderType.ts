--- conflicted
+++ resolved
@@ -48,11 +48,7 @@
   [ProtocolType.Ethereum]: ProviderType.EthersV5,
   [ProtocolType.Sealevel]: ProviderType.SolanaWeb3,
   [ProtocolType.Cosmos]: ProviderType.CosmJsWasm,
-<<<<<<< HEAD
-  [ProtocolType.Starknet]: ProviderType.EthersV5,
-=======
   [ProtocolType.Starknet]: ProviderType.Starknet,
->>>>>>> d057cfb0
 };
 
 export type ProviderMap<Value> = Partial<Record<ProviderType, Value>>;
@@ -77,17 +73,10 @@
     receipt: CosmJsWasmTransactionReceipt;
   };
   [ProtocolType.Starknet]: {
-<<<<<<< HEAD
-    transaction: EthersV5Transaction;
-    provider: EthersV5Provider;
-    contract: EthersV5Contract;
-    receipt: EthersV5TransactionReceipt;
-=======
     transaction: StarknetJsTransaction;
     provider: StarknetJsProvider;
     contract: StarknetJsContract;
     receipt: StarknetJsTransactionReceipt;
->>>>>>> d057cfb0
   };
 };
 
