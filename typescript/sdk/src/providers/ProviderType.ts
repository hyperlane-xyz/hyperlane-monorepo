import type {
  CosmWasmClient,
  Contract as CosmWasmContract,
  ExecuteInstruction,
} from '@cosmjs/cosmwasm-stargate';
import type { EncodeObject as CmTransaction } from '@cosmjs/proto-signing';
import type { DeliverTxResponse, StargateClient } from '@cosmjs/stargate';
import type {
  Connection,
  Transaction as SolTransaction,
  VersionedTransactionResponse as SolTransactionReceipt,
} from '@solana/web3.js';
import type {
  Contract as EV5Contract,
  providers as EV5Providers,
  PopulatedTransaction as EV5Transaction,
} from 'ethers';
import {
  Contract as StarknetContract,
  Invocation as StarknetInvocation,
  Provider as StarknetProvider,
  GetTransactionReceiptResponse as StarknetTxReceipt,
} from 'starknet';
import type {
  GetContractReturnType,
  PublicClient,
  Transaction as VTransaction,
  TransactionReceipt as VTransactionReceipt,
} from 'viem';
import {
  Contract as ZKSyncBaseContract,
  Provider as ZKSyncBaseProvider,
  types as zkSyncTypes,
} from 'zksync-ethers';

import { CosmosNativeProvider } from '@hyperlane-xyz/cosmos-sdk';
import {
  RadixProvider as RadixSDKProvider,
  RadixSDKReceipt,
  RadixSDKTransaction,
} from '@hyperlane-xyz/radix-sdk';
import { Annotated, ProtocolType } from '@hyperlane-xyz/utils';

import { ChainMap } from '../types.js';

export enum ProviderType {
  EthersV5 = 'ethers-v5',
  Viem = 'viem',
  SolanaWeb3 = 'solana-web3',
  CosmJs = 'cosmjs',
  CosmJsNative = 'cosmjs-native',
  CosmJsWasm = 'cosmjs-wasm',
  GnosisTxBuilder = 'gnosis-txBuilder',
  Starknet = 'starknet',
  ZkSync = 'zksync',
  Radix = 'radix',
}

export const PROTOCOL_TO_DEFAULT_PROVIDER_TYPE: Record<
  ProtocolType,
  ProviderType
> = {
  [ProtocolType.Ethereum]: ProviderType.EthersV5,
  [ProtocolType.Sealevel]: ProviderType.SolanaWeb3,
  [ProtocolType.Cosmos]: ProviderType.CosmJsWasm,
  [ProtocolType.CosmosNative]: ProviderType.CosmJsNative,
  [ProtocolType.Starknet]: ProviderType.Starknet,
  [ProtocolType.Radix]: ProviderType.Radix,
};

export type ProviderMap<Value> = Partial<Record<ProviderType, Value>>;

type ProtocolTypesMapping = {
  [ProtocolType.Ethereum]: {
    transaction: EthersV5Transaction;
    provider: EthersV5Provider;
    contract: EthersV5Contract;
    receipt: EthersV5TransactionReceipt;
  };
  [ProtocolType.Sealevel]: {
    transaction: SolanaWeb3Transaction;
    provider: SolanaWeb3Provider;
    contract: SolanaWeb3Contract;
    receipt: SolanaWeb3TransactionReceipt;
  };
  [ProtocolType.Cosmos]: {
    transaction: CosmJsWasmTransaction;
    provider: CosmJsWasmProvider;
    contract: CosmJsWasmContract;
    receipt: CosmJsWasmTransactionReceipt;
  };
  [ProtocolType.CosmosNative]: {
    transaction: CosmJsNativeTransaction;
    provider: CosmJsNativeProvider;
    contract: null;
    receipt: CosmJsNativeTransactionReceipt;
  };
  [ProtocolType.Starknet]: {
    transaction: StarknetJsTransaction;
    provider: StarknetJsProvider;
    contract: StarknetJsContract;
    receipt: StarknetJsTransactionReceipt;
  };
  [ProtocolType.Radix]: {
    transaction: RadixTransaction;
    provider: RadixProvider;
    contract: null;
    receipt: RadixTransactionReceipt;
  };
};

type ProtocolTyped<
  T extends ProtocolType,
  K extends keyof ProtocolTypesMapping[T],
> = ProtocolTypesMapping[T][K];

export type ProtocolTypedTransaction<T extends ProtocolType> = ProtocolTyped<
  T,
  'transaction'
>;
export type ProtocolTypedProvider<T extends ProtocolType> = ProtocolTyped<
  T,
  'provider'
>;
export type ProtocolTypedContract<T extends ProtocolType> = ProtocolTyped<
  T,
  'contract'
>;
export type ProtocolTypedReceipt<T extends ProtocolType> = ProtocolTyped<
  T,
  'receipt'
>;

export type AnyProtocolTransaction = ProtocolTransaction<ProtocolType>;
export type ProtocolTransaction<T extends ProtocolType> =
  ProtocolTypedTransaction<T>['transaction'];

export type AnyProtocolReceipt = ProtocolReceipt<ProtocolType>;
export type ProtocolReceipt<T extends ProtocolType> =
  ProtocolTypedReceipt<T>['receipt'];

export type AnnotatedTypedTransaction<T extends ProtocolType> = Annotated<
  ProtocolTransaction<T>
>;

/**
 * Providers with discriminated union of type
 */

interface TypedProviderBase<T> {
  type: ProviderType;
  provider: T;
}

export interface EthersV5Provider
  extends TypedProviderBase<EV5Providers.Provider> {
  type: ProviderType.EthersV5;
  provider: EV5Providers.Provider;
}

export interface ViemProvider extends TypedProviderBase<PublicClient> {
  type: ProviderType.Viem;
  provider: PublicClient;
}

export interface SolanaWeb3Provider extends TypedProviderBase<Connection> {
  type: ProviderType.SolanaWeb3;
  provider: Connection;
}

export interface CosmJsProvider
  extends TypedProviderBase<Promise<StargateClient>> {
  type: ProviderType.CosmJs;
  provider: Promise<StargateClient>;
}

export interface CosmJsWasmProvider
  extends TypedProviderBase<Promise<CosmWasmClient>> {
  type: ProviderType.CosmJsWasm;
  provider: Promise<CosmWasmClient>;
}

export interface CosmJsNativeProvider
  extends TypedProviderBase<Promise<CosmosNativeProvider>> {
  type: ProviderType.CosmJsNative;
  provider: Promise<CosmosNativeProvider>;
}

export interface StarknetJsProvider
  extends TypedProviderBase<StarknetProvider> {
  type: ProviderType.Starknet;
  provider: StarknetProvider;
}

export interface RadixProvider extends TypedProviderBase<RadixSDKProvider> {
  type: ProviderType.Radix;
  provider: RadixSDKProvider;
}

export interface ZKSyncProvider extends TypedProviderBase<ZKSyncBaseProvider> {
  type: ProviderType.ZkSync;
  provider: ZKSyncBaseProvider;
}

export type TypedProvider =
  | EthersV5Provider
  // | EthersV6Provider
  | ViemProvider
  | SolanaWeb3Provider
  | CosmJsProvider
  | CosmJsWasmProvider
  | CosmJsNativeProvider
  | StarknetJsProvider
  | ZKSyncProvider
  | RadixProvider;

/**
 * Contracts with discriminated union of provider type
 */

interface TypedContractBase<T> {
  type: ProviderType;
  contract: T;
}

export interface EthersV5Contract extends TypedContractBase<EV5Contract> {
  type: ProviderType.EthersV5;
  contract: EV5Contract;
}

export interface ViemContract extends TypedContractBase<GetContractReturnType> {
  type: ProviderType.Viem;
  contract: GetContractReturnType;
}

export interface SolanaWeb3Contract extends TypedContractBase<never> {
  type: ProviderType.SolanaWeb3;
  // Contract concept doesn't exist in @solana/web3.js
  contract: never;
}

export interface CosmJsContract extends TypedContractBase<never> {
  type: ProviderType.CosmJs;
  // TODO, research if cosmos sdk modules have an equivalent for here
  contract: never;
}

export interface CosmJsWasmContract
  extends TypedContractBase<CosmWasmContract> {
  type: ProviderType.CosmJsWasm;
  contract: CosmWasmContract;
}

export interface StarknetJsContract
  extends TypedContractBase<StarknetContract> {
  type: ProviderType.Starknet;
  contract: StarknetContract;
}

export interface ZKSyncContract extends TypedContractBase<ZKSyncBaseContract> {
  type: ProviderType.ZkSync;
  contract: ZKSyncBaseContract;
}

export type TypedContract =
  | EthersV5Contract
  // | EthersV6Contract
  | ViemContract
  | SolanaWeb3Contract
  | CosmJsContract
  | CosmJsWasmContract
  | StarknetJsContract
  | ZKSyncBaseContract;

/**
 * Transactions with discriminated union of provider type
 */

interface TypedTransactionBase<T> {
  type: ProviderType;
  transaction: T;
}

export interface EthersV5Transaction
  extends TypedTransactionBase<EV5Transaction> {
  type: ProviderType.EthersV5;
  transaction: EV5Transaction;
}

<<<<<<< HEAD
export type AnnotatedEV5Transaction = Annotated<EV5Transaction>;

export type AnnotatedCosmJsNativeTransaction = Annotated<CmTransaction>;

export type GroupedTransactions = {
  [ProtocolType.Ethereum]: ChainMap<AnnotatedEV5Transaction[]>;
  [ProtocolType.CosmosNative]: ChainMap<AnnotatedCosmJsNativeTransaction[]>;
};

=======
>>>>>>> bfea74da
export interface ViemTransaction extends TypedTransactionBase<VTransaction> {
  type: ProviderType.Viem;
  transaction: VTransaction;
}

export interface SolanaWeb3Transaction
  extends TypedTransactionBase<SolTransaction> {
  type: ProviderType.SolanaWeb3;
  transaction: SolTransaction;
}

export interface CosmJsTransaction extends TypedTransactionBase<CmTransaction> {
  type: ProviderType.CosmJs;
  transaction: CmTransaction;
}

export interface CosmJsWasmTransaction
  extends TypedTransactionBase<ExecuteInstruction> {
  type: ProviderType.CosmJsWasm;
  transaction: ExecuteInstruction;
}

export interface CosmJsNativeTransaction
  extends TypedTransactionBase<CmTransaction> {
  type: ProviderType.CosmJsNative;
  transaction: CmTransaction;
}

export interface StarknetJsTransaction
  extends TypedTransactionBase<StarknetInvocation> {
  type: ProviderType.Starknet;
  transaction: StarknetInvocation;
}

export interface RadixTransaction
  extends TypedTransactionBase<RadixSDKTransaction> {
  type: ProviderType.Radix;
  transaction: RadixSDKTransaction;
}

export interface ZKSyncTransaction
  extends TypedTransactionBase<zkSyncTypes.TransactionRequest> {
  type: ProviderType.ZkSync;
  transaction: zkSyncTypes.TransactionRequest;
}

export type TypedTransaction =
  | EthersV5Transaction
  // | EthersV6Transaction
  | ViemTransaction
  | SolanaWeb3Transaction
  | CosmJsTransaction
  | CosmJsWasmTransaction
  | CosmJsNativeTransaction
  | StarknetJsTransaction
  | ZKSyncTransaction
  | RadixTransaction;

export type AnnotatedEV5Transaction = Annotated<EV5Transaction>;

export type AnnotatedViemTransaction = Annotated<VTransaction>;

export type AnnotatedSolanaWeb3Transaction = Annotated<SolTransaction>;

export type AnnotatedCosmJsTransaction = Annotated<CmTransaction>;

export type AnnotatedCosmJsWasmTransaction = Annotated<ExecuteInstruction>;

export type AnnotatedCosmJsNativeTransaction = Annotated<CmTransaction>;

export type AnnotatedStarknetJsTransaction = Annotated<StarknetInvocation>;

export type AnnotatedZKSyncTransaction =
  Annotated<zkSyncTypes.TransactionRequest>;

export type AnnotatedRadixTransaction = Annotated<RadixSDKTransaction>;

export type TypedAnnotatedTransaction =
  | AnnotatedEV5Transaction
  | AnnotatedViemTransaction
  | AnnotatedSolanaWeb3Transaction
  | AnnotatedCosmJsTransaction
  | AnnotatedCosmJsWasmTransaction
  | AnnotatedCosmJsNativeTransaction
  | AnnotatedStarknetJsTransaction
  | AnnotatedZKSyncTransaction
  | AnnotatedRadixTransaction;

/**
 * Transaction receipt/response with discriminated union of provider type
 */

interface TypedTransactionReceiptBase<T> {
  type: ProviderType;
  receipt: T;
}

export interface EthersV5TransactionReceipt
  extends TypedTransactionReceiptBase<EV5Providers.TransactionReceipt> {
  type: ProviderType.EthersV5;
  receipt: EV5Providers.TransactionReceipt;
}

export interface ViemTransactionReceipt
  extends TypedTransactionReceiptBase<VTransactionReceipt> {
  type: ProviderType.Viem;
  receipt: VTransactionReceipt;
}

export interface SolanaWeb3TransactionReceipt
  extends TypedTransactionReceiptBase<SolTransactionReceipt> {
  type: ProviderType.SolanaWeb3;
  receipt: SolTransactionReceipt;
}

export interface CosmJsTransactionReceipt
  extends TypedTransactionReceiptBase<DeliverTxResponse> {
  type: ProviderType.CosmJs;
  receipt: DeliverTxResponse;
}

export interface CosmJsWasmTransactionReceipt
  extends TypedTransactionReceiptBase<DeliverTxResponse> {
  type: ProviderType.CosmJsWasm;
  receipt: DeliverTxResponse;
}

export interface CosmJsNativeTransactionReceipt
  extends TypedTransactionReceiptBase<DeliverTxResponse> {
  type: ProviderType.CosmJsNative;
  receipt: DeliverTxResponse;
}

export interface StarknetJsTransactionReceipt
  extends TypedTransactionReceiptBase<StarknetTxReceipt> {
  type: ProviderType.Starknet;
  receipt: StarknetTxReceipt;
}

export interface ZKSyncTransactionReceipt
  extends TypedTransactionReceiptBase<zkSyncTypes.TransactionReceipt> {
  type: ProviderType.ZkSync;
  receipt: zkSyncTypes.TransactionReceipt;
}

export interface RadixTransactionReceipt
  extends TypedTransactionReceiptBase<RadixSDKReceipt> {
  type: ProviderType.Radix;
  receipt: RadixSDKReceipt;
}

export type TypedTransactionReceipt =
  | EthersV5TransactionReceipt
  | ViemTransactionReceipt
  | SolanaWeb3TransactionReceipt
  | CosmJsTransactionReceipt
  | CosmJsWasmTransactionReceipt
  | CosmJsNativeTransactionReceipt
  | StarknetJsTransactionReceipt
  | ZKSyncTransactionReceipt
  | RadixTransactionReceipt;<|MERGE_RESOLUTION|>--- conflicted
+++ resolved
@@ -41,8 +41,6 @@
 } from '@hyperlane-xyz/radix-sdk';
 import { Annotated, ProtocolType } from '@hyperlane-xyz/utils';
 
-import { ChainMap } from '../types.js';
-
 export enum ProviderType {
   EthersV5 = 'ethers-v5',
   Viem = 'viem',
@@ -287,18 +285,6 @@
   transaction: EV5Transaction;
 }
 
-<<<<<<< HEAD
-export type AnnotatedEV5Transaction = Annotated<EV5Transaction>;
-
-export type AnnotatedCosmJsNativeTransaction = Annotated<CmTransaction>;
-
-export type GroupedTransactions = {
-  [ProtocolType.Ethereum]: ChainMap<AnnotatedEV5Transaction[]>;
-  [ProtocolType.CosmosNative]: ChainMap<AnnotatedCosmJsNativeTransaction[]>;
-};
-
-=======
->>>>>>> bfea74da
 export interface ViemTransaction extends TypedTransactionBase<VTransaction> {
   type: ProviderType.Viem;
   transaction: VTransaction;
