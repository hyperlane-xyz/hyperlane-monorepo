--- conflicted
+++ resolved
@@ -17,16 +17,10 @@
 } from 'ethers';
 import {
   Contract as StarknetContract,
-<<<<<<< HEAD
-  RpcProvider as StarknetProvider,
-  ReceiptTx as StarknetReceiptTx,
-  V3TransactionDetails as StarknetTransaction,
-=======
   Invocation as StarknetInvocation,
   Provider as StarknetProvider,
   ReceiptTx as StarknetReceiptTx,
   TransactionReceipt as StarknetTxReceipt,
->>>>>>> ff0d4af7
 } from 'starknet';
 import type {
   GetContractReturnType,
@@ -252,15 +246,9 @@
 }
 
 export interface StarknetJsTransaction
-<<<<<<< HEAD
-  extends TypedTransactionBase<StarknetTransaction> {
-  type: ProviderType.Starknet;
-  transaction: StarknetTransaction;
-=======
   extends TypedTransactionBase<StarknetInvocation> {
   type: ProviderType.Starknet;
   transaction: StarknetInvocation;
->>>>>>> ff0d4af7
 }
 
 export type TypedTransaction =
@@ -312,15 +300,9 @@
 }
 
 export interface StarknetJsTransactionReceipt
-<<<<<<< HEAD
-  extends TypedTransactionReceiptBase<StarknetReceiptTx> {
-  type: ProviderType.Starknet;
-  receipt: StarknetReceiptTx;
-=======
   extends TypedTransactionReceiptBase<StarknetTxReceipt | StarknetReceiptTx> {
   type: ProviderType.Starknet;
   receipt: StarknetTxReceipt | StarknetReceiptTx;
->>>>>>> ff0d4af7
 }
 
 export type TypedTransactionReceipt =
