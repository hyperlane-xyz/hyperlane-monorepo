--- conflicted
+++ resolved
@@ -176,13 +176,8 @@
   | SolanaWeb3Provider
   | CosmJsProvider
   | CosmJsWasmProvider
-<<<<<<< HEAD
-  | ZKSyncProvider
-  | StarknetJsProvider;
-=======
   | StarknetJsProvider
   | ZKSyncProvider;
->>>>>>> 3e8596ba
 
 /**
  * Contracts with discriminated union of provider type
@@ -243,13 +238,8 @@
   | SolanaWeb3Contract
   | CosmJsContract
   | CosmJsWasmContract
-<<<<<<< HEAD
-  | ZKSyncBaseContract
-  | StarknetJsContract;
-=======
   | StarknetJsContract
   | ZKSyncBaseContract;
->>>>>>> 3e8596ba
 
 /**
  * Transactions with discriminated union of provider type
@@ -379,10 +369,5 @@
   | SolanaWeb3TransactionReceipt
   | CosmJsTransactionReceipt
   | CosmJsWasmTransactionReceipt
-<<<<<<< HEAD
-  | ZKSyncTransactionReceipt
-  | StarknetJsTransactionReceipt;
-=======
   | StarknetJsTransactionReceipt
-  | ZKSyncTransactionReceipt;
->>>>>>> 3e8596ba
+  | ZKSyncTransactionReceipt;