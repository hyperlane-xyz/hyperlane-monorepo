import { ethers } from 'ethers';
import { z } from 'zod';

import { TOKEN_EXCHANGE_RATE_DECIMALS } from '../../consts/igp.js';

<<<<<<< HEAD
const BigNumberString = z.string().transform(ethers.BigNumber.from);

export const StorageGasOracleConfigSchema = z.object({
  gasPrice: BigNumberString,
  tokenExchangeRate: BigNumberString,
=======
export const StorageGasOracleConfigSchema = z.object({
  gasPrice: z.string(),
  tokenExchangeRate: z.string(),
>>>>>>> 6eee086a
});

// Gas data to configure on a single destination chain.
export type StorageGasOracleConfig = z.output<
  typeof StorageGasOracleConfigSchema
>;

export type OracleData = {
  tokenExchangeRate: ethers.BigNumber;
  gasPrice: ethers.BigNumber;
};

export const formatGasOracleConfig = (
  config: OracleData,
): {
  tokenExchangeRate: string;
  gasPrice: string;
} => ({
  tokenExchangeRate: ethers.utils.formatUnits(
    config.tokenExchangeRate,
    TOKEN_EXCHANGE_RATE_DECIMALS,
  ),
  gasPrice: ethers.utils.formatUnits(config.gasPrice, 'gwei'),
});

const percentDifference = (
  actual: ethers.BigNumber,
  expected: ethers.BigNumber,
): ethers.BigNumber => expected.sub(actual).mul(100).div(actual);

const serializePercentDifference = (
  actual: ethers.BigNumber,
  expected: ethers.BigNumber,
): string => {
  if (actual.isZero()) {
    return 'new';
  }
  const diff = percentDifference(actual, expected);
  return diff.isNegative() ? `${diff.toString()}%` : `+${diff.toString()}%`;
};

// TODO: replace once #3771 is fixed
export const oracleConfigToOracleData = (
  config: StorageGasOracleConfig,
): OracleData => ({
  gasPrice: ethers.BigNumber.from(config.gasPrice),
  tokenExchangeRate: ethers.BigNumber.from(config.tokenExchangeRate),
});

export const serializeDifference = (
  actual: OracleData,
  expected: OracleData,
): string => {
  const gasPriceDiff = serializePercentDifference(
    actual.gasPrice,
    expected.gasPrice,
  );
  const tokenExchangeRateDiff = serializePercentDifference(
    actual.tokenExchangeRate,
    expected.tokenExchangeRate,
  );

  const productDiff = serializePercentDifference(
    actual.tokenExchangeRate.mul(actual.gasPrice),
    expected.tokenExchangeRate.mul(expected.gasPrice),
  );

  const formatted = formatGasOracleConfig(expected);
  return `Exchange rate: ${formatted.tokenExchangeRate} (${tokenExchangeRateDiff}), Gas price: ${formatted.gasPrice} gwei (${gasPriceDiff}), Product diff: ${productDiff}`;
};<|MERGE_RESOLUTION|>--- conflicted
+++ resolved
@@ -3,17 +3,9 @@
 
 import { TOKEN_EXCHANGE_RATE_DECIMALS } from '../../consts/igp.js';
 
-<<<<<<< HEAD
-const BigNumberString = z.string().transform(ethers.BigNumber.from);
-
-export const StorageGasOracleConfigSchema = z.object({
-  gasPrice: BigNumberString,
-  tokenExchangeRate: BigNumberString,
-=======
 export const StorageGasOracleConfigSchema = z.object({
   gasPrice: z.string(),
   tokenExchangeRate: z.string(),
->>>>>>> 6eee086a
 });
 
 // Gas data to configure on a single destination chain.
