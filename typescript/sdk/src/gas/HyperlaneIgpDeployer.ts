import debug from 'debug';

import {
  InterchainGasPaymaster,
  OverheadIgp,
  ProxyAdmin,
  StorageGasOracle,
} from '@hyperlane-xyz/core';
import { types, utils } from '@hyperlane-xyz/utils';

<<<<<<< HEAD
import { HyperlaneContracts, ownableContracts } from '../contracts';
=======
import { HyperlaneContracts, filterOwnableContracts } from '../contracts';
>>>>>>> 179921b2
import { HyperlaneDeployer } from '../deploy/HyperlaneDeployer';
import { MultiProvider } from '../providers/MultiProvider';
import { ChainName } from '../types';
import { pick } from '../utils/objects';

import { IgpFactories, igpFactories } from './contracts';
import { IgpConfig, OverheadIgpConfig } from './types';

export class HyperlaneIgpDeployer extends HyperlaneDeployer<
  OverheadIgpConfig,
  IgpFactories
> {
  constructor(multiProvider: MultiProvider) {
    super(multiProvider, igpFactories, {
      logger: debug('hyperlane:IgpDeployer'),
    });
  }

  async deployInterchainGasPaymaster(
    chain: ChainName,
    proxyAdmin: ProxyAdmin,
    storageGasOracle: StorageGasOracle,
    config: IgpConfig,
  ): Promise<InterchainGasPaymaster> {
    const owner = config.owner;
    const beneficiary = config.beneficiary;
    const igp = await this.deployProxiedContract(
      chain,
      'interchainGasPaymaster',
      proxyAdmin.address,
      [],
      [owner, beneficiary],
    );

    const gasOracleConfigsToSet: InterchainGasPaymaster.GasOracleConfigStruct[] =
      [];

    const remotes = Object.keys(config.gasOracleType);
    for (const remote of remotes) {
      const remoteId = this.multiProvider.getDomainId(remote);
      const currentGasOracle = await igp.gasOracles(remoteId);
      if (!utils.eqAddress(currentGasOracle, storageGasOracle.address)) {
        gasOracleConfigsToSet.push({
          remoteDomain: remoteId,
          gasOracle: storageGasOracle.address,
        });
      }
    }

    if (gasOracleConfigsToSet.length > 0) {
      await this.runIfOwner(chain, igp, async () =>
        this.multiProvider.handleTx(
          chain,
          igp.setGasOracles(gasOracleConfigsToSet),
        ),
      );
    }
    return igp;
  }

  async deployOverheadIgp(
    chain: ChainName,
    interchainGasPaymasterAddress: types.Address,
    config: OverheadIgpConfig,
  ): Promise<OverheadIgp> {
    const overheadInterchainGasPaymaster = await this.deployContract(
      chain,
      'defaultIsmInterchainGasPaymaster',
      [interchainGasPaymasterAddress],
    );

    // Only set gas overhead configs if they differ from what's on chain
    const configs: OverheadIgp.DomainConfigStruct[] = [];
    const remotes = Object.keys(config.overhead);
    for (const remote of remotes) {
      const remoteDomain = this.multiProvider.getDomainId(remote);
      const gasOverhead = config.overhead[remote];
      const existingOverhead =
        await overheadInterchainGasPaymaster.destinationGasOverhead(
          remoteDomain,
        );
      if (!existingOverhead.eq(gasOverhead)) {
        configs.push({ domain: remoteDomain, gasOverhead });
      }
    }

    if (configs.length > 0) {
      await this.runIfOwner(chain, overheadInterchainGasPaymaster, () =>
        this.multiProvider.handleTx(
          chain,
          overheadInterchainGasPaymaster.setDestinationGasOverheads(
            configs,
            this.multiProvider.getTransactionOverrides(chain),
          ),
        ),
      );
    }

    return overheadInterchainGasPaymaster;
  }

  async deployStorageGasOracle(chain: ChainName): Promise<StorageGasOracle> {
    return this.deployContract(chain, 'storageGasOracle', []);
  }

  async deployContracts(
    chain: ChainName,
    config: OverheadIgpConfig,
  ): Promise<HyperlaneContracts<IgpFactories>> {
    // NB: To share ProxyAdmins with HyperlaneCore, ensure the ProxyAdmin
    // is loaded into the contract cache.
    const proxyAdmin = await this.deployContract(chain, 'proxyAdmin', []);
    const storageGasOracle = await this.deployStorageGasOracle(chain);
    const interchainGasPaymaster = await this.deployInterchainGasPaymaster(
      chain,
      proxyAdmin,
      storageGasOracle,
      config,
    );
    const overheadIgp = await this.deployOverheadIgp(
      chain,
      interchainGasPaymaster.address,
      config,
    );
    const contracts = {
      proxyAdmin,
      storageGasOracle,
      interchainGasPaymaster,
      defaultIsmInterchainGasPaymaster: overheadIgp,
    };
<<<<<<< HEAD
    // Do not transfer ownership of StorageGasOracle
    const ownables = await ownableContracts(contracts);
=======
    // Do not transfer ownership of StorageGasOracle, as it should be
    // owned by a "hot" key so that prices can be updated regularly
    const ownables = await filterOwnableContracts(contracts);
>>>>>>> 179921b2
    const filteredOwnables = pick(
      ownables,
      Object.keys(contracts).filter((name) => name !== 'storageGasOracle'),
    );
    await this.transferOwnershipOfContracts(
      chain,
      config.owner,
      filteredOwnables,
    );
    return contracts;
  }
}<|MERGE_RESOLUTION|>--- conflicted
+++ resolved
@@ -8,11 +8,7 @@
 } from '@hyperlane-xyz/core';
 import { types, utils } from '@hyperlane-xyz/utils';
 
-<<<<<<< HEAD
-import { HyperlaneContracts, ownableContracts } from '../contracts';
-=======
 import { HyperlaneContracts, filterOwnableContracts } from '../contracts';
->>>>>>> 179921b2
 import { HyperlaneDeployer } from '../deploy/HyperlaneDeployer';
 import { MultiProvider } from '../providers/MultiProvider';
 import { ChainName } from '../types';
@@ -143,14 +139,9 @@
       interchainGasPaymaster,
       defaultIsmInterchainGasPaymaster: overheadIgp,
     };
-<<<<<<< HEAD
-    // Do not transfer ownership of StorageGasOracle
-    const ownables = await ownableContracts(contracts);
-=======
     // Do not transfer ownership of StorageGasOracle, as it should be
     // owned by a "hot" key so that prices can be updated regularly
     const ownables = await filterOwnableContracts(contracts);
->>>>>>> 179921b2
     const filteredOwnables = pick(
       ownables,
       Object.keys(contracts).filter((name) => name !== 'storageGasOracle'),
