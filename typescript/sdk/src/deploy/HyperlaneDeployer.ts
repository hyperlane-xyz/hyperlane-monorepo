import { Contract, PopulatedTransaction, ethers } from 'ethers';
import { Logger } from 'pino';

import {
  ITransparentUpgradeableProxy,
  MailboxClient,
  Ownable,
  ProxyAdmin,
  ProxyAdmin__factory,
  TimelockController,
  TimelockController__factory,
  TransparentUpgradeableProxy__factory,
} from '@hyperlane-xyz/core';
import { buildArtifact as coreBuildArtifact } from '@hyperlane-xyz/core/buildArtifact.js';
import {
  Address,
  ProtocolType,
  addBufferToGasLimit,
  eqAddress,
  isZeroishAddress,
  rootLogger,
  runWithTimeout,
} from '@hyperlane-xyz/utils';

import {
  HyperlaneAddressesMap,
  HyperlaneContracts,
  HyperlaneContractsMap,
  HyperlaneFactories,
} from '../contracts/types.js';
import { HookConfig } from '../hook/types.js';
import type { HyperlaneIsmFactory } from '../ism/HyperlaneIsmFactory.js';
import { IsmConfig } from '../ism/types.js';
import { moduleMatchesConfig } from '../ism/utils.js';
import {
  ChainTechnicalStack,
  ExplorerFamily,
} from '../metadata/chainMetadataTypes.js';
import { InterchainAccount } from '../middleware/account/InterchainAccount.js';
import { MultiProvider } from '../providers/MultiProvider.js';
import { MailboxClientConfig } from '../router/types.js';
<<<<<<< HEAD
import { ChainMap, ChainName } from '../types.js';
import { getZKSyncArtifactByContractName } from '../utils/zksync.js';
=======
import { ChainMap, ChainName, OwnableConfig } from '../types.js';
>>>>>>> b6fc019c

import {
  UpgradeConfig,
  isInitialized,
  isProxy,
  proxyAdmin,
  proxyConstructorArgs,
  proxyImplementation,
} from './proxy.js';
import { ContractVerifier } from './verify/ContractVerifier.js';
import { ZKSyncContractVerifier } from './verify/ZKSyncContractVerifier.js';
import {
  ContractVerificationInput,
  ExplorerLicenseType,
} from './verify/types.js';
import {
  buildVerificationInput,
  getContractVerificationInput,
  getContractVerificationInputForZKSync,
  shouldAddVerificationInput,
} from './verify/utils.js';

export interface DeployerOptions {
  logger?: Logger;
  chainTimeoutMs?: number;
  ismFactory?: HyperlaneIsmFactory;
  icaApp?: InterchainAccount;
  contractVerifier?: ContractVerifier;
  concurrentDeploy?: boolean;
}

export abstract class HyperlaneDeployer<
  Config,
  Factories extends HyperlaneFactories,
> {
  public verificationInputs: ChainMap<ContractVerificationInput[]> = {};
  public cachedAddresses: HyperlaneAddressesMap<any> = {};
  public deployedContracts: HyperlaneContractsMap<Factories> = {};

  protected cachingEnabled = true;

  protected logger: Logger;
  chainTimeoutMs: number;

  constructor(
    protected readonly multiProvider: MultiProvider,
    protected readonly factories: Factories,
    protected readonly options: DeployerOptions = {},
    protected readonly recoverVerificationInputs = false,
    protected readonly icaAddresses = {},
  ) {
    this.logger = options?.logger ?? rootLogger.child({ module: 'deployer' });
    this.chainTimeoutMs = options?.chainTimeoutMs ?? 15 * 60 * 1000; // 15 minute timeout per chain
    if (Object.keys(icaAddresses).length > 0) {
      this.options.icaApp = InterchainAccount.fromAddressesMap(
        icaAddresses,
        multiProvider,
      );
    }

    // if none provided, instantiate a default verifier with the default core contract build artifact
    this.options.contractVerifier ??= new ContractVerifier(
      multiProvider,
      {},
      coreBuildArtifact,
      ExplorerLicenseType.MIT,
    );
  }

  cacheAddressesMap(addressesMap: HyperlaneAddressesMap<any>): void {
    this.cachedAddresses = addressesMap;
  }

  async verifyContract(
    chain: ChainName,
    input: ContractVerificationInput,
    logger = this.logger,
  ): Promise<void> {
    return this.options.contractVerifier?.verifyContract(chain, input, logger);
  }

  async verifyContractForZKSync(
    chain: ChainName,
    input: ContractVerificationInput,
    logger = this.logger,
  ): Promise<void> {
    const verifier = new ZKSyncContractVerifier(this.multiProvider);
    return verifier.verifyContract(chain, input, logger);
  }

  abstract deployContracts(
    chain: ChainName,
    config: Config,
  ): Promise<HyperlaneContracts<Factories>>;

  async deploy(
    configMap: ChainMap<Config>,
  ): Promise<HyperlaneContractsMap<Factories>> {
    const configChains = Object.keys(configMap);

    const ethereumConfigChains = configChains.filter(
      (chain) =>
        this.multiProvider.getChainMetadata(chain).protocol ===
        ProtocolType.Ethereum,
    );

    const targetChains = this.multiProvider.intersect(
      ethereumConfigChains,
      true,
    ).intersection;

    this.logger.debug(`Start deploy to ${targetChains}`);

    const failedChains: ChainName[] = [];
    const deployChain = async (chain: ChainName) => {
      const signerUrl = await this.multiProvider.tryGetExplorerAddressUrl(
        chain,
      );
      const signerAddress = await this.multiProvider.getSignerAddress(chain);
      const fromString = signerUrl || signerAddress;
      this.logger.info(`Deploying to ${chain} from ${fromString}`);

      return runWithTimeout(this.chainTimeoutMs, async () => {
        const contracts = await this.deployContracts(chain, configMap[chain]);
        this.addDeployedContracts(chain, contracts);
      })
        .then(() => {
          this.logger.info(`Successfully deployed contracts on ${chain}`);
        })
        .catch((error) => {
          failedChains.push(chain);
          this.logger.error(`Deployment failed on ${chain}. Error: ${error}`);
          throw error;
        });
    };

    if (this.options.concurrentDeploy) {
      await Promise.allSettled(targetChains.map(deployChain));
    } else {
      for (const chain of targetChains) {
        await deployChain(chain);
      }
    }

    if (failedChains.length > 0) {
      throw new Error(
        `Deployment failed on chains: ${failedChains.join(', ')}`,
      );
    }

    return this.deployedContracts;
  }

  protected addDeployedContracts(
    chain: ChainName,
    contracts: HyperlaneContracts<any>,
    verificationInputs?: ContractVerificationInput[],
  ): void {
    this.deployedContracts[chain] = {
      ...this.deployedContracts[chain],
      ...contracts,
    };
    if (verificationInputs)
      this.addVerificationArtifacts(chain, verificationInputs);
  }

  protected addVerificationArtifacts(
    chain: ChainName,
    artifacts: ContractVerificationInput[],
  ): void {
    this.verificationInputs[chain] = this.verificationInputs[chain] || [];

    artifacts.forEach((artifact) => {
      if (
        shouldAddVerificationInput(this.verificationInputs, chain, artifact)
      ) {
        this.verificationInputs[chain].push(artifact);
      }
    });
  }

  protected async runIf<T>(
    chain: ChainName,
    address: string,
    fn: () => Promise<T>,
    label = 'address',
  ): Promise<T | undefined> {
    const signer = await this.multiProvider.getSignerAddress(chain);
    if (eqAddress(address, signer)) {
      return fn();
    } else {
      this.logger.debug(
        `Signer (${signer}) does not match ${label} (${address})`,
      );
    }
    return undefined;
  }

  protected async runIfOwner<T>(
    chain: ChainName,
    ownable: Ownable,
    fn: () => Promise<T>,
  ): Promise<T | undefined> {
    return this.runIf(chain, await ownable.callStatic.owner(), fn, 'owner');
  }

  protected async runIfAdmin<T>(
    chain: ChainName,
    proxy: Contract,
    signerAdminFn: () => Promise<T>,
    proxyAdminOwnerFn: (proxyAdmin: ProxyAdmin) => Promise<T>,
  ): Promise<T | undefined> {
    const admin = await proxyAdmin(
      this.multiProvider.getProvider(chain),
      proxy.address,
    );
    const code = await this.multiProvider.getProvider(chain).getCode(admin);
    // if admin is a ProxyAdmin, run the proxyAdminOwnerFn (if deployer is owner)
    if (code !== '0x') {
      this.logger.debug(`Admin is a ProxyAdmin (${admin})`);
      const proxyAdmin = ProxyAdmin__factory.connect(admin, proxy.signer);
      return this.runIfOwner(chain, proxyAdmin, () =>
        proxyAdminOwnerFn(proxyAdmin),
      );
    } else {
      this.logger.debug(`Admin is an EOA (${admin})`);
      // if admin is an EOA, run the signerAdminFn (if deployer is admin)
      return this.runIf(chain, admin, () => signerAdminFn(), 'admin');
    }
  }

  protected async configureIsm<C extends Ownable>(
    chain: ChainName,
    contract: C,
    config: IsmConfig,
    getIsm: (contract: C) => Promise<Address>,
    setIsm: (contract: C, ism: Address) => Promise<PopulatedTransaction>,
  ): Promise<void> {
    const configuredIsm = await getIsm(contract);

    let matches = false;
    let targetIsm: Address;
    if (typeof config === 'string') {
      if (eqAddress(configuredIsm, config)) {
        matches = true;
      } else {
        targetIsm = config;
      }
    } else {
      const ismFactory =
        this.options.ismFactory ??
        (() => {
          throw new Error('No ISM factory provided');
        })();

      matches = await moduleMatchesConfig(
        chain,
        configuredIsm,
        config,
        this.multiProvider,
        ismFactory.getContracts(chain),
      );
      targetIsm = (await ismFactory.deploy({ destination: chain, config }))
        .address;
    }
    if (!matches) {
      await this.runIfOwner(chain, contract, async () => {
        this.logger.debug(`Set ISM on ${chain} with address ${targetIsm}`);

        await this.multiProvider.sendTransaction(
          chain,
          setIsm(contract, targetIsm),
        );

        if (!eqAddress(targetIsm, await getIsm(contract))) {
          throw new Error(`Set ISM failed on ${chain}`);
        }
      });
    }
  }

  protected async configureHook<C extends Ownable>(
    chain: ChainName,
    contract: C,
    config: HookConfig,
    getHook: (contract: C) => Promise<Address>,
    setHook: (contract: C, hook: Address) => Promise<PopulatedTransaction>,
  ): Promise<void> {
    if (typeof config !== 'string') {
      throw new Error('Legacy deployer does not support hook objects');
    }

    const configuredHook = await getHook(contract);
    if (!eqAddress(config, configuredHook)) {
      await this.runIfOwner(chain, contract, async () => {
        this.logger.debug(
          `Set hook on ${chain} to ${config}, currently is ${configuredHook}`,
        );
        await this.multiProvider.sendTransaction(
          chain,
          setHook(contract, config),
        );
        const actualHook = await getHook(contract);
        if (!eqAddress(config, actualHook)) {
          throw new Error(
            `Set hook failed on ${chain}, wanted ${config}, got ${actualHook}`,
          );
        }
      });
    }
  }

  protected async configureClient(
    local: ChainName,
    client: MailboxClient,
    config: MailboxClientConfig,
  ): Promise<void> {
    this.logger.debug(
      `Initializing mailbox client (if not already) on ${local}...`,
    );
    if (config.hook) {
      await this.configureHook(
        local,
        client,
        config.hook,
        (_client) => _client.hook(),
        (_client, _hook) => _client.populateTransaction.setHook(_hook),
      );
    }

    if (config.interchainSecurityModule) {
      await this.configureIsm(
        local,
        client,
        config.interchainSecurityModule,
        (_client) => _client.interchainSecurityModule(),
        (_client, _module) =>
          _client.populateTransaction.setInterchainSecurityModule(_module),
      );
    }

    this.logger.debug(`Mailbox client on ${local} initialized...`);
  }

  public async deployContractFromFactory<F extends ethers.ContractFactory>(
    chain: ChainName,
    factory: F,
    contractName: string,
    constructorArgs: Parameters<F['deploy']>,
    initializeArgs?: Parameters<Awaited<ReturnType<F['deploy']>>['initialize']>,
    shouldRecover = true,
    implementationAddress?: Address,
  ): Promise<ReturnType<F['deploy']>> {
    if (this.cachingEnabled && shouldRecover) {
      const cachedContract = this.readCache(chain, factory, contractName);
      if (cachedContract) {
        if (this.recoverVerificationInputs) {
          const recoveredInputs = await this.recoverVerificationArtifacts(
            chain,
            contractName,
            cachedContract,
            constructorArgs,
            initializeArgs,
          );
          this.addVerificationArtifacts(chain, recoveredInputs);
        }
        return cachedContract;
      }
    }
    this.logger.info(
      `Deploying ${contractName} on ${chain} with constructor args (${constructorArgs.join(
        ', ',
      )})...`,
    );

    const explorer = this.multiProvider.tryGetExplorerApi(chain);
    const { technicalStack } = this.multiProvider.getChainMetadata(chain);
    const isZKSyncExplorer = explorer?.family === ExplorerFamily.ZKSync;
    const isZKSyncChain = technicalStack === ChainTechnicalStack.ZKSync;
    const signer = this.multiProvider.getSigner(chain);
    const artifact = await getZKSyncArtifactByContractName(contractName);

    const contract = await this.multiProvider.handleDeploy(
      chain,
      factory,
      constructorArgs,
      artifact,
    );

    if (initializeArgs) {
      if (
        await isInitialized(
          this.multiProvider.getProvider(chain),
          contract.address,
        )
      ) {
        this.logger.debug(
          `Skipping: Contract ${contractName} (${contract.address}) on ${chain} is already initialized`,
        );
      } else {
        this.logger.debug(
          `Initializing ${contractName} (${contract.address}) on ${chain}...`,
        );

        const overrides = this.multiProvider.getTransactionOverrides(chain);

        // Estimate gas for the initialize transaction
        const estimatedGas = await contract
          .connect(signer)
          .estimateGas.initialize(...initializeArgs);

        const initTx = await contract.initialize(...initializeArgs, {
          gasLimit: addBufferToGasLimit(estimatedGas),
          ...overrides,
        });
        this.logger.info(`Contract ${contractName} initialized`);
        const receipt = await this.multiProvider.handleTx(chain, initTx);

        this.logger.debug(
          `Successfully initialized ${contractName} (${contract.address}) on ${chain}: ${receipt.transactionHash}`,
        );
      }
    }

    let verificationInput: ContractVerificationInput;
    if (isZKSyncChain) {
      if (!artifact) {
        throw new Error(
          `No ZKSync artifact found for contract: ${contractName}`,
        );
      }
      verificationInput = await getContractVerificationInputForZKSync({
        name: contractName,
        contract,
        constructorArgs: constructorArgs,
        artifact: artifact,
        expectedimplementation: implementationAddress,
      });
    } else {
      verificationInput = getContractVerificationInput({
        name: contractName,
        contract,
        bytecode: factory.bytecode,
        expectedimplementation: implementationAddress,
      });
    }

    this.addVerificationArtifacts(chain, [verificationInput]);

    // try verifying contract
    try {
      await this[
        isZKSyncExplorer ? 'verifyContractForZKSync' : 'verifyContract'
      ](chain, verificationInput);
    } catch (error) {
      // log error but keep deploying, can also verify post-deployment if needed
      this.logger.debug(`Error verifying contract: ${error}`);
    }

    return contract;
  }

  /**
   * Deploys a contract with a specified name.
   *
   * This is a generic function capable of deploying any contract type, defined within the `Factories` type, to a specified chain.
   *
   * @param {ChainName} chain - The name of the chain on which the contract is to be deployed.
   * @param {K} contractKey - The key identifying the factory to use for deployment.
   * @param {string} contractName - The name of the contract to deploy. This must match the contract source code.
   * @param {Parameters<Factories[K]['deploy']>} constructorArgs - Arguments for the contract's constructor.
   * @param {Parameters<Awaited<ReturnType<Factories[K]['deploy']>>['initialize']>?} initializeArgs - Optional arguments for the contract's initialization function.
   * @param {boolean} shouldRecover - Flag indicating whether to attempt recovery if deployment fails.
   * @returns {Promise<HyperlaneContracts<Factories>[K]>} A promise that resolves to the deployed contract instance.
   */
  async deployContractWithName<K extends keyof Factories>(
    chain: ChainName,
    contractKey: K,
    contractName: string,
    constructorArgs: Parameters<Factories[K]['deploy']>,
    initializeArgs?: Parameters<
      Awaited<ReturnType<Factories[K]['deploy']>>['initialize']
    >,
    shouldRecover = true,
  ): Promise<HyperlaneContracts<Factories>[K]> {
    const contract = await this.deployContractFromFactory(
      chain,
      this.factories[contractKey],
      contractName,
      constructorArgs,
      initializeArgs,
      shouldRecover,
    );
    this.writeCache(chain, contractName, contract.address);
    return contract;
  }

  async deployContract<K extends keyof Factories>(
    chain: ChainName,
    contractKey: K,
    constructorArgs: Parameters<Factories[K]['deploy']>,
    initializeArgs?: Parameters<
      Awaited<ReturnType<Factories[K]['deploy']>>['initialize']
    >,
    shouldRecover = true,
  ): Promise<HyperlaneContracts<Factories>[K]> {
    return this.deployContractWithName(
      chain,
      contractKey,
      contractKey.toString(),
      constructorArgs,
      initializeArgs,
      shouldRecover,
    );
  }

  protected async changeAdmin(
    chain: ChainName,
    proxy: ITransparentUpgradeableProxy,
    admin: string,
  ): Promise<void> {
    const actualAdmin = await proxyAdmin(
      this.multiProvider.getProvider(chain),
      proxy.address,
    );
    if (eqAddress(admin, actualAdmin)) {
      this.logger.debug(`Admin set correctly, skipping admin change`);
      return;
    }

    const txOverrides = this.multiProvider.getTransactionOverrides(chain);
    this.logger.debug(`Changing proxy admin`);
    await this.runIfAdmin(
      chain,
      proxy,
      () =>
        this.multiProvider.handleTx(
          chain,
          proxy.changeAdmin(admin, txOverrides),
        ),
      (proxyAdmin: ProxyAdmin) =>
        this.multiProvider.handleTx(
          chain,
          proxyAdmin.changeProxyAdmin(proxy.address, admin, txOverrides),
        ),
    );
  }

  protected async upgradeAndInitialize<C extends ethers.Contract>(
    chain: ChainName,
    proxy: ITransparentUpgradeableProxy,
    implementation: C,
    initializeArgs: Parameters<C['initialize']>,
  ): Promise<void> {
    const current = await proxy.callStatic.implementation();
    if (eqAddress(implementation.address, current)) {
      this.logger.debug(`Implementation set correctly, skipping upgrade`);
      return;
    }

    this.logger.debug(`Upgrading and initializing implementation`);
    const initData = implementation.interface.encodeFunctionData(
      'initialize',
      initializeArgs,
    );
    const overrides = this.multiProvider.getTransactionOverrides(chain);
    await this.runIfAdmin(
      chain,
      proxy,
      () =>
        this.multiProvider.handleTx(
          chain,
          proxy.upgradeToAndCall(implementation.address, initData, overrides),
        ),
      (proxyAdmin: ProxyAdmin) =>
        this.multiProvider.handleTx(
          chain,
          proxyAdmin.upgradeAndCall(
            proxy.address,
            implementation.address,
            initData,
            overrides,
          ),
        ),
    );
  }

  protected async deployProxy<C extends ethers.Contract>(
    chain: ChainName,
    implementation: C,
    proxyAdmin: string,
    initializeArgs?: Parameters<C['initialize']>,
  ): Promise<C> {
    const isProxied = await isProxy(
      this.multiProvider.getProvider(chain),
      implementation.address,
    );
    if (isProxied) {
      // if the implementation is already a proxy, do not deploy a new proxy
      return implementation;
    }

    const constructorArgs = proxyConstructorArgs(
      implementation,
      proxyAdmin,
      initializeArgs,
    );
    const proxy = await this.deployContractFromFactory(
      chain,
      new TransparentUpgradeableProxy__factory(),
      'TransparentUpgradeableProxy',
      constructorArgs,
      undefined,
      true,
      implementation.address,
    );

    return implementation.attach(proxy.address) as C;
  }

  async deployTimelock(
    chain: ChainName,
    timelockConfig: UpgradeConfig['timelock'],
  ): Promise<TimelockController> {
    const TimelockZkArtifact = await getZKSyncArtifactByContractName(
      'TimelockController',
    );

    return this.multiProvider.handleDeploy(
      chain,
      new TimelockController__factory(),
      // delay, [proposers], [executors], admin
      [
        timelockConfig.delay,
        [timelockConfig.roles.proposer],
        [timelockConfig.roles.executor],
        ethers.constants.AddressZero,
      ],
      TimelockZkArtifact,
    );
  }

  writeCache<K extends keyof Factories>(
    chain: ChainName,
    contractName: K,
    address: Address,
  ): void {
    if (!this.cachedAddresses[chain]) {
      this.cachedAddresses[chain] = {};
    }
    this.cachedAddresses[chain][contractName] = address;
  }

  readCache<F extends ethers.ContractFactory>(
    chain: ChainName,
    factory: F,
    contractName: string,
  ): Awaited<ReturnType<F['deploy']>> | undefined {
    const cachedAddress = this.cachedAddresses[chain]?.[contractName];
    if (cachedAddress && !isZeroishAddress(cachedAddress)) {
      this.logger.debug(
        `Recovered ${contractName} on ${chain}: ${cachedAddress}`,
      );
      return factory
        .attach(cachedAddress)
        .connect(this.multiProvider.getSignerOrProvider(chain)) as Awaited<
        ReturnType<F['deploy']>
      >;
    }
    return undefined;
  }

  async recoverVerificationArtifacts<C extends ethers.Contract>(
    chain: ChainName,
    contractName: string,
    cachedContract: C,
    constructorArgs: Parameters<C['deploy']>,
    initializeArgs?: Parameters<C['initialize']>,
  ): Promise<ContractVerificationInput[]> {
    const provider = this.multiProvider.getProvider(chain);
    const isProxied = await isProxy(provider, cachedContract.address);

    let implementation: string;
    if (isProxied) {
      implementation = await proxyImplementation(
        provider,
        cachedContract.address,
      );
    } else {
      implementation = cachedContract.address;
    }

    const implementationInput = buildVerificationInput(
      contractName,
      implementation,
      cachedContract.interface.encodeDeploy(constructorArgs),
    );

    if (!isProxied) {
      return [implementationInput];
    }

    const admin = await proxyAdmin(provider, cachedContract.address);
    const proxyArgs = proxyConstructorArgs(
      cachedContract.attach(implementation),
      admin,
      initializeArgs,
    );
    const proxyInput = buildVerificationInput(
      'TransparentUpgradeableProxy',
      cachedContract.address,
      TransparentUpgradeableProxy__factory.createInterface().encodeDeploy(
        proxyArgs,
      ),
    );
    return [implementationInput, proxyInput];
  }

  /**
   * Deploys the Implementation and Proxy for a given contract
   *
   */
  async deployProxiedContract<K extends keyof Factories>(
    chain: ChainName,
    contractKey: K,
    contractName: string,
    proxyAdmin: string,
    constructorArgs: Parameters<Factories[K]['deploy']>,
    initializeArgs?: Parameters<HyperlaneContracts<Factories>[K]['initialize']>,
  ): Promise<HyperlaneContracts<Factories>[K]> {
    // Try to initialize the implementation even though it may not be necessary
    const implementation = await this.deployContractWithName(
      chain,
      contractKey,
      contractName,
      constructorArgs,
      initializeArgs,
    );

    // Initialize the proxy the same way
    const contract = await this.deployProxy(
      chain,
      implementation,
      proxyAdmin,
      initializeArgs,
    );
    this.writeCache(chain, contractName, contract.address);
    return contract;
  }

  mergeWithExistingVerificationInputs(
    existingInputsMap: ChainMap<ContractVerificationInput[]>,
  ): ChainMap<ContractVerificationInput[]> {
    const allChains = new Set<ChainName>();
    Object.keys(existingInputsMap).forEach((_) => allChains.add(_));
    Object.keys(this.verificationInputs).forEach((_) => allChains.add(_));

    const ret: ChainMap<ContractVerificationInput[]> = {};
    for (const chain of allChains) {
      const existingInputs = existingInputsMap[chain] || [];
      const newInputs = this.verificationInputs[chain] || [];
      ret[chain] = [...existingInputs, ...newInputs];
    }
    return ret;
  }

  async transferOwnershipOfContracts(
    chain: ChainName,
    config: OwnableConfig,
    ownables: Partial<Record<string, Ownable>>,
  ): Promise<ethers.ContractReceipt[]> {
    const receipts: ethers.ContractReceipt[] = [];
    for (const [contractName, ownable] of Object.entries<Ownable | undefined>(
      ownables,
    )) {
      if (!ownable) {
        continue;
      }
      const current = await ownable.owner();
      const owner = config.ownerOverrides?.[contractName] ?? config.owner;
      if (!eqAddress(current, owner)) {
        this.logger.debug(
          { contractName, current, desiredOwner: owner },
          'Current owner and config owner do not match',
        );
        const receipt = await this.runIfOwner(chain, ownable, () => {
          this.logger.debug(
            `Transferring ownership of ${contractName} to ${owner} on ${chain}`,
          );
          return this.multiProvider.handleTx(
            chain,
            ownable.transferOwnership(
              owner,
              this.multiProvider.getTransactionOverrides(chain),
            ),
          );
        });
        if (receipt) receipts.push(receipt);
      }
    }

    return receipts.filter((x) => !!x) as ethers.ContractReceipt[];
  }
}<|MERGE_RESOLUTION|>--- conflicted
+++ resolved
@@ -39,12 +39,8 @@
 import { InterchainAccount } from '../middleware/account/InterchainAccount.js';
 import { MultiProvider } from '../providers/MultiProvider.js';
 import { MailboxClientConfig } from '../router/types.js';
-<<<<<<< HEAD
-import { ChainMap, ChainName } from '../types.js';
+import { ChainMap, ChainName, OwnableConfig } from '../types.js';
 import { getZKSyncArtifactByContractName } from '../utils/zksync.js';
-=======
-import { ChainMap, ChainName, OwnableConfig } from '../types.js';
->>>>>>> b6fc019c
 
 import {
   UpgradeConfig,
