import { Contract, PopulatedTransaction, ethers } from 'ethers';
import { Logger } from 'pino';

import {
  IPostDispatchHook,
  IPostDispatchHook__factory,
  ITransparentUpgradeableProxy,
  MailboxClient,
  Ownable,
  ProxyAdmin,
  ProxyAdmin__factory,
  TimelockController,
  TimelockController__factory,
  TransparentUpgradeableProxy__factory,
} from '@hyperlane-xyz/core';
import SdkBuildArtifact from '@hyperlane-xyz/core/buildArtifact.json';
import {
  Address,
  ProtocolType,
  eqAddress,
<<<<<<< HEAD
  objMerge,
=======
  rootLogger,
>>>>>>> db85f8aa
  runWithTimeout,
} from '@hyperlane-xyz/utils';

import {
  HyperlaneAddressesMap,
  HyperlaneContracts,
  HyperlaneContractsMap,
  HyperlaneFactories,
} from '../contracts/types';
import { HyperlaneIsmFactory } from '../ism/HyperlaneIsmFactory';
import { IsmConfig } from '../ism/types';
import { moduleMatchesConfig } from '../ism/utils';
import { InterchainAccount } from '../middleware/account/InterchainAccount';
import { MultiProvider } from '../providers/MultiProvider';
import { MailboxClientConfig } from '../router/types';
import { ChainMap, ChainName } from '../types';

import {
  UpgradeConfig,
  isProxy,
  proxyAdmin,
  proxyConstructorArgs,
  proxyImplementation,
} from './proxy';
import { OwnableConfig, Owner } from './types';
import { ContractVerifier } from './verify/ContractVerifier';
import { ContractVerificationInput, ExplorerLicenseType } from './verify/types';
import {
  buildVerificationInput,
  getContractVerificationInput,
} from './verify/utils';

export interface DeployerOptions {
  logger?: Logger;
  chainTimeoutMs?: number;
  ismFactory?: HyperlaneIsmFactory;
  icaApp?: InterchainAccount;
  contractVerifier?: ContractVerifier;
}

export abstract class HyperlaneDeployer<
  Config extends object,
  Factories extends HyperlaneFactories,
> {
  public verificationInputs: ChainMap<ContractVerificationInput[]> = {};
  public cachedAddresses: HyperlaneAddressesMap<any> = {};
  public deployedContracts: HyperlaneContractsMap<Factories> = {};
  public startingBlockNumbers: ChainMap<number | undefined> = {};

  protected logger: Logger;
  protected chainTimeoutMs: number;

  constructor(
    protected readonly multiProvider: MultiProvider,
    protected readonly factories: Factories,
    protected readonly options: DeployerOptions = {},
    protected readonly recoverVerificationInputs = false,
    protected readonly icaAddresses = {},
  ) {
    this.logger = options?.logger ?? rootLogger.child({ module: 'deployer' });
    this.chainTimeoutMs = options?.chainTimeoutMs ?? 5 * 60 * 1000; // 5 minute timeout per chain
    this.options.ismFactory?.setDeployer(this);
    if (Object.keys(icaAddresses).length > 0) {
      this.options.icaApp = InterchainAccount.fromAddressesMap(
        icaAddresses,
        multiProvider,
      );
    }

    // if none provided, instantiate a default verifier with SDK's included build artifact
    this.options.contractVerifier ??= new ContractVerifier(
      multiProvider,
      {},
      SdkBuildArtifact,
      ExplorerLicenseType.MIT,
    );
  }

  cacheAddressesMap(addressesMap: HyperlaneAddressesMap<any>): void {
    objMerge(this.cachedAddresses, addressesMap);
  }

  abstract deployContracts(
    chain: ChainName,
    config: Config,
  ): Promise<HyperlaneContracts<Factories>>;

  async deploy(
    configMap: ChainMap<Config>,
  ): Promise<HyperlaneContractsMap<Factories>> {
    const configChains = Object.keys(configMap);
    const ethereumConfigChains = configChains.filter(
      (chain) =>
        this.multiProvider.getChainMetadata(chain).protocol ===
        ProtocolType.Ethereum,
    );

    const targetChains = this.multiProvider.intersect(
      ethereumConfigChains,
      true,
    ).intersection;

    this.logger.debug(`Start deploy to ${targetChains}`);
    for (const chain of targetChains) {
      const signerUrl = await this.multiProvider.tryGetExplorerAddressUrl(
        chain,
      );
      const signerAddress = await this.multiProvider.getSignerAddress(chain);
      const fromString = signerUrl || signerAddress;
      this.logger.info(`Deploying to ${chain} from ${fromString}`);
      this.startingBlockNumbers[chain] = await this.multiProvider
        .getProvider(chain)
        .getBlockNumber();
      await runWithTimeout(this.chainTimeoutMs, async () => {
        const contracts = await this.deployContracts(chain, configMap[chain]);
        this.addDeployedContracts(chain, contracts);
      });
    }
    return this.deployedContracts;
  }

  protected addDeployedContracts(
    chain: ChainName,
    contracts: HyperlaneContracts<any>,
    verificationInputs?: ContractVerificationInput[],
  ): void {
    this.deployedContracts[chain] = {
      ...this.deployedContracts[chain],
      ...contracts,
    };
    if (verificationInputs)
      this.addVerificationArtifacts(chain, verificationInputs);
  }

  protected addVerificationArtifacts(
    chain: ChainName,
    artifacts: ContractVerificationInput[],
  ): void {
    this.verificationInputs[chain] = this.verificationInputs[chain] || [];
    artifacts.forEach((artifact) => {
      this.verificationInputs[chain].push(artifact);
    });

    // TODO: deduplicate
  }

  protected async runIf<T>(
    chain: ChainName,
    address: string,
    fn: () => Promise<T>,
    label = 'address',
  ): Promise<T | undefined> {
    const signer = await this.multiProvider.getSignerAddress(chain);
    if (eqAddress(address, signer)) {
      return fn();
    } else {
      this.logger.debug(
        `Signer (${signer}) does not match ${label} (${address})`,
      );
    }
    return undefined;
  }

  protected async runIfOwner<T>(
    chain: ChainName,
    ownable: Ownable,
    fn: () => Promise<T>,
  ): Promise<T | undefined> {
    return this.runIf(chain, await ownable.callStatic.owner(), fn, 'owner');
  }

  protected async runIfAdmin<T>(
    chain: ChainName,
    proxy: Contract,
    signerAdminFn: () => Promise<T>,
    proxyAdminOwnerFn: (proxyAdmin: ProxyAdmin) => Promise<T>,
  ): Promise<T | undefined> {
    const admin = await proxyAdmin(
      this.multiProvider.getProvider(chain),
      proxy.address,
    );
    const code = await this.multiProvider.getProvider(chain).getCode(admin);
    // if admin is a ProxyAdmin, run the proxyAdminOwnerFn (if deployer is owner)
    if (code !== '0x') {
      this.logger.debug(`Admin is a ProxyAdmin (${admin})`);
      const proxyAdmin = ProxyAdmin__factory.connect(admin, proxy.signer);
      return this.runIfOwner(chain, proxyAdmin, () =>
        proxyAdminOwnerFn(proxyAdmin),
      );
    } else {
      this.logger.debug(`Admin is an EOA (${admin})`);
      // if admin is an EOA, run the signerAdminFn (if deployer is admin)
      return this.runIf(chain, admin, () => signerAdminFn(), 'admin');
    }
  }

  protected async configureIsm<C extends Ownable>(
    chain: ChainName,
    contract: C,
    config: IsmConfig,
    getIsm: (contract: C) => Promise<Address>,
    setIsm: (contract: C, ism: Address) => Promise<PopulatedTransaction>,
  ): Promise<void> {
    const configuredIsm = await getIsm(contract);
    let matches = false;
    let targetIsm: Address;
    if (typeof config === 'string') {
      if (eqAddress(configuredIsm, config)) {
        matches = true;
      } else {
        targetIsm = config;
      }
    } else {
      const ismFactory =
        this.options.ismFactory ??
        (() => {
          throw new Error('No ISM factory provided');
        })();

      matches = await moduleMatchesConfig(
        chain,
        configuredIsm,
        config,
        this.multiProvider,
        ismFactory.getContracts(chain),
      );
      targetIsm = (await ismFactory.deploy({ destination: chain, config }))
        .address;
    }
    if (!matches) {
      await this.runIfOwner(chain, contract, async () => {
        this.logger.debug(`Set ISM on ${chain} with address ${targetIsm}`);
        await this.multiProvider.sendTransaction(
          chain,
          setIsm(contract, targetIsm),
        );
        if (!eqAddress(targetIsm, await getIsm(contract))) {
          throw new Error(`Set ISM failed on ${chain}`);
        }
      });
    }
  }

  protected async configureHook<C extends Ownable>(
    chain: ChainName,
    contract: C,
    targetHook: IPostDispatchHook,
    getHook: (contract: C) => Promise<Address>,
    setHook: (contract: C, hook: Address) => Promise<PopulatedTransaction>,
  ): Promise<void> {
    const configuredHook = await getHook(contract);
    if (!eqAddress(targetHook.address, configuredHook)) {
      const result = await this.runIfOwner(chain, contract, async () => {
        this.logger.debug(
          `Set hook on ${chain} to ${targetHook.address}, currently is ${configuredHook}`,
        );
        await this.multiProvider.sendTransaction(
          chain,
          setHook(contract, targetHook.address),
        );
        const actualHook = await getHook(contract);
        if (!eqAddress(targetHook.address, actualHook)) {
          throw new Error(
            `Set hook failed on ${chain}, wanted ${targetHook.address}, got ${actualHook}`,
          );
        }
        return true;
      });
      // if the signer is not the owner, saving the hook address in the artifacts for later use for sending test messages, etc
      if (!result) {
        this.addDeployedContracts(chain, { customHook: targetHook });
      }
    }
  }

  protected async configureClient(
    local: ChainName,
    client: MailboxClient,
    config: MailboxClientConfig,
  ): Promise<void> {
    this.logger.debug(
      `Initializing mailbox client (if not already) on ${local}...`,
    );
    if (config.hook) {
      await this.configureHook(
        local,
        client,
        IPostDispatchHook__factory.connect(
          config.hook,
          this.multiProvider.getSignerOrProvider(local),
        ),
        (_client) => _client.hook(),
        (_client, _hook) => _client.populateTransaction.setHook(_hook),
      );
    }

    if (config.interchainSecurityModule) {
      await this.configureIsm(
        local,
        client,
        config.interchainSecurityModule,
        (_client) => _client.interchainSecurityModule(),
        (_client, _module) =>
          _client.populateTransaction.setInterchainSecurityModule(_module),
      );
    }

    this.logger.debug(`Mailbox client on ${local} initialized...`);
  }

  public async deployContractFromFactory<F extends ethers.ContractFactory>(
    chain: ChainName,
    factory: F,
    contractName: string,
    constructorArgs: Parameters<F['deploy']>,
    initializeArgs?: Parameters<Awaited<ReturnType<F['deploy']>>['initialize']>,
    shouldRecover = true,
  ): Promise<ReturnType<F['deploy']>> {
    if (shouldRecover) {
      const cachedContract = this.readCache(chain, factory, contractName);
      if (cachedContract) {
        if (this.recoverVerificationInputs) {
          const recoveredInputs = await this.recoverVerificationArtifacts(
            chain,
            contractName,
            cachedContract,
            constructorArgs,
            initializeArgs,
          );
          this.addVerificationArtifacts(chain, recoveredInputs);
        }
        return cachedContract;
      }
    }

    this.logger.info(
      `Deploy ${contractName} on ${chain} with constructor args (${constructorArgs.join(
        ', ',
      )})`,
    );
    const contract = await this.multiProvider.handleDeploy(
      chain,
      factory,
      constructorArgs,
    );

    if (initializeArgs) {
      this.logger.debug(`Initialize ${contractName} on ${chain}`);
      const overrides = this.multiProvider.getTransactionOverrides(chain);
      const initTx = await contract.initialize(...initializeArgs, overrides);
      await this.multiProvider.handleTx(chain, initTx);
    }

    const verificationInput = getContractVerificationInput(
      contractName,
      contract,
      factory.bytecode,
    );
    this.addVerificationArtifacts(chain, [verificationInput]);

    // try verifying contract
    try {
      await this.options.contractVerifier?.verifyContract(
        chain,
        verificationInput,
      );
    } catch (error) {
      // log error but keep deploying, can also verify post-deployment if needed
      this.logger.debug(`Error verifying contract: ${error}`);
    }

    return contract;
  }

  /**
   * Deploys a contract with a specified name.
   *
   * This is a generic function capable of deploying any contract type, defined within the `Factories` type, to a specified chain.
   *
   * @param {ChainName} chain - The name of the chain on which the contract is to be deployed.
   * @param {K} contractKey - The key identifying the factory to use for deployment.
   * @param {string} contractName - The name of the contract to deploy. This must match the contract source code.
   * @param {Parameters<Factories[K]['deploy']>} constructorArgs - Arguments for the contract's constructor.
   * @param {Parameters<Awaited<ReturnType<Factories[K]['deploy']>>['initialize']>?} initializeArgs - Optional arguments for the contract's initialization function.
   * @param {boolean} shouldRecover - Flag indicating whether to attempt recovery if deployment fails.
   * @returns {Promise<HyperlaneContracts<Factories>[K]>} A promise that resolves to the deployed contract instance.
   */
  async deployContractWithName<K extends keyof Factories>(
    chain: ChainName,
    contractKey: K,
    contractName: string,
    constructorArgs: Parameters<Factories[K]['deploy']>,
    initializeArgs?: Parameters<
      Awaited<ReturnType<Factories[K]['deploy']>>['initialize']
    >,
    shouldRecover = true,
  ): Promise<HyperlaneContracts<Factories>[K]> {
    const contract = await this.deployContractFromFactory(
      chain,
      this.factories[contractKey],
      contractName,
      constructorArgs,
      initializeArgs,
      shouldRecover,
    );
    this.writeCache(chain, contractName, contract.address);
    return contract;
  }

  async deployContract<K extends keyof Factories>(
    chain: ChainName,
    contractKey: K,
    constructorArgs: Parameters<Factories[K]['deploy']>,
    initializeArgs?: Parameters<
      Awaited<ReturnType<Factories[K]['deploy']>>['initialize']
    >,
    shouldRecover = true,
  ): Promise<HyperlaneContracts<Factories>[K]> {
    return this.deployContractWithName(
      chain,
      contractKey,
      contractKey.toString(),
      constructorArgs,
      initializeArgs,
      shouldRecover,
    );
  }

  protected async changeAdmin(
    chain: ChainName,
    proxy: ITransparentUpgradeableProxy,
    admin: string,
  ): Promise<void> {
    const actualAdmin = await proxyAdmin(
      this.multiProvider.getProvider(chain),
      proxy.address,
    );
    if (eqAddress(admin, actualAdmin)) {
      this.logger.debug(`Admin set correctly, skipping admin change`);
      return;
    }

    const txOverrides = this.multiProvider.getTransactionOverrides(chain);
    this.logger.debug(`Changing proxy admin`);
    await this.runIfAdmin(
      chain,
      proxy,
      () =>
        this.multiProvider.handleTx(
          chain,
          proxy.changeAdmin(admin, txOverrides),
        ),
      (proxyAdmin: ProxyAdmin) =>
        this.multiProvider.handleTx(
          chain,
          proxyAdmin.changeProxyAdmin(proxy.address, admin, txOverrides),
        ),
    );
  }

  protected async upgradeAndInitialize<C extends ethers.Contract>(
    chain: ChainName,
    proxy: ITransparentUpgradeableProxy,
    implementation: C,
    initializeArgs: Parameters<C['initialize']>,
  ): Promise<void> {
    const current = await proxy.callStatic.implementation();
    if (eqAddress(implementation.address, current)) {
      this.logger.debug(`Implementation set correctly, skipping upgrade`);
      return;
    }

    this.logger.debug(`Upgrading and initializing implementation`);
    const initData = implementation.interface.encodeFunctionData(
      'initialize',
      initializeArgs,
    );
    const overrides = this.multiProvider.getTransactionOverrides(chain);
    await this.runIfAdmin(
      chain,
      proxy,
      () =>
        this.multiProvider.handleTx(
          chain,
          proxy.upgradeToAndCall(implementation.address, initData, overrides),
        ),
      (proxyAdmin: ProxyAdmin) =>
        this.multiProvider.handleTx(
          chain,
          proxyAdmin.upgradeAndCall(
            proxy.address,
            implementation.address,
            initData,
            overrides,
          ),
        ),
    );
  }

  protected async deployProxy<C extends ethers.Contract>(
    chain: ChainName,
    implementation: C,
    proxyAdmin: string,
    initializeArgs?: Parameters<C['initialize']>,
  ): Promise<C> {
    const isProxied = await isProxy(
      this.multiProvider.getProvider(chain),
      implementation.address,
    );
    if (isProxied) {
      // if the implementation is already a proxy, do not deploy a new proxy
      return implementation;
    }

    const constructorArgs = proxyConstructorArgs(
      implementation,
      proxyAdmin,
      initializeArgs,
    );
    const proxy = await this.deployContractFromFactory(
      chain,
      new TransparentUpgradeableProxy__factory(),
      'TransparentUpgradeableProxy',
      constructorArgs,
    );

    return implementation.attach(proxy.address) as C;
  }

  async deployTimelock(
    chain: ChainName,
    timelockConfig: UpgradeConfig['timelock'],
  ): Promise<TimelockController> {
    return this.multiProvider.handleDeploy(
      chain,
      new TimelockController__factory(),
      // delay, [proposers], [executors], admin
      [
        timelockConfig.delay,
        [timelockConfig.roles.proposer],
        [timelockConfig.roles.executor],
        ethers.constants.AddressZero,
      ],
    );
  }

  writeCache<K extends keyof Factories>(
    chain: ChainName,
    contractName: K,
    address: Address,
  ): void {
    if (!this.cachedAddresses[chain]) {
      this.cachedAddresses[chain] = {};
    }
    this.cachedAddresses[chain][contractName] = address;
  }

  readCache<F extends ethers.ContractFactory>(
    chain: ChainName,
    factory: F,
    contractName: string,
  ): Awaited<ReturnType<F['deploy']>> | undefined {
    const cachedAddress = this.cachedAddresses[chain]?.[contractName];
    const hit =
      !!cachedAddress && cachedAddress !== ethers.constants.AddressZero;
    const contractAddress = hit ? cachedAddress : ethers.constants.AddressZero;
    const contract = factory
      .attach(contractAddress)
      .connect(this.multiProvider.getSignerOrProvider(chain)) as Awaited<
      ReturnType<F['deploy']>
    >;
    if (hit) {
      this.logger.debug(
        `Recovered ${contractName.toString()} on ${chain} ${cachedAddress}`,
      );
      return contract;
    }
    return undefined;
  }

  async recoverVerificationArtifacts<C extends ethers.Contract>(
    chain: ChainName,
    contractName: string,
    cachedContract: C,
    constructorArgs: Parameters<C['deploy']>,
    initializeArgs?: Parameters<C['initialize']>,
  ): Promise<ContractVerificationInput[]> {
    const provider = this.multiProvider.getProvider(chain);
    const isProxied = await isProxy(provider, cachedContract.address);

    let implementation: string;
    if (isProxied) {
      implementation = await proxyImplementation(
        provider,
        cachedContract.address,
      );
    } else {
      implementation = cachedContract.address;
    }

    const implementationInput = buildVerificationInput(
      contractName,
      implementation,
      cachedContract.interface.encodeDeploy(constructorArgs),
    );

    if (!isProxied) {
      return [implementationInput];
    }

    const admin = await proxyAdmin(provider, cachedContract.address);
    const proxyArgs = proxyConstructorArgs(
      cachedContract.attach(implementation),
      admin,
      initializeArgs,
    );
    const proxyInput = buildVerificationInput(
      'TransparentUpgradeableProxy',
      cachedContract.address,
      TransparentUpgradeableProxy__factory.createInterface().encodeDeploy(
        proxyArgs,
      ),
    );
    return [implementationInput, proxyInput];
  }

  /**
   * Deploys the Implementation and Proxy for a given contract
   *
   */
  async deployProxiedContract<K extends keyof Factories>(
    chain: ChainName,
    contractKey: K,
    contractName: string,
    proxyAdmin: string,
    constructorArgs: Parameters<Factories[K]['deploy']>,
    initializeArgs?: Parameters<HyperlaneContracts<Factories>[K]['initialize']>,
  ): Promise<HyperlaneContracts<Factories>[K]> {
    // Try to initialize the implementation even though it may not be necessary
    const implementation = await this.deployContractWithName(
      chain,
      contractKey,
      contractName,
      constructorArgs,
      initializeArgs,
    );

    // Initialize the proxy the same way
    const contract = await this.deployProxy(
      chain,
      implementation,
      proxyAdmin,
      initializeArgs,
    );
    this.writeCache(chain, contractName, contract.address);
    return contract;
  }

  mergeWithExistingVerificationInputs(
    existingInputsMap: ChainMap<ContractVerificationInput[]>,
  ): ChainMap<ContractVerificationInput[]> {
    const allChains = new Set<ChainName>();
    Object.keys(existingInputsMap).forEach((_) => allChains.add(_));
    Object.keys(this.verificationInputs).forEach((_) => allChains.add(_));

    const ret: ChainMap<ContractVerificationInput[]> = {};
    for (const chain of allChains) {
      const existingInputs = existingInputsMap[chain] || [];
      const newInputs = this.verificationInputs[chain] || [];
      ret[chain] = [...existingInputs, ...newInputs];
    }
    return ret;
  }

  async transferOwnershipOfContracts<K extends keyof Factories>(
    chain: ChainName,
    config: OwnableConfig<K>,
    ownables: Partial<Record<K, Ownable>>,
  ): Promise<ethers.ContractReceipt[]> {
    const receipts: ethers.ContractReceipt[] = [];
    for (const [contractName, ownable] of Object.entries<Ownable | undefined>(
      ownables,
    )) {
      if (!ownable) {
        continue;
      }
      const current = await ownable.owner();
      const owner = await this.resolveInterchainAccountAsOwner(
        chain,
        config.ownerOverrides?.[contractName as K] ?? config.owner,
      );
      if (!eqAddress(current, owner)) {
        this.logger.debug('Current owner and config owner to not match');
        const receipt = await this.runIfOwner(chain, ownable, () => {
          this.logger.debug(
            `Transferring ownership of ${contractName} to ${owner} on ${chain}`,
          );
          return this.multiProvider.handleTx(
            chain,
            ownable.transferOwnership(
              owner,
              this.multiProvider.getTransactionOverrides(chain),
            ),
          );
        });
        if (receipt) receipts.push(receipt);
      }
    }

    return receipts.filter((x) => !!x) as ethers.ContractReceipt[];
  }

  protected async resolveInterchainAccountAsOwner(
    chain: ChainName,
    owner: Owner,
  ): Promise<Address> {
    if (typeof owner === 'string') {
      return owner;
    } else {
      const routerAddress = this.options.icaApp?.routerAddress(chain);
      if (!routerAddress) {
        throw new Error('InterchainAccountRouter not deployed');
      }
      const router = InterchainAccount.fromAddressesMap(
        this.cachedAddresses,
        this.multiProvider,
      );
      return router.deployAccount(chain, owner);
    }
  }
}<|MERGE_RESOLUTION|>--- conflicted
+++ resolved
@@ -18,11 +18,8 @@
   Address,
   ProtocolType,
   eqAddress,
-<<<<<<< HEAD
   objMerge,
-=======
   rootLogger,
->>>>>>> db85f8aa
   runWithTimeout,
 } from '@hyperlane-xyz/utils';
 
