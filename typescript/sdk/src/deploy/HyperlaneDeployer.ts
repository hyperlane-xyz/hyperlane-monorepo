--- conflicted
+++ resolved
@@ -129,15 +129,6 @@
         ? this.zkSyncContractVerifier
         : this.options.contractVerifier;
     return verifier?.verifyContract(chain, input, logger);
-  }
-
-  async verifyContractForZKSync(
-    chain: ChainName,
-    input: ContractVerificationInput,
-    logger = this.logger,
-  ): Promise<void> {
-    const verifier = new ZKSyncContractVerifier(this.multiProvider);
-    return verifier.verifyContract(chain, input, logger);
   }
 
   abstract deployContracts(
@@ -424,13 +415,7 @@
       )})...`,
     );
 
-<<<<<<< HEAD
-    const explorer = this.multiProvider.tryGetExplorerApi(chain);
     const { technicalStack } = this.multiProvider.getChainMetadata(chain);
-    const isZKSyncExplorer = explorer?.family === ExplorerFamily.ZkSync;
-=======
-    const { technicalStack } = this.multiProvider.getChainMetadata(chain);
->>>>>>> 0ce355ac
     const isZKSyncChain = technicalStack === ChainTechnicalStack.ZkSync;
     const signer = this.multiProvider.getSigner(chain);
     const artifact = await getZKSyncArtifactByContractName(contractName);
@@ -468,11 +453,7 @@
           gasLimit: addBufferToGasLimit(estimatedGas),
           ...overrides,
         });
-<<<<<<< HEAD
-        this.logger.info(`Contract ${contractName} initialized`);
-=======
         this.logger.info(`Initializing contract ${contractName}`);
->>>>>>> 0ce355ac
         const receipt = await this.multiProvider.handleTx(chain, initTx);
         this.logger.debug(
           `Successfully initialized ${contractName} (${contract.address}) on ${chain}: ${receipt.transactionHash}`,
@@ -507,13 +488,7 @@
 
     // try verifying contract
     try {
-<<<<<<< HEAD
-      await this[
-        isZKSyncExplorer ? 'verifyContractForZKSync' : 'verifyContract'
-      ](chain, verificationInput);
-=======
       await this.verifyContract(chain, verificationInput);
->>>>>>> 0ce355ac
     } catch (error) {
       // log error but keep deploying, can also verify post-deployment if needed
       this.logger.debug(`Error verifying contract: ${error}`);
