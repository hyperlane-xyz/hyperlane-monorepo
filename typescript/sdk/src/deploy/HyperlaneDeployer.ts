import { Contract, PopulatedTransaction, ethers } from 'ethers';
import { Logger } from 'pino';

import {
  ITransparentUpgradeableProxy,
  MailboxClient,
  Ownable,
  ProxyAdmin,
  ProxyAdmin__factory,
  TimelockController,
  TimelockController__factory,
  TransparentUpgradeableProxy__factory,
} from '@hyperlane-xyz/core';
import { buildArtifact as coreBuildArtifact } from '@hyperlane-xyz/core/buildArtifact.js';
import {
  Address,
  ProtocolType,
  addBufferToGasLimit,
  eqAddress,
  isZeroishAddress,
  rootLogger,
  runWithTimeout,
} from '@hyperlane-xyz/utils';

import {
  HyperlaneAddressesMap,
  HyperlaneContracts,
  HyperlaneContractsMap,
  HyperlaneFactories,
} from '../contracts/types.js';
import { HookConfig } from '../hook/types.js';
import type { HyperlaneIsmFactory } from '../ism/HyperlaneIsmFactory.js';
import { IsmConfig } from '../ism/types.js';
import { moduleMatchesConfig } from '../ism/utils.js';
import {
  ChainTechnicalStack,
  ExplorerFamily,
} from '../metadata/chainMetadataTypes.js';
import { InterchainAccount } from '../middleware/account/InterchainAccount.js';
import { MultiProvider } from '../providers/MultiProvider.js';
import { MailboxClientConfig } from '../router/types.js';
import { ChainMap, ChainName, OwnableConfig } from '../types.js';
import { getZKSyncArtifactByContractName } from '../utils/zksync.js';

import {
  UpgradeConfig,
  isInitialized,
  isProxy,
  proxyAdmin,
  proxyConstructorArgs,
  proxyImplementation,
} from './proxy.js';
import { ContractVerifier } from './verify/ContractVerifier.js';
import { ZKSyncContractVerifier } from './verify/ZKSyncContractVerifier.js';
import {
  ContractVerificationInput,
  ExplorerLicenseType,
} from './verify/types.js';
import {
  buildVerificationInput,
  getContractVerificationInput,
  getContractVerificationInputForZKSync,
  shouldAddVerificationInput,
} from './verify/utils.js';

export interface DeployerOptions {
  logger?: Logger;
  chainTimeoutMs?: number;
  ismFactory?: HyperlaneIsmFactory;
  icaApp?: InterchainAccount;
  contractVerifier?: ContractVerifier;
  concurrentDeploy?: boolean;
}

export abstract class HyperlaneDeployer<
  Config,
  Factories extends HyperlaneFactories,
> {
  public verificationInputs: ChainMap<ContractVerificationInput[]> = {};
  public cachedAddresses: HyperlaneAddressesMap<any> = {};
  public deployedContracts: HyperlaneContractsMap<Factories> = {};

  protected cachingEnabled = true;

  protected logger: Logger;
  chainTimeoutMs: number;

  private zkSyncContractVerifier: ZKSyncContractVerifier;

  constructor(
    protected readonly multiProvider: MultiProvider,
    protected readonly factories: Factories,
    protected readonly options: DeployerOptions = {},
    protected readonly recoverVerificationInputs = false,
    protected readonly icaAddresses = {},
  ) {
    this.logger = options?.logger ?? rootLogger.child({ module: 'deployer' });
    this.chainTimeoutMs = options?.chainTimeoutMs ?? 15 * 60 * 1000; // 15 minute timeout per chain
    if (Object.keys(icaAddresses).length > 0) {
      this.options.icaApp = InterchainAccount.fromAddressesMap(
        icaAddresses,
        multiProvider,
      );
    }

    // if none provided, instantiate a default verifier with the default core contract build artifact
    this.options.contractVerifier ??= new ContractVerifier(
      multiProvider,
      {},
      coreBuildArtifact,
      ExplorerLicenseType.MIT,
    );

    this.zkSyncContractVerifier = new ZKSyncContractVerifier(multiProvider);
  }

  cacheAddressesMap(addressesMap: HyperlaneAddressesMap<any>): void {
    this.cachedAddresses = addressesMap;
  }

  async verifyContract(
    chain: ChainName,
    input: ContractVerificationInput,
    logger = this.logger,
  ): Promise<void> {
    const explorerFamily = this.multiProvider.tryGetExplorerApi(chain)?.family;
    const verifier =
      explorerFamily === ExplorerFamily.ZkSync
        ? this.zkSyncContractVerifier
        : this.options.contractVerifier;
    return verifier?.verifyContract(chain, input, logger);
  }

  abstract deployContracts(
    chain: ChainName,
    config: Config,
  ): Promise<HyperlaneContracts<Factories>>;

  async deploy(
    configMap: ChainMap<Config>,
  ): Promise<HyperlaneContractsMap<Factories>> {
    const configChains = Object.keys(configMap);
    const ethereumConfigChains = configChains.filter(
      (chain) =>
        this.multiProvider.getChainMetadata(chain).protocol ===
        ProtocolType.Ethereum,
    );

    const targetChains = this.multiProvider.intersect(
      ethereumConfigChains,
      true,
    ).intersection;

    this.logger.debug(`Start deploy to ${targetChains}`);

    const failedChains: ChainName[] = [];
    const deployChain = async (chain: ChainName) => {
      const signerUrl =
        await this.multiProvider.tryGetExplorerAddressUrl(chain);
      const signerAddress = await this.multiProvider.getSignerAddress(chain);
      const fromString = signerUrl || signerAddress;
      this.logger.info(`Deploying to ${chain} from ${fromString}`);

      return runWithTimeout(this.chainTimeoutMs, async () => {
        const contracts = await this.deployContracts(chain, configMap[chain]);
        this.addDeployedContracts(chain, contracts);
      })
        .then(() => {
          this.logger.info(`Successfully deployed contracts on ${chain}`);
        })
        .catch((error) => {
          failedChains.push(chain);
          this.logger.error(`Deployment failed on ${chain}. Error: ${error}`);
          throw error;
        });
    };

    if (this.options.concurrentDeploy) {
      await Promise.allSettled(targetChains.map(deployChain));
    } else {
      for (const chain of targetChains) {
        await deployChain(chain);
      }
    }

    if (failedChains.length > 0) {
      throw new Error(
        `Deployment failed on chains: ${failedChains.join(', ')}`,
      );
    }

    return this.deployedContracts;
  }

  protected addDeployedContracts(
    chain: ChainName,
    contracts: HyperlaneContracts<any>,
    verificationInputs?: ContractVerificationInput[],
  ): void {
    this.deployedContracts[chain] = {
      ...this.deployedContracts[chain],
      ...contracts,
    };
    if (verificationInputs)
      this.addVerificationArtifacts(chain, verificationInputs);
  }

  protected addVerificationArtifacts(
    chain: ChainName,
    artifacts: ContractVerificationInput[],
  ): void {
    this.verificationInputs[chain] = this.verificationInputs[chain] || [];

    artifacts.forEach((artifact) => {
      if (
        shouldAddVerificationInput(this.verificationInputs, chain, artifact)
      ) {
        this.verificationInputs[chain].push(artifact);
      }
    });
  }

  protected async runIf<T>(
    chain: ChainName,
    address: string,
    fn: () => Promise<T>,
    label = 'address',
  ): Promise<T | undefined> {
    const signer = await this.multiProvider.getSignerAddress(chain);
    if (eqAddress(address, signer)) {
      return fn();
    } else {
      this.logger.debug(
        `Signer (${signer}) does not match ${label} (${address})`,
      );
    }
    return undefined;
  }

  protected async runIfOwner<T>(
    chain: ChainName,
    ownable: Ownable,
    fn: () => Promise<T>,
  ): Promise<T | undefined> {
    return this.runIf(chain, await ownable.callStatic.owner(), fn, 'owner');
  }

  protected async runIfAdmin<T>(
    chain: ChainName,
    proxy: Contract,
    signerAdminFn: () => Promise<T>,
    proxyAdminOwnerFn: (proxyAdmin: ProxyAdmin) => Promise<T>,
  ): Promise<T | undefined> {
    const admin = await proxyAdmin(
      this.multiProvider.getProvider(chain),
      proxy.address,
    );
    const code = await this.multiProvider.getProvider(chain).getCode(admin);
    // if admin is a ProxyAdmin, run the proxyAdminOwnerFn (if deployer is owner)
    if (code !== '0x') {
      this.logger.debug(`Admin is a ProxyAdmin (${admin})`);
      const proxyAdmin = ProxyAdmin__factory.connect(admin, proxy.signer);
      return this.runIfOwner(chain, proxyAdmin, () =>
        proxyAdminOwnerFn(proxyAdmin),
      );
    } else {
      this.logger.debug(`Admin is an EOA (${admin})`);
      // if admin is an EOA, run the signerAdminFn (if deployer is admin)
      return this.runIf(chain, admin, () => signerAdminFn(), 'admin');
    }
  }

  protected async configureIsm<C extends Ownable>(
    chain: ChainName,
    contract: C,
    config: IsmConfig,
    getIsm: (contract: C) => Promise<Address>,
    setIsm: (contract: C, ism: Address) => Promise<PopulatedTransaction>,
  ): Promise<void> {
    const configuredIsm = await getIsm(contract);
    let matches = false;
    let targetIsm: Address;
    if (typeof config === 'string') {
      if (eqAddress(configuredIsm, config)) {
        matches = true;
      } else {
        targetIsm = config;
      }
    } else {
      const ismFactory =
        this.options.ismFactory ??
        (() => {
          throw new Error('No ISM factory provided');
        })();

      matches = await moduleMatchesConfig(
        chain,
        configuredIsm,
        config,
        this.multiProvider,
        ismFactory.getContracts(chain),
      );
      targetIsm = (await ismFactory.deploy({ destination: chain, config }))
        .address;
    }
    if (!matches) {
      await this.runIfOwner(chain, contract, async () => {
        this.logger.debug(`Set ISM on ${chain} with address ${targetIsm}`);
        const populatedTx = await setIsm(contract, targetIsm);
        const estimatedGas = await this.multiProvider
          .getSigner(chain)
          .estimateGas(populatedTx);
        populatedTx.gasLimit = addBufferToGasLimit(estimatedGas);
        await this.multiProvider.sendTransaction(chain, populatedTx);

        if (!eqAddress(targetIsm, await getIsm(contract))) {
          throw new Error(`Set ISM failed on ${chain}`);
        }
      });
    }
  }

  protected async configureHook<C extends Ownable>(
    chain: ChainName,
    contract: C,
    config: HookConfig,
    getHook: (contract: C) => Promise<Address>,
    setHook: (contract: C, hook: Address) => Promise<PopulatedTransaction>,
  ): Promise<void> {
    if (typeof config !== 'string') {
      throw new Error('Legacy deployer does not support hook objects');
    }

    const configuredHook = await getHook(contract);
    if (!eqAddress(config, configuredHook)) {
      await this.runIfOwner(chain, contract, async () => {
        this.logger.debug(
          `Set hook on ${chain} to ${config}, currently is ${configuredHook}`,
        );
        await this.multiProvider.sendTransaction(
          chain,
          setHook(contract, config),
        );
        const actualHook = await getHook(contract);
        if (!eqAddress(config, actualHook)) {
          throw new Error(
            `Set hook failed on ${chain}, wanted ${config}, got ${actualHook}`,
          );
        }
      });
    }
  }

  protected async configureClient(
    local: ChainName,
    client: MailboxClient,
    config: MailboxClientConfig,
  ): Promise<void> {
    this.logger.debug(
      `Initializing mailbox client (if not already) on ${local}...`,
    );
    if (config.hook) {
      await this.configureHook(
        local,
        client,
        config.hook,
        (_client) => _client.hook(),
        (_client, _hook) => _client.populateTransaction.setHook(_hook),
      );
    }

    if (config.interchainSecurityModule) {
      await this.configureIsm(
        local,
        client,
        config.interchainSecurityModule,
        (_client) => _client.interchainSecurityModule(),
        (_client, _module) =>
          _client.populateTransaction.setInterchainSecurityModule(_module),
      );
    }

    this.logger.debug(`Mailbox client on ${local} initialized...`);
  }

  initializeFnSignature(_contractName: string): string {
    return 'initialize';
  }

  public async deployContractFromFactory<F extends ethers.ContractFactory>(
    chain: ChainName,
    factory: F,
    contractName: string,
    constructorArgs: Parameters<F['deploy']>,
    initializeArgs?: Parameters<Awaited<ReturnType<F['deploy']>>['initialize']>,
    shouldRecover = true,
    implementationAddress?: Address,
  ): Promise<ReturnType<F['deploy']>> {
    if (this.cachingEnabled && shouldRecover) {
      const cachedContract = this.readCache(chain, factory, contractName);
      if (cachedContract) {
        if (this.recoverVerificationInputs) {
          const recoveredInputs = await this.recoverVerificationArtifacts(
            chain,
            contractName,
            cachedContract,
            constructorArgs,
            initializeArgs,
          );
          this.addVerificationArtifacts(chain, recoveredInputs);
        }
        return cachedContract;
      }
    }

    this.logger.info(
      `Deploying ${contractName} on ${chain} with constructor args (${constructorArgs.join(
        ', ',
      )})...`,
    );

    const { technicalStack } = this.multiProvider.getChainMetadata(chain);
    const isZKSyncChain = technicalStack === ChainTechnicalStack.ZkSync;
    const signer = this.multiProvider.getSigner(chain);
    const artifact = await getZKSyncArtifactByContractName(contractName);

    const contract = await this.multiProvider.handleDeploy(
      chain,
      factory,
      constructorArgs,
      artifact,
    );

    if (initializeArgs) {
      if (
        await isInitialized(
          this.multiProvider.getProvider(chain),
          contract.address,
        )
      ) {
        this.logger.debug(
          `Skipping: Contract ${contractName} (${contract.address}) on ${chain} is already initialized`,
        );
      } else {
        this.logger.debug(
          `Initializing ${contractName} (${contract.address}) on ${chain}...`,
        );

        const overrides = this.multiProvider.getTransactionOverrides(chain);

        // Estimate gas for the initialize transaction
<<<<<<< HEAD
        const estimatedGas = await contract.estimateGas[
          this.initializeFnSignature(contractName)
        ](...initializeArgs);

        // deploy with buffer on gas limit
        const overrides = this.multiProvider.getTransactionOverrides(chain);
        const initTx = await contract[this.initializeFnSignature(contractName)](
          ...initializeArgs,
          {
            gasLimit: addBufferToGasLimit(estimatedGas),
            ...overrides,
          },
=======
        const estimatedGas = await contract
          .connect(signer)
          .estimateGas.initialize(...initializeArgs);

        const initTx = await contract.initialize(...initializeArgs, {
          gasLimit: addBufferToGasLimit(estimatedGas),
          ...overrides,
        });
        this.logger.info(
          `Initializing contract ${contractName} on chain ${chain}...`,
>>>>>>> 983f2c1b
        );
        const receipt = await this.multiProvider.handleTx(chain, initTx);
        this.logger.debug(
          `Successfully initialized ${contractName} (${contract.address}) on ${chain}: ${receipt.transactionHash}`,
        );
      }
    }

    let verificationInput: ContractVerificationInput;
    if (isZKSyncChain) {
      if (!artifact) {
        throw new Error(
          `No ZkSync artifact found for contract: ${contractName}`,
        );
      }
      verificationInput = await getContractVerificationInputForZKSync({
        name: contractName,
        contract,
        constructorArgs: constructorArgs,
        artifact: artifact,
        expectedimplementation: implementationAddress,
      });
    } else {
      verificationInput = getContractVerificationInput({
        name: contractName,
        contract,
        bytecode: factory.bytecode,
        expectedimplementation: implementationAddress,
      });
    }

    this.addVerificationArtifacts(chain, [verificationInput]);

    // try verifying contract
    try {
      await this.verifyContract(chain, verificationInput);
    } catch (error) {
      // log error but keep deploying, can also verify post-deployment if needed
      this.logger.debug(`Error verifying contract: ${error}`);
    }

    return contract;
  }

  /**
   * Deploys a contract with a specified name.
   *
   * This is a generic function capable of deploying any contract type, defined within the `Factories` type, to a specified chain.
   *
   * @param {ChainName} chain - The name of the chain on which the contract is to be deployed.
   * @param {K} contractKey - The key identifying the factory to use for deployment.
   * @param {string} contractName - The name of the contract to deploy. This must match the contract source code.
   * @param {Parameters<Factories[K]['deploy']>} constructorArgs - Arguments for the contract's constructor.
   * @param {Parameters<Awaited<ReturnType<Factories[K]['deploy']>>['initialize']>?} initializeArgs - Optional arguments for the contract's initialization function.
   * @param {boolean} shouldRecover - Flag indicating whether to attempt recovery if deployment fails.
   * @returns {Promise<HyperlaneContracts<Factories>[K]>} A promise that resolves to the deployed contract instance.
   */
  async deployContractWithName<K extends keyof Factories>(
    chain: ChainName,
    contractKey: K,
    contractName: string,
    constructorArgs: Parameters<Factories[K]['deploy']>,
    initializeArgs?: Parameters<
      Awaited<ReturnType<Factories[K]['deploy']>>['initialize']
    >,
    shouldRecover = true,
  ): Promise<HyperlaneContracts<Factories>[K]> {
    const contract = await this.deployContractFromFactory(
      chain,
      this.factories[contractKey],
      contractName,
      constructorArgs,
      initializeArgs,
      shouldRecover,
    );
    this.writeCache(chain, contractName, contract.address);
    return contract;
  }

  async deployContract<K extends keyof Factories>(
    chain: ChainName,
    contractKey: K,
    constructorArgs: Parameters<Factories[K]['deploy']>,
    initializeArgs?: Parameters<
      Awaited<ReturnType<Factories[K]['deploy']>>['initialize']
    >,
    shouldRecover = true,
  ): Promise<HyperlaneContracts<Factories>[K]> {
    return this.deployContractWithName(
      chain,
      contractKey,
      contractKey.toString(),
      constructorArgs,
      initializeArgs,
      shouldRecover,
    );
  }

  protected async changeAdmin(
    chain: ChainName,
    proxy: ITransparentUpgradeableProxy,
    admin: string,
  ): Promise<void> {
    const actualAdmin = await proxyAdmin(
      this.multiProvider.getProvider(chain),
      proxy.address,
    );
    if (eqAddress(admin, actualAdmin)) {
      this.logger.debug(`Admin set correctly, skipping admin change`);
      return;
    }

    const txOverrides = this.multiProvider.getTransactionOverrides(chain);
    this.logger.debug(`Changing proxy admin`);
    await this.runIfAdmin(
      chain,
      proxy,
      () =>
        this.multiProvider.handleTx(
          chain,
          proxy.changeAdmin(admin, txOverrides),
        ),
      (proxyAdmin: ProxyAdmin) =>
        this.multiProvider.handleTx(
          chain,
          proxyAdmin.changeProxyAdmin(proxy.address, admin, txOverrides),
        ),
    );
  }

  protected async upgradeAndInitialize<C extends ethers.Contract>(
    chain: ChainName,
    proxy: ITransparentUpgradeableProxy,
    implementation: C,
    initializeArgs: Parameters<C['initialize']>,
  ): Promise<void> {
    const current = await proxy.callStatic.implementation();
    if (eqAddress(implementation.address, current)) {
      this.logger.debug(`Implementation set correctly, skipping upgrade`);
      return;
    }

    this.logger.debug(`Upgrading and initializing implementation`);
    const initData = implementation.interface.encodeFunctionData(
      'initialize',
      initializeArgs,
    );
    const overrides = this.multiProvider.getTransactionOverrides(chain);
    await this.runIfAdmin(
      chain,
      proxy,
      () =>
        this.multiProvider.handleTx(
          chain,
          proxy.upgradeToAndCall(implementation.address, initData, overrides),
        ),
      (proxyAdmin: ProxyAdmin) =>
        this.multiProvider.handleTx(
          chain,
          proxyAdmin.upgradeAndCall(
            proxy.address,
            implementation.address,
            initData,
            overrides,
          ),
        ),
    );
  }

  protected async deployProxy<C extends ethers.Contract>(
    chain: ChainName,
    implementation: C,
    proxyAdmin: string,
    initializeArgs?: Parameters<C['initialize']>,
    contractName?: string,
  ): Promise<C> {
    const isProxied = await isProxy(
      this.multiProvider.getProvider(chain),
      implementation.address,
    );
    if (isProxied) {
      // if the implementation is already a proxy, do not deploy a new proxy
      return implementation;
    }

    const constructorArgs = proxyConstructorArgs(
      implementation,
      proxyAdmin,
      initializeArgs,
      this.initializeFnSignature(contractName ?? ''),
    );
    const proxy = await this.deployContractFromFactory(
      chain,
      new TransparentUpgradeableProxy__factory(),
      'TransparentUpgradeableProxy',
      constructorArgs,
      undefined,
      true,
      implementation.address,
    );

    return implementation.attach(proxy.address) as C;
  }

  async deployTimelock(
    chain: ChainName,
    timelockConfig: UpgradeConfig['timelock'],
  ): Promise<TimelockController> {
    const TimelockZkArtifact =
      await getZKSyncArtifactByContractName('TimelockController');
    return this.multiProvider.handleDeploy(
      chain,
      new TimelockController__factory(),
      // delay, [proposers], [executors], admin
      [
        timelockConfig.delay,
        [timelockConfig.roles.proposer],
        [timelockConfig.roles.executor],
        ethers.constants.AddressZero,
      ],
      TimelockZkArtifact,
    );
  }

  writeCache<K extends keyof Factories>(
    chain: ChainName,
    contractName: K,
    address: Address,
  ): void {
    if (!this.cachedAddresses[chain]) {
      this.cachedAddresses[chain] = {};
    }
    this.cachedAddresses[chain][contractName] = address;
  }

  readCache<F extends ethers.ContractFactory>(
    chain: ChainName,
    factory: F,
    contractName: string,
  ): Awaited<ReturnType<F['deploy']>> | undefined {
    const cachedAddress = this.cachedAddresses[chain]?.[contractName];
    if (cachedAddress && !isZeroishAddress(cachedAddress)) {
      this.logger.debug(
        `Recovered ${contractName} on ${chain}: ${cachedAddress}`,
      );
      return factory
        .attach(cachedAddress)
        .connect(this.multiProvider.getSignerOrProvider(chain)) as Awaited<
        ReturnType<F['deploy']>
      >;
    }
    return undefined;
  }

  async recoverVerificationArtifacts<C extends ethers.Contract>(
    chain: ChainName,
    contractName: string,
    cachedContract: C,
    constructorArgs: Parameters<C['deploy']>,
    initializeArgs?: Parameters<C['initialize']>,
  ): Promise<ContractVerificationInput[]> {
    const provider = this.multiProvider.getProvider(chain);
    const isProxied = await isProxy(provider, cachedContract.address);

    let implementation: string;
    if (isProxied) {
      implementation = await proxyImplementation(
        provider,
        cachedContract.address,
      );
    } else {
      implementation = cachedContract.address;
    }

    const implementationInput = buildVerificationInput(
      contractName,
      implementation,
      cachedContract.interface.encodeDeploy(constructorArgs),
    );

    if (!isProxied) {
      return [implementationInput];
    }

    const admin = await proxyAdmin(provider, cachedContract.address);
    const proxyArgs = proxyConstructorArgs(
      cachedContract.attach(implementation),
      admin,
      initializeArgs,
      contractName,
    );
    const proxyInput = buildVerificationInput(
      'TransparentUpgradeableProxy',
      cachedContract.address,
      TransparentUpgradeableProxy__factory.createInterface().encodeDeploy(
        proxyArgs,
      ),
    );
    return [implementationInput, proxyInput];
  }

  /**
   * Deploys the Implementation and Proxy for a given contract
   *
   */
  async deployProxiedContract<K extends keyof Factories>(
    chain: ChainName,
    contractKey: K,
    contractName: string,
    proxyAdmin: string,
    constructorArgs: Parameters<Factories[K]['deploy']>,
    initializeArgs?: Parameters<HyperlaneContracts<Factories>[K]['initialize']>,
  ): Promise<HyperlaneContracts<Factories>[K]> {
    // Try to initialize the implementation even though it may not be necessary
    const implementation = await this.deployContractWithName(
      chain,
      contractKey,
      contractName,
      constructorArgs,
      initializeArgs,
    );

    // Initialize the proxy the same way
    const contract = await this.deployProxy(
      chain,
      implementation,
      proxyAdmin,
      initializeArgs,
      contractName,
    );
    this.writeCache(chain, contractName, contract.address);
    return contract;
  }

  mergeWithExistingVerificationInputs(
    existingInputsMap: ChainMap<ContractVerificationInput[]>,
  ): ChainMap<ContractVerificationInput[]> {
    const allChains = new Set<ChainName>();
    Object.keys(existingInputsMap).forEach((_) => allChains.add(_));
    Object.keys(this.verificationInputs).forEach((_) => allChains.add(_));

    const ret: ChainMap<ContractVerificationInput[]> = {};
    for (const chain of allChains) {
      const existingInputs = existingInputsMap[chain] || [];
      const newInputs = this.verificationInputs[chain] || [];
      ret[chain] = [...existingInputs, ...newInputs];
    }
    return ret;
  }

  async transferOwnershipOfContracts(
    chain: ChainName,
    config: OwnableConfig,
    ownables: Partial<Record<string, Ownable>>,
  ): Promise<ethers.ContractReceipt[]> {
    const receipts: ethers.ContractReceipt[] = [];
    for (const [contractName, ownable] of Object.entries<Ownable | undefined>(
      ownables,
    )) {
      if (!ownable) {
        continue;
      }
      const current = await ownable.owner();
      const owner = config.ownerOverrides?.[contractName] ?? config.owner;
      if (!eqAddress(current, owner)) {
        this.logger.debug(
          { contractName, current, desiredOwner: owner },
          'Current owner and config owner do not match',
        );
        const receipt = await this.runIfOwner(chain, ownable, async () => {
          this.logger.debug(
            `Transferring ownership of ${contractName} to ${owner} on ${chain}`,
          );
          const estimatedGas =
            await ownable.estimateGas.transferOwnership(owner);
          return this.multiProvider.handleTx(
            chain,
            ownable.transferOwnership(owner, {
              gasLimit: addBufferToGasLimit(estimatedGas),
              ...this.multiProvider.getTransactionOverrides(chain),
            }),
          );
        });
        if (receipt) receipts.push(receipt);
      }
    }

    return receipts.filter((x) => !!x) as ethers.ContractReceipt[];
  }
}<|MERGE_RESOLUTION|>--- conflicted
+++ resolved
@@ -446,10 +446,7 @@
           `Initializing ${contractName} (${contract.address}) on ${chain}...`,
         );
 
-        const overrides = this.multiProvider.getTransactionOverrides(chain);
-
         // Estimate gas for the initialize transaction
-<<<<<<< HEAD
         const estimatedGas = await contract.estimateGas[
           this.initializeFnSignature(contractName)
         ](...initializeArgs);
@@ -462,18 +459,6 @@
             gasLimit: addBufferToGasLimit(estimatedGas),
             ...overrides,
           },
-=======
-        const estimatedGas = await contract
-          .connect(signer)
-          .estimateGas.initialize(...initializeArgs);
-
-        const initTx = await contract.initialize(...initializeArgs, {
-          gasLimit: addBufferToGasLimit(estimatedGas),
-          ...overrides,
-        });
-        this.logger.info(
-          `Initializing contract ${contractName} on chain ${chain}...`,
->>>>>>> 983f2c1b
         );
         const receipt = await this.multiProvider.handleTx(chain, initTx);
         this.logger.debug(
