--- conflicted
+++ resolved
@@ -220,12 +220,8 @@
         this.multiProvider,
         ismFactory.getContracts(chain),
       );
-<<<<<<< HEAD
-      targetIsm = (await ismFactory.deploy({ chain, config })).address;
-=======
       targetIsm = (await ismFactory.deploy({ destination: chain, config }))
         .address;
->>>>>>> e06fe0b3
     }
     if (!matches) {
       await this.runIfOwner(chain, contract, async () => {
