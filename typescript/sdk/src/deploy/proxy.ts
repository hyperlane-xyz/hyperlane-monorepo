import { ethers } from 'ethers';
<<<<<<< HEAD
import * as zk from 'zksync-ethers';
=======
import { Provider as ZKSyncProvider } from 'zksync-ethers';
>>>>>>> 3e8596ba

import { ProxyAdmin__factory } from '@hyperlane-xyz/core';
import { Address, ChainId, eqAddress } from '@hyperlane-xyz/utils';

import { transferOwnershipTransactions } from '../contracts/contracts.js';
import { AnnotatedEV5Transaction } from '../providers/ProviderType.js';
import { DeployedOwnableConfig } from '../types.js';

<<<<<<< HEAD
type Provider = ethers.providers.Provider | zk.Provider;
=======
type EthersLikeProvider = ethers.providers.Provider | ZKSyncProvider;
>>>>>>> 3e8596ba

export type UpgradeConfig = {
  timelock: {
    delay: number;
    // canceller inherited from proposer and admin not supported
    roles: {
      executor: Address;
      proposer: Address;
    };
  };
};

export async function proxyImplementation(
<<<<<<< HEAD
  provider: Provider,
=======
  provider: EthersLikeProvider,
>>>>>>> 3e8596ba
  proxy: Address,
): Promise<Address> {
  // Hardcoded storage slot for implementation per EIP-1967
  const storageValue = await provider.getStorageAt(
    proxy,
    '0x360894a13ba1a3210667c828492db98dca3e2076cc3735a920a3ca505d382bbc',
  );
  return ethers.utils.getAddress(storageValue.slice(26));
}

export async function isInitialized(
<<<<<<< HEAD
  provider: Provider,
=======
  provider: EthersLikeProvider,
>>>>>>> 3e8596ba
  contract: Address,
): Promise<boolean> {
  // Using OZ's Initializable 4.9 which keeps it at the 0x0 slot
  const storageValue = await provider.getStorageAt(contract, '0x0');
  return (
    storageValue ===
    '0x00000000000000000000000000000000000000000000000000000000000000ff'
  );
}

export async function proxyAdmin(
<<<<<<< HEAD
  provider: Provider,
=======
  provider: EthersLikeProvider,
>>>>>>> 3e8596ba
  proxy: Address,
): Promise<Address> {
  // Hardcoded storage slot for admin per EIP-1967
  const storageValue = await provider.getStorageAt(
    proxy,
    '0xb53127684a568b3173ae13b9f8a6016e243e63b6e8ee1178d6a717850b5d6103',
  );

  // Return zero address if storage value is empty
  if (storageValue === '0x' || storageValue === '0x0') {
    return ethers.constants.AddressZero;
  }

  return ethers.utils.getAddress(storageValue.slice(26));
}

export function proxyConstructorArgs<C extends ethers.Contract>(
  implementation: C,
  proxyAdmin: string,
  initializeArgs?: Parameters<C['initialize']>,
): [string, string, string] {
  const initData = initializeArgs
    ? implementation.interface.encodeFunctionData('initialize', initializeArgs)
    : '0x';
  return [implementation.address, proxyAdmin, initData];
}

export async function isProxy(
<<<<<<< HEAD
  provider: Provider,
=======
  provider: EthersLikeProvider,
>>>>>>> 3e8596ba
  proxy: Address,
): Promise<boolean> {
  const admin = await proxyAdmin(provider, proxy);
  return !eqAddress(admin, ethers.constants.AddressZero);
}

export function proxyAdminUpdateTxs(
  chainId: ChainId,
  proxyAddress: Address,
  actualConfig: Readonly<{ proxyAdmin?: DeployedOwnableConfig }>,
  expectedConfig: Readonly<{ proxyAdmin?: DeployedOwnableConfig }>,
): AnnotatedEV5Transaction[] {
  const transactions: AnnotatedEV5Transaction[] = [];

  // Return early because old config files did not have the
  // proxyAdmin property
  if (!expectedConfig.proxyAdmin?.address) {
    return transactions;
  }

  const actualProxyAdmin = actualConfig.proxyAdmin!;
  const parsedChainId =
    typeof chainId === 'string' ? parseInt(chainId) : chainId;

  if (
    actualProxyAdmin.address &&
    actualProxyAdmin.address !== expectedConfig.proxyAdmin.address
  ) {
    transactions.push({
      chainId: parsedChainId,
      annotation: `Updating ProxyAdmin for proxy at "${proxyAddress}" from "${actualProxyAdmin.address}" to "${expectedConfig.proxyAdmin.address}"`,
      to: actualProxyAdmin.address,
      data: ProxyAdmin__factory.createInterface().encodeFunctionData(
        'changeProxyAdmin(address,address)',
        [proxyAddress, expectedConfig.proxyAdmin.address],
      ),
    });
  } else {
    transactions.push(
      // Internally the createTransferOwnershipTx method already checks if the
      // two owner values are the same and produces an empty tx batch if they are
      ...transferOwnershipTransactions(
        parsedChainId,
        actualProxyAdmin.address!,
        actualProxyAdmin,
        expectedConfig.proxyAdmin,
      ),
    );
  }

  return transactions;
}<|MERGE_RESOLUTION|>--- conflicted
+++ resolved
@@ -1,9 +1,5 @@
 import { ethers } from 'ethers';
-<<<<<<< HEAD
-import * as zk from 'zksync-ethers';
-=======
 import { Provider as ZKSyncProvider } from 'zksync-ethers';
->>>>>>> 3e8596ba
 
 import { ProxyAdmin__factory } from '@hyperlane-xyz/core';
 import { Address, ChainId, eqAddress } from '@hyperlane-xyz/utils';
@@ -12,11 +8,7 @@
 import { AnnotatedEV5Transaction } from '../providers/ProviderType.js';
 import { DeployedOwnableConfig } from '../types.js';
 
-<<<<<<< HEAD
-type Provider = ethers.providers.Provider | zk.Provider;
-=======
 type EthersLikeProvider = ethers.providers.Provider | ZKSyncProvider;
->>>>>>> 3e8596ba
 
 export type UpgradeConfig = {
   timelock: {
@@ -30,11 +22,7 @@
 };
 
 export async function proxyImplementation(
-<<<<<<< HEAD
-  provider: Provider,
-=======
   provider: EthersLikeProvider,
->>>>>>> 3e8596ba
   proxy: Address,
 ): Promise<Address> {
   // Hardcoded storage slot for implementation per EIP-1967
@@ -46,11 +34,7 @@
 }
 
 export async function isInitialized(
-<<<<<<< HEAD
-  provider: Provider,
-=======
   provider: EthersLikeProvider,
->>>>>>> 3e8596ba
   contract: Address,
 ): Promise<boolean> {
   // Using OZ's Initializable 4.9 which keeps it at the 0x0 slot
@@ -62,11 +46,7 @@
 }
 
 export async function proxyAdmin(
-<<<<<<< HEAD
-  provider: Provider,
-=======
   provider: EthersLikeProvider,
->>>>>>> 3e8596ba
   proxy: Address,
 ): Promise<Address> {
   // Hardcoded storage slot for admin per EIP-1967
@@ -95,11 +75,7 @@
 }
 
 export async function isProxy(
-<<<<<<< HEAD
-  provider: Provider,
-=======
   provider: EthersLikeProvider,
->>>>>>> 3e8596ba
   proxy: Address,
 ): Promise<boolean> {
   const admin = await proxyAdmin(provider, proxy);
