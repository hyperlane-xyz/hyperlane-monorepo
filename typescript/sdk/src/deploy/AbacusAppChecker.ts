--- conflicted
+++ resolved
@@ -9,30 +9,13 @@
 import { ChainMap, ChainName } from '../types';
 
 import { upgradeBeaconImplementation, upgradeBeaconViolation } from './proxy';
-<<<<<<< HEAD
 import {
   CheckerViolation,
   Ownable,
   OwnerViolation,
   ViolationType,
 } from './types';
-=======
-import { CheckerViolation } from './types';
 
-export interface Ownable extends Contract {
-  owner(): Promise<types.Address>;
-  transferOwnership(...args: any[]): Promise<ContractTransaction>;
-}
-
-export interface OwnableViolation extends CheckerViolation {
-  type: 'Ownable';
-  data: {
-    contract: Contract;
-  };
-  actual: string;
-  expected: string;
-}
->>>>>>> 193780e4
 
 export abstract class AbacusAppChecker<
   Chain extends ChainName,
@@ -93,15 +76,9 @@
       ownables.map(async (contract) => {
         const actual = await contract.owner();
         if (actual.toLowerCase() != owner.toLowerCase()) {
-<<<<<<< HEAD
           const violation: OwnerViolation = {
             chain,
             type: ViolationType.Owner,
-=======
-          const violation: OwnableViolation = {
-            chain,
-            type: 'Ownable',
->>>>>>> 193780e4
             actual,
             expected: owner,
             data: {
