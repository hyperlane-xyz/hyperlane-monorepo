import { rootLogger } from '@hyperlane-xyz/utils';

import { ExplorerFamily } from '../../metadata/chainMetadataTypes.js';
import { MultiProvider } from '../../providers/MultiProvider.js';
import { ChainMap } from '../../types.js';
import { MultiGeneric } from '../../utils/MultiGeneric.js';

import { BaseContractVerifier } from './BaseContractVerifier.js';
import { ContractVerifier } from './ContractVerifier.js';
import { ZKSyncContractVerifier } from './ZKSyncContractVerifier.js';
import { BuildArtifact, CompilerOptions, VerificationInput } from './types.js';

export class PostDeploymentContractVerifier extends MultiGeneric<VerificationInput> {
  protected logger = rootLogger.child({
    module: 'PostDeploymentContractVerifier',
  });
  protected contractVerifier: BaseContractVerifier;

  constructor(
    verificationInputs: ChainMap<VerificationInput>,
    protected readonly multiProvider: MultiProvider,
    apiKeys: ChainMap<string>,
    buildArtifact: BuildArtifact,
    licenseType: CompilerOptions['licenseType'],
  ) {
    super(verificationInputs);
    this.contractVerifier = new ContractVerifier(
      multiProvider,
      apiKeys,
      buildArtifact,
      licenseType,
    );
  }

  verify(targets = this.chains()): Promise<PromiseSettledResult<void>[]> {
    return Promise.allSettled(
      targets.map(async (chain) => {
        // can check explorer family here to avoid doing these checks for each input in verifier
        const { family } = this.multiProvider.getExplorerApi(chain);
<<<<<<< HEAD

        if (family === ExplorerFamily.ZkSync) {
          this.logger.debug('Using ZkSync verifier');
          this.contractVerifier = new ZKSyncContractVerifier(
            this.multiProvider,
          );
=======
        let contractVerifier: BaseContractVerifier = this.contractVerifier;

        if (family === ExplorerFamily.ZkSync) {
          this.logger.debug('Using ZkSync verifier');
          contractVerifier = new ZKSyncContractVerifier(this.multiProvider);
>>>>>>> 6229159d
        }

        if (family === ExplorerFamily.Other) {
          this.logger.warn(
            `Skipping verification for ${chain} due to unsupported explorer family.`,
          );
          return;
        }

        this.logger.debug(`Verifying ${chain}...`);
        for (const input of this.get(chain)) {
          try {
            await contractVerifier.verifyContract(chain, input, this.logger);
          } catch (error) {
            this.logger.error(
              { name: input.name, address: input.address },
              `Failed to verify contract on ${chain}`,
              error,
            );
          }
        }
      }),
    );
  }
}<|MERGE_RESOLUTION|>--- conflicted
+++ resolved
@@ -37,20 +37,11 @@
       targets.map(async (chain) => {
         // can check explorer family here to avoid doing these checks for each input in verifier
         const { family } = this.multiProvider.getExplorerApi(chain);
-<<<<<<< HEAD
-
-        if (family === ExplorerFamily.ZkSync) {
-          this.logger.debug('Using ZkSync verifier');
-          this.contractVerifier = new ZKSyncContractVerifier(
-            this.multiProvider,
-          );
-=======
         let contractVerifier: BaseContractVerifier = this.contractVerifier;
 
         if (family === ExplorerFamily.ZkSync) {
           this.logger.debug('Using ZkSync verifier');
           contractVerifier = new ZKSyncContractVerifier(this.multiProvider);
->>>>>>> 6229159d
         }
 
         if (family === ExplorerFamily.Other) {
