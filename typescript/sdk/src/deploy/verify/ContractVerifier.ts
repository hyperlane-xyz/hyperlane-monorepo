import fetch from 'cross-fetch';
import { Logger } from 'pino';

<<<<<<< HEAD
=======
import { buildArtifact as zksyncBuildArtifact } from '@hyperlane-xyz/core/buildArtifact-zksync.js';
>>>>>>> 9e40cf18
import { Address, rootLogger, sleep, strip0x } from '@hyperlane-xyz/utils';

import { ExplorerFamily } from '../../metadata/chainMetadataTypes.js';
import { MultiProvider } from '../../providers/MultiProvider.js';
import { ContractVerificationStatus } from '../../token/types.js';
import { ChainMap, ChainName } from '../../types.js';

import { BaseContractVerifier } from './BaseContractVerifier.js';
import {
  BuildArtifact,
  CompilerOptions,
  ContractVerificationInput,
  EXPLORER_GET_ACTIONS,
  ExplorerApiActions,
  ExplorerApiErrors,
  FormOptions,
  SolidityStandardJsonInput,
} from './types.js';

export class ContractVerifier extends BaseContractVerifier {
  protected logger = rootLogger.child({ module: 'ContractVerifier' });
  protected readonly compilerOptions: CompilerOptions;

  constructor(
    protected readonly multiProvider: MultiProvider,
    protected readonly apiKeys: ChainMap<string>,
    buildArtifact: BuildArtifact,
    licenseType: CompilerOptions['licenseType'],
  ) {
    super(multiProvider, buildArtifact);
    const compilerversion = `v${buildArtifact.solcLongVersion}`;
    const versionRegex = /v(\d.\d.\d+)\+commit.\w+/;
    const matches = versionRegex.exec(compilerversion);
    if (!matches) {
      throw new Error(`Invalid compiler version ${compilerversion}`);
    }
    this.compilerOptions = {
      codeformat: 'solidity-standard-json-input',
      compilerversion,
      licenseType,
    };
    if (zksyncBuildArtifact?.zk_version)
      this.compilerOptions.zksolcversion = `v${zksyncBuildArtifact.zk_version}`;
  }

  protected async verify(
    chain: ChainName,
    input: ContractVerificationInput,
    verificationLogger: Logger,
  ): Promise<void> {
    const contractType: string = input.isProxy ? 'proxy' : 'implementation';

    verificationLogger.debug(`📝 Verifying ${contractType}...`);

    const data = input.isProxy
      ? this.getProxyData(input)
      : this.getImplementationData(chain, input, verificationLogger);

    try {
      const guid: string = await this.submitForm(
        chain,
        input.isProxy
          ? ExplorerApiActions.VERIFY_PROXY
          : ExplorerApiActions.VERIFY_IMPLEMENTATION,
        verificationLogger,
        data,
      );

      verificationLogger.trace(
        { guid },
        `Retrieved guid from verified ${contractType}.`,
      );

      await this.checkStatus(
        chain,
        input,
        verificationLogger,
        guid,
        contractType,
      );

      const addressUrl = await this.multiProvider.tryGetExplorerAddressUrl(
        chain,
        input.address,
      );

      verificationLogger.debug(
        {
          addressUrl: addressUrl
            ? `${addressUrl}#code`
            : `Could not retrieve ${contractType} explorer URL.`,
        },
        `✅ Successfully verified ${contractType}.`,
      );
    } catch (error) {
      verificationLogger.debug(
        { error },
        `Verification of ${contractType} failed`,
      );
      throw error;
    }
  }

  private async checkStatus(
    chain: ChainName,
    input: ContractVerificationInput,
    verificationLogger: Logger,
    guid: string,
    contractType: string,
  ): Promise<void> {
    verificationLogger.trace({ guid }, `Checking ${contractType} status...`);
    await this.submitForm(
      chain,
      input.isProxy
        ? ExplorerApiActions.CHECK_PROXY_STATUS
        : ExplorerApiActions.CHECK_IMPLEMENTATION_STATUS,
      verificationLogger,
      {
        guid: guid,
      },
    );
  }

  protected prepareImplementationData(
    sourceName: string,
    input: ContractVerificationInput,
    filteredStandardInputJson: SolidityStandardJsonInput,
  ) {
    return {
      sourceCode: JSON.stringify(filteredStandardInputJson),
      contractname: `${sourceName}:${input.name}`,
      contractaddress: input.address,
      constructorArguements: strip0x(input.constructorArguments ?? ''),
      ...this.compilerOptions,
    };
  }

  /**
   * @notice Submits the verification form to the explorer API
   * @param chain The name of the chain where the contract is deployed
   * @param verificationLogger A logger instance for verification-specific logging
   * @param options Additional options for the API request
   * @returns The response from the explorer API
   */
  private async submitForm(
    chain: ChainName,
    action: ExplorerApiActions,
    verificationLogger: Logger,
    options?: FormOptions<typeof action>,
  ): Promise<any> {
    const {
      apiUrl,
      family,
      apiKey = this.apiKeys[chain],
    } = this.multiProvider.getExplorerApi(chain);
    const params = new URLSearchParams();
    params.set('module', 'contract');
    params.set('action', action);
    if (apiKey) params.set('apikey', apiKey);

    for (const [key, value] of Object.entries(options ?? {})) {
      params.set(key, value);
    }

    let timeout: number = 1000;
    const url = new URL(apiUrl);
    const isGetRequest = EXPLORER_GET_ACTIONS.includes(action);
    if (isGetRequest) url.search = params.toString();

    switch (family) {
      case ExplorerFamily.ZkSync:
      case ExplorerFamily.Etherscan:
        timeout = 5000;
        break;
      case ExplorerFamily.Blockscout:
        timeout = 1000;
        url.searchParams.set('module', 'contract');
        url.searchParams.set('action', action);
        break;
      case ExplorerFamily.Routescan:
        timeout = 500;
        break;
      case ExplorerFamily.Other:
      default:
        throw new Error(
          `Unsupported explorer family: ${family}, ${chain}, ${apiUrl}`,
        );
    }

    verificationLogger.trace(
      { apiUrl, chain },
      'Sending request to explorer...',
    );
    let response: Response;
    if (isGetRequest) {
      response = await fetch(url.toString(), {
        method: 'GET',
      });
    } else {
      const init: RequestInit = {
        method: 'POST',
        headers: { 'Content-Type': 'application/x-www-form-urlencoded' },
        body: params,
      };
      response = await fetch(url.toString(), init);
    }
    let responseJson;
    try {
      const responseTextString = await response.text();
      verificationLogger.trace(
        { apiUrl, chain },
        'Parsing response from explorer...',
      );
      responseJson = JSON.parse(responseTextString);
    } catch {
      verificationLogger.trace(
        {
          failure: response.statusText,
          status: response.status,
          chain,
          apiUrl,
          family,
        },
        'Failed to parse response from explorer.',
      );
      throw new Error(
        `Failed to parse response from explorer (${apiUrl}, ${chain}): ${
          response.statusText || 'UNKNOWN STATUS TEXT'
        } (${response.status || 'UNKNOWN STATUS'})`,
      );
    }

    if (responseJson.message !== 'OK') {
      let errorMessage;

      switch (responseJson.result) {
        case ExplorerApiErrors.VERIFICATION_PENDING:
          verificationLogger.trace(
            {
              result: responseJson.result,
            },
            'Verification still pending',
          );
          await sleep(timeout);
          return this.submitForm(chain, action, verificationLogger, options);
        case ExplorerApiErrors.ALREADY_VERIFIED:
        case ExplorerApiErrors.ALREADY_VERIFIED_ALT:
          break;
        case ExplorerApiErrors.NOT_VERIFIED:
        case ExplorerApiErrors.PROXY_FAILED:
        case ExplorerApiErrors.BYTECODE_MISMATCH:
          errorMessage = `${responseJson.message}: ${responseJson.result}`;
          break;
        default:
          errorMessage = `Verification failed: ${JSON.stringify(
            responseJson.result ?? response.statusText,
          )}`;
          break;
      }

      if (errorMessage) {
        verificationLogger.debug(errorMessage);
        throw new Error(`[${chain}] ${errorMessage}`);
      }
    }

    if (responseJson.result === ExplorerApiErrors.UNKNOWN_UID) {
      await sleep(timeout);
      return this.submitForm(chain, action, verificationLogger, options);
    }

    if (responseJson.result === ExplorerApiErrors.UNABLE_TO_VERIFY) {
      const errorMessage = `Verification failed. ${JSON.stringify(
        responseJson.result ?? response.statusText,
      )}`;
      verificationLogger.debug(errorMessage);
      throw new Error(`[${chain}] ${errorMessage}`);
    }

    verificationLogger.trace(
      { apiUrl, chain, result: responseJson.result },
      'Returning result from explorer.',
    );

    await sleep(timeout);
    return responseJson.result;
  }

  async getContractVerificationStatus(
    chain: ChainName,
    address: Address,
    verificationLogger: Logger = this.logger,
  ): Promise<ContractVerificationStatus> {
    try {
      const metadata = this.multiProvider.tryGetChainMetadata(chain);
      const rpcUrl = metadata?.rpcUrls[0].http ?? '';
      if (rpcUrl.includes('localhost') || rpcUrl.includes('127.0.0.1')) {
        verificationLogger.debug('Skipping verification for local endpoints');
        return ContractVerificationStatus.Skipped;
      }
      verificationLogger.trace(
        `Fetching contract ABI for ${chain} address ${address}`,
      );
      const sourceCodeResults = (
        await this.submitForm(
          chain,
          ExplorerApiActions.GETSOURCECODE,
          verificationLogger,
          { address },
        )
      )[0]; // This specific query only returns 1 result

      // Explorer won't return ContractName if unverified
      return sourceCodeResults.ContractName
        ? ContractVerificationStatus.Verified
        : ContractVerificationStatus.Unverified;
    } catch (e) {
      this.logger.info(
        `Error fetching contract verification status for ${address} on chain ${chain}: ${e}`,
      );
      return ContractVerificationStatus.Error;
    }
  }

<<<<<<< HEAD
  private async checkStatus(
    chain: ChainName,
    input: ContractVerificationInput,
    verificationLogger: Logger,
    guid: string,
    contractType: string,
  ): Promise<void> {
    verificationLogger.trace({ guid }, `Checking ${contractType} status...`);
    await this.submitForm(
      chain,
      input.isProxy
        ? ExplorerApiActions.CHECK_PROXY_STATUS
        : ExplorerApiActions.CHECK_IMPLEMENTATION_STATUS,
      verificationLogger,
      {
        guid: guid,
      },
    );
  }

  async getContractVerificationStatus(
    chain: ChainName,
    address: Address,
    verificationLogger: Logger = this.logger,
  ): Promise<ContractVerificationStatus> {
    try {
      const metadata = this.multiProvider.tryGetChainMetadata(chain);
      const rpcUrl = metadata?.rpcUrls[0].http ?? '';
      if (rpcUrl.includes('localhost') || rpcUrl.includes('127.0.0.1')) {
        verificationLogger.debug('Skipping verification for local endpoints');
        return ContractVerificationStatus.Skipped;
      }
      verificationLogger.trace(
        `Fetching contract ABI for ${chain} address ${address}`,
      );
      const sourceCodeResults = (
        await this.submitForm(
          chain,
          ExplorerApiActions.GETSOURCECODE,
          verificationLogger,
          { address },
        )
      )[0]; // This specific query only returns 1 result

      // Explorer won't return ContractName if unverified
      return sourceCodeResults.ContractName
        ? ContractVerificationStatus.Verified
        : ContractVerificationStatus.Unverified;
    } catch (e) {
      this.logger.info(
        `Error fetching contract verification status for ${address} on chain ${chain}: ${e}`,
      );
      return ContractVerificationStatus.Error;
    }
  }

=======
>>>>>>> 9e40cf18
  private getProxyData(input: ContractVerificationInput) {
    return {
      address: input.address,
      expectedimplementation: input.expectedimplementation,
    };
  }
}<|MERGE_RESOLUTION|>--- conflicted
+++ resolved
@@ -1,10 +1,7 @@
 import fetch from 'cross-fetch';
 import { Logger } from 'pino';
 
-<<<<<<< HEAD
-=======
 import { buildArtifact as zksyncBuildArtifact } from '@hyperlane-xyz/core/buildArtifact-zksync.js';
->>>>>>> 9e40cf18
 import { Address, rootLogger, sleep, strip0x } from '@hyperlane-xyz/utils';
 
 import { ExplorerFamily } from '../../metadata/chainMetadataTypes.js';
@@ -329,65 +326,6 @@
     }
   }
 
-<<<<<<< HEAD
-  private async checkStatus(
-    chain: ChainName,
-    input: ContractVerificationInput,
-    verificationLogger: Logger,
-    guid: string,
-    contractType: string,
-  ): Promise<void> {
-    verificationLogger.trace({ guid }, `Checking ${contractType} status...`);
-    await this.submitForm(
-      chain,
-      input.isProxy
-        ? ExplorerApiActions.CHECK_PROXY_STATUS
-        : ExplorerApiActions.CHECK_IMPLEMENTATION_STATUS,
-      verificationLogger,
-      {
-        guid: guid,
-      },
-    );
-  }
-
-  async getContractVerificationStatus(
-    chain: ChainName,
-    address: Address,
-    verificationLogger: Logger = this.logger,
-  ): Promise<ContractVerificationStatus> {
-    try {
-      const metadata = this.multiProvider.tryGetChainMetadata(chain);
-      const rpcUrl = metadata?.rpcUrls[0].http ?? '';
-      if (rpcUrl.includes('localhost') || rpcUrl.includes('127.0.0.1')) {
-        verificationLogger.debug('Skipping verification for local endpoints');
-        return ContractVerificationStatus.Skipped;
-      }
-      verificationLogger.trace(
-        `Fetching contract ABI for ${chain} address ${address}`,
-      );
-      const sourceCodeResults = (
-        await this.submitForm(
-          chain,
-          ExplorerApiActions.GETSOURCECODE,
-          verificationLogger,
-          { address },
-        )
-      )[0]; // This specific query only returns 1 result
-
-      // Explorer won't return ContractName if unverified
-      return sourceCodeResults.ContractName
-        ? ContractVerificationStatus.Verified
-        : ContractVerificationStatus.Unverified;
-    } catch (e) {
-      this.logger.info(
-        `Error fetching contract verification status for ${address} on chain ${chain}: ${e}`,
-      );
-      return ContractVerificationStatus.Error;
-    }
-  }
-
-=======
->>>>>>> 9e40cf18
   private getProxyData(input: ContractVerificationInput) {
     return {
       address: input.address,
