--- conflicted
+++ resolved
@@ -197,174 +197,6 @@
     };
   }
 
-<<<<<<< HEAD
-  /**
-   * @notice Submits the verification form to the explorer API
-   * @param chain The name of the chain where the contract is deployed
-   * @param verificationLogger A logger instance for verification-specific logging
-   * @param options Additional options for the API request
-   * @returns The response from the explorer API
-   */
-  private async submitForm(
-    chain: ChainName,
-    action: ExplorerApiActions,
-    verificationLogger: Logger,
-    options?: FormOptions<typeof action>,
-  ): Promise<any> {
-    const { family } = this.multiProvider.getExplorerApi(chain);
-    const apiUrl = this.multiProvider.getExplorerApiUrl(chain);
-    const params = new URLSearchParams();
-    params.set('module', 'contract');
-    params.set('action', action);
-
-    for (const [key, value] of Object.entries(options ?? {})) {
-      params.set(key, value);
-    }
-
-    let timeout: number = 1000;
-    const url = new URL(apiUrl);
-    const isGetRequest = EXPLORER_GET_ACTIONS.includes(action);
-
-    // For GET requests, merge the parameters with existing ones instead of overwriting
-    if (isGetRequest) {
-      for (const [key, value] of params.entries()) {
-        url.searchParams.set(key, value);
-      }
-    }
-
-    switch (family) {
-      case ExplorerFamily.ZkSync:
-      case ExplorerFamily.Etherscan:
-        timeout = 5000;
-        break;
-      case ExplorerFamily.Blockscout:
-        timeout = 1000;
-        url.searchParams.set('module', 'contract');
-        url.searchParams.set('action', action);
-        break;
-      case ExplorerFamily.Routescan:
-        timeout = 500;
-        break;
-      case ExplorerFamily.Other:
-      default:
-        throw new Error(
-          `Unsupported explorer family: ${family}, ${chain}, ${apiUrl}`,
-        );
-    }
-
-    verificationLogger.trace(
-      { apiUrl, chain },
-      'Sending request to explorer...',
-    );
-
-    // Add debug logging to show the final URL
-    verificationLogger.debug(
-      {
-        apiUrl,
-        chain,
-        finalUrl: url.toString(),
-        isGetRequest,
-        family,
-      },
-      'Contract verification URL details',
-    );
-    let response: Response;
-    if (isGetRequest) {
-      response = await fetch(url.toString(), {
-        method: 'GET',
-      });
-    } else {
-      const init: RequestInit = {
-        method: 'POST',
-        headers: { 'Content-Type': 'application/x-www-form-urlencoded' },
-        body: params,
-      };
-      response = await fetch(url.toString(), init);
-    }
-    let responseJson;
-    try {
-      const responseTextString = await response.text();
-      verificationLogger.trace(
-        { apiUrl, chain },
-        'Parsing response from explorer...',
-      );
-      responseJson = JSON.parse(responseTextString);
-    } catch {
-      verificationLogger.trace(
-        {
-          failure: response.statusText,
-          status: response.status,
-          chain,
-          apiUrl,
-          family,
-        },
-        'Failed to parse response from explorer.',
-      );
-      throw new Error(
-        `Failed to parse response from explorer (${apiUrl}, ${chain}): ${
-          response.statusText || 'UNKNOWN STATUS TEXT'
-        } (${response.status || 'UNKNOWN STATUS'})`,
-      );
-    }
-
-    if (responseJson.message !== 'OK') {
-      let errorMessage;
-
-      switch (responseJson.result) {
-        case ExplorerApiErrors.VERIFICATION_PENDING:
-          verificationLogger.trace(
-            {
-              result: responseJson.result,
-            },
-            'Verification still pending',
-          );
-          await sleep(timeout);
-          return this.submitForm(chain, action, verificationLogger, options);
-        case ExplorerApiErrors.ALREADY_VERIFIED:
-        case ExplorerApiErrors.ALREADY_VERIFIED_ALT:
-          break;
-        case ExplorerApiErrors.NOT_VERIFIED:
-        case ExplorerApiErrors.PROXY_FAILED:
-        case ExplorerApiErrors.BYTECODE_MISMATCH:
-          errorMessage = `${responseJson.message}: ${responseJson.result}`;
-          break;
-        default:
-          errorMessage = `Verification failed: ${JSON.stringify(
-            responseJson.result ?? response.statusText,
-          )}`;
-          break;
-      }
-
-      if (errorMessage) {
-        verificationLogger.debug(errorMessage);
-        throw new Error(`[${chain}] ${errorMessage}`);
-      }
-    }
-
-    if (responseJson.result === ExplorerApiErrors.UNKNOWN_UID) {
-      await sleep(timeout);
-      return this.submitForm(chain, action, verificationLogger, options);
-    }
-
-    if (responseJson.result === ExplorerApiErrors.UNABLE_TO_VERIFY) {
-      const errorMessage = `Verification failed. ${JSON.stringify(
-        responseJson.result ?? response.statusText,
-      )}`;
-      verificationLogger.debug(errorMessage);
-      throw new Error(`[${chain}] ${errorMessage}`);
-    }
-
-    verificationLogger.trace(
-      { apiUrl, chain, result: responseJson.result },
-      'Returning result from explorer.',
-    );
-
-    await sleep(timeout);
-    return responseJson.result;
-  }
-
-=======
->>>>>>> bfea74da
   async getContractVerificationStatus(
     chain: ChainName,
     address: Address,
