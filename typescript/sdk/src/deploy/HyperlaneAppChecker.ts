--- conflicted
+++ resolved
@@ -26,11 +26,7 @@
   ProxyAdminViolation,
   TimelockControllerViolation,
   ViolationType,
-<<<<<<< HEAD
-  resolveAccountOwner,
-=======
   resolveOrDeployAccountOwner,
->>>>>>> 96485144
 } from './types';
 
 export abstract class HyperlaneAppChecker<
@@ -219,15 +215,7 @@
     for (const [name, contract] of Object.entries(ownableContracts)) {
       let expectedOwner = ownableOverrides?.[name] ?? owner;
       if (typeof expectedOwner !== 'string') {
-<<<<<<< HEAD
-        console.log(
-          'Resolving account owner',
-          this.multiProvider.getKnownChainNames(),
-        );
-        expectedOwner = await resolveAccountOwner(
-=======
         expectedOwner = await resolveOrDeployAccountOwner(
->>>>>>> 96485144
           this.multiProvider,
           chain,
           expectedOwner,
