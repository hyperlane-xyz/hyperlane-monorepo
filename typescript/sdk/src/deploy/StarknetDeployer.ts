import { Logger } from 'pino';
import {
  Account,
  BigNumberish,
  CallData,
  Contract,
  ContractFactory,
  ContractFactoryParams,
  RawArgs,
} from 'starknet';

import {
  ContractType,
  getCompiledContract,
  getCompiledContractCasm,
} from '@hyperlane-xyz/starknet-core';
import { Address, assert, rootLogger } from '@hyperlane-xyz/utils';

import {
  StarknetIsmContractName,
  SupportedIsmTypesOnStarknet,
} from '../ism/starknet-utils.js';
import {
  IsmConfig,
  IsmType,
  SupportedIsmTypesOnStarknetType,
} from '../ism/types.js';
import { MultiProvider } from '../providers/MultiProvider.js';
import { ChainName } from '../types.js';
import { getStarknetIsmContract } from '../utils/starknet.js';

export class StarknetDeployer {
  private readonly logger: Logger;
  private readonly deployedContracts: Record<string, string> = {};

  constructor(
    private readonly account: Account,
    private readonly multiProvider: MultiProvider,
  ) {
    this.logger = rootLogger.child({ module: 'starknet-deployer' });
  }

  async deployContract(
    contractName: string,
    constructorArgs: RawArgs,
    contractType?: ContractType,
  ): Promise<string> {
    this.logger.info(`Deploying contract ${contractName}...`);

    const compiledContract = getCompiledContract(contractName, contractType);
    const casm = getCompiledContractCasm(contractName, contractType);
    const constructorCalldata = CallData.compile(constructorArgs);

    // const classHash = hash.computeSierraContractClassHash(
    //   compiledContract as CompiledSierra,
    // );

    // const feeEstimation = await this.account.estimateDeployFee({
    //   classHash,
    //   constructorCalldata,
    // });

    // const bounds = stark.estimateFeeToBounds(
    //   {
    //     gas_consumed: feeEstimation.gas_consumed.toString(),
    //     gas_price: feeEstimation.gas_price.toString(),
    //     overall_fee: feeEstimation.overall_fee.toString(),
    //     unit: 'WEI',
    //   },
    //   50,
    //   20,
    // );
    // const
    const params: ContractFactoryParams = {
      compiledContract,
      account: this.account,
      casm,
    };

    const contractFactory = new ContractFactory(params);

    const contract = await contractFactory.deploy(constructorCalldata);
<<<<<<< HEAD
    await this.account.waitForTransaction(
      contract.deployTransactionHash as BigNumberish,
    );
=======
    const receipt = await this.account.waitForTransaction(
      contract.deployTransactionHash as BigNumberish,
    );

    assert(receipt.isSuccess(), `Contract ${contractName} deployment failed`);
>>>>>>> 2a0c34c4

    let address = contract.address;
    // Ensure the address is 66 characters long (including the '0x' prefix)
    if (address.length < 66) {
      address = '0x' + address.slice(2).padStart(64, '0');
    }

    this.logger.info(
      `Contract ${contractName} deployed at address: ${address}`,
    );
    this.deployedContracts[contractName] = address;

    return address;
  }

  async deployIsm(params: {
    chain: ChainName;
    ismConfig: IsmConfig;
    mailbox: Address;
  }): Promise<Address> {
    const { chain, ismConfig, mailbox } = params;
    if (typeof ismConfig === 'string') {
      return ismConfig;
    }
    const ismType = ismConfig.type;
    this.logger.info(`Deploying ${ismType} to ${chain}`);

    assert(
      SupportedIsmTypesOnStarknet.includes(
        ismType as SupportedIsmTypesOnStarknetType,
      ),
      `ISM type ${ismType} is not supported on Starknet`,
    );

    const contractName =
      StarknetIsmContractName[ismType as SupportedIsmTypesOnStarknetType];
    let constructorArgs: RawArgs | undefined;

    // Log ownership model difference for ownable ISMs
    if (
      [
        IsmType.MERKLE_ROOT_MULTISIG,
        IsmType.MESSAGE_ID_MULTISIG,
        IsmType.AGGREGATION,
      ].includes(ismType)
    ) {
      this.logger.info(
        `Deploying ${ismType} with deployer (${this.account.address}) as initial owner. ` +
          'Note: Unlike EVM, this ISM type is ownable on Starknet and ownership can be transferred later.',
      );
    }

    switch (ismType) {
      case IsmType.MERKLE_ROOT_MULTISIG:
      case IsmType.MESSAGE_ID_MULTISIG:
        constructorArgs = [
          this.account.address,
          ismConfig.validators,
          ismConfig.threshold,
        ];

        break;
      case IsmType.ROUTING: {
<<<<<<< HEAD
        const ROUTING_ISM_ABI = [
          {
            type: 'function',
            name: 'set',
            inputs: [
              { name: '_domain', type: 'core::integer::u32' },
              {
                name: '_module',
                type: 'core::starknet::contract_address::ContractAddress',
              },
            ],
            outputs: [],
            state_mutability: 'external',
          },
        ];

=======
>>>>>>> 2a0c34c4
        constructorArgs = [ismConfig.owner];
        const ismAddress = await this.deployContract(
          contractName,
          constructorArgs,
        );
<<<<<<< HEAD
        const contract = new Contract(
          ROUTING_ISM_ABI,
=======
        const routingContract = getStarknetIsmContract(
          IsmType.ROUTING,
>>>>>>> 2a0c34c4
          ismAddress,
          this.account,
        );
        const domains = ismConfig.domains;
        for (const domain of Object.keys(domains)) {
          const route = await this.deployIsm({
            chain,
            ismConfig: domains[domain],
            mailbox,
          });
          const domainId = this.multiProvider.getDomainId(domain);
<<<<<<< HEAD
          const tx = await contract.invoke('set', [BigInt(domainId), route]);
=======
          const tx = await routingContract.invoke('set', [
            BigInt(domainId),
            route,
          ]);
>>>>>>> 2a0c34c4
          await this.account.waitForTransaction(tx.transaction_hash);
          this.logger.info(`ISM ${route} set for domain ${domain}`);
        }

        return ismAddress;
      }
      case IsmType.PAUSABLE:
        constructorArgs = [ismConfig.owner];

        break;
      case IsmType.AGGREGATION: {
        const addresses: Address[] = [];
        for (const module of ismConfig.modules) {
          const submodule = await this.deployIsm({
            chain,
            ismConfig: module,
            mailbox,
          });
          addresses.push(submodule);
        }
        constructorArgs = [
          this.account.address,
          addresses,
          ismConfig.threshold,
        ];

        break;
      }
      case IsmType.TRUSTED_RELAYER:
        constructorArgs = [mailbox, ismConfig.relayer];
        break;
      case IsmType.FALLBACK_ROUTING:
        constructorArgs = [ismConfig.owner, mailbox];
        break;
      default:
        constructorArgs = undefined;
    }
    assert(
      contractName && constructorArgs,
      'ISM contract or constructor args are not provided',
    );
    return this.deployContract(contractName, constructorArgs);
  }
}<|MERGE_RESOLUTION|>--- conflicted
+++ resolved
@@ -3,7 +3,6 @@
   Account,
   BigNumberish,
   CallData,
-  Contract,
   ContractFactory,
   ContractFactoryParams,
   RawArgs,
@@ -80,17 +79,11 @@
     const contractFactory = new ContractFactory(params);
 
     const contract = await contractFactory.deploy(constructorCalldata);
-<<<<<<< HEAD
-    await this.account.waitForTransaction(
-      contract.deployTransactionHash as BigNumberish,
-    );
-=======
     const receipt = await this.account.waitForTransaction(
       contract.deployTransactionHash as BigNumberish,
     );
 
     assert(receipt.isSuccess(), `Contract ${contractName} deployment failed`);
->>>>>>> 2a0c34c4
 
     let address = contract.address;
     // Ensure the address is 66 characters long (including the '0x' prefix)
@@ -154,37 +147,13 @@
 
         break;
       case IsmType.ROUTING: {
-<<<<<<< HEAD
-        const ROUTING_ISM_ABI = [
-          {
-            type: 'function',
-            name: 'set',
-            inputs: [
-              { name: '_domain', type: 'core::integer::u32' },
-              {
-                name: '_module',
-                type: 'core::starknet::contract_address::ContractAddress',
-              },
-            ],
-            outputs: [],
-            state_mutability: 'external',
-          },
-        ];
-
-=======
->>>>>>> 2a0c34c4
         constructorArgs = [ismConfig.owner];
         const ismAddress = await this.deployContract(
           contractName,
           constructorArgs,
         );
-<<<<<<< HEAD
-        const contract = new Contract(
-          ROUTING_ISM_ABI,
-=======
         const routingContract = getStarknetIsmContract(
           IsmType.ROUTING,
->>>>>>> 2a0c34c4
           ismAddress,
           this.account,
         );
@@ -196,14 +165,10 @@
             mailbox,
           });
           const domainId = this.multiProvider.getDomainId(domain);
-<<<<<<< HEAD
-          const tx = await contract.invoke('set', [BigInt(domainId), route]);
-=======
           const tx = await routingContract.invoke('set', [
             BigInt(domainId),
             route,
           ]);
->>>>>>> 2a0c34c4
           await this.account.waitForTransaction(tx.transaction_hash);
           this.logger.info(`ISM ${route} set for domain ${domain}`);
         }
