import { debug } from 'debug';
import { ethers } from 'ethers';

import { utils } from '@abacus-network/utils';

import { chainMetadata } from '../../consts/chainMetadata';
import { MultiProvider } from '../../providers/MultiProvider';
import { RouterContracts, RouterFactories } from '../../router';
import { ChainMap, ChainName } from '../../types';
import { objMap, promiseObjAll } from '../../utils/objects';
import { AbacusDeployer, DeployerOptions } from '../AbacusDeployer';

import { RouterConfig } from './types';

export abstract class AbacusRouterDeployer<
  Chain extends ChainName,
  Config extends RouterConfig,
  Contracts extends RouterContracts,
  Factories extends RouterFactories,
> extends AbacusDeployer<Chain, Config, Contracts, Factories> {
  constructor(
    multiProvider: MultiProvider<Chain>,
    configMap: ChainMap<Chain, Config>,
    factories: Factories,
    options?: DeployerOptions,
  ) {
    super(multiProvider, configMap, factories, {
      logger: debug('abacus:RouterDeployer'),
      ...options,
    });
  }

  async initConnectionClient(
    contractsMap: ChainMap<Chain, Contracts>,
  ): Promise<void> {
    this.logger(`Initializing connection clients (if not already)...`);
    await promiseObjAll(
      objMap(contractsMap, async (local, contracts) => {
        const chainConnection = this.multiProvider.getChainConnection(local);
        // set abacus connection manager if not already set
        if (
          (await contracts.router.abacusConnectionManager()) ===
          ethers.constants.AddressZero
        ) {
          this.logger(`Set abacus connection manager on ${local}`);
          await chainConnection.handleTx(
            contracts.router.setAbacusConnectionManager(
              this.configMap[local].abacusConnectionManager,
            ),
          );
        }
        // set interchain gas paymaster if not already set (and configured)
        const interchainGasPaymaster =
          this.configMap[local].interchainGasPaymaster;
        if (
          interchainGasPaymaster &&
          (await contracts.router.interchainGasPaymaster()) ===
            ethers.constants.AddressZero
        ) {
          this.logger(`Set interchain gas paymaster on ${local}`);
          await chainConnection.handleTx(
            contracts.router.setInterchainGasPaymaster(interchainGasPaymaster),
          );
        }
      }),
    );
  }

  async enrollRemoteRouters(
    contractsMap: ChainMap<Chain, Contracts>,
  ): Promise<void> {
    this.logger(
      `Enrolling deployed routers with each other (if not already)...`,
    );
    // Make all routers aware of each other.
    const deployedChains = Object.keys(contractsMap);
    await promiseObjAll(
      objMap(contractsMap, async (local, contracts) => {
        const chainConnection = this.multiProvider.getChainConnection(local);
<<<<<<< HEAD
        // only enroll chains which are deployed
        const enrollChains = this.multiProvider
          .remoteChains(local)
          .filter((c) => deployedChains.includes(c));
        for (const remote of enrollChains) {
          const remoteDomain = chainMetadata[remote].id;
          const current = await contracts.router.routers(remoteDomain);
          const expected = utils.addressToBytes32(
            contractsMap[remote].router.address,
          );
          if (current !== expected) {
            this.logger(`Enroll ${remote}'s router on ${local}`);
            await chainConnection.handleTx(
              contracts.router.enrollRemoteRouter(
                chainMetadata[remote].id,
                expected,
                chainConnection.overrides,
              ),
            );
=======
        for (const remote of this.multiProvider.remoteChains(local)) {
          const remoteRouterAddress = utils.addressToBytes32(
            contractsMap[remote].router.address,
          );
          const remoteDomainId = chainMetadata[remote].id;

          const enrolledRouterForRemoteDomain = await contracts.router.routers(
            remoteDomainId,
          );

          if (enrolledRouterForRemoteDomain !== remoteRouterAddress) {
            await super.runIfOwner(local, contracts.router, async () => {
              this.logger(`Enroll router for remote ${remote} on ${local}`);
              await chainConnection.handleTx(
                contracts.router.enrollRemoteRouter(
                  remoteDomainId,
                  remoteRouterAddress,
                  chainConnection.overrides,
                ),
              );
            });
>>>>>>> 1c67fc96
          }
        }
      }),
    );
  }

  async transferOwnership(
    contractsMap: ChainMap<Chain, Contracts>,
  ): Promise<void> {
    this.logger(`Transferring ownership of routers...`);
    await promiseObjAll(
      objMap(contractsMap, async (chain, contracts) => {
        const chainConnection = this.multiProvider.getChainConnection(chain);
        const owner = this.configMap[chain].owner;
        this.logger(`Transfer ownership of ${chain}'s router to ${owner}`);
        const currentOwner = await contracts.router.owner();
        if (owner != currentOwner) {
          await super.runIfOwner(chain, contracts.router, async () => {
            await chainConnection.handleTx(
              contracts.router.transferOwnership(
                owner,
                chainConnection.overrides,
              ),
            );
          });
        }
      }),
    );
  }

  async deploy(
    partialDeployment?: Partial<Record<Chain, Contracts>>,
  ): Promise<ChainMap<Chain, Contracts>> {
    const contractsMap = await super.deploy(partialDeployment);

    await this.enrollRemoteRouters(contractsMap);
    await this.initConnectionClient(contractsMap);
    await this.transferOwnership(contractsMap);

    return contractsMap;
  }
}<|MERGE_RESOLUTION|>--- conflicted
+++ resolved
@@ -77,7 +77,6 @@
     await promiseObjAll(
       objMap(contractsMap, async (local, contracts) => {
         const chainConnection = this.multiProvider.getChainConnection(local);
-<<<<<<< HEAD
         // only enroll chains which are deployed
         const enrollChains = this.multiProvider
           .remoteChains(local)
@@ -97,29 +96,6 @@
                 chainConnection.overrides,
               ),
             );
-=======
-        for (const remote of this.multiProvider.remoteChains(local)) {
-          const remoteRouterAddress = utils.addressToBytes32(
-            contractsMap[remote].router.address,
-          );
-          const remoteDomainId = chainMetadata[remote].id;
-
-          const enrolledRouterForRemoteDomain = await contracts.router.routers(
-            remoteDomainId,
-          );
-
-          if (enrolledRouterForRemoteDomain !== remoteRouterAddress) {
-            await super.runIfOwner(local, contracts.router, async () => {
-              this.logger(`Enroll router for remote ${remote} on ${local}`);
-              await chainConnection.handleTx(
-                contracts.router.enrollRemoteRouter(
-                  remoteDomainId,
-                  remoteRouterAddress,
-                  chainConnection.overrides,
-                ),
-              );
-            });
->>>>>>> 1c67fc96
           }
         }
       }),
