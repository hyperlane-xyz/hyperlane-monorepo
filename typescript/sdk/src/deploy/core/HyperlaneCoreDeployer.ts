import debug from 'debug';
import { ethers } from 'ethers';

import {
  InterchainGasPaymaster,
  Mailbox,
  MultisigIsm,
  OverheadIgp,
  Ownable,
  Ownable__factory,
  ProxyAdmin,
  StorageGasOracle,
  ValidatorAnnounce,
} from '@hyperlane-xyz/core';
import { types, utils } from '@hyperlane-xyz/utils';

import multisigIsmVerifyCosts from '../../consts/multisigIsmVerifyCosts.json';
import {
  CoreContracts,
  GasOracleContracts,
  coreFactories,
} from '../../core/contracts';
import { MultiProvider } from '../../providers/MultiProvider';
import { ProxiedContract, TransparentProxyAddresses } from '../../proxy';
import { ChainMap, ChainName } from '../../types';
import { objMap } from '../../utils/objects';
import { DeployOptions, HyperlaneDeployer } from '../HyperlaneDeployer';

import { CoreConfig, GasOracleContractType } from './types';

export class HyperlaneCoreDeployer extends HyperlaneDeployer<
  CoreConfig,
  CoreContracts,
  typeof coreFactories
> {
  startingBlockNumbers: ChainMap<number | undefined>;
  gasOverhead: ChainMap<OverheadIgp.DomainConfigStruct>;

  constructor(
    multiProvider: MultiProvider,
    configMap: ChainMap<CoreConfig>,
    factoriesOverride = coreFactories,
  ) {
    super(multiProvider, configMap, factoriesOverride, {
      logger: debug('hyperlane:CoreDeployer'),
    });
    this.gasOverhead = objMap(configMap, (chain, config) => {
      const { validators, threshold } = config.multisigIsm;
      const verifyCost =
        // @ts-ignore
        multisigIsmVerifyCosts[`${validators.length}`][`${threshold}`];
      if (!verifyCost)
        throw new Error(
          `Unknown verification cost for ${threshold} of ${validators.length}`,
        );
      return {
        domain: multiProvider.getDomainId(chain),
        gasOverhead: verifyCost,
      };
    });
    this.startingBlockNumbers = objMap(configMap, () => undefined);
  }

  async deployInterchainGasPaymaster(
    chain: ChainName,
    proxyAdmin: ProxyAdmin,
    gasOracleContracts: GasOracleContracts,
    deployOpts?: DeployOptions,
  ): Promise<
    ProxiedContract<InterchainGasPaymaster, TransparentProxyAddresses>
  > {
<<<<<<< HEAD
    const owner = this.configMap[chain].owner;
    return this.deployProxiedContract(
=======
    const beneficiary = this.configMap[chain].igp.beneficiary;
    const igp = await this.deployProxiedContract(
>>>>>>> f5d1fbbd
      chain,
      'interchainGasPaymaster',
      [beneficiary],
      proxyAdmin,
<<<<<<< HEAD
      [owner],
=======
      [beneficiary],
>>>>>>> f5d1fbbd
      deployOpts,
    );

    // Set the gas oracles

    const remotes = this.multiProvider.getRemoteChains(chain);

    const gasOracleConfigsToSet: InterchainGasPaymaster.GasOracleConfigStruct[] =
      [];

    for (const remote of remotes) {
      const remoteId = this.multiProvider.getDomainId(remote);
      const currentGasOracle = await igp.contract.gasOracles(remoteId);
      const desiredGasOracle = this.getGasOracleAddress(
        chain,
        remote,
        gasOracleContracts,
      );
      if (!utils.eqAddress(currentGasOracle, desiredGasOracle)) {
        gasOracleConfigsToSet.push({
          remoteDomain: remoteId,
          gasOracle: desiredGasOracle,
        });
      }
    }

    if (gasOracleConfigsToSet.length > 0) {
      await this.runIfOwner(chain, igp.contract, async () =>
        this.multiProvider.handleTx(
          chain,
          igp.contract.setGasOracles(gasOracleConfigsToSet),
        ),
      );
    }

    return igp;
  }

  async deployDefaultIsmInterchainGasPaymaster(
    chain: ChainName,
    interchainGasPaymasterAddress: types.Address,
    deployOpts?: DeployOptions,
  ): Promise<OverheadIgp> {
    const deployer = await this.multiProvider.getSignerAddress(chain);
    // Transfer ownership to the deployer so the destination gas overheads can be set
    const initCalldata = Ownable__factory.createInterface().encodeFunctionData(
      'transferOwnership',
      [deployer],
    );
    const defaultIsmInterchainGasPaymaster = await this.deployContract(
      chain,
      'defaultIsmInterchainGasPaymaster',
      [interchainGasPaymasterAddress],
      {
        ...deployOpts,
        initCalldata,
      },
    );

    const configChains = Object.keys(this.configMap);
    const remotes = this.multiProvider
      .intersect(configChains, false)
      .multiProvider.getRemoteChains(chain);

    // Only set gas overhead configs if they differ from what's on chain
    const configs: OverheadIgp.DomainConfigStruct[] = [];
    for (const remote of remotes) {
      const gasOverhead = this.gasOverhead[remote];
      const existingOverhead =
        await defaultIsmInterchainGasPaymaster.destinationGasOverhead(
          gasOverhead.domain,
        );
      if (!existingOverhead.eq(gasOverhead.gasOverhead)) {
        configs.push(gasOverhead);
      }
    }

    if (configs.length > 0) {
      await this.runIfOwner(chain, defaultIsmInterchainGasPaymaster, () =>
        this.multiProvider.handleTx(
          chain,
          defaultIsmInterchainGasPaymaster.setDestinationGasOverheads(
            configs,
            this.multiProvider.getTransactionOverrides(chain),
          ),
        ),
      );
    }

    return defaultIsmInterchainGasPaymaster;
  }

  async deployGasOracleContracts(
    chain: ChainName,
    deployOpts?: DeployOptions,
  ): Promise<GasOracleContracts> {
    const storageGasOracle = await this.deployStorageGasOracle(
      chain,
      deployOpts,
    );
    return {
      storageGasOracle,
    };
  }

  async deployStorageGasOracle(
    chain: ChainName,
    deployOpts?: DeployOptions,
  ): Promise<StorageGasOracle> {
    return this.deployContract(chain, 'storageGasOracle', [], deployOpts);
  }

  async deployMailbox(
    chain: ChainName,
    defaultIsmAddress: types.Address,
    proxyAdmin: ProxyAdmin,
    deployOpts?: DeployOptions,
  ): Promise<ProxiedContract<Mailbox, TransparentProxyAddresses>> {
    const domain = this.multiProvider.getDomainId(chain);
    const owner = this.configMap[chain].owner;

    const mailbox = await this.deployProxiedContract(
      chain,
      'mailbox',
      [domain],
      proxyAdmin,
      [owner, defaultIsmAddress],
      deployOpts,
    );
    return mailbox;
  }

  async deployValidatorAnnounce(
    chain: ChainName,
    mailboxAddress: string,
    deployOpts?: DeployOptions,
  ): Promise<ValidatorAnnounce> {
    const validatorAnnounce = await this.deployContract(
      chain,
      'validatorAnnounce',
      [mailboxAddress],
      deployOpts,
    );
    return validatorAnnounce;
  }

  async deployMultisigIsm(chain: ChainName): Promise<MultisigIsm> {
    const multisigIsm = await this.deployContract(chain, 'multisigIsm', []);
    const configChains = Object.keys(this.configMap);
    const remotes = this.multiProvider
      .intersect(configChains, false)
      .multiProvider.getRemoteChains(chain);
    const overrides = this.multiProvider.getTransactionOverrides(chain);

    await super.runIfOwner(chain, multisigIsm, async () => {
      // TODO: Remove extraneous validators
      const remoteDomains = this.multiProvider.getDomainIds(remotes);
      const actualValidators = await Promise.all(
        remoteDomains.map((id) => multisigIsm.validators(id)),
      );
      const expectedValidators = remotes.map(
        (chain) => this.configMap[chain].multisigIsm.validators,
      );
      const validatorsToEnroll = expectedValidators.map((validators, i) =>
        validators.filter(
          (validator) =>
            !actualValidators[i].includes(ethers.utils.getAddress(validator)),
        ),
      );
      const chainsToEnrollValidators = remotes.filter(
        (_, i) => validatorsToEnroll[i].length > 0,
      );

      if (chainsToEnrollValidators.length > 0) {
        this.logger(
          `Enroll ${chainsToEnrollValidators} validators on ${chain}`,
        );

        await this.multiProvider.handleTx(
          chain,
          multisigIsm.enrollValidators(
            chainsToEnrollValidators.map((c) =>
              this.multiProvider.getDomainId(c),
            ),
            validatorsToEnroll.filter((validators) => validators.length > 0),
            overrides,
          ),
        );
      }

      const actualThresholds = await Promise.all(
        remoteDomains.map((id) => multisigIsm.threshold(id)),
      );
      const expectedThresholds = remotes.map(
        (chain) => this.configMap[chain].multisigIsm.threshold,
      );
      const chainsToSetThreshold = remotes.filter(
        (_, i) => actualThresholds[i] !== expectedThresholds[i],
      );
      if (chainsToSetThreshold.length > 0) {
        this.logger(
          `Set remote (${chainsToSetThreshold}) thresholds on ${chain}`,
        );
        await this.multiProvider.handleTx(
          chain,
          multisigIsm.setThresholds(
            chainsToSetThreshold.map((c) => this.multiProvider.getDomainId(c)),
            chainsToSetThreshold.map(
              (c) => this.configMap[c].multisigIsm.threshold,
            ),
            overrides,
          ),
        );
      }
    });

    return multisigIsm;
  }

  async deployContracts(
    chain: ChainName,
    config: CoreConfig,
  ): Promise<CoreContracts> {
    if (config.remove) {
      // skip deploying to chains configured to be removed
      return undefined as any;
    }

    const provider = this.multiProvider.getProvider(chain);
    const startingBlockNumber = await provider.getBlockNumber();
    this.startingBlockNumbers[chain] = startingBlockNumber;
    const multisigIsm = await this.deployMultisigIsm(chain);

    const proxyAdmin = await this.deployContract(chain, 'proxyAdmin', []);

    const gasOracleContracts = await this.deployGasOracleContracts(chain);
    const interchainGasPaymaster = await this.deployInterchainGasPaymaster(
      chain,
      proxyAdmin,
      gasOracleContracts,
    );
    const defaultIsmInterchainGasPaymaster =
      await this.deployDefaultIsmInterchainGasPaymaster(
        chain,
        interchainGasPaymaster.address,
      );
    const mailbox = await this.deployMailbox(
      chain,
      multisigIsm.address,
      proxyAdmin,
    );
    const validatorAnnounce = await this.deployValidatorAnnounce(
      chain,
      mailbox.address,
    );
    // Ownership of the Mailbox and the interchainGasPaymaster is transferred upon initialization.
    const ownables: Ownable[] = [
      multisigIsm,
      proxyAdmin,
      defaultIsmInterchainGasPaymaster,
    ];
    await this.transferOwnershipOfContracts(chain, ownables);

    return {
      ...gasOracleContracts,
      validatorAnnounce,
      proxyAdmin,
      mailbox,
      interchainGasPaymaster,
      defaultIsmInterchainGasPaymaster,
      multisigIsm,
    };
  }

  async transferOwnershipOfContracts(
    chain: ChainName,
    ownables: Ownable[],
  ): Promise<ethers.ContractReceipt[]> {
    const owner = this.configMap[chain].owner;
    const receipts: ethers.ContractReceipt[] = [];
    for (const ownable of ownables) {
      const currentOwner = await ownable.owner();
      if (currentOwner.toLowerCase() !== owner.toLowerCase()) {
        const receipt = await super.runIfOwner(chain, ownable, () =>
          this.multiProvider.handleTx(
            chain,
            ownable.transferOwnership(
              owner,
              this.multiProvider.getTransactionOverrides(chain),
            ),
          ),
        );
        if (receipt) receipts.push(receipt);
      }
    }

    return receipts.filter((x) => x !== undefined) as ethers.ContractReceipt[];
  }

  private getGasOracleAddress(
    local: ChainName,
    remote: ChainName,
    gasOracleContracts: GasOracleContracts,
  ): types.Address {
    const localConfig = this.configMap[local];
    const gasOracleType = localConfig.igp.gasOracles[remote];
    if (!gasOracleType) {
      throw Error(
        `Expected gas oracle type for local ${local} and remote ${remote}`,
      );
    }
    switch (gasOracleType) {
      case GasOracleContractType.StorageGasOracle: {
        return gasOracleContracts.storageGasOracle.address;
      }
      default: {
        throw Error(`Unsupported gas oracle type ${gasOracleType}`);
      }
    }
  }
}<|MERGE_RESOLUTION|>--- conflicted
+++ resolved
@@ -69,22 +69,14 @@
   ): Promise<
     ProxiedContract<InterchainGasPaymaster, TransparentProxyAddresses>
   > {
-<<<<<<< HEAD
     const owner = this.configMap[chain].owner;
-    return this.deployProxiedContract(
-=======
     const beneficiary = this.configMap[chain].igp.beneficiary;
     const igp = await this.deployProxiedContract(
->>>>>>> f5d1fbbd
       chain,
       'interchainGasPaymaster',
       [beneficiary],
       proxyAdmin,
-<<<<<<< HEAD
-      [owner],
-=======
-      [beneficiary],
->>>>>>> f5d1fbbd
+      [owner, beneficiary],
       deployOpts,
     );
 
