--- conflicted
+++ resolved
@@ -15,19 +15,14 @@
 import { types, utils } from '@hyperlane-xyz/utils';
 
 import multisigIsmVerifyCosts from '../../consts/multisigIsmVerifyCosts.json';
-<<<<<<< HEAD
 import {
   CoreContracts,
   GasOracleContracts,
   coreFactories,
 } from '../../core/contracts';
-import { ChainNameToDomainId } from '../../domains';
-=======
-import { CoreContracts, coreFactories } from '../../core/contracts';
->>>>>>> 582d45d0
 import { MultiProvider } from '../../providers/MultiProvider';
 import { ProxiedContract, TransparentProxyAddresses } from '../../proxy';
-import { ChainMap, ChainName, Remotes } from '../../types';
+import { ChainMap, ChainName } from '../../types';
 import { objMap } from '../../utils/objects';
 import { DeployOptions, HyperlaneDeployer } from '../HyperlaneDeployer';
 
@@ -86,14 +81,13 @@
 
     // Set the gas oracles
 
-    const chainConnection = this.multiProvider.getChainConnection(chain);
-    const remotes = this.multiProvider.remoteChains(chain);
+    const remotes = this.multiProvider.getRemoteChains(chain);
 
     const gasOracleConfigsToSet: InterchainGasPaymaster.GasOracleConfigStruct[] =
       [];
 
     for (const remote of remotes) {
-      const remoteId = ChainNameToDomainId[remote];
+      const remoteId = this.multiProvider.getDomainId(remote);
       const currentGasOracle = await igp.contract.gasOracles(remoteId);
       const desiredGasOracle = this.getGasOracleAddress(
         chain,
@@ -110,7 +104,8 @@
 
     if (gasOracleConfigsToSet.length > 0) {
       await this.runIfOwner(chain, igp.contract, async () =>
-        chainConnection.handleTx(
+        this.multiProvider.handleTx(
+          chain,
           igp.contract.setGasOracles(gasOracleConfigsToSet),
         ),
       );
@@ -173,9 +168,8 @@
     return defaultIsmInterchainGasPaymaster;
   }
 
-<<<<<<< HEAD
-  async deployGasOracleContracts<LocalChain extends Chain>(
-    chain: LocalChain,
+  async deployGasOracleContracts(
+    chain: ChainName,
     deployOpts?: DeployOptions,
   ): Promise<GasOracleContracts> {
     const storageGasOracle = await this.deployStorageGasOracle(
@@ -187,19 +181,15 @@
     };
   }
 
-  async deployStorageGasOracle<LocalChain extends Chain>(
-    chain: LocalChain,
+  async deployStorageGasOracle(
+    chain: ChainName,
     deployOpts?: DeployOptions,
   ): Promise<StorageGasOracle> {
     return this.deployContract(chain, 'storageGasOracle', [], deployOpts);
   }
 
-  async deployMailbox<LocalChain extends Chain>(
-    chain: LocalChain,
-=======
   async deployMailbox(
     chain: ChainName,
->>>>>>> 582d45d0
     defaultIsmAddress: types.Address,
     proxyAdmin: ProxyAdmin,
     deployOpts?: DeployOptions,
@@ -385,9 +375,9 @@
     return receipts.filter((x) => x !== undefined) as ethers.ContractReceipt[];
   }
 
-  private getGasOracleAddress<LocalChain extends Chain>(
-    local: LocalChain,
-    remote: Remotes<Chain, LocalChain>,
+  private getGasOracleAddress(
+    local: ChainName,
+    remote: ChainName,
     gasOracleContracts: GasOracleContracts,
   ): types.Address {
     const localConfig = this.configMap[local];
