--- conflicted
+++ resolved
@@ -99,13 +99,9 @@
     const chainConnection = this.multiProvider.getChainConnection(chain);
     const remotes = this.multiProvider.remoteChains(chain);
 
-<<<<<<< HEAD
-    // Set gas oracles for all remotes if they're not already set
-=======
     const gasOracleConfigsToSet: InterchainGasPaymaster.GasOracleConfigStruct[] =
       [];
 
->>>>>>> e61624a3
     for (const remote of remotes) {
       const remoteId = ChainNameToDomainId[remote];
       const currentGasOracle = await igp.contract.gasOracles(remoteId);
@@ -115,18 +111,10 @@
         gasOracleContracts,
       );
       if (!utils.eqAddress(currentGasOracle, desiredGasOracle)) {
-<<<<<<< HEAD
-        await this.runIfOwner(chain, igp.contract, async () =>
-          chainConnection.handleTx(
-            igp.contract.setGasOracle(remoteId, desiredGasOracle),
-          ),
-        );
-=======
         gasOracleConfigsToSet.push({
           remoteDomain: remoteId,
           gasOracle: desiredGasOracle,
         });
->>>>>>> e61624a3
       }
     }
 
@@ -219,32 +207,10 @@
   }
 
   async deployGasOracleContracts<LocalChain extends Chain>(
-<<<<<<< HEAD
     chain: LocalChain,
     deployOpts?: DeployOptions,
   ): Promise<GasOracleContracts> {
     const storageGasOracle = await this.deployStorageGasOracle(
-      chain,
-      deployOpts,
-    );
-    return {
-      storageGasOracle,
-    };
-  }
-
-  async deployStorageGasOracle<LocalChain extends Chain>(
-    chain: LocalChain,
-    deployOpts?: DeployOptions,
-  ): Promise<StorageGasOracle> {
-    // Intentionally do not transfer ownership, we keep the ownership
-    // as the deployer key for now so we can easily set the on-chain remote gas data.
-    const contract = await this.deployContract(
-=======
-    chain: LocalChain,
-    deployOpts?: DeployOptions,
-  ): Promise<GasOracleContracts> {
-    const storageGasOracle = await this.deployStorageGasOracle(
->>>>>>> e61624a3
       chain,
       deployOpts,
     );
