import {
  InterchainGasPaymaster,
  Mailbox,
  MultisigIsm,
} from '@hyperlane-xyz/core';
import type { types } from '@hyperlane-xyz/utils';

import { ChainName, PartialChainMap } from '../../types';
import type { CheckerViolation } from '../types';

export enum GasOracleContractType {
  StorageGasOracle = 'StorageGasOracle',
}

export type InterchainGasPaymasterConfig = {
<<<<<<< HEAD
  beneficiary: types.Address;
=======
>>>>>>> e61624a3
  gasOracles: PartialChainMap<GasOracleContractType>;
};

export type MultisigIsmConfig = {
  validators: Array<types.Address>;
  threshold: number;
};

export type CoreConfig = {
  multisigIsm: MultisigIsmConfig;
  owner: types.Address;
  igp: InterchainGasPaymasterConfig;
  remove?: boolean;
};

export enum CoreViolationType {
  MultisigIsm = 'MultisigIsm',
  Mailbox = 'Mailbox',
  ConnectionManager = 'ConnectionManager',
  ValidatorAnnounce = 'ValidatorAnnounce',
  InterchainGasPaymaster = 'InterchainGasPaymaster',
}

export enum MultisigIsmViolationType {
  EnrolledValidators = 'EnrolledValidators',
  Threshold = 'Threshold',
}

export enum MailboxViolationType {
  DefaultIsm = 'DefaultIsm',
}

export enum IgpViolationType {
<<<<<<< HEAD
  GasOracle = 'GasOracle',
  Beneficiary = 'Beneficiary',
=======
  GasOracles = 'GasOracles',
>>>>>>> e61624a3
}

export interface MailboxViolation extends CheckerViolation {
  type: CoreViolationType.Mailbox;
  contract: Mailbox;
  mailboxType: MailboxViolationType;
}

export interface MailboxMultisigIsmViolation extends MailboxViolation {
  actual: types.Address;
  expected: types.Address;
}

export interface MultisigIsmViolation extends CheckerViolation {
  type: CoreViolationType.MultisigIsm;
  contract: MultisigIsm;
  subType: MultisigIsmViolationType;
  remote: ChainName;
}

export interface EnrolledValidatorsViolation extends MultisigIsmViolation {
  subType: MultisigIsmViolationType.EnrolledValidators;
  actual: Set<types.Address>;
  expected: Set<types.Address>;
}

export interface ThresholdViolation extends MultisigIsmViolation {
  subType: MultisigIsmViolationType.Threshold;
  actual: number;
  expected: number;
}

export interface ValidatorAnnounceViolation extends CheckerViolation {
  type: CoreViolationType.ValidatorAnnounce;
  chain: ChainName;
  validator: types.Address;
  actual: boolean;
  expected: boolean;
}

export interface IgpViolation extends CheckerViolation {
  type: CoreViolationType.InterchainGasPaymaster;
  contract: InterchainGasPaymaster;
  subType: IgpViolationType;
}

<<<<<<< HEAD
export interface IgpGasOracleViolation extends IgpViolation {
  subType: IgpViolationType.GasOracle;
  remote: ChainName;
  actual: types.Address;
  expected: types.Address;
}

export interface IgpBeneficiaryViolation extends IgpViolation {
  subType: IgpViolationType.Beneficiary;
  actual: types.Address;
  expected: types.Address;
=======
export interface IgpGasOraclesViolation extends IgpViolation {
  subType: IgpViolationType.GasOracles;
  actual: PartialChainMap<types.Address>;
  expected: PartialChainMap<types.Address>;
>>>>>>> e61624a3
}<|MERGE_RESOLUTION|>--- conflicted
+++ resolved
@@ -13,10 +13,7 @@
 }
 
 export type InterchainGasPaymasterConfig = {
-<<<<<<< HEAD
   beneficiary: types.Address;
-=======
->>>>>>> e61624a3
   gasOracles: PartialChainMap<GasOracleContractType>;
 };
 
@@ -50,12 +47,8 @@
 }
 
 export enum IgpViolationType {
-<<<<<<< HEAD
-  GasOracle = 'GasOracle',
   Beneficiary = 'Beneficiary',
-=======
   GasOracles = 'GasOracles',
->>>>>>> e61624a3
 }
 
 export interface MailboxViolation extends CheckerViolation {
@@ -102,22 +95,14 @@
   subType: IgpViolationType;
 }
 
-<<<<<<< HEAD
-export interface IgpGasOracleViolation extends IgpViolation {
-  subType: IgpViolationType.GasOracle;
-  remote: ChainName;
+export interface IgpBeneficiaryViolation extends IgpViolation {
+  subType: IgpViolationType.Beneficiary;
   actual: types.Address;
   expected: types.Address;
 }
 
-export interface IgpBeneficiaryViolation extends IgpViolation {
-  subType: IgpViolationType.Beneficiary;
-  actual: types.Address;
-  expected: types.Address;
-=======
 export interface IgpGasOraclesViolation extends IgpViolation {
   subType: IgpViolationType.GasOracles;
   actual: PartialChainMap<types.Address>;
   expected: PartialChainMap<types.Address>;
->>>>>>> e61624a3
 }