// This file is JS because of https://github.com/safe-global/safe-core-sdk/issues/805
import SafeApiKit from '@safe-global/api-kit';
import Safe, { EthersAdapter } from '@safe-global/protocol-kit';
import {
  getMultiSendCallOnlyDeployment,
  getMultiSendDeployment,
} from '@safe-global/safe-deployments';
import { ethers } from 'ethers';

export function getSafeService(chain, multiProvider) {
  const signer = multiProvider.getSigner(chain);
  const ethAdapter = new EthersAdapter({ ethers, signerOrProvider: signer });
  const txServiceUrl =
    multiProvider.getChainMetadata(chain).gnosisSafeTransactionServiceUrl;
  if (!txServiceUrl)
    throw new Error(`must provide tx service url for ${chain}`);
  return new SafeApiKit.default({ txServiceUrl, ethAdapter });
}

// This is the version of the Safe contracts that the SDK is compatible with.
// Copied the MVP fields from https://github.com/safe-global/safe-core-sdk/blob/4d1c0e14630f951c2498e1d4dd521403af91d6e1/packages/protocol-kit/src/contracts/config.ts#L19
// because the SDK doesn't expose this value.
const safeDeploymentsVersions = {
  '1.4.1': {
    multiSendVersion: '1.4.1',
    multiSendCallOnlyVersion: '1.4.1',
  },
  '1.3.0': {
    multiSendVersion: '1.3.0',
    multiSendCallOnlyVersion: '1.3.0',
  },
  '1.2.0': {
    multiSendVersion: '1.1.1',
    multiSendCallOnlyVersion: '1.3.0',
  },
  '1.1.1': {
    multiSendVersion: '1.1.1',
    multiSendCallOnlyVersion: '1.3.0',
  },
  '1.0.0': {
    multiSendVersion: '1.1.1',
    multiSendCallOnlyVersion: '1.3.0',
  },
};

// Override for chains that haven't yet been published in the safe-deployments package.
// Temporary until PR to safe-deployments package is merged and SDK dependency is updated.
const chainOverrides = {
  // zeronetwork
  543210: {
    multiSend: '0x0dFcccB95225ffB03c6FBB2559B530C2B7C8A912',
    multiSendCallOnly: '0xf220D3b4DFb23C4ade8C88E526C1353AbAcbC38F',
  },
<<<<<<< HEAD
=======
  // berachain
  80094: {
    multiSend: '0xA238CBeb142c10Ef7Ad8442C6D1f9E89e07e7761',
    multiSendCallOnly: '0x40A2aCCbd92BCA938b02010E17A5b8929b49130D',
  },
>>>>>>> e861535d
};

export async function getSafe(chain, multiProvider, safeAddress) {
  // Create Ethers Adapter
  const signer = multiProvider.getSigner(chain);
  const ethAdapter = new EthersAdapter({ ethers, signerOrProvider: signer });

  // Get the chain id for the given chain
  const chainId = multiProvider.getChainId(chain);

  // Get the safe version
  const safeService = getSafeService(chain, multiProvider);
  const { version: rawSafeVersion } = await safeService.getSafeInfo(
    safeAddress,
  );
  // Remove any build metadata from the version e.g. 1.3.0+L2 --> 1.3.0
  const safeVersion = rawSafeVersion.split(' ')[0].split('+')[0].split('-')[0];

  // Get the multiSend and multiSendCallOnly deployments for the given chain
  let multiSend, multiSendCallOnly;
  if (chainOverrides[chainId]) {
    multiSend = {
      networkAddresses: { [chainId]: chainOverrides[chainId].multiSend },
    };
    multiSendCallOnly = {
      networkAddresses: {
        [chainId]: chainOverrides[chainId].multiSendCallOnly,
      },
    };
  } else if (safeDeploymentsVersions[safeVersion]) {
    const { multiSendVersion, multiSendCallOnlyVersion } =
      safeDeploymentsVersions[safeVersion];
    multiSend = getMultiSendDeployment({
      version: multiSendVersion,
      network: chainId,
    });
    multiSendCallOnly = getMultiSendCallOnlyDeployment({
      version: multiSendCallOnlyVersion,
      network: chainId,
    });
  }

  return Safe.default.create({
    ethAdapter,
    safeAddress,
    contractNetworks: {
      [chainId]: {
        // Use the safe address for multiSendAddress and multiSendCallOnlyAddress
        // if the contract is not deployed or if the version is not found.
        multiSendAddress: multiSend?.networkAddresses[chainId] || safeAddress,
        multiSendCallOnlyAddress:
          multiSendCallOnly?.networkAddresses[chainId] || safeAddress,
      },
    },
  });
}

export async function getSafeDelegates(service, safeAddress) {
  const delegateResponse = await service.getSafeDelegates({ safeAddress });
  return delegateResponse.results.map((r) => r.delegate);
}

export async function canProposeSafeTransactions(
  proposer,
  chain,
  multiProvider,
  safeAddress,
) {
  let safeService;
  try {
    safeService = getSafeService(chain, multiProvider);
  } catch {
    return false;
  }
  const safe = await getSafe(chain, multiProvider, safeAddress);
  const delegates = await getSafeDelegates(safeService, safeAddress);
  const owners = await safe.getOwners();
  return delegates.includes(proposer) || owners.includes(proposer);
}<|MERGE_RESOLUTION|>--- conflicted
+++ resolved
@@ -51,14 +51,11 @@
     multiSend: '0x0dFcccB95225ffB03c6FBB2559B530C2B7C8A912',
     multiSendCallOnly: '0xf220D3b4DFb23C4ade8C88E526C1353AbAcbC38F',
   },
-<<<<<<< HEAD
-=======
   // berachain
   80094: {
     multiSend: '0xA238CBeb142c10Ef7Ad8442C6D1f9E89e07e7761',
     multiSendCallOnly: '0x40A2aCCbd92BCA938b02010E17A5b8929b49130D',
   },
->>>>>>> e861535d
 };
 
 export async function getSafe(chain, multiProvider, safeAddress) {
