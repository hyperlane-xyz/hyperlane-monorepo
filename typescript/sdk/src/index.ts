--- conflicted
+++ resolved
@@ -112,7 +112,6 @@
   ViolationType,
 } from './deploy/types.js';
 export { ContractVerifier } from './deploy/verify/ContractVerifier.js';
-export { ZKSyncContractVerifier } from './deploy/verify/ZKSyncContractVerifier.js';
 export { PostDeploymentContractVerifier } from './deploy/verify/PostDeploymentContractVerifier.js';
 export {
   BuildArtifact,
@@ -122,6 +121,7 @@
   VerificationInput,
 } from './deploy/verify/types.js';
 export * as verificationUtils from './deploy/verify/utils.js';
+export { ZKSyncContractVerifier } from './deploy/verify/ZKSyncContractVerifier.js';
 export { executeWarpDeploy } from './deploy/warp.js';
 export {
   SealevelIgpAdapter,
@@ -182,8 +182,9 @@
   ProtocolFeeHookConfig,
   ProtocolFeeSchema,
 } from './hook/types.js';
+export { isHookCompatible } from './hook/utils.js';
+export { CosmosNativeIsmReader } from './ism/CosmosNativeIsmReader.js';
 export { EvmIsmReader } from './ism/EvmIsmReader.js';
-export { CosmosNativeIsmReader } from './ism/CosmosNativeIsmReader.js';
 export { HyperlaneIsmFactory } from './ism/HyperlaneIsmFactory.js';
 export { BaseMetadataBuilder } from './ism/metadata/builder.js';
 export { decodeIsmMetadata } from './ism/metadata/decode.js';
@@ -227,7 +228,6 @@
   isStaticIsm,
   moduleCanCertainlyVerify,
 } from './ism/utils.js';
-export { isHookCompatible } from './hook/utils.js';
 export {
   AgentChainMetadata,
   AgentChainMetadataSchema,
@@ -447,14 +447,24 @@
   EV5InterchainAccountTxTransformerPropsSchema,
 } from './providers/transactions/transformer/ethersV5/types.js';
 
-export { HyperlaneCCIPDeployer } from './ccip/HyperlaneCCIPDeployer.js';
-export {
+export {
+  HyperlaneCCIPDeployer,
+  HyperlaneCCIPDeployer,
+} from './ccip/HyperlaneCCIPDeployer.js';
+export {
+  CCIPContractCache,
   CCIPContractCache,
   getCCIPChains,
+  getCCIPChains,
+  getCCIPChainSelector,
   getCCIPChainSelector,
   getCCIPRouterAddress,
+  getCCIPRouterAddress,
+  getChainNameFromCCIPSelector,
   getChainNameFromCCIPSelector,
 } from './ccip/utils.js';
+export { CosmosNativeCoreModule } from './core/CosmosNativeCoreModule.js';
+export { CosmosNativeCoreReader } from './core/CosmosNativeCoreReader.js';
 export { EvmCoreModule } from './core/EvmCoreModule.js';
 export {
   isProxy,
@@ -471,20 +481,18 @@
   NativeTokenPriceConfig,
 } from './gas/utils.js';
 export { GcpValidator } from './gcp/validator.js';
-export { EvmHookModule } from './hook/EvmHookModule.js';
 export { CosmosNativeHookModule } from './hook/CosmosNativeHookModule.js';
 export { CosmosNativeHookReader } from './hook/CosmosNativeHookReader.js';
-export { CosmosNativeCoreModule } from './core/CosmosNativeCoreModule.js';
-export { CosmosNativeCoreReader } from './core/CosmosNativeCoreReader.js';
+export { EvmHookModule } from './hook/EvmHookModule.js';
 export {
   DerivedIcaRouterConfig,
   DerivedIcaRouterConfigSchema,
   IcaRouterConfig,
+  IcaRouterConfigSchema,
   IcaRouterConfig as InterchainAccountConfig,
-  IcaRouterConfigSchema,
 } from './ica/types.js';
+export { CosmosNativeIsmModule } from './ism/CosmosNativeIsmModule.js';
 export { EvmIsmModule } from './ism/EvmIsmModule.js';
-export { CosmosNativeIsmModule } from './ism/CosmosNativeIsmModule.js';
 export {
   chainMetadataToCosmosChain,
   chainMetadataToStarknetChain,
@@ -578,8 +586,8 @@
 export { HypERC20Checker } from './token/checker.js';
 export { TokenType } from './token/config.js';
 export {
+  expandVirtualWarpDeployConfig,
   expandWarpDeployConfig,
-  expandVirtualWarpDeployConfig,
   getRouterAddressesFromWarpCoreConfig,
   splitWarpCoreAndExtendedConfigs,
   transformConfigToCheck,
@@ -607,6 +615,7 @@
   TokenConnectionConfigSchema,
   TokenConnectionType,
 } from './token/TokenConnection.js';
+export { TokenMetadataMap } from './token/TokenMetadataMap.js';
 export {
   MINT_LIMITED_STANDARDS,
   PROTOCOL_TO_NATIVE_STANDARD,
@@ -622,15 +631,22 @@
   XERC20_STANDARDS,
 } from './token/TokenStandard.js';
 export {
+  CctpTokenConfig,
+  CctpTokenConfigSchema,
   CollateralRebaseTokenConfigSchema,
   CollateralTokenConfig,
   CollateralTokenConfigSchema,
+  derivedHookAddress,
+  derivedIsmAddress,
+  DerivedTokenRouterConfig,
+  DerivedWarpRouteDeployConfig,
   HypTokenConfig,
   HypTokenConfigSchema,
   HypTokenRouterConfig,
-  HypTokenRouterConfigSchema,
   HypTokenRouterConfigMailboxOptional,
   HypTokenRouterConfigMailboxOptionalSchema,
+  HypTokenRouterConfigSchema,
+  HypTokenRouterVirtualConfig,
   isCollateralRebaseTokenConfig,
   isCollateralTokenConfig,
   isNativeTokenConfig,
@@ -644,19 +660,12 @@
   SyntheticRebaseTokenConfigSchema,
   SyntheticTokenConfig,
   SyntheticTokenConfigSchema,
-  CctpTokenConfig,
-  CctpTokenConfigSchema,
   TokenMetadata,
   TokenMetadataSchema,
   WarpRouteDeployConfig,
   WarpRouteDeployConfigMailboxRequired,
-  derivedHookAddress,
-  derivedIsmAddress,
-  DerivedTokenRouterConfig,
-  DerivedWarpRouteDeployConfig,
-  HypTokenRouterVirtualConfig,
+  WarpRouteDeployConfigMailboxRequiredSchema,
   WarpRouteDeployConfigSchema,
-  WarpRouteDeployConfigMailboxRequiredSchema,
   WarpRouteDeployConfigSchemaErrors,
   XERC20LimitConfig,
   XERC20TokenMetadata,
@@ -664,7 +673,6 @@
 export { getExtraLockBoxConfigs } from './token/xerc20.js';
 export {
   ChainMap,
-  ProtocolMap,
   ChainName,
   ChainNameOrId,
   Connection,
@@ -676,6 +684,7 @@
   OwnableSchema,
   PausableConfig,
   PausableSchema,
+  ProtocolMap,
 } from './types.js';
 export { getCosmosRegistryChain } from './utils/cosmos.js';
 export { filterByChains } from './utils/filter.js';
@@ -692,7 +701,6 @@
   getSafe,
   getSafeDelegates,
   getSafeService,
-  // @ts-ignore
 } from './utils/gnosisSafe.js';
 export { HyperlaneReader } from './utils/HyperlaneReader.js';
 export {
@@ -707,6 +715,14 @@
   SealevelAccountDataWrapper,
   SealevelInstructionWrapper,
 } from './utils/sealevelSerialization.js';
+export {
+  getStarknetContract,
+  getStarknetEtherContract,
+  getStarknetHypERC20CollateralContract,
+  getStarknetHypERC20Contract,
+  getStarknetMailboxContract,
+  StarknetContractName,
+} from './utils/starknet.js';
 export { getChainIdFromTxs } from './utils/transactions.js';
 export {
   getValidatorFromStorageLocation,
@@ -720,25 +736,4 @@
   WarpTxCategory,
   WarpTypedTransaction,
 } from './warp/types.js';
-<<<<<<< HEAD
-export { WarpCore, WarpCoreOptions } from './warp/WarpCore.js';
-=======
-export { WarpCore, WarpCoreOptions } from './warp/WarpCore.js';
-export {
-  getChainNameFromCCIPSelector,
-  getCCIPChainSelector,
-  getCCIPRouterAddress,
-  getCCIPChains,
-  CCIPContractCache,
-} from './ccip/utils.js';
-export { HyperlaneCCIPDeployer } from './ccip/HyperlaneCCIPDeployer.js';
-export { TokenMetadataMap } from './token/TokenMetadataMap.js';
-export {
-  StarknetContractName,
-  getStarknetContract,
-  getStarknetHypERC20Contract,
-  getStarknetHypERC20CollateralContract,
-  getStarknetMailboxContract,
-  getStarknetEtherContract,
-} from './utils/starknet.js';
->>>>>>> 983f2c1b
+export { WarpCore, WarpCoreOptions } from './warp/WarpCore.js';