--- conflicted
+++ resolved
@@ -186,11 +186,8 @@
 } from './hook/types.js';
 export { isHookCompatible } from './hook/utils.js';
 export { CosmosNativeIsmReader } from './ism/CosmosNativeIsmReader.js';
-<<<<<<< HEAD
 export { CosmosNativeWarpModule } from './token/CosmosNativeWarpModule.js';
-=======
 export { CosmosNativeWarpRouteReader } from './token/CosmosNativeWarpRouteReader.js';
->>>>>>> c706202d
 export { EvmIsmReader } from './ism/EvmIsmReader.js';
 export { HyperlaneIsmFactory } from './ism/HyperlaneIsmFactory.js';
 export { BaseMetadataBuilder } from './ism/metadata/builder.js';
@@ -384,11 +381,8 @@
   ViemProvider,
   ViemTransaction,
   ViemTransactionReceipt,
-<<<<<<< HEAD
   GroupedTransactions,
-=======
   ProtocolTypedTransaction,
->>>>>>> c706202d
 } from './providers/ProviderType.js';
 export {
   isCosmJsProviderHealthy,
