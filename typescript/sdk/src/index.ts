--- conflicted
+++ resolved
@@ -719,10 +719,7 @@
   CCIPContractCache,
 } from './ccip/utils.js';
 export { HyperlaneCCIPDeployer } from './ccip/HyperlaneCCIPDeployer.js';
-<<<<<<< HEAD
 export { TokenMetadataMap } from './token/TokenMetadataMap.js';
-=======
-
 export {
   StarknetContractName,
   getStarknetContract,
@@ -730,5 +727,4 @@
   getStarknetHypERC20CollateralContract,
   getStarknetMailboxContract,
   getStarknetEtherContract,
-} from './utils/starknet.js';
->>>>>>> 7aae0ec8
+} from './utils/starknet.js';