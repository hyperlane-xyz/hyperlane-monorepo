--- conflicted
+++ resolved
@@ -498,12 +498,8 @@
   SealevelInstructionWrapper,
   getSealevelAccountDataSchema,
 } from './utils/sealevelSerialization.js';
-<<<<<<< HEAD
+export { getChainIdFromTxs } from './utils/transactions.js';
 export { chainMetadataToViemChain } from './utils/viem.js';
-=======
-export { getChainIdFromTxs } from './utils/transactions.js';
-export { chainMetadataToWagmiChain } from './utils/wagmi.js';
->>>>>>> f0e8f740
 export {
   FeeConstantConfig,
   RouteBlacklist,
