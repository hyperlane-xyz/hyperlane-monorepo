--- conflicted
+++ resolved
@@ -61,13 +61,9 @@
   IgpGasOraclesViolation,
   IgpViolation,
   IgpViolationType,
-<<<<<<< HEAD
-} from './core/types';
-=======
   MultisigIsmViolation,
   MultisigIsmViolationType,
-} from './deploy/core/types';
->>>>>>> 319838e8
+} from './core/types';
 export { HyperlaneAppChecker } from './deploy/HyperlaneAppChecker';
 export { HyperlaneDeployer } from './deploy/HyperlaneDeployer';
 export {
