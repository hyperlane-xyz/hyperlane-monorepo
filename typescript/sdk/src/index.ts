--- conflicted
+++ resolved
@@ -729,26 +729,5 @@
   WarpTxCategory,
   WarpTypedTransaction,
 } from './warp/types.js';
-<<<<<<< HEAD
 export { WarpCore, WarpCoreOptions } from './warp/WarpCore.js';
-=======
-export { WarpCore, WarpCoreOptions } from './warp/WarpCore.js';
-export {
-  getChainNameFromCCIPSelector,
-  getCCIPChainSelector,
-  getCCIPRouterAddress,
-  getCCIPChains,
-  CCIPContractCache,
-} from './ccip/utils.js';
-export { HyperlaneCCIPDeployer } from './ccip/HyperlaneCCIPDeployer.js';
-export { TokenMetadataMap } from './token/TokenMetadataMap.js';
-export {
-  StarknetContractName,
-  getStarknetContract,
-  getStarknetHypERC20Contract,
-  getStarknetHypERC20CollateralContract,
-  getStarknetMailboxContract,
-  getStarknetEtherContract,
-} from './utils/starknet.js';
-export { verifyScale } from './utils/decimals.js';
->>>>>>> ad3e7d3e
+export { verifyScale } from './utils/decimals.js';