--- conflicted
+++ resolved
@@ -549,11 +549,8 @@
 export {
   expandWarpDeployConfig,
   getRouterAddressesFromWarpCoreConfig,
-<<<<<<< HEAD
   splitWarpCoreAndExtendedConfigs,
-=======
   transformConfigToCheck,
->>>>>>> 9f9e2c3b
 } from './token/configUtils.js';
 export {
   hypERC20contracts,
