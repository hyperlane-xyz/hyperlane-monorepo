--- conflicted
+++ resolved
@@ -633,10 +633,7 @@
   TOKEN_STANDARD_TO_PROTOCOL,
   TOKEN_STANDARD_TO_PROVIDER_TYPE,
   EVM_TOKEN_TYPE_TO_STANDARD,
-<<<<<<< HEAD
   tokenTypeToStandard,
-=======
->>>>>>> 779df446
   TokenStandard,
   XERC20_STANDARDS,
 } from './token/TokenStandard.js';
