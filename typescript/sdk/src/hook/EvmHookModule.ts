import { getArbitrumNetwork } from '@arbitrum/sdk';
import { BigNumber, ethers } from 'ethers';

import {
  AmountRoutingHook,
  ArbL2ToL1Hook,
  ArbL2ToL1Ism__factory,
  CCIPHook,
  CCIPHook__factory,
  DomainRoutingHook,
  DomainRoutingHook__factory,
  FallbackDomainRoutingHook,
  IL1CrossDomainMessenger__factory,
  IPostDispatchHook__factory,
  InterchainGasPaymaster,
  InterchainGasPaymaster__factory,
  OPStackHook,
  OPStackIsm__factory,
  Ownable__factory,
  PausableHook,
  PausableHook__factory,
  ProtocolFee,
  ProtocolFee__factory,
  StaticAggregationHook,
  StaticAggregationHookFactory__factory,
  StaticAggregationHook__factory,
  StorageGasOracle,
  StorageGasOracle__factory,
} from '@hyperlane-xyz/core';
import {
  Address,
  Domain,
  EvmChainId,
  ProtocolType,
  ZERO_ADDRESS_HEX_32,
  addressToBytes32,
  deepEquals,
  eqAddress,
  rootLogger,
} from '@hyperlane-xyz/utils';

import { CCIPContractCache } from '../ccip/utils.js';
import { TOKEN_EXCHANGE_RATE_SCALE_ETHEREUM } from '../consts/igp.js';
import { HyperlaneAddresses } from '../contracts/types.js';
import {
  HyperlaneModule,
  HyperlaneModuleParams,
} from '../core/AbstractHyperlaneModule.js';
import { CoreAddresses } from '../core/contracts.js';
import { HyperlaneDeployer } from '../deploy/HyperlaneDeployer.js';
import { ProxyFactoryFactories } from '../deploy/contracts.js';
import { ContractVerifier } from '../deploy/verify/ContractVerifier.js';
import { IgpConfig } from '../gas/types.js';
import { EvmIsmModule } from '../ism/EvmIsmModule.js';
import { HyperlaneIsmFactory } from '../ism/HyperlaneIsmFactory.js';
import { ArbL2ToL1IsmConfig, IsmType, OpStackIsmConfig } from '../ism/types.js';
import { MultiProvider } from '../providers/MultiProvider.js';
import { AnnotatedEV5Transaction } from '../providers/ProviderType.js';
import { ChainName, ChainNameOrId } from '../types.js';
import { normalizeConfig } from '../utils/ism.js';

import { EvmHookReader } from './EvmHookReader.js';
import { DeployedHook, HookFactories, hookFactories } from './contracts.js';
import {
  AggregationHookConfig,
  AmountRoutingHookConfig,
  ArbL2ToL1HookConfig,
  CCIPHookConfig,
  DomainRoutingHookConfig,
  FallbackRoutingHookConfig,
  HookConfig,
  HookConfigSchema,
  HookType,
  IgpHookConfig,
  MUTABLE_HOOK_TYPE,
  OpStackHookConfig,
  PausableHookConfig,
  ProtocolFeeHookConfig,
} from './types.js';

type HookModuleAddresses = {
  deployedHook: Address;
  mailbox: Address;
  proxyAdmin: Address;
};

class HookDeployer extends HyperlaneDeployer<{}, HookFactories> {
  protected cachingEnabled = false;

  deployContracts(_chain: ChainName, _config: {}): Promise<any> {
    throw new Error('Method not implemented.');
  }
}

export class EvmHookModule extends HyperlaneModule<
  ProtocolType.Ethereum,
  HookConfig,
  HyperlaneAddresses<ProxyFactoryFactories> & HookModuleAddresses
> {
  protected readonly logger = rootLogger.child({ module: 'EvmHookModule' });
  protected readonly reader: EvmHookReader;
  // "ISM" Factory has aggregation hook factories too
  protected readonly hookFactory: HyperlaneIsmFactory;
  protected readonly deployer: HookDeployer;

  // Adding these to reduce how often we need to grab from MultiProvider.
  public readonly chain: ChainName;
  public readonly chainId: EvmChainId;
  public readonly domainId: Domain;

  // Transaction overrides for the chain
  protected readonly txOverrides: Partial<ethers.providers.TransactionRequest>;

  constructor(
    protected readonly multiProvider: MultiProvider,
    params: HyperlaneModuleParams<
      HookConfig,
      HyperlaneAddresses<ProxyFactoryFactories> & HookModuleAddresses
    >,
    ccipContractCache?: CCIPContractCache,
    protected readonly contractVerifier?: ContractVerifier,
  ) {
    params.config = HookConfigSchema.parse(params.config);
    super(params);

    this.reader = new EvmHookReader(multiProvider, this.args.chain);
    this.hookFactory = HyperlaneIsmFactory.fromAddressesMap(
      { [this.args.chain]: params.addresses },
      multiProvider,
      ccipContractCache,
    );
    this.deployer = new HookDeployer(multiProvider, hookFactories);

    this.chain = multiProvider.getChainName(this.args.chain);
    this.chainId = multiProvider.getEvmChainId(this.chain);
    this.domainId = multiProvider.getDomainId(this.chain);

    this.txOverrides = multiProvider.getTransactionOverrides(this.chain);
  }

  public async read(): Promise<HookConfig> {
    return typeof this.args.config === 'string'
      ? this.args.addresses.deployedHook
      : this.reader.deriveHookConfig(this.args.addresses.deployedHook);
  }

  public async update(
    targetConfig: HookConfig,
  ): Promise<AnnotatedEV5Transaction[]> {
    targetConfig = HookConfigSchema.parse(targetConfig);

    // Do not support updating to a custom Hook address
    if (typeof targetConfig === 'string') {
      throw new Error(
        'Invalid targetConfig: Updating to a custom Hook address is not supported. Please provide a valid Hook configuration.',
      );
    }

    const unnormalizedCurrentConfig = await this.read();
    const currentConfig = normalizeConfig(unnormalizedCurrentConfig);

    // Update the config
    this.args.config = targetConfig;

    // If configs match, no updates needed
    if (deepEquals(currentConfig, targetConfig)) {
      return [];
    }

    if (this.shouldDeployNewHook(currentConfig, targetConfig)) {
      const contract = await this.deploy({
        config: targetConfig,
      });

      this.args.addresses.deployedHook = contract.address;
      return [];
    }

    const updateTxs: AnnotatedEV5Transaction[] = [];

    // obtain the update txs for each hook type
    switch (targetConfig.type) {
      case HookType.INTERCHAIN_GAS_PAYMASTER:
        updateTxs.push(
          ...(await this.updateIgpHook({
            currentConfig,
            targetConfig,
          })),
        );
        break;
      case HookType.PROTOCOL_FEE:
        updateTxs.push(
          ...(await this.updateProtocolFeeHook({
            currentConfig,
            targetConfig,
          })),
        );
        break;
      case HookType.PAUSABLE:
        updateTxs.push(
          ...(await this.updatePausableHook({
            currentConfig,
            targetConfig,
          })),
        );
        break;
      case HookType.ROUTING:
      case HookType.FALLBACK_ROUTING:
        updateTxs.push(
          ...(await this.updateRoutingHook({
            currentConfig,
            targetConfig,
          })),
        );
        break;
      default:
        // MERKLE_TREE, AGGREGATION and OP_STACK hooks should already be handled before the switch
        throw new Error(`Unsupported hook type: ${targetConfig.type}`);
    }

    // Lastly, check if the resolved owner is different from the current owner
    const owner = await Ownable__factory.connect(
      this.args.addresses.deployedHook,
      this.multiProvider.getProvider(this.chain),
    ).owner();

    // Return an ownership transfer transaction if required
    if (!eqAddress(targetConfig.owner, owner)) {
      updateTxs.push({
        annotation: 'Transferring ownership of ownable Hook...',
        chainId: this.chainId,
        to: this.args.addresses.deployedHook,
        data: Ownable__factory.createInterface().encodeFunctionData(
          'transferOwnership(address)',
          [targetConfig.owner],
        ),
      });
    }

    return updateTxs;
  }

  // manually write static create function
  public static async create({
    chain,
    config,
    proxyFactoryFactories,
    coreAddresses,
    multiProvider,
    ccipContractCache,
    contractVerifier,
  }: {
    chain: ChainNameOrId;
    config: HookConfig;
    proxyFactoryFactories: HyperlaneAddresses<ProxyFactoryFactories>;
    coreAddresses: Omit<CoreAddresses, 'validatorAnnounce'>;
    multiProvider: MultiProvider;
    ccipContractCache?: CCIPContractCache;
    contractVerifier?: ContractVerifier;
  }): Promise<EvmHookModule> {
    const module = new EvmHookModule(
      multiProvider,
      {
        addresses: {
          ...proxyFactoryFactories,
          ...coreAddresses,
          deployedHook: ethers.constants.AddressZero,
        },
        chain,
        config,
      },
      ccipContractCache,
      contractVerifier,
    );

    const deployedHook = await module.deploy({ config });
    module.args.addresses.deployedHook = deployedHook.address;

    return module;
  }

  // Compute delta between current and target domain configurations
  protected async computeRoutingHooksToSet({
    currentDomains,
    targetDomains,
  }: {
    currentDomains: DomainRoutingHookConfig['domains'];
    targetDomains: DomainRoutingHookConfig['domains'];
  }): Promise<DomainRoutingHook.HookConfigStruct[]> {
    const routingHookUpdates: DomainRoutingHook.HookConfigStruct[] = [];

    // Iterate over the target domains and compare with the current configuration
    for (const [dest, targetDomainConfig] of Object.entries(targetDomains)) {
      const destDomain = this.multiProvider.tryGetDomainId(dest);
      if (!destDomain) {
        this.logger.warn(`Domain not found in MultiProvider: ${dest}`);
        continue;
      }

      // If the domain is not in the current config or the config has changed, deploy a new hook
      // TODO: in-place updates per domain as a future optimization
      if (!deepEquals(currentDomains[dest], targetDomainConfig)) {
        const domainHook = await this.deploy({
          config: targetDomainConfig,
        });

        routingHookUpdates.push({
          destination: destDomain,
          hook: domainHook.address,
        });
      }
    }

    return routingHookUpdates;
  }

  protected async updatePausableHook({
    currentConfig,
    targetConfig,
  }: {
    currentConfig: PausableHookConfig;
    targetConfig: PausableHookConfig;
  }): Promise<AnnotatedEV5Transaction[]> {
    const updateTxs: AnnotatedEV5Transaction[] = [];

    if (currentConfig.paused !== targetConfig.paused) {
      // Have to encode separately otherwise tsc will complain
      // about being unable to infer types correctly
      const pausableInterface = PausableHook__factory.createInterface();
      const data = targetConfig.paused
        ? pausableInterface.encodeFunctionData('pause')
        : pausableInterface.encodeFunctionData('unpause');

      updateTxs.push({
        annotation: `Updating paused state to ${targetConfig.paused}`,
        chainId: this.chainId,
        to: this.args.addresses.deployedHook,
        data,
      });
    }

    return updateTxs;
  }

  protected async updateIgpHook({
    currentConfig,
    targetConfig,
  }: {
    currentConfig: IgpHookConfig;
    targetConfig: IgpHookConfig;
  }): Promise<AnnotatedEV5Transaction[]> {
    const updateTxs: AnnotatedEV5Transaction[] = [];
    const igpInterface = InterchainGasPaymaster__factory.createInterface();

    // Update beneficiary if changed
    if (!eqAddress(currentConfig.beneficiary, targetConfig.beneficiary)) {
      updateTxs.push({
        annotation: `Updating beneficiary from ${currentConfig.beneficiary} to ${targetConfig.beneficiary}`,
        chainId: this.chainId,
        to: this.args.addresses.deployedHook,
        data: igpInterface.encodeFunctionData('setBeneficiary(address)', [
          targetConfig.beneficiary,
        ]),
      });
    }

    // get gasOracleAddress using any remote domain in the current config
    let gasOracle;
    const domainKeys = Object.keys(currentConfig.oracleConfig);

    // If possible, reuse and reconfigure the gas oracle from the first remote we know.
    // Otherwise if there are no remotes in current config, deploy a new gas oracle with our target config.
    // We should be reusing the same oracle for all remotes, but if not, the updateIgpRemoteGasParams step will rectify this
    if (domainKeys.length > 0) {
      const domainId = this.multiProvider.getDomainId(domainKeys[0]);
      ({ gasOracle } = await InterchainGasPaymaster__factory.connect(
        this.args.addresses.deployedHook,
        this.multiProvider.getSignerOrProvider(this.chain),
      )['destinationGasConfigs(uint32)'](domainId));

      // update storage gas oracle
      // Note: this will only update the gas oracle for remotes that are in the target config
      updateTxs.push(
        ...(await this.updateStorageGasOracle({
          gasOracle,
          currentOracleConfig: currentConfig.oracleConfig,
          targetOracleConfig: targetConfig.oracleConfig,
          targetOverhead: targetConfig.overhead, // used to log example remote gas costs
        })),
      );
    } else {
      const newGasOracle = await this.deployStorageGasOracle({
        config: targetConfig,
      });
      gasOracle = newGasOracle.address;
    }

    // update igp remote gas params
    // Note: this will only update the gas params for remotes that are in the target config
    updateTxs.push(
      ...(await this.updateIgpRemoteGasParams({
        interchainGasPaymaster: this.args.addresses.deployedHook,
        gasOracle,
        currentOverheads: currentConfig.overhead,
        targetOverheads: targetConfig.overhead,
      })),
    );

    return updateTxs;
  }

  protected async updateIgpRemoteGasParams({
    interchainGasPaymaster,
    gasOracle,
    currentOverheads,
    targetOverheads,
  }: {
    interchainGasPaymaster: Address;
    gasOracle: Address;
    currentOverheads?: IgpConfig['overhead'];
    targetOverheads: IgpConfig['overhead'];
  }): Promise<AnnotatedEV5Transaction[]> {
    const gasParamsToSet: InterchainGasPaymaster.GasParamStruct[] = [];
    for (const [remote, gasOverhead] of Object.entries(targetOverheads)) {
      // Note: non-EVM remotes actually *are* supported, provided that the remote domain is in the MultiProvider.
      // Previously would check core metadata for non EVMs and fallback to multiprovider for custom EVMs
      const remoteDomain = this.multiProvider.tryGetDomainId(remote);

      if (!remoteDomain) {
        this.logger.warn(
          `Skipping overhead ${this.chain} -> ${remote}. Expected if the remote domain is not in the MultiProvider.`,
        );
        continue;
      }

      // only update if the gas overhead has changed
      if (currentOverheads?.[remote] !== gasOverhead) {
        this.logger.debug(
          `Setting gas params for ${this.chain} -> ${remote}: gasOverhead = ${gasOverhead} gasOracle = ${gasOracle}`,
        );
        gasParamsToSet.push({
          remoteDomain,
          config: {
            gasOverhead,
            gasOracle,
          },
        });
      }
    }

    if (gasParamsToSet.length === 0) {
      return [];
    }

    return [
      {
        annotation: `Updating overhead for domains ${Object.keys(
          targetOverheads,
        ).join(', ')}...`,
        chainId: this.chainId,
        to: interchainGasPaymaster,
        data: InterchainGasPaymaster__factory.createInterface().encodeFunctionData(
          'setDestinationGasConfigs((uint32,(address,uint96))[])',
          [gasParamsToSet],
        ),
      },
    ];
  }

  protected async updateStorageGasOracle({
    gasOracle,
    currentOracleConfig,
    targetOracleConfig,
    targetOverhead,
  }: {
    gasOracle: Address;
    currentOracleConfig?: IgpConfig['oracleConfig'];
    targetOracleConfig: IgpConfig['oracleConfig'];
    targetOverhead: IgpConfig['overhead'];
  }): Promise<AnnotatedEV5Transaction[]> {
    this.logger.info(`Updating gas oracle configuration from ${this.chain}...`);
    const configsToSet: Array<StorageGasOracle.RemoteGasDataConfigStruct> = [];

    for (const [remote, target] of Object.entries(targetOracleConfig)) {
      // Note: non-EVM remotes actually *are* supported, provided that the remote domain is in the MultiProvider.
      // Previously would check core metadata for non EVMs and fallback to multiprovider for custom EVMs
      const current = currentOracleConfig?.[remote];
      const remoteDomain = this.multiProvider.tryGetDomainId(remote);

      if (!remoteDomain) {
        this.logger.warn(
          `Skipping gas oracle update ${this.chain} -> ${remote}. Expected if the remote domain is not in the MultiProvider.`,
        );
        continue;
      }

      // only update if the oracle config has changed
      if (!current || !deepEquals(current, target)) {
        configsToSet.push({ remoteDomain, ...target });

        // Log an example remote gas cost
        const exampleRemoteGas = (targetOverhead[remote] ?? 200_000) + 50_000;
        const exampleRemoteGasCost = BigNumber.from(target.tokenExchangeRate)
          .mul(target.gasPrice)
          .mul(exampleRemoteGas)
          .div(TOKEN_EXCHANGE_RATE_SCALE_ETHEREUM);
        this.logger.info(
          `${
            this.chain
          } -> ${remote}: ${exampleRemoteGas} remote gas cost: ${ethers.utils.formatEther(
            exampleRemoteGasCost,
          )}`,
        );
      }
    }

    if (configsToSet.length === 0) {
      return [];
    }

    return [
      {
        annotation: `Updating gas oracle config for domains ${Object.keys(
          targetOracleConfig,
        ).join(', ')}...`,
        chainId: this.chainId,
        to: gasOracle,
        data: StorageGasOracle__factory.createInterface().encodeFunctionData(
          'setRemoteGasDataConfigs((uint32,uint128,uint128)[])',
          [configsToSet],
        ),
      },
    ];
  }

  protected async updateProtocolFeeHook({
    currentConfig,
    targetConfig,
  }: {
    currentConfig: ProtocolFeeHookConfig;
    targetConfig: ProtocolFeeHookConfig;
  }): Promise<AnnotatedEV5Transaction[]> {
    const updateTxs: AnnotatedEV5Transaction[] = [];
    const protocolFeeInterface = ProtocolFee__factory.createInterface();

    // if maxProtocolFee has changed, deploy a new hook
    if (currentConfig.maxProtocolFee !== targetConfig.maxProtocolFee) {
      const hook = await this.deployProtocolFeeHook({ config: targetConfig });
      this.args.addresses.deployedHook = hook.address;
      return [];
    }

    // Update protocol fee if changed
    if (currentConfig.protocolFee !== targetConfig.protocolFee) {
      updateTxs.push({
        annotation: `Updating protocol fee from ${currentConfig.protocolFee} to ${targetConfig.protocolFee}`,
        chainId: this.chainId,
        to: this.args.addresses.deployedHook,
        data: protocolFeeInterface.encodeFunctionData(
          'setProtocolFee(uint256)',
          [targetConfig.protocolFee],
        ),
      });
    }

    // Update beneficiary if changed
    if (currentConfig.beneficiary !== targetConfig.beneficiary) {
      updateTxs.push({
        annotation: `Updating beneficiary from ${currentConfig.beneficiary} to ${targetConfig.beneficiary}`,
        chainId: this.chainId,
        to: this.args.addresses.deployedHook,
        data: protocolFeeInterface.encodeFunctionData(
          'setBeneficiary(address)',
          [targetConfig.beneficiary],
        ),
      });
    }

    // Return the transactions to update the protocol fee hook
    return updateTxs;
  }

  // Updates a routing hook
  protected async updateRoutingHook({
    currentConfig,
    targetConfig,
  }: {
    currentConfig: DomainRoutingHookConfig | FallbackRoutingHookConfig;
    targetConfig: DomainRoutingHookConfig | FallbackRoutingHookConfig;
  }): Promise<AnnotatedEV5Transaction[]> {
    // Deploy a new fallback hook if the fallback config has changed
    if (
      targetConfig.type === HookType.FALLBACK_ROUTING &&
      !deepEquals(
        targetConfig.fallback,
        (currentConfig as FallbackRoutingHookConfig).fallback,
      )
    ) {
      const hook = await this.deploy({ config: targetConfig });
      this.args.addresses.deployedHook = hook.address;
      return [];
    }

    const routingUpdates = await this.computeRoutingHooksToSet({
      currentDomains: currentConfig.domains,
      targetDomains: targetConfig.domains,
    });

    // Return if no updates are required
    if (routingUpdates.length === 0) {
      return [];
    }

    // Create tx for setting hooks
    return [
      {
        annotation: 'Updating routing hooks...',
        chainId: this.chainId,
        to: this.args.addresses.deployedHook,
        data: DomainRoutingHook__factory.createInterface().encodeFunctionData(
          'setHooks((uint32,address)[])',
          [routingUpdates],
        ),
      },
    ];
  }

  protected async deploy({
    config,
  }: {
    config: HookConfig;
  }): Promise<DeployedHook> {
    config = HookConfigSchema.parse(config);

    // If it's an address, just return a base Hook
    if (typeof config === 'string') {
      // TODO: https://github.com/hyperlane-xyz/hyperlane-monorepo/issues/3773
      // we can remove the ts-ignore once we have a proper type for address Hooks
      // @ts-ignore
      return IPostDispatchHook__factory.connect(
        config,
        this.multiProvider.getSignerOrProvider(this.args.chain),
      );
    }

    this.logger.debug(`Deploying hook of type ${config.type}`);

    switch (config.type) {
      case HookType.MERKLE_TREE:
      case HookType.MAILBOX_DEFAULT:
        return this.deployer.deployContract(this.chain, config.type, [
          this.args.addresses.mailbox,
        ]);
      case HookType.INTERCHAIN_GAS_PAYMASTER:
        return this.deployIgpHook({ config });
      case HookType.AGGREGATION:
        return this.deployAggregationHook({ config });
      case HookType.PROTOCOL_FEE:
        return this.deployProtocolFeeHook({ config });
      case HookType.OP_STACK:
        return this.deployOpStackHook({ config });
      case HookType.ARB_L2_TO_L1:
        return this.deployArbL1ToL1Hook({ config });
      case HookType.ROUTING:
      case HookType.FALLBACK_ROUTING:
        return this.deployRoutingHook({ config });
      case HookType.PAUSABLE:
        return this.deployPausableHook({ config });
<<<<<<< HEAD
      case HookType.AMOUNT_ROUTING:
        return this.deployAmountRoutingHook({ config });
      case HookType.CCIP:
        return this.deployCCIPHook({ _config: config });
=======
      }
      case HookType.CCIP: {
        return this.deployCCIPHook({ config });
      }
>>>>>>> 51e7ac02
      default:
        throw new Error(`Unsupported hook config: ${config}`);
    }
  }

  protected async deployProtocolFeeHook({
    config,
  }: {
    config: ProtocolFeeHookConfig;
  }): Promise<ProtocolFee> {
    this.logger.debug('Deploying ProtocolFeeHook...');
    const deployer = new HookDeployer(this.multiProvider, hookFactories);
    return deployer.deployContract(this.chain, HookType.PROTOCOL_FEE, [
      config.maxProtocolFee,
      config.protocolFee,
      config.beneficiary,
      config.owner,
    ]);
  }

  protected async deployPausableHook({
    config,
  }: {
    config: PausableHookConfig;
  }): Promise<PausableHook> {
    this.logger.debug('Deploying PausableHook...');
    const deployer = new HookDeployer(this.multiProvider, hookFactories);
    const hook = await deployer.deployContract(
      this.chain,
      HookType.PAUSABLE,
      [],
    );

    // transfer ownership
    await this.multiProvider.handleTx(
      this.chain,
      hook.transferOwnership(config.owner, this.txOverrides),
    );

    return hook;
  }

  protected async deployAggregationHook({
    config,
  }: {
    config: AggregationHookConfig;
  }): Promise<StaticAggregationHook> {
    this.logger.debug('Deploying AggregationHook...');

    // deploy subhooks
    const aggregatedHooks: string[] = [];
    for (const hookConfig of config.hooks) {
      const { address } = await this.deploy({ config: hookConfig });
      aggregatedHooks.push(address);
    }

    // deploy aggregation hook
    this.logger.debug(
      `Deploying aggregation hook of type ${config.hooks.map((h) =>
        typeof h === 'string' ? h : h.type,
      )}...`,
    );
    const signer = this.multiProvider.getSigner(this.chain);
    const factory = StaticAggregationHookFactory__factory.connect(
      this.args.addresses.staticAggregationHookFactory,
      signer,
    );
    const address = await this.hookFactory.deployStaticAddressSet(
      this.chain,
      factory,
      aggregatedHooks,
      this.logger,
    );

    // return aggregation hook
    return StaticAggregationHook__factory.connect(address, signer);
  }

  // NOTE: this deploys the ism too on the destination chain if it doesn't exist
  protected async deployOpStackHook({
    config,
  }: {
    config: OpStackHookConfig;
  }): Promise<OPStackHook> {
    const chain = this.chain;
    const mailbox = this.args.addresses.mailbox;
    this.logger.debug(
      'Deploying OPStackHook for %s to %s...',
      chain,
      config.destinationChain,
    );

    // fetch l2 messenger address from l1 messenger
    const l1Messenger = IL1CrossDomainMessenger__factory.connect(
      config.nativeBridge,
      this.multiProvider.getSignerOrProvider(chain),
    );
    const l2Messenger: Address = await l1Messenger.OTHER_MESSENGER();
    // deploy opstack ism
    const ismConfig: OpStackIsmConfig = {
      type: IsmType.OP_STACK,
      origin: chain,
      nativeBridge: l2Messenger,
    };

    // deploy opstack ism
    const opStackIsmAddress = (
      await EvmIsmModule.create({
        chain: config.destinationChain,
        config: ismConfig,
        proxyFactoryFactories: this.args.addresses,
        mailbox: mailbox,
        multiProvider: this.multiProvider,
        contractVerifier: this.contractVerifier,
      })
    ).serialize().deployedIsm;

    // connect to ISM
    const opstackIsm = OPStackIsm__factory.connect(
      opStackIsmAddress,
      this.multiProvider.getSignerOrProvider(config.destinationChain),
    );

    // deploy opstack hook
    const hook = await this.deployer.deployContract(chain, HookType.OP_STACK, [
      mailbox,
      this.multiProvider.getDomainId(config.destinationChain),
      addressToBytes32(opstackIsm.address),
      config.nativeBridge,
    ]);

    // set authorized hook on opstack ism
    const authorizedHook = await opstackIsm.authorizedHook();
    if (authorizedHook === addressToBytes32(hook.address)) {
      this.logger.debug(
        'Authorized hook already set on ism %s',
        opstackIsm.address,
      );
      return hook;
    } else if (authorizedHook !== ZERO_ADDRESS_HEX_32) {
      this.logger.debug(
        'Authorized hook mismatch on ism %s, expected %s, got %s',
        opstackIsm.address,
        addressToBytes32(hook.address),
        authorizedHook,
      );
      throw new Error('Authorized hook mismatch');
    }

    // check if mismatch and redeploy hook
    this.logger.debug(
      'Setting authorized hook %s on ism % on destination %s',
      hook.address,
      opstackIsm.address,
      config.destinationChain,
    );
    await this.multiProvider.handleTx(
      config.destinationChain,
      opstackIsm.setAuthorizedHook(
        addressToBytes32(hook.address),
        this.multiProvider.getTransactionOverrides(config.destinationChain),
      ),
    );

    return hook;
  }

  // NOTE: this deploys the ism too on the destination chain if it doesn't exist
  protected async deployArbL1ToL1Hook({
    config,
  }: {
    config: ArbL2ToL1HookConfig;
  }): Promise<ArbL2ToL1Hook> {
    const chain = this.chain;
    const mailbox = this.args.addresses.mailbox;

    const destinationChainId = this.multiProvider.tryGetEvmChainId(
      config.destinationChain,
    );
    if (!destinationChainId) {
      throw new Error(
        `Only ethereum chains supported for deploying Arbitrum L2 hook, given: ${config.destinationChain}`,
      );
    }

    const bridge =
      config.bridge ?? getArbitrumNetwork(destinationChainId).ethBridge.bridge;

    const ismConfig: ArbL2ToL1IsmConfig = {
      type: IsmType.ARB_L2_TO_L1,
      bridge,
    };

    const arbL2ToL1IsmAddress = (
      await EvmIsmModule.create({
        chain: config.destinationChain,
        config: ismConfig,
        proxyFactoryFactories: this.args.addresses,
        mailbox: mailbox,
        multiProvider: this.multiProvider,
        contractVerifier: this.contractVerifier,
      })
    ).serialize().deployedIsm;

    // connect to ISM
    const arbL2ToL1Ism = ArbL2ToL1Ism__factory.connect(
      arbL2ToL1IsmAddress,
      this.multiProvider.getSignerOrProvider(config.destinationChain),
    );

    const childHook = await this.deploy({ config: config.childHook });

    // deploy arbL1ToL1 hook
    const hook = await this.deployer.deployContract(
      chain,
      HookType.ARB_L2_TO_L1,
      [
        mailbox,
        this.multiProvider.getDomainId(config.destinationChain),
        addressToBytes32(arbL2ToL1IsmAddress),
        config.arbSys,
        childHook.address,
      ],
    );
    // set authorized hook on arbL2ToL1 ism
    const authorizedHook = await arbL2ToL1Ism.authorizedHook();
    if (authorizedHook === addressToBytes32(hook.address)) {
      this.logger.debug(
        'Authorized hook already set on ism %s',
        arbL2ToL1Ism.address,
      );
      return hook;
    } else if (authorizedHook !== ethers.constants.HashZero) {
      this.logger.debug(
        'Authorized hook mismatch on ism %s, expected %s, got %s',
        arbL2ToL1Ism.address,
        addressToBytes32(hook.address),
        authorizedHook,
      );
      throw new Error('Authorized hook mismatch');
    }

    // check if mismatch and redeploy hook
    this.logger.debug(
      'Setting authorized hook %s on ism % on destination %s',
      hook.address,
      arbL2ToL1Ism.address,
      config.destinationChain,
    );
    await this.multiProvider.handleTx(
      config.destinationChain,
      arbL2ToL1Ism.setAuthorizedHook(
        addressToBytes32(hook.address),
        this.multiProvider.getTransactionOverrides(config.destinationChain),
      ),
    );

    return hook;
  }

  protected async deployCCIPHook({
    config,
  }: {
    config: CCIPHookConfig;
  }): Promise<CCIPHook> {
    const hook = this.hookFactory.ccipContractCache.getHook(
      this.chain,
      config.destinationChain,
    );
    if (!hook) {
      this.logger.error(
        `CCIP Hook not found for ${this.chain} -> ${config.destinationChain}`,
      );
      throw new Error(
        `CCIP Hook not found for ${this.chain} -> ${config.destinationChain}`,
      );
    }
    return CCIPHook__factory.connect(
      hook,
      this.multiProvider.getSigner(this.chain),
    );
  }

  protected async deployRoutingHook({
    config,
  }: {
    config: DomainRoutingHookConfig | FallbackRoutingHookConfig;
  }): Promise<DomainRoutingHook> {
    // originally set owner to deployer so we can set hooks
    const deployerAddress = await this.multiProvider.getSignerAddress(
      this.chain,
    );

    let routingHook: DomainRoutingHook | FallbackDomainRoutingHook;
    if (config.type === HookType.FALLBACK_ROUTING) {
      // deploy fallback hook
      const fallbackHook = await this.deploy({ config: config.fallback });
      // deploy routing hook with fallback
      routingHook = await this.deployer.deployContract(
        this.chain,
        HookType.FALLBACK_ROUTING,
        [this.args.addresses.mailbox, deployerAddress, fallbackHook.address],
      );
    } else {
      // deploy routing hook
      routingHook = await this.deployer.deployContract(
        this.chain,
        HookType.ROUTING,
        [this.args.addresses.mailbox, deployerAddress],
      );
    }

    // compute the hooks that need to be set
    const hooksToSet = await this.computeRoutingHooksToSet({
      currentDomains: {},
      targetDomains: config.domains,
    });

    // set hooks
    await this.multiProvider.handleTx(
      this.chain,
      routingHook.setHooks(hooksToSet, this.txOverrides),
    );

    // transfer ownership
    await this.multiProvider.handleTx(
      this.chain,
      routingHook.transferOwnership(config.owner, this.txOverrides),
    );

    // return a fully configured routing hook
    return routingHook;
  }

  protected async deployIgpHook({
    config,
  }: {
    config: IgpHookConfig;
  }): Promise<InterchainGasPaymaster> {
    this.logger.debug('Deploying IGP as hook...');

    // Deploy the StorageGasOracle
    const storageGasOracle = await this.deployStorageGasOracle({
      config,
    });

    // Deploy the InterchainGasPaymaster
    const interchainGasPaymaster = await this.deployInterchainGasPaymaster({
      storageGasOracle,
      config,
    });

    return interchainGasPaymaster;
  }

  protected async deployInterchainGasPaymaster({
    storageGasOracle,
    config,
  }: {
    storageGasOracle: StorageGasOracle;
    config: IgpConfig;
  }): Promise<InterchainGasPaymaster> {
    // Set the deployer as the owner of the IGP for configuration purposes
    const deployerAddress = await this.multiProvider.getSignerAddress(
      this.chain,
    );

    // Deploy the InterchainGasPaymaster
    const igp = await this.deployer.deployProxiedContract(
      this.chain,
      HookType.INTERCHAIN_GAS_PAYMASTER,
      HookType.INTERCHAIN_GAS_PAYMASTER,
      this.args.addresses.proxyAdmin,
      [],
      [deployerAddress, config.beneficiary],
    );

    // Obtain the transactions to set the gas params for each remote
    const configureTxs = await this.updateIgpRemoteGasParams({
      interchainGasPaymaster: igp.address,
      gasOracle: storageGasOracle.address,
      targetOverheads: config.overhead,
    });

    // Set the gas params for each remote
    for (const tx of configureTxs) {
      await this.multiProvider.sendTransaction(this.chain, tx);
    }

    // Transfer igp to the configured owner
    await this.multiProvider.handleTx(
      this.chain,
      igp.transferOwnership(config.owner, this.txOverrides),
    );

    return igp;
  }

  protected async deployAmountRoutingHook({
    config,
  }: {
    config: AmountRoutingHookConfig;
  }): Promise<AmountRoutingHook> {
    const hooks = [];
    for (const hookConfig of [config.lowerHook, config.upperHook]) {
      const { address } = await this.deploy({ config: hookConfig });
      hooks.push(address);
    }

    const [lowerHook, upperHook] = hooks;

    // deploy routing hook
    const routingHook = await this.deployer.deployContract(
      this.chain,
      HookType.AMOUNT_ROUTING,
      [lowerHook, upperHook, config.threshold],
    );

    return routingHook;
  }

  protected async deployStorageGasOracle({
    config,
  }: {
    config: IgpConfig;
  }): Promise<StorageGasOracle> {
    // Deploy the StorageGasOracle, by default msg.sender is the owner
    const gasOracle = await this.deployer.deployContractFromFactory(
      this.chain,
      new StorageGasOracle__factory(),
      'storageGasOracle',
      [],
    );

    // Obtain the transactions to set the gas params for each remote
    const configureTxs = await this.updateStorageGasOracle({
      gasOracle: gasOracle.address,
      targetOracleConfig: config.oracleConfig,
      targetOverhead: config.overhead,
    });

    // Set the gas params for each remote
    for (const tx of configureTxs) {
      await this.multiProvider.sendTransaction(this.chain, tx);
    }

    // Transfer gas oracle to the configured owner
    await this.multiProvider.handleTx(
      this.chain,
      gasOracle.transferOwnership(config.oracleKey, this.txOverrides),
    );

    return gasOracle;
  }

  /**
   * Determines if a new hook should be deployed based on the current and target configurations.
   *
   * @param currentConfig - The current hook configuration.
   * @param targetConfig - The target hook configuration. Must not be a string.
   * @returns {boolean} - Returns true if a new hook should be deployed, otherwise false.
   *
   * Conditions for deploying a new hook:
   * - If updating from an address/custom config to a proper hook config.
   * - If updating a proper hook config whose types are different.
   * - If it is not a mutable Hook.
   */
  private shouldDeployNewHook(
    currentConfig: HookConfig,
    targetConfig: Exclude<HookConfig, string>,
  ): boolean {
    return (
      typeof currentConfig === 'string' ||
      currentConfig.type !== targetConfig.type ||
      !MUTABLE_HOOK_TYPE.includes(targetConfig.type)
    );
  }
}<|MERGE_RESOLUTION|>--- conflicted
+++ resolved
@@ -666,17 +666,10 @@
         return this.deployRoutingHook({ config });
       case HookType.PAUSABLE:
         return this.deployPausableHook({ config });
-<<<<<<< HEAD
       case HookType.AMOUNT_ROUTING:
         return this.deployAmountRoutingHook({ config });
       case HookType.CCIP:
         return this.deployCCIPHook({ _config: config });
-=======
-      }
-      case HookType.CCIP: {
-        return this.deployCCIPHook({ config });
-      }
->>>>>>> 51e7ac02
       default:
         throw new Error(`Unsupported hook config: ${config}`);
     }
