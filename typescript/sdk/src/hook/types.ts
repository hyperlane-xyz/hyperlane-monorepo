--- conflicted
+++ resolved
@@ -1,38 +1,25 @@
 import { IgpConfig } from '../gas/types';
 
 export enum HookType {
-<<<<<<< HEAD
-  MERKLE_TREE_HOOK = 'merkleTreeHook',
-  AGGREGATION = 'aggregation',
-  IGP = 'igp',
-=======
   MERKLE_TREE = 'merkleTreeHook',
   INTERCHAIN_GAS_PAYMASTER = 'interchainGasPaymaster',
->>>>>>> af5bd88a
+  AGGREGATION = 'aggregation',
 }
 
 export type MerkleTreeHookConfig = {
   type: HookType.MERKLE_TREE;
 };
 
-<<<<<<< HEAD
 export type AggregationHookConfig = {
   type: HookType.AGGREGATION;
-  modules: Array<HookConfig>;
+  modules: HookConfig[];
 };
 
 export type IgpHookConfig = IgpConfig & {
-  type: HookType.IGP;
+  type: HookType.INTERCHAIN_GAS_PAYMASTER;
 };
 
 export type HookConfig =
   | MerkleTreeHookConfig
   | AggregationHookConfig
-  | IgpHookConfig;
-=======
-export type IgpHookConfig = {
-  type: HookType.INTERCHAIN_GAS_PAYMASTER;
-};
-
-export type HookConfig = MerkleTreeHookConfig | IgpHookConfig;
->>>>>>> af5bd88a
+  | IgpHookConfig;