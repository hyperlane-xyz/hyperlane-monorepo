--- conflicted
+++ resolved
@@ -24,11 +24,8 @@
   RATE_LIMITED,
   ARB_L2_TO_L1,
   OP_L2_TO_L1,
-<<<<<<< HEAD
   AMOUNT_ROUTING,
-=======
   MAILBOX_DEFAULT_HOOK,
->>>>>>> 3afca9f3
 }
 
 export enum HookType {
@@ -184,7 +181,7 @@
   AmountRoutingHookConfigSchema,
   AggregationHookConfigSchema,
   ArbL2ToL1HookSchema,
-<<<<<<< HEAD
+  MailboxDefaultHookSchema,
 ]);
 
 // TODO: deprecate in favor of CoreConfigSchema
@@ -194,8 +191,4 @@
 });
 export type HooksConfig = z.infer<typeof HooksConfigSchema>;
 export const HooksConfigMapSchema = z.record(HooksConfigSchema);
-export type HooksConfigMap = z.infer<typeof HooksConfigMapSchema>;
-=======
-  MailboxDefaultHookSchema,
-]);
->>>>>>> 3afca9f3
+export type HooksConfigMap = z.infer<typeof HooksConfigMapSchema>;