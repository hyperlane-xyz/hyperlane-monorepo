--- conflicted
+++ resolved
@@ -27,11 +27,7 @@
 }
 
 export enum HookType {
-<<<<<<< HEAD
-  ADDRESS = 'address',
-=======
   CUSTOM = 'custom',
->>>>>>> c38f799a
   MERKLE_TREE = 'merkleTreeHook',
   INTERCHAIN_GAS_PAYMASTER = 'interchainGasPaymaster',
   AGGREGATION = 'aggregationHook',
