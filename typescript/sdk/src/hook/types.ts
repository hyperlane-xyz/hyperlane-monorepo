import { z } from 'zod';

import { ProtocolAgnositicGasOracleConfigSchema } from '../gas/oracle/types.js';
import { ZHash } from '../metadata/customZodTypes.js';
import {
  ChainMap,
  OwnableConfig,
  OwnableSchema,
  PausableSchema,
} from '../types.js';

// As found in IPostDispatchHook.sol
export enum OnchainHookType {
  UNUSED,
  ROUTING,
  AGGREGATION,
  MERKLE_TREE,
  INTERCHAIN_GAS_PAYMASTER,
  FALLBACK_ROUTING,
  ID_AUTH_ISM,
  PAUSABLE,
  PROTOCOL_FEE,
  LAYER_ZERO_V1,
  RATE_LIMITED,
  ARB_L2_TO_L1,
  OP_L2_TO_L1,
  AMOUNT_ROUTING,
  MAILBOX_DEFAULT_HOOK,
  AMOUNT_ROUTING,
}

export enum HookType {
  CUSTOM = 'custom',
  MERKLE_TREE = 'merkleTreeHook',
  INTERCHAIN_GAS_PAYMASTER = 'interchainGasPaymaster',
  AGGREGATION = 'aggregationHook',
  PROTOCOL_FEE = 'protocolFee',
  OP_STACK = 'opStackHook',
  ROUTING = 'domainRoutingHook',
  FALLBACK_ROUTING = 'fallbackRoutingHook',
  AMOUNT_ROUTING = 'amountRoutingHook',
  PAUSABLE = 'pausableHook',
  ARB_L2_TO_L1 = 'arbL2ToL1Hook',
  MAILBOX_DEFAULT = 'defaultHook',
  CCIP = 'ccipHook',
}

export type MerkleTreeHookConfig = z.infer<typeof MerkleTreeSchema>;
export type IgpHookConfig = z.infer<typeof IgpSchema>;
export type ProtocolFeeHookConfig = z.infer<typeof ProtocolFeeSchema>;
export type PausableHookConfig = z.infer<typeof PausableHookSchema>;
export type OpStackHookConfig = z.infer<typeof OpStackHookSchema>;
export type ArbL2ToL1HookConfig = z.infer<typeof ArbL2ToL1HookSchema>;
export type MailboxDefaultHookConfig = z.infer<typeof MailboxDefaultHookSchema>;

export type CCIPHookConfig = z.infer<typeof CCIPHookSchema>;
// explicitly typed to avoid zod circular dependency
export type AggregationHookConfig = {
  type: HookType.AGGREGATION;
  hooks: Array<HookConfig>;
};
export type RoutingHookConfig = OwnableConfig & {
  domains: ChainMap<HookConfig>;
};
export type DomainRoutingHookConfig = RoutingHookConfig & {
  type: HookType.ROUTING;
};
export type FallbackRoutingHookConfig = RoutingHookConfig & {
  type: HookType.FALLBACK_ROUTING;
  fallback: HookConfig;
};
export type AmountRoutingHookConfig = {
  type: HookType.AMOUNT_ROUTING;
  threshold: number;
  lowerHook: HookConfig;
  upperHook: HookConfig;
};

export type HookConfig = z.infer<typeof HookConfigSchema>;

// Hook types that can be updated in-place
export const MUTABLE_HOOK_TYPE = [
  HookType.INTERCHAIN_GAS_PAYMASTER,
  HookType.PROTOCOL_FEE,
  HookType.ROUTING,
  HookType.FALLBACK_ROUTING,
  HookType.PAUSABLE,
];

export const ProtocolFeeSchema = OwnableSchema.extend({
  type: z.literal(HookType.PROTOCOL_FEE),
  beneficiary: z.string(),
  maxProtocolFee: z.string(),
  protocolFee: z.string(),
});

export const MerkleTreeSchema = z.object({
  type: z.literal(HookType.MERKLE_TREE),
});

export const PausableHookSchema = PausableSchema.extend({
  type: z.literal(HookType.PAUSABLE),
});

export const MailboxDefaultHookSchema = z.object({
  type: z.literal(HookType.MAILBOX_DEFAULT),
});

export const OpStackHookSchema = OwnableSchema.extend({
  type: z.literal(HookType.OP_STACK),
  nativeBridge: z.string(),
  destinationChain: z.string(),
});

export const ArbL2ToL1HookSchema = z.object({
  type: z.literal(HookType.ARB_L2_TO_L1),
  arbSys: z
    .string()
    .describe(
      'precompile for sending messages to L1, interface here: https://github.com/OffchainLabs/nitro-contracts/blob/90037b996509312ef1addb3f9352457b8a99d6a6/src/precompiles/ArbSys.sol#L12',
    ),
  bridge: z
    .string()
    .optional()
    .describe(
      'address of the bridge contract on L1, optional only needed for non @arbitrum/sdk chains',
    ),
  destinationChain: z.string(),
  childHook: z.lazy((): z.ZodSchema => HookConfigSchema),
});

export const IgpSchema = OwnableSchema.extend({
  type: z.literal(HookType.INTERCHAIN_GAS_PAYMASTER),
  beneficiary: z.string(),
  oracleKey: z.string(),
  overhead: z.record(z.number()),
  oracleConfig: z.record(ProtocolAgnositicGasOracleConfigSchema),
});

export const DomainRoutingHookConfigSchema: z.ZodSchema<DomainRoutingHookConfig> =
  z.lazy(() =>
    OwnableSchema.extend({
      type: z.literal(HookType.ROUTING),
      domains: z.record(HookConfigSchema),
    }),
  );

export const FallbackRoutingHookConfigSchema: z.ZodSchema<FallbackRoutingHookConfig> =
  z.lazy(() =>
    OwnableSchema.extend({
      type: z.literal(HookType.FALLBACK_ROUTING),
      domains: z.record(HookConfigSchema),
      fallback: HookConfigSchema,
    }),
  );

export const AmountRoutingHookConfigSchema: z.ZodSchema<AmountRoutingHookConfig> =
  z.lazy(() =>
    z.object({
      type: z.literal(HookType.AMOUNT_ROUTING),
      threshold: z.number(),
      lowerHook: HookConfigSchema,
      upperHook: HookConfigSchema,
    }),
  );

export const AggregationHookConfigSchema: z.ZodSchema<AggregationHookConfig> =
  z.lazy(() =>
    z.object({
      type: z.literal(HookType.AGGREGATION),
      hooks: z.array(HookConfigSchema),
    }),
  );

export const CCIPHookSchema = z.object({
  type: z.literal(HookType.CCIP),
  destinationChain: z.string(),
});

export const HookConfigSchema = z.union([
  ZHash,
  ProtocolFeeSchema,
  PausableHookSchema,
  OpStackHookSchema,
  MerkleTreeSchema,
  IgpSchema,
  DomainRoutingHookConfigSchema,
  FallbackRoutingHookConfigSchema,
  AmountRoutingHookConfigSchema,
  AggregationHookConfigSchema,
  ArbL2ToL1HookSchema,
  MailboxDefaultHookSchema,
<<<<<<< HEAD
]);

// TODO: deprecate in favor of CoreConfigSchema
export const HooksConfigSchema = z.object({
  default: HookConfigSchema,
  required: HookConfigSchema,
});
export type HooksConfig = z.infer<typeof HooksConfigSchema>;
export const HooksConfigMapSchema = z.record(HooksConfigSchema);
export type HooksConfigMap = z.infer<typeof HooksConfigMapSchema>;
=======
  CCIPHookSchema,
]);
>>>>>>> 783a6b1d
<|MERGE_RESOLUTION|>--- conflicted
+++ resolved
@@ -190,7 +190,7 @@
   AggregationHookConfigSchema,
   ArbL2ToL1HookSchema,
   MailboxDefaultHookSchema,
-<<<<<<< HEAD
+  CCIPHookSchema,
 ]);
 
 // TODO: deprecate in favor of CoreConfigSchema
@@ -200,8 +200,4 @@
 });
 export type HooksConfig = z.infer<typeof HooksConfigSchema>;
 export const HooksConfigMapSchema = z.record(HooksConfigSchema);
-export type HooksConfigMap = z.infer<typeof HooksConfigMapSchema>;
-=======
-  CCIPHookSchema,
-]);
->>>>>>> 783a6b1d
+export type HooksConfigMap = z.infer<typeof HooksConfigMapSchema>;