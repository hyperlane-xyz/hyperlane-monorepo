--- conflicted
+++ resolved
@@ -53,12 +53,9 @@
   public nullMetadataBuilder: NullMetadataBuilder;
   public multisigMetadataBuilder: MultisigMetadataBuilder;
   public aggregationMetadataBuilder: AggregationMetadataBuilder;
-<<<<<<< HEAD
   public routingMetadataBuilder: DefaultFallbackRoutingMetadataBuilder;
-=======
   public routingMetadataBuilder: RoutingMetadataBuilder;
   public arbL2ToL1MetadataBuilder: ArbL2ToL1MetadataBuilder;
->>>>>>> dac2fb52
 
   public multiProvider: MultiProvider;
   protected logger = rootLogger.child({ module: 'BaseMetadataBuilder' });
@@ -70,11 +67,7 @@
       this,
     );
     this.nullMetadataBuilder = new NullMetadataBuilder(core.multiProvider);
-<<<<<<< HEAD
-    this;
-=======
     this.arbL2ToL1MetadataBuilder = new ArbL2ToL1MetadataBuilder(core);
->>>>>>> dac2fb52
     this.multiProvider = core.multiProvider;
   }
 
