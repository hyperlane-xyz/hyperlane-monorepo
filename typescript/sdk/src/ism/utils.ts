import { ethers } from 'ethers';

import {
<<<<<<< HEAD
  AmountRoutingIsm__factory,
=======
  CCIPIsm__factory,
>>>>>>> e78060d7
  DomainRoutingIsm__factory,
  IAggregationIsm__factory,
  IInterchainSecurityModule__factory,
  IMultisigIsm__factory,
  IRoutingIsm__factory,
  MailboxClient__factory,
  OPStackIsm__factory,
  PausableIsm__factory,
  StaticAggregationIsm__factory,
  TrustedRelayerIsm__factory,
} from '@hyperlane-xyz/core';
import {
  Address,
  deepEquals,
  eqAddress,
  formatMessage,
  normalizeAddress,
  objMap,
  rootLogger,
} from '@hyperlane-xyz/utils';

import { getChainNameFromCCIPSelector } from '../ccip/utils.js';
import { HyperlaneContracts } from '../contracts/types.js';
import { ProxyFactoryFactories } from '../deploy/contracts.js';
import { MultiProvider } from '../providers/MultiProvider.js';
import { ChainName } from '../types.js';

import {
  DomainRoutingIsmConfig,
  IsmConfig,
  IsmType,
  ModuleType,
  RoutingIsmConfig,
  RoutingIsmDelta,
  ismTypeToModuleType,
} from './types.js';

const logger = rootLogger.child({ module: 'IsmUtils' });

// Determines the domains to enroll and unenroll to update the current ISM config
// to match the target ISM config.
export function calculateDomainRoutingDelta(
  current: DomainRoutingIsmConfig,
  target: DomainRoutingIsmConfig,
): { domainsToEnroll: ChainName[]; domainsToUnenroll: ChainName[] } {
  const domainsToEnroll = [];
  for (const origin of Object.keys(target.domains)) {
    if (!current.domains[origin]) {
      domainsToEnroll.push(origin);
    } else {
      const subModuleMatches = deepEquals(
        current.domains[origin],
        target.domains[origin],
      );
      if (!subModuleMatches) domainsToEnroll.push(origin);
    }
  }

  const domainsToUnenroll = Object.keys(current.domains).reduce(
    (acc, origin) => {
      if (!Object.keys(target.domains).includes(origin)) {
        acc.push(origin);
      }
      return acc;
    },
    [] as ChainName[],
  );

  return {
    domainsToEnroll,
    domainsToUnenroll,
  };
}

/*
 * The following functions are considered legacy and are deprecated. DO NOT USE.
 * -----------------------------------------------------------------------------
 */

// Note that this function may return false negatives, but should
// not return false positives.
// This can happen if, for example, the module has sender, recipient, or
// body specific logic, as the sample message used when querying the ISM
// sets all of these to zero.
export async function moduleCanCertainlyVerify(
  destModule: Address | IsmConfig,
  multiProvider: MultiProvider,
  origin: ChainName,
  destination: ChainName,
): Promise<boolean> {
  const originDomainId = multiProvider.tryGetDomainId(origin);
  const destinationDomainId = multiProvider.tryGetDomainId(destination);
  if (!originDomainId || !destinationDomainId) {
    return false;
  }
  const message = formatMessage(
    0,
    0,
    originDomainId,
    ethers.constants.AddressZero,
    destinationDomainId,
    ethers.constants.AddressZero,
    '0x',
  );
  const provider = multiProvider.getSignerOrProvider(destination);

  if (typeof destModule === 'string') {
    const module = IInterchainSecurityModule__factory.connect(
      destModule,
      provider,
    );

    try {
      const moduleType = await module.moduleType();
      if (
        moduleType === ModuleType.MERKLE_ROOT_MULTISIG ||
        moduleType === ModuleType.MESSAGE_ID_MULTISIG
      ) {
        const multisigModule = IMultisigIsm__factory.connect(
          destModule,
          provider,
        );

        const [, threshold] = await multisigModule.validatorsAndThreshold(
          message,
        );
        return threshold > 0;
      } else if (moduleType === ModuleType.ROUTING) {
        const routingIsm = IRoutingIsm__factory.connect(destModule, provider);
        const subModule = await routingIsm.route(message);
        return moduleCanCertainlyVerify(
          subModule,
          multiProvider,
          origin,
          destination,
        );
      } else if (moduleType === ModuleType.AGGREGATION) {
        const aggregationIsm = IAggregationIsm__factory.connect(
          destModule,
          provider,
        );
        const [subModules, threshold] =
          await aggregationIsm.modulesAndThreshold(message);
        let verified = 0;
        for (const subModule of subModules) {
          const canVerify = await moduleCanCertainlyVerify(
            subModule,
            multiProvider,
            origin,
            destination,
          );
          if (canVerify) {
            verified += 1;
          }
        }
        return verified >= threshold;
      } else {
        throw new Error(`Unsupported module type: ${moduleType}`);
      }
    } catch (err) {
      logger.error(`Error checking module ${destModule}`, err);
      return false;
    }
  } else {
    // destModule is an IsmConfig
    switch (destModule.type) {
      case IsmType.MERKLE_ROOT_MULTISIG:
      case IsmType.MESSAGE_ID_MULTISIG:
        return destModule.threshold > 0;
      case IsmType.ROUTING: {
        const checking = moduleCanCertainlyVerify(
          destModule.domains[destination],
          multiProvider,
          origin,
          destination,
        );
        return checking;
      }
      case IsmType.AGGREGATION: {
        let verified = 0;
        for (const subModule of destModule.modules) {
          const canVerify = await moduleCanCertainlyVerify(
            subModule,
            multiProvider,
            origin,
            destination,
          );
          if (canVerify) {
            verified += 1;
          }
        }
        return verified >= destModule.threshold;
      }
      case IsmType.OP_STACK:
        return destModule.nativeBridge !== ethers.constants.AddressZero;
      case IsmType.TEST_ISM: {
        return true;
      }
      default:
        throw new Error(`Unsupported module type: ${(destModule as any).type}`);
    }
  }
}

export async function moduleMatchesConfig(
  chain: ChainName,
  moduleAddress: Address,
  config: IsmConfig,
  multiProvider: MultiProvider,
  contracts: HyperlaneContracts<ProxyFactoryFactories>,
  mailbox?: Address,
): Promise<boolean> {
  if (typeof config === 'string') {
    return eqAddress(moduleAddress, config);
  }

  // If the module address is zero, it can't match any object-based config.
  // The subsequent check of what moduleType it is will throw, so we fail here.
  if (eqAddress(moduleAddress, ethers.constants.AddressZero)) {
    return false;
  }

  const provider = multiProvider.getProvider(chain);
  const module = IInterchainSecurityModule__factory.connect(
    moduleAddress,
    provider,
  );
  const actualType = await module.moduleType();
  if (actualType !== ismTypeToModuleType(config.type)) return false;
  let matches = true;
  switch (config.type) {
    case IsmType.MERKLE_ROOT_MULTISIG: {
      // A MerkleRootMultisigIsm matches if validators and threshold match the config
      const expectedAddress =
        await contracts.staticMerkleRootMultisigIsmFactory.getAddress(
          config.validators.sort(),
          config.threshold,
        );
      matches = eqAddress(expectedAddress, module.address);
      break;
    }
    case IsmType.MESSAGE_ID_MULTISIG: {
      // A MessageIdMultisigIsm matches if validators and threshold match the config
      const expectedAddress =
        await contracts.staticMessageIdMultisigIsmFactory.getAddress(
          config.validators.sort(),
          config.threshold,
        );
      matches = eqAddress(expectedAddress, module.address);
      break;
    }
    case IsmType.AMOUNT_ROUTING: {
      const amountRoutingIsm = AmountRoutingIsm__factory.connect(
        moduleAddress,
        provider,
      );

      const [lowerIsmAddress, upperIsmAddress, threshold] = await Promise.all([
        amountRoutingIsm.lower(),
        amountRoutingIsm.upper(),
        amountRoutingIsm.threshold(),
      ]);

      const subModuleMatchesConfig = await Promise.all(
        [
          [lowerIsmAddress, config.lowerIsm],
          [upperIsmAddress, config.upperIsm],
        ].map(([ismAddress, ismConfig]) =>
          moduleMatchesConfig(
            chain,
            ismAddress as string,
            ismConfig,
            multiProvider,
            contracts,
            mailbox,
          ),
        ),
      );
      matches &&= threshold.eq(config.threshold);
      matches &&= subModuleMatchesConfig.every(Boolean);

      break;
    }
    case IsmType.FALLBACK_ROUTING:
    case IsmType.ROUTING: {
      // A RoutingIsm matches if:
      //   1. The set of domains in the config equals those on-chain
      //   2. The modules for each domain match the config
      // TODO: Check (1)
      const routingIsm = DomainRoutingIsm__factory.connect(
        moduleAddress,
        provider,
      );
      // Check that the RoutingISM owner matches the config
      const owner = await routingIsm.owner();
      const expectedOwner = config.owner;
      matches &&= eqAddress(owner, expectedOwner);
      // check if the mailbox matches the config for fallback routing
      if (config.type === IsmType.FALLBACK_ROUTING) {
        const client = MailboxClient__factory.connect(moduleAddress, provider);
        let mailboxAddress;
        try {
          mailboxAddress = await client.mailbox();
        } catch {
          matches = false;
          break;
        }
        matches =
          matches &&
          mailbox !== undefined &&
          eqAddress(mailboxAddress, mailbox);
      }
      const delta = await routingModuleDelta(
        chain,
        moduleAddress,
        config,
        multiProvider,
        contracts,
        mailbox,
      );
      matches =
        matches &&
        delta.domainsToEnroll.length === 0 &&
        delta.domainsToUnenroll.length === 0 &&
        !delta.mailbox &&
        !delta.owner;
      break;
    }
    case IsmType.AGGREGATION: {
      // An AggregationIsm matches if:
      //   1. The threshold matches the config
      //   2. There is a bijection between on and off-chain configured modules
      const aggregationIsm = StaticAggregationIsm__factory.connect(
        moduleAddress,
        provider,
      );
      const [subModules, threshold] = await aggregationIsm.modulesAndThreshold(
        '0x',
      );
      matches &&= threshold === config.threshold;
      matches &&= subModules.length === config.modules.length;

      const configIndexMatched = new Map();
      for (const subModule of subModules) {
        const subModuleMatchesConfig = await Promise.all(
          config.modules.map((c) =>
            moduleMatchesConfig(
              chain,
              subModule,
              c,
              multiProvider,
              contracts,
              mailbox,
            ),
          ),
        );
        // The submodule returned by the ISM must match exactly one
        // entry in the config.
        const count = subModuleMatchesConfig.filter(Boolean).length;
        matches &&= count === 1;

        // That entry in the config should not have been matched already.
        subModuleMatchesConfig.forEach((matched, index) => {
          if (matched) {
            matches &&= !configIndexMatched.has(index);
            configIndexMatched.set(index, true);
          }
        });
      }
      break;
    }
    case IsmType.OP_STACK: {
      const opStackIsm = OPStackIsm__factory.connect(moduleAddress, provider);
      const type = await opStackIsm.moduleType();
      matches &&= type === ModuleType.NULL;
      break;
    }
    case IsmType.TEST_ISM: {
      // This is just a TestISM
      matches = true;
      break;
    }
    case IsmType.TRUSTED_RELAYER: {
      const trustedRelayerIsm = TrustedRelayerIsm__factory.connect(
        moduleAddress,
        provider,
      );
      const type = await trustedRelayerIsm.moduleType();
      matches &&= type === ModuleType.NULL;
      const relayer = await trustedRelayerIsm.trustedRelayer();
      matches &&= eqAddress(relayer, config.relayer);
      break;
    }
    case IsmType.CCIP: {
      const ccipIsm = CCIPIsm__factory.connect(moduleAddress, provider);
      const type = await ccipIsm.moduleType();
      matches &&= type === ModuleType.NULL;

      // Check that the origin chain selector matches the config
      const originCcipChainSelector = await ccipIsm.ccipOrigin();
      const chainName = getChainNameFromCCIPSelector(
        originCcipChainSelector.toString(),
      );
      matches &&= chainName === config.originChain;
      break;
    }
    case IsmType.PAUSABLE: {
      const pausableIsm = PausableIsm__factory.connect(moduleAddress, provider);
      const owner = await pausableIsm.owner();
      const expectedOwner = config.owner;
      matches &&= eqAddress(owner, expectedOwner);

      if (config.paused) {
        const isPaused = await pausableIsm.paused();
        matches &&= config.paused === isPaused;
      }
      break;
    }
    case IsmType.WEIGHTED_MERKLE_ROOT_MULTISIG: {
      const expectedAddress =
        await contracts.staticMerkleRootWeightedMultisigIsmFactory.getAddress(
          config.validators.sort(),
          config.thresholdWeight,
        );
      matches = eqAddress(expectedAddress, module.address);
      break;
    }
    case IsmType.WEIGHTED_MESSAGE_ID_MULTISIG: {
      const expectedAddress =
        await contracts.staticMessageIdWeightedMultisigIsmFactory.getAddress(
          config.validators.sort(),
          config.thresholdWeight,
        );
      matches = eqAddress(expectedAddress, module.address);
      break;
    }
    default: {
      throw new Error('Unsupported ModuleType');
    }
  }

  return matches;
}

export async function routingModuleDelta(
  destination: ChainName,
  moduleAddress: Address,
  config: RoutingIsmConfig,
  multiProvider: MultiProvider,
  contracts: HyperlaneContracts<ProxyFactoryFactories>,
  mailbox?: Address,
): Promise<RoutingIsmDelta> {
  // The ICA_ROUTING and AMOUNT_ROUTING ISMs are immutable routing ISMs.
  if (
    config.type === IsmType.ICA_ROUTING ||
    config.type === IsmType.AMOUNT_ROUTING
  ) {
    return {
      domainsToEnroll: [],
      domainsToUnenroll: [],
    };
  }

  return domainRoutingModuleDelta(
    destination,
    moduleAddress,
    config,
    multiProvider,
    contracts,
    mailbox,
  );
}

async function domainRoutingModuleDelta(
  destination: ChainName,
  moduleAddress: Address,
  config: DomainRoutingIsmConfig,
  multiProvider: MultiProvider,
  contracts: HyperlaneContracts<ProxyFactoryFactories>,
  mailbox?: Address,
): Promise<RoutingIsmDelta> {
  const provider = multiProvider.getProvider(destination);
  const routingIsm = DomainRoutingIsm__factory.connect(moduleAddress, provider);
  const owner = await routingIsm.owner();
  const deployedDomains = (await routingIsm.domains()).map((domain) =>
    domain.toNumber(),
  );

  const delta: RoutingIsmDelta = {
    domainsToUnenroll: [],
    domainsToEnroll: [],
  };

  // if owners don't match, we need to transfer ownership
  if (!eqAddress(owner, normalizeAddress(config.owner))) {
    delta.owner = config.owner;
  }

  if (config.type === IsmType.FALLBACK_ROUTING) {
    const client = MailboxClient__factory.connect(moduleAddress, provider);
    const mailboxAddress = await client.mailbox();
    if (mailbox && !eqAddress(mailboxAddress, mailbox)) delta.mailbox = mailbox;
  }

  // config.domains is already filtered to only include domains in the multiprovider
  const safeConfigDomains = objMap(config.domains, (chainName) =>
    multiProvider.getDomainId(chainName),
  );

  // check for exclusion of domains in the config
  delta.domainsToUnenroll = deployedDomains.filter(
    (domain) => !Object.values(safeConfigDomains).includes(domain),
  );
  // check for inclusion of domains in the config
  for (const [origin, subConfig] of Object.entries(config.domains)) {
    const originDomain = safeConfigDomains[origin];
    if (!deployedDomains.includes(originDomain)) {
      delta.domainsToEnroll.push(originDomain);
    } else {
      const subModule = await routingIsm.module(originDomain);
      // Recursively check that the submodule for each configured
      // domain matches the submodule config.
      const subModuleMatches = await moduleMatchesConfig(
        destination,
        subModule,
        subConfig,
        multiProvider,
        contracts,
        mailbox,
      );
      if (!subModuleMatches) {
        delta.domainsToEnroll.push(originDomain);
      }
    }
  }

  return delta;
}

export function collectValidators(
  origin: ChainName,
  config: IsmConfig,
): Set<string> {
  // TODO: support address configurations in collectValidators
  if (typeof config === 'string') {
    logger
      .child({ origin })
      .debug('Address config unimplemented in collectValidators');
    return new Set([]);
  }

  let validators: string[] = [];
  if (
    config.type === IsmType.MERKLE_ROOT_MULTISIG ||
    config.type === IsmType.MESSAGE_ID_MULTISIG
  ) {
    validators = config.validators;
  } else if (config.type === IsmType.ROUTING) {
    if (Object.keys(config.domains).includes(origin)) {
      const domainValidators = collectValidators(
        origin,
        config.domains[origin],
      );
      validators = [...domainValidators];
    }
  } else if (config.type === IsmType.AGGREGATION) {
    const aggregatedValidators = config.modules.map((c) =>
      collectValidators(origin, c),
    );
    aggregatedValidators.forEach((set) => {
      validators = validators.concat([...set]);
    });
  } else if (
    config.type === IsmType.TEST_ISM ||
    config.type === IsmType.PAUSABLE
  ) {
    return new Set([]);
  } else {
    throw new Error('Unsupported ModuleType');
  }

  return new Set(validators);
}<|MERGE_RESOLUTION|>--- conflicted
+++ resolved
@@ -1,11 +1,8 @@
 import { ethers } from 'ethers';
 
 import {
-<<<<<<< HEAD
   AmountRoutingIsm__factory,
-=======
   CCIPIsm__factory,
->>>>>>> e78060d7
   DomainRoutingIsm__factory,
   IAggregationIsm__factory,
   IInterchainSecurityModule__factory,
