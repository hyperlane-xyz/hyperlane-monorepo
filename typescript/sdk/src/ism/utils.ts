import { ethers } from 'ethers';

import {
  DomainRoutingIsm__factory,
  IAggregationIsm__factory,
  IInterchainSecurityModule__factory,
  IMultisigIsm__factory,
  IRoutingIsm__factory,
  MailboxClient__factory,
  OPStackIsm__factory,
  PausableIsm__factory,
  StaticAggregationIsm__factory,
  TrustedRelayerIsm__factory,
} from '@hyperlane-xyz/core';
import {
  Address,
  deepEquals,
  eqAddress,
  formatMessage,
  normalizeAddress,
  objMap,
  rootLogger,
} from '@hyperlane-xyz/utils';

import { HyperlaneContracts } from '../contracts/types.js';
import { ProxyFactoryFactories } from '../deploy/contracts.js';
import { ChainTechnicalStack } from '../metadata/chainMetadataTypes.js';
import { MultiProvider } from '../providers/MultiProvider.js';
import { ChainName } from '../types.js';

import {
  DomainRoutingIsmConfig,
  IsmConfig,
  IsmType,
  ModuleType,
  RoutingIsmConfig,
  RoutingIsmDelta,
<<<<<<< HEAD
  STATIC_ISM_TYPE,
=======
  STATIC_ISM_TYPES,
>>>>>>> 42c2c15e
  ismTypeToModuleType,
} from './types.js';

const logger = rootLogger.child({ module: 'IsmUtils' });

// Determines the domains to enroll and unenroll to update the current ISM config
// to match the target ISM config.
export function calculateDomainRoutingDelta(
  current: DomainRoutingIsmConfig,
  target: DomainRoutingIsmConfig,
): { domainsToEnroll: ChainName[]; domainsToUnenroll: ChainName[] } {
  const domainsToEnroll = [];
  for (const origin of Object.keys(target.domains)) {
    if (!current.domains[origin]) {
      domainsToEnroll.push(origin);
    } else {
      const subModuleMatches = deepEquals(
        current.domains[origin],
        target.domains[origin],
      );
      if (!subModuleMatches) domainsToEnroll.push(origin);
    }
  }

  const domainsToUnenroll = Object.keys(current.domains).reduce(
    (acc, origin) => {
      if (!Object.keys(target.domains).includes(origin)) {
        acc.push(origin);
      }
      return acc;
    },
    [] as ChainName[],
  );

  return {
    domainsToEnroll,
    domainsToUnenroll,
  };
}

/*
 * The following functions are considered legacy and are deprecated. DO NOT USE.
 * -----------------------------------------------------------------------------
 */

// Note that this function may return false negatives, but should
// not return false positives.
// This can happen if, for example, the module has sender, recipient, or
// body specific logic, as the sample message used when querying the ISM
// sets all of these to zero.
export async function moduleCanCertainlyVerify(
  destModule: Address | IsmConfig,
  multiProvider: MultiProvider,
  origin: ChainName,
  destination: ChainName,
): Promise<boolean> {
  const originDomainId = multiProvider.tryGetDomainId(origin);
  const destinationDomainId = multiProvider.tryGetDomainId(destination);
  if (!originDomainId || !destinationDomainId) {
    return false;
  }
  const message = formatMessage(
    0,
    0,
    originDomainId,
    ethers.constants.AddressZero,
    destinationDomainId,
    ethers.constants.AddressZero,
    '0x',
  );
  const provider = multiProvider.getSignerOrProvider(destination);

  if (typeof destModule === 'string') {
    const module = IInterchainSecurityModule__factory.connect(
      destModule,
      provider,
    );

    try {
      const moduleType = await module.moduleType();
      if (
        moduleType === ModuleType.MERKLE_ROOT_MULTISIG ||
        moduleType === ModuleType.MESSAGE_ID_MULTISIG
      ) {
        const multisigModule = IMultisigIsm__factory.connect(
          destModule,
          provider,
        );

        const [, threshold] = await multisigModule.validatorsAndThreshold(
          message,
        );
        return threshold > 0;
      } else if (moduleType === ModuleType.ROUTING) {
        const routingIsm = IRoutingIsm__factory.connect(destModule, provider);
        const subModule = await routingIsm.route(message);
        return moduleCanCertainlyVerify(
          subModule,
          multiProvider,
          origin,
          destination,
        );
      } else if (moduleType === ModuleType.AGGREGATION) {
        const aggregationIsm = IAggregationIsm__factory.connect(
          destModule,
          provider,
        );
        const [subModules, threshold] =
          await aggregationIsm.modulesAndThreshold(message);
        let verified = 0;
        for (const subModule of subModules) {
          const canVerify = await moduleCanCertainlyVerify(
            subModule,
            multiProvider,
            origin,
            destination,
          );
          if (canVerify) {
            verified += 1;
          }
        }
        return verified >= threshold;
      } else {
        throw new Error(`Unsupported module type: ${moduleType}`);
      }
    } catch (err) {
      logger.error(`Error checking module ${destModule}`, err);
      return false;
    }
  } else {
    // destModule is an IsmConfig
    switch (destModule.type) {
      case IsmType.MERKLE_ROOT_MULTISIG:
      case IsmType.MESSAGE_ID_MULTISIG:
        return destModule.threshold > 0;
      case IsmType.ROUTING: {
        const checking = moduleCanCertainlyVerify(
          destModule.domains[destination],
          multiProvider,
          origin,
          destination,
        );
        return checking;
      }
      case IsmType.AGGREGATION: {
        let verified = 0;
        for (const subModule of destModule.modules) {
          const canVerify = await moduleCanCertainlyVerify(
            subModule,
            multiProvider,
            origin,
            destination,
          );
          if (canVerify) {
            verified += 1;
          }
        }
        return verified >= destModule.threshold;
      }
      case IsmType.OP_STACK:
        return destModule.nativeBridge !== ethers.constants.AddressZero;
      case IsmType.TEST_ISM: {
        return true;
      }
      default:
        throw new Error(`Unsupported module type: ${(destModule as any).type}`);
    }
  }
}

export async function moduleMatchesConfig(
  chain: ChainName,
  moduleAddress: Address,
  config: IsmConfig,
  multiProvider: MultiProvider,
  contracts: HyperlaneContracts<ProxyFactoryFactories>,
  mailbox?: Address,
): Promise<boolean> {
  if (typeof config === 'string') {
    return eqAddress(moduleAddress, config);
  }

  // If the module address is zero, it can't match any object-based config.
  // The subsequent check of what moduleType it is will throw, so we fail here.
  if (eqAddress(moduleAddress, ethers.constants.AddressZero)) {
    return false;
  }

  const provider = multiProvider.getProvider(chain);
  const module = IInterchainSecurityModule__factory.connect(
    moduleAddress,
    provider,
  );
  const actualType = await module.moduleType();
  if (actualType !== ismTypeToModuleType(config.type)) return false;
  let matches = true;
  switch (config.type) {
    case IsmType.MERKLE_ROOT_MULTISIG: {
      // A MerkleRootMultisigIsm matches if validators and threshold match the config
      const expectedAddress =
        await contracts.staticMerkleRootMultisigIsmFactory.getAddress(
          config.validators.sort(),
          config.threshold,
        );
      matches = eqAddress(expectedAddress, module.address);
      break;
    }
    case IsmType.MESSAGE_ID_MULTISIG: {
      // A MessageIdMultisigIsm matches if validators and threshold match the config
      const expectedAddress =
        await contracts.staticMessageIdMultisigIsmFactory.getAddress(
          config.validators.sort(),
          config.threshold,
        );
      matches = eqAddress(expectedAddress, module.address);
      break;
    }
    case IsmType.FALLBACK_ROUTING:
    case IsmType.ROUTING: {
      // A RoutingIsm matches if:
      //   1. The set of domains in the config equals those on-chain
      //   2. The modules for each domain match the config
      // TODO: Check (1)
      const routingIsm = DomainRoutingIsm__factory.connect(
        moduleAddress,
        provider,
      );
      // Check that the RoutingISM owner matches the config
      const owner = await routingIsm.owner();
      const expectedOwner = config.owner;
      matches &&= eqAddress(owner, expectedOwner);
      // check if the mailbox matches the config for fallback routing
      if (config.type === IsmType.FALLBACK_ROUTING) {
        const client = MailboxClient__factory.connect(moduleAddress, provider);
        let mailboxAddress;
        try {
          mailboxAddress = await client.mailbox();
        } catch {
          matches = false;
          break;
        }
        matches =
          matches &&
          mailbox !== undefined &&
          eqAddress(mailboxAddress, mailbox);
      }
      const delta = await routingModuleDelta(
        chain,
        moduleAddress,
        config,
        multiProvider,
        contracts,
        mailbox,
      );
      matches =
        matches &&
        delta.domainsToEnroll.length === 0 &&
        delta.domainsToUnenroll.length === 0 &&
        !delta.mailbox &&
        !delta.owner;
      break;
    }
    case IsmType.AGGREGATION: {
      // An AggregationIsm matches if:
      //   1. The threshold matches the config
      //   2. There is a bijection between on and off-chain configured modules
      const aggregationIsm = StaticAggregationIsm__factory.connect(
        moduleAddress,
        provider,
      );
      const [subModules, threshold] = await aggregationIsm.modulesAndThreshold(
        '0x',
      );
      matches &&= threshold === config.threshold;
      matches &&= subModules.length === config.modules.length;

      const configIndexMatched = new Map();
      for (const subModule of subModules) {
        const subModuleMatchesConfig = await Promise.all(
          config.modules.map((c) =>
            moduleMatchesConfig(
              chain,
              subModule,
              c,
              multiProvider,
              contracts,
              mailbox,
            ),
          ),
        );
        // The submodule returned by the ISM must match exactly one
        // entry in the config.
        const count = subModuleMatchesConfig.filter(Boolean).length;
        matches &&= count === 1;

        // That entry in the config should not have been matched already.
        subModuleMatchesConfig.forEach((matched, index) => {
          if (matched) {
            matches &&= !configIndexMatched.has(index);
            configIndexMatched.set(index, true);
          }
        });
      }
      break;
    }
    case IsmType.OP_STACK: {
      const opStackIsm = OPStackIsm__factory.connect(moduleAddress, provider);
      const type = await opStackIsm.moduleType();
      matches &&= type === ModuleType.NULL;
      break;
    }
    case IsmType.TEST_ISM: {
      // This is just a TestISM
      matches = true;
      break;
    }
    case IsmType.TRUSTED_RELAYER: {
      const trustedRelayerIsm = TrustedRelayerIsm__factory.connect(
        moduleAddress,
        provider,
      );
      const type = await trustedRelayerIsm.moduleType();
      matches &&= type === ModuleType.NULL;
      const relayer = await trustedRelayerIsm.trustedRelayer();
      matches &&= eqAddress(relayer, config.relayer);
      break;
    }
    case IsmType.PAUSABLE: {
      const pausableIsm = PausableIsm__factory.connect(moduleAddress, provider);
      const owner = await pausableIsm.owner();
      const expectedOwner = config.owner;
      matches &&= eqAddress(owner, expectedOwner);

      if (config.paused) {
        const isPaused = await pausableIsm.paused();
        matches &&= config.paused === isPaused;
      }
      break;
    }
    case IsmType.WEIGHTED_MERKLE_ROOT_MULTISIG: {
      const expectedAddress =
        await contracts.staticMerkleRootWeightedMultisigIsmFactory.getAddress(
          config.validators.sort(),
          config.thresholdWeight,
        );
      matches = eqAddress(expectedAddress, module.address);
      break;
    }
    case IsmType.WEIGHTED_MESSAGE_ID_MULTISIG: {
      const expectedAddress =
        await contracts.staticMessageIdWeightedMultisigIsmFactory.getAddress(
          config.validators.sort(),
          config.thresholdWeight,
        );
      matches = eqAddress(expectedAddress, module.address);
      break;
    }
    default: {
      throw new Error('Unsupported ModuleType');
    }
  }

  return matches;
}

export async function routingModuleDelta(
  destination: ChainName,
  moduleAddress: Address,
  config: RoutingIsmConfig,
  multiProvider: MultiProvider,
  contracts: HyperlaneContracts<ProxyFactoryFactories>,
  mailbox?: Address,
): Promise<RoutingIsmDelta> {
  if (config.type === IsmType.ICA_ROUTING) {
    return {
      domainsToEnroll: [],
      domainsToUnenroll: [],
    };
  }

  return domainRoutingModuleDelta(
    destination,
    moduleAddress,
    config,
    multiProvider,
    contracts,
    mailbox,
  );
}

async function domainRoutingModuleDelta(
  destination: ChainName,
  moduleAddress: Address,
  config: DomainRoutingIsmConfig,
  multiProvider: MultiProvider,
  contracts: HyperlaneContracts<ProxyFactoryFactories>,
  mailbox?: Address,
): Promise<RoutingIsmDelta> {
  const provider = multiProvider.getProvider(destination);
  const routingIsm = DomainRoutingIsm__factory.connect(moduleAddress, provider);
  const owner = await routingIsm.owner();
  const deployedDomains = (await routingIsm.domains()).map((domain) =>
    domain.toNumber(),
  );

  const delta: RoutingIsmDelta = {
    domainsToUnenroll: [],
    domainsToEnroll: [],
  };

  // if owners don't match, we need to transfer ownership
  if (!eqAddress(owner, normalizeAddress(config.owner))) {
    delta.owner = config.owner;
  }

  if (config.type === IsmType.FALLBACK_ROUTING) {
    const client = MailboxClient__factory.connect(moduleAddress, provider);
    const mailboxAddress = await client.mailbox();
    if (mailbox && !eqAddress(mailboxAddress, mailbox)) delta.mailbox = mailbox;
  }

  // config.domains is already filtered to only include domains in the multiprovider
  const safeConfigDomains = objMap(config.domains, (chainName) =>
    multiProvider.getDomainId(chainName),
  );

  // check for exclusion of domains in the config
  delta.domainsToUnenroll = deployedDomains.filter(
    (domain) => !Object.values(safeConfigDomains).includes(domain),
  );
  // check for inclusion of domains in the config
  for (const [origin, subConfig] of Object.entries(config.domains)) {
    const originDomain = safeConfigDomains[origin];
    if (!deployedDomains.includes(originDomain)) {
      delta.domainsToEnroll.push(originDomain);
    } else {
      const subModule = await routingIsm.module(originDomain);
      // Recursively check that the submodule for each configured
      // domain matches the submodule config.
      const subModuleMatches = await moduleMatchesConfig(
        destination,
        subModule,
        subConfig,
        multiProvider,
        contracts,
        mailbox,
      );
      if (!subModuleMatches) {
        delta.domainsToEnroll.push(originDomain);
      }
    }
  }

  return delta;
}

export function collectValidators(
  origin: ChainName,
  config: IsmConfig,
): Set<string> {
  // TODO: support address configurations in collectValidators
  if (typeof config === 'string') {
    logger
      .child({ origin })
      .debug('Address config unimplemented in collectValidators');
    return new Set([]);
  }

  let validators: string[] = [];
  if (
    config.type === IsmType.MERKLE_ROOT_MULTISIG ||
    config.type === IsmType.MESSAGE_ID_MULTISIG
  ) {
    validators = config.validators;
  } else if (config.type === IsmType.ROUTING) {
    if (Object.keys(config.domains).includes(origin)) {
      const domainValidators = collectValidators(
        origin,
        config.domains[origin],
      );
      validators = [...domainValidators];
    }
  } else if (config.type === IsmType.AGGREGATION) {
    const aggregatedValidators = config.modules.map((c) =>
      collectValidators(origin, c),
    );
    aggregatedValidators.forEach((set) => {
      validators = validators.concat([...set]);
    });
  } else if (
    config.type === IsmType.TEST_ISM ||
    config.type === IsmType.PAUSABLE
  ) {
    return new Set([]);
  } else {
    throw new Error('Unsupported ModuleType');
  }

  return new Set(validators);
}

/**
 * Determines if static ISM deployment is supported on a given chain's technical stack
 * @dev Currently, only ZkSync does not support static deployments
 * @param chainTechnicalStack - The technical stack of the target chain
 * @returns boolean - true if static deployment is supported, false for ZkSync
 */
export function isStaticDeploymentSupported(
  chainTechnicalStack: ChainTechnicalStack | undefined,
): boolean {
  if (chainTechnicalStack === undefined) return true;
  return chainTechnicalStack !== ChainTechnicalStack.ZkSync;
}

/**
 * Checks if the given ISM type is compatible with the chain's technical stack.
 *
 * @param {Object} params - The parameters object
 * @param {ChainTechnicalStack | undefined} params.chainTechnicalStack - The technical stack of the chain
 * @param {IsmType} params.ismType - The type of Interchain Security Module (ISM)
 * @returns {boolean} True if the ISM type is compatible with the chain, false otherwise
 */
export function isIsmCompatible({
  chainTechnicalStack,
  ismType,
}: {
  chainTechnicalStack: ChainTechnicalStack | undefined;
  ismType: IsmType;
}): boolean {
  // Skip compatibility check for non-static ISMs as they're always supported
<<<<<<< HEAD
  if (!STATIC_ISM_TYPE.includes(ismType)) return true;
=======
  if (!STATIC_ISM_TYPES.includes(ismType)) return true;
>>>>>>> 42c2c15e

  return isStaticDeploymentSupported(chainTechnicalStack);
}<|MERGE_RESOLUTION|>--- conflicted
+++ resolved
@@ -35,11 +35,7 @@
   ModuleType,
   RoutingIsmConfig,
   RoutingIsmDelta,
-<<<<<<< HEAD
-  STATIC_ISM_TYPE,
-=======
   STATIC_ISM_TYPES,
->>>>>>> 42c2c15e
   ismTypeToModuleType,
 } from './types.js';
 
@@ -570,11 +566,7 @@
   ismType: IsmType;
 }): boolean {
   // Skip compatibility check for non-static ISMs as they're always supported
-<<<<<<< HEAD
-  if (!STATIC_ISM_TYPE.includes(ismType)) return true;
-=======
   if (!STATIC_ISM_TYPES.includes(ismType)) return true;
->>>>>>> 42c2c15e
 
   return isStaticDeploymentSupported(chainTechnicalStack);
 }