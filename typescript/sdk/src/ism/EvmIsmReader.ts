--- conflicted
+++ resolved
@@ -138,7 +138,7 @@
       DefaultFallbackRoutingIsm__factory.connect(address, this.provider);
     try {
       owner = await defaultFallbackIsmInstance.owner();
-    } catch (error) {
+    } catch {
       this.logger.debug(
         'Error accessing owner property, implying this is an ICA routing ISM.',
         address,
@@ -175,13 +175,8 @@
     // Fallback routing ISM extends from MailboxClient, default routing
     let ismType = IsmType.FALLBACK_ROUTING;
     try {
-<<<<<<< HEAD
       await defaultFallbackIsmInstance.mailbox();
-    } catch (error) {
-=======
-      await ism.mailbox();
-    } catch {
->>>>>>> 1ca85745
+    } catch {
       ismType = IsmType.ROUTING;
       this.logger.debug(
         'Error accessing mailbox property, implying this is not a fallback routing ISM.',
