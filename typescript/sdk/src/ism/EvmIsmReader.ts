import { BigNumber, ethers } from 'ethers';

import {
  AbstractCcipReadIsm__factory,
  AbstractRoutingIsm,
  AbstractRoutingIsm__factory,
  AmountRoutingIsm__factory,
  ArbL2ToL1Ism__factory,
  CCIPIsm__factory,
  DefaultFallbackRoutingIsm__factory,
  IInterchainSecurityModule__factory,
  IMultisigIsm__factory,
  IOutbox__factory,
  InterchainAccountRouter__factory,
  OPStackIsm__factory,
  Ownable__factory,
  PausableIsm__factory,
  StaticAggregationIsm__factory,
  TrustedRelayerIsm__factory,
} from '@hyperlane-xyz/core';
import {
  Address,
  WithAddress,
  assert,
  concurrentMap,
  getLogLevel,
  objMap,
  promiseObjAll,
  rootLogger,
} from '@hyperlane-xyz/utils';

import { getChainNameFromCCIPSelector } from '../ccip/utils.js';
import { DEFAULT_CONTRACT_READ_CONCURRENCY } from '../consts/concurrency.js';
import { DispatchedMessage } from '../core/types.js';
import { ChainTechnicalStack } from '../metadata/chainMetadataTypes.js';
import { MultiProvider } from '../providers/MultiProvider.js';
import { ChainMap, ChainNameOrId } from '../types.js';
import { HyperlaneReader } from '../utils/HyperlaneReader.js';

import {
  AggregationIsmConfig,
  ArbL2ToL1IsmConfig,
  DerivedIsmConfig,
  DomainRoutingIsmConfig,
  IsmConfig,
  IsmType,
  ModuleType,
  MultisigIsmConfig,
  NullIsmConfig,
  OffchainLookupIsmConfig,
  RoutingIsmConfig,
} from './types.js';

export interface IsmReader {
  deriveIsmConfig(address: Address): Promise<DerivedIsmConfig>;
  deriveOffchainLookupConfig(
    address: string,
  ): Promise<WithAddress<OffchainLookupIsmConfig>>;
  deriveRoutingConfig(address: Address): Promise<WithAddress<DerivedIsmConfig>>;
  deriveAggregationConfig(
    address: Address,
  ): Promise<WithAddress<AggregationIsmConfig>>;
  deriveMultisigConfig(
    address: Address,
  ): Promise<WithAddress<MultisigIsmConfig>>;
  deriveNullConfig(address: Address): Promise<WithAddress<NullIsmConfig>>;
  deriveArbL2ToL1Config(
    address: Address,
  ): Promise<WithAddress<ArbL2ToL1IsmConfig>>;
  assertModuleType(
    moduleType: ModuleType,
    expectedModuleType: ModuleType,
  ): void;
}

export class EvmIsmReader extends HyperlaneReader implements IsmReader {
  protected readonly logger = rootLogger.child({ module: 'EvmIsmReader' });
  protected isZkSyncChain: boolean;

  constructor(
    protected readonly multiProvider: MultiProvider,
    protected readonly chain: ChainNameOrId,
    protected readonly concurrency: number = multiProvider.tryGetRpcConcurrency(
      chain,
    ) ?? DEFAULT_CONTRACT_READ_CONCURRENCY,
    protected readonly messageContext?: DispatchedMessage,
  ) {
    super(multiProvider, chain);

    // So we can distinguish between Storage/Static ISMs
    const chainTechnicalStack = this.multiProvider.getChainMetadata(
      this.chain,
    ).technicalStack;
    this.isZkSyncChain = chainTechnicalStack === ChainTechnicalStack.ZkSync;
  }

  async deriveIsmConfigFromAddress(
    address: Address,
  ): Promise<DerivedIsmConfig> {
    let moduleType: ModuleType | undefined = undefined;
    let derivedIsmConfig: DerivedIsmConfig;
    try {
      const ism = IInterchainSecurityModule__factory.connect(
        address,
        this.provider,
      );
      this.logger.debug('Deriving IsmConfig:', { address });

      // Temporarily turn off SmartProvider logging
      // Provider errors are expected because deriving will call methods that may not exist in the Bytecode
      this.setSmartProviderLogLevel('silent');
      moduleType = await ism.moduleType();

      switch (moduleType) {
        case ModuleType.UNUSED:
          throw new Error('UNUSED does not have a corresponding IsmType');
        case ModuleType.ROUTING:
          // IsmType is either ROUTING or FALLBACK_ROUTING, but that's determined inside deriveRoutingConfig
          derivedIsmConfig = await this.deriveRoutingConfig(address);
          break;
        case ModuleType.AGGREGATION:
          derivedIsmConfig = await this.deriveAggregationConfig(address);
          break;
        case ModuleType.LEGACY_MULTISIG:
          throw new Error('LEGACY_MULTISIG is deprecated and not supported');
        case ModuleType.MERKLE_ROOT_MULTISIG:
        case ModuleType.MESSAGE_ID_MULTISIG:
          derivedIsmConfig = await this.deriveMultisigConfig(address);
          break;
        case ModuleType.NULL:
          derivedIsmConfig = await this.deriveNullConfig(address);
          break;
        case ModuleType.CCIP_READ:
          derivedIsmConfig = await this.deriveOffchainLookupConfig(address);
          break;
        case ModuleType.ARB_L2_TO_L1:
          return this.deriveArbL2ToL1Config(address);
        default:
          throw new Error(`Unknown ISM ModuleType: ${moduleType}`);
      }
    } catch (e: any) {
      const errorMessage = `Failed to derive ISM module type ${moduleType} on ${this.chain} (${address}) :\n\t${e}`;
      this.logger.debug(errorMessage);
      throw new Error(errorMessage);
    } finally {
      this.setSmartProviderLogLevel(getLogLevel()); // returns to original level defined by rootLogger
    }

    return derivedIsmConfig;
  }

  async deriveOffchainLookupConfig(
    address: string,
  ): Promise<WithAddress<OffchainLookupIsmConfig>> {
    const ism = AbstractCcipReadIsm__factory.connect(address, this.provider);

    this.assertModuleType(await ism.moduleType(), ModuleType.CCIP_READ);

    const [urls, owner] = await Promise.all([ism.urls(), ism.owner()]);

    return {
      address,
      type: IsmType.OFFCHAIN_LOOKUP,
      urls,
      owner,
    };
  }

  // expands ISM configs that are set as addresses by deriving the config
  // from the on-chain deployment
  async deriveIsmConfig(config: IsmConfig): Promise<DerivedIsmConfig> {
    if (typeof config === 'string')
      return this.deriveIsmConfigFromAddress(config);

    // Extend the inner isms
    switch (config.type) {
      case IsmType.FALLBACK_ROUTING:
      case IsmType.ROUTING:
        config.domains = await promiseObjAll(
          objMap(config.domains, async (_, ism) => this.deriveIsmConfig(ism)),
        );
        break;
      case IsmType.AGGREGATION:
      case IsmType.STORAGE_AGGREGATION:
        config.modules = await Promise.all(
          config.modules.map(async (ism) => this.deriveIsmConfig(ism)),
        );
        break;
      case IsmType.AMOUNT_ROUTING:
        [config.lowerIsm, config.upperIsm] = await Promise.all([
          this.deriveIsmConfig(config.lowerIsm),
          this.deriveIsmConfig(config.upperIsm),
        ]);
        break;
    }

    return config as DerivedIsmConfig;
  }

  async deriveRoutingConfig(
    address: Address,
<<<<<<< HEAD
  ): Promise<WithAddress<DerivedIsmConfig>> {
    const ism = AbstractRoutingIsm__factory.connect(address, this.provider);
=======
  ): Promise<WithAddress<RoutingIsmConfig>> {
    const abstractRoutingIsm = AbstractRoutingIsm__factory.connect(
      address,
      this.provider,
    );
>>>>>>> e1c18238

    this.assertModuleType(
      await abstractRoutingIsm.moduleType(),
      ModuleType.ROUTING,
    );

    // check if its the ICA ISM
    try {
      const icaInstance = InterchainAccountRouter__factory.connect(
        address,
        this.provider,
      );
      await icaInstance.CCIP_READ_ISM();
      if (this.messageContext) {
        // Route via the message context to get routed ISM
        const routedIsm = await icaInstance.route(this.messageContext.message);
        return this.deriveIsmConfig(routedIsm);
      }
      // If no message context, just return this ICA ISM placeholder
      return {
        address,
        type: IsmType.ICA,
      };
    } catch {
      this.logger.debug(
        'Error accessing CCIP_READ_ISM property, implying this is not an ICA ISM.',
        address,
      );
    }

    let owner: Address | undefined;
    const ownableIsm = Ownable__factory.connect(address, this.provider);
    try {
      owner = await ownableIsm.owner();
    } catch {
      this.logger.debug(
        'Error accessing owner property, implying that this is not a DefaultFallbackRoutingIsm.',
        address,
      );
    }

    // If the current ISM does not have an owner then it is an Amount Router
    if (!owner) {
      return this.deriveNonOwnableRoutingConfig(address);
    }

    const defaultFallbackIsmInstance =
      DefaultFallbackRoutingIsm__factory.connect(address, this.provider);
    const domainIds = this.messageContext
      ? [BigNumber.from(this.messageContext.parsed.origin)]
      : await defaultFallbackIsmInstance.domains();

    const icaRouter = InterchainAccountRouter__factory.connect(
      address,
      this.provider,
    );
    try {
      await icaRouter.CCIP_READ_ISM();

      return {
        type: IsmType.INTERCHAIN_ACCOUNT_ROUTING,
        isms: await this.deriveRemoteIsmConfigs(
          domainIds,
          abstractRoutingIsm,
          icaRouter.isms,
          // The isms here are deployed on remote chains and can't be derived
          false,
        ),
        address,
        owner,
      };
    } catch {
      this.logger.debug(
        `Error accessing CCIP_READ_ISM property, implying that this is not a InterchainAccountRouterIsm.`,
        address,
      );
    }

    const domains: DomainRoutingIsmConfig['domains'] =
      await this.deriveRemoteIsmConfigs(
        domainIds,
        abstractRoutingIsm,
        defaultFallbackIsmInstance.module,
        true,
      );

    // Fallback routing ISM extends from MailboxClient, default routing
    let ismType = IsmType.FALLBACK_ROUTING;
    try {
      await defaultFallbackIsmInstance.mailbox();
    } catch {
      ismType = IsmType.ROUTING;
      this.logger.debug(
        'Error accessing mailbox property, implying this is not a fallback routing ISM.',
        address,
      );
    }

    return {
      owner,
      address,
      type: ismType,
      domains,
    };
  }

  private async deriveRemoteIsmConfigs(
    domainIds: ethers.BigNumber[],
    contractInstance: AbstractRoutingIsm,
    addressDeriveFunc: (domain: ethers.BigNumberish) => Promise<string>,
    deriveConfig: true,
  ): Promise<ChainMap<IsmConfig>>;
  private async deriveRemoteIsmConfigs(
    domainIds: ethers.BigNumber[],
    contractInstance: AbstractRoutingIsm,
    addressDeriveFunc: (domain: ethers.BigNumberish) => Promise<string>,
    deriveConfig: false,
  ): Promise<ChainMap<string>>;
  private async deriveRemoteIsmConfigs(
    domainIds: ethers.BigNumber[],
    contractInstance: AbstractRoutingIsm,
    addressDeriveFunc: (domain: ethers.BigNumberish) => Promise<string>,
    deriveConfig: boolean,
  ): Promise<ChainMap<IsmConfig>> {
    const res = await concurrentMap(
      this.concurrency,
      domainIds,
      async (domainId): Promise<[string, IsmConfig] | undefined> => {
        const chainName = this.multiProvider.tryGetChainName(
          domainId.toNumber(),
        );
        if (!chainName) {
          this.logger.warn(
            `Unknown domain ID ${domainId}, skipping domain configuration`,
          );
          return;
        }
        const moduleAddress = this.messageContext
          ? await contractInstance.route(this.messageContext.message)
          : await addressDeriveFunc(domainId);

        return [
          chainName,
          deriveConfig
            ? await this.deriveIsmConfig(moduleAddress)
            : moduleAddress,
        ];
      },
    );

    return Object.fromEntries(
      res.filter((curr) => curr) as [string, IsmConfig][],
    );
  }

  private async deriveNonOwnableRoutingConfig(
    address: Address,
  ): Promise<WithAddress<RoutingIsmConfig>> {
    const ism = AmountRoutingIsm__factory.connect(address, this.provider);

    const [lowerIsm, upperIsm, threshold] = await Promise.all([
      ism.lower(),
      ism.upper(),
      ism.threshold(),
    ]);
    return {
      type: IsmType.AMOUNT_ROUTING,
      address,
      lowerIsm: await this.deriveIsmConfig(lowerIsm),
      upperIsm: await this.deriveIsmConfig(upperIsm),
      threshold: threshold.toNumber(),
    };
  }

  async deriveAggregationConfig(
    address: Address,
  ): Promise<WithAddress<AggregationIsmConfig>> {
    const ism = StaticAggregationIsm__factory.connect(address, this.provider);
    this.assertModuleType(await ism.moduleType(), ModuleType.AGGREGATION);

    const [modules, threshold] = await ism.modulesAndThreshold(
      ethers.constants.AddressZero,
    );

    const ismConfigs = await concurrentMap(
      this.concurrency,
      modules,
      async (module) => this.deriveIsmConfig(module),
    );

    // If it's a zkSync chain, it must be a StorageAggregationIsm
    const ismType = this.isZkSyncChain
      ? IsmType.STORAGE_AGGREGATION
      : IsmType.AGGREGATION;

    return {
      address,
      type: ismType,
      modules: ismConfigs,
      threshold,
    };
  }

  async deriveMultisigConfig(
    address: string,
  ): Promise<WithAddress<MultisigIsmConfig>> {
    const ism = IMultisigIsm__factory.connect(address, this.provider);
    const moduleType = await ism.moduleType();
    assert(
      moduleType === ModuleType.MERKLE_ROOT_MULTISIG ||
        moduleType === ModuleType.MESSAGE_ID_MULTISIG,
      `expected module type to be ${ModuleType.MERKLE_ROOT_MULTISIG} or ${ModuleType.MESSAGE_ID_MULTISIG}, got ${moduleType}`,
    );

    let ismType =
      moduleType === ModuleType.MERKLE_ROOT_MULTISIG
        ? IsmType.MERKLE_ROOT_MULTISIG
        : IsmType.MESSAGE_ID_MULTISIG;

    // If it's a zkSync chain, it must be a StorageMultisigIsm
    if (this.isZkSyncChain) {
      ismType =
        moduleType === ModuleType.MERKLE_ROOT_MULTISIG
          ? IsmType.STORAGE_MERKLE_ROOT_MULTISIG
          : IsmType.STORAGE_MESSAGE_ID_MULTISIG;
    }

    const [validators, threshold] = await ism.validatorsAndThreshold(
      ethers.constants.AddressZero,
    );

    return {
      address,
      type: ismType,
      validators,
      threshold,
    };
  }

  async deriveNullConfig(
    address: Address,
  ): Promise<WithAddress<NullIsmConfig>> {
    const ism = IInterchainSecurityModule__factory.connect(
      address,
      this.provider,
    );
    this.assertModuleType(await ism.moduleType(), ModuleType.NULL);

    // if it has trustedRelayer() property --> TRUSTED_RELAYER
    const trustedRelayerIsm = TrustedRelayerIsm__factory.connect(
      address,
      this.provider,
    );

    try {
      const relayer = await trustedRelayerIsm.trustedRelayer();
      return {
        address,
        relayer,
        type: IsmType.TRUSTED_RELAYER,
      };
    } catch {
      this.logger.debug(
        'Error accessing "trustedRelayer" property, implying this is not a Trusted Relayer ISM.',
        address,
      );
    }

    // if it has paused() property --> PAUSABLE
    const pausableIsm = PausableIsm__factory.connect(address, this.provider);
    try {
      const paused = await pausableIsm.paused();
      const owner = await pausableIsm.owner();
      return {
        address,
        owner,
        type: IsmType.PAUSABLE,
        paused,
      };
    } catch {
      this.logger.debug(
        'Error accessing "paused" property, implying this is not a Pausable ISM.',
        address,
      );
    }

    // if it has ccipOrigin property --> CCIP
    const ccipIsm = CCIPIsm__factory.connect(address, this.provider);
    try {
      const ccipOrigin = await ccipIsm.ccipOrigin();
      const originChain = getChainNameFromCCIPSelector(ccipOrigin.toString());
      if (!originChain) {
        throw new Error('Unknown CCIP origin chain');
      }
      return {
        address,
        type: IsmType.CCIP,
        originChain,
      };
    } catch {
      this.logger.debug(
        'Error accessing "ccipOrigin" property, implying this is not a CCIP ISM.',
        address,
      );
    }

    // if it has VERIFIED_MASK_INDEX, it's AbstractMessageIdAuthorizedIsm which means OPStackIsm
    const opStackIsm = OPStackIsm__factory.connect(address, this.provider);
    try {
      await opStackIsm.VERIFIED_MASK_INDEX();
      return {
        address,
        type: IsmType.OP_STACK,
        origin: address,
        nativeBridge: '', // no way to extract native bridge from the ism
      };
    } catch {
      this.logger.debug(
        'Error accessing "VERIFIED_MASK_INDEX" property, implying this is not an OP Stack ISM.',
        address,
      );
    }

    // no specific properties, must be Test ISM
    return {
      address,
      type: IsmType.TEST_ISM,
    };
  }

  async deriveArbL2ToL1Config(
    address: Address,
  ): Promise<WithAddress<ArbL2ToL1IsmConfig>> {
    const ism = ArbL2ToL1Ism__factory.connect(address, this.provider);

    const outbox = await ism.arbOutbox();
    const outboxContract = IOutbox__factory.connect(outbox, this.provider);
    const bridge = await outboxContract.bridge();
    return {
      address,
      type: IsmType.ARB_L2_TO_L1,
      bridge,
    };
  }

  assertModuleType(
    moduleType: ModuleType,
    expectedModuleType: ModuleType,
  ): void {
    assert(
      moduleType === expectedModuleType,
      `expected module type to be ${expectedModuleType}, got ${moduleType}`,
    );
  }
}<|MERGE_RESOLUTION|>--- conflicted
+++ resolved
@@ -199,16 +199,11 @@
 
   async deriveRoutingConfig(
     address: Address,
-<<<<<<< HEAD
   ): Promise<WithAddress<DerivedIsmConfig>> {
-    const ism = AbstractRoutingIsm__factory.connect(address, this.provider);
-=======
-  ): Promise<WithAddress<RoutingIsmConfig>> {
     const abstractRoutingIsm = AbstractRoutingIsm__factory.connect(
       address,
       this.provider,
     );
->>>>>>> e1c18238
 
     this.assertModuleType(
       await abstractRoutingIsm.moduleType(),
@@ -230,7 +225,9 @@
       // If no message context, just return this ICA ISM placeholder
       return {
         address,
-        type: IsmType.ICA,
+        type: IsmType.INTERCHAIN_ACCOUNT_ROUTING,
+        isms: {},
+        owner: await icaInstance.owner(),
       };
     } catch {
       this.logger.debug(
