import { ethers } from 'ethers';

import {
  ArbL2ToL1Ism__factory,
  DefaultFallbackRoutingIsm__factory,
  IInterchainSecurityModule__factory,
  IMultisigIsm__factory,
  IOutbox__factory,
  OPStackIsm__factory,
  PausableIsm__factory,
  StaticAggregationIsm__factory,
  TrustedRelayerIsm__factory,
} from '@hyperlane-xyz/core';
import {
  Address,
  WithAddress,
  assert,
  concurrentMap,
  getLogLevel,
  rootLogger,
} from '@hyperlane-xyz/utils';

import { DEFAULT_CONTRACT_READ_CONCURRENCY } from '../consts/concurrency.js';
import { MultiProvider } from '../providers/MultiProvider.js';
import { ChainNameOrId } from '../types.js';
import { HyperlaneReader } from '../utils/HyperlaneReader.js';

import {
  AggregationIsmConfig,
  ArbL2ToL1IsmConfig,
  IsmConfig,
  IsmType,
  ModuleType,
  MultisigIsmConfig,
  NullIsmConfig,
  RoutingIsmConfig,
} from './types.js';

export type DerivedIsmConfig = WithAddress<Exclude<IsmConfig, Address>>;

export interface IsmReader {
  deriveIsmConfig(address: Address): Promise<DerivedIsmConfig>;
  deriveRoutingConfig(address: Address): Promise<WithAddress<RoutingIsmConfig>>;
  deriveAggregationConfig(
    address: Address,
  ): Promise<WithAddress<AggregationIsmConfig>>;
  deriveMultisigConfig(
    address: Address,
  ): Promise<WithAddress<MultisigIsmConfig>>;
  deriveNullConfig(address: Address): Promise<WithAddress<NullIsmConfig>>;
  deriveArbL2ToL1Config(
    address: Address,
  ): Promise<WithAddress<ArbL2ToL1IsmConfig>>;
  assertModuleType(
    moduleType: ModuleType,
    expectedModuleType: ModuleType,
  ): void;
}

export class EvmIsmReader extends HyperlaneReader implements IsmReader {
  protected readonly logger = rootLogger.child({ module: 'EvmIsmReader' });

  constructor(
    protected readonly multiProvider: MultiProvider,
    protected readonly chain: ChainNameOrId,
    protected readonly concurrency: number = multiProvider.tryGetRpcConcurrency(
      chain,
    ) ?? DEFAULT_CONTRACT_READ_CONCURRENCY,
  ) {
    super(multiProvider, chain);
  }

  async deriveIsmConfig(address: Address): Promise<DerivedIsmConfig> {
    let moduleType: ModuleType | undefined = undefined;
    let derivedIsmConfig: DerivedIsmConfig;
    try {
      const ism = IInterchainSecurityModule__factory.connect(
        address,
        this.provider,
      );
      this.logger.debug('Deriving IsmConfig:', { address });

      // Temporarily turn off SmartProvider logging
      // Provider errors are expected because deriving will call methods that may not exist in the Bytecode
      this.setSmartProviderLogLevel('silent');
      moduleType = await ism.moduleType();

<<<<<<< HEAD
    switch (moduleType) {
      case ModuleType.UNUSED:
        throw new Error('UNUSED does not have a corresponding IsmType');
      case ModuleType.ROUTING:
        // IsmType is either ROUTING or FALLBACK_ROUTING, but that's determined inside deriveRoutingConfig
        return this.deriveRoutingConfig(address);
      case ModuleType.AGGREGATION:
        return this.deriveAggregationConfig(address);
      case ModuleType.LEGACY_MULTISIG:
        throw new Error('LEGACY_MULTISIG is deprecated and not supported');
      case ModuleType.MERKLE_ROOT_MULTISIG:
      case ModuleType.MESSAGE_ID_MULTISIG:
        return this.deriveMultisigConfig(address);
      case ModuleType.NULL:
        return this.deriveNullConfig(address);
      case ModuleType.CCIP_READ:
        throw new Error('CCIP_READ does not have a corresponding IsmType');
      case ModuleType.ARB_L2_TO_L1:
        return this.deriveArbL2ToL1Config(address);
      default:
        throw new Error('Unknown ModuleType');
=======
      switch (moduleType) {
        case ModuleType.UNUSED:
          throw new Error('UNUSED does not have a corresponding IsmType');
        case ModuleType.ROUTING:
          // IsmType is either ROUTING or FALLBACK_ROUTING, but that's determined inside deriveRoutingConfig
          derivedIsmConfig = await this.deriveRoutingConfig(address);
          break;
        case ModuleType.AGGREGATION:
          derivedIsmConfig = await this.deriveAggregationConfig(address);
          break;
        case ModuleType.LEGACY_MULTISIG:
          throw new Error('LEGACY_MULTISIG is deprecated and not supported');
        case ModuleType.MERKLE_ROOT_MULTISIG:
        case ModuleType.MESSAGE_ID_MULTISIG:
          derivedIsmConfig = await this.deriveMultisigConfig(address);
          break;
        case ModuleType.NULL:
          derivedIsmConfig = await this.deriveNullConfig(address);
          break;
        case ModuleType.CCIP_READ:
          throw new Error('CCIP_READ does not have a corresponding IsmType');
        default:
          throw new Error(`Unknown ISM ModuleType: ${moduleType}`);
      }
    } catch (e: any) {
      const errorMessage = `Failed to derive ISM module type ${moduleType} (${address}):\n\t${e}`;
      this.logger.debug(errorMessage);
      throw new Error(errorMessage);
    } finally {
      this.setSmartProviderLogLevel(getLogLevel()); // returns to original level defined by rootLogger
>>>>>>> 103e6b3e
    }

    return derivedIsmConfig;
  }

  async deriveRoutingConfig(
    address: Address,
  ): Promise<WithAddress<RoutingIsmConfig>> {
    const ism = DefaultFallbackRoutingIsm__factory.connect(
      address,
      this.provider,
    );
    const owner = await ism.owner();
    this.assertModuleType(await ism.moduleType(), ModuleType.ROUTING);

    const domains: RoutingIsmConfig['domains'] = {};
    const domainIds = await ism.domains();

    await concurrentMap(this.concurrency, domainIds, async (domainId) => {
      const chainName = this.multiProvider.tryGetChainName(domainId.toNumber());
      if (!chainName) {
        this.logger.warn(
          `Unknown domain ID ${domainId}, skipping domain configuration`,
        );
        return;
      }
      const module = await ism.module(domainId);
      domains[chainName] = await this.deriveIsmConfig(module);
    });

    // Fallback routing ISM extends from MailboxClient, default routing
    let ismType = IsmType.FALLBACK_ROUTING;
    try {
      await ism.mailbox();
    } catch (error) {
      ismType = IsmType.ROUTING;
      this.logger.debug(
        'Error accessing mailbox property, implying this is not a fallback routing ISM.',
        address,
      );
    }

    return {
      owner,
      address,
      type: ismType,
      domains,
    };
  }

  async deriveAggregationConfig(
    address: Address,
  ): Promise<WithAddress<AggregationIsmConfig>> {
    const ism = StaticAggregationIsm__factory.connect(address, this.provider);
    this.assertModuleType(await ism.moduleType(), ModuleType.AGGREGATION);

    const [modules, threshold] = await ism.modulesAndThreshold(
      ethers.constants.AddressZero,
    );

    const ismConfigs = await concurrentMap(
      this.concurrency,
      modules,
      async (module) => this.deriveIsmConfig(module),
    );

    return {
      address,
      type: IsmType.AGGREGATION,
      modules: ismConfigs,
      threshold,
    };
  }

  async deriveMultisigConfig(
    address: string,
  ): Promise<WithAddress<MultisigIsmConfig>> {
    const ism = IMultisigIsm__factory.connect(address, this.provider);
    const moduleType = await ism.moduleType();
    assert(
      moduleType === ModuleType.MERKLE_ROOT_MULTISIG ||
        moduleType === ModuleType.MESSAGE_ID_MULTISIG,
      `expected module type to be ${ModuleType.MERKLE_ROOT_MULTISIG} or ${ModuleType.MESSAGE_ID_MULTISIG}, got ${moduleType}`,
    );

    const ismType =
      moduleType === ModuleType.MERKLE_ROOT_MULTISIG
        ? IsmType.MERKLE_ROOT_MULTISIG
        : IsmType.MESSAGE_ID_MULTISIG;

    const [validators, threshold] = await ism.validatorsAndThreshold(
      ethers.constants.AddressZero,
    );

    return {
      address,
      type: ismType,
      validators,
      threshold,
    };
  }

  async deriveNullConfig(
    address: Address,
  ): Promise<WithAddress<NullIsmConfig>> {
    const ism = IInterchainSecurityModule__factory.connect(
      address,
      this.provider,
    );
    this.assertModuleType(await ism.moduleType(), ModuleType.NULL);

    // if it has trustedRelayer() property --> TRUSTED_RELAYER
    const trustedRelayerIsm = TrustedRelayerIsm__factory.connect(
      address,
      this.provider,
    );

    try {
      const relayer = await trustedRelayerIsm.trustedRelayer();
      return {
        address,
        relayer,
        type: IsmType.TRUSTED_RELAYER,
      };
    } catch (error) {
      this.logger.debug(
        'Error accessing "trustedRelayer" property, implying this is not a Trusted Relayer ISM.',
        address,
      );
    }

    // if it has paused() property --> PAUSABLE
    const pausableIsm = PausableIsm__factory.connect(address, this.provider);
    try {
      const paused = await pausableIsm.paused();
      const owner = await pausableIsm.owner();
      return {
        address,
        owner,
        type: IsmType.PAUSABLE,
        paused,
      };
    } catch (error) {
      this.logger.debug(
        'Error accessing "paused" property, implying this is not a Pausable ISM.',
        address,
      );
    }

    // if it has VERIFIED_MASK_INDEX, it's AbstractMessageIdAuthorizedIsm which means OPStackIsm
    const opStackIsm = OPStackIsm__factory.connect(address, this.provider);
    try {
      await opStackIsm.VERIFIED_MASK_INDEX();
      return {
        address,
        type: IsmType.OP_STACK,
        origin: address,
        nativeBridge: '', // no way to extract native bridge from the ism
      };
    } catch (error) {
      this.logger.debug(
        'Error accessing "VERIFIED_MASK_INDEX" property, implying this is not an OP Stack ISM.',
        address,
      );
    }

    // no specific properties, must be Test ISM
    return {
      address,
      type: IsmType.TEST_ISM,
    };
  }

  async deriveArbL2ToL1Config(
    address: Address,
  ): Promise<WithAddress<ArbL2ToL1IsmConfig>> {
    const ism = ArbL2ToL1Ism__factory.connect(address, this.provider);

    const outbox = await ism.arbOutbox();
    const outboxContract = IOutbox__factory.connect(outbox, this.provider);
    const bridge = await outboxContract.bridge();
    return {
      address,
      type: IsmType.ARB_L2_TO_L1,
      bridge,
    };
  }

  assertModuleType(
    moduleType: ModuleType,
    expectedModuleType: ModuleType,
  ): void {
    assert(
      moduleType === expectedModuleType,
      `expected module type to be ${expectedModuleType}, got ${moduleType}`,
    );
  }
}<|MERGE_RESOLUTION|>--- conflicted
+++ resolved
@@ -85,29 +85,6 @@
       this.setSmartProviderLogLevel('silent');
       moduleType = await ism.moduleType();
 
-<<<<<<< HEAD
-    switch (moduleType) {
-      case ModuleType.UNUSED:
-        throw new Error('UNUSED does not have a corresponding IsmType');
-      case ModuleType.ROUTING:
-        // IsmType is either ROUTING or FALLBACK_ROUTING, but that's determined inside deriveRoutingConfig
-        return this.deriveRoutingConfig(address);
-      case ModuleType.AGGREGATION:
-        return this.deriveAggregationConfig(address);
-      case ModuleType.LEGACY_MULTISIG:
-        throw new Error('LEGACY_MULTISIG is deprecated and not supported');
-      case ModuleType.MERKLE_ROOT_MULTISIG:
-      case ModuleType.MESSAGE_ID_MULTISIG:
-        return this.deriveMultisigConfig(address);
-      case ModuleType.NULL:
-        return this.deriveNullConfig(address);
-      case ModuleType.CCIP_READ:
-        throw new Error('CCIP_READ does not have a corresponding IsmType');
-      case ModuleType.ARB_L2_TO_L1:
-        return this.deriveArbL2ToL1Config(address);
-      default:
-        throw new Error('Unknown ModuleType');
-=======
       switch (moduleType) {
         case ModuleType.UNUSED:
           throw new Error('UNUSED does not have a corresponding IsmType');
@@ -129,6 +106,8 @@
           break;
         case ModuleType.CCIP_READ:
           throw new Error('CCIP_READ does not have a corresponding IsmType');
+        case ModuleType.ARB_L2_TO_L1:
+          return this.deriveArbL2ToL1Config(address);
         default:
           throw new Error(`Unknown ISM ModuleType: ${moduleType}`);
       }
@@ -138,7 +117,6 @@
       throw new Error(errorMessage);
     } finally {
       this.setSmartProviderLogLevel(getLogLevel()); // returns to original level defined by rootLogger
->>>>>>> 103e6b3e
     }
 
     return derivedIsmConfig;
