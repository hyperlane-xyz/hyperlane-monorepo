import { z } from 'zod';

import {
  ArbL2ToL1Ism,
  IAggregationIsm,
  IInterchainSecurityModule,
  IMultisigIsm,
  IRoutingIsm,
  IStaticWeightedMultisigIsm,
  OPStackIsm,
  PausableIsm,
  TestIsm,
  TrustedRelayerIsm,
} from '@hyperlane-xyz/core';
import type { Address, Domain, ValueOf } from '@hyperlane-xyz/utils';

import { ZHash } from '../metadata/customZodTypes.js';
import {
  ChainMap,
  OwnableConfig,
  OwnableSchema,
  PausableSchema,
} from '../types.js';

// this enum should match the IInterchainSecurityModule.sol enum
// meant for the relayer
export enum ModuleType {
  UNUSED,
  ROUTING,
  AGGREGATION,
  LEGACY_MULTISIG, // DEPRECATED
  MERKLE_ROOT_MULTISIG,
  MESSAGE_ID_MULTISIG,
  NULL,
  CCIP_READ,
  ARB_L2_TO_L1,
  WEIGHTED_MERKLE_ROOT_MULTISIG,
  WEIGHTED_MESSAGE_ID_MULTISIG,
}

// this enum can be adjusted as per deployments necessary
// meant for the deployer and checker
export enum IsmType {
  CUSTOM = 'custom',
  OP_STACK = 'opStackIsm',
  ROUTING = 'domainRoutingIsm',
  FALLBACK_ROUTING = 'defaultFallbackRoutingIsm',
  ICA_ROUTING = 'icaRoutingIsm',
  AGGREGATION = 'staticAggregationIsm',
  STORAGE_AGGREGATION = 'storageAggregationIsm',
  MERKLE_ROOT_MULTISIG = 'merkleRootMultisigIsm',
  MESSAGE_ID_MULTISIG = 'messageIdMultisigIsm',
  STORAGE_MERKLE_ROOT_MULTISIG = 'storageMerkleRootMultisigIsm',
  STORAGE_MESSAGE_ID_MULTISIG = 'storageMessageIdMultisigIsm',
  TEST_ISM = 'testIsm',
  PAUSABLE = 'pausableIsm',
  TRUSTED_RELAYER = 'trustedRelayerIsm',
  ARB_L2_TO_L1 = 'arbL2ToL1Ism',
  WEIGHTED_MERKLE_ROOT_MULTISIG = 'weightedMerkleRootMultisigIsm',
  WEIGHTED_MESSAGE_ID_MULTISIG = 'weightedMessageIdMultisigIsm',
}

// ISM types that can be updated in-place
export const MUTABLE_ISM_TYPE = [
  IsmType.ROUTING,
  IsmType.FALLBACK_ROUTING,
  IsmType.PAUSABLE,
];

// ISM types that require static deployment
<<<<<<< HEAD
export const STATIC_ISM_TYPE = [
=======
export const STATIC_ISM_TYPES = [
>>>>>>> 42c2c15e
  IsmType.AGGREGATION,
  IsmType.MERKLE_ROOT_MULTISIG,
  IsmType.MESSAGE_ID_MULTISIG,
  IsmType.WEIGHTED_MERKLE_ROOT_MULTISIG,
  IsmType.WEIGHTED_MESSAGE_ID_MULTISIG,
  IsmType.ICA_ROUTING,
];

// mapping between the two enums
export function ismTypeToModuleType(ismType: IsmType): ModuleType {
  switch (ismType) {
    case IsmType.ROUTING:
    case IsmType.FALLBACK_ROUTING:
    case IsmType.ICA_ROUTING:
      return ModuleType.ROUTING;
    case IsmType.AGGREGATION:
    case IsmType.STORAGE_AGGREGATION:
      return ModuleType.AGGREGATION;
    case IsmType.MERKLE_ROOT_MULTISIG:
    case IsmType.STORAGE_MERKLE_ROOT_MULTISIG:
      return ModuleType.MERKLE_ROOT_MULTISIG;
    case IsmType.MESSAGE_ID_MULTISIG:
    case IsmType.STORAGE_MESSAGE_ID_MULTISIG:
      return ModuleType.MESSAGE_ID_MULTISIG;
    case IsmType.OP_STACK:
    case IsmType.TEST_ISM:
    case IsmType.PAUSABLE:
    case IsmType.CUSTOM:
    case IsmType.TRUSTED_RELAYER:
      return ModuleType.NULL;
    case IsmType.ARB_L2_TO_L1:
      return ModuleType.ARB_L2_TO_L1;
    case IsmType.WEIGHTED_MERKLE_ROOT_MULTISIG:
      return ModuleType.WEIGHTED_MERKLE_ROOT_MULTISIG;
    case IsmType.WEIGHTED_MESSAGE_ID_MULTISIG:
      return ModuleType.WEIGHTED_MESSAGE_ID_MULTISIG;
  }
}

export type ValidatorConfig = {
  address: Address;
  alias: string;
};

export type MultisigConfig = {
  validators: Array<ValidatorConfig>;
  threshold: number;
};

export type MultisigIsmConfig = z.infer<typeof MultisigIsmConfigSchema>;
export type WeightedMultisigIsmConfig = z.infer<
  typeof WeightedMultisigIsmConfigSchema
>;
export type TestIsmConfig = z.infer<typeof TestIsmConfigSchema>;
export type PausableIsmConfig = z.infer<typeof PausableIsmConfigSchema>;
export type OpStackIsmConfig = z.infer<typeof OpStackIsmConfigSchema>;
export type TrustedRelayerIsmConfig = z.infer<
  typeof TrustedRelayerIsmConfigSchema
>;
export type ArbL2ToL1IsmConfig = z.infer<typeof ArbL2ToL1IsmConfigSchema>;

export type NullIsmConfig =
  | TestIsmConfig
  | PausableIsmConfig
  | OpStackIsmConfig
  | TrustedRelayerIsmConfig;

type BaseRoutingIsmConfig<
  T extends IsmType.ROUTING | IsmType.FALLBACK_ROUTING | IsmType.ICA_ROUTING,
> = {
  type: T;
};

export type DomainRoutingIsmConfig = BaseRoutingIsmConfig<
  IsmType.ROUTING | IsmType.FALLBACK_ROUTING
> &
  OwnableConfig & { domains: ChainMap<IsmConfig> };

export type IcaRoutingIsmConfig = BaseRoutingIsmConfig<IsmType.ICA_ROUTING>;

export type RoutingIsmConfig = IcaRoutingIsmConfig | DomainRoutingIsmConfig;

export type AggregationIsmConfig = {
  type: IsmType.AGGREGATION | IsmType.STORAGE_AGGREGATION;
  modules: Array<IsmConfig>;
  threshold: number;
};

export type IsmConfig = z.infer<typeof IsmConfigSchema>;

export type DeployedIsmType = {
  [IsmType.CUSTOM]: IInterchainSecurityModule;
  [IsmType.ROUTING]: IRoutingIsm;
  [IsmType.FALLBACK_ROUTING]: IRoutingIsm;
  [IsmType.ICA_ROUTING]: IRoutingIsm;
  [IsmType.AGGREGATION]: IAggregationIsm;
  [IsmType.STORAGE_AGGREGATION]: IAggregationIsm;
  [IsmType.MERKLE_ROOT_MULTISIG]: IMultisigIsm;
  [IsmType.MESSAGE_ID_MULTISIG]: IMultisigIsm;
  [IsmType.STORAGE_MERKLE_ROOT_MULTISIG]: IMultisigIsm;
  [IsmType.STORAGE_MESSAGE_ID_MULTISIG]: IMultisigIsm;
  [IsmType.OP_STACK]: OPStackIsm;
  [IsmType.TEST_ISM]: TestIsm;
  [IsmType.PAUSABLE]: PausableIsm;
  [IsmType.TRUSTED_RELAYER]: TrustedRelayerIsm;
  [IsmType.ARB_L2_TO_L1]: ArbL2ToL1Ism;
  [IsmType.WEIGHTED_MERKLE_ROOT_MULTISIG]: IStaticWeightedMultisigIsm;
  [IsmType.WEIGHTED_MESSAGE_ID_MULTISIG]: IStaticWeightedMultisigIsm;
};

export type DeployedIsm = ValueOf<DeployedIsmType>;

// for finding the difference between the onchain deployment and the config provided
export type RoutingIsmDelta = {
  domainsToUnenroll: Domain[]; // new or updated isms for the domain
  domainsToEnroll: Domain[]; // isms to remove
  owner?: Address; // is the owner different
  mailbox?: Address; // is the mailbox different (only for fallback routing)
};

const ValidatorInfoSchema = z.object({
  signingAddress: ZHash,
  weight: z.number(),
});

export const TestIsmConfigSchema = z.object({
  type: z.literal(IsmType.TEST_ISM),
});

export const MultisigConfigSchema = z.object({
  validators: z.array(ZHash),
  threshold: z.number(),
});

export const WeightedMultisigConfigSchema = z.object({
  validators: z.array(ValidatorInfoSchema),
  thresholdWeight: z.number(),
});

export const TrustedRelayerIsmConfigSchema = z.object({
  type: z.literal(IsmType.TRUSTED_RELAYER),
  relayer: z.string(),
});

export const OpStackIsmConfigSchema = z.object({
  type: z.literal(IsmType.OP_STACK),
  origin: z.string(),
  nativeBridge: z.string(),
});

export const ArbL2ToL1IsmConfigSchema = z.object({
  type: z.literal(IsmType.ARB_L2_TO_L1),
  bridge: z.string(),
});

export const PausableIsmConfigSchema = PausableSchema.and(
  z.object({
    type: z.literal(IsmType.PAUSABLE),
  }),
);

export const MultisigIsmConfigSchema = MultisigConfigSchema.and(
  z.object({
    type: z.union([
      z.literal(IsmType.MERKLE_ROOT_MULTISIG),
      z.literal(IsmType.MESSAGE_ID_MULTISIG),
      z.literal(IsmType.STORAGE_MERKLE_ROOT_MULTISIG),
      z.literal(IsmType.STORAGE_MESSAGE_ID_MULTISIG),
    ]),
  }),
);

export const WeightedMultisigIsmConfigSchema = WeightedMultisigConfigSchema.and(
  z.object({
    type: z.union([
      z.literal(IsmType.WEIGHTED_MERKLE_ROOT_MULTISIG),
      z.literal(IsmType.WEIGHTED_MESSAGE_ID_MULTISIG),
    ]),
  }),
);

export const RoutingIsmConfigSchema: z.ZodSchema<RoutingIsmConfig> = z.lazy(
  () =>
    z.discriminatedUnion('type', [
      z.object({
        type: z.literal(IsmType.ICA_ROUTING),
      }),
      OwnableSchema.extend({
        type: z.literal(IsmType.ROUTING),
        domains: z.record(IsmConfigSchema),
      }),
      OwnableSchema.extend({
        type: z.literal(IsmType.FALLBACK_ROUTING),
        domains: z.record(IsmConfigSchema),
      }),
    ]),
);

export const AggregationIsmConfigSchema: z.ZodSchema<AggregationIsmConfig> = z
  .lazy(() =>
    z.object({
      type: z.literal(IsmType.AGGREGATION),
      modules: z.array(IsmConfigSchema),
      threshold: z.number(),
    }),
  )
  .refine((data) => data.threshold <= data.modules.length, {
    message: 'Threshold must be less than or equal to the number of modules',
  });

export const IsmConfigSchema = z.union([
  ZHash,
  TestIsmConfigSchema,
  OpStackIsmConfigSchema,
  PausableIsmConfigSchema,
  TrustedRelayerIsmConfigSchema,
  MultisigIsmConfigSchema,
  WeightedMultisigIsmConfigSchema,
  RoutingIsmConfigSchema,
  AggregationIsmConfigSchema,
  ArbL2ToL1IsmConfigSchema,
]);<|MERGE_RESOLUTION|>--- conflicted
+++ resolved
@@ -68,11 +68,7 @@
 ];
 
 // ISM types that require static deployment
-<<<<<<< HEAD
-export const STATIC_ISM_TYPE = [
-=======
 export const STATIC_ISM_TYPES = [
->>>>>>> 42c2c15e
   IsmType.AGGREGATION,
   IsmType.MERKLE_ROOT_MULTISIG,
   IsmType.MESSAGE_ID_MULTISIG,
