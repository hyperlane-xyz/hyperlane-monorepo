--- conflicted
+++ resolved
@@ -111,11 +111,7 @@
   threshold: number;
 };
 
-<<<<<<< HEAD
-export type IsmConfig = Address | z.infer<typeof IsmConfigSchema>;
-=======
 export type IsmConfig = z.infer<typeof IsmConfigSchema>;
->>>>>>> befc38da
 
 export type DeployedIsmType = {
   [IsmType.CUSTOM]: IInterchainSecurityModule;
