import {
  IAggregationIsm,
  IMultisigIsm,
  IRoutingIsm,
  OPStackIsm,
  TestIsm,
} from '@hyperlane-xyz/core';
import type { Address, ValueOf } from '@hyperlane-xyz/utils';

import { ChainMap, ChainName } from '../types';

// this enum should match the IInterchainSecurityModule.sol enum
// meant for the relayer
export enum ModuleType {
  UNUSED,
  ROUTING,
  AGGREGATION,
  LEGACY_MULTISIG, // DEPRECATED
  MERKLE_ROOT_MULTISIG,
  MESSAGE_ID_MULTISIG,
  NULL,
}

// this enum can be adjusted as per deployments necessary
// meant for the deployer and checker
export enum IsmType {
  OP_STACK = 'opStackIsm',
  ROUTING = 'domainRoutingIsm',
<<<<<<< HEAD
  FALLBACK_ROUTING = 'fallbackRoutingIsm',
=======
  FALLBACK_ROUTING = 'defaultFallbackRoutingIsm',
>>>>>>> e06fe0b3
  AGGREGATION = 'staticAggregationIsm',
  MERKLE_ROOT_MULTISIG = 'merkleRootMultisigIsm',
  MESSAGE_ID_MULTISIG = 'messageIdMultisigIsm',
  TEST_ISM = 'testIsm',
}

// mapping betweent the two enums
export function ismTypeToModuleType(ismType: IsmType): ModuleType {
  switch (ismType) {
    case IsmType.OP_STACK:
      return ModuleType.NULL;
    case IsmType.ROUTING:
      return ModuleType.ROUTING;
    case IsmType.FALLBACK_ROUTING:
      return ModuleType.ROUTING;
    case IsmType.AGGREGATION:
      return ModuleType.AGGREGATION;
    case IsmType.MERKLE_ROOT_MULTISIG:
      return ModuleType.MERKLE_ROOT_MULTISIG;
    case IsmType.MESSAGE_ID_MULTISIG:
      return ModuleType.MESSAGE_ID_MULTISIG;
    case IsmType.TEST_ISM:
      return ModuleType.NULL;
  }
}

export type MultisigConfig = {
  validators: Array<Address>;
  threshold: number;
};

export type MultisigIsmConfig = MultisigConfig & {
  type: IsmType.MERKLE_ROOT_MULTISIG | IsmType.MESSAGE_ID_MULTISIG;
};

export type TestIsmConfig = {
  type: IsmType.TEST_ISM;
};

export type RoutingIsmConfig = {
  type: IsmType.ROUTING | IsmType.FALLBACK_ROUTING;
  owner: Address;
  domains: ChainMap<IsmConfig>;
};

export type AggregationIsmConfig = {
  type: IsmType.AGGREGATION;
  modules: Array<IsmConfig>;
  threshold: number;
};

export type OpStackIsmConfig = {
  type: IsmType.OP_STACK;
  origin: Address;
  nativeBridge: Address;
};

export type IsmConfig =
  | Address
  | RoutingIsmConfig
  | MultisigIsmConfig
  | AggregationIsmConfig
  | OpStackIsmConfig
  | TestIsmConfig;

export type DeployedIsmType = {
  [IsmType.ROUTING]: IRoutingIsm;
  [IsmType.FALLBACK_ROUTING]: IRoutingIsm;
  [IsmType.AGGREGATION]: IAggregationIsm;
  [IsmType.MERKLE_ROOT_MULTISIG]: IMultisigIsm;
  [IsmType.MESSAGE_ID_MULTISIG]: IMultisigIsm;
  [IsmType.OP_STACK]: OPStackIsm;
  [IsmType.TEST_ISM]: TestIsm;
};

export type DeployedIsm = ValueOf<DeployedIsmType>;

export type RoutingIsmDelta = {
  domainsToUnenroll: ChainName[];
  domainsToEnroll: ChainName[];
  owner?: Address;
};<|MERGE_RESOLUTION|>--- conflicted
+++ resolved
@@ -26,11 +26,7 @@
 export enum IsmType {
   OP_STACK = 'opStackIsm',
   ROUTING = 'domainRoutingIsm',
-<<<<<<< HEAD
-  FALLBACK_ROUTING = 'fallbackRoutingIsm',
-=======
   FALLBACK_ROUTING = 'defaultFallbackRoutingIsm',
->>>>>>> e06fe0b3
   AGGREGATION = 'staticAggregationIsm',
   MERKLE_ROOT_MULTISIG = 'merkleRootMultisigIsm',
   MESSAGE_ID_MULTISIG = 'messageIdMultisigIsm',
