--- conflicted
+++ resolved
@@ -68,12 +68,8 @@
   WEIGHTED_MERKLE_ROOT_MULTISIG = 'weightedMerkleRootMultisigIsm',
   WEIGHTED_MESSAGE_ID_MULTISIG = 'weightedMessageIdMultisigIsm',
   CCIP = 'ccipIsm',
-<<<<<<< HEAD
-  CCIP_READ = 'ccipReadIsm',
   ICA = 'icaIsm',
-=======
   OFFCHAIN_LOOKUP = 'offchainLookupIsm',
->>>>>>> 539d0342
 }
 
 // ISM types that can be updated in-place
@@ -166,15 +162,11 @@
 >;
 export type CCIPIsmConfig = z.infer<typeof CCIPIsmConfigSchema>;
 export type ArbL2ToL1IsmConfig = z.infer<typeof ArbL2ToL1IsmConfigSchema>;
-<<<<<<< HEAD
-export type CCIPReadIsmConfig = z.infer<typeof CCIPReadIsmConfigSchema>;
 export type IcaIsmConfig = z.infer<typeof IcaIsmConfigSchema>;
-=======
 
 export type OffchainLookupIsmConfig = z.infer<
   typeof OffchainLookupIsmConfigSchema
 >;
->>>>>>> 539d0342
 
 export type NullIsmConfig =
   | TestIsmConfig
@@ -235,12 +227,8 @@
   [IsmType.ARB_L2_TO_L1]: ArbL2ToL1Ism;
   [IsmType.WEIGHTED_MERKLE_ROOT_MULTISIG]: IStaticWeightedMultisigIsm;
   [IsmType.WEIGHTED_MESSAGE_ID_MULTISIG]: IStaticWeightedMultisigIsm;
-<<<<<<< HEAD
-  [IsmType.CCIP_READ]: ICcipReadIsm;
   [IsmType.ICA]: InterchainAccountRouter;
-=======
   [IsmType.OFFCHAIN_LOOKUP]: AbstractCcipReadIsm;
->>>>>>> 539d0342
 };
 
 export type DeployedIsm = ValueOf<DeployedIsmType>;
