import { ethers } from 'ethers';
import { Logger } from 'pino';

import {
  AmountRoutingIsm__factory,
  ArbL2ToL1Ism__factory,
  CCIPIsm,
  CCIPIsm__factory,
  DefaultFallbackRoutingIsm,
  DefaultFallbackRoutingIsm__factory,
  DomainRoutingIsm,
  DomainRoutingIsm__factory,
  IAggregationIsm,
  IAggregationIsm__factory,
  IInterchainSecurityModule__factory,
  IMultisigIsm,
  IMultisigIsm__factory,
  IRoutingIsm,
  IStaticWeightedMultisigIsm,
  InterchainAccountIsm__factory,
  OPStackIsm__factory,
  PausableIsm__factory,
  StaticAddressSetFactory,
  StaticThresholdAddressSetFactory,
  StaticWeightedValidatorSetFactory,
  StorageAggregationIsm__factory,
  StorageMerkleRootMultisigIsm__factory,
  StorageMessageIdMultisigIsm__factory,
  TestIsm__factory,
  TrustedRelayerIsm__factory,
  ZKSyncArtifact,
} from '@hyperlane-xyz/core';
import {
  Address,
  Domain,
  addBufferToGasLimit,
  assert,
  eqAddress,
  objFilter,
  rootLogger,
} from '@hyperlane-xyz/utils';

import { HyperlaneApp } from '../app/HyperlaneApp.js';
import { CCIPContractCache } from '../ccip/utils.js';
import { appFromAddressesMapHelper } from '../contracts/contracts.js';
import {
  HyperlaneAddressesMap,
  HyperlaneContractsMap,
} from '../contracts/types.js';
import { HyperlaneDeployer } from '../deploy/HyperlaneDeployer.js';
import {
  ProxyFactoryFactories,
  proxyFactoryFactories,
} from '../deploy/contracts.js';
import { ContractVerifier } from '../deploy/verify/ContractVerifier.js';
import { MultiProvider } from '../providers/MultiProvider.js';
import { ChainMap, ChainName } from '../types.js';
import { getZKSyncArtifactByContractName } from '../utils/zksync.js';

import {
  AggregationIsmConfig,
  AmountRoutingIsmConfig,
  CCIPIsmConfig,
  DeployedIsm,
  DeployedIsmType,
  DomainRoutingIsmConfig,
  IsmConfig,
  IsmType,
  MultisigIsmConfig,
  RoutingIsmConfig,
  RoutingIsmDelta,
  WeightedMultisigIsmConfig,
} from './types.js';
import { isIsmCompatible, routingModuleDelta } from './utils.js';

const ismFactories = {
  [IsmType.PAUSABLE]: new PausableIsm__factory(),
  [IsmType.TRUSTED_RELAYER]: new TrustedRelayerIsm__factory(),
  [IsmType.TEST_ISM]: new TestIsm__factory(),
  [IsmType.OP_STACK]: new OPStackIsm__factory(),
  [IsmType.ARB_L2_TO_L1]: new ArbL2ToL1Ism__factory(),
  [IsmType.CCIP]: new CCIPIsm__factory(),
};

class IsmDeployer extends HyperlaneDeployer<{}, typeof ismFactories> {
  protected readonly cachingEnabled = false;

  deployContracts(_chain: ChainName, _config: any): Promise<any> {
    throw new Error('Method not implemented.');
  }
}

export class HyperlaneIsmFactory extends HyperlaneApp<ProxyFactoryFactories> {
  // The shape of this object is `ChainMap<Address | ChainMap<Address>`,
  // although `any` is use here because that type breaks a lot of signatures.
  // TODO: fix this in the next refactoring
  public deployedIsms: ChainMap<any> = {};
  protected readonly deployer: IsmDeployer;

  constructor(
    contractsMap: HyperlaneContractsMap<ProxyFactoryFactories>,
    public readonly multiProvider: MultiProvider,
<<<<<<< HEAD
    contractVerifier?: ContractVerifier,
=======
    public readonly ccipContractCache: CCIPContractCache = new CCIPContractCache(),
>>>>>>> dab4fd7c
  ) {
    super(
      contractsMap,
      multiProvider,
      rootLogger.child({ module: 'ismFactoryApp' }),
    );
    this.deployer = new IsmDeployer(multiProvider, ismFactories, {
      contractVerifier,
    });
  }

  static fromAddressesMap(
    addressesMap: HyperlaneAddressesMap<any>,
    multiProvider: MultiProvider,
<<<<<<< HEAD
    contractVerifier?: ContractVerifier,
=======
    ccipContractCache?: CCIPContractCache,
>>>>>>> dab4fd7c
  ): HyperlaneIsmFactory {
    const helper = appFromAddressesMapHelper(
      addressesMap,
      proxyFactoryFactories,
      multiProvider,
    );
    return new HyperlaneIsmFactory(
      helper.contractsMap,
      multiProvider,
<<<<<<< HEAD
      contractVerifier,
=======
      ccipContractCache,
>>>>>>> dab4fd7c
    );
  }

  async deploy<C extends IsmConfig>(params: {
    destination: ChainName;
    config: C;
    origin?: ChainName;
    mailbox?: Address;
    existingIsmAddress?: Address;
  }): Promise<DeployedIsm> {
    const { destination, config, origin, mailbox, existingIsmAddress } = params;
    if (typeof config === 'string') {
      // @ts-ignore
      return IInterchainSecurityModule__factory.connect(
        config,
        this.multiProvider.getSignerOrProvider(destination),
      );
    }

    const ismType = config.type;
    const logger = this.logger.child({ destination, ismType });

    logger.debug(
      `Deploying ISM of type ${ismType} to ${destination} ${
        origin ? `(for verifying ${origin})` : ''
      }`,
    );

    const { technicalStack } = this.multiProvider.getChainMetadata(destination);

    // For static ISM types it checks whether the technical stack supports static contract deployment
    assert(
      isIsmCompatible({ chainTechnicalStack: technicalStack, ismType }),
      `Technical stack ${technicalStack} is not compatible with ${ismType}`,
    );

    let contract: DeployedIsmType[typeof ismType];
    switch (ismType) {
      case IsmType.MESSAGE_ID_MULTISIG:
      case IsmType.MERKLE_ROOT_MULTISIG:
      case IsmType.STORAGE_MESSAGE_ID_MULTISIG:
      case IsmType.STORAGE_MERKLE_ROOT_MULTISIG:
        contract = await this.deployMultisigIsm(destination, config, logger);
        break;
      case IsmType.WEIGHTED_MESSAGE_ID_MULTISIG:
      case IsmType.WEIGHTED_MERKLE_ROOT_MULTISIG:
        contract = await this.deployWeightedMultisigIsm(
          destination,
          config,
          logger,
        );
        break;
      case IsmType.ROUTING:
      case IsmType.FALLBACK_ROUTING:
      case IsmType.ICA_ROUTING:
      case IsmType.AMOUNT_ROUTING:
        contract = await this.deployRoutingIsm({
          destination,
          config,
          origin,
          mailbox,
          existingIsmAddress,
          logger,
        });
        break;
      case IsmType.AGGREGATION:
      case IsmType.STORAGE_AGGREGATION:
        contract = await this.deployAggregationIsm({
          destination,
          config,
          origin,
          mailbox,
          logger,
        });
        break;
      case IsmType.OP_STACK:
        contract = await this.deployer.deployContract(destination, ismType, [
          config.nativeBridge,
        ]);
        break;
      case IsmType.PAUSABLE:
        contract = await this.deployer.deployContract(
          destination,
          IsmType.PAUSABLE,
          [config.owner],
        );
        break;
      case IsmType.TRUSTED_RELAYER:
        assert(mailbox, `Mailbox address is required for deploying ${ismType}`);
        contract = await this.deployer.deployContract(
          destination,
          IsmType.TRUSTED_RELAYER,
          [mailbox, config.relayer],
        );
        break;
      case IsmType.TEST_ISM:
        contract = await this.deployer.deployContract(
          destination,
          IsmType.TEST_ISM,
          [],
        );
        break;
      case IsmType.ARB_L2_TO_L1:
        contract = await this.deployer.deployContract(
          destination,
          IsmType.ARB_L2_TO_L1,
          [config.bridge],
        );
        break;
      case IsmType.CCIP:
        contract = await this.deployCCIPIsm(destination, config);
        break;
      default:
        throw new Error(`Unsupported ISM type ${ismType}`);
    }

    if (!this.deployedIsms[destination]) {
      this.deployedIsms[destination] = {};
    }
    if (origin) {
      // if we're deploying network-specific contracts (e.g. ISMs), store them as sub-entry
      // under that network's key (`origin`)
      if (!this.deployedIsms[destination][origin]) {
        this.deployedIsms[destination][origin] = {};
      }
      this.deployedIsms[destination][origin][ismType] = contract;
    } else {
      // otherwise store the entry directly
      this.deployedIsms[destination][ismType] = contract;
    }

    return contract;
  }

  protected async deployCCIPIsm(
    destination: ChainName,
    config: CCIPIsmConfig,
  ): Promise<CCIPIsm> {
    const ism = this.ccipContractCache.getIsm(config.originChain, destination);
    if (!ism) {
      this.logger.error(
        `CCIP ISM not found for ${config.originChain} -> ${destination}`,
      );
      throw new Error(
        `CCIP ISM not found for ${config.originChain} -> ${destination}`,
      );
    }
    return CCIPIsm__factory.connect(
      ism,
      this.multiProvider.getSigner(destination),
    );
  }

  protected async deployMultisigIsm(
    destination: ChainName,
    config: MultisigIsmConfig,
    logger: Logger,
  ): Promise<IMultisigIsm> {
    const signer = this.multiProvider.getSigner(destination);

    const deployStatic = (factory: StaticThresholdAddressSetFactory) =>
      this.deployStaticAddressSet(
        destination,
        factory,
        config.validators,
        logger,
        config.threshold,
      );

    const deployStorage = async (
      factory:
        | StorageMerkleRootMultisigIsm__factory
        | StorageMessageIdMultisigIsm__factory,
      artifact: ZKSyncArtifact | undefined,
    ) => {
      const contract = await this.multiProvider.handleDeploy(
        destination,
        factory,
        [config.validators, config.threshold],
        artifact,
      );
      return contract.address;
    };

    let address: string;
    switch (config.type) {
      case IsmType.MERKLE_ROOT_MULTISIG:
        address = await deployStatic(
          this.getContracts(destination).staticMerkleRootMultisigIsmFactory,
        );
        break;
      case IsmType.MESSAGE_ID_MULTISIG:
        address = await deployStatic(
          this.getContracts(destination).staticMessageIdMultisigIsmFactory,
        );
        break;
      // TODO: support using minimal proxy factories for storage multisig ISMs too
      case IsmType.STORAGE_MERKLE_ROOT_MULTISIG:
        address = await deployStorage(
          new StorageMerkleRootMultisigIsm__factory(),
          await getZKSyncArtifactByContractName('StorageMerkleRootMultisigIsm'),
        );
        break;
      case IsmType.STORAGE_MESSAGE_ID_MULTISIG:
        address = await deployStorage(
          new StorageMessageIdMultisigIsm__factory(),
          await getZKSyncArtifactByContractName('StorageMessageIdMultisigIsm'),
        );
        break;
      default:
        throw new Error(`Unsupported multisig ISM type ${config.type}`);
    }

    return IMultisigIsm__factory.connect(address, signer);
  }

  protected async deployWeightedMultisigIsm(
    destination: ChainName,
    config: WeightedMultisigIsmConfig,
    logger: Logger,
  ): Promise<IMultisigIsm> {
    const signer = this.multiProvider.getSigner(destination);
    const weightedmultisigIsmFactory =
      config.type === IsmType.WEIGHTED_MERKLE_ROOT_MULTISIG
        ? this.getContracts(destination)
            .staticMerkleRootWeightedMultisigIsmFactory
        : this.getContracts(destination)
            .staticMessageIdWeightedMultisigIsmFactory;

    const address = await this.deployStaticWeightedValidatorSet(
      destination,
      weightedmultisigIsmFactory,
      config.validators,
      config.thresholdWeight,
      logger,
    );

    return IMultisigIsm__factory.connect(address, signer);
  }

  protected async deployRoutingIsm(params: {
    destination: ChainName;
    config: RoutingIsmConfig;
    origin?: ChainName;
    mailbox?: Address;
    existingIsmAddress?: Address;
    logger: Logger;
  }): Promise<IRoutingIsm> {
    const { config } = params;

    if (config.type === IsmType.ICA_ROUTING) {
      return this.deployIcaIsm(params);
    }

    if (config.type === IsmType.AMOUNT_ROUTING) {
      return this.deployAmountRoutingIsm({
        config: config,
        destination: params.destination,
        origin: params.origin,
        mailbox: params.mailbox,
      });
    }

    return this.deployOwnableRoutingIsm({
      ...params,
      // Can't pass params directly because ts will complain that the types do not match
      config,
    });
  }

  private async deployIcaIsm(params: {
    destination: ChainName;
    config: RoutingIsmConfig;
    mailbox?: Address;
  }): Promise<IRoutingIsm> {
    if (!params.mailbox) {
      throw new Error('Mailbox address is required for deploying ICA ISM');
    }

    return this.multiProvider.handleDeploy(
      params.destination,
      new InterchainAccountIsm__factory(),
      [params.mailbox],
    );
  }

  private async deployAmountRoutingIsm(params: {
    destination: ChainName;
    config: AmountRoutingIsmConfig;
    origin?: ChainName;
    mailbox?: Address;
  }): Promise<IRoutingIsm> {
    const { threshold, lowerIsm, upperIsm } = params.config;

    const addresses: Address[] = [];
    for (const module of [lowerIsm, upperIsm]) {
      const submodule = await this.deploy({
        destination: params.destination,
        config: module,
        origin: params.origin,
        mailbox: params.mailbox,
      });
      addresses.push(submodule.address);
    }

    const [lowerIsmAddress, upperIsmAddress] = addresses;

    return this.multiProvider.handleDeploy(
      params.destination,
      new AmountRoutingIsm__factory(),
      [lowerIsmAddress, upperIsmAddress, threshold],
    );
  }

  private async deployOwnableRoutingIsm(params: {
    destination: ChainName;
    config: DomainRoutingIsmConfig;
    origin?: ChainName;
    mailbox?: Address;
    existingIsmAddress?: Address;
    logger: Logger;
  }): Promise<IRoutingIsm> {
    const { destination, config, mailbox, existingIsmAddress, logger } = params;
    const overrides = this.multiProvider.getTransactionOverrides(destination);
    const domainRoutingIsmFactory =
      this.getContracts(destination).domainRoutingIsmFactory;
    let routingIsm: DomainRoutingIsm | DefaultFallbackRoutingIsm;
    // filtering out domains which are not part of the multiprovider
    config.domains = objFilter(config.domains, (domain, _): _ is IsmConfig => {
      const domainId = this.multiProvider.tryGetDomainId(domain);
      if (domainId === null) {
        logger.warn(
          `Domain ${domain} doesn't have chain metadata provided, skipping ...`,
        );
      }
      return domainId !== null;
    });
    const safeConfigDomains = Object.keys(config.domains).map((domain) =>
      this.multiProvider.getDomainId(domain),
    );
    const delta: RoutingIsmDelta = existingIsmAddress
      ? await routingModuleDelta(
          destination,
          existingIsmAddress,
          config,
          this.multiProvider,
          this.getContracts(destination),
          mailbox,
        )
      : {
          domainsToUnenroll: [],
          domainsToEnroll: safeConfigDomains,
        };

    const signer = this.multiProvider.getSigner(destination);
    const provider = this.multiProvider.getProvider(destination);
    let isOwner = false;
    if (existingIsmAddress) {
      const owner = await DomainRoutingIsm__factory.connect(
        existingIsmAddress,
        provider,
      ).owner();
      isOwner = eqAddress(await signer.getAddress(), owner);
    }

    // reconfiguring existing routing ISM
    if (existingIsmAddress && isOwner && !delta.mailbox) {
      const isms: Record<Domain, Address> = {};
      routingIsm = DomainRoutingIsm__factory.connect(
        existingIsmAddress,
        this.multiProvider.getSigner(destination),
      );
      // deploying all the ISMs which have to be updated
      for (const originDomain of delta.domainsToEnroll) {
        const origin = this.multiProvider.getChainName(originDomain); // already filtered to only include domains in the multiprovider
        logger.debug(
          `Reconfiguring preexisting routing ISM at for origin ${origin}...`,
        );
        const ism = await this.deploy({
          destination,
          config: config.domains[origin],
          origin,
          mailbox,
        });
        isms[originDomain] = ism.address;
        const tx = await routingIsm.set(
          originDomain,
          isms[originDomain],
          overrides,
        );
        await this.multiProvider.handleTx(destination, tx);
      }
      // unenrolling domains if needed
      for (const originDomain of delta.domainsToUnenroll) {
        logger.debug(
          `Unenrolling originDomain ${originDomain} from preexisting routing ISM at ${existingIsmAddress}...`,
        );
        const tx = await routingIsm.remove(originDomain, overrides);
        await this.multiProvider.handleTx(destination, tx);
      }
      // transfer ownership if needed
      if (delta.owner) {
        logger.debug(`Transferring ownership of routing ISM...`);
        const tx = await routingIsm.transferOwnership(delta.owner, overrides);
        await this.multiProvider.handleTx(destination, tx);
      }
    } else {
      const isms: ChainMap<Address> = {};
      for (const origin of Object.keys(config.domains)) {
        const ism = await this.deploy({
          destination,
          config: config.domains[origin],
          origin,
          mailbox,
        });
        isms[origin] = ism.address;
      }
      const submoduleAddresses = Object.values(isms);
      let receipt: ethers.providers.TransactionReceipt;
      if (config.type === IsmType.FALLBACK_ROUTING) {
        // deploying new fallback routing ISM
        if (!mailbox) {
          throw new Error(
            'Mailbox address is required for deploying fallback routing ISM',
          );
        }
        logger.debug('Deploying fallback routing ISM ...');
        routingIsm = await this.multiProvider.handleDeploy(
          destination,
          new DefaultFallbackRoutingIsm__factory(),
          [mailbox],
          await getZKSyncArtifactByContractName('DefaultFallbackRoutingIsm'),
        );
        // TODO: Should verify contract here
        logger.debug('Initialising fallback routing ISM ...');
        receipt = await this.multiProvider.handleTx(
          destination,
          routingIsm['initialize(address,uint32[],address[])'](
            config.owner,
            safeConfigDomains,
            submoduleAddresses,
            overrides,
          ),
        );
      } else {
        // deploying new domain routing ISM
        const owner = config.owner;
        // estimate gas
        const estimatedGas = await domainRoutingIsmFactory.estimateGas.deploy(
          owner,
          safeConfigDomains,
          submoduleAddresses,
          overrides,
        );
        // add gas buffer
        const tx = await domainRoutingIsmFactory.deploy(
          owner,
          safeConfigDomains,
          submoduleAddresses,
          {
            gasLimit: addBufferToGasLimit(estimatedGas),
            ...overrides,
          },
        );
        // TODO: Should verify contract here
        receipt = await this.multiProvider.handleTx(destination, tx);

        // TODO: Break this out into a generalized function
        const dispatchLogs = receipt.logs
          .map((log) => {
            try {
              return domainRoutingIsmFactory.interface.parseLog(log);
            } catch {
              return undefined;
            }
          })
          .filter(
            (log): log is ethers.utils.LogDescription =>
              !!log && log.name === 'ModuleDeployed',
          );
        if (dispatchLogs.length === 0) {
          throw new Error('No ModuleDeployed event found');
        }
        const moduleAddress = dispatchLogs[0].args['module'];
        routingIsm = DomainRoutingIsm__factory.connect(
          moduleAddress,
          this.multiProvider.getSigner(destination),
        );
      }
    }
    return routingIsm;
  }

  protected async deployAggregationIsm(params: {
    destination: ChainName;
    config: AggregationIsmConfig;
    origin?: ChainName;
    mailbox?: Address;
    logger: Logger;
  }): Promise<IAggregationIsm> {
    const { destination, config, origin, mailbox } = params;
    const signer = this.multiProvider.getSigner(destination);

    const addresses: Address[] = [];
    for (const module of config.modules) {
      const submodule = await this.deploy({
        destination,
        config: module,
        origin,
        mailbox,
      });
      addresses.push(submodule.address);
    }

    let ismAddress: string;
    if (config.type === IsmType.STORAGE_AGGREGATION) {
      // TODO: support using minimal proxy factories for storage aggregation ISMs too
      const factory = new StorageAggregationIsm__factory().connect(signer);
      const ism = await this.multiProvider.handleDeploy(destination, factory, [
        addresses,
        config.threshold,
      ]);
      ismAddress = ism.address;
    } else {
      const staticAggregationIsmFactory =
        this.getContracts(destination).staticAggregationIsmFactory;

      ismAddress = await this.deployStaticAddressSet(
        destination,
        staticAggregationIsmFactory,
        addresses,
        params.logger,
        config.threshold,
      );
    }

    return IAggregationIsm__factory.connect(ismAddress, signer);
  }

  async deployStaticAddressSet(
    chain: ChainName,
    factory: StaticThresholdAddressSetFactory | StaticAddressSetFactory,
    values: Address[],
    logger: Logger,
    threshold = values.length,
  ): Promise<Address> {
    const sorted = [...values].sort();

    const address = await factory['getAddress(address[],uint8)'](
      sorted,
      threshold,
    );
    const code = await this.multiProvider.getProvider(chain).getCode(address);
    if (code === '0x') {
      logger.debug(
        `Deploying new ${threshold} of ${values.length} address set to ${chain}`,
      );
      const overrides = this.multiProvider.getTransactionOverrides(chain);

      // estimate gas
      const estimatedGas = await factory.estimateGas['deploy(address[],uint8)'](
        sorted,
        threshold,
        overrides,
      );
      // add gas buffer
      const hash = await factory['deploy(address[],uint8)'](sorted, threshold, {
        gasLimit: addBufferToGasLimit(estimatedGas),
        ...overrides,
      });

      await this.multiProvider.handleTx(chain, hash);
      // TODO: add proxy verification artifact?
    } else {
      logger.debug(
        `Recovered ${threshold} of ${values.length} address set on ${chain}: ${address}`,
      );
    }
    return address;
  }

  async deployStaticWeightedValidatorSet(
    chain: ChainName,
    factory: StaticWeightedValidatorSetFactory,
    values: IStaticWeightedMultisigIsm.ValidatorInfoStruct[],
    thresholdWeight = 66e8,
    logger: Logger,
  ): Promise<Address> {
    const sorted = [...values].sort();

    const address = await factory['getAddress((address,uint96)[],uint96)'](
      sorted,
      thresholdWeight,
    );
    const code = await this.multiProvider.getProvider(chain).getCode(address);
    if (code === '0x') {
      logger.debug(
        `Deploying new weighted set of ${values.length} validators with a threshold weight ${thresholdWeight} on ${chain} `,
      );
      const overrides = this.multiProvider.getTransactionOverrides(chain);

      // estimate gas
      const estimatedGas = await factory.estimateGas[
        'deploy((address,uint96)[],uint96)'
      ](sorted, thresholdWeight, overrides);
      // add gas buffer
      const hash = await factory['deploy((address,uint96)[],uint96)'](
        sorted,
        thresholdWeight,
        {
          gasLimit: addBufferToGasLimit(estimatedGas),
          ...overrides,
        },
      );

      await this.multiProvider.handleTx(chain, hash);
      // TODO: add proxy verification artifact?
    } else {
      logger.debug(
        `Recovered weighted set of ${values.length} validators on ${chain} with a threshold weight ${thresholdWeight}: ${address}`,
      );
    }
    return address;
  }
}<|MERGE_RESOLUTION|>--- conflicted
+++ resolved
@@ -100,11 +100,8 @@
   constructor(
     contractsMap: HyperlaneContractsMap<ProxyFactoryFactories>,
     public readonly multiProvider: MultiProvider,
-<<<<<<< HEAD
+    public readonly ccipContractCache: CCIPContractCache = new CCIPContractCache(),
     contractVerifier?: ContractVerifier,
-=======
-    public readonly ccipContractCache: CCIPContractCache = new CCIPContractCache(),
->>>>>>> dab4fd7c
   ) {
     super(
       contractsMap,
@@ -119,11 +116,8 @@
   static fromAddressesMap(
     addressesMap: HyperlaneAddressesMap<any>,
     multiProvider: MultiProvider,
-<<<<<<< HEAD
+    ccipContractCache?: CCIPContractCache,
     contractVerifier?: ContractVerifier,
-=======
-    ccipContractCache?: CCIPContractCache,
->>>>>>> dab4fd7c
   ): HyperlaneIsmFactory {
     const helper = appFromAddressesMapHelper(
       addressesMap,
@@ -133,11 +127,8 @@
     return new HyperlaneIsmFactory(
       helper.contractsMap,
       multiProvider,
-<<<<<<< HEAD
+      ccipContractCache,
       contractVerifier,
-=======
-      ccipContractCache,
->>>>>>> dab4fd7c
     );
   }
 
