--- conflicted
+++ resolved
@@ -155,14 +155,7 @@
   private async deployRoutingIsm(chain: ChainName, config: RoutingIsmConfig) {
     const signer = this.multiProvider.getSigner(chain);
     const routingIsmFactory = this.getContracts(chain).routingIsmFactory;
-<<<<<<< HEAD
     const isms: ChainMap<Address> = {};
-    for (const origin of Object.keys(config.domains)) {
-      const ism = await this.deploy(chain, config.domains[origin], origin);
-      isms[origin] = ism.address;
-    }
-=======
-    const isms: ChainMap<types.Address> = {};
     // deploy for all origins in parallel, keep running even if some fail
     await Promise.allSettled(
       Object.keys(config.domains).map(async (origin) => {
@@ -176,7 +169,6 @@
         }
       });
     });
->>>>>>> ed7569d1
     const domains = Object.keys(isms).map((chain) =>
       this.multiProvider.getDomainId(chain),
     );
