import { ethers } from 'ethers';
import { Logger } from 'pino';

import {
  ArbL2ToL1Ism__factory,
  DefaultFallbackRoutingIsm,
  DefaultFallbackRoutingIsm__factory,
  DomainRoutingIsm,
  DomainRoutingIsm__factory,
  IAggregationIsm,
  IAggregationIsm__factory,
  IInterchainSecurityModule__factory,
  IMultisigIsm,
  IMultisigIsm__factory,
  IRoutingIsm,
  IStaticWeightedMultisigIsm,
  OPStackIsm__factory,
  PausableIsm__factory,
  StaticAddressSetFactory,
  StaticThresholdAddressSetFactory,
  StaticWeightedValidatorSetFactory,
<<<<<<< HEAD
=======
  StorageAggregationIsm__factory,
>>>>>>> 83606024
  StorageMerkleRootMultisigIsm__factory,
  StorageMessageIdMultisigIsm__factory,
  TestIsm__factory,
  TrustedRelayerIsm__factory,
} from '@hyperlane-xyz/core';
import { ZkSyncArtifact } from '@hyperlane-xyz/core/zksync-artifacts';
import {
  Address,
  Domain,
  addBufferToGasLimit,
  assert,
  eqAddress,
  objFilter,
  rootLogger,
} from '@hyperlane-xyz/utils';

import { HyperlaneApp } from '../app/HyperlaneApp.js';
import { appFromAddressesMapHelper } from '../contracts/contracts.js';
import {
  HyperlaneAddressesMap,
  HyperlaneContractsMap,
} from '../contracts/types.js';
import { HyperlaneDeployer } from '../deploy/HyperlaneDeployer.js';
import {
  ProxyFactoryFactories,
  proxyFactoryFactories,
} from '../deploy/contracts.js';
import { ChainTechnicalStack } from '../metadata/chainMetadataTypes.js';
import { MultiProvider } from '../providers/MultiProvider.js';
import { ChainMap, ChainName } from '../types.js';
import { getZKArtifactByContractName } from '../utils/zksync.js';

import {
  AggregationIsmConfig,
  DeployedIsm,
  DeployedIsmType,
  IsmConfig,
  IsmType,
  MultisigIsmConfig,
  RoutingIsmConfig,
  RoutingIsmDelta,
  WeightedMultisigIsmConfig,
} from './types.js';
import { routingModuleDelta } from './utils.js';

const ismFactories = {
  [IsmType.PAUSABLE]: new PausableIsm__factory(),
  [IsmType.TRUSTED_RELAYER]: new TrustedRelayerIsm__factory(),
  [IsmType.TEST_ISM]: new TestIsm__factory(),
  [IsmType.OP_STACK]: new OPStackIsm__factory(),
  [IsmType.ARB_L2_TO_L1]: new ArbL2ToL1Ism__factory(),
};

class IsmDeployer extends HyperlaneDeployer<{}, typeof ismFactories> {
  protected readonly cachingEnabled = false;

  deployContracts(_chain: ChainName, _config: any): Promise<any> {
    throw new Error('Method not implemented.');
  }
}

export class HyperlaneIsmFactory extends HyperlaneApp<ProxyFactoryFactories> {
  // The shape of this object is `ChainMap<Address | ChainMap<Address>`,
  // although `any` is use here because that type breaks a lot of signatures.
  // TODO: fix this in the next refactoring
  public deployedIsms: ChainMap<any> = {};
  protected readonly deployer: IsmDeployer;

  constructor(
    contractsMap: HyperlaneContractsMap<ProxyFactoryFactories>,
    public readonly multiProvider: MultiProvider,
  ) {
    super(
      contractsMap,
      multiProvider,
      rootLogger.child({ module: 'ismFactoryApp' }),
    );
    this.deployer = new IsmDeployer(multiProvider, ismFactories);
  }

  static fromAddressesMap(
    addressesMap: HyperlaneAddressesMap<any>,
    multiProvider: MultiProvider,
  ): HyperlaneIsmFactory {
    const helper = appFromAddressesMapHelper(
      addressesMap,
      proxyFactoryFactories,
      multiProvider,
    );
    return new HyperlaneIsmFactory(helper.contractsMap, multiProvider);
  }

  async deploy<C extends IsmConfig>(params: {
    destination: ChainName;
    config: C;
    origin?: ChainName;
    mailbox?: Address;
    existingIsmAddress?: Address;
  }): Promise<DeployedIsm> {
    const { destination, config, origin, mailbox, existingIsmAddress } = params;
    if (typeof config === 'string') {
      // @ts-ignore
      return IInterchainSecurityModule__factory.connect(
        config,
        this.multiProvider.getSignerOrProvider(destination),
      );
    }

    const ismType = config.type;
    const logger = this.logger.child({ destination, ismType });

    logger.debug(
      `Deploying ${ismType} to ${destination} ${
        origin ? `(for verifying ${origin})` : ''
      }`,
    );

    let contract: DeployedIsmType[typeof ismType];
    switch (ismType) {
      case IsmType.MESSAGE_ID_MULTISIG:
      case IsmType.MERKLE_ROOT_MULTISIG:
      case IsmType.STORAGE_MESSAGE_ID_MULTISIG:
      case IsmType.STORAGE_MERKLE_ROOT_MULTISIG:
        contract = await this.deployMultisigIsm(destination, config, logger);
        break;
      case IsmType.WEIGHTED_MESSAGE_ID_MULTISIG:
      case IsmType.WEIGHTED_MERKLE_ROOT_MULTISIG:
        contract = await this.deployWeightedMultisigIsm(
          destination,
          config,
          logger,
        );
        break;
      case IsmType.ROUTING:
      case IsmType.FALLBACK_ROUTING:
        contract = await this.deployRoutingIsm({
          destination,
          config,
          origin,
          mailbox,
          existingIsmAddress,
          logger,
        });
        break;
      case IsmType.AGGREGATION:
      case IsmType.STORAGE_AGGREGATION:
        contract = await this.deployAggregationIsm({
          destination,
          config,
          origin,
          mailbox,
          logger,
        });
        break;
      case IsmType.OP_STACK:
        contract = await this.deployer.deployContract(destination, ismType, [
          config.nativeBridge,
        ]);
        break;
      case IsmType.PAUSABLE:
        contract = await this.deployer.deployContract(
          destination,
          IsmType.PAUSABLE,
          [config.owner],
        );
        break;
      case IsmType.TRUSTED_RELAYER:
        assert(mailbox, `Mailbox address is required for deploying ${ismType}`);
        contract = await this.deployer.deployContract(
          destination,
          IsmType.TRUSTED_RELAYER,
          [mailbox, config.relayer],
        );
        break;
      case IsmType.TEST_ISM:
        contract = await this.deployer.deployContract(
          destination,
          IsmType.TEST_ISM,
          [],
        );
        break;
      case IsmType.ARB_L2_TO_L1:
        contract = await this.deployer.deployContract(
          destination,
          IsmType.ARB_L2_TO_L1,
          [config.bridge],
        );
        break;
      default:
        throw new Error(`Unsupported ISM type ${ismType}`);
    }

    if (!this.deployedIsms[destination]) {
      this.deployedIsms[destination] = {};
    }
    if (origin) {
      // if we're deploying network-specific contracts (e.g. ISMs), store them as sub-entry
      // under that network's key (`origin`)
      if (!this.deployedIsms[destination][origin]) {
        this.deployedIsms[destination][origin] = {};
      }
      this.deployedIsms[destination][origin][ismType] = contract;
    } else {
      // otherwise store the entry directly
      this.deployedIsms[destination][ismType] = contract;
    }

    return contract;
  }

  protected async deployMultisigIsm(
    destination: ChainName,
    config: MultisigIsmConfig,
    logger: Logger,
  ): Promise<IMultisigIsm> {
    const signer = this.multiProvider.getSigner(destination);

    const deployStatic = (factory: StaticThresholdAddressSetFactory) =>
      this.deployStaticAddressSet(
        destination,
        factory,
        config.validators,
        logger,
        config.threshold,
      );

    const deployStorage = async (
      factory:
        | StorageMerkleRootMultisigIsm__factory
        | StorageMessageIdMultisigIsm__factory,
<<<<<<< HEAD
      artifact: ZkSyncArtifact | undefined,
=======
>>>>>>> 83606024
    ) => {
      const contract = await this.multiProvider.handleDeploy(
        destination,
        factory,
        [config.validators, config.threshold],
<<<<<<< HEAD
        artifact,
=======
>>>>>>> 83606024
      );
      return contract.address;
    };

    let address: string;
    switch (config.type) {
      case IsmType.MERKLE_ROOT_MULTISIG:
        address = await deployStatic(
          this.getContracts(destination).staticMerkleRootMultisigIsmFactory,
        );
        break;
      case IsmType.MESSAGE_ID_MULTISIG:
        address = await deployStatic(
          this.getContracts(destination).staticMessageIdMultisigIsmFactory,
        );
        break;
      // TODO: support using minimal proxy factories for storage multisig ISMs too
      case IsmType.STORAGE_MERKLE_ROOT_MULTISIG:
        address = await deployStorage(
          new StorageMerkleRootMultisigIsm__factory(),
<<<<<<< HEAD
          await getZKArtifactByContractName('StorageMerkleRootMultisigIsm'),
=======
>>>>>>> 83606024
        );
        break;
      case IsmType.STORAGE_MESSAGE_ID_MULTISIG:
        address = await deployStorage(
          new StorageMessageIdMultisigIsm__factory(),
<<<<<<< HEAD
          await getZKArtifactByContractName('StorageMessageIdMultisigIsm'),
=======
>>>>>>> 83606024
        );
        break;
      default:
        throw new Error(`Unsupported multisig ISM type ${config.type}`);
    }

    return IMultisigIsm__factory.connect(address, signer);
  }

  protected async deployWeightedMultisigIsm(
    destination: ChainName,
    config: WeightedMultisigIsmConfig,
    logger: Logger,
  ): Promise<IMultisigIsm> {
    const signer = this.multiProvider.getSigner(destination);
    const weightedmultisigIsmFactory =
      config.type === IsmType.WEIGHTED_MERKLE_ROOT_MULTISIG
        ? this.getContracts(destination)
            .staticMerkleRootWeightedMultisigIsmFactory
        : this.getContracts(destination)
            .staticMessageIdWeightedMultisigIsmFactory;

    const address = await this.deployStaticWeightedValidatorSet(
      destination,
      weightedmultisigIsmFactory,
      config.validators,
      config.thresholdWeight,
      logger,
    );

    return IMultisigIsm__factory.connect(address, signer);
  }

  protected async deployRoutingIsm(params: {
    destination: ChainName;
    config: RoutingIsmConfig;
    origin?: ChainName;
    mailbox?: Address;
    existingIsmAddress?: Address;
    logger: Logger;
  }): Promise<IRoutingIsm> {
    const { destination, config, mailbox, existingIsmAddress, logger } = params;
    const overrides = this.multiProvider.getTransactionOverrides(destination);
    const domainRoutingIsmFactory =
      this.getContracts(destination).domainRoutingIsmFactory;
    let routingIsm: DomainRoutingIsm | DefaultFallbackRoutingIsm;
    // filtering out domains which are not part of the multiprovider
    config.domains = objFilter(config.domains, (domain, _): _ is IsmConfig => {
      const domainId = this.multiProvider.tryGetDomainId(domain);
      if (domainId === null) {
        logger.warn(
          `Domain ${domain} doesn't have chain metadata provided, skipping ...`,
        );
      }
      return domainId !== null;
    });
    const safeConfigDomains = Object.keys(config.domains).map((domain) =>
      this.multiProvider.getDomainId(domain),
    );
    const delta: RoutingIsmDelta = existingIsmAddress
      ? await routingModuleDelta(
          destination,
          existingIsmAddress,
          config,
          this.multiProvider,
          this.getContracts(destination),
          mailbox,
        )
      : {
          domainsToUnenroll: [],
          domainsToEnroll: safeConfigDomains,
        };

    const signer = this.multiProvider.getSigner(destination);
    const provider = this.multiProvider.getProvider(destination);
    let isOwner = false;
    if (existingIsmAddress) {
      const owner = await DomainRoutingIsm__factory.connect(
        existingIsmAddress,
        provider,
      ).owner();
      isOwner = eqAddress(await signer.getAddress(), owner);
    }
    // reconfiguring existing routing ISM
    if (existingIsmAddress && isOwner && !delta.mailbox) {
      const isms: Record<Domain, Address> = {};
      routingIsm = DomainRoutingIsm__factory.connect(
        existingIsmAddress,
        this.multiProvider.getSigner(destination),
      );
      // deploying all the ISMs which have to be updated
      for (const originDomain of delta.domainsToEnroll) {
        const origin = this.multiProvider.getChainName(originDomain); // already filtered to only include domains in the multiprovider
        logger.debug(
          `Reconfiguring preexisting routing ISM at for origin ${origin}...`,
        );
        const ism = await this.deploy({
          destination,
          config: config.domains[origin],
          origin,
          mailbox,
        });
        isms[originDomain] = ism.address;
        const tx = await routingIsm.set(
          originDomain,
          isms[originDomain],
          overrides,
        );
        await this.multiProvider.handleTx(destination, tx);
      }
      // unenrolling domains if needed
      for (const originDomain of delta.domainsToUnenroll) {
        logger.debug(
          `Unenrolling originDomain ${originDomain} from preexisting routing ISM at ${existingIsmAddress}...`,
        );
        const tx = await routingIsm.remove(originDomain, overrides);
        await this.multiProvider.handleTx(destination, tx);
      }
      // transfer ownership if needed
      if (delta.owner) {
        logger.debug(`Transferring ownership of routing ISM...`);
        const tx = await routingIsm.transferOwnership(delta.owner, overrides);
        await this.multiProvider.handleTx(destination, tx);
      }
    } else {
      const isms: ChainMap<Address> = {};
      for (const origin of Object.keys(config.domains)) {
        const ism = await this.deploy({
          destination,
          config: config.domains[origin],
          origin,
          mailbox,
        });
        isms[origin] = ism.address;
      }
      const submoduleAddresses = Object.values(isms);
      let receipt: ethers.providers.TransactionReceipt;
      if (config.type === IsmType.FALLBACK_ROUTING) {
        // deploying new fallback routing ISM
        if (!mailbox) {
          throw new Error(
            'Mailbox address is required for deploying fallback routing ISM',
          );
        }
        logger.debug('Deploying fallback routing ISM ...');
        routingIsm = await this.multiProvider.handleDeploy(
          destination,
          new DefaultFallbackRoutingIsm__factory(),
          [mailbox],
          await getZKArtifactByContractName('DefaultFallbackRoutingIsm'),
        );
        // TODO: Should verify contract here
        logger.debug('Initialising fallback routing ISM ...');
        receipt = await this.multiProvider.handleTx(
          destination,
          routingIsm['initialize(address,uint32[],address[])'](
            config.owner,
            safeConfigDomains,
            submoduleAddresses,
            overrides,
          ),
        );
      } else {
        // deploying new domain routing ISM
        const owner = config.owner;

        // if zksync we can't use the proxy factories, so we need to deploy directly
        const isZksync =
          this.multiProvider.getChainMetadata(destination).technicalStack ===
          ChainTechnicalStack.ZKSync;
        if (isZksync) {
          assert(
            this.deployer,
            'HyperlaneDeployer must be set to deploy routing ISM',
          );
          const routingIsm = await this.deployer?.deployContractFromFactory(
            destination,
            new DomainRoutingIsm__factory(),
            IsmType.ROUTING,
            [],
          );
          await routingIsm['initialize(address,uint32[],address[])'](
            owner,
            safeConfigDomains,
            submoduleAddresses,
            overrides,
          );
          return routingIsm;
        }

        // estimate gas
        const estimatedGas = await domainRoutingIsmFactory.estimateGas.deploy(
          owner,
          safeConfigDomains,
          submoduleAddresses,
          overrides,
        );
        // add gas buffer
        const tx = await domainRoutingIsmFactory.deploy(
          owner,
          safeConfigDomains,
          submoduleAddresses,
          {
            gasLimit: addBufferToGasLimit(estimatedGas),
            ...overrides,
          },
        );
        // TODO: Should verify contract here
        receipt = await this.multiProvider.handleTx(destination, tx);

        // TODO: Break this out into a generalized function
        const dispatchLogs = receipt.logs
          .map((log) => {
            try {
              return domainRoutingIsmFactory.interface.parseLog(log);
            } catch (e) {
              return undefined;
            }
          })
          .filter(
            (log): log is ethers.utils.LogDescription =>
              !!log && log.name === 'ModuleDeployed',
          );
        if (dispatchLogs.length === 0) {
          throw new Error('No ModuleDeployed event found');
        }
        const moduleAddress = dispatchLogs[0].args['module'];
        routingIsm = DomainRoutingIsm__factory.connect(
          moduleAddress,
          this.multiProvider.getSigner(destination),
        );
      }
    }
    return routingIsm;
  }

  protected async deployAggregationIsm(params: {
    destination: ChainName;
    config: AggregationIsmConfig;
    origin?: ChainName;
    mailbox?: Address;
    logger: Logger;
  }): Promise<IAggregationIsm> {
    const { destination, config, origin, mailbox } = params;
    const signer = this.multiProvider.getSigner(destination);

    const addresses: Address[] = [];
    for (const module of config.modules) {
      const submodule = await this.deploy({
        destination,
        config: module,
        origin,
        mailbox,
      });
      addresses.push(submodule.address);
    }

    let ismAddress: string;
    if (config.type === IsmType.STORAGE_AGGREGATION) {
      // TODO: support using minimal proxy factories for storage aggregation ISMs too
      const factory = new StorageAggregationIsm__factory().connect(signer);
      const ism = await this.multiProvider.handleDeploy(destination, factory, [
        addresses,
        config.threshold,
      ]);
      ismAddress = ism.address;
    } else {
      const staticAggregationIsmFactory =
        this.getContracts(destination).staticAggregationIsmFactory;

      ismAddress = await this.deployStaticAddressSet(
        destination,
        staticAggregationIsmFactory,
        addresses,
        params.logger,
        config.threshold,
      );
    }

    return IAggregationIsm__factory.connect(ismAddress, signer);
  }

  async deployStaticAddressSet(
    chain: ChainName,
    factory: StaticThresholdAddressSetFactory | StaticAddressSetFactory,
    values: Address[],
    logger: Logger,
    threshold = values.length,
  ): Promise<Address> {
    const sorted = [...values].sort();

    const address = await factory['getAddress(address[],uint8)'](
      sorted,
      threshold,
    );
    const code = await this.multiProvider.getProvider(chain).getCode(address);
    if (code === '0x') {
      logger.debug(
        `Deploying new ${threshold} of ${values.length} address set to ${chain}`,
      );
      const overrides = this.multiProvider.getTransactionOverrides(chain);

      // estimate gas
      const estimatedGas = await factory.estimateGas['deploy(address[],uint8)'](
        sorted,
        threshold,
        overrides,
      );
      // add gas buffer
      const hash = await factory['deploy(address[],uint8)'](sorted, threshold, {
        gasLimit: addBufferToGasLimit(estimatedGas),
        ...overrides,
      });

      await this.multiProvider.handleTx(chain, hash);
      // TODO: add proxy verification artifact?
    } else {
      logger.debug(
        `Recovered ${threshold} of ${values.length} address set on ${chain}: ${address}`,
      );
    }
    return address;
  }

  async deployStaticWeightedValidatorSet(
    chain: ChainName,
    factory: StaticWeightedValidatorSetFactory,
    values: IStaticWeightedMultisigIsm.ValidatorInfoStruct[],
    thresholdWeight = 66e8,
    logger: Logger,
  ): Promise<Address> {
    const sorted = [...values].sort();

    const address = await factory['getAddress((address,uint96)[],uint96)'](
      sorted,
      thresholdWeight,
    );
    const code = await this.multiProvider.getProvider(chain).getCode(address);
    if (code === '0x') {
      logger.debug(
        `Deploying new weighted set of ${values.length} validators with a threshold weight ${thresholdWeight} on ${chain} `,
      );
      const overrides = this.multiProvider.getTransactionOverrides(chain);

      // estimate gas
      const estimatedGas = await factory.estimateGas[
        'deploy((address,uint96)[],uint96)'
      ](sorted, thresholdWeight, overrides);
      // add gas buffer
      const hash = await factory['deploy((address,uint96)[],uint96)'](
        sorted,
        thresholdWeight,
        {
          gasLimit: addBufferToGasLimit(estimatedGas),
          ...overrides,
        },
      );

      await this.multiProvider.handleTx(chain, hash);
      // TODO: add proxy verification artifact?
    } else {
      logger.debug(
        `Recovered weighted set of ${values.length} validators on ${chain} with a threshold weight ${thresholdWeight}: ${address}`,
      );
    }
    return address;
  }
}<|MERGE_RESOLUTION|>--- conflicted
+++ resolved
@@ -19,10 +19,7 @@
   StaticAddressSetFactory,
   StaticThresholdAddressSetFactory,
   StaticWeightedValidatorSetFactory,
-<<<<<<< HEAD
-=======
   StorageAggregationIsm__factory,
->>>>>>> 83606024
   StorageMerkleRootMultisigIsm__factory,
   StorageMessageIdMultisigIsm__factory,
   TestIsm__factory,
@@ -253,19 +250,13 @@
       factory:
         | StorageMerkleRootMultisigIsm__factory
         | StorageMessageIdMultisigIsm__factory,
-<<<<<<< HEAD
       artifact: ZkSyncArtifact | undefined,
-=======
->>>>>>> 83606024
     ) => {
       const contract = await this.multiProvider.handleDeploy(
         destination,
         factory,
         [config.validators, config.threshold],
-<<<<<<< HEAD
         artifact,
-=======
->>>>>>> 83606024
       );
       return contract.address;
     };
@@ -286,19 +277,13 @@
       case IsmType.STORAGE_MERKLE_ROOT_MULTISIG:
         address = await deployStorage(
           new StorageMerkleRootMultisigIsm__factory(),
-<<<<<<< HEAD
           await getZKArtifactByContractName('StorageMerkleRootMultisigIsm'),
-=======
->>>>>>> 83606024
         );
         break;
       case IsmType.STORAGE_MESSAGE_ID_MULTISIG:
         address = await deployStorage(
           new StorageMessageIdMultisigIsm__factory(),
-<<<<<<< HEAD
           await getZKArtifactByContractName('StorageMessageIdMultisigIsm'),
-=======
->>>>>>> 83606024
         );
         break;
       default:
