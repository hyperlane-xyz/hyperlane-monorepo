/* eslint-disable no-console */
import assert from 'assert';
import { expect } from 'chai';
import { Signer } from 'ethers';
import hre from 'hardhat';

import { Address, eqAddress, normalizeConfig } from '@hyperlane-xyz/utils';

import { TestChainName, testChains } from '../consts/testChains.js';
import { HyperlaneAddresses, HyperlaneContracts } from '../contracts/types.js';
import { TestCoreDeployer } from '../core/TestCoreDeployer.js';
import { HyperlaneProxyFactoryDeployer } from '../deploy/HyperlaneProxyFactoryDeployer.js';
import { ProxyFactoryFactories } from '../deploy/contracts.js';
import { MultiProvider } from '../providers/MultiProvider.js';
import { randomAddress, randomInt } from '../test/testUtils.js';

import { EvmIsmModule } from './EvmIsmModule.js';
import { HyperlaneIsmFactory } from './HyperlaneIsmFactory.js';
import {
  AggregationIsmConfig,
  IsmConfig,
  IsmType,
  ModuleType,
  MultisigIsmConfig,
  RoutingIsmConfig,
  TrustedRelayerIsmConfig,
} from './types.js';

const randomMultisigIsmConfig = (m: number, n: number): MultisigIsmConfig => {
  const emptyArray = new Array<number>(n).fill(0);
  const validators = emptyArray.map(() => randomAddress());
  return {
    type: IsmType.MERKLE_ROOT_MULTISIG,
    validators,
    threshold: m,
  };
};

function randomModuleType(): ModuleType {
  const choices = [
    ModuleType.AGGREGATION,
    ModuleType.MERKLE_ROOT_MULTISIG,
    ModuleType.ROUTING,
    ModuleType.NULL,
  ];
  return choices[randomInt(choices.length)];
}

const randomIsmConfig = (depth = 0, maxDepth = 2): IsmConfig => {
  const moduleType =
    depth == maxDepth ? ModuleType.MERKLE_ROOT_MULTISIG : randomModuleType();
  switch (moduleType) {
    case ModuleType.MERKLE_ROOT_MULTISIG: {
      const n = randomInt(5, 1);
      return randomMultisigIsmConfig(randomInt(n, 1), n);
    }
    case ModuleType.ROUTING: {
      const config: RoutingIsmConfig = {
        type: IsmType.ROUTING,
        owner: randomAddress(),
        domains: Object.fromEntries(
          testChains.map((c) => [c, randomIsmConfig(depth + 1)]),
        ),
      };
      return config;
    }
    case ModuleType.AGGREGATION: {
      const n = randomInt(5, 1);
      const modules = new Array<number>(n)
        .fill(0)
        .map(() => randomIsmConfig(depth + 1));
      const config: AggregationIsmConfig = {
        type: IsmType.AGGREGATION,
        threshold: randomInt(n, 1),
        modules,
      };
      return config;
    }
    case ModuleType.NULL: {
      const config: TrustedRelayerIsmConfig = {
        type: IsmType.TRUSTED_RELAYER,
        relayer: randomAddress(),
      };
      return config;
    }
    default:
      throw new Error(`Unsupported ISM type: ${moduleType}`);
  }
};

describe('EvmIsmModule', async () => {
  let multiProvider: MultiProvider;
  let exampleRoutingConfig: RoutingIsmConfig;
  let mailboxAddress: Address;
  let fundingAccount: Signer;

  const chain = TestChainName.test4;
  let factoryAddresses: HyperlaneAddresses<ProxyFactoryFactories>;
  let factoryContracts: HyperlaneContracts<ProxyFactoryFactories>;

  beforeEach(async () => {
    const [signer, funder] = await hre.ethers.getSigners();
    fundingAccount = funder;
    multiProvider = MultiProvider.createTestMultiProvider({ signer });

    const contractsMap = await new HyperlaneProxyFactoryDeployer(
      multiProvider,
    ).deploy(multiProvider.mapKnownChains(() => ({})));

    // get addresses of factories for the chain
    factoryContracts = contractsMap[chain];
    factoryAddresses = Object.keys(factoryContracts).reduce((acc, key) => {
      acc[key] =
        contractsMap[chain][key as keyof ProxyFactoryFactories].address;
      return acc;
    }, {} as Record<string, Address>) as HyperlaneAddresses<ProxyFactoryFactories>;

    // legacy HyperlaneIsmFactory is required to do a core deploy
    const legacyIsmFactory = new HyperlaneIsmFactory(
      contractsMap,
      multiProvider,
    );

    // mailbox
    mailboxAddress = (
      await new TestCoreDeployer(multiProvider, legacyIsmFactory).deployApp()
    ).getContracts(chain).mailbox.address;

    // example routing config
    exampleRoutingConfig = {
      type: IsmType.ROUTING,
      owner: (await multiProvider.getSignerAddress(chain)).toLowerCase(),
      domains: Object.fromEntries(
        testChains
          .filter((c) => c !== TestChainName.test4)
          .map((c) => [c, randomMultisigIsmConfig(3, 5)]),
      ),
    };
  });

  // Helper method for create a new multiprovider with an impersonated account
  async function impersonateAccount(account: Address): Promise<MultiProvider> {
    await hre.ethers.provider.send('hardhat_impersonateAccount', [account]);
    await fundingAccount.sendTransaction({
      to: account,
      value: hre.ethers.utils.parseEther('1.0'),
    });
    return MultiProvider.createTestMultiProvider({
      signer: hre.ethers.provider.getSigner(account),
    });
  }

  // Helper method to expect exactly N updates to be applied
  async function expectTxsAndUpdate(
    ism: EvmIsmModule,
    config: IsmConfig,
    n: number,
  ) {
    const txs = await ism.update(config);
    expect(txs.length).to.equal(n);

    for (const tx of txs) {
      await multiProvider.sendTransaction(chain, tx);
    }
  }

  // ism module and config for testing
  let testIsm: EvmIsmModule;
  let testConfig: IsmConfig;

  // expect that the ISM matches the config after all tests
  afterEach(async () => {
    const normalizedDerivedConfig = normalizeConfig(await testIsm.read());
    const normalizedConfig = normalizeConfig(testConfig);
    assert.deepStrictEqual(normalizedDerivedConfig, normalizedConfig);
  });

  // create a new ISM and verify that it matches the config
  async function createIsm(
    config: IsmConfig,
  ): Promise<{ ism: EvmIsmModule; initialIsmAddress: Address }> {
    const ism = await EvmIsmModule.create({
      chain,
      config,
      proxyFactoryFactories: factoryAddresses,
      mailbox: mailboxAddress,
      multiProvider,
    });
    testIsm = ism;
    testConfig = config;
    return { ism, initialIsmAddress: ism.serialize().deployedIsm };
  }

  describe('create', async () => {
    it('deploys a simple ism', async () => {
      const config = randomMultisigIsmConfig(3, 5);
      await createIsm(config);
    });

    it('deploys a trusted relayer ism', async () => {
      const relayer = randomAddress();
      const config: TrustedRelayerIsmConfig = {
        type: IsmType.TRUSTED_RELAYER,
        relayer,
      };
      await createIsm(config);
    });

    for (const type of [IsmType.ROUTING, IsmType.FALLBACK_ROUTING]) {
      it(`deploys ${type} routingIsm with correct routes`, async () => {
        exampleRoutingConfig.type = type as
          | IsmType.ROUTING
          | IsmType.FALLBACK_ROUTING;
        await createIsm(exampleRoutingConfig);
      });
    }

    for (let i = 0; i < 16; i++) {
      it(`deploys a random ism config #${i}`, async () => {
        const config = randomIsmConfig();
        await createIsm(config);
      });
    }
  });

  describe('update', async () => {
    for (const type of [IsmType.ROUTING, IsmType.FALLBACK_ROUTING]) {
      beforeEach(() => {
        exampleRoutingConfig.type = type as
          | IsmType.ROUTING
          | IsmType.FALLBACK_ROUTING;
      });

      it(`should skip deployment with warning if no chain metadata configured ${type}`, async () => {
        // create a new ISM
        const { ism } = await createIsm(exampleRoutingConfig);

        // create an updated config with a domain the multiprovider doesn't have
        const updatedRoutingConfig: IsmConfig = {
          ...exampleRoutingConfig,
          domains: {
            ...exampleRoutingConfig.domains,
            test5: randomMultisigIsmConfig(3, 5),
          },
        };

        // expect 0 txs, as adding test5 domain is no-op
        await expectTxsAndUpdate(ism, updatedRoutingConfig, 0);
      });

      it(`update route in an existing ${type}`, async () => {
        // create a new ISM
        const { ism, initialIsmAddress } = await createIsm(
          exampleRoutingConfig,
        );

        // changing the type of a domain should enroll the domain
        (
          exampleRoutingConfig.domains[TestChainName.test2] as MultisigIsmConfig
        ).type = IsmType.MESSAGE_ID_MULTISIG;

        // expect 1 tx to enroll test2 domain
        await expectTxsAndUpdate(ism, exampleRoutingConfig, 1);

        // check that the ISM address is the same
        expect(eqAddress(initialIsmAddress, ism.serialize().deployedIsm)).to.be
          .true;
      });

      it(`deletes route in an existing ${type}`, async () => {
        // create a new ISM
        const { ism, initialIsmAddress } = await createIsm(
          exampleRoutingConfig,
        );

        // deleting the domain should unenroll the domain
        delete exampleRoutingConfig.domains[TestChainName.test3];

        // expect 1 tx to unenroll test3 domain
        await expectTxsAndUpdate(ism, exampleRoutingConfig, 1);

        // expect the ISM address to be the same
        expect(eqAddress(initialIsmAddress, ism.serialize().deployedIsm)).to.be
          .true;
      });

      it(`deletes route in an existing ${type} even if not in multiprovider`, async () => {
        // create a new ISM
        const { ism } = await createIsm(exampleRoutingConfig);

        // keep track of the domains before deleting
        const numDomainsBefore = Object.keys(
          ((await ism.read()) as RoutingIsmConfig).domains,
        ).length;

        // deleting the domain and removing from multiprovider should unenroll the domain
        delete exampleRoutingConfig.domains[TestChainName.test3];
        multiProvider = multiProvider.intersect(
          // remove test3 from multiprovider
          testChains.filter((c) => c !== TestChainName.test3),
        ).result;

        // expect 1 tx to unenroll test3 domain
        await expectTxsAndUpdate(ism, exampleRoutingConfig, 1);

        // domains should have decreased by 1
        const numDomainsAfter = Object.keys(
          ((await ism.read()) as RoutingIsmConfig).domains,
        ).length;
        expect(numDomainsBefore - 1).to.equal(numDomainsAfter);
      });

      it(`updates owner in an existing ${type}`, async () => {
        // create a new ISM
        const { ism, initialIsmAddress } = await createIsm(
          exampleRoutingConfig,
        );

        // change the config owner
        exampleRoutingConfig.owner = randomAddress();

        // expect 1 tx to transfer ownership
        await expectTxsAndUpdate(ism, exampleRoutingConfig, 1);

        // expect the ISM address to be the same
        expect(eqAddress(initialIsmAddress, ism.serialize().deployedIsm)).to.be
          .true;
      });

      it(`no changes to an existing ${type} means no redeployment or updates`, async () => {
        // create a new ISM
        const { ism, initialIsmAddress } = await createIsm(
          exampleRoutingConfig,
        );

        // expect 0 updates
        await expectTxsAndUpdate(ism, exampleRoutingConfig, 0);

        // expect the ISM address to be the same
        expect(eqAddress(initialIsmAddress, ism.serialize().deployedIsm)).to.be
          .true;
      });

      it(`update owner in an existing ${type} not owned by deployer`, async () => {
        // ISM owner is not the deployer
        exampleRoutingConfig.owner = randomAddress();
        const originalOwner = exampleRoutingConfig.owner;

        // create a new ISM
        const { ism, initialIsmAddress } = await createIsm(
          exampleRoutingConfig,
        );

        // update the config owner and impersonate the original owner
        exampleRoutingConfig.owner = randomAddress();
        multiProvider = await impersonateAccount(originalOwner);

        // expect 1 tx to transfer ownership
        await expectTxsAndUpdate(ism, exampleRoutingConfig, 1);

        // expect the ISM address to be unchanged
        expect(eqAddress(initialIsmAddress, ism.serialize().deployedIsm)).to.be
          .true;
      });

      it(`update validators in an existing ${type}`, async () => {
        // create a new ISM
        const { ism, initialIsmAddress } = await createIsm(
          exampleRoutingConfig,
        );

        // update the validators for a domain
        (
          exampleRoutingConfig.domains[TestChainName.test2] as MultisigIsmConfig
        ).validators = [randomAddress(), randomAddress()];

        // expect 1 tx to update validator set for test2 domain
        await expectTxsAndUpdate(ism, exampleRoutingConfig, 1);

        // expect the ISM address to be the same
        expect(eqAddress(initialIsmAddress, ism.serialize().deployedIsm)).to.be
          .true;
      });

      it(`update threshold in an existing ${type}`, async () => {
        // create a new ISM
        const { ism, initialIsmAddress } = await createIsm(
          exampleRoutingConfig,
        );

        // update the threshold for a domain
        (
          exampleRoutingConfig.domains[TestChainName.test2] as MultisigIsmConfig
        ).threshold = 2;

        // expect 1 tx to update threshold for test2 domain
        await expectTxsAndUpdate(ism, exampleRoutingConfig, 1);

        // expect the ISM address to be the same
        expect(eqAddress(initialIsmAddress, ism.serialize().deployedIsm)).to.be
          .true;
      });
<<<<<<< HEAD
=======

      it(`update threshold in an existing ${type} with Module creating using constructor`, async () => {
        // create a an initial ISM
        const { initialIsmAddress } = await createIsm(exampleRoutingConfig);

        // update the threshold for a domain
        (
          exampleRoutingConfig.domains[TestChainName.test2] as MultisigIsmConfig
        ).threshold = 2;

        // create a new IsmModule using it's constructor. Set it's deployedIsm address to the initialIsmAddr
        const ism = new EvmIsmModule(multiProvider, {
          chain,
          config: exampleRoutingConfig,
          addresses: {
            ...factoryAddresses,
            mailbox: mailboxAddress,
            deployedIsm: initialIsmAddress,
          },
        });

        // expect 1 tx to update threshold for test2 domain
        await expectTxsAndUpdate(ism, exampleRoutingConfig, 1);

        // expect the ISM address to be the same
        expect(eqAddress(initialIsmAddress, ism.serialize().deployedIsm)).to.be
          .true;
      });
>>>>>>> be4617b1
    }
  });
});<|MERGE_RESOLUTION|>--- conflicted
+++ resolved
@@ -400,8 +400,6 @@
         expect(eqAddress(initialIsmAddress, ism.serialize().deployedIsm)).to.be
           .true;
       });
-<<<<<<< HEAD
-=======
 
       it(`update threshold in an existing ${type} with Module creating using constructor`, async () => {
         // create a an initial ISM
@@ -430,7 +428,6 @@
         expect(eqAddress(initialIsmAddress, ism.serialize().deployedIsm)).to.be
           .true;
       });
->>>>>>> be4617b1
     }
   });
 });