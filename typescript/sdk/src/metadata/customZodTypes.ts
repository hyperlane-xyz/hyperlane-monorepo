--- conflicted
+++ resolved
@@ -23,9 +23,6 @@
   .bigint()
   .or(ZUint)
   .or(z.string().regex(/^[0-9]+$/))
-<<<<<<< HEAD
-  .transform(BigInt);
-=======
   .transform(BigInt);
 
 export const ZBytes32String = z
@@ -34,5 +31,4 @@
     /^0x[0-9a-fA-F]{64}$/,
     'Must be a 0x prefixed 64-character hexadecimal string (32 bytes)',
   )
-  .transform((val) => val.toLowerCase());
->>>>>>> 0f2d5e89
+  .transform((val) => val.toLowerCase());