/**
 * The types defined here are the source of truth for chain metadata.
 * ANY CHANGES HERE NEED TO BE REFLECTED IN HYPERLANE-BASE CONFIG PARSING.
 */
import { SafeParseReturnType, z } from 'zod';

import { ProtocolType, objMerge } from '@hyperlane-xyz/utils';

import { ChainMap } from '../types.js';

import { ZChainName, ZNzUint, ZUint } from './customZodTypes.js';

export enum EthJsonRpcBlockParameterTag {
  Earliest = 'earliest',
  Latest = 'latest',
  Safe = 'safe',
  Finalized = 'finalized',
  Pending = 'pending',
}

export enum ExplorerFamily {
  Etherscan = 'etherscan',
  Blockscout = 'blockscout',
  Routescan = 'routescan',
<<<<<<< HEAD
  zksync = 'zksync',
=======
  Voyager = 'voyager',
>>>>>>> 28ca8729
  Other = 'other',
}

export enum ChainTechnicalStack {
  ArbitrumNitro = 'arbitrumnitro',
  OpStack = 'opstack',
  PolygonCDK = 'polygoncdk',
  PolkadotSubstrate = 'polkadotsubstrate',
  ZKSync = 'zksync',
  Other = 'other',
}

export enum ChainStatus {
  Live = 'live',
  Disabled = 'disabled',
}

export enum ChainDisabledReason {
  // chain is having issues with the RPC url
  BadRpc = 'badrpc',
  // chain is not being used anymore
  Deprecated = 'deprecated',
  // chain is not public or launched yet
  Private = 'private',
  // chain is not available due to upgrades or maintenance
  Unavailable = 'unavailable',
  Other = 'other',
}

// A type that also allows for literal values of the enum
export type ExplorerFamilyValue = `${ExplorerFamily}`;

export const RpcUrlSchema = z.object({
  http: z
    .string()
    .url()
    .describe('The HTTP URL of the RPC endpoint (preferably HTTPS).'),
  concurrency: z
    .number()
    .int()
    .positive()
    .optional()
    .describe('Maximum number of concurrent RPC requests.'),
  webSocket: z
    .string()
    .optional()
    .describe('The WSS URL if the endpoint also supports websockets.'),
  pagination: z
    .object({
      maxBlockRange: ZNzUint.optional().describe(
        'The maximum range between block numbers for which the RPC can query data',
      ),
      minBlockNumber: ZUint.optional().describe(
        'The absolute minimum block number that this RPC supports.',
      ),
      maxBlockAge: ZNzUint.optional().describe(
        'The relative different from latest block that this RPC supports.',
      ),
    })
    .optional()
    .describe('Limitations on the block range/age that can be queried.'),
  retry: z
    .object({
      maxRequests: ZNzUint.describe(
        'The maximum number of requests to attempt before failing.',
      ),
      baseRetryMs: ZNzUint.describe('The base retry delay in milliseconds.'),
    })
    .optional()
    .describe(
      'Default retry settings to be used by a provider such as MultiProvider.',
    ),
});

export type RpcUrl = z.infer<typeof RpcUrlSchema>;

export const BlockExplorerSchema = z.object({
  name: z.string().describe('A human readable name for the explorer.'),
  url: z.string().url().describe('The base URL for the explorer.'),
  apiUrl: z
    .string()
    .url()
    .describe('The base URL for requests to the explorer API.'),
  apiKey: z
    .string()
    .optional()
    .describe(
      'An API key for the explorer (recommended for better reliability).',
    ),
  family: z
    .nativeEnum(ExplorerFamily)
    .optional()
    .describe(
      'The type of the block explorer. See ExplorerFamily for valid values.',
    ),
});

export type BlockExplorer = z.infer<typeof BlockExplorerSchema>;

export const NativeTokenSchema = z.object({
  name: z.string(),
  symbol: z.string(),
  decimals: ZUint.lt(256),
  denom: z.string().optional(),
});

export const DisabledChainSchema = z.object({
  status: z
    .literal(ChainStatus.Disabled)
    .describe(
      'The status that represents the chain availability. See ChainStatus for valid values.',
    ),
  reasons: z
    .array(z.nativeEnum(ChainDisabledReason))
    .min(1)
    .describe('List of reasons explaining why the chain is disabled.'),
});

export const EnabledChainSchema = z.object({
  status: z
    .literal(ChainStatus.Live)
    .describe(
      'The status that represents the chain availability. See ChainStatus for valid values.',
    ),
});

export type NativeToken = z.infer<typeof NativeTokenSchema>;

/**
 * A collection of useful properties and settings for chains using Hyperlane
 * Specified as a Zod schema
 */
export const ChainMetadataSchemaObject = z.object({
  availability: z
    .union([DisabledChainSchema, EnabledChainSchema])
    .optional()
    .describe(
      'Specifies if the chain is available and the reasons why it is disabled.',
    ),

  bech32Prefix: z
    .string()
    .optional()
    .describe('The human readable address prefix for the chains using bech32.'),

  blockExplorers: z
    .array(BlockExplorerSchema)
    .optional()
    .describe('A list of block explorers with data for this chain'),

  blocks: z
    .object({
      confirmations: ZUint.describe(
        'Number of blocks to wait before considering a transaction confirmed.',
      ),
      reorgPeriod: z
        .union([ZUint, z.string()])
        .optional()
        .describe(
          'Number of blocks before a transaction has a near-zero chance of reverting or block tag.',
        ),
      estimateBlockTime: z
        .number()
        .positive()
        .finite()
        .optional()
        .describe('Rough estimate of time per block in seconds.'),
    })
    .optional()
    .describe('Block settings for the chain/deployment.'),

  chainId: z
    .union([ZNzUint, z.string()])
    .describe(`The chainId of the chain. Uses EIP-155 for EVM chains`),

  customGrpcUrls: z
    .string()
    .optional()
    .describe(
      'Specify a comma separated list of custom GRPC URLs to use for this chain. If not specified, the default GRPC urls will be used.',
    ),

  deployer: z
    .object({
      name: z.string().describe('The name of the deployer.'),
      email: z
        .string()
        .email()
        .optional()
        .describe('The email address of the deployer.'),
      url: z.string().url().optional().describe('The URL of the deployer.'),
    })
    .optional()
    .describe(
      'Identity information of the deployer of a Hyperlane instance to this chain',
    ),

  displayName: z
    .string()
    .optional()
    .describe('Human-readable name of the chain.'),

  displayNameShort: z
    .string()
    .optional()
    .describe(
      'A shorter human-readable name of the chain for use in user interfaces.',
    ),

  domainId: ZNzUint.describe(
    'The domainId of the chain, should generally default to `chainId`. Consumer of `ChainMetadata` should use this value or `name` as a unique identifier.',
  ),

  gasCurrencyCoinGeckoId: z
    .string()
    .optional()
    .describe('The ID on CoinGecko of the token used for gas payments.'),

  gnosisSafeTransactionServiceUrl: z
    .string()
    .optional()
    .describe('The URL of the gnosis safe transaction service.'),

  grpcUrls: z
    .array(RpcUrlSchema)
    .describe('For cosmos chains only, a list of gRPC API URLs')
    .optional(),

  index: z
    .object({
      from: z
        .number()
        .optional()
        .describe('The block to start any indexing from.'),
    })
    .optional()
    .describe('Indexing settings for the chain.'),

  isTestnet: z
    .boolean()
    .optional()
    .describe('Whether the chain is considered a testnet or a mainnet.'),

  logoURI: z
    .string()
    .optional()
    .describe(
      'A URI to a logo image for this chain for use in user interfaces.',
    ),

  name: ZChainName.describe(
    'The unique string identifier of the chain, used as the key in ChainMap dictionaries.',
  ),

  nativeToken: NativeTokenSchema.optional().describe(
    'The metadata of the native token of the chain (e.g. ETH for Ethereum).',
  ),

  protocol: z
    .nativeEnum(ProtocolType)
    .describe(
      'The type of protocol used by this chain. See ProtocolType for valid values.',
    ),

  restUrls: z
    .array(RpcUrlSchema)
    .describe('For cosmos chains only, a list of Rest API URLs')
    .optional(),

  rpcUrls: z
    .array(RpcUrlSchema)
    .min(1)
    .describe('The list of RPC endpoints for interacting with the chain.'),

  slip44: z.number().optional().describe('The SLIP-0044 coin type.'),

  technicalStack: z
    .nativeEnum(ChainTechnicalStack)
    .optional()
    .describe(
      'The technical stack of the chain. See ChainTechnicalStack for valid values.',
    ),

  transactionOverrides: z
    .record(z.any())
    .optional()
    .describe('Properties to include when forming transaction requests.'),
});

// Passthrough allows for extra fields to remain in the object (such as extensions consumers may want like `mailbox`)
const ChainMetadataSchemaExtensible = ChainMetadataSchemaObject.passthrough();

// Add refinements to the object schema to conditionally validate certain fields
export const ChainMetadataSchema = ChainMetadataSchemaExtensible.refine(
  (metadata) => {
    if (
      [ProtocolType.Ethereum, ProtocolType.Sealevel].includes(
        metadata.protocol,
      ) &&
      typeof metadata.chainId !== 'number'
    )
      return false;
    else if (
      metadata.protocol === ProtocolType.Cosmos &&
      typeof metadata.chainId !== 'string'
    )
      return false;
    else return true;
  },
  { message: 'Invalid Chain Id', path: ['chainId'] },
)
  .refine(
    (metadata) => {
      if (typeof metadata.chainId === 'string' && !metadata.domainId)
        return false;
      else return true;
    },
    { message: 'Domain Id required', path: ['domainId'] },
  )
  .refine(
    (metadata) => {
      if (
        metadata.protocol === ProtocolType.Cosmos &&
        (!metadata.bech32Prefix || !metadata.slip44)
      )
        return false;
      else return true;
    },
    {
      message: 'Bech32Prefix and Slip44 required for Cosmos chains',
      path: ['bech32Prefix', 'slip44'],
    },
  )
  .refine(
    (metadata) => {
      if (
        metadata.protocol === ProtocolType.Cosmos &&
        (!metadata.restUrls || !metadata.grpcUrls)
      )
        return false;
      else return true;
    },
    {
      message: 'Rest and gRPC URLs required for Cosmos chains',
      path: ['restUrls', 'grpcUrls'],
    },
  )
  .refine(
    (metadata) => {
      if (
        metadata.protocol === ProtocolType.Cosmos &&
        metadata.nativeToken &&
        !metadata.nativeToken.denom
      )
        return false;
      else return true;
    },
    {
      message: 'Denom values are required for Cosmos native tokens',
      path: ['nativeToken', 'denom'],
    },
  )
  .refine(
    (metadata) => {
      if (
        metadata.technicalStack === ChainTechnicalStack.ArbitrumNitro &&
        metadata.index?.from === undefined
      ) {
        return false;
      } else return true;
    },
    {
      message: 'An index.from value is required for Arbitrum Nitro chains',
      path: ['index', 'from'],
    },
  );

export type ChainMetadata<Ext = object> = z.infer<
  typeof ChainMetadataSchemaObject
> &
  Ext;

export function safeParseChainMetadata(
  c: ChainMetadata,
): SafeParseReturnType<ChainMetadata, ChainMetadata> {
  return ChainMetadataSchema.safeParse(c);
}

export function isValidChainMetadata(c: ChainMetadata): boolean {
  return ChainMetadataSchema.safeParse(c).success;
}

export function getDomainId(chainMetadata: ChainMetadata): number {
  if (chainMetadata.domainId) return chainMetadata.domainId;
  else if (typeof chainMetadata.chainId === 'number')
    return chainMetadata.chainId;
  else throw new Error('Invalid chain metadata, no valid domainId');
}

export function getChainIdNumber(chainMetadata: ChainMetadata): number {
  if (typeof chainMetadata.chainId === 'number') return chainMetadata.chainId;
  else throw new Error('ChainId is not a number, chain may be of Cosmos type');
}

export function getReorgPeriod(chainMetadata: ChainMetadata): string | number {
  if (chainMetadata.blocks?.reorgPeriod !== undefined)
    return chainMetadata.blocks.reorgPeriod;
  else throw new Error('Chain has no reorg period');
}

export function mergeChainMetadata(
  base: ChainMetadata,
  overrides: Partial<ChainMetadata> | undefined,
): ChainMetadata {
  return objMerge<ChainMetadata>(base, overrides || {}, 10, true);
}

export function mergeChainMetadataMap(
  base: ChainMap<ChainMetadata>,
  overrides: ChainMap<Partial<ChainMetadata> | undefined> | undefined,
): ChainMap<ChainMetadata> {
  return objMerge<ChainMap<ChainMetadata>>(base, overrides || {}, 10, true);
}<|MERGE_RESOLUTION|>--- conflicted
+++ resolved
@@ -22,11 +22,8 @@
   Etherscan = 'etherscan',
   Blockscout = 'blockscout',
   Routescan = 'routescan',
-<<<<<<< HEAD
   zksync = 'zksync',
-=======
   Voyager = 'voyager',
->>>>>>> 28ca8729
   Other = 'other',
 }
 
