--- conflicted
+++ resolved
@@ -22,11 +22,8 @@
   Etherscan = 'etherscan',
   Blockscout = 'blockscout',
   Routescan = 'routescan',
-<<<<<<< HEAD
+  Voyager = 'voyager',
   ZkSync = 'zksync',
-=======
-  Voyager = 'voyager',
->>>>>>> b6ff7f75
   Other = 'other',
 }
 
