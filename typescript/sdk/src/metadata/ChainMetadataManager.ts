import { Logger } from 'pino';

import { ProtocolType, exclude, pick, rootLogger } from '@hyperlane-xyz/utils';

import { ChainMap, ChainName, ChainNameOrId } from '../types.js';

import {
  getExplorerAddressUrl,
  getExplorerApi,
  getExplorerApiUrl,
  getExplorerBaseUrl,
  getExplorerTxUrl,
} from './blockExplorer.js';
import {
  ChainMetadata,
  ChainMetadataSchema,
  ExplorerFamily,
  getDomainId,
} from './chainMetadataTypes.js';

export interface ChainMetadataManagerOptions {
  logger?: Logger;
}

/**
 * A set of utilities to manage chain metadata
 * Validates metadata on construction and provides useful methods
 * for interacting with the data
 */
export class ChainMetadataManager<MetaExt = {}> {
  public readonly metadata: ChainMap<ChainMetadata<MetaExt>> = {};
  public readonly logger: Logger;
  static readonly DEFAULT_MAX_BLOCK_RANGE = 1000;

  /**
   * Create a new ChainMetadataManager with the given chainMetadata,
   * or the SDK's default metadata if not provided
   */
  constructor(
    chainMetadata: ChainMap<ChainMetadata<MetaExt>>,
    options: ChainMetadataManagerOptions = {},
  ) {
    Object.entries(chainMetadata).forEach(([key, cm]) => {
      if (key !== cm.name)
        throw new Error(
          `Chain name mismatch: Key was ${key}, but name is ${cm.name}`,
        );
      this.addChain(cm);
    });
    this.logger =
      options?.logger ||
      rootLogger.child({
        module: 'MetadataManager',
      });
  }

  /**
   * Add a chain to the MultiProvider
   * @throws if chain's name or domain/chain ID collide
   */
  addChain(metadata: ChainMetadata<MetaExt>): void {
    ChainMetadataSchema.parse(metadata);
    // Ensure no two chains have overlapping names/domainIds/chainIds
    for (const chainMetadata of Object.values(this.metadata)) {
      const { name, chainId, domainId } = chainMetadata;
      if (name == metadata.name)
        throw new Error(`Duplicate chain name: ${name}`);
      // Chain and Domain Ids should be globally unique
      const idCollision =
        chainId == metadata.chainId ||
        domainId == metadata.chainId ||
        (metadata.domainId &&
          (chainId == metadata.domainId || domainId == metadata.domainId));
      if (idCollision)
        throw new Error(
          `Chain/Domain id collision: ${name} and ${metadata.name}`,
        );
    }
    this.metadata[metadata.name] = metadata;
  }

  /**
   * Get the metadata for a given chain name, chain id, or domain id
   * @throws if chain's metadata has not been set
   */
  tryGetChainMetadata(
    chainNameOrId: ChainNameOrId,
  ): ChainMetadata<MetaExt> | null {
    // First check if it's a chain name
    if (this.metadata[chainNameOrId]) return this.metadata[chainNameOrId];
    // Otherwise search by chain id and domain id
    const chainMetadata = Object.values(this.metadata).find(
      (m) => m.chainId == chainNameOrId || m.domainId == chainNameOrId,
    );
    return chainMetadata || null;
  }

  /**
   * Get the metadata for a given chain name, chain id, or domain id
   * @throws if chain's metadata has not been set
   */
  getChainMetadata(chainNameOrId: ChainNameOrId): ChainMetadata<MetaExt> {
    const chainMetadata = this.tryGetChainMetadata(chainNameOrId);
    if (!chainMetadata) {
      throw new Error(`No chain metadata set for ${chainNameOrId}`);
    }
    return chainMetadata;
  }

  getMaxBlockRange(chainNameOrId: ChainNameOrId): number {
    const metadata = this.getChainMetadata(chainNameOrId);
    return Math.max(
      ...metadata.rpcUrls.map(
<<<<<<< HEAD
        ({ pagination }) => pagination?.maxBlockRange ?? 2000,
=======
        ({ pagination }) =>
          pagination?.maxBlockRange ??
          ChainMetadataManager.DEFAULT_MAX_BLOCK_RANGE,
>>>>>>> 388d2551
      ),
    );
  }

  /**
   * Returns true if the given chain name, chain id, or domain id is
   * include in this manager's metadata, false otherwise
   */
  hasChain(chainNameOrId: ChainNameOrId): boolean {
    return !!this.tryGetChainMetadata(chainNameOrId);
  }

  /**
   * Get the name for a given chain name, chain id, or domain id
   */
  tryGetChainName(chainNameOrId: ChainNameOrId): string | null {
    return this.tryGetChainMetadata(chainNameOrId)?.name ?? null;
  }

  /**
   * Get the name for a given chain name, chain id, or domain id
   * @throws if chain's metadata has not been set
   */
  getChainName(chainNameOrId: ChainNameOrId): string {
    return this.getChainMetadata(chainNameOrId).name;
  }

  /**
   * Get the names for all chains known to this MultiProvider
   */
  getKnownChainNames(): string[] {
    return Object.keys(this.metadata);
  }

  /**
   * Get the id for a given chain name, chain id, or domain id
   */
  tryGetChainId(chainNameOrId: ChainNameOrId): number | string | null {
    return this.tryGetChainMetadata(chainNameOrId)?.chainId ?? null;
  }

  /**
   * Get the id for a given chain name, chain id, or domain id
   * @throws if chain's metadata has not been set
   */
  getChainId(chainNameOrId: ChainNameOrId): number | string {
    return this.getChainMetadata(chainNameOrId).chainId;
  }

  /**
   * Get the ids for all chains known to this MultiProvider
   */
  getKnownChainIds(): Array<number | string> {
    return Object.values(this.metadata).map((c) => c.chainId);
  }

  /**
   * Get the domain id for a given chain name, chain id, or domain id
   */
  tryGetDomainId(chainNameOrId: ChainNameOrId): number | null {
    const metadata = this.tryGetChainMetadata(chainNameOrId);
    if (!metadata) return null;
    return getDomainId(metadata) ?? null;
  }

  /**
   * Get the domain id for a given chain name, chain id, or domain id
   * @throws if chain's metadata has not been set
   */
  getDomainId(chainNameOrId: ChainNameOrId): number {
    const domainId = this.tryGetDomainId(chainNameOrId);
    if (!domainId) throw new Error(`No domain id set for ${chainNameOrId}`);
    return domainId;
  }

  /**
   * Get the protocol type for a given chain name, chain id, or domain id
   */
  tryGetProtocol(chainNameOrId: ChainNameOrId): ProtocolType | null {
    return this.tryGetChainMetadata(chainNameOrId)?.protocol ?? null;
  }

  /**
   * Get the protocol type for a given chain name, chain id, or domain id
   * @throws if chain's metadata or protocol has not been set
   */
  getProtocol(chainNameOrId: ChainNameOrId): ProtocolType {
    return this.getChainMetadata(chainNameOrId).protocol;
  }

  /**
   * Get the domain ids for a list of chain names, chain ids, or domain ids
   * @throws if any chain's metadata has not been set
   */
  getDomainIds(chainNamesOrIds: Array<ChainName | number>): number[] {
    return chainNamesOrIds.map((c) => this.getDomainId(c));
  }

  /**
   * Get the ids for all chains known to this MultiProvider
   */
  getKnownDomainIds(): number[] {
    return this.getKnownChainNames().map((chainName) =>
      this.getDomainId(chainName),
    );
  }

  /**
   * Get chain names excluding given chain name
   */
  getRemoteChains(name: ChainName): ChainName[] {
    return exclude(name, this.getKnownChainNames());
  }

  /**
   * Run given function on all known chains
   */
  mapKnownChains<Output>(fn: (n: ChainName) => Output): ChainMap<Output> {
    const result: ChainMap<Output> = {};
    for (const chain of this.getKnownChainNames()) {
      result[chain] = fn(chain);
    }
    return result;
  }

  /**
   * Get the RPC details for a given chain name, chain id, or domain id.
   * Optional index for metadata containing more than one RPC.
   * @throws if chain's metadata has not been set
   */
  getRpc(
    chainNameOrId: ChainNameOrId,
    index = 0,
  ): ChainMetadata['rpcUrls'][number] {
    const { rpcUrls } = this.getChainMetadata(chainNameOrId);
    if (!rpcUrls?.length || !rpcUrls[index])
      throw new Error(
        `No RPC configured at index ${index} for ${chainNameOrId}`,
      );
    return rpcUrls[index];
  }

  /**
   * Get an RPC URL for a given chain name, chain id, or domain id
   * @throws if chain's metadata has not been set
   */
  getRpcUrl(chainNameOrId: ChainNameOrId, index = 0): string {
    const { http } = this.getRpc(chainNameOrId, index);
    if (!http) throw new Error(`No RPC URL configured for ${chainNameOrId}`);
    return http;
  }

  /**
   * Get an RPC concurrency level for a given chain name, chain id, or domain id
   */
  tryGetRpcConcurrency(chainNameOrId: ChainNameOrId, index = 0): number | null {
    const { concurrency } = this.getRpc(chainNameOrId, index);
    return concurrency ?? null;
  }

  /**
   * Get a block explorer URL for a given chain name, chain id, or domain id
   */
  tryGetExplorerUrl(chainNameOrId: ChainNameOrId): string | null {
    const metadata = this.tryGetChainMetadata(chainNameOrId);
    if (!metadata) return null;
    return getExplorerBaseUrl(metadata);
  }

  /**
   * Get a block explorer URL for a given chain name, chain id, or domain id
   * @throws if chain's metadata or block explorer data has no been set
   */
  getExplorerUrl(chainNameOrId: ChainNameOrId): string {
    const url = this.tryGetExplorerUrl(chainNameOrId);
    if (!url) throw new Error(`No explorer url set for ${chainNameOrId}`);
    return url;
  }

  /**
   * Get a block explorer's API for a given chain name, chain id, or domain id
   */
  tryGetExplorerApi(chainNameOrId: ChainName | number): {
    apiUrl: string;
    apiKey?: string;
    family?: ExplorerFamily;
  } | null {
    const metadata = this.tryGetChainMetadata(chainNameOrId);
    if (!metadata) return null;
    return getExplorerApi(metadata);
  }

  /**
   * Get a block explorer API for a given chain name, chain id, or domain id
   * @throws if chain's metadata or block explorer data has no been set
   */
  getExplorerApi(chainNameOrId: ChainName | number): {
    apiUrl: string;
    apiKey?: string;
    family?: ExplorerFamily;
  } {
    const explorerApi = this.tryGetExplorerApi(chainNameOrId);
    if (!explorerApi)
      throw new Error(`No supported explorer api set for ${chainNameOrId}`);
    return explorerApi;
  }

  /**
   * Get a block explorer's API URL for a given chain name, chain id, or domain id
   */
  tryGetExplorerApiUrl(chainNameOrId: ChainNameOrId): string | null {
    const metadata = this.tryGetChainMetadata(chainNameOrId);
    if (!metadata) return null;
    return getExplorerApiUrl(metadata);
  }

  /**
   * Get a block explorer API URL for a given chain name, chain id, or domain id
   * @throws if chain's metadata or block explorer data has no been set
   */
  getExplorerApiUrl(chainNameOrId: ChainNameOrId): string {
    const url = this.tryGetExplorerApiUrl(chainNameOrId);
    if (!url) throw new Error(`No explorer api url set for ${chainNameOrId}`);
    return url;
  }

  /**
   * Get a block explorer URL for given chain's tx
   */
  tryGetExplorerTxUrl(
    chainNameOrId: ChainNameOrId,
    response: { hash: string },
  ): string | null {
    const metadata = this.tryGetChainMetadata(chainNameOrId);
    if (!metadata) return null;
    return getExplorerTxUrl(metadata, response.hash);
  }

  /**
   * Get a block explorer URL for given chain's tx
   * @throws if chain's metadata or block explorer data has no been set
   */
  getExplorerTxUrl(
    chainNameOrId: ChainNameOrId,
    response: { hash: string },
  ): string {
    return `${this.getExplorerUrl(chainNameOrId)}/tx/${response.hash}`;
  }

  /**
   * Get a block explorer URL for given chain's address
   */
  async tryGetExplorerAddressUrl(
    chainNameOrId: ChainNameOrId,
    address?: string,
  ): Promise<string | null> {
    const metadata = this.tryGetChainMetadata(chainNameOrId);
    if (!metadata || !address) return null;
    return getExplorerAddressUrl(metadata, address);
  }

  /**
   * Get a block explorer URL for given chain's address
   * @throws if address or the chain's block explorer data has no been set
   */
  async getExplorerAddressUrl(
    chainNameOrId: ChainNameOrId,
    address?: string,
  ): Promise<string> {
    const url = await this.tryGetExplorerAddressUrl(chainNameOrId, address);
    if (!url)
      throw new Error(`Missing data for address url for ${chainNameOrId}`);
    return url;
  }

  /**
   * Creates a new ChainMetadataManager with the extended metadata
   * @param additionalMetadata extra fields to add to the metadata for each chain
   * @returns a new ChainMetadataManager
   */
  extendChainMetadata<NewExt = {}>(
    additionalMetadata: ChainMap<NewExt>,
  ): ChainMetadataManager<MetaExt & NewExt> {
    const newMetadata: ChainMap<ChainMetadata<MetaExt & NewExt>> = {};
    for (const [name, meta] of Object.entries(this.metadata)) {
      newMetadata[name] = { ...meta, ...additionalMetadata[name] };
    }
    return new ChainMetadataManager(newMetadata);
  }

  /**
   * Create a new instance from the intersection
   * of current's chains and the provided chain list
   */
  intersect(
    chains: ChainName[],
    throwIfNotSubset = false,
  ): {
    intersection: ChainName[];
    result: ChainMetadataManager<MetaExt>;
  } {
    const knownChains = this.getKnownChainNames();
    const intersection: ChainName[] = [];

    for (const chain of chains) {
      if (knownChains.includes(chain)) intersection.push(chain);
      else if (throwIfNotSubset)
        throw new Error(`Known chains does not include ${chain}`);
    }

    if (!intersection.length) {
      throw new Error(
        `No chains shared between known chains and list (${knownChains} and ${chains})`,
      );
    }

    const intersectionMetadata = pick(this.metadata, intersection);
    const result = new ChainMetadataManager(intersectionMetadata);

    return { intersection, result };
  }
}<|MERGE_RESOLUTION|>--- conflicted
+++ resolved
@@ -111,13 +111,9 @@
     const metadata = this.getChainMetadata(chainNameOrId);
     return Math.max(
       ...metadata.rpcUrls.map(
-<<<<<<< HEAD
-        ({ pagination }) => pagination?.maxBlockRange ?? 2000,
-=======
         ({ pagination }) =>
           pagination?.maxBlockRange ??
           ChainMetadataManager.DEFAULT_MAX_BLOCK_RANGE,
->>>>>>> 388d2551
       ),
     );
   }
