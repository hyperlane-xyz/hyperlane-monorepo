--- conflicted
+++ resolved
@@ -1,62 +1,13 @@
 import type { BigNumber } from 'ethers';
 
-<<<<<<< HEAD
-import {
-  GasRouter,
-  IInterchainGasPaymaster,
-  IInterchainSecurityModule,
-  Mailbox,
-  ProxyAdmin,
-  Router,
-} from '@hyperlane-xyz/core';
-=======
 import { GasRouter } from '@hyperlane-xyz/core';
->>>>>>> 79ddffd0
 import type { types } from '@hyperlane-xyz/utils';
 
 import { HyperlaneApp } from '../HyperlaneApp';
 import { ChainMap, ChainName } from '../types';
 import { objMap, promiseObjAll } from '../utils/objects';
 
-<<<<<<< HEAD
-export type RouterContracts<RouterContract extends Router = Router> =
-  HyperlaneContracts & {
-    router: RouterContract;
-  };
-
-export type ProxiedRouterContracts<RouterContract extends Router = Router> =
-  RouterContracts<RouterContract> & {
-    proxyAdmin: ProxyAdmin;
-    proxiedRouter: ProxiedContract<RouterContract, TransparentProxyAddresses>;
-  };
-
-type RouterFactory<RouterContract extends Router = Router> =
-  ethers.ContractFactory & {
-    deploy: (...args: any[]) => Promise<RouterContract>;
-  };
-
-export type RouterFactories<RouterContract extends Router = Router> =
-  HyperlaneFactories & {
-    router: RouterFactory<RouterContract>;
-  };
-
-export type ConnectionClientContracts = {
-  mailbox: ProxiedContract<Mailbox, TransparentProxyAddresses>;
-  interchainGasPaymaster: ProxiedContract<
-    IInterchainGasPaymaster,
-    TransparentProxyAddresses
-  >;
-  interchainSecurityModule?: IInterchainSecurityModule;
-};
-
-export type ConnectionClientConfig = {
-  mailbox: types.Address;
-  interchainGasPaymaster: types.Address;
-  interchainSecurityModule?: types.Address;
-};
-=======
 import { RouterContracts } from './types';
->>>>>>> 79ddffd0
 
 export { Router } from '@hyperlane-xyz/core';
 
