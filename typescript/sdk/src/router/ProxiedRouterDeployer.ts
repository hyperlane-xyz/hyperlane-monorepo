--- conflicted
+++ resolved
@@ -85,11 +85,7 @@
     config: Config,
   ): Promise<HyperlaneContracts<Factories & ProxiedFactories>> {
     let proxyAdmin: ProxyAdmin;
-<<<<<<< HEAD
-    if (config.proxyAdmin) {
-=======
     if (config.proxyAdmin?.address) {
->>>>>>> c59ad8b0
       this.logger.debug(
         `Reusing existing ProxyAdmin at ${config.proxyAdmin.address} for chain ${chain}`,
       );
