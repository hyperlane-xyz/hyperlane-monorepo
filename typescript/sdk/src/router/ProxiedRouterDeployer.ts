--- conflicted
+++ resolved
@@ -7,14 +7,9 @@
 } from '@hyperlane-xyz/core';
 import { eqAddress } from '@hyperlane-xyz/utils';
 
-<<<<<<< HEAD
 import { HyperlaneContracts } from '../contracts/types.js';
+import { resolveOrDeployAccountOwner } from '../deploy/types.js';
 import { ChainName } from '../types.js';
-=======
-import { HyperlaneContracts } from '../contracts/types';
-import { resolveOrDeployAccountOwner } from '../deploy/types';
-import { ChainName } from '../types';
->>>>>>> 96485144
 
 import { HyperlaneRouterDeployer } from './HyperlaneRouterDeployer.js';
 import { ProxiedFactories, ProxiedRouterConfig } from './types.js';
