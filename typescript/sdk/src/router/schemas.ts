--- conflicted
+++ resolved
@@ -1,9 +1,6 @@
 import { z } from 'zod';
 
-<<<<<<< HEAD
-=======
 import { HookConfigSchema } from '../hook/schemas.js';
->>>>>>> 6eee086a
 import { IsmConfigSchema } from '../ism/schemas.js';
 import { ZHash } from '../metadata/customZodTypes.js';
 import { OwnableSchema } from '../schemas.js';
