--- conflicted
+++ resolved
@@ -55,8 +55,6 @@
   BSL = '14',
 }
 
-import { GetEventLogsResponse } from '../rpc/evm/types.js';
-
 interface EtherscanLikeAPIOptions {
   // Explorers like Blockscout don't require an API key for requests
   apiKey?: string;
@@ -101,13 +99,8 @@
   // Avoid throwing if no logs are found for the current address
   if (
     body.status === '0' &&
-<<<<<<< HEAD
-    body.message !== 'No records found' &&
-    body.message !== 'No logs found'
-=======
     body.message !== EtherscanLikeExplorerApiErrors.NO_RECORD &&
     body.message !== EtherscanLikeExplorerApiErrors.NO_LOGS_FOUND
->>>>>>> bfea74da
   ) {
     throw new Error(
       `Error while performing request to Etherscan like API at ${explorerUrl.host}: ${body.message} ${body.result}`,
@@ -243,8 +236,6 @@
       transactionIndex: Number(rawLogs.transactionIndex),
     }),
   );
-<<<<<<< HEAD
-=======
 }
 
 interface GetContractVerificationStatus
@@ -419,5 +410,4 @@
   const response = await fetch(requestUrl);
 
   await handleEtherscanResponse(response);
->>>>>>> bfea74da
 }