--- conflicted
+++ resolved
@@ -5,7 +5,6 @@
 
 import { MultiProvider } from './providers/MultiProvider';
 import { ChainMap, Connection } from './types';
-<<<<<<< HEAD
 import {
   ValueOf,
   objFilter,
@@ -13,9 +12,6 @@
   pick,
   promiseObjAll,
 } from './utils/objects';
-=======
-import { objFilter, objMap, pick, promiseObjAll } from './utils/objects';
->>>>>>> 5de2bfdd
 
 export type HyperlaneFactories = {
   [key: string]: ethers.ContractFactory;
@@ -61,37 +57,20 @@
   return factories[key];
 }
 
-<<<<<<< HEAD
 export function filterAddressesMap<F extends HyperlaneFactories>(
   addressesMap: HyperlaneAddressesMap<F>,
   factories: F,
 ): HyperlaneAddressesMap<F> {
-  // Filter out addresses that we do not have factories for
-  const pickedAddressesMap = objMap(addressesMap, (_, addresses) =>
-    pick(addresses, Object.keys(factories)),
-=======
-export function filterAddressesMap(
-  addressesMap: HyperlaneAddressesMap<any>,
-  factories: HyperlaneFactories,
-): HyperlaneAddressesMap<typeof factories> {
   const factoryKeys = Object.keys(factories);
   // Filter out addresses that we do not have factories for
   const pickedAddressesMap = objMap(addressesMap, (_, addresses) =>
     pick(addresses, factoryKeys),
->>>>>>> 5de2bfdd
   );
   // Filter out chains for which we do not have a complete set of addresses
   return objFilter(
     pickedAddressesMap,
-<<<<<<< HEAD
     (_, addresses): addresses is HyperlaneAddresses<F> => {
-      return Object.keys(factories)
-        .map((contract) => Object.keys(addresses).includes(contract))
-        .every(Boolean);
-=======
-    (_, addresses): addresses is HyperlaneAddresses<typeof factories> => {
       return Object.keys(addresses).every((a) => factoryKeys.includes(a));
->>>>>>> 5de2bfdd
     },
   );
 }
@@ -100,16 +79,10 @@
   addresses: HyperlaneAddresses<F>,
   factories: F,
 ): HyperlaneContracts<F> {
-<<<<<<< HEAD
   return objMap(addresses, (key, address: types.Address) => {
     const factory = getFactory(key, factories);
     return factory.attach(address) as Awaited<ReturnType<ValueOf<F>['deploy']>>;
   });
-=======
-  return objMap(addresses, (key, address: types.Address) =>
-    getFactory(key, factories).attach(address),
-  ) as HyperlaneContracts<F>;
->>>>>>> 5de2bfdd
 }
 
 export function attachContractsMap<F extends HyperlaneFactories>(
@@ -141,11 +114,7 @@
   );
 }
 
-<<<<<<< HEAD
-export async function ownableContracts(
-=======
 export async function filterOwnableContracts(
->>>>>>> 5de2bfdd
   contracts: HyperlaneContracts<any>,
 ): Promise<{ [key: string]: Ownable }> {
   const isOwnable = async (_: string, contract: Contract): Promise<boolean> => {
