--- conflicted
+++ resolved
@@ -1,10 +1,6 @@
 {
   "alfajores": {
     "validatorAnnounce": "0x81c196606092fF966446078BE3033F464Efc8655",
-<<<<<<< HEAD
-    "deployerOwnedProxyAdmin": "0xc392687AA3491cb010E0216fb6Caa5Dd7Cbf60b7",
-=======
->>>>>>> bf9d0ae7
     "proxyAdmin": "0x4e4D563e2cBFC35c4BC16003685443Fae2FA702f",
     "mailbox": {
       "kind": "Transparent",
@@ -13,17 +9,10 @@
     },
     "interchainGasPaymaster": {
       "kind": "Transparent",
-<<<<<<< HEAD
-      "proxy": "0xc943A19A23533d1B6f34e09F01ccC71B6413FDb2",
-      "implementation": "0xDB41ac19bb1970bf45668eE16C6c9F50Ff363C90"
-    },
-    "defaultIsmInterchainGasPaymaster": "0xDA9F56EFd164B354FA8141423721a136830C8E0b",
-=======
       "proxy": "0x8f9C3888bFC8a5B25AED115A82eCbb788b196d2a",
       "implementation": "0x94096588fc66f0D3a348306c2555d474b3B6302a"
     },
     "defaultIsmInterchainGasPaymaster": "0xF90cB82a76492614D07B82a7658917f3aC811Ac1",
->>>>>>> bf9d0ae7
     "multisigIsm": "0x4D06A1671A2a345B14B15cbD50027979A5D1d8C9",
     "create2Factory": "0xc97D8e6f57b0d64971453dDc6EB8483fec9d163a",
     "interchainAccountRouter": "0xc61Bbf8eAb0b748Ecb532A7ffC49Ab7ca6D3a39D",
@@ -31,10 +20,6 @@
   },
   "fuji": {
     "validatorAnnounce": "0x81c196606092fF966446078BE3033F464Efc8655",
-<<<<<<< HEAD
-    "deployerOwnedProxyAdmin": "0x3C34C2476dE5D8348302040710fB5FeD91B410A1",
-=======
->>>>>>> bf9d0ae7
     "proxyAdmin": "0x13474f85b808034C911B7697dee60B7d8d50ee36",
     "mailbox": {
       "kind": "Transparent",
@@ -43,17 +28,10 @@
     },
     "interchainGasPaymaster": {
       "kind": "Transparent",
-<<<<<<< HEAD
-      "proxy": "0xc943A19A23533d1B6f34e09F01ccC71B6413FDb2",
-      "implementation": "0xDB41ac19bb1970bf45668eE16C6c9F50Ff363C90"
-    },
-    "defaultIsmInterchainGasPaymaster": "0xDA9F56EFd164B354FA8141423721a136830C8E0b",
-=======
       "proxy": "0x8f9C3888bFC8a5B25AED115A82eCbb788b196d2a",
       "implementation": "0x94096588fc66f0D3a348306c2555d474b3B6302a"
     },
     "defaultIsmInterchainGasPaymaster": "0xF90cB82a76492614D07B82a7658917f3aC811Ac1",
->>>>>>> bf9d0ae7
     "multisigIsm": "0xD713Db664509bd057aC2b378F4B65Db468F634A5",
     "create2Factory": "0xc97D8e6f57b0d64971453dDc6EB8483fec9d163a",
     "interchainAccountRouter": "0xc61Bbf8eAb0b748Ecb532A7ffC49Ab7ca6D3a39D",
@@ -61,10 +39,6 @@
   },
   "mumbai": {
     "validatorAnnounce": "0x81c196606092fF966446078BE3033F464Efc8655",
-<<<<<<< HEAD
-    "deployerOwnedProxyAdmin": "0x3A8eBa32EdDfacF73557D8eD34738E213495152F",
-=======
->>>>>>> bf9d0ae7
     "proxyAdmin": "0x96b49e136581f8dfF370aDB3015D48465572a318",
     "mailbox": {
       "kind": "Transparent",
@@ -73,17 +47,10 @@
     },
     "interchainGasPaymaster": {
       "kind": "Transparent",
-<<<<<<< HEAD
-      "proxy": "0xc943A19A23533d1B6f34e09F01ccC71B6413FDb2",
-      "implementation": "0xDB41ac19bb1970bf45668eE16C6c9F50Ff363C90"
-    },
-    "defaultIsmInterchainGasPaymaster": "0xDA9F56EFd164B354FA8141423721a136830C8E0b",
-=======
       "proxy": "0x8f9C3888bFC8a5B25AED115A82eCbb788b196d2a",
       "implementation": "0x94096588fc66f0D3a348306c2555d474b3B6302a"
     },
     "defaultIsmInterchainGasPaymaster": "0xF90cB82a76492614D07B82a7658917f3aC811Ac1",
->>>>>>> bf9d0ae7
     "multisigIsm": "0xd71f1A64659beC0781b2aa21bc7a72F7290F6Bf3",
     "create2Factory": "0xc97D8e6f57b0d64971453dDc6EB8483fec9d163a",
     "interchainAccountRouter": "0xc61Bbf8eAb0b748Ecb532A7ffC49Ab7ca6D3a39D",
@@ -91,10 +58,6 @@
   },
   "bsctestnet": {
     "validatorAnnounce": "0x81c196606092fF966446078BE3033F464Efc8655",
-<<<<<<< HEAD
-    "deployerOwnedProxyAdmin": "0x4DFc10CBb085674Cc386880D108aEa9e4e14d4d8",
-=======
->>>>>>> bf9d0ae7
     "proxyAdmin": "0xfB149BC17dD3FE858fA64D678bA0c706DEac61eE",
     "mailbox": {
       "kind": "Transparent",
@@ -103,17 +66,10 @@
     },
     "interchainGasPaymaster": {
       "kind": "Transparent",
-<<<<<<< HEAD
-      "proxy": "0xc943A19A23533d1B6f34e09F01ccC71B6413FDb2",
-      "implementation": "0xDB41ac19bb1970bf45668eE16C6c9F50Ff363C90"
-    },
-    "defaultIsmInterchainGasPaymaster": "0xDA9F56EFd164B354FA8141423721a136830C8E0b",
-=======
       "proxy": "0x8f9C3888bFC8a5B25AED115A82eCbb788b196d2a",
       "implementation": "0x94096588fc66f0D3a348306c2555d474b3B6302a"
     },
     "defaultIsmInterchainGasPaymaster": "0xF90cB82a76492614D07B82a7658917f3aC811Ac1",
->>>>>>> bf9d0ae7
     "multisigIsm": "0x34add51924C500b4428067E251168807b3f5faED",
     "create2Factory": "0xc97D8e6f57b0d64971453dDc6EB8483fec9d163a",
     "interchainAccountRouter": "0xc61Bbf8eAb0b748Ecb532A7ffC49Ab7ca6D3a39D",
@@ -121,10 +77,6 @@
   },
   "goerli": {
     "validatorAnnounce": "0x81c196606092fF966446078BE3033F464Efc8655",
-<<<<<<< HEAD
-    "deployerOwnedProxyAdmin": "0x1A46D15461BF1934c3D7E415c7f95222CB537a7e",
-=======
->>>>>>> bf9d0ae7
     "proxyAdmin": "0x8f919348F9C4619A196Acb5e377f49E5E2C0B569",
     "mailbox": {
       "kind": "Transparent",
@@ -133,17 +85,10 @@
     },
     "interchainGasPaymaster": {
       "kind": "Transparent",
-<<<<<<< HEAD
-      "proxy": "0xc943A19A23533d1B6f34e09F01ccC71B6413FDb2",
-      "implementation": "0xDB41ac19bb1970bf45668eE16C6c9F50Ff363C90"
-    },
-    "defaultIsmInterchainGasPaymaster": "0xDA9F56EFd164B354FA8141423721a136830C8E0b",
-=======
       "proxy": "0x8f9C3888bFC8a5B25AED115A82eCbb788b196d2a",
       "implementation": "0x94096588fc66f0D3a348306c2555d474b3B6302a"
     },
     "defaultIsmInterchainGasPaymaster": "0xF90cB82a76492614D07B82a7658917f3aC811Ac1",
->>>>>>> bf9d0ae7
     "multisigIsm": "0x32B34F0D86b275b92e9289d9054Db5Ec32d2CC6C",
     "create2Factory": "0xc97D8e6f57b0d64971453dDc6EB8483fec9d163a",
     "interchainAccountRouter": "0xc61Bbf8eAb0b748Ecb532A7ffC49Ab7ca6D3a39D",
@@ -151,10 +96,6 @@
   },
   "moonbasealpha": {
     "validatorAnnounce": "0x81c196606092fF966446078BE3033F464Efc8655",
-<<<<<<< HEAD
-    "deployerOwnedProxyAdmin": "0xc507A7c848b59469cC44A3653F8a582aa8BeC71E",
-=======
->>>>>>> bf9d0ae7
     "proxyAdmin": "0xEed449c54156163bf50CFf30408975AF43F43115",
     "mailbox": {
       "kind": "Transparent",
@@ -163,17 +104,10 @@
     },
     "interchainGasPaymaster": {
       "kind": "Transparent",
-<<<<<<< HEAD
-      "proxy": "0xc943A19A23533d1B6f34e09F01ccC71B6413FDb2",
-      "implementation": "0xDB41ac19bb1970bf45668eE16C6c9F50Ff363C90"
-    },
-    "defaultIsmInterchainGasPaymaster": "0xDA9F56EFd164B354FA8141423721a136830C8E0b",
-=======
       "proxy": "0x8f9C3888bFC8a5B25AED115A82eCbb788b196d2a",
       "implementation": "0x94096588fc66f0D3a348306c2555d474b3B6302a"
     },
     "defaultIsmInterchainGasPaymaster": "0xF90cB82a76492614D07B82a7658917f3aC811Ac1",
->>>>>>> bf9d0ae7
     "multisigIsm": "0xec8875C7cE0a814A56654618D366641859F32C7A",
     "create2Factory": "0xc97D8e6f57b0d64971453dDc6EB8483fec9d163a",
     "interchainAccountRouter": "0xc61Bbf8eAb0b748Ecb532A7ffC49Ab7ca6D3a39D",
@@ -181,10 +115,6 @@
   },
   "optimismgoerli": {
     "validatorAnnounce": "0x81c196606092fF966446078BE3033F464Efc8655",
-<<<<<<< HEAD
-    "deployerOwnedProxyAdmin": "0x205EB6A11C498a6Ed424740184Fe0b6Ea650B264",
-=======
->>>>>>> bf9d0ae7
     "proxyAdmin": "0xcD19Ff7306E04EA6b8f4B5Ab1c5A198c186aaB42",
     "mailbox": {
       "kind": "Transparent",
@@ -193,17 +123,10 @@
     },
     "interchainGasPaymaster": {
       "kind": "Transparent",
-<<<<<<< HEAD
-      "proxy": "0xc943A19A23533d1B6f34e09F01ccC71B6413FDb2",
-      "implementation": "0xDB41ac19bb1970bf45668eE16C6c9F50Ff363C90"
-    },
-    "defaultIsmInterchainGasPaymaster": "0xDA9F56EFd164B354FA8141423721a136830C8E0b",
-=======
       "proxy": "0x8f9C3888bFC8a5B25AED115A82eCbb788b196d2a",
       "implementation": "0x94096588fc66f0D3a348306c2555d474b3B6302a"
     },
     "defaultIsmInterchainGasPaymaster": "0xF90cB82a76492614D07B82a7658917f3aC811Ac1",
->>>>>>> bf9d0ae7
     "multisigIsm": "0x47384E33E67007B7fE4326fb096Bdf9CbA7AB6E4",
     "create2Factory": "0xc97D8e6f57b0d64971453dDc6EB8483fec9d163a",
     "interchainAccountRouter": "0xc61Bbf8eAb0b748Ecb532A7ffC49Ab7ca6D3a39D",
@@ -211,10 +134,6 @@
   },
   "arbitrumgoerli": {
     "validatorAnnounce": "0x81c196606092fF966446078BE3033F464Efc8655",
-<<<<<<< HEAD
-    "deployerOwnedProxyAdmin": "0xe65785c058559bA6D133d1ba1Becac0CBc8aE248",
-=======
->>>>>>> bf9d0ae7
     "proxyAdmin": "0xcD19Ff7306E04EA6b8f4B5Ab1c5A198c186aaB42",
     "mailbox": {
       "kind": "Transparent",
@@ -223,17 +142,10 @@
     },
     "interchainGasPaymaster": {
       "kind": "Transparent",
-<<<<<<< HEAD
-      "proxy": "0xc943A19A23533d1B6f34e09F01ccC71B6413FDb2",
-      "implementation": "0xDB41ac19bb1970bf45668eE16C6c9F50Ff363C90"
-    },
-    "defaultIsmInterchainGasPaymaster": "0xDA9F56EFd164B354FA8141423721a136830C8E0b",
-=======
       "proxy": "0x8f9C3888bFC8a5B25AED115A82eCbb788b196d2a",
       "implementation": "0x94096588fc66f0D3a348306c2555d474b3B6302a"
     },
     "defaultIsmInterchainGasPaymaster": "0xF90cB82a76492614D07B82a7658917f3aC811Ac1",
->>>>>>> bf9d0ae7
     "multisigIsm": "0x47384E33E67007B7fE4326fb096Bdf9CbA7AB6E4",
     "create2Factory": "0xc97D8e6f57b0d64971453dDc6EB8483fec9d163a",
     "interchainAccountRouter": "0xc61Bbf8eAb0b748Ecb532A7ffC49Ab7ca6D3a39D",
