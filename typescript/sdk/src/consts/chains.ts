--- conflicted
+++ resolved
@@ -73,12 +73,9 @@
   Chains.base,
   Chains.scroll,
   Chains.polygonzkevm,
-<<<<<<< HEAD
   Chains.injective,
   Chains.inevm,
-=======
   Chains.viction,
->>>>>>> 15a01b17
   // Chains.solana,
 ];
 
