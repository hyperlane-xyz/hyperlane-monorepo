--- conflicted
+++ resolved
@@ -1740,13 +1740,8 @@
     ],
   },
 
-<<<<<<< HEAD
-  soon: {
-    threshold: 2,
-=======
   sonicsvmtestnet: {
     threshold: 1,
->>>>>>> 7546c018
     validators: [
       {
         address: '0x83d4ef35f170ec822a0eaadb22a0c40003d8de23',
