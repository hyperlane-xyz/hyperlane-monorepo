import { MultisigConfig } from '../ism/types';
import { ChainMap } from '../types';

export const defaultMultisigConfigs: ChainMap<MultisigConfig> = {
  // ----------------- Mainnets -----------------
  celo: {
    threshold: 2,
    validators: [
      '0x63478422679303c3e4fc611b771fa4a707ef7f4a',
      '0x622e43baf06ad808ca8399360d9a2d9a1a12688b', // dsrv
      '0xf2c1e3888eb618f1f1a071ef3618f134715a9a49', // everstake
    ],
  },
  ethereum: {
    threshold: 3,
    validators: [
      '0x03c842db86a6a3e524d4a6615390c1ea8e2b9541',
      '0x94438a7de38d4548ae54df5c6010c4ebc5239eae', // dsrv
      '0x5450447aee7b544c462c9352bef7cad049b0c2dc', // zeeprime
      '0xce327111035dd38698c92c3778884dbbb0ca8103', // everstake
    ],
  },
  avalanche: {
    threshold: 2,
    validators: [
      '0x3fb8263859843bffb02950c492d492cae169f4cf',
      '0x402e0f8c6e4210d408b6ac00d197d4a099fcd25a', // dsrv
      '0x716a1d4d3166c6151b05ce0450e0d77d94588eac', // everstake
    ],
  },
  polygon: {
    threshold: 2,
    validators: [
      '0x12ecb319c7f4e8ac5eb5226662aeb8528c5cefac',
      '0x8dd8f8d34b5ecaa5f66de24b01acd7b8461c3916',
      '0x722aa4d45387009684582bca8281440d16b8b40f', // everstake
    ],
  },
  bsc: {
    threshold: 2,
    validators: [
      '0x570af9b7b36568c8877eebba6c6727aa9dab7268',
      '0x8292b1a53907ece0f76af8a50724e9492bcdc8a3', // bsc
      '0xeaf5cf9100f36a4baeea779f8745dda86159103c', // everstake
    ],
  },
  arbitrum: {
    threshold: 3,
    validators: [
      '0x4d966438fe9e2b1e7124c87bbb90cb4f0f6c59a1',
      '0xec68258a7c882ac2fc46b81ce80380054ffb4ef2', // dsrv
      '0x5450447aee7b544c462c9352bef7cad049b0c2dc', // zeeprime
      '0x092e1c19da58e87ea65198785ee83867fe4bb418', // everstake
    ],
  },
  optimism: {
    threshold: 2,
    validators: [
      '0x20349eadc6c72e94ce38268b96692b1a5c20de4f',
      '0x5b7d47b76c69740462432f6a5a0ca5005e014157', // dsrv
      '0x22b1ad4322cdb5f2c76ebf4e5a93803d480fcf0d', // everstake
    ],
  },
  moonbeam: {
    threshold: 2,
    validators: [
      '0x2225e2f4e9221049456da93b71d2de41f3b6b2a8',
      '0x645428d198d2e76cbd9c1647f5c80740bb750b97', // dsrv
      '0xaed886392df07897743d8e272d438f00c4c9a2ae', // everstake
    ],
  },
  gnosis: {
    threshold: 2,
    validators: [
      '0xd4df66a859585678f2ea8357161d896be19cc1ca',
      '0x19fb7e04a1be6b39b6966a0b0c60b929a93ed672', // dsrv
      '0xdb96116d13a2fadde9742d7cc88474a5ed39a03a', // everstake
    ],
  },
  base: {
    threshold: 2,
    validators: [
      '0xb9453d675e0fa3c178a17b4ce1ad5b1a279b3af9',
      '0x4512985a574cb127b2af2d4bb676876ce804e3f8',
      '0x41188cb5a5493a961c467ba38a3f8b1f1d35ee63', // everstake
    ],
  },
  scroll: {
    threshold: 2,
    validators: [
      '0xad557170a9f2f21c35e03de07cb30dcbcc3dff63',
      '0xb37fe43a9f47b7024c2d5ae22526cc66b5261533',
      '0x276de8e2b88e659c4e5ad30d62d9de42c3da3403', // everstake
    ],
  },
  polygonzkevm: {
    threshold: 2,
    validators: [
      '0x86f2a44592bb98da766e880cfd70d3bbb295e61a',
      '0xc84076030bdabaabb9e61161d833dd84b700afda',
      '0x57231619fea13d85270ca6943298046c75a6dd01', // everstake
    ],
  },
<<<<<<< HEAD
  mantapacific: {
    threshold: 5,
    validators: [
      '0x8e668c97ad76d0e28375275c41ece4972ab8a5bc', //abacusworks
      '0x521a3e6bf8d24809fde1c1fd3494a859a16f132c', //cosmostation
      '0x14025fe092f5f8a401dd9819704d9072196d2125', //p2p
      '0x25b9a0961c51e74fd83295293bc029131bf1e05a', //neutron
      '0xa0eE95e280D46C14921e524B075d0C341e7ad1C8', //cosmos spaces
      '0xcc9a0b6de7fe314bd99223687d784730a75bb957', //dsrv
      '0x42b6de2edbaa62c2ea2309ad85d20b3e37d38acf', //sg-1
=======
  solana: {
    threshold: 2,
    validators: [
      '0x3cd1a081f38874bbb075bf10b62adcb858db864c', // abacus
      '0x2b0c45f6111ae1c1684d4287792e3bd6ebd1abcc', // ZKV
      '0x7b9ec253a8ba38994457eb9dbe386938d545351a', // everstake
>>>>>>> 50aed865
    ],
  },
  // ----------------- Testnets -----------------
  alfajores: {
    threshold: 2,
    validators: [
      '0x2233a5ce12f814bd64c9cdd73410bb8693124d40',
      '0xba279f965489d90f90490e3c49e860e0b43c2ae6',
      '0x86485dcec5f7bb8478dd251676372d054dea6653',
    ],
  },
  basegoerli: {
    threshold: 2,
    validators: [
      '0xf6eddda696dcd3bf10f7ce8a02db31ef2e775a03',
      '0x5a7d05cebf5db4dde9b2fedcefa76fb58fa05071',
      '0x9260a6c7d54cbcbed28f8668679cd1fa3a203b25',
    ],
  },
  fuji: {
    threshold: 2,
    validators: [
      '0xd8154f73d04cc7f7f0c332793692e6e6f6b2402e',
      '0x895ae30bc83ff1493b9cf7781b0b813d23659857',
      '0x43e915573d9f1383cbf482049e4a012290759e7f',
    ],
  },
  chiado: {
    threshold: 2,
    validators: [
      '0x06c3757a4b7a912828e523bb8a5f980ddc297356',
      '0x0874967a145d70b799ebe9ed861ab7c93faef95a',
      '0xd767ea1206b8295d7e1267ddd00e56d34f278db6',
    ],
  },
  lineagoerli: {
    threshold: 2,
    validators: [
      '0xd767ea1206b8295d7e1267ddd00e56d34f278db6',
      '0x4a5d7085ca93c22fbc994dd97857c98fcc745674',
      '0x8327779c3c31fa1ffc7f0c9ffae33e4d804bbd8f',
    ],
  },
  mumbai: {
    threshold: 2,
    validators: [
      '0xebc301013b6cd2548e347c28d2dc43ec20c068f2',
      '0x315db9868fc8813b221b1694f8760ece39f45447',
      '0x17517c98358c5937c5d9ee47ce1f5b4c2b7fc9f5',
    ],
  },
  bsctestnet: {
    threshold: 2,
    validators: [
      '0x242d8a855a8c932dec51f7999ae7d1e48b10c95e',
      '0xf620f5e3d25a3ae848fec74bccae5de3edcd8796',
      '0x1f030345963c54ff8229720dd3a711c15c554aeb',
    ],
  },
  goerli: {
    threshold: 2,
    validators: [
      '0x05a9b5efe9f61f9142453d8e9f61565f333c6768',
      '0x43a96c7dfbd8187c95013d6ee8665650cbdb2673',
      '0x7940a12c050e24e1839c21ecb12f65afd84e8c5b',
    ],
  },
  scrollsepolia: {
    threshold: 2,
    validators: [
      '0xbe18dbd758afb367180260b524e6d4bcd1cb6d05',
      '0x9a11ed23ae962974018ab45bc133caabff7b3271',
      '0x7867bea3c9761fe64e6d124b171f91fd5dd79644',
    ],
  },
  sepolia: {
    threshold: 2,
    validators: [
      '0xb22b65f202558adf86a8bb2847b76ae1036686a5',
      '0x469f0940684d147defc44f3647146cb90dd0bc8e',
      '0xd3c75dcf15056012a4d74c483a0c6ea11d8c2b83',
    ],
  },
  moonbasealpha: {
    threshold: 2,
    validators: [
      '0x521877064bd7ac7500d300f162c8c47c256a2f9c',
      '0xbc1c70f58ae0459d4b8a013245420a893837d568',
      '0x01e42c2c44af81dda1ac16fec76fea2a7a54a44c',
    ],
  },
  optimismgoerli: {
    threshold: 2,
    validators: [
      '0x79e58546e2faca865c6732ad5f6c4951051c4d67',
      '0x7bbfe1bb7146aad7df309c637987d856179ebbc1',
      '0xf3d2fb4d53c2bb6a88cec040e0d87430fcee4e40',
    ],
  },
  arbitrumgoerli: {
    threshold: 2,
    validators: [
      '0x071c8d135845ae5a2cb73f98d681d519014c0a8b',
      '0x1bcf03360989f15cbeb174c188288f2c6d2760d7',
      '0xc1590eaaeaf380e7859564c5ebcdcc87e8369e0d',
    ],
  },

  polygonzkevmtestnet: {
    threshold: 2,
    validators: [
      '0x3f06b725bc9648917eb11c414e9f8d76fd959550',
      '0x27bfc57679d9dd4ab2e870f5ed7ec0b339a0b636',
      '0xd476548222f43206d0abaa30e46e28670aa7859c',
    ],
  },
  solanadevnet: {
    threshold: 2,
    validators: [
      '0xec0f73dbc5b1962a20f7dcbe07c98414025b0c43',
      '0x9c20a149dfa09ea9f77f5a7ca09ed44f9c025133',
      '0x967c5ecdf2625ae86580bd203b630abaaf85cd62',
    ],
  },
  neutrontestnet: {
    threshold: 2,
    validators: [
      '0x5d2a99d67cd294a821de4fb25da6901ea8f89814',
      '0xb57486243ce3bb3c38c50a582b8bbd20cb393589',
      '0x661faee997654d14ead4ae48035883f05c3150cf',
    ],
  },
  neutron: {
    threshold: 2,
    validators: [
      '0xa9b8c1f4998f781f958c63cfcd1708d02f004ff0',
      '0x60e890b34cb44ce3fa52f38684f613f31b47a1a6',
      '0x7885fae56dbcf5176657f54adbbd881dc6714132',
    ],
  },
};<|MERGE_RESOLUTION|>--- conflicted
+++ resolved
@@ -101,7 +101,6 @@
       '0x57231619fea13d85270ca6943298046c75a6dd01', // everstake
     ],
   },
-<<<<<<< HEAD
   mantapacific: {
     threshold: 5,
     validators: [
@@ -112,14 +111,6 @@
       '0xa0eE95e280D46C14921e524B075d0C341e7ad1C8', //cosmos spaces
       '0xcc9a0b6de7fe314bd99223687d784730a75bb957', //dsrv
       '0x42b6de2edbaa62c2ea2309ad85d20b3e37d38acf', //sg-1
-=======
-  solana: {
-    threshold: 2,
-    validators: [
-      '0x3cd1a081f38874bbb075bf10b62adcb858db864c', // abacus
-      '0x2b0c45f6111ae1c1684d4287792e3bd6ebd1abcc', // ZKV
-      '0x7b9ec253a8ba38994457eb9dbe386938d545351a', // everstake
->>>>>>> 50aed865
     ],
   },
   // ----------------- Testnets -----------------
