import { MultisigConfig, ValidatorConfig } from '../ism/types.js';
import { ChainMap } from '../types.js';

export const AW_VALIDATOR_ALIAS = 'Abacus Works';

const DEFAULT_MERKLY_VALIDATOR: ValidatorConfig = {
  address: '0xcf0211fafbb91fd9d06d7e306b30032dc3a1934f',
  alias: 'Merkly',
};
const DEFAULT_MITOSIS_VALIDATOR: ValidatorConfig = {
  address: '0x4f977a59fdc2d9e39f6d780a84d5b4add1495a36',
  alias: 'Mitosis',
};
const DEFAULT_ZEE_PRIME_VALIDATOR: ValidatorConfig = {
  address: '0x5450447aee7b544c462c9352bef7cad049b0c2dc',
  alias: 'Zee Prime',
};
const DEFAULT_EVERSTAKE_VALIDATOR: ValidatorConfig = {
  address: '0x38c7a4ca1273ead2e867d096adbcdd0e2acb21d8',
  alias: 'Everstake',
};
const DEFAULT_STAKED_VALIDATOR: ValidatorConfig = {
  address: '0xb3ac35d3988bca8c2ffd195b1c6bee18536b317b',
  alias: 'Staked',
};
const DEFAULT_TESSELLATED_VALIDATOR: ValidatorConfig = {
  address: '0x0d4c1394a255568ec0ecd11795b28d1bda183ca4',
  alias: 'Tessellated',
};
const DEFAULT_BWARE_LABS_VALIDATOR: ValidatorConfig = {
  address: '0x14d0B24d3a8F3aAD17DB4b62cBcEC12821c98Cb3',
  alias: 'Bware Labs',
};

// TODO: consider migrating these to the registry too
export const defaultMultisigConfigs: ChainMap<MultisigConfig> = {
  abstracttestnet: {
    threshold: 1,
    validators: [
      {
        address: '0x7655bc4c9802bfcb3132b8822155b60a4fbbce3e',
        alias: AW_VALIDATOR_ALIAS,
      },
    ],
  },

  alephzeroevmmainnet: {
    threshold: 3,
    validators: [
      {
        address: '0x33f20e6e775747d60301c6ea1c50e51f0389740c',
        alias: AW_VALIDATOR_ALIAS,
      },
      DEFAULT_MERKLY_VALIDATOR,
      DEFAULT_MITOSIS_VALIDATOR,
<<<<<<< HEAD
=======
      {
        address: '0xCbf382214825F8c2f347dd4f23F0aDFaFad55dAa',
        alias: 'Aleph Zero',
      },
>>>>>>> 16501ca0
    ],
  },

  alephzeroevmtestnet: {
    threshold: 1,
    validators: [
      {
        address: '0x556cd94bcb6e5773e8df75e7eb3f91909d266a26',
        alias: AW_VALIDATOR_ALIAS,
      },
    ],
  },

  alfajores: {
    threshold: 2,
    validators: [
      {
        address: '0x2233a5ce12f814bd64c9cdd73410bb8693124d40',
        alias: AW_VALIDATOR_ALIAS,
      },
      {
        address: '0xba279f965489d90f90490e3c49e860e0b43c2ae6',
        alias: AW_VALIDATOR_ALIAS,
      },
      {
        address: '0x86485dcec5f7bb8478dd251676372d054dea6653',
        alias: AW_VALIDATOR_ALIAS,
      },
    ],
  },

  ancient8: {
    threshold: 2,
    validators: [
      {
        address: '0xbb5842ae0e05215b53df4787a29144efb7e67551',
        alias: AW_VALIDATOR_ALIAS,
      },
      {
        address: '0xa5a56e97fb46f0ac3a3d261e404acb998d9a6969',
        alias: 'Coin98',
      },
      {
        address: '0x95c7bf235837cb5a609fe6c95870410b9f68bcff',
        alias: 'Ancient8',
      },
    ],
  },

  apechain: {
    threshold: 2,
    validators: [
      {
        address: '0x773d7fe6ffb1ba4de814c28044ff9a2d83a48221',
        alias: AW_VALIDATOR_ALIAS,
      },
      DEFAULT_MERKLY_VALIDATOR,
      DEFAULT_MITOSIS_VALIDATOR,
<<<<<<< HEAD
=======
    ],
  },

  appchain: {
    threshold: 2,
    validators: [
      {
        address: '0x0531251bbadc1f9f19ccce3ca6b3f79f08eae1be',
        alias: AW_VALIDATOR_ALIAS,
      },
      DEFAULT_MERKLY_VALIDATOR,
      DEFAULT_MITOSIS_VALIDATOR,
>>>>>>> 16501ca0
    ],
  },

  arbitrum: {
    threshold: 3,
    validators: [
      {
        address: '0x4d966438fe9e2b1e7124c87bbb90cb4f0f6c59a1',
        alias: AW_VALIDATOR_ALIAS,
      },
      { address: '0xec68258a7c882ac2fc46b81ce80380054ffb4ef2', alias: 'DSRV' },
      DEFAULT_ZEE_PRIME_VALIDATOR,
      DEFAULT_EVERSTAKE_VALIDATOR,
      DEFAULT_STAKED_VALIDATOR,
    ],
  },

  arbitrumnova: {
    threshold: 2,
    validators: [
      {
        address: '0xd2a5e9123308d187383c87053811a2c21bd8af1f',
        alias: AW_VALIDATOR_ALIAS,
      },
      DEFAULT_MERKLY_VALIDATOR,
      DEFAULT_MITOSIS_VALIDATOR,
    ],
  },

  arbitrumsepolia: {
    threshold: 1,
    validators: [
      {
        address: '0x09fabfbca0b8bf042e2a1161ee5010d147b0f603',
        alias: AW_VALIDATOR_ALIAS,
      },
    ],
  },

  arcadiatestnet2: {
    threshold: 1,
    validators: [
      {
        address: '0xd39cd388ce3f616bc81be6dd3ec9348d7cdf4dff',
        alias: AW_VALIDATOR_ALIAS,
      },
    ],
  },

  astar: {
    threshold: 2,
    validators: [
      {
        address: '0x4d1b2cade01ee3493f44304653d8e352c66ec3e7',
        alias: AW_VALIDATOR_ALIAS,
      },
      DEFAULT_MERKLY_VALIDATOR,
      DEFAULT_MITOSIS_VALIDATOR,
    ],
  },

  astarzkevm: {
    threshold: 2,
    validators: [
      {
        address: '0x89ecdd6caf138934bf3a2fb7b323984d72fd66de',
        alias: AW_VALIDATOR_ALIAS,
      },
      DEFAULT_MERKLY_VALIDATOR,
      DEFAULT_MITOSIS_VALIDATOR,
    ],
  },

  avalanche: {
    threshold: 2,
    validators: [
      {
        address: '0x3fb8263859843bffb02950c492d492cae169f4cf',
        alias: AW_VALIDATOR_ALIAS,
      },
      { address: '0x402e0f8c6e4210d408b6ac00d197d4a099fcd25a', alias: 'DSRV' },
      DEFAULT_EVERSTAKE_VALIDATOR,
    ],
  },

  b3: {
    threshold: 2,
    validators: [
      {
        address: '0xd77b516730a836fc41934e7d5864e72c165b934e',
        alias: AW_VALIDATOR_ALIAS,
      },
      DEFAULT_MERKLY_VALIDATOR,
      DEFAULT_MITOSIS_VALIDATOR,
    ],
  },

  base: {
    threshold: 3,
    validators: [
      {
        address: '0xb9453d675e0fa3c178a17b4ce1ad5b1a279b3af9',
        alias: AW_VALIDATOR_ALIAS,
      },
      DEFAULT_STAKED_VALIDATOR,
      DEFAULT_EVERSTAKE_VALIDATOR,
      { address: '0xcff391b4e516452d424db66beb9052b041a9ed79', alias: 'DSRV' },
      DEFAULT_ZEE_PRIME_VALIDATOR,
    ],
  },

  basesepolia: {
    threshold: 1,
    validators: [
      {
        address: '0x82e3b437a2944e3ff00258c93e72cd1ba5e0e921',
        alias: AW_VALIDATOR_ALIAS,
      },
    ],
  },

  berabartio: {
    threshold: 1,
    validators: [
      {
        address: '0x541dd3cb282cf869d72883557badae245b63e1fd',
        alias: AW_VALIDATOR_ALIAS,
      },
    ],
  },

  bitlayer: {
    threshold: 2,
    validators: [
      {
        address: '0x1d9b0f4ea80dbfc71cb7d64d8005eccf7c41e75f',
        alias: AW_VALIDATOR_ALIAS,
      },
      DEFAULT_MERKLY_VALIDATOR,
      DEFAULT_MITOSIS_VALIDATOR,
    ],
  },

  blast: {
    threshold: 2,
    validators: [
      {
        address: '0xf20c0b09f597597c8d2430d3d72dfddaf09177d1',
        alias: AW_VALIDATOR_ALIAS,
      },
      DEFAULT_MITOSIS_VALIDATOR,
      {
        address: '0xae53467a5c2a9d9420c188d10fef5e1d9b9a5b80',
        alias: 'Superform',
      },
    ],
  },

  bob: {
    threshold: 2,
    validators: [
      {
        address: '0x20f283be1eb0e81e22f51705dcb79883cfdd34aa',
        alias: AW_VALIDATOR_ALIAS,
      },
      DEFAULT_MERKLY_VALIDATOR,
      DEFAULT_MITOSIS_VALIDATOR,
    ],
  },

  boba: {
<<<<<<< HEAD
    threshold: 1,
=======
    threshold: 2,
>>>>>>> 16501ca0
    validators: [
      {
        address: '0xebeb92c94ca8408e73aa16fd554cb3a7df075c59',
        alias: AW_VALIDATOR_ALIAS,
      },
<<<<<<< HEAD
=======
      DEFAULT_MERKLY_VALIDATOR,
      DEFAULT_MITOSIS_VALIDATOR,
>>>>>>> 16501ca0
    ],
  },

  bsc: {
    threshold: 3,
    validators: [
      {
        address: '0x570af9b7b36568c8877eebba6c6727aa9dab7268',
        alias: AW_VALIDATOR_ALIAS,
      },
      { address: '0x8292b1a53907ece0f76af8a50724e9492bcdc8a3', alias: 'DSRV' },
      DEFAULT_EVERSTAKE_VALIDATOR,
      DEFAULT_ZEE_PRIME_VALIDATOR,
    ],
  },

  bsctestnet: {
    threshold: 2,
    validators: [
      {
        address: '0x242d8a855a8c932dec51f7999ae7d1e48b10c95e',
        alias: AW_VALIDATOR_ALIAS,
      },
      {
        address: '0xf620f5e3d25a3ae848fec74bccae5de3edcd8796',
        alias: AW_VALIDATOR_ALIAS,
      },
      {
        address: '0x1f030345963c54ff8229720dd3a711c15c554aeb',
        alias: AW_VALIDATOR_ALIAS,
      },
    ],
  },

  bsquared: {
<<<<<<< HEAD
    threshold: 1,
=======
    threshold: 2,
>>>>>>> 16501ca0
    validators: [
      {
        address: '0xcadc90933c9fbe843358a4e70e46ad2db78e28aa',
        alias: AW_VALIDATOR_ALIAS,
      },
<<<<<<< HEAD
=======
      DEFAULT_MERKLY_VALIDATOR,
      DEFAULT_MITOSIS_VALIDATOR,
>>>>>>> 16501ca0
    ],
  },

  camptestnet: {
    threshold: 1,
    validators: [
      {
        address: '0x238f40f055a7ff697ea6dbff3ae943c9eae7a38e',
        alias: AW_VALIDATOR_ALIAS,
      },
    ],
  },

  celo: {
    threshold: 3,
    validators: [
      {
        address: '0x63478422679303c3e4fc611b771fa4a707ef7f4a',
        alias: AW_VALIDATOR_ALIAS,
      },
      { address: '0x622e43baf06ad808ca8399360d9a2d9a1a12688b', alias: 'DSRV' },
      DEFAULT_EVERSTAKE_VALIDATOR,
      DEFAULT_STAKED_VALIDATOR,
      DEFAULT_ZEE_PRIME_VALIDATOR,
    ],
  },

  cheesechain: {
    threshold: 2,
    validators: [
      {
        address: '0x478fb53c6860ae8fc35235ba0d38d49b13128226',
        alias: AW_VALIDATOR_ALIAS,
      },
      DEFAULT_MERKLY_VALIDATOR,
      {
        address: '0x101cE77261245140A0871f9407d6233C8230Ec47',
        alias: 'Blockhunters',
      },
    ],
  },

  chiado: {
    threshold: 2,
    validators: [
      {
        address: '0x06c3757a4b7a912828e523bb8a5f980ddc297356',
        alias: AW_VALIDATOR_ALIAS,
      },
      {
        address: '0x0874967a145d70b799ebe9ed861ab7c93faef95a',
        alias: AW_VALIDATOR_ALIAS,
      },
      {
        address: '0xd767ea1206b8295d7e1267ddd00e56d34f278db6',
        alias: AW_VALIDATOR_ALIAS,
      },
    ],
  },

  chilizmainnet: {
    threshold: 2,
    validators: [
      {
        address: '0x7403e5d58b48b0f5f715d9c78fbc581f01a625cb',
        alias: AW_VALIDATOR_ALIAS,
      },
      DEFAULT_MERKLY_VALIDATOR,
      DEFAULT_MITOSIS_VALIDATOR,
    ],
  },

  citreatestnet: {
    threshold: 1,
    validators: [
      {
        address: '0x60d7380a41eb95c49be18f141efd2fde5e3dba20',
        alias: AW_VALIDATOR_ALIAS,
      },
    ],
  },

  connextsepolia: {
    threshold: 1,
    validators: [
      {
        address: '0xffbbec8c499585d80ef69eb613db624d27e089ab',
        alias: AW_VALIDATOR_ALIAS,
      },
    ],
  },

  coredao: {
    threshold: 2,
    validators: [
      {
        address: '0xbd6e158a3f5830d99d7d2bce192695bc4a148de2',
        alias: AW_VALIDATOR_ALIAS,
      },
      DEFAULT_MERKLY_VALIDATOR,
      DEFAULT_MITOSIS_VALIDATOR,
    ],
  },

  cyber: {
    threshold: 2,
    validators: [
      {
        address: '0x94d7119ceeb802173b6924e6cc8c4cd731089a27',
        alias: AW_VALIDATOR_ALIAS,
      },
      DEFAULT_MERKLY_VALIDATOR,
      DEFAULT_MITOSIS_VALIDATOR,
    ],
  },

  degenchain: {
    threshold: 2,
    validators: [
      {
        address: '0x433e311f19524cd64fb2123ad0aa1579a4e1fc83',
        alias: AW_VALIDATOR_ALIAS,
      },
      DEFAULT_MERKLY_VALIDATOR,
      DEFAULT_MITOSIS_VALIDATOR,
    ],
  },

  dogechain: {
    threshold: 2,
    validators: [
      {
        address: '0xe43f742c37858746e6d7e458bc591180d0cba440',
        alias: AW_VALIDATOR_ALIAS,
      },
      DEFAULT_MERKLY_VALIDATOR,
      DEFAULT_MITOSIS_VALIDATOR,
    ],
  },

  duckchain: {
<<<<<<< HEAD
    threshold: 1,
=======
    threshold: 2,
>>>>>>> 16501ca0
    validators: [
      {
        address: '0x91d55fe6dac596a6735d96365e21ce4bca21d83c',
        alias: AW_VALIDATOR_ALIAS,
      },
<<<<<<< HEAD
=======
      DEFAULT_MERKLY_VALIDATOR,
      DEFAULT_MITOSIS_VALIDATOR,
>>>>>>> 16501ca0
    ],
  },

  eclipsemainnet: {
    threshold: 3,
    validators: [
      {
        address: '0xebb52d7eaa3ff7a5a6260bfe5111ce52d57401d0',
        alias: AW_VALIDATOR_ALIAS,
      },
      {
        address: '0x3571223e745dc0fcbdefa164c9b826b90c0d2dac',
        alias: 'Luganodes',
      },
      {
        address: '0xea83086a62617a7228ce4206fae2ea8b0ab23513',
        alias: 'Imperator',
      },
      {
        address: '0x4d4629f5bfeabe66edc7a78da26ef5273c266f97',
        alias: 'Eclipse',
      },
    ],
  },

  eclipsetestnet: {
    threshold: 1,
    validators: [
      {
        address: '0xf344f34abca9a444545b5295066348a0ae22dda3',
        alias: AW_VALIDATOR_ALIAS,
      },
    ],
  },

  ecotestnet: {
    threshold: 1,
    validators: [
      {
        address: '0xb3191420d463c2af8bd9b4a395e100ec5c05915a',
        alias: AW_VALIDATOR_ALIAS,
      },
    ],
  },

  endurance: {
    threshold: 2,
    validators: [
      {
        address: '0x28c5b322da06f184ebf68693c5d19df4d4af13e5',
        alias: AW_VALIDATOR_ALIAS,
      },
      DEFAULT_MERKLY_VALIDATOR,
      {
        address: '0x7419021c0de2772b763e554480158a82a291c1f2',
        alias: 'Fusionist',
      },
    ],
  },

  ethereum: {
    threshold: 4,
    validators: [
      {
        address: '0x03c842db86a6a3e524d4a6615390c1ea8e2b9541',
        alias: AW_VALIDATOR_ALIAS,
      },
      { address: '0x94438a7de38d4548ae54df5c6010c4ebc5239eae', alias: 'DSRV' },
      DEFAULT_ZEE_PRIME_VALIDATOR,
      DEFAULT_EVERSTAKE_VALIDATOR,
      DEFAULT_STAKED_VALIDATOR,
      {
        address: '0xb683b742b378632a5f73a2a5a45801b3489bba44',
        alias: 'AVS: Luganodes',
      },
      {
        address: '0xbf1023eff3dba21263bf2db2add67a0d6bcda2de',
        alias: 'AVS: Pier Two',
      },
    ],
  },

  everclear: {
    threshold: 2,
    validators: [
      {
        address: '0xeff20ae3d5ab90abb11e882cfce4b92ea6c74837',
        alias: AW_VALIDATOR_ALIAS,
      },
      DEFAULT_MERKLY_VALIDATOR,
      {
        address: '0xD79DFbF56ee2268f061cc613027a44A880f61Ba2',
        alias: 'Everclear',
      },
    ],
  },

  fantom: {
    threshold: 2,
    validators: [
      {
        address: '0xa779572028e634e16f26af5dfd4fa685f619457d',
        alias: AW_VALIDATOR_ALIAS,
      },
      DEFAULT_MERKLY_VALIDATOR,
      DEFAULT_MITOSIS_VALIDATOR,
    ],
  },

  flame: {
    threshold: 3,
    validators: [
      {
        address: '0x1fa928ce884fa16357d4b8866e096392d4d81f43',
        alias: AW_VALIDATOR_ALIAS,
      },
      {
        address: '0xa6c998f0db2b56d7a63faf30a9b677c8b9b6faab',
        alias: 'P-OPS',
      },
<<<<<<< HEAD
=======
      {
        address: '0x09f9de08f7570c4146caa708dc9f75b56958957f',
        alias: 'Luganodes',
      },
      {
        address: '0xf1f4ae9959490380ad7863e79c3faf118c1fbf77',
        alias: 'DSRV',
      },
>>>>>>> 16501ca0
      DEFAULT_TESSELLATED_VALIDATOR,
    ],
  },

  flare: {
    threshold: 2,
    validators: [
      {
        address: '0xb65e52be342dba3ab2c088ceeb4290c744809134',
        alias: AW_VALIDATOR_ALIAS,
      },
      DEFAULT_MERKLY_VALIDATOR,
      DEFAULT_MITOSIS_VALIDATOR,
    ],
  },

  flowmainnet: {
    threshold: 3,
    validators: [
      {
        address: '0xe132235c958ca1f3f24d772e5970dd58da4c0f6e',
        alias: AW_VALIDATOR_ALIAS,
      },
      DEFAULT_MERKLY_VALIDATOR,
      DEFAULT_MITOSIS_VALIDATOR,
      {
        address: '0x14ADB9e3598c395Fe3290f3ba706C3816Aa78F59',
        alias: 'Flow Foundation',
      },
    ],
  },

  formtestnet: {
    threshold: 1,
    validators: [
      {
        address: '0x72ad7fddf16d17ff902d788441151982fa31a7bc',
        alias: AW_VALIDATOR_ALIAS,
      },
    ],
  },

  fraxtal: {
    threshold: 4,
    validators: [
      {
        address: '0x4bce180dac6da60d0f3a2bdf036ffe9004f944c1',
        alias: AW_VALIDATOR_ALIAS,
      },
      DEFAULT_TESSELLATED_VALIDATOR,
      {
        address: '0x1c3C3013B863Cf666499Da1A61949AE396E3Ab82',
<<<<<<< HEAD
        alias: 'Superlane: Enigma',
      },
      {
        address: '0x573e960e07ad74ea2c5f1e3c31b2055994b12797',
        alias: 'Superlane: Imperator',
=======
        alias: 'Enigma',
      },
      {
        address: '0x573e960e07ad74ea2c5f1e3c31b2055994b12797',
        alias: 'Imperator',
>>>>>>> 16501ca0
      },
      DEFAULT_BWARE_LABS_VALIDATOR,
      {
        address: '0x25b3a88f7cfd3c9f7d7e32b295673a16a6ddbd91',
<<<<<<< HEAD
        alias: 'Superlane: Luganodes',
=======
        alias: 'Luganodes',
>>>>>>> 16501ca0
      },
    ],
  },

  fuji: {
    threshold: 2,
    validators: [
      {
        address: '0xd8154f73d04cc7f7f0c332793692e6e6f6b2402e',
        alias: AW_VALIDATOR_ALIAS,
      },
      {
        address: '0x895ae30bc83ff1493b9cf7781b0b813d23659857',
        alias: AW_VALIDATOR_ALIAS,
      },
      {
        address: '0x43e915573d9f1383cbf482049e4a012290759e7f',
        alias: AW_VALIDATOR_ALIAS,
      },
    ],
  },

  fusemainnet: {
    threshold: 2,
    validators: [
      {
        address: '0x770c8ec9aac8cec4b2ead583b49acfbc5a1cf8a9',
        alias: AW_VALIDATOR_ALIAS,
      },
      { address: '0x6760226b34213d262D41D5291Ed57E81a68b4E0b', alias: 'Fuse' },
      DEFAULT_MERKLY_VALIDATOR,
    ],
  },

  gnosis: {
    threshold: 3,
    validators: [
      {
        address: '0xd4df66a859585678f2ea8357161d896be19cc1ca',
        alias: AW_VALIDATOR_ALIAS,
      },
      { address: '0x19fb7e04a1be6b39b6966a0b0c60b929a93ed672', alias: 'DSRV' },
      DEFAULT_EVERSTAKE_VALIDATOR,
      DEFAULT_ZEE_PRIME_VALIDATOR,
    ],
  },

  gravity: {
    threshold: 2,
    validators: [
      {
        address: '0x23d549bf757a02a6f6068e9363196ecd958c974e',
        alias: AW_VALIDATOR_ALIAS,
      },
      DEFAULT_MERKLY_VALIDATOR,
      DEFAULT_MITOSIS_VALIDATOR,
    ],
  },

  harmony: {
    threshold: 2,
    validators: [
      {
        address: '0xd677803a67651974b1c264171b5d7ca8838db8d5',
        alias: AW_VALIDATOR_ALIAS,
      },
      DEFAULT_MERKLY_VALIDATOR,
      DEFAULT_MITOSIS_VALIDATOR,
    ],
  },

  holesky: {
    threshold: 1,
    validators: [
      {
        address: '0x7ab28ad88bb45867137ea823af88e2cb02359c03',
        alias: AW_VALIDATOR_ALIAS,
      },
    ],
  },

  hyperliquidevmtestnet: {
    threshold: 1,
    validators: [
      {
        address: '0xea673a92a23ca319b9d85cc16b248645cd5158da',
        alias: AW_VALIDATOR_ALIAS,
      },
    ],
  },

  immutablezkevmmainnet: {
    threshold: 2,
    validators: [
      {
        address: '0xbdda85b19a5efbe09e52a32db1a072f043dd66da',
        alias: AW_VALIDATOR_ALIAS,
      },
      DEFAULT_MERKLY_VALIDATOR,
      DEFAULT_MITOSIS_VALIDATOR,
    ],
  },

  inevm: {
    threshold: 2,
    validators: [
      {
        address: '0xf9e35ee88e4448a3673b4676a4e153e3584a08eb',
        alias: AW_VALIDATOR_ALIAS,
      },
      {
        address: '0x0d4e7e64f3a032db30b75fe7acae4d2c877883bc',
        alias: 'Decentrio',
      },
      {
        address: '0x9ab11f38a609940153850df611c9a2175dcffe0f',
        alias: 'Imperator',
      },
    ],
  },

  injective: {
    threshold: 2,
    validators: [
      {
        address: '0xbfb8911b72cfb138c7ce517c57d9c691535dc517',
        alias: AW_VALIDATOR_ALIAS,
      },
      {
        address: '0x6B1d09A97b813D53e9D4b7523DA36604C0B52242',
        alias: 'Caldera',
      },
      {
        address: '0x9e551b6694bbd295d7d6e6a2540c7d41ce70a3b9',
        alias: 'Imperator',
      },
    ],
  },

  inksepolia: {
    threshold: 1,
    validators: [
      {
        address: '0xe61c846aee275070207fcbf43674eb254f06097a',
        alias: AW_VALIDATOR_ALIAS,
      },
    ],
  },

  kaia: {
    threshold: 2,
    validators: [
      {
        address: '0x9de0b3abb221d19719882fa4d61f769fdc2be9a4',
        alias: AW_VALIDATOR_ALIAS,
      },
      DEFAULT_MERKLY_VALIDATOR,
      DEFAULT_MITOSIS_VALIDATOR,
    ],
  },

  kroma: {
    threshold: 2,
    validators: [
      {
        address: '0x71b83c21342787d758199e4b8634d3a15f02dc6e',
        alias: AW_VALIDATOR_ALIAS,
      },
      DEFAULT_MERKLY_VALIDATOR,
      DEFAULT_MITOSIS_VALIDATOR,
    ],
  },

  linea: {
    threshold: 2,
    validators: [
      {
        address: '0xf2d5409a59e0f5ae7635aff73685624904a77d94',
        alias: AW_VALIDATOR_ALIAS,
      },
      DEFAULT_MERKLY_VALIDATOR,
      DEFAULT_MITOSIS_VALIDATOR,
    ],
  },

  lisk: {
    threshold: 4,
    validators: [
      {
        address: '0xc0b282aa5bac43fee83cf71dc3dd1797c1090ea5',
        alias: AW_VALIDATOR_ALIAS,
      },
      DEFAULT_TESSELLATED_VALIDATOR,
      {
        address: '0x3DA4ee2801Ec6CC5faD73DBb94B10A203ADb3d9e',
<<<<<<< HEAD
        alias: 'Superlane: Enigma',
      },
      {
        address: '0x4df6e8878992c300e7bfe98cac6bf7d3408b9cbf',
        alias: 'Superlane: Imperator',
=======
        alias: 'Enigma',
      },
      {
        address: '0x4df6e8878992c300e7bfe98cac6bf7d3408b9cbf',
        alias: 'Imperator',
>>>>>>> 16501ca0
      },
      DEFAULT_BWARE_LABS_VALIDATOR,
      {
        address: '0xf0da628f3fb71652d48260bad4691054045832ce',
<<<<<<< HEAD
        alias: 'Superlane: Luganodes',
=======
        alias: 'Luganodes',
      },
      {
        address: '0xead4141b6ea149901ce4f4b556953f66d04b1d0c',
        alias: 'Lisk',
>>>>>>> 16501ca0
      },
    ],
  },

  lukso: {
    threshold: 2,
    validators: [
      {
        address: '0xa5e953701dcddc5b958b5defb677a829d908df6d',
        alias: AW_VALIDATOR_ALIAS,
      },
      DEFAULT_MERKLY_VALIDATOR,
      {
        address: '0x101cE77261245140A0871f9407d6233C8230Ec47',
        alias: 'Blockhunters',
      },
    ],
  },

  lumia: {
    threshold: 2,
    validators: [
      {
        address: '0x9e283254ed2cd2c80f007348c2822fc8e5c2fa5f',
        alias: AW_VALIDATOR_ALIAS,
      },
      DEFAULT_MERKLY_VALIDATOR,
      DEFAULT_MITOSIS_VALIDATOR,
<<<<<<< HEAD
=======
    ],
  },

  lumiaprism: {
    threshold: 2,
    validators: [
      {
        address: '0xb69731640ffd4338a2c9358a935b0274c6463f85',
        alias: AW_VALIDATOR_ALIAS,
      },
      DEFAULT_MERKLY_VALIDATOR,
      DEFAULT_MITOSIS_VALIDATOR,
>>>>>>> 16501ca0
    ],
  },

  mantapacific: {
    threshold: 5,
    validators: [
      {
        address: '0x8e668c97ad76d0e28375275c41ece4972ab8a5bc',
        alias: AW_VALIDATOR_ALIAS,
      },
      {
        address: '0x521a3e6bf8d24809fde1c1fd3494a859a16f132c',
        alias: 'Cosmostation',
      },
      { address: '0x14025fe092f5f8a401dd9819704d9072196d2125', alias: 'P2P' },
      {
        address: '0x25b9a0961c51e74fd83295293bc029131bf1e05a',
        alias: 'Neutron',
      },
      {
        address: '0xa0eE95e280D46C14921e524B075d0C341e7ad1C8',
        alias: 'Cosmos Spaces',
      },
      { address: '0xcc9a0b6de7fe314bd99223687d784730a75bb957', alias: 'DSRV' },
      { address: '0x42b6de2edbaa62c2ea2309ad85d20b3e37d38acf', alias: 'SG-1' },
    ],
  },

  mantle: {
    threshold: 2,
    validators: [
      {
        address: '0xf930636c5a1a8bf9302405f72e3af3c96ebe4a52',
        alias: AW_VALIDATOR_ALIAS,
      },
      DEFAULT_MERKLY_VALIDATOR,
      DEFAULT_MITOSIS_VALIDATOR,
    ],
  },

  merlin: {
    threshold: 2,
    validators: [
      {
        address: '0xc1d6600cb9326ed2198cc8c4ba8d6668e8671247',
        alias: AW_VALIDATOR_ALIAS,
      },
      DEFAULT_MERKLY_VALIDATOR,
      DEFAULT_MITOSIS_VALIDATOR,
    ],
  },

  metal: {
    threshold: 4,
    validators: [
      {
        address: '0xd9f7f1a05826197a93df51e86cefb41dfbfb896a',
        alias: AW_VALIDATOR_ALIAS,
      },
<<<<<<< HEAD
      DEFAULT_MERKLY_VALIDATOR,
      DEFAULT_MITOSIS_VALIDATOR,
=======
      {
        address: '0x01e3909133d20c05bbc94247769235d30101f748',
        alias: 'Imperator',
      },

      {
        address: '0xaba06266f47e3ef554d218b879bd86114a8dabd4',
        alias: 'Enigma',
      },
      {
        address: '0x05d91f80377ff5e9c6174025ffaf094c57a4766a',
        alias: 'Luganodes',
      },
      DEFAULT_BWARE_LABS_VALIDATOR,
      DEFAULT_TESSELLATED_VALIDATOR,
>>>>>>> 16501ca0
    ],
  },

  metis: {
    threshold: 2,
    validators: [
      {
        address: '0xc4a3d25107060e800a43842964546db508092260',
        alias: AW_VALIDATOR_ALIAS,
      },
      DEFAULT_MERKLY_VALIDATOR,
      DEFAULT_MITOSIS_VALIDATOR,
    ],
  },

  mint: {
    threshold: 2,
    validators: [
      {
        address: '0xfed01ccdd7a65e8a6ad867b7fb03b9eb47777ac9',
        alias: AW_VALIDATOR_ALIAS,
      },
      DEFAULT_MERKLY_VALIDATOR,
      { address: '0x0230505530b80186f8cdccfaf9993eb97aebe98a', alias: 'Mint' },
    ],
  },

  mode: {
    threshold: 4,
    validators: [
      {
        address: '0x7eb2e1920a4166c19d6884c1cec3d2cf356fc9b7',
        alias: AW_VALIDATOR_ALIAS,
      },
      DEFAULT_TESSELLATED_VALIDATOR,
      {
        address: '0x65C140e3a05F33192384AffEF985696Fe3cDDE42',
<<<<<<< HEAD
        alias: 'Superlane: Enigma',
      },
      {
        address: '0x20eade18ea2af6dfd54d72b3b5366b40fcb47f4b',
        alias: 'Superlane: Imperator',
=======
        alias: 'Enigma',
      },
      {
        address: '0x20eade18ea2af6dfd54d72b3b5366b40fcb47f4b',
        alias: 'Imperator',
>>>>>>> 16501ca0
      },
      DEFAULT_BWARE_LABS_VALIDATOR,
      {
        address: '0x485a4f0009d9afbbf44521016f9b8cdd718e36ea',
<<<<<<< HEAD
        alias: 'Superlane: Luganodes',
=======
        alias: 'Luganodes',
>>>>>>> 16501ca0
      },
    ],
  },

  molten: {
    threshold: 2,
    validators: [
      {
        address: '0xad5aa33f0d67f6fa258abbe75458ea4908f1dc9f',
        alias: AW_VALIDATOR_ALIAS,
      },
      DEFAULT_MERKLY_VALIDATOR,
      DEFAULT_MITOSIS_VALIDATOR,
    ],
  },

  moonbeam: {
    threshold: 3,
    validators: [
      {
        address: '0x2225e2f4e9221049456da93b71d2de41f3b6b2a8',
        alias: AW_VALIDATOR_ALIAS,
      },
      { address: '0x645428d198d2e76cbd9c1647f5c80740bb750b97', alias: 'DSRV' },
      DEFAULT_EVERSTAKE_VALIDATOR,
      DEFAULT_STAKED_VALIDATOR,
    ],
  },

  morph: {
    threshold: 2,
    validators: [
      {
        address: '0x4884535f393151ec419add872100d352f71af380',
        alias: AW_VALIDATOR_ALIAS,
      },
      DEFAULT_MERKLY_VALIDATOR,
      DEFAULT_MITOSIS_VALIDATOR,
    ],
  },

  neutron: {
    threshold: 4,
    validators: [
      {
        address: '0xa9b8c1f4998f781f958c63cfcd1708d02f004ff0',
        alias: AW_VALIDATOR_ALIAS,
      },
      {
        address: '0xb65438a014fb05fbadcfe35bc6e25d372b6ba460',
        alias: 'Cosmostation',
      },
      { address: '0x42fa752defe92459370a052b6387a87f7de9b80c', alias: 'P2P' },
      {
        address: '0xc79503a3e3011535a9c60f6d21f76f59823a38bd',
        alias: 'Neutron',
      },
      { address: '0x47aa126e05933b95c5eb90b26e6b668d84f4b25a', alias: 'DSRV' },
      {
        address: '0x54b2cca5091b098a1a993dec03c4d1ee9af65999',
        alias: 'Cosmos Spaces',
      },
      { address: '0x42b6de2edbaa62c2ea2309ad85d20b3e37d38acf', alias: 'SG-1' },
    ],
  },

  odysseytestnet: {
    threshold: 1,
    validators: [
      {
        address: '0xcc0a6e2d6aa8560b45b384ced7aa049870b66ea3',
        alias: AW_VALIDATOR_ALIAS,
      },
    ],
  },

  oortmainnet: {
    threshold: 2,
    validators: [
      {
        address: '0x9b7ff56cd9aa69006f73f1c5b8c63390c706a5d7',
        alias: AW_VALIDATOR_ALIAS,
      },
      DEFAULT_MITOSIS_VALIDATOR,
<<<<<<< HEAD
      { address: '0x032dE4f94676bF9314331e7D83E8Db4aC74c9E21', alias: 'Oort' },
=======
      { address: '0xfa94a494f01d1034b8cea025ca4c2a7e31ca39a1', alias: 'Oort' },
>>>>>>> 16501ca0
    ],
  },

  optimism: {
    threshold: 4,
    validators: [
      {
        address: '0x20349eadc6c72e94ce38268b96692b1a5c20de4f',
        alias: AW_VALIDATOR_ALIAS,
      },
      DEFAULT_TESSELLATED_VALIDATOR,
      {
        address: '0xd8c1cCbfF28413CE6c6ebe11A3e29B0D8384eDbB',
<<<<<<< HEAD
        alias: 'Superlane: Enigma',
      },
      {
        address: '0x1b9e5f36c4bfdb0e3f0df525ef5c888a4459ef99',
        alias: 'Superlane: Imperator',
=======
        alias: 'Enigma',
      },
      {
        address: '0x1b9e5f36c4bfdb0e3f0df525ef5c888a4459ef99',
        alias: 'Imperator',
>>>>>>> 16501ca0
      },
      DEFAULT_BWARE_LABS_VALIDATOR,
      {
        address: '0xf9dfaa5c20ae1d84da4b2696b8dc80c919e48b12',
<<<<<<< HEAD
        alias: 'Superlane: Luganodes',
=======
        alias: 'Luganodes',
>>>>>>> 16501ca0
      },
    ],
  },

  optimismsepolia: {
    threshold: 1,
    validators: [
      {
        address: '0x03efe4d0632ee15685d7e8f46dea0a874304aa29',
        alias: AW_VALIDATOR_ALIAS,
      },
    ],
  },

  orderly: {
    threshold: 2,
    validators: [
      {
        address: '0xec3dc91f9fa2ad35edf5842aa764d5573b778bb6',
        alias: AW_VALIDATOR_ALIAS,
      },
      DEFAULT_MERKLY_VALIDATOR,
      DEFAULT_MITOSIS_VALIDATOR,
    ],
  },

  osmosis: {
    threshold: 1,
    validators: [
      {
        address: '0xea483af11c19fa41b16c31d1534c2a486a92bcac',
        alias: AW_VALIDATOR_ALIAS,
      },
    ],
  },

  plumetestnet: {
    threshold: 1,
    validators: [
      {
        address: '0xe765a214849f3ecdf00793b97d00422f2d408ea6',
        alias: AW_VALIDATOR_ALIAS,
      },
    ],
  },

  polygon: {
    threshold: 3,
    validators: [
      {
        address: '0x12ecb319c7f4e8ac5eb5226662aeb8528c5cefac',
        alias: AW_VALIDATOR_ALIAS,
      },
      { address: '0x008f24cbb1cc30ad0f19f2516ca75730e37efb5f', alias: 'DSRV' },
      DEFAULT_EVERSTAKE_VALIDATOR,
      DEFAULT_ZEE_PRIME_VALIDATOR,
    ],
  },

  polygonamoy: {
    threshold: 1,
    validators: [
      {
        address: '0xf0290b06e446b320bd4e9c4a519420354d7ddccd',
        alias: AW_VALIDATOR_ALIAS,
      },
    ],
  },

  polygonzkevm: {
    threshold: 2,
    validators: [
      {
        address: '0x86f2a44592bb98da766e880cfd70d3bbb295e61a',
        alias: AW_VALIDATOR_ALIAS,
      },
      { address: '0x865818fe1db986036d5fd0466dcd462562436d1a', alias: 'DSRV' },
      DEFAULT_EVERSTAKE_VALIDATOR,
    ],
  },

  polynomialfi: {
    threshold: 2,
    validators: [
      {
        address: '0x23d348c2d365040e56f3fee07e6897122915f513',
        alias: AW_VALIDATOR_ALIAS,
      },
      DEFAULT_MERKLY_VALIDATOR,
      DEFAULT_MITOSIS_VALIDATOR,
    ],
  },

  prom: {
    threshold: 2,
    validators: [
      {
        address: '0xb0c4042b7c9a95345be8913f4cdbf4043b923d98',
        alias: AW_VALIDATOR_ALIAS,
      },
      DEFAULT_MERKLY_VALIDATOR,
      DEFAULT_MITOSIS_VALIDATOR,
    ],
  },

  proofofplay: {
    threshold: 2,
    validators: [
      {
        address: '0xcda40baa71970a06e5f55e306474de5ca4e21c3b',
        alias: AW_VALIDATOR_ALIAS,
      },
      DEFAULT_MERKLY_VALIDATOR,
      DEFAULT_MITOSIS_VALIDATOR,
    ],
  },

  rarichain: {
    threshold: 2,
    validators: [
      {
        address: '0xeac012df7530720dd7d6f9b727e4fe39807d1516',
        alias: AW_VALIDATOR_ALIAS,
      },
      DEFAULT_MERKLY_VALIDATOR,
      DEFAULT_MITOSIS_VALIDATOR,
    ],
  },

  real: {
    threshold: 2,
    validators: [
      {
        address: '0xaebadd4998c70b05ce8715cf0c3cb8862fe0beec',
        alias: AW_VALIDATOR_ALIAS,
      },
      DEFAULT_MERKLY_VALIDATOR,
      DEFAULT_MITOSIS_VALIDATOR,
    ],
  },

  redstone: {
    threshold: 3,
    validators: [
      {
        address: '0x1400b9737007f7978d8b4bbafb4a69c83f0641a7',
        alias: AW_VALIDATOR_ALIAS,
      },
      DEFAULT_MERKLY_VALIDATOR,
      DEFAULT_MITOSIS_VALIDATOR,
      {
        address: '0x101cE77261245140A0871f9407d6233C8230Ec47',
        alias: 'Blockhunters',
      },
    ],
  },

  rootstockmainnet: {
    threshold: 2,
    validators: [
      {
        address: '0x8675eb603d62ab64e3efe90df914e555966e04ac',
        alias: AW_VALIDATOR_ALIAS,
      },
      DEFAULT_MERKLY_VALIDATOR,
      DEFAULT_MITOSIS_VALIDATOR,
    ],
  },

  sanko: {
    threshold: 2,
    validators: [
      {
        address: '0x795c37d5babbc44094b084b0c89ed9db9b5fae39',
        alias: AW_VALIDATOR_ALIAS,
      },
      DEFAULT_MERKLY_VALIDATOR,
      DEFAULT_MITOSIS_VALIDATOR,
    ],
  },

  scroll: {
    threshold: 3,
    validators: [
      {
        address: '0xad557170a9f2f21c35e03de07cb30dcbcc3dff63',
        alias: AW_VALIDATOR_ALIAS,
      },
      DEFAULT_STAKED_VALIDATOR,
      DEFAULT_EVERSTAKE_VALIDATOR,
      { address: '0xbac4ac39f1d8b5ef15f26fdb1294a7c9aba3f948', alias: 'DSRV' },
    ],
  },

  scrollsepolia: {
    threshold: 2,
    validators: [
      {
        address: '0xbe18dbd758afb367180260b524e6d4bcd1cb6d05',
        alias: AW_VALIDATOR_ALIAS,
      },
      {
        address: '0x9a11ed23ae962974018ab45bc133caabff7b3271',
        alias: AW_VALIDATOR_ALIAS,
      },
      {
        address: '0x7867bea3c9761fe64e6d124b171f91fd5dd79644',
        alias: AW_VALIDATOR_ALIAS,
      },
    ],
  },

  sei: {
    threshold: 3,
    validators: [
      {
        address: '0x9920d2dbf6c85ffc228fdc2e810bf895732c6aa5',
        alias: AW_VALIDATOR_ALIAS,
      },
      DEFAULT_MERKLY_VALIDATOR,
      {
        address: '0x101cE77261245140A0871f9407d6233C8230Ec47',
        alias: 'Blockhunters',
      },
      DEFAULT_MITOSIS_VALIDATOR,
    ],
  },

  sepolia: {
    threshold: 2,
    validators: [
      {
        address: '0xb22b65f202558adf86a8bb2847b76ae1036686a5',
        alias: AW_VALIDATOR_ALIAS,
      },
      {
        address: '0x469f0940684d147defc44f3647146cb90dd0bc8e',
        alias: AW_VALIDATOR_ALIAS,
      },
      {
        address: '0xd3c75dcf15056012a4d74c483a0c6ea11d8c2b83',
        alias: AW_VALIDATOR_ALIAS,
      },
    ],
  },

  shibarium: {
    threshold: 2,
    validators: [
      {
        address: '0xfa33391ee38597cbeef72ccde8c9e13e01e78521',
        alias: AW_VALIDATOR_ALIAS,
      },
      DEFAULT_MERKLY_VALIDATOR,
      DEFAULT_MITOSIS_VALIDATOR,
    ],
  },

  snaxchain: {
    threshold: 2,
    validators: [
      {
        address: '0x2c25829ae32a772d2a49f6c4b34f8b01fd03ef9e',
        alias: AW_VALIDATOR_ALIAS,
      },
      DEFAULT_MERKLY_VALIDATOR,
      DEFAULT_MITOSIS_VALIDATOR,
    ],
  },

  solanadevnet: {
    threshold: 2,
    validators: [
      {
        address: '0xec0f73dbc5b1962a20f7dcbe07c98414025b0c43',
        alias: AW_VALIDATOR_ALIAS,
      },
      {
        address: '0x9c20a149dfa09ea9f77f5a7ca09ed44f9c025133',
        alias: AW_VALIDATOR_ALIAS,
      },
      {
        address: '0x967c5ecdf2625ae86580bd203b630abaaf85cd62',
        alias: AW_VALIDATOR_ALIAS,
      },
    ],
  },

  solanamainnet: {
    threshold: 3,
    validators: [
      {
        address: '0x28464752829b3ea59a497fca0bdff575c534c3ff',
        alias: AW_VALIDATOR_ALIAS,
      },
      {
        address: '0x2b7514a2f77bd86bbf093fe6bb67d8611f51c659',
        alias: 'Luganodes',
      },
      { address: '0xd90ea26ff731d967c5ea660851f7d63cb04ab820', alias: 'DSRV' },
      DEFAULT_EVERSTAKE_VALIDATOR,
      {
        address: '0xcb6bcbd0de155072a7ff486d9d7286b0f71dcc2d',
        alias: 'Eclipse',
      },
    ],
  },

  solanatestnet: {
    threshold: 1,
    validators: [
      {
        address: '0xd4ce8fa138d4e083fc0e480cca0dbfa4f5f30bd5',
        alias: AW_VALIDATOR_ALIAS,
      },
    ],
  },

  soneiumtestnet: {
    threshold: 1,
    validators: [
      {
        address: '0x2e2101020ccdbe76aeda1c27823b0150f43d0c63',
        alias: AW_VALIDATOR_ALIAS,
      },
    ],
  },

  sonictestnet: {
    threshold: 1,
    validators: [
      {
        address: '0x62e6591d00daec3fb658c3d19403828b4e9ddbb3',
        alias: AW_VALIDATOR_ALIAS,
      },
    ],
  },

  stride: {
    threshold: 6,
    validators: [
      DEFAULT_EVERSTAKE_VALIDATOR,
      {
        address: '0x88f0E5528131b10e3463C4c68108217Dd33462ac',
        alias: 'Cosmostation',
      },
      { address: '0xa3eaa1216827ad63dd9db43f6168258a89177990', alias: 'DSRV' },
      {
        address: '0x3f869C36110F00D10dC74cca3ac1FB133cf019ad',
        alias: 'Polkachu',
      },
      {
        address: '0x502dC6135d16E74056f609FBAF76846814C197D3',
        alias: 'Strangelove',
      },
      {
        address: '0xc36979780c1aD43275182600a61Ce41f1C390FbE',
        alias: 'Imperator',
      },
      {
        address: '0x87460dcEd16a75AECdBffD4189111d30B099f5b0',
        alias: 'Enigma',
      },
      { address: '0xf54982134e52Eb7253236943FBffE0886C5bde0C', alias: 'L5' },
      {
        address: '0x5937b7cE1029C3Ec4bD8e1AaCc0C0f9422654D7d',
        alias: 'Stakecito',
      },
      DEFAULT_STAKED_VALIDATOR,
    ],
  },

  suavetoliman: {
    threshold: 1,
    validators: [
      {
        address: '0xf58f6e30aabba34e8dd7f79b3168507192e2cc9b',
        alias: AW_VALIDATOR_ALIAS,
      },
    ],
  },

  superpositionmainnet: {
    threshold: 2,
    validators: [
      {
        address: '0x3f489acdd341c6b4dd86293fa2cc5ecc8ccf4f84',
        alias: AW_VALIDATOR_ALIAS,
      },
      DEFAULT_MERKLY_VALIDATOR,
      DEFAULT_MITOSIS_VALIDATOR,
    ],
  },

  superpositiontestnet: {
    threshold: 1,
    validators: [
      {
        address: '0x1d3168504b23b73cdf9c27f13bb0a595d7f1a96a',
        alias: AW_VALIDATOR_ALIAS,
      },
    ],
  },

  superseed: {
<<<<<<< HEAD
    threshold: 1,
=======
    threshold: 4,
>>>>>>> 16501ca0
    validators: [
      {
        address: '0xdc2b87cb555411bb138d3a4e5f7832c87fae2b88',
        alias: AW_VALIDATOR_ALIAS,
      },
<<<<<<< HEAD
=======
      {
        address: '0x68f3a3b244f6ddc135130200a6b8729e290b4240',
        alias: 'Imperator',
      },
      {
        address: '0x6ff4554cffbc2e4e4230b78e526eab255101d05a',
        alias: 'Enigma',
      },
      {
        address: '0x55880ac03fdf15fccff54ed6f8a83455033edd22',
        alias: 'Luganodes',
      },
      DEFAULT_BWARE_LABS_VALIDATOR,
      DEFAULT_TESSELLATED_VALIDATOR,
    ],
  },

  swell: {
    threshold: 3,
    validators: [
      {
        address: '0x4f51e4f4c7fb45d82f91568480a1a2cfb69216ed',
        alias: AW_VALIDATOR_ALIAS,
      },
      {
        address: '0x9eadf9217be22d9878e0e464727a2176d5c69ff8',
        alias: 'Luganodes',
      },
      DEFAULT_MERKLY_VALIDATOR,
      DEFAULT_MITOSIS_VALIDATOR,
>>>>>>> 16501ca0
    ],
  },

  taiko: {
    threshold: 3,
    validators: [
      {
        address: '0xa930073c8f2d0b2f7423ea32293e0d1362e65d79',
        alias: AW_VALIDATOR_ALIAS,
      },
      DEFAULT_MERKLY_VALIDATOR,
      DEFAULT_MITOSIS_VALIDATOR,
      {
        address: '0x2F007c82672F2Bb97227D4e3F80Ac481bfB40A2a',
        alias: 'Luganodes',
      },
    ],
  },

  tangle: {
    threshold: 2,
    validators: [
      {
        address: '0x1ee52cbbfacd7dcb0ba4e91efaa6fbc61602b15b',
        alias: AW_VALIDATOR_ALIAS,
      },
      DEFAULT_MERKLY_VALIDATOR,
      {
        address: '0xe271ef9a6e312540f099a378865432fa73f26689',
        alias: 'Tangle',
      },
<<<<<<< HEAD
=======
    ],
  },

  treasure: {
    threshold: 3,
    validators: [
      {
        address: '0x6ad994819185553e8baa01533f0cd2c7cadfe6cc',
        alias: AW_VALIDATOR_ALIAS,
      },
      {
        address: '0x278460fa51ff448eb53ffa62951b4b8e3e8f74e3',
        alias: 'P2P',
      },
      {
        address: '0xe92ff70bb463e2aa93426fd2ba51afc39567d426',
        alias: 'Treasure',
      },
      DEFAULT_MITOSIS_VALIDATOR,
>>>>>>> 16501ca0
    ],
  },

  treasuretopaz: {
    threshold: 1,
    validators: [
      {
        address: '0x9750849beda0a7870462d4685f953fe39033a5ae',
        alias: AW_VALIDATOR_ALIAS,
      },
    ],
  },

  unichain: {
<<<<<<< HEAD
    threshold: 1,
=======
    threshold: 2,
>>>>>>> 16501ca0
    validators: [
      {
        address: '0x9773a382342ebf604a2e5de0a1f462fb499e28b1',
        alias: AW_VALIDATOR_ALIAS,
      },
<<<<<<< HEAD
=======
      DEFAULT_MERKLY_VALIDATOR,
      DEFAULT_MITOSIS_VALIDATOR,
>>>>>>> 16501ca0
    ],
  },

  unichaintestnet: {
    threshold: 1,
    validators: [
      {
        address: '0x5e99961cf71918308c3b17ef21b5f515a4f86fe5',
        alias: AW_VALIDATOR_ALIAS,
      },
    ],
  },

  vana: {
<<<<<<< HEAD
    threshold: 1,
=======
    threshold: 3,
>>>>>>> 16501ca0
    validators: [
      {
        address: '0xfdf3b0dfd4b822d10cacb15c8ae945ea269e7534',
        alias: AW_VALIDATOR_ALIAS,
      },
<<<<<<< HEAD
=======
      DEFAULT_MERKLY_VALIDATOR,
      DEFAULT_MITOSIS_VALIDATOR,
      {
        address: '0xba2f4f89cae6863d8b49e4ca0208ed48ad9ac354',
        alias: 'P2P',
      },
>>>>>>> 16501ca0
    ],
  },

  viction: {
    threshold: 2,
    validators: [
      {
<<<<<<< HEAD
        address: '0x4E53dA92cD5Bf0a032b6B4614b986926456756A7',
=======
        address: '0x6D113Ae51bfeA7b63a8828f97e9dcE393B25c189',
>>>>>>> 16501ca0
        alias: 'BlockPi',
      },
      { address: '0xa3f93fe365bf99f431d8fde740b140615e24f99b', alias: 'RockX' },
      {
        address: '0x1f87c368f8e05a85ef9126d984a980a20930cb9c',
        alias: AW_VALIDATOR_ALIAS,
      },
    ],
  },

  worldchain: {
    threshold: 2,
    validators: [
      {
        address: '0x31048785845325b22817448b68d08f8a8fe36854',
        alias: AW_VALIDATOR_ALIAS,
      },
      {
        address: '0x11e2a683e83617f186614071e422b857256a9aae',
        alias: 'Imperator',
      },
      DEFAULT_MERKLY_VALIDATOR,
    ],
  },

  xai: {
    threshold: 2,
    validators: [
      {
        address: '0xe993f01fea86eb64cda45ae5af1d5be40ac0c7e9',
        alias: AW_VALIDATOR_ALIAS,
      },
      DEFAULT_MERKLY_VALIDATOR,
      DEFAULT_MITOSIS_VALIDATOR,
    ],
  },

  xlayer: {
    threshold: 2,
    validators: [
      {
        address: '0xa2ae7c594703e988f23d97220717c513db638ea3',
        alias: AW_VALIDATOR_ALIAS,
      },
      {
        address: '0xfed056cC0967F5BC9C6350F6C42eE97d3983394d',
        alias: 'Imperator',
      },
      DEFAULT_MERKLY_VALIDATOR,
    ],
  },

  zeronetwork: {
    threshold: 2,
    validators: [
      {
        address: '0x1bd9e3f8a90ea1a13b0f2838a1858046368aad87',
        alias: AW_VALIDATOR_ALIAS,
      },
      DEFAULT_MERKLY_VALIDATOR,
      DEFAULT_MITOSIS_VALIDATOR,
    ],
  },

  zetachain: {
    threshold: 3,
    validators: [
      {
        address: '0xa3bca0b80317dbf9c7dce16a16ac89f4ff2b23ef',
        alias: AW_VALIDATOR_ALIAS,
      },
      DEFAULT_MERKLY_VALIDATOR,
      {
        address: '0x101cE77261245140A0871f9407d6233C8230Ec47',
        alias: 'Blockhunters',
      },
      DEFAULT_MITOSIS_VALIDATOR,
    ],
  },

  zircuit: {
    threshold: 3,
    validators: [
      {
        address: '0x169ec400cc758fef3df6a0d6c51fbc6cdd1015bb',
        alias: AW_VALIDATOR_ALIAS,
      },
      {
        address: '0x7aC6584c068eb2A72d4Db82A7B7cd5AB34044061',
        alias: 'Luganodes',
      },
      {
        address: '0x0180444c9342BD672867Df1432eb3dA354413a6E',
        alias: 'Hashkey Cloud',
      },
      { address: '0x1da9176C2CE5cC7115340496fa7D1800a98911CE', alias: 'Renzo' },
<<<<<<< HEAD
=======
    ],
  },

  zklink: {
    threshold: 2,
    validators: [
      {
        address: '0x217a8cb4789fc45abf56cb6e2ca96f251a5ac181',
        alias: AW_VALIDATOR_ALIAS,
      },
      DEFAULT_MERKLY_VALIDATOR,
      DEFAULT_MITOSIS_VALIDATOR,
>>>>>>> 16501ca0
    ],
  },

  zksync: {
    threshold: 3,
    validators: [
      {
        address: '0xadd1d39ce7a687e32255ac457cf99a6d8c5b5d1a',
        alias: AW_VALIDATOR_ALIAS,
      },
      DEFAULT_MERKLY_VALIDATOR,
      DEFAULT_MITOSIS_VALIDATOR,
      {
        address: '0x75237d42ce8ea27349a0254ada265db94157e0c1',
        alias: 'Imperator',
      },
    ],
  },

  zoramainnet: {
    threshold: 3,
    validators: [
      {
        address: '0x35130945b625bb69b28aee902a3b9a76fa67125f',
        alias: AW_VALIDATOR_ALIAS,
      },
      {
        address: '0x7089b6352d37d23fb05a7fee4229c78e038fba09',
        alias: 'Imperator',
      },
      DEFAULT_MERKLY_VALIDATOR,
      DEFAULT_MITOSIS_VALIDATOR,
    ],
  },
};<|MERGE_RESOLUTION|>--- conflicted
+++ resolved
@@ -53,13 +53,10 @@
       },
       DEFAULT_MERKLY_VALIDATOR,
       DEFAULT_MITOSIS_VALIDATOR,
-<<<<<<< HEAD
-=======
       {
         address: '0xCbf382214825F8c2f347dd4f23F0aDFaFad55dAa',
         alias: 'Aleph Zero',
       },
->>>>>>> 16501ca0
     ],
   },
 
@@ -118,8 +115,6 @@
       },
       DEFAULT_MERKLY_VALIDATOR,
       DEFAULT_MITOSIS_VALIDATOR,
-<<<<<<< HEAD
-=======
     ],
   },
 
@@ -132,7 +127,6 @@
       },
       DEFAULT_MERKLY_VALIDATOR,
       DEFAULT_MITOSIS_VALIDATOR,
->>>>>>> 16501ca0
     ],
   },
 
@@ -304,21 +298,14 @@
   },
 
   boba: {
-<<<<<<< HEAD
-    threshold: 1,
-=======
-    threshold: 2,
->>>>>>> 16501ca0
+    threshold: 2,
     validators: [
       {
         address: '0xebeb92c94ca8408e73aa16fd554cb3a7df075c59',
         alias: AW_VALIDATOR_ALIAS,
       },
-<<<<<<< HEAD
-=======
-      DEFAULT_MERKLY_VALIDATOR,
-      DEFAULT_MITOSIS_VALIDATOR,
->>>>>>> 16501ca0
+      DEFAULT_MERKLY_VALIDATOR,
+      DEFAULT_MITOSIS_VALIDATOR,
     ],
   },
 
@@ -354,21 +341,14 @@
   },
 
   bsquared: {
-<<<<<<< HEAD
-    threshold: 1,
-=======
-    threshold: 2,
->>>>>>> 16501ca0
+    threshold: 2,
     validators: [
       {
         address: '0xcadc90933c9fbe843358a4e70e46ad2db78e28aa',
         alias: AW_VALIDATOR_ALIAS,
       },
-<<<<<<< HEAD
-=======
-      DEFAULT_MERKLY_VALIDATOR,
-      DEFAULT_MITOSIS_VALIDATOR,
->>>>>>> 16501ca0
+      DEFAULT_MERKLY_VALIDATOR,
+      DEFAULT_MITOSIS_VALIDATOR,
     ],
   },
 
@@ -510,21 +490,14 @@
   },
 
   duckchain: {
-<<<<<<< HEAD
-    threshold: 1,
-=======
-    threshold: 2,
->>>>>>> 16501ca0
+    threshold: 2,
     validators: [
       {
         address: '0x91d55fe6dac596a6735d96365e21ce4bca21d83c',
         alias: AW_VALIDATOR_ALIAS,
       },
-<<<<<<< HEAD
-=======
-      DEFAULT_MERKLY_VALIDATOR,
-      DEFAULT_MITOSIS_VALIDATOR,
->>>>>>> 16501ca0
+      DEFAULT_MERKLY_VALIDATOR,
+      DEFAULT_MITOSIS_VALIDATOR,
     ],
   },
 
@@ -645,8 +618,6 @@
         address: '0xa6c998f0db2b56d7a63faf30a9b677c8b9b6faab',
         alias: 'P-OPS',
       },
-<<<<<<< HEAD
-=======
       {
         address: '0x09f9de08f7570c4146caa708dc9f75b56958957f',
         alias: 'Luganodes',
@@ -655,7 +626,6 @@
         address: '0xf1f4ae9959490380ad7863e79c3faf118c1fbf77',
         alias: 'DSRV',
       },
->>>>>>> 16501ca0
       DEFAULT_TESSELLATED_VALIDATOR,
     ],
   },
@@ -708,28 +678,16 @@
       DEFAULT_TESSELLATED_VALIDATOR,
       {
         address: '0x1c3C3013B863Cf666499Da1A61949AE396E3Ab82',
-<<<<<<< HEAD
-        alias: 'Superlane: Enigma',
-      },
-      {
-        address: '0x573e960e07ad74ea2c5f1e3c31b2055994b12797',
-        alias: 'Superlane: Imperator',
-=======
         alias: 'Enigma',
       },
       {
         address: '0x573e960e07ad74ea2c5f1e3c31b2055994b12797',
         alias: 'Imperator',
->>>>>>> 16501ca0
       },
       DEFAULT_BWARE_LABS_VALIDATOR,
       {
         address: '0x25b3a88f7cfd3c9f7d7e32b295673a16a6ddbd91',
-<<<<<<< HEAD
-        alias: 'Superlane: Luganodes',
-=======
         alias: 'Luganodes',
->>>>>>> 16501ca0
       },
     ],
   },
@@ -925,32 +883,20 @@
       DEFAULT_TESSELLATED_VALIDATOR,
       {
         address: '0x3DA4ee2801Ec6CC5faD73DBb94B10A203ADb3d9e',
-<<<<<<< HEAD
-        alias: 'Superlane: Enigma',
-      },
-      {
-        address: '0x4df6e8878992c300e7bfe98cac6bf7d3408b9cbf',
-        alias: 'Superlane: Imperator',
-=======
         alias: 'Enigma',
       },
       {
         address: '0x4df6e8878992c300e7bfe98cac6bf7d3408b9cbf',
         alias: 'Imperator',
->>>>>>> 16501ca0
       },
       DEFAULT_BWARE_LABS_VALIDATOR,
       {
         address: '0xf0da628f3fb71652d48260bad4691054045832ce',
-<<<<<<< HEAD
-        alias: 'Superlane: Luganodes',
-=======
         alias: 'Luganodes',
       },
       {
         address: '0xead4141b6ea149901ce4f4b556953f66d04b1d0c',
         alias: 'Lisk',
->>>>>>> 16501ca0
       },
     ],
   },
@@ -979,8 +925,6 @@
       },
       DEFAULT_MERKLY_VALIDATOR,
       DEFAULT_MITOSIS_VALIDATOR,
-<<<<<<< HEAD
-=======
     ],
   },
 
@@ -993,7 +937,6 @@
       },
       DEFAULT_MERKLY_VALIDATOR,
       DEFAULT_MITOSIS_VALIDATOR,
->>>>>>> 16501ca0
     ],
   },
 
@@ -1053,10 +996,6 @@
         address: '0xd9f7f1a05826197a93df51e86cefb41dfbfb896a',
         alias: AW_VALIDATOR_ALIAS,
       },
-<<<<<<< HEAD
-      DEFAULT_MERKLY_VALIDATOR,
-      DEFAULT_MITOSIS_VALIDATOR,
-=======
       {
         address: '0x01e3909133d20c05bbc94247769235d30101f748',
         alias: 'Imperator',
@@ -1072,7 +1011,6 @@
       },
       DEFAULT_BWARE_LABS_VALIDATOR,
       DEFAULT_TESSELLATED_VALIDATOR,
->>>>>>> 16501ca0
     ],
   },
 
@@ -1110,28 +1048,16 @@
       DEFAULT_TESSELLATED_VALIDATOR,
       {
         address: '0x65C140e3a05F33192384AffEF985696Fe3cDDE42',
-<<<<<<< HEAD
-        alias: 'Superlane: Enigma',
-      },
-      {
-        address: '0x20eade18ea2af6dfd54d72b3b5366b40fcb47f4b',
-        alias: 'Superlane: Imperator',
-=======
         alias: 'Enigma',
       },
       {
         address: '0x20eade18ea2af6dfd54d72b3b5366b40fcb47f4b',
         alias: 'Imperator',
->>>>>>> 16501ca0
       },
       DEFAULT_BWARE_LABS_VALIDATOR,
       {
         address: '0x485a4f0009d9afbbf44521016f9b8cdd718e36ea',
-<<<<<<< HEAD
-        alias: 'Superlane: Luganodes',
-=======
         alias: 'Luganodes',
->>>>>>> 16501ca0
       },
     ],
   },
@@ -1216,11 +1142,7 @@
         alias: AW_VALIDATOR_ALIAS,
       },
       DEFAULT_MITOSIS_VALIDATOR,
-<<<<<<< HEAD
-      { address: '0x032dE4f94676bF9314331e7D83E8Db4aC74c9E21', alias: 'Oort' },
-=======
       { address: '0xfa94a494f01d1034b8cea025ca4c2a7e31ca39a1', alias: 'Oort' },
->>>>>>> 16501ca0
     ],
   },
 
@@ -1234,28 +1156,16 @@
       DEFAULT_TESSELLATED_VALIDATOR,
       {
         address: '0xd8c1cCbfF28413CE6c6ebe11A3e29B0D8384eDbB',
-<<<<<<< HEAD
-        alias: 'Superlane: Enigma',
-      },
-      {
-        address: '0x1b9e5f36c4bfdb0e3f0df525ef5c888a4459ef99',
-        alias: 'Superlane: Imperator',
-=======
         alias: 'Enigma',
       },
       {
         address: '0x1b9e5f36c4bfdb0e3f0df525ef5c888a4459ef99',
         alias: 'Imperator',
->>>>>>> 16501ca0
       },
       DEFAULT_BWARE_LABS_VALIDATOR,
       {
         address: '0xf9dfaa5c20ae1d84da4b2696b8dc80c919e48b12',
-<<<<<<< HEAD
-        alias: 'Superlane: Luganodes',
-=======
         alias: 'Luganodes',
->>>>>>> 16501ca0
       },
     ],
   },
@@ -1661,18 +1571,12 @@
   },
 
   superseed: {
-<<<<<<< HEAD
-    threshold: 1,
-=======
     threshold: 4,
->>>>>>> 16501ca0
     validators: [
       {
         address: '0xdc2b87cb555411bb138d3a4e5f7832c87fae2b88',
         alias: AW_VALIDATOR_ALIAS,
       },
-<<<<<<< HEAD
-=======
       {
         address: '0x68f3a3b244f6ddc135130200a6b8729e290b4240',
         alias: 'Imperator',
@@ -1703,7 +1607,6 @@
       },
       DEFAULT_MERKLY_VALIDATOR,
       DEFAULT_MITOSIS_VALIDATOR,
->>>>>>> 16501ca0
     ],
   },
 
@@ -1735,8 +1638,6 @@
         address: '0xe271ef9a6e312540f099a378865432fa73f26689',
         alias: 'Tangle',
       },
-<<<<<<< HEAD
-=======
     ],
   },
 
@@ -1756,7 +1657,6 @@
         alias: 'Treasure',
       },
       DEFAULT_MITOSIS_VALIDATOR,
->>>>>>> 16501ca0
     ],
   },
 
@@ -1771,21 +1671,14 @@
   },
 
   unichain: {
-<<<<<<< HEAD
-    threshold: 1,
-=======
-    threshold: 2,
->>>>>>> 16501ca0
+    threshold: 2,
     validators: [
       {
         address: '0x9773a382342ebf604a2e5de0a1f462fb499e28b1',
         alias: AW_VALIDATOR_ALIAS,
       },
-<<<<<<< HEAD
-=======
-      DEFAULT_MERKLY_VALIDATOR,
-      DEFAULT_MITOSIS_VALIDATOR,
->>>>>>> 16501ca0
+      DEFAULT_MERKLY_VALIDATOR,
+      DEFAULT_MITOSIS_VALIDATOR,
     ],
   },
 
@@ -1800,25 +1693,18 @@
   },
 
   vana: {
-<<<<<<< HEAD
-    threshold: 1,
-=======
-    threshold: 3,
->>>>>>> 16501ca0
+    threshold: 3,
     validators: [
       {
         address: '0xfdf3b0dfd4b822d10cacb15c8ae945ea269e7534',
         alias: AW_VALIDATOR_ALIAS,
       },
-<<<<<<< HEAD
-=======
       DEFAULT_MERKLY_VALIDATOR,
       DEFAULT_MITOSIS_VALIDATOR,
       {
         address: '0xba2f4f89cae6863d8b49e4ca0208ed48ad9ac354',
         alias: 'P2P',
       },
->>>>>>> 16501ca0
     ],
   },
 
@@ -1826,11 +1712,7 @@
     threshold: 2,
     validators: [
       {
-<<<<<<< HEAD
-        address: '0x4E53dA92cD5Bf0a032b6B4614b986926456756A7',
-=======
         address: '0x6D113Ae51bfeA7b63a8828f97e9dcE393B25c189',
->>>>>>> 16501ca0
         alias: 'BlockPi',
       },
       { address: '0xa3f93fe365bf99f431d8fde740b140615e24f99b', alias: 'RockX' },
@@ -1927,8 +1809,6 @@
         alias: 'Hashkey Cloud',
       },
       { address: '0x1da9176C2CE5cC7115340496fa7D1800a98911CE', alias: 'Renzo' },
-<<<<<<< HEAD
-=======
     ],
   },
 
@@ -1941,7 +1821,6 @@
       },
       DEFAULT_MERKLY_VALIDATOR,
       DEFAULT_MITOSIS_VALIDATOR,
->>>>>>> 16501ca0
     ],
   },
 
