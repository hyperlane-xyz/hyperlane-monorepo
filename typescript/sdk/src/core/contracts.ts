import {
  Create2Factory__factory,
  InterchainAccountRouter__factory,
  InterchainGasPaymaster,
  InterchainGasPaymaster__factory,
  InterchainQueryRouter__factory,
  Mailbox,
  Mailbox__factory,
  MultisigIsm,
  MultisigIsm__factory,
  OverheadIgp,
  OverheadIgp__factory,
  ProxyAdmin,
  ProxyAdmin__factory,
<<<<<<< HEAD
  TestRecipient__factory,
=======
  StorageGasOracle,
  StorageGasOracle__factory,
>>>>>>> f5d1fbbd
  ValidatorAnnounce,
  ValidatorAnnounce__factory,
} from '@hyperlane-xyz/core';
import { types } from '@hyperlane-xyz/utils';

import { ProxiedContract, TransparentProxyAddresses } from '../proxy';

export type GasOracleContracts = {
  storageGasOracle: StorageGasOracle;
};

export type ConnectionClientContracts = {
  interchainGasPaymaster: ProxiedContract<
    InterchainGasPaymaster,
    TransparentProxyAddresses
  >;
  defaultIsmInterchainGasPaymaster: OverheadIgp;
};

export type CoreContracts = GasOracleContracts &
  ConnectionClientContracts & {
    mailbox: ProxiedContract<Mailbox, TransparentProxyAddresses>;
    multisigIsm: MultisigIsm;
    proxyAdmin: ProxyAdmin;
    validatorAnnounce: ValidatorAnnounce;
  };

export type CoreContractAddresses = {
  mailbox: types.Address | TransparentProxyAddresses;
  multisigIsm: types.Address;
  interchainGasPaymaster: types.Address | TransparentProxyAddresses;
  validatorAnnounce: types.Address;
  proxyAdmin: types.Address;
  defaultIsmInterchainGasPaymaster: types.Address;
};

export const coreFactories = {
  interchainAccountRouter: new InterchainAccountRouter__factory(),
  interchainQueryRouter: new InterchainQueryRouter__factory(),
  validatorAnnounce: new ValidatorAnnounce__factory(),
  create2Factory: new Create2Factory__factory(),
  proxyAdmin: new ProxyAdmin__factory(),
  interchainGasPaymaster: new InterchainGasPaymaster__factory(),
  defaultIsmInterchainGasPaymaster: new OverheadIgp__factory(),
  storageGasOracle: new StorageGasOracle__factory(),
  multisigIsm: new MultisigIsm__factory(),
  mailbox: new Mailbox__factory(),
  testRecipient: new TestRecipient__factory(),
};

type ShapeOf<T> = Record<keyof T, any>;
type AssertKeysEqual<X extends ShapeOf<Y>, Y extends ShapeOf<X>> = never;
type AssertKeysSubset<Y, X extends ShapeOf<Y>> = never;
export type AssertionA = AssertKeysEqual<CoreContracts, CoreContractAddresses>;
export type AssertionB = AssertKeysSubset<CoreContracts, typeof coreFactories>;<|MERGE_RESOLUTION|>--- conflicted
+++ resolved
@@ -12,12 +12,9 @@
   OverheadIgp__factory,
   ProxyAdmin,
   ProxyAdmin__factory,
-<<<<<<< HEAD
-  TestRecipient__factory,
-=======
   StorageGasOracle,
   StorageGasOracle__factory,
->>>>>>> f5d1fbbd
+  TestRecipient__factory,
   ValidatorAnnounce,
   ValidatorAnnounce__factory,
 } from '@hyperlane-xyz/core';
@@ -66,10 +63,4 @@
   multisigIsm: new MultisigIsm__factory(),
   mailbox: new Mailbox__factory(),
   testRecipient: new TestRecipient__factory(),
-};
-
-type ShapeOf<T> = Record<keyof T, any>;
-type AssertKeysEqual<X extends ShapeOf<Y>, Y extends ShapeOf<X>> = never;
-type AssertKeysSubset<Y, X extends ShapeOf<Y>> = never;
-export type AssertionA = AssertKeysEqual<CoreContracts, CoreContractAddresses>;
-export type AssertionB = AssertKeysSubset<CoreContracts, typeof coreFactories>;+};