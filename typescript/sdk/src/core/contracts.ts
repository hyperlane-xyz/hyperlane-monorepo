import {
  InterchainGasPaymaster,
  InterchainGasPaymaster__factory,
  Mailbox,
  Mailbox__factory,
  MultisigZone,
  MultisigZone__factory,
  UpgradeBeaconController,
  UpgradeBeaconController__factory,
} from '@hyperlane-xyz/core';

import { BeaconProxyAddresses, ProxiedContract } from '../proxy';

export type MailboxContracts = {};

type ConnectionClientContracts = {
  interchainGasPaymaster: ProxiedContract<
    InterchainGasPaymaster,
    BeaconProxyAddresses
  >;
<<<<<<< HEAD
=======
  connectionManager: AbacusConnectionManager;
};

export type CoreContracts<
  Networks extends ChainName,
  Local extends Networks,
> = OutboxContracts &
  ConnectionClientContracts & {
    inboxes: RemoteChainMap<Networks, Local, InboxContracts>;
    upgradeBeaconController: UpgradeBeaconController;
  };

const inboxFactories = {
  inbox: new Inbox__factory(),
  inboxValidatorManager: new InboxValidatorManager__factory(),
>>>>>>> 03b2e4c5
};

export type CoreContracts = ConnectionClientContracts & {
  mailbox: ProxiedContract<Mailbox, BeaconProxyAddresses>;
  defaultZone: MultisigZone;
  upgradeBeaconController: UpgradeBeaconController;
};

export const coreFactories = {
<<<<<<< HEAD
=======
  connectionManager: new AbacusConnectionManager__factory(),
>>>>>>> 03b2e4c5
  upgradeBeaconController: new UpgradeBeaconController__factory(),
  interchainGasPaymaster: new InterchainGasPaymaster__factory(),
  multisigZone: new MultisigZone__factory(),
  mailbox: new Mailbox__factory(),
};<|MERGE_RESOLUTION|>--- conflicted
+++ resolved
@@ -3,8 +3,8 @@
   InterchainGasPaymaster__factory,
   Mailbox,
   Mailbox__factory,
-  MultisigZone,
-  MultisigZone__factory,
+  MultisigModule,
+  MultisigModule__factory,
   UpgradeBeaconController,
   UpgradeBeaconController__factory,
 } from '@hyperlane-xyz/core';
@@ -18,39 +18,17 @@
     InterchainGasPaymaster,
     BeaconProxyAddresses
   >;
-<<<<<<< HEAD
-=======
-  connectionManager: AbacusConnectionManager;
-};
-
-export type CoreContracts<
-  Networks extends ChainName,
-  Local extends Networks,
-> = OutboxContracts &
-  ConnectionClientContracts & {
-    inboxes: RemoteChainMap<Networks, Local, InboxContracts>;
-    upgradeBeaconController: UpgradeBeaconController;
-  };
-
-const inboxFactories = {
-  inbox: new Inbox__factory(),
-  inboxValidatorManager: new InboxValidatorManager__factory(),
->>>>>>> 03b2e4c5
 };
 
 export type CoreContracts = ConnectionClientContracts & {
   mailbox: ProxiedContract<Mailbox, BeaconProxyAddresses>;
-  defaultZone: MultisigZone;
+  defaultModule: MultisigModule;
   upgradeBeaconController: UpgradeBeaconController;
 };
 
 export const coreFactories = {
-<<<<<<< HEAD
-=======
-  connectionManager: new AbacusConnectionManager__factory(),
->>>>>>> 03b2e4c5
   upgradeBeaconController: new UpgradeBeaconController__factory(),
   interchainGasPaymaster: new InterchainGasPaymaster__factory(),
-  multisigZone: new MultisigZone__factory(),
+  multisigModule: new MultisigModule__factory(),
   mailbox: new Mailbox__factory(),
 };