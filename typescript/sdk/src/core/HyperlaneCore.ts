--- conflicted
+++ resolved
@@ -156,8 +156,6 @@
       hook,
     );
 
-<<<<<<< HEAD
-=======
     const dispatchParams = [
       destinationDomain,
       recipientBytes32,
@@ -170,7 +168,6 @@
       'dispatch(uint32,bytes32,bytes,bytes,address)'
     ](...dispatchParams, { value: quote });
 
->>>>>>> dedaa34c
     const dispatchTx = await this.multiProvider.handleTx(
       origin,
       mailbox['dispatch(uint32,bytes32,bytes,bytes,address)'](
