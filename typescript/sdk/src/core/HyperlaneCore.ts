import { TransactionReceipt } from '@ethersproject/providers';
import { ethers } from 'ethers';
import type { TransactionReceipt as ViemTxReceipt } from 'viem';

import {
  IMessageRecipient,
  IMessageRecipient__factory,
  MailboxClient__factory,
  Mailbox__factory,
} from '@hyperlane-xyz/core';
import {
  Address,
  AddressBytes32,
  ProtocolType,
  addressToBytes32,
  assert,
  bytes32ToAddress,
  eqAddress,
  messageId,
  objFilter,
  objMap,
  parseMessage,
  pollAsync,
  promiseObjAll,
} from '@hyperlane-xyz/utils';

import { HyperlaneApp } from '../app/HyperlaneApp.js';
import { appFromAddressesMapHelper } from '../contracts/contracts.js';
import { HyperlaneAddressesMap } from '../contracts/types.js';
import { OwnableConfig } from '../deploy/types.js';
<<<<<<< HEAD
=======
import { DerivedHookConfig, EvmHookReader } from '../hook/EvmHookReader.js';
import { DerivedIsmConfig, EvmIsmReader } from '../ism/EvmIsmReader.js';
>>>>>>> 6eee086a
import { MultiProvider } from '../providers/MultiProvider.js';
import { RouterConfig } from '../router/types.js';
import { ChainMap, ChainName } from '../types.js';
import { findMatchingLogEvents } from '../utils/logUtils.js';

import { CoreFactories, coreFactories } from './contracts.js';
import { DispatchEvent } from './events.js';
import { DispatchedMessage } from './types.js';

export class HyperlaneCore extends HyperlaneApp<CoreFactories> {
  static fromAddressesMap(
    addressesMap: HyperlaneAddressesMap<any>,
    multiProvider: MultiProvider,
  ): HyperlaneCore {
    const helper = appFromAddressesMapHelper(
      addressesMap,
      coreFactories,
      multiProvider,
    );
    return new HyperlaneCore(helper.contractsMap, helper.multiProvider);
  }

  getRouterConfig = (
    owners: Address | ChainMap<OwnableConfig>,
  ): ChainMap<RouterConfig> => {
    // get config
    const config = objMap(
      this.contractsMap,
      (chain, contracts): RouterConfig => ({
        mailbox: contracts.mailbox.address,
        owner: typeof owners === 'string' ? owners : owners[chain].owner,
      }),
    );
    // filter for EVM chains
    return objFilter(
      config,
      (chainName, _): _ is RouterConfig =>
        this.multiProvider.getProtocol(chainName) === ProtocolType.Ethereum,
    );
  };

  quoteGasPayment = (
    origin: ChainName,
    destination: ChainName,
    recipient: AddressBytes32,
    body: string,
    metadata?: string,
    hook?: Address,
  ): Promise<ethers.BigNumber> => {
    const destinationId = this.multiProvider.getDomainId(destination);
    return this.contractsMap[origin].mailbox[
      'quoteDispatch(uint32,bytes32,bytes,bytes,address)'
    ](
      destinationId,
      recipient,
      body,
      metadata || '0x',
      hook || ethers.constants.AddressZero,
    );
  };

<<<<<<< HEAD
=======
  getDestination(message: DispatchedMessage): ChainName {
    return this.multiProvider.getChainName(message.parsed.destination);
  }

  getOrigin(message: DispatchedMessage): ChainName {
    return this.multiProvider.getChainName(message.parsed.origin);
  }

  async getRecipientIsmAddress(message: DispatchedMessage): Promise<Address> {
    const destinationMailbox = this.contractsMap[this.getDestination(message)];
    const ethAddress = bytes32ToAddress(message.parsed.recipient);
    return destinationMailbox.mailbox.recipientIsm(ethAddress);
  }

  async getHookAddress(message: DispatchedMessage): Promise<Address> {
    const destinationMailbox = this.contractsMap[this.getOrigin(message)];
    /* TODO: requiredHook() account for here: https://github.com/hyperlane-xyz/hyperlane-monorepo/pull/3693 */
    return destinationMailbox.mailbox.defaultHook();
  }

  async getRecipientIsmConfig(
    message: DispatchedMessage,
  ): Promise<DerivedIsmConfig> {
    const destinationChain = this.getDestination(message);
    const ismReader = new EvmIsmReader(this.multiProvider, destinationChain);
    const address = await this.getRecipientIsmAddress(message);
    return ismReader.deriveIsmConfig(address);
  }

  async getHookConfig(message: DispatchedMessage): Promise<DerivedHookConfig> {
    const originChain = this.getOrigin(message);
    const hookReader = new EvmHookReader(this.multiProvider, originChain);
    const address = await this.getHookAddress(message);
    const hookConfig = await hookReader.deriveHookConfig(address);
    assert(hookConfig, `No hook config found for ${address}.`);
    return hookConfig;
  }

>>>>>>> 6eee086a
  async sendMessage(
    origin: ChainName,
    destination: ChainName,
    recipient: Address,
    body: string,
    hook?: Address,
    metadata?: string,
  ): Promise<{ dispatchTx: TransactionReceipt; message: DispatchedMessage }> {
    const mailbox = this.getContracts(origin).mailbox;
    const destinationDomain = this.multiProvider.getDomainId(destination);
    const recipientBytes32 = addressToBytes32(recipient);
    const quote = await this.quoteGasPayment(
      origin,
      destination,
      recipientBytes32,
      body,
      metadata,
      hook,
    );
    const dispatchTx = await this.multiProvider.handleTx(
      origin,
      mailbox['dispatch(uint32,bytes32,bytes,bytes,address)'](
        destinationDomain,
        recipientBytes32,
        body,
        metadata || '0x',
        hook || ethers.constants.AddressZero,
        { value: quote },
      ),
    );
    return {
      dispatchTx,
      message: this.getDispatchedMessages(dispatchTx)[0],
    };
  }

  onDispatch(
    handler: (
      message: DispatchedMessage,
      event: DispatchEvent,
    ) => Promise<void>,
    chains = Object.keys(this.contractsMap),
  ): {
    removeHandler: (chains?: ChainName[]) => void;
  } {
    chains.map((originChain) => {
      const mailbox = this.contractsMap[originChain].mailbox;
      this.logger.debug(`Listening for dispatch on ${originChain}`);
      mailbox.on<DispatchEvent>(
        mailbox.filters.Dispatch(),
        (_sender, _destination, _recipient, message, event) => {
          const parsed = HyperlaneCore.parseDispatchedMessage(message);
          this.logger.info(`Observed message ${parsed.id} on ${originChain}`);
          return handler(parsed, event);
        },
      );
    });

    return {
      removeHandler: (removeChains) =>
        (removeChains ?? chains).map((originChain) => {
          this.contractsMap[originChain].mailbox.removeAllListeners('Dispatch');
          this.logger.debug(`Stopped listening for dispatch on ${originChain}`);
        }),
    };
  }

  getDefaults(): Promise<ChainMap<{ ism: Address; hook: Address }>> {
    return promiseObjAll(
      objMap(this.contractsMap, async (_, contracts) => ({
        ism: await contracts.mailbox.defaultIsm(),
        hook: await contracts.mailbox.defaultHook(),
      })),
    );
  }

<<<<<<< HEAD
  getDestination(message: DispatchedMessage): ChainName {
    return this.multiProvider.getChainName(message.parsed.destination);
  }

=======
>>>>>>> 6eee086a
  getIsm(
    destinationChain: ChainName,
    recipientAddress: Address,
  ): Promise<Address> {
    const destinationMailbox = this.contractsMap[destinationChain];
    return destinationMailbox.mailbox.recipientIsm(recipientAddress);
  }

<<<<<<< HEAD
  getRecipientIsmAddress(message: DispatchedMessage): Promise<Address> {
    const destinationChain = this.getDestination(message);
    const ethAddress = bytes32ToAddress(message.parsed.recipient);
    return this.getIsm(destinationChain, ethAddress);
  }

=======
>>>>>>> 6eee086a
  protected getRecipient(message: DispatchedMessage): IMessageRecipient {
    return IMessageRecipient__factory.connect(
      bytes32ToAddress(message.parsed.recipient),
      this.multiProvider.getProvider(this.getDestination(message)),
    );
  }

  estimateHandle(message: DispatchedMessage): Promise<ethers.BigNumber> {
    return this.getRecipient(message).estimateGas.handle(
      message.parsed.origin,
      message.parsed.sender,
      message.parsed.body,
      { from: this.getAddresses(this.getDestination(message)).mailbox },
    );
  }

  deliver(
    message: DispatchedMessage,
    ismMetadata: string,
  ): Promise<ethers.ContractReceipt> {
    const destinationChain = this.getDestination(message);
<<<<<<< HEAD
    console.log('ELLISH metadata:', ismMetadata, 'message', message.message);
=======
>>>>>>> 6eee086a
    return this.multiProvider.handleTx(
      destinationChain,
      this.getContracts(destinationChain).mailbox.process(
        ismMetadata,
        message.message,
      ),
    );
  }
<<<<<<< HEAD

  getOrigin(message: DispatchedMessage): ChainName {
    return this.multiProvider.getChainName(message.parsed.origin);
  }

  async getHook(
    originChain: ChainName,
    senderAddress: Address,
  ): Promise<Address> {
    const provider = this.multiProvider.getProvider(originChain);
    try {
      const client = MailboxClient__factory.connect(senderAddress, provider);
      const hook = await client.hook();
      if (!eqAddress(hook, ethers.constants.AddressZero)) {
        return hook;
      }
    } catch (e) {
      this.logger.debug(`MailboxClient hook not found for ${senderAddress}`);
      this.logger.trace({ e });
    }

=======

  async getHook(
    originChain: ChainName,
    senderAddress: Address,
  ): Promise<Address> {
    const provider = this.multiProvider.getProvider(originChain);
    try {
      const client = MailboxClient__factory.connect(senderAddress, provider);
      const hook = await client.hook();
      if (!eqAddress(hook, ethers.constants.AddressZero)) {
        return hook;
      }
    } catch (e) {
      this.logger.debug(`MailboxClient hook not found for ${senderAddress}`);
      this.logger.trace({ e });
    }

>>>>>>> 6eee086a
    const originMailbox = this.contractsMap[originChain].mailbox;
    return originMailbox.defaultHook();
  }

  isDelivered(message: DispatchedMessage): Promise<boolean> {
    const destinationChain = this.getDestination(message);
    return this.getContracts(destinationChain).mailbox.delivered(message.id);
  }

  async getSenderHookAddress(message: DispatchedMessage): Promise<Address> {
    const originChain = this.getOrigin(message);
    const senderAddress = bytes32ToAddress(message.parsed.sender);
    return this.getHook(originChain, senderAddress);
  }

  async getProcessedReceipt(
    message: DispatchedMessage,
  ): Promise<ethers.ContractReceipt> {
    const destinationChain = this.getDestination(message);
    const mailbox = this.contractsMap[destinationChain].mailbox;

    const processedBlock = await mailbox.processedAt(message.id);
    const events = await mailbox.queryFilter(
      mailbox.filters.ProcessId(message.id),
      processedBlock,
      processedBlock,
    );
    const processedEvent = events[0];
    return processedEvent.getTransactionReceipt();
  }

  protected waitForProcessReceipt(
    message: DispatchedMessage,
  ): Promise<ethers.ContractReceipt> {
    const id = messageId(message.message);
    const destinationChain = this.getDestination(message);
    const mailbox = this.contractsMap[destinationChain].mailbox;
    const filter = mailbox.filters.ProcessId(id);

    return new Promise<ethers.ContractReceipt>((resolve, reject) => {
      mailbox.once(filter, (emittedId, event) => {
        if (id !== emittedId) {
          reject(`Expected message id ${id} but got ${emittedId}`);
        }
        resolve(
          this.multiProvider.handleTx(destinationChain, event.getTransaction()),
        );
      });
    });
  }

  async waitForMessageIdProcessed(
    messageId: string,
    destination: ChainName,
    delayMs?: number,
    maxAttempts?: number,
  ): Promise<true> {
    await pollAsync(
      async () => {
        this.logger.debug(`Checking if message ${messageId} was processed`);
        const mailbox = this.contractsMap[destination].mailbox;
        const delivered = await mailbox.delivered(messageId);
        if (delivered) {
          this.logger.info(`Message ${messageId} was processed`);
          return true;
        } else {
          throw new Error(`Message ${messageId} not yet processed`);
        }
      },
      delayMs,
      maxAttempts,
    );
    return true;
  }

  waitForMessageProcessing(
    sourceTx: ethers.ContractReceipt | ViemTxReceipt,
  ): Promise<ethers.ContractReceipt[]> {
    const messages = HyperlaneCore.getDispatchedMessages(sourceTx);
    return Promise.all(messages.map((msg) => this.waitForProcessReceipt(msg)));
  }

  // TODO consider renaming this, all the waitForMessage* methods are confusing
  async waitForMessageProcessed(
    sourceTx: ethers.ContractReceipt | ViemTxReceipt,
    delay?: number,
    maxAttempts?: number,
  ): Promise<void> {
    const messages = HyperlaneCore.getDispatchedMessages(sourceTx);
    await Promise.all(
      messages.map((msg) =>
        this.waitForMessageIdProcessed(
          msg.id,
          this.getDestination(msg),
          delay,
          maxAttempts,
        ),
      ),
    );
    this.logger.info(
      `All messages processed for tx ${sourceTx.transactionHash}`,
    );
  }

  // Redundant with static method but keeping for backwards compatibility
  getDispatchedMessages(
    sourceTx: TransactionReceipt | ViemTxReceipt,
  ): DispatchedMessage[] {
    const messages = HyperlaneCore.getDispatchedMessages(sourceTx);
    return messages.map(({ parsed, ...other }) => {
      const originChain =
        this.multiProvider.tryGetChainName(parsed.origin) ?? undefined;
      const destinationChain =
        this.multiProvider.tryGetChainName(parsed.destination) ?? undefined;
      return { parsed: { ...parsed, originChain, destinationChain }, ...other };
    });
  }

  async getDispatchTx(
    originChain: ChainName,
    messageId: string,
    blockNumber?: number,
  ): Promise<TransactionReceipt> {
    const mailbox = this.contractsMap[originChain].mailbox;
    const filter = mailbox.filters.DispatchId(messageId);

    const { fromBlock, toBlock } = blockNumber
      ? { toBlock: blockNumber, fromBlock: blockNumber }
      : await this.multiProvider.getLatestBlockRange(originChain);

    const matching = await mailbox.queryFilter(filter, fromBlock, toBlock);
    if (matching.length === 0) {
      throw new Error(`No dispatch event found for message ${messageId}`);
    }
    const event = matching[0]; // only 1 event per message ID
    return event.getTransactionReceipt();
  }

  static parseDispatchedMessage(message: string): DispatchedMessage {
    const parsed = parseMessage(message);
    const id = messageId(message);
    return { id, message, parsed };
  }

  static getDispatchedMessages(
    sourceTx: TransactionReceipt | ViemTxReceipt,
  ): DispatchedMessage[] {
    const mailbox = Mailbox__factory.createInterface();
<<<<<<< HEAD
    const dispatchLogs = sourceTx.logs
      .map((log) => {
        try {
          return mailbox.parseLog(log);
        } catch (e) {
          return undefined;
        }
      })
      .filter(
        (log): log is ethers.utils.LogDescription =>
          !!log && log.name === 'Dispatch',
      );
    return dispatchLogs.map((log) =>
      this.parseDispatchedMessage(log.args['message']),
    );
=======
    const dispatchLogs = findMatchingLogEvents(
      sourceTx.logs,
      mailbox,
      'Dispatch',
    );
    return dispatchLogs.map((log) => {
      const message = log.args['message'];
      const parsed = parseMessage(message);
      const id = messageId(message);
      return { id, message, parsed };
    });
>>>>>>> 6eee086a
  }
}<|MERGE_RESOLUTION|>--- conflicted
+++ resolved
@@ -28,11 +28,8 @@
 import { appFromAddressesMapHelper } from '../contracts/contracts.js';
 import { HyperlaneAddressesMap } from '../contracts/types.js';
 import { OwnableConfig } from '../deploy/types.js';
-<<<<<<< HEAD
-=======
 import { DerivedHookConfig, EvmHookReader } from '../hook/EvmHookReader.js';
 import { DerivedIsmConfig, EvmIsmReader } from '../ism/EvmIsmReader.js';
->>>>>>> 6eee086a
 import { MultiProvider } from '../providers/MultiProvider.js';
 import { RouterConfig } from '../router/types.js';
 import { ChainMap, ChainName } from '../types.js';
@@ -94,8 +91,6 @@
     );
   };
 
-<<<<<<< HEAD
-=======
   getDestination(message: DispatchedMessage): ChainName {
     return this.multiProvider.getChainName(message.parsed.destination);
   }
@@ -134,7 +129,6 @@
     return hookConfig;
   }
 
->>>>>>> 6eee086a
   async sendMessage(
     origin: ChainName,
     destination: ChainName,
@@ -211,13 +205,6 @@
     );
   }
 
-<<<<<<< HEAD
-  getDestination(message: DispatchedMessage): ChainName {
-    return this.multiProvider.getChainName(message.parsed.destination);
-  }
-
-=======
->>>>>>> 6eee086a
   getIsm(
     destinationChain: ChainName,
     recipientAddress: Address,
@@ -226,15 +213,6 @@
     return destinationMailbox.mailbox.recipientIsm(recipientAddress);
   }
 
-<<<<<<< HEAD
-  getRecipientIsmAddress(message: DispatchedMessage): Promise<Address> {
-    const destinationChain = this.getDestination(message);
-    const ethAddress = bytes32ToAddress(message.parsed.recipient);
-    return this.getIsm(destinationChain, ethAddress);
-  }
-
-=======
->>>>>>> 6eee086a
   protected getRecipient(message: DispatchedMessage): IMessageRecipient {
     return IMessageRecipient__factory.connect(
       bytes32ToAddress(message.parsed.recipient),
@@ -256,10 +234,7 @@
     ismMetadata: string,
   ): Promise<ethers.ContractReceipt> {
     const destinationChain = this.getDestination(message);
-<<<<<<< HEAD
     console.log('ELLISH metadata:', ismMetadata, 'message', message.message);
-=======
->>>>>>> 6eee086a
     return this.multiProvider.handleTx(
       destinationChain,
       this.getContracts(destinationChain).mailbox.process(
@@ -267,11 +242,6 @@
         message.message,
       ),
     );
-  }
-<<<<<<< HEAD
-
-  getOrigin(message: DispatchedMessage): ChainName {
-    return this.multiProvider.getChainName(message.parsed.origin);
   }
 
   async getHook(
@@ -290,25 +260,6 @@
       this.logger.trace({ e });
     }
 
-=======
-
-  async getHook(
-    originChain: ChainName,
-    senderAddress: Address,
-  ): Promise<Address> {
-    const provider = this.multiProvider.getProvider(originChain);
-    try {
-      const client = MailboxClient__factory.connect(senderAddress, provider);
-      const hook = await client.hook();
-      if (!eqAddress(hook, ethers.constants.AddressZero)) {
-        return hook;
-      }
-    } catch (e) {
-      this.logger.debug(`MailboxClient hook not found for ${senderAddress}`);
-      this.logger.trace({ e });
-    }
-
->>>>>>> 6eee086a
     const originMailbox = this.contractsMap[originChain].mailbox;
     return originMailbox.defaultHook();
   }
@@ -457,23 +408,6 @@
     sourceTx: TransactionReceipt | ViemTxReceipt,
   ): DispatchedMessage[] {
     const mailbox = Mailbox__factory.createInterface();
-<<<<<<< HEAD
-    const dispatchLogs = sourceTx.logs
-      .map((log) => {
-        try {
-          return mailbox.parseLog(log);
-        } catch (e) {
-          return undefined;
-        }
-      })
-      .filter(
-        (log): log is ethers.utils.LogDescription =>
-          !!log && log.name === 'Dispatch',
-      );
-    return dispatchLogs.map((log) =>
-      this.parseDispatchedMessage(log.args['message']),
-    );
-=======
     const dispatchLogs = findMatchingLogEvents(
       sourceTx.logs,
       mailbox,
@@ -485,6 +419,5 @@
       const id = messageId(message);
       return { id, message, parsed };
     });
->>>>>>> 6eee086a
   }
 }