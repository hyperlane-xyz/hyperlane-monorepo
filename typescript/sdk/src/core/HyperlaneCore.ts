import { TransactionReceipt } from '@ethersproject/providers';
import { ethers } from 'ethers';
import type { TransactionReceipt as ViemTxReceipt } from 'viem';

import {
  IMessageRecipient,
  IMessageRecipient__factory,
  MailboxClient__factory,
  Mailbox__factory,
} from '@hyperlane-xyz/core';
import {
  Address,
  AddressBytes32,
  ProtocolType,
  addBufferToGasLimit,
  addressToBytes32,
  assert,
  bytes32ToAddress,
  isZeroishAddress,
  messageId,
  objFilter,
  objMap,
  parseMessage,
  pollAsync,
  promiseObjAll,
} from '@hyperlane-xyz/utils';

import { HyperlaneApp } from '../app/HyperlaneApp.js';
import { appFromAddressesMapHelper } from '../contracts/contracts.js';
import {
  HyperlaneAddressesMap,
  HyperlaneContracts,
} from '../contracts/types.js';
<<<<<<< HEAD
import { DerivedHookConfig, EvmHookReader } from '../hook/EvmHookReader.js';
import { DerivedIsmConfig, EvmIsmReader } from '../ism/EvmIsmReader.js';
import { ChainTechnicalStack } from '../metadata/chainMetadataTypes.js';
=======
import { EvmHookReader } from '../hook/EvmHookReader.js';
import { DerivedHookConfig } from '../hook/types.js';
import { EvmIsmReader } from '../ism/EvmIsmReader.js';
import { DerivedIsmConfig } from '../ism/types.js';
>>>>>>> 3e8596ba
import { MultiProvider } from '../providers/MultiProvider.js';
import { RouterConfig } from '../router/types.js';
import { ChainMap, ChainName, OwnableConfig } from '../types.js';
import { findMatchingLogEvents } from '../utils/logUtils.js';

import { CoreFactories, coreFactories } from './contracts.js';
import { DispatchEvent } from './events.js';
import { DispatchedMessage } from './types.js';

// If no metadata is provided, ensure we provide a default of 0x0001.
// We set to 0x0001 instead of 0x0 to ensure it does not break on zksync.
const DEFAULT_METADATA = '0x0001';

export class HyperlaneCore extends HyperlaneApp<CoreFactories> {
  static fromAddressesMap(
    addressesMap: HyperlaneAddressesMap<any>,
    multiProvider: MultiProvider,
  ): HyperlaneCore {
    const helper = appFromAddressesMapHelper(
      addressesMap,
      coreFactories,
      multiProvider,
    );
    return new HyperlaneCore(helper.contractsMap, helper.multiProvider);
  }

  getRouterConfig = (
    owners: Address | ChainMap<OwnableConfig>,
  ): ChainMap<RouterConfig> => {
    // filter for EVM chains
    const evmContractsMap = objFilter(
      this.contractsMap,
      (chainName, _): _ is HyperlaneContracts<CoreFactories> =>
        this.multiProvider.getProtocol(chainName) === ProtocolType.Ethereum,
    );

    // get config
    const config = objMap(
      evmContractsMap,
      (chain, contracts): RouterConfig => ({
        mailbox: contracts.mailbox.address,
        owner: typeof owners === 'string' ? owners : owners[chain].owner,
        ownerOverrides:
          typeof owners === 'string' ? undefined : owners[chain].ownerOverrides,
      }),
    );

    return config;
  };

  quoteGasPayment = (
    origin: ChainName,
    destination: ChainName,
    recipient: AddressBytes32,
    body: string,
    metadata?: string,
    hook?: Address,
  ): Promise<ethers.BigNumber> => {
    const destinationId = this.multiProvider.getDomainId(destination);
    return this.contractsMap[origin].mailbox[
      'quoteDispatch(uint32,bytes32,bytes,bytes,address)'
    ](
      destinationId,
      recipient,
      body,
      metadata || DEFAULT_METADATA,
      hook || ethers.constants.AddressZero,
    );
  };

  getDestination(message: DispatchedMessage): ChainName {
    return this.multiProvider.getChainName(message.parsed.destination);
  }

  getOrigin(message: DispatchedMessage): ChainName {
    return this.multiProvider.getChainName(message.parsed.origin);
  }

  async getRecipientIsmAddress(message: DispatchedMessage): Promise<Address> {
    const destinationMailbox = this.contractsMap[this.getDestination(message)];
    const ethAddress = bytes32ToAddress(message.parsed.recipient);
    return destinationMailbox.mailbox.recipientIsm(ethAddress);
  }

  async getHookAddress(message: DispatchedMessage): Promise<Address> {
    const destinationMailbox = this.contractsMap[this.getOrigin(message)];
    /* TODO: requiredHook() account for here: https://github.com/hyperlane-xyz/hyperlane-monorepo/pull/3693 */
    return destinationMailbox.mailbox.defaultHook();
  }

  async getRecipientIsmConfig(
    message: DispatchedMessage,
  ): Promise<DerivedIsmConfig> {
    const destinationChain = this.getDestination(message);
    const ismReader = new EvmIsmReader(this.multiProvider, destinationChain);
    const address = await this.getRecipientIsmAddress(message);
    return ismReader.deriveIsmConfig(address);
  }

  async getHookConfig(message: DispatchedMessage): Promise<DerivedHookConfig> {
    const originChain = this.getOrigin(message);
    const hookReader = new EvmHookReader(this.multiProvider, originChain);
    const address = await this.getHookAddress(message);
    return hookReader.deriveHookConfig(address);
  }

  async sendMessage(
    origin: ChainName,
    destination: ChainName,
    recipient: Address,
    body: string,
    hook?: Address,
    metadata?: string,
  ): Promise<{ dispatchTx: TransactionReceipt; message: DispatchedMessage }> {
    const mailbox = this.getContracts(origin).mailbox;
    const destinationDomain = this.multiProvider.getDomainId(destination);
    const recipientBytes32 = addressToBytes32(recipient);

    const quote = await this.quoteGasPayment(
      origin,
      destination,
      recipientBytes32,
      body,
      metadata,
      hook,
    );

    const dispatchParams = [
      destinationDomain,
      recipientBytes32,
      body,
      metadata || DEFAULT_METADATA,
      hook || ethers.constants.AddressZero,
    ] as const;

    const estimateGas = await mailbox.estimateGas[
      'dispatch(uint32,bytes32,bytes,bytes,address)'
    ](...dispatchParams, { value: quote });

    const dispatchTx = await this.multiProvider.handleTx(
      origin,
      mailbox['dispatch(uint32,bytes32,bytes,bytes,address)'](
        ...dispatchParams,
        {
          ...this.multiProvider.getTransactionOverrides(origin),
          value: quote,
          gasLimit: addBufferToGasLimit(estimateGas),
        },
      ),
    );

    return {
      dispatchTx,
      message: this.getDispatchedMessages(dispatchTx)[0],
    };
  }

  onDispatch(
    handler: (
      message: DispatchedMessage,
      event: DispatchEvent,
    ) => Promise<void>,
    chains = Object.keys(this.contractsMap),
  ): {
    removeHandler: (chains?: ChainName[]) => void;
  } {
    chains.map((originChain) => {
      const mailbox = this.contractsMap[originChain].mailbox;
      this.logger.debug(`Listening for dispatch on ${originChain}`);
      mailbox.on<DispatchEvent>(
        mailbox.filters.Dispatch(),
        (_sender, _destination, _recipient, message, event) => {
          const dispatched = HyperlaneCore.parseDispatchedMessage(message);

          // add human readable chain names
          dispatched.parsed.originChain = this.getOrigin(dispatched);
          dispatched.parsed.destinationChain = this.getDestination(dispatched);

          this.logger.info(
            `Observed message ${dispatched.id} on ${originChain} to ${dispatched.parsed.destinationChain}`,
          );
          return handler(dispatched, event);
        },
      );
    });

    return {
      removeHandler: (removeChains) =>
        (removeChains ?? chains).map((originChain) => {
          this.contractsMap[originChain].mailbox.removeAllListeners('Dispatch');
          this.logger.debug(`Stopped listening for dispatch on ${originChain}`);
        }),
    };
  }

  getDefaults(): Promise<ChainMap<{ ism: Address; hook: Address }>> {
    return promiseObjAll(
      objMap(this.contractsMap, async (_, contracts) => ({
        ism: await contracts.mailbox.defaultIsm(),
        hook: await contracts.mailbox.defaultHook(),
      })),
    );
  }

  getIsm(
    destinationChain: ChainName,
    recipientAddress: Address,
  ): Promise<Address> {
    const destinationMailbox = this.contractsMap[destinationChain];
    return destinationMailbox.mailbox.recipientIsm(recipientAddress);
  }

  protected getRecipient(message: DispatchedMessage): IMessageRecipient {
    return IMessageRecipient__factory.connect(
      bytes32ToAddress(message.parsed.recipient),
      this.multiProvider.getProvider(this.getDestination(message)),
    );
  }

  async estimateHandle(message: DispatchedMessage): Promise<string> {
    // This estimation is not possible on zksync as it is overriding transaction.from
    // transaction.from must be a signer on zksync
    if (
      this.multiProvider.getChainMetadata(this.getDestination(message))
        .technicalStack === ChainTechnicalStack.ZKSync
    )
      return '0';
    return (
      await this.getRecipient(message).estimateGas.handle(
        message.parsed.origin,
        message.parsed.sender,
        message.parsed.body,
        { from: this.getAddresses(this.getDestination(message)).mailbox },
      )
    ).toString();
  }

  deliver(
    message: DispatchedMessage,
    ismMetadata: string,
  ): Promise<ethers.ContractReceipt> {
    const destinationChain = this.getDestination(message);
    const txOverrides =
      this.multiProvider.getTransactionOverrides(destinationChain);
    return this.multiProvider.handleTx(
      destinationChain,
      this.getContracts(destinationChain).mailbox.process(
        ismMetadata,
        message.message,
        { ...txOverrides },
      ),
    );
  }

  async getHook(
    originChain: ChainName,
    senderAddress: Address,
  ): Promise<Address> {
    const provider = this.multiProvider.getProvider(originChain);
    try {
      const client = MailboxClient__factory.connect(senderAddress, provider);
      const hook = await client.hook();
      if (!isZeroishAddress(hook)) {
        return hook;
      }
    } catch (e) {
      this.logger.debug(`MailboxClient hook not found for ${senderAddress}`);
      this.logger.trace({ e });
    }

    const originMailbox = this.contractsMap[originChain].mailbox;
    return originMailbox.defaultHook();
  }

  isDelivered(message: DispatchedMessage): Promise<boolean> {
    const destinationChain = this.getDestination(message);
    return this.getContracts(destinationChain).mailbox.delivered(message.id);
  }

  async getSenderHookAddress(message: DispatchedMessage): Promise<Address> {
    const originChain = this.getOrigin(message);
    const senderAddress = bytes32ToAddress(message.parsed.sender);
    return this.getHook(originChain, senderAddress);
  }

  async getProcessedReceipt(
    message: DispatchedMessage,
  ): Promise<ethers.ContractReceipt> {
    const destinationChain = this.getDestination(message);
    const mailbox = this.getContracts(destinationChain).mailbox;

    const processedBlock = await mailbox.processedAt(message.id);
    const events = await mailbox.queryFilter(
      mailbox.filters.ProcessId(message.id),
      processedBlock,
      processedBlock,
    );

    assert(
      events.length === 1,
      `Expected exactly one process event, got ${events.length}`,
    );
    const processedEvent = events[0];
    return processedEvent.getTransactionReceipt();
  }

  protected waitForProcessReceipt(
    message: DispatchedMessage,
  ): Promise<ethers.ContractReceipt> {
    const id = messageId(message.message);
    const destinationChain = this.getDestination(message);
    const mailbox = this.contractsMap[destinationChain].mailbox;
    const filter = mailbox.filters.ProcessId(id);

    return new Promise<ethers.ContractReceipt>((resolve, reject) => {
      mailbox.once(filter, (emittedId, event) => {
        if (id !== emittedId) {
          reject(`Expected message id ${id} but got ${emittedId}`);
        }
        resolve(
          this.multiProvider.handleTx(destinationChain, event.getTransaction()),
        );
      });
    });
  }

  async waitForMessageIdProcessed(
    messageId: string,
    destination: ChainName,
    delayMs?: number,
    maxAttempts?: number,
  ): Promise<true> {
    await pollAsync(
      async () => {
        this.logger.debug(`Checking if message ${messageId} was processed`);
        const mailbox = this.contractsMap[destination].mailbox;
        const delivered = await mailbox.delivered(messageId);
        if (delivered) {
          this.logger.info(`Message ${messageId} was processed`);
          return true;
        } else {
          throw new Error(`Message ${messageId} not yet processed`);
        }
      },
      delayMs,
      maxAttempts,
    );
    return true;
  }

  waitForMessageProcessing(
    sourceTx: ethers.ContractReceipt | ViemTxReceipt,
  ): Promise<ethers.ContractReceipt[]> {
    const messages = HyperlaneCore.getDispatchedMessages(sourceTx);
    return Promise.all(messages.map((msg) => this.waitForProcessReceipt(msg)));
  }

  // TODO consider renaming this, all the waitForMessage* methods are confusing
  async waitForMessageProcessed(
    sourceTx: ethers.ContractReceipt | ViemTxReceipt,
    delay?: number,
    maxAttempts?: number,
  ): Promise<void> {
    const messages = HyperlaneCore.getDispatchedMessages(sourceTx);
    await Promise.all(
      messages.map((msg) =>
        this.waitForMessageIdProcessed(
          msg.id,
          this.getDestination(msg),
          delay,
          maxAttempts,
        ),
      ),
    );
    this.logger.info(
      `All messages processed for tx ${sourceTx.transactionHash}`,
    );
  }

  // Redundant with static method but keeping for backwards compatibility
  getDispatchedMessages(
    sourceTx: TransactionReceipt | ViemTxReceipt,
  ): DispatchedMessage[] {
    const messages = HyperlaneCore.getDispatchedMessages(sourceTx);
    return messages.map(({ parsed, ...other }) => {
      const originChain =
        this.multiProvider.tryGetChainName(parsed.origin) ?? undefined;
      const destinationChain =
        this.multiProvider.tryGetChainName(parsed.destination) ?? undefined;
      return { parsed: { ...parsed, originChain, destinationChain }, ...other };
    });
  }

  async getDispatchTx(
    originChain: ChainName,
    messageId: string,
    blockNumber?: number,
  ): Promise<TransactionReceipt> {
    const mailbox = this.contractsMap[originChain].mailbox;
    const filter = mailbox.filters.DispatchId(messageId);

    const { fromBlock, toBlock } = blockNumber
      ? { toBlock: blockNumber, fromBlock: blockNumber }
      : await this.multiProvider.getLatestBlockRange(originChain);

    const matching = await mailbox.queryFilter(filter, fromBlock, toBlock);
    if (matching.length === 0) {
      throw new Error(`No dispatch event found for message ${messageId}`);
    }

    assert(matching.length === 1, 'Multiple dispatch events found');
    const event = matching[0]; // only 1 event per message ID
    return event.getTransactionReceipt();
  }

  static parseDispatchedMessage(message: string): DispatchedMessage {
    const parsed = parseMessage(message);
    const id = messageId(message);
    return { id, message, parsed };
  }

  static getDispatchedMessages(
    sourceTx: TransactionReceipt | ViemTxReceipt,
  ): DispatchedMessage[] {
    const mailbox = Mailbox__factory.createInterface();
    const dispatchLogs = findMatchingLogEvents(
      sourceTx.logs,
      mailbox,
      'Dispatch',
    );
    return dispatchLogs.map((log) => {
      const message = log.args['message'];
      const parsed = parseMessage(message);
      const id = messageId(message);
      return { id, message, parsed };
    });
  }
}<|MERGE_RESOLUTION|>--- conflicted
+++ resolved
@@ -31,16 +31,10 @@
   HyperlaneAddressesMap,
   HyperlaneContracts,
 } from '../contracts/types.js';
-<<<<<<< HEAD
-import { DerivedHookConfig, EvmHookReader } from '../hook/EvmHookReader.js';
-import { DerivedIsmConfig, EvmIsmReader } from '../ism/EvmIsmReader.js';
-import { ChainTechnicalStack } from '../metadata/chainMetadataTypes.js';
-=======
 import { EvmHookReader } from '../hook/EvmHookReader.js';
 import { DerivedHookConfig } from '../hook/types.js';
 import { EvmIsmReader } from '../ism/EvmIsmReader.js';
 import { DerivedIsmConfig } from '../ism/types.js';
->>>>>>> 3e8596ba
 import { MultiProvider } from '../providers/MultiProvider.js';
 import { RouterConfig } from '../router/types.js';
 import { ChainMap, ChainName, OwnableConfig } from '../types.js';
