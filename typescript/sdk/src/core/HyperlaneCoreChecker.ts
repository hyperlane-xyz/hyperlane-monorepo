import { ethers, utils as ethersUtils } from 'ethers';

import { Address, assert, eqAddress } from '@hyperlane-xyz/utils';

import { BytecodeHash } from '../consts/bytecode';
import { HyperlaneAppChecker } from '../deploy/HyperlaneAppChecker';
import { proxyImplementation } from '../deploy/proxy';
import {
  HyperlaneIsmFactory,
  collectValidators,
  moduleMatchesConfig,
} from '../ism/HyperlaneIsmFactory';
import { MultiProvider } from '../providers/MultiProvider';
import { ChainMap, ChainName } from '../types';

import { HyperlaneCore } from './HyperlaneCore';
import {
  CoreConfig,
  CoreViolationType,
  MailboxViolation,
  MailboxViolationType,
  ValidatorAnnounceViolation,
} from './types';

export class HyperlaneCoreChecker extends HyperlaneAppChecker<
  HyperlaneCore,
  CoreConfig
> {
  constructor(
    multiProvider: MultiProvider,
    app: HyperlaneCore,
    configMap: ChainMap<CoreConfig>,
    readonly ismFactory: HyperlaneIsmFactory,
  ) {
    super(multiProvider, app, configMap);
  }

  async checkChain(chain: ChainName): Promise<void> {
    const config = this.configMap[chain];
    // skip chains that are configured to be removed
    if (config.remove) {
      return;
    }

    await this.checkDomainOwnership(chain);
    await this.checkProxiedContracts(chain);
    await this.checkMailbox(chain);
    await this.checkBytecodes(chain);
    await this.checkValidatorAnnounce(chain);
    if (config.upgrade) {
      await this.checkUpgrade(chain, config.upgrade);
    }
  }

  async checkDomainOwnership(chain: ChainName): Promise<void> {
    const config = this.configMap[chain];

    const ownableOverrides: Record<string, Address> =
      config.ownerOverrides || {};
    if (config.upgrade) {
      const proxyOwner = await this.app.getContracts(chain).proxyAdmin.owner();
      ownableOverrides.proxyAdmin = proxyOwner;
    }
    return this.checkOwnership(chain, config.owner, ownableOverrides);
  }

  async checkMailbox(chain: ChainName): Promise<void> {
    const contracts = this.app.getContracts(chain);
    const mailbox = contracts.mailbox;
    const localDomain = await mailbox.localDomain();
    assert(localDomain === this.multiProvider.getDomainId(chain));

    const actualIsm = await mailbox.defaultIsm();

    const config = this.configMap[chain];
    const matches = await moduleMatchesConfig(
      chain,
      actualIsm,
      config.defaultIsm,
      this.ismFactory.multiProvider,
      this.ismFactory.getContracts(chain),
    );
    if (!matches) {
      const violation: MailboxViolation = {
        type: CoreViolationType.Mailbox,
        subType: MailboxViolationType.DefaultIsm,
        contract: mailbox,
        chain,
        actual: actualIsm,
        expected: config.defaultIsm,
      };
      this.addViolation(violation);
    }
  }

  async checkBytecodes(chain: ChainName): Promise<void> {
    const contracts = this.app.getContracts(chain);
    const mailbox = contracts.mailbox;
    const localDomain = await mailbox.localDomain();
    const implementation = await proxyImplementation(
      this.multiProvider.getProvider(chain),
      mailbox.address,
    );

    if (implementation === ethers.constants.AddressZero) {
      const violation: MailboxViolation = {
        type: CoreViolationType.Mailbox,
        subType: MailboxViolationType.NotProxied,
        contract: mailbox,
        chain,
        actual: implementation,
        expected: 'non-zero address',
      };
      this.addViolation(violation);
    } else {
      await this.checkBytecode(
        chain,
        'Mailbox implementation',
        implementation,
        [
          BytecodeHash.V3_MAILBOX_BYTECODE_HASH,
          BytecodeHash.OPT_V3_MAILBOX_BYTECODE_HASH,
        ],
        (bytecode) =>
          // This is obviously super janky but basically we are searching
          //  for the ocurrences of localDomain in the bytecode and remove
          //  that to compare, but some coincidental ocurrences of
          // localDomain in the bytecode should be not be removed which
          // are just done via an offset guard
          bytecode
            .replaceAll(
              ethersUtils.defaultAbiCoder
                .encode(['uint32'], [localDomain])
                .slice(2),
              (match, offset) => (offset > 8000 ? match : ''),
            )
            // We persist the block number in the bytecode now too, so we have to strip it
            .replaceAll(
              /(00000000000000000000000000000000000000000000000000000000[a-f0-9]{0,22})81565/g,
              (match, _offset) => (match.length % 2 === 0 ? '' : '0'),
            )
            .replaceAll(
              /(0000000000000000000000000000000000000000000000000000[a-f0-9]{0,22})6118123373/g,
              (match, _offset) => (match.length % 2 === 0 ? '' : '0'),
            )
            .replaceAll(
              /(f167f00000000000000000000000000000000000000000000000000000[a-f0-9]{0,22})338989898/g,
              (match, _offset) => (match.length % 2 === 0 ? '' : '0'),
            ),
      );
    }

    await this.checkBytecode(
      chain,
      'Mailbox proxy',
      contracts.mailbox.address,
      [
        BytecodeHash.TRANSPARENT_PROXY_BYTECODE_HASH,
<<<<<<< HEAD
        BytecodeHash.OPT_PROXY_ADMIN_BYTECODE_HASH,
        BytecodeHash.TRANSPARENT_PROXY_4_9_3_BYTECODE_HASH,
=======
        BytecodeHash.OPT_TRANSPARENT_PROXY_BYTECODE_HASH,
>>>>>>> 457473c6
      ],
    );
    await this.checkBytecode(
      chain,
      'ProxyAdmin',
      contracts.proxyAdmin.address,
      [
        BytecodeHash.PROXY_ADMIN_BYTECODE_HASH,
        BytecodeHash.V2_PROXY_ADMIN_BYTECODE_HASH,
      ],
    );
  }

  async checkValidatorAnnounce(chain: ChainName): Promise<void> {
    const validators = new Set<string>();
    const remotes = Object.keys(this.configMap).filter((c) => c !== chain);
    const remoteOriginValidators = remotes.map((remote) =>
      collectValidators(chain, this.configMap[remote].defaultIsm),
    );
    remoteOriginValidators.map((set) => {
      [...set].map((v) => validators.add(v));
    });

    const validatorAnnounce = this.app.getContracts(chain).validatorAnnounce;
    const announcedValidators =
      await validatorAnnounce.getAnnouncedValidators();
    [...validators].forEach((validator) => {
      const matches = announcedValidators.filter((x) =>
        eqAddress(x, validator),
      );
      if (matches.length == 0) {
        const violation: ValidatorAnnounceViolation = {
          type: CoreViolationType.ValidatorAnnounce,
          chain,
          validator,
          actual: false,
          expected: true,
        };
        this.addViolation(violation);
      }
    });
  }
}<|MERGE_RESOLUTION|>--- conflicted
+++ resolved
@@ -156,12 +156,8 @@
       contracts.mailbox.address,
       [
         BytecodeHash.TRANSPARENT_PROXY_BYTECODE_HASH,
-<<<<<<< HEAD
-        BytecodeHash.OPT_PROXY_ADMIN_BYTECODE_HASH,
         BytecodeHash.TRANSPARENT_PROXY_4_9_3_BYTECODE_HASH,
-=======
         BytecodeHash.OPT_TRANSPARENT_PROXY_BYTECODE_HASH,
->>>>>>> 457473c6
       ],
     );
     await this.checkBytecode(
