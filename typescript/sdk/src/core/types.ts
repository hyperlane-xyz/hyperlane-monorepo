--- conflicted
+++ resolved
@@ -7,13 +7,8 @@
 import { ChainName } from '../types';
 
 export type CoreConfig = {
-<<<<<<< HEAD
-  defaultIsm: IsmConfig | types.Address;
-  owner: types.Address;
-=======
   defaultIsm: IsmConfig;
   owner: Address;
->>>>>>> c53c1f70
   remove?: boolean;
   upgrade?: UpgradeConfig;
 };
