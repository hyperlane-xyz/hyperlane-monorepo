import { HexString, ProtocolType, rootLogger } from '@hyperlane-xyz/utils';

import { AdapterClassType, MultiProtocolApp } from '../app/MultiProtocolApp.js';
import { MultiProtocolProvider } from '../providers/MultiProtocolProvider.js';
import { TypedTransactionReceipt } from '../providers/ProviderType.js';
import { ChainMap, ChainName } from '../types.js';

import { CosmNativeCoreAdapter } from './adapters/CosmNativeCoreAdapter.js';
import { CosmWasmCoreAdapter } from './adapters/CosmWasmCoreAdapter.js';
import { EvmCoreAdapter } from './adapters/EvmCoreAdapter.js';
import { SealevelCoreAdapter } from './adapters/SealevelCoreAdapter.js';
import { StarknetCoreAdapter } from './adapters/StarknetCoreAdapter.js';
import { ICoreAdapter } from './adapters/types.js';
import { CoreAddresses } from './contracts.js';

export class MultiProtocolCore extends MultiProtocolApp<
  ICoreAdapter,
  CoreAddresses
> {
  constructor(
    public readonly multiProvider: MultiProtocolProvider,
    public readonly addresses: ChainMap<CoreAddresses>,
    public readonly logger = rootLogger.child({ module: 'MultiProtocolCore' }),
  ) {
    super(multiProvider, addresses, logger);
  }

  static fromAddressesMap(
    addressesMap: ChainMap<CoreAddresses>,
    multiProvider: MultiProtocolProvider,
  ): MultiProtocolCore {
    return new MultiProtocolCore(
      multiProvider.intersect(Object.keys(addressesMap)).result,
      addressesMap,
    );
  }

  override protocolToAdapter(
    protocol: ProtocolType,
  ): AdapterClassType<ICoreAdapter> {
    if (protocol === ProtocolType.Ethereum) return EvmCoreAdapter;
    if (protocol === ProtocolType.Sealevel) return SealevelCoreAdapter;
    if (protocol === ProtocolType.Cosmos) return CosmWasmCoreAdapter;
<<<<<<< HEAD
    if (protocol === ProtocolType.Starknet) return StarknetCoreAdapter;
=======
    if (protocol === ProtocolType.CosmosNative) return CosmNativeCoreAdapter;
>>>>>>> dbbed00b
    throw new Error(`No adapter for protocol ${protocol}`);
  }

  extractMessageIds(
    origin: ChainName,
    sourceTx: TypedTransactionReceipt,
  ): Array<{ messageId: HexString; destination: ChainName }> {
    return this.adapter(origin).extractMessageIds(sourceTx);
  }

  async waitForMessagesProcessed(
    origin: ChainName,
    destination: ChainName,
    sourceTx: TypedTransactionReceipt,
    delayMs?: number,
    maxAttempts?: number,
  ): Promise<boolean> {
    const messages = this.adapter(origin).extractMessageIds(sourceTx);
    await Promise.all(
      messages.map((msg) =>
        this.adapter(destination).waitForMessageProcessed(
          msg.messageId,
          msg.destination,
          delayMs,
          maxAttempts,
        ),
      ),
    );
    return true;
  }
}<|MERGE_RESOLUTION|>--- conflicted
+++ resolved
@@ -41,11 +41,8 @@
     if (protocol === ProtocolType.Ethereum) return EvmCoreAdapter;
     if (protocol === ProtocolType.Sealevel) return SealevelCoreAdapter;
     if (protocol === ProtocolType.Cosmos) return CosmWasmCoreAdapter;
-<<<<<<< HEAD
+    if (protocol === ProtocolType.CosmosNative) return CosmNativeCoreAdapter;
     if (protocol === ProtocolType.Starknet) return StarknetCoreAdapter;
-=======
-    if (protocol === ProtocolType.CosmosNative) return CosmNativeCoreAdapter;
->>>>>>> dbbed00b
     throw new Error(`No adapter for protocol ${protocol}`);
   }
 
