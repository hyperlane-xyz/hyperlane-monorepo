--- conflicted
+++ resolved
@@ -28,11 +28,7 @@
   ProxyFactoryFactories,
   proxyFactoryFactories,
 } from '../deploy/contracts.js';
-<<<<<<< HEAD
-import { proxyAdminOwnershipUpdateTxs } from '../deploy/proxy.js';
-=======
 import { proxyAdminUpdateTxs } from '../deploy/proxy.js';
->>>>>>> 7798c007
 import { ContractVerifier } from '../deploy/verify/ContractVerifier.js';
 import { HookFactories } from '../hook/contracts.js';
 import { EvmIsmModule } from '../ism/EvmIsmModule.js';
@@ -77,7 +73,7 @@
     this.coreReader = new EvmCoreReader(multiProvider, this.args.chain);
     this.chainName = this.multiProvider.getChainName(this.args.chain);
     this.domainId = multiProvider.getDomainId(args.chain);
-<<<<<<< HEAD
+    this.chainId = multiProvider.getChainId(args.chain);
 
     if (args.config.interchainAccountRouter) {
       this.evmIcaModule = new EvmIcaModule(multiProvider, {
@@ -87,9 +83,6 @@
         config: args.config.interchainAccountRouter,
       });
     }
-=======
-    this.chainId = multiProvider.getChainId(args.chain);
->>>>>>> 7798c007
   }
 
   /**
@@ -122,18 +115,11 @@
     transactions.push(
       ...(await this.createDefaultIsmUpdateTxs(actualConfig, expectedConfig)),
       ...this.createMailboxOwnerUpdateTxs(actualConfig, expectedConfig),
-<<<<<<< HEAD
-      ...proxyAdminOwnershipUpdateTxs(
-        actualConfig,
-        expectedConfig,
-        this.domainId,
-=======
       ...proxyAdminUpdateTxs(
         this.chainId,
         this.args.addresses.mailbox,
         actualConfig,
         expectedConfig,
->>>>>>> 7798c007
       ),
     );
 
@@ -390,11 +376,7 @@
     const currentProxyOwner = await proxyAdmin.owner();
     if (
       config?.proxyAdmin?.owner &&
-<<<<<<< HEAD
-      config.proxyAdmin.owner !== currentProxyOwner
-=======
       !eqAddress(config.proxyAdmin.owner, currentProxyOwner)
->>>>>>> 7798c007
     ) {
       await multiProvider.sendTransaction(chainName, {
         annotation: `Transferring ownership of ProxyAdmin to the configured address ${config.proxyAdmin.owner}`,
