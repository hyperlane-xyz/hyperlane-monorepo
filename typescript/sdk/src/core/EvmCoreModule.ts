import { ethers } from 'ethers';

import {
  Mailbox,
  Mailbox__factory,
  Ownable__factory,
} from '@hyperlane-xyz/core';
import {
  Address,
  Domain,
  EvmChainId,
  ProtocolType,
  eqAddress,
  rootLogger,
} from '@hyperlane-xyz/utils';

import {
  attachContractsMap,
  serializeContractsMap,
  transferOwnershipTransactions,
} from '../contracts/contracts.js';
import {
  HyperlaneAddresses,
  HyperlaneContractsMap,
} from '../contracts/types.js';
import {
  CoreConfig,
  CoreConfigSchema,
  DeployedCoreAddresses,
  DerivedCoreConfig,
} from '../core/types.js';
import { HyperlaneProxyFactoryDeployer } from '../deploy/HyperlaneProxyFactoryDeployer.js';
import {
  ProxyFactoryFactories,
  proxyFactoryFactories,
} from '../deploy/contracts.js';
import { proxyAdminUpdateTxs } from '../deploy/proxy.js';
import { createDefaultProxyFactoryFactories } from '../deploy/proxyFactoryUtils.js';
import { ProxyFactoryFactoriesAddresses } from '../deploy/types.js';
import { ContractVerifier } from '../deploy/verify/ContractVerifier.js';
import { HookFactories } from '../hook/contracts.js';
import { EvmIsmModule } from '../ism/EvmIsmModule.js';
import { HyperlaneIsmFactory } from '../ism/HyperlaneIsmFactory.js';
import { DerivedIsmConfig, IsmConfig } from '../ism/types.js';
import { isStaticDeploymentSupported } from '../ism/utils.js';
import { ChainTechnicalStack } from '../metadata/chainMetadataTypes.js';
import { MultiProvider } from '../providers/MultiProvider.js';
import { AnnotatedEV5Transaction } from '../providers/ProviderType.js';
import { ChainName, ChainNameOrId } from '../types.js';
import { extractIsmAndHookFactoryAddresses } from '../utils/ism.js';

import {
  HyperlaneModule,
  HyperlaneModuleParams,
} from './AbstractHyperlaneModule.js';
import { EvmCoreReader } from './EvmCoreReader.js';
import { EvmIcaModule } from './EvmIcaModule.js';
import { HyperlaneCoreDeployer } from './HyperlaneCoreDeployer.js';
import { CoreFactories } from './contracts.js';

export class EvmCoreModule extends HyperlaneModule<
  ProtocolType.Ethereum,
  CoreConfig,
  DeployedCoreAddresses
> {
  protected logger = rootLogger.child({ module: 'EvmCoreModule' });
  protected coreReader: EvmCoreReader;
  protected evmIcaModule?: EvmIcaModule;
  public readonly chainName: ChainName;

  public readonly chainId: EvmChainId;
  public readonly domainId: Domain;

  constructor(
    protected readonly multiProvider: MultiProvider,
    args: HyperlaneModuleParams<CoreConfig, DeployedCoreAddresses>,
  ) {
    super(args);
    this.coreReader = new EvmCoreReader(multiProvider, args.chain);
    this.chainName = multiProvider.getChainName(args.chain);
    this.chainId = multiProvider.getEvmChainId(args.chain);
    this.domainId = multiProvider.getDomainId(args.chain);

    if (args.config.interchainAccountRouter) {
      this.evmIcaModule = new EvmIcaModule(multiProvider, {
        chain: args.chain,
        addresses: {
          interchainAccountIsm: args.addresses.interchainAccountIsm,
          interchainAccountRouter: args.addresses.interchainAccountRouter,
          // TODO: fix this even though is not used at the moment internally
          proxyAdmin: ethers.constants.AddressZero,
          timelockController:
            args.addresses.timelockController ?? ethers.constants.AddressZero,
        },
        config: args.config.interchainAccountRouter,
      });
    }
  }

  /**
   * Reads the core configuration from the mailbox address specified in the SDK arguments.
   * @returns The core config.
   */
  public async read(): Promise<DerivedCoreConfig> {
    return this.coreReader.deriveCoreConfig({
      mailbox: this.args.addresses.mailbox,
      interchainAccountRouter: this.args.addresses.interchainAccountRouter,
    });
  }

  /**
   * Updates the core contracts with the provided configuration.
   *
   * @param expectedConfig - The configuration for the core contracts to be updated.
   * @returns An array of Ethereum transactions that were executed to update the contract.
   */
  public async update(
    expectedConfig: CoreConfig,
  ): Promise<AnnotatedEV5Transaction[]> {
    CoreConfigSchema.parse(expectedConfig);
    const actualConfig = await this.read();

    const transactions: AnnotatedEV5Transaction[] = [];
    transactions.push(
      ...(await this.createDefaultIsmUpdateTxs(actualConfig, expectedConfig)),
      ...this.createMailboxOwnerUpdateTxs(actualConfig, expectedConfig),
      ...proxyAdminUpdateTxs(
        this.chainId,
        this.args.addresses.mailbox,
        actualConfig,
        expectedConfig,
      ),
    );

    if (expectedConfig.interchainAccountRouter && this.evmIcaModule) {
      transactions.push(
        ...(await this.evmIcaModule.update(
          expectedConfig.interchainAccountRouter,
        )),
      );
    }

    return transactions;
  }

  /**
   * Create a transaction to update an existing ISM config, or deploy a new ISM and return a tx to setDefaultIsm
   *
   * @param actualConfig - The on-chain router configuration, including the ISM configuration, and address.
   * @param expectedConfig - The expected token router configuration, including the ISM configuration.
   * @returns Transaction that need to be executed to update the ISM configuration.
   */
  async createDefaultIsmUpdateTxs(
    actualConfig: DerivedCoreConfig,
    expectedConfig: CoreConfig,
  ): Promise<AnnotatedEV5Transaction[]> {
    const updateTransactions: AnnotatedEV5Transaction[] = [];

    const actualDefaultIsmConfig = actualConfig.defaultIsm as DerivedIsmConfig;

    // Try to update (may also deploy) Ism with the expected config
    const { deployedIsm, ismUpdateTxs } = await this.deployOrUpdateIsm(
      actualDefaultIsmConfig,
      expectedConfig.defaultIsm,
    );

    if (ismUpdateTxs.length) {
      updateTransactions.push(...ismUpdateTxs);
    }

    const newIsmDeployed = !eqAddress(
      actualDefaultIsmConfig.address,
      deployedIsm,
    );
    if (newIsmDeployed) {
      const { mailbox } = this.serialize();
      const contractToUpdate = Mailbox__factory.connect(
        mailbox,
        this.multiProvider.getProvider(this.domainId),
      );
      updateTransactions.push({
        annotation: `Setting default ISM for Mailbox ${mailbox} to ${deployedIsm}`,
        chainId: this.chainId,
        to: contractToUpdate.address,
        data: contractToUpdate.interface.encodeFunctionData('setDefaultIsm', [
          deployedIsm,
        ]),
      });
    }

    return updateTransactions;
  }

  /**
   * Updates or deploys the ISM using the provided configuration.
   *
   * @returns Object with deployedIsm address, and update Transactions
   */
  public async deployOrUpdateIsm(
    actualDefaultIsmConfig: DerivedIsmConfig,
    expectDefaultIsmConfig: IsmConfig,
  ): Promise<{
    deployedIsm: Address;
    ismUpdateTxs: AnnotatedEV5Transaction[];
  }> {
    const { mailbox } = this.serialize();

    const ismModule = new EvmIsmModule(this.multiProvider, {
      chain: this.args.chain,
      config: expectDefaultIsmConfig,
      addresses: {
        mailbox,
        ...extractIsmAndHookFactoryAddresses(this.serialize()),
        deployedIsm: actualDefaultIsmConfig.address,
      },
    });
    this.logger.info(
      `Comparing target ISM config with ${this.args.chain} chain`,
    );
    const ismUpdateTxs = await ismModule.update(expectDefaultIsmConfig);
    const { deployedIsm } = ismModule.serialize();

    return { deployedIsm, ismUpdateTxs };
  }

  /**
   * Create a transaction to transfer ownership of an existing mailbox with a given config.
   *
   * @param actualConfig - The on-chain core configuration.
   * @param expectedConfig - The expected token core configuration.
   * @returns Ethereum transaction that need to be executed to update the owner.
   */
  createMailboxOwnerUpdateTxs(
    actualConfig: DerivedCoreConfig,
    expectedConfig: CoreConfig,
  ): AnnotatedEV5Transaction[] {
    return transferOwnershipTransactions(
      this.chainId,
      this.args.addresses.mailbox,
      actualConfig,
      expectedConfig,
      'Mailbox',
    );
  }

  /**
   * Deploys the Core contracts.
   * @remark Most of the contract owners is the Deployer with some being the Proxy Admin.
   * @returns The created EvmCoreModule instance.
   */
  public static async create(params: {
    chain: ChainNameOrId;
    config: CoreConfig;
    multiProvider: MultiProvider;
    contractVerifier?: ContractVerifier;
  }): Promise<EvmCoreModule> {
    const { chain, config, multiProvider, contractVerifier } = params;
    const addresses = await EvmCoreModule.deploy({
      config,
      multiProvider,
      chain,
      contractVerifier,
    });

    // Create CoreModule and deploy the Core contracts
    const module = new EvmCoreModule(multiProvider, {
      addresses,
      chain,
      config,
    });

    return module;
  }

  /**
   * Deploys the core Hyperlane contracts.
   * @returns The deployed core contract addresses.
   */
  static async deploy(params: {
    config: CoreConfig;
    multiProvider: MultiProvider;
    chain: ChainNameOrId;
    contractVerifier?: ContractVerifier;
  }): Promise<DeployedCoreAddresses> {
    const { config, multiProvider, chain, contractVerifier } = params;
    const { name: chainName, technicalStack } =
      multiProvider.getChainMetadata(chain);

    const ismFactoryFactories: ProxyFactoryFactoriesAddresses =
      await this.getIsmFactoryFactories(technicalStack, {
        chainName,
        config,
        multiProvider,
        contractVerifier,
      });

    const ismFactory = new HyperlaneIsmFactory(
      attachContractsMap(
        { [chainName]: ismFactoryFactories },
        proxyFactoryFactories,
      ),
      multiProvider,
    );

    const coreDeployer = new HyperlaneCoreDeployer(
      multiProvider,
      ismFactory,
      contractVerifier,
    );

    // Deploy proxyAdmin
    const proxyAdmin = await coreDeployer.deployContract(
      chainName,
      'proxyAdmin',
      [],
    );

    // Deploy Mailbox
    const mailbox = await this.deployMailbox({
      config,
      coreDeployer,
      proxyAdmin: proxyAdmin.address,
      multiProvider,
      chain,
    });

    // Deploy ICA ISM and Router
    const { interchainAccountRouter, interchainAccountIsm } = (
      await EvmIcaModule.create({
        chain: chainName,
        multiProvider: multiProvider,
        config: {
          mailbox: mailbox.address,
          owner: await multiProvider.getSigner(chain).getAddress(),
        },
        contractVerifier,
      })
    ).serialize();

    // Deploy Validator announce
    const validatorAnnounce = (
      await coreDeployer.deployValidatorAnnounce(chainName, mailbox.address)
    ).address;

    // Deploy timelock controller if config.upgrade is set
    let timelockController;
    if (config.upgrade) {
      timelockController = (
        await coreDeployer.deployTimelock(chainName, config.upgrade.timelock)
      ).address;
    }

    // Deploy Test Recipient
    const testRecipient = (
      await coreDeployer.deployTestRecipient(
        chainName,
        await mailbox.defaultIsm(),
      )
    ).address;

    // Obtain addresses of every contract created by the deployer
    // and extract only the merkleTreeHook and interchainGasPaymaster
    const serializedContracts = serializeContractsMap(
      coreDeployer.deployedContracts as HyperlaneContractsMap<
        CoreFactories & HookFactories
      >,
    );
    const { merkleTreeHook, interchainGasPaymaster } =
      serializedContracts[chainName];

    // Update the ProxyAdmin owner of the Mailbox if the config defines a different owner from the current signer
    const currentProxyOwner = await proxyAdmin.owner();
    if (
      config?.proxyAdmin?.owner &&
      !eqAddress(config.proxyAdmin.owner, currentProxyOwner)
    ) {
      await multiProvider.sendTransaction(chainName, {
        annotation: `Transferring ownership of ProxyAdmin to the configured address ${config.proxyAdmin.owner}`,
        to: proxyAdmin.address,
        data: Ownable__factory.createInterface().encodeFunctionData(
          'transferOwnership(address)',
          [config.proxyAdmin.owner],
        ),
      });
    }

    // Set Core & extra addresses
    return {
      ...ismFactoryFactories,
      proxyAdmin: proxyAdmin.address,
      mailbox: mailbox.address,
      interchainAccountRouter,
      interchainAccountIsm,
      validatorAnnounce,
      timelockController,
      testRecipient,
      merkleTreeHook,
      interchainGasPaymaster,
    };
  }

  /**
   * Deploys the ISM factories for a given chain.
   * @returns The deployed ISM factories addresses.
   */
  static async deployIsmFactories(params: {
    chainName: string;
    config: CoreConfig;
    multiProvider: MultiProvider;
    contractVerifier?: ContractVerifier;
  }): Promise<HyperlaneAddresses<ProxyFactoryFactories>> {
    const { chainName, config, multiProvider, contractVerifier } = params;

    const proxyFactoryDeployer = new HyperlaneProxyFactoryDeployer(
      multiProvider,
      contractVerifier,
    );
    const ismFactoriesFactory = await proxyFactoryDeployer.deploy({
      [chainName]: config,
    });

    return serializeContractsMap(ismFactoriesFactory)[chainName];
  }

  /**
   * Deploys a Mailbox and its default ISM, hook, and required hook contracts with a given configuration.
   * @returns The deployed Mailbox contract instance.
   */
  static async deployMailbox(params: {
    config: CoreConfig;
    proxyAdmin: Address;
    coreDeployer: HyperlaneCoreDeployer;
    multiProvider: MultiProvider;
    chain: ChainNameOrId;
  }): Promise<Mailbox> {
    const {
      config,
      proxyAdmin,
      coreDeployer: deployer,
      multiProvider,
      chain,
    } = params;
    const chainName = multiProvider.getChainName(chain);

    const domain = multiProvider.getDomainId(chainName);
    const mailbox = await deployer.deployProxiedContract(
      chainName,
      'mailbox',
      'mailbox',
      proxyAdmin,
      [domain],
    );

    // @todo refactor when 1) IsmModule is ready
    const deployedDefaultIsm = await deployer.deployIsm(
      chainName,
      config.defaultIsm,
      mailbox.address,
    );

    // @todo refactor when 1) HookModule is ready, and 2) Hooks Config can handle strings
    const deployedDefaultHook = await deployer.deployHook(
      chainName,
      config.defaultHook,
      {
        mailbox: mailbox.address,
        proxyAdmin,
      },
    );

    // @todo refactor when 1) HookModule is ready, and 2) Hooks Config can handle strings
    const deployedRequiredHook = await deployer.deployHook(
      chainName,
      config.requiredHook,
      {
        mailbox: mailbox.address,
        proxyAdmin,
      },
    );

    // Initialize Mailbox
    await multiProvider.handleTx(
      chain,
      mailbox.initialize(
        config.owner,
        deployedDefaultIsm,
        deployedDefaultHook.address,
        deployedRequiredHook.address,
        multiProvider.getTransactionOverrides(chain),
      ),
    );
    return mailbox;
  }

  /**
<<<<<<< HEAD
   * Retrieves the ISM factory factories based on the provided protocol and parameters.
   *
   * @param protocol - The protocol type to determine if static address set deployment should be skipped.
=======
   * Retrieves the ISM factory factories based on the provided technicalStack and parameters.
   *
   * @param technicalStack - The technicalStack to determine if static address set deployment should be skipped.
>>>>>>> 973aa72e
   * @param params - An object containing the parameters needed for ISM factory deployment.
   * @param params.chainName - The name of the chain for which the ISM factories are being deployed.
   * @param params.config - The core configuration to be used during deployment.
   * @param params.multiProvider - The multi-provider instance for interacting with the blockchain.
   * @param params.contractVerifier - An optional contract verifier for validating contracts during deployment.
   * @returns A promise that resolves to the addresses of the deployed ISM factory factories.
   */
  private static async getIsmFactoryFactories(
    technicalStack: ChainTechnicalStack | undefined,
    params: {
      chainName: string;
      config: CoreConfig;
      multiProvider: MultiProvider;
      contractVerifier?: ContractVerifier;
    },
  ): Promise<ProxyFactoryFactoriesAddresses> {
    // Check if we should skip static address set deployment
    if (!isStaticDeploymentSupported(technicalStack)) {
      return createDefaultProxyFactoryFactories();
    }
    return EvmCoreModule.deployIsmFactories(params);
  }
}<|MERGE_RESOLUTION|>--- conflicted
+++ resolved
@@ -493,15 +493,9 @@
   }
 
   /**
-<<<<<<< HEAD
-   * Retrieves the ISM factory factories based on the provided protocol and parameters.
-   *
-   * @param protocol - The protocol type to determine if static address set deployment should be skipped.
-=======
    * Retrieves the ISM factory factories based on the provided technicalStack and parameters.
    *
    * @param technicalStack - The technicalStack to determine if static address set deployment should be skipped.
->>>>>>> 973aa72e
    * @param params - An object containing the parameters needed for ISM factory deployment.
    * @param params.chainName - The name of the chain for which the ISM factories are being deployed.
    * @param params.config - The core configuration to be used during deployment.
