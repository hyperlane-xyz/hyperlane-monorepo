import { ethers } from 'ethers';

import {
  Mailbox,
  Mailbox__factory,
  Ownable__factory,
} from '@hyperlane-xyz/core';
import {
  Address,
  Domain,
  EvmChainId,
  ProtocolType,
  eqAddress,
  rootLogger,
} from '@hyperlane-xyz/utils';

import {
  attachContractsMap,
  serializeContractsMap,
  transferOwnershipTransactions,
} from '../contracts/contracts.js';
import {
  HyperlaneAddresses,
  HyperlaneContractsMap,
} from '../contracts/types.js';
import {
  CoreConfig,
  CoreConfigSchema,
  DeployedCoreAddresses,
  DerivedCoreConfig,
} from '../core/types.js';
import { HyperlaneProxyFactoryDeployer } from '../deploy/HyperlaneProxyFactoryDeployer.js';
import {
  ProxyFactoryFactories,
  proxyFactoryFactories,
} from '../deploy/contracts.js';
import { shouldSkipStaticDeployment } from '../deploy/protocolDeploymentConfig.js';
import { proxyAdminUpdateTxs } from '../deploy/proxy.js';
import { createDefaultProxyFactoryFactories } from '../deploy/proxyFactoryUtils.js';
import { ProxyFactoryFactoriesAddresses } from '../deploy/types.js';
import { ContractVerifier } from '../deploy/verify/ContractVerifier.js';
import { HookFactories } from '../hook/contracts.js';
import { EvmIsmModule } from '../ism/EvmIsmModule.js';
import { HyperlaneIsmFactory } from '../ism/HyperlaneIsmFactory.js';
<<<<<<< HEAD
import { IsmConfig } from '../ism/types.js';
import { ChainTechnicalStack } from '../metadata/chainMetadataTypes.js';
=======
import { DerivedIsmConfig, IsmConfig } from '../ism/types.js';
>>>>>>> 3e8596ba
import { MultiProvider } from '../providers/MultiProvider.js';
import { AnnotatedEV5Transaction } from '../providers/ProviderType.js';
import { ChainName, ChainNameOrId } from '../types.js';
import { extractIsmAndHookFactoryAddresses } from '../utils/ism.js';

import {
  HyperlaneModule,
  HyperlaneModuleParams,
} from './AbstractHyperlaneModule.js';
import { EvmCoreReader } from './EvmCoreReader.js';
import { EvmIcaModule } from './EvmIcaModule.js';
import { HyperlaneCoreDeployer } from './HyperlaneCoreDeployer.js';
import { CoreFactories } from './contracts.js';

export class EvmCoreModule extends HyperlaneModule<
  ProtocolType.Ethereum,
  CoreConfig,
  DeployedCoreAddresses
> {
  protected logger = rootLogger.child({ module: 'EvmCoreModule' });
  protected coreReader: EvmCoreReader;
  protected evmIcaModule?: EvmIcaModule;
  public readonly chainName: ChainName;

  public readonly chainId: EvmChainId;
  public readonly domainId: Domain;

  constructor(
    protected readonly multiProvider: MultiProvider,
    args: HyperlaneModuleParams<CoreConfig, DeployedCoreAddresses>,
  ) {
    super(args);
    this.coreReader = new EvmCoreReader(multiProvider, args.chain);
    this.chainName = multiProvider.getChainName(args.chain);
    this.chainId = multiProvider.getEvmChainId(args.chain);
    this.domainId = multiProvider.getDomainId(args.chain);

    if (args.config.interchainAccountRouter) {
      this.evmIcaModule = new EvmIcaModule(multiProvider, {
        chain: args.chain,
        addresses: {
          interchainAccountIsm: args.addresses.interchainAccountIsm,
          interchainAccountRouter: args.addresses.interchainAccountRouter,
          // TODO: fix this even though is not used at the moment internally
          proxyAdmin: ethers.constants.AddressZero,
          timelockController:
            args.addresses.timelockController ?? ethers.constants.AddressZero,
        },
        config: args.config.interchainAccountRouter,
      });
    }
  }

  /**
   * Reads the core configuration from the mailbox address specified in the SDK arguments.
   * @returns The core config.
   */
  public async read(): Promise<DerivedCoreConfig> {
    return this.coreReader.deriveCoreConfig({
      mailbox: this.args.addresses.mailbox,
      interchainAccountRouter: this.args.addresses.interchainAccountRouter,
    });
  }

  /**
   * Updates the core contracts with the provided configuration.
   *
   * @param expectedConfig - The configuration for the core contracts to be updated.
   * @returns An array of Ethereum transactions that were executed to update the contract.
   */
  public async update(
    expectedConfig: CoreConfig,
  ): Promise<AnnotatedEV5Transaction[]> {
    CoreConfigSchema.parse(expectedConfig);
    const actualConfig = await this.read();

    const transactions: AnnotatedEV5Transaction[] = [];
    transactions.push(
      ...(await this.createDefaultIsmUpdateTxs(actualConfig, expectedConfig)),
      ...this.createMailboxOwnerUpdateTxs(actualConfig, expectedConfig),
      ...proxyAdminUpdateTxs(
        this.chainId,
        this.args.addresses.mailbox,
        actualConfig,
        expectedConfig,
      ),
    );

    if (expectedConfig.interchainAccountRouter && this.evmIcaModule) {
      transactions.push(
        ...(await this.evmIcaModule.update(
          expectedConfig.interchainAccountRouter,
        )),
      );
    }

    return transactions;
  }

  /**
   * Create a transaction to update an existing ISM config, or deploy a new ISM and return a tx to setDefaultIsm
   *
   * @param actualConfig - The on-chain router configuration, including the ISM configuration, and address.
   * @param expectedConfig - The expected token router configuration, including the ISM configuration.
   * @returns Transaction that need to be executed to update the ISM configuration.
   */
  async createDefaultIsmUpdateTxs(
    actualConfig: DerivedCoreConfig,
    expectedConfig: CoreConfig,
  ): Promise<AnnotatedEV5Transaction[]> {
    const updateTransactions: AnnotatedEV5Transaction[] = [];

    const actualDefaultIsmConfig = actualConfig.defaultIsm as DerivedIsmConfig;

    // Try to update (may also deploy) Ism with the expected config
    const { deployedIsm, ismUpdateTxs } = await this.deployOrUpdateIsm(
      actualDefaultIsmConfig,
      expectedConfig.defaultIsm,
    );

    if (ismUpdateTxs.length) {
      updateTransactions.push(...ismUpdateTxs);
    }

    const newIsmDeployed = !eqAddress(
      actualDefaultIsmConfig.address,
      deployedIsm,
    );
    if (newIsmDeployed) {
      const { mailbox } = this.serialize();
      const contractToUpdate = Mailbox__factory.connect(
        mailbox,
        this.multiProvider.getProvider(this.domainId),
      );
      updateTransactions.push({
        annotation: `Setting default ISM for Mailbox ${mailbox} to ${deployedIsm}`,
        chainId: this.chainId,
        to: contractToUpdate.address,
        data: contractToUpdate.interface.encodeFunctionData('setDefaultIsm', [
          deployedIsm,
        ]),
      });
    }

    return updateTransactions;
  }

  /**
   * Updates or deploys the ISM using the provided configuration.
   *
   * @returns Object with deployedIsm address, and update Transactions
   */
  public async deployOrUpdateIsm(
    actualDefaultIsmConfig: DerivedIsmConfig,
    expectDefaultIsmConfig: IsmConfig,
  ): Promise<{
    deployedIsm: Address;
    ismUpdateTxs: AnnotatedEV5Transaction[];
  }> {
    const { mailbox } = this.serialize();

    const ismModule = new EvmIsmModule(this.multiProvider, {
      chain: this.args.chain,
      config: expectDefaultIsmConfig,
      addresses: {
        mailbox,
        ...extractIsmAndHookFactoryAddresses(this.serialize()),
        deployedIsm: actualDefaultIsmConfig.address,
      },
    });
    this.logger.info(
      `Comparing target ISM config with ${this.args.chain} chain`,
    );
    const ismUpdateTxs = await ismModule.update(expectDefaultIsmConfig);
    const { deployedIsm } = ismModule.serialize();

    return { deployedIsm, ismUpdateTxs };
  }

  /**
   * Create a transaction to transfer ownership of an existing mailbox with a given config.
   *
   * @param actualConfig - The on-chain core configuration.
   * @param expectedConfig - The expected token core configuration.
   * @returns Ethereum transaction that need to be executed to update the owner.
   */
  createMailboxOwnerUpdateTxs(
    actualConfig: DerivedCoreConfig,
    expectedConfig: CoreConfig,
  ): AnnotatedEV5Transaction[] {
    return transferOwnershipTransactions(
      this.chainId,
      this.args.addresses.mailbox,
      actualConfig,
      expectedConfig,
      'Mailbox',
    );
  }

  /**
   * Deploys the Core contracts.
   * @remark Most of the contract owners is the Deployer with some being the Proxy Admin.
   * @returns The created EvmCoreModule instance.
   */
  public static async create(params: {
    chain: ChainNameOrId;
    config: CoreConfig;
    multiProvider: MultiProvider;
    contractVerifier?: ContractVerifier;
  }): Promise<EvmCoreModule> {
    const { chain, config, multiProvider, contractVerifier } = params;
    const addresses = await EvmCoreModule.deploy({
      config,
      multiProvider,
      chain,
      contractVerifier,
    });

    // Create CoreModule and deploy the Core contracts
    const module = new EvmCoreModule(multiProvider, {
      addresses,
      chain,
      config,
    });

    return module;
  }

  /**
   * Deploys the core Hyperlane contracts.
   * @returns The deployed core contract addresses.
   */
  static async deploy(params: {
    config: CoreConfig;
    multiProvider: MultiProvider;
    chain: ChainNameOrId;
    contractVerifier?: ContractVerifier;
  }): Promise<DeployedCoreAddresses> {
    const { config, multiProvider, chain, contractVerifier } = params;
    const { name: chainName, technicalStack } =
      multiProvider.getChainMetadata(chain);

    const ismFactoryFactories: ProxyFactoryFactoriesAddresses =
      await this.getIsmFactoryFactories(technicalStack, {
        chainName,
        config,
        multiProvider,
        contractVerifier,
      });

    const ismFactory = new HyperlaneIsmFactory(
      attachContractsMap(
        { [chainName]: ismFactoryFactories },
        proxyFactoryFactories,
      ),
      multiProvider,
    );

    const coreDeployer = new HyperlaneCoreDeployer(
      multiProvider,
      ismFactory,
      contractVerifier,
    );

    // Deploy proxyAdmin
    const proxyAdmin = await coreDeployer.deployContract(
      chainName,
      'proxyAdmin',
      [],
    );

    // Deploy Mailbox
    const mailbox = await this.deployMailbox({
      config,
      coreDeployer,
      proxyAdmin: proxyAdmin.address,
      multiProvider,
      chain,
    });

    // Deploy ICA ISM and Router
    const { interchainAccountRouter, interchainAccountIsm } = (
      await EvmIcaModule.create({
        chain: chainName,
        multiProvider: multiProvider,
        config: {
          mailbox: mailbox.address,
          owner: await multiProvider.getSigner(chain).getAddress(),
        },
        contractVerifier,
      })
    ).serialize();

    // Deploy Validator announce
    const validatorAnnounce = (
      await coreDeployer.deployValidatorAnnounce(chainName, mailbox.address)
    ).address;

    // Deploy timelock controller if config.upgrade is set
    let timelockController;
    if (config.upgrade) {
      timelockController = (
        await coreDeployer.deployTimelock(chainName, config.upgrade.timelock)
      ).address;
    }

    // Deploy Test Recipient
    const testRecipient = (
      await coreDeployer.deployTestRecipient(
        chainName,
        await mailbox.defaultIsm(),
      )
    ).address;

    // Obtain addresses of every contract created by the deployer
    // and extract only the merkleTreeHook and interchainGasPaymaster
    const serializedContracts = serializeContractsMap(
      coreDeployer.deployedContracts as HyperlaneContractsMap<
        CoreFactories & HookFactories
      >,
    );
    const { merkleTreeHook, interchainGasPaymaster } =
      serializedContracts[chainName];

    // Update the ProxyAdmin owner of the Mailbox if the config defines a different owner from the current signer
    const currentProxyOwner = await proxyAdmin.owner();
    if (
      config?.proxyAdmin?.owner &&
      !eqAddress(config.proxyAdmin.owner, currentProxyOwner)
    ) {
      await multiProvider.sendTransaction(chainName, {
        annotation: `Transferring ownership of ProxyAdmin to the configured address ${config.proxyAdmin.owner}`,
        to: proxyAdmin.address,
        data: Ownable__factory.createInterface().encodeFunctionData(
          'transferOwnership(address)',
          [config.proxyAdmin.owner],
        ),
      });
    }

    // Set Core & extra addresses
    return {
      ...ismFactoryFactories,
      proxyAdmin: proxyAdmin.address,
      mailbox: mailbox.address,
      interchainAccountRouter,
      interchainAccountIsm,
      validatorAnnounce,
      timelockController,
      testRecipient,
      merkleTreeHook,
      interchainGasPaymaster,
    };
  }

  /**
   * Deploys the ISM factories for a given chain.
   * @returns The deployed ISM factories addresses.
   */
  static async deployIsmFactories(params: {
    chainName: string;
    config: CoreConfig;
    multiProvider: MultiProvider;
    contractVerifier?: ContractVerifier;
  }): Promise<HyperlaneAddresses<ProxyFactoryFactories>> {
    const { chainName, config, multiProvider, contractVerifier } = params;

    const proxyFactoryDeployer = new HyperlaneProxyFactoryDeployer(
      multiProvider,
      contractVerifier,
    );
    const ismFactoriesFactory = await proxyFactoryDeployer.deploy({
      [chainName]: config,
    });

    return serializeContractsMap(ismFactoriesFactory)[chainName];
  }

  /**
   * Deploys a Mailbox and its default ISM, hook, and required hook contracts with a given configuration.
   * @returns The deployed Mailbox contract instance.
   */
  static async deployMailbox(params: {
    config: CoreConfig;
    proxyAdmin: Address;
    coreDeployer: HyperlaneCoreDeployer;
    multiProvider: MultiProvider;
    chain: ChainNameOrId;
  }): Promise<Mailbox> {
    const {
      config,
      proxyAdmin,
      coreDeployer: deployer,
      multiProvider,
      chain,
    } = params;
    const chainName = multiProvider.getChainName(chain);

    const domain = multiProvider.getDomainId(chainName);
    const mailbox = await deployer.deployProxiedContract(
      chainName,
      'mailbox',
      'mailbox',
      proxyAdmin,
      [domain],
    );

    // @todo refactor when 1) IsmModule is ready
    const deployedDefaultIsm = await deployer.deployIsm(
      chainName,
      config.defaultIsm,
      mailbox.address,
    );

    // @todo refactor when 1) HookModule is ready, and 2) Hooks Config can handle strings
    const deployedDefaultHook = await deployer.deployHook(
      chainName,
      config.defaultHook,
      {
        mailbox: mailbox.address,
        proxyAdmin,
      },
    );

    // @todo refactor when 1) HookModule is ready, and 2) Hooks Config can handle strings
    const deployedRequiredHook = await deployer.deployHook(
      chainName,
      config.requiredHook,
      {
        mailbox: mailbox.address,
        proxyAdmin,
      },
    );

    // Initialize Mailbox
    await multiProvider.handleTx(
      chain,
      mailbox.initialize(
        config.owner,
        deployedDefaultIsm,
        deployedDefaultHook.address,
        deployedRequiredHook.address,
        multiProvider.getTransactionOverrides(chain),
      ),
    );
    return mailbox;
  }

  /**
   * Retrieves the ISM factory factories based on the provided protocol and parameters.
   *
   * @param protocol - The protocol type to determine if static address set deployment should be skipped.
   * @param params - An object containing the parameters needed for ISM factory deployment.
   * @param params.chainName - The name of the chain for which the ISM factories are being deployed.
   * @param params.config - The core configuration to be used during deployment.
   * @param params.multiProvider - The multi-provider instance for interacting with the blockchain.
   * @param params.contractVerifier - An optional contract verifier for validating contracts during deployment.
   * @returns A promise that resolves to the addresses of the deployed ISM factory factories.
   */
  private static async getIsmFactoryFactories(
    technicalStack: ChainTechnicalStack | undefined,
    params: {
      chainName: string;
      config: CoreConfig;
      multiProvider: MultiProvider;
      contractVerifier?: ContractVerifier;
    },
  ): Promise<ProxyFactoryFactoriesAddresses> {
    // Check if we should skip static address set deployment
    if (shouldSkipStaticDeployment(technicalStack)) {
      return createDefaultProxyFactoryFactories();
    } else {
      // Otherwise, deploy ISM factories
      return EvmCoreModule.deployIsmFactories(params);
    }
  }
}<|MERGE_RESOLUTION|>--- conflicted
+++ resolved
@@ -42,12 +42,7 @@
 import { HookFactories } from '../hook/contracts.js';
 import { EvmIsmModule } from '../ism/EvmIsmModule.js';
 import { HyperlaneIsmFactory } from '../ism/HyperlaneIsmFactory.js';
-<<<<<<< HEAD
-import { IsmConfig } from '../ism/types.js';
-import { ChainTechnicalStack } from '../metadata/chainMetadataTypes.js';
-=======
 import { DerivedIsmConfig, IsmConfig } from '../ism/types.js';
->>>>>>> 3e8596ba
 import { MultiProvider } from '../providers/MultiProvider.js';
 import { AnnotatedEV5Transaction } from '../providers/ProviderType.js';
 import { ChainName, ChainNameOrId } from '../types.js';
