import { BigNumber } from 'ethers';
import { Account, Contract, MultiType } from 'starknet';

import { getCompiledContract } from '@hyperlane-xyz/starknet-core';
import { ProtocolType, assert, rootLogger } from '@hyperlane-xyz/utils';

import { StarknetDeployer } from '../deploy/StarknetDeployer.js';
import { HookType } from '../hook/types.js';
<<<<<<< HEAD
import { MultiProvider } from '../providers/MultiProvider.js';
=======
import { PROTOCOL_TO_DEFAULT_NATIVE_TOKEN } from '../token/nativeTokenMetadata.js';
>>>>>>> 015c83e5
import { ChainNameOrId } from '../types.js';

import { StarknetCoreReader } from './StarknetCoreReader.js';
import { CoreConfig } from './types.js';

export class StarknetCoreModule {
  protected logger = rootLogger.child({ module: 'StarknetCoreModule' });
  protected deployer: StarknetDeployer;
  protected coreReader: StarknetCoreReader;

  constructor(
    protected readonly signer: Account,
    protected readonly domainId: number,
    protected readonly multiProvider: MultiProvider,
  ) {
    this.deployer = new StarknetDeployer(signer, multiProvider);
    this.coreReader = new StarknetCoreReader(signer);
  }

  /**
   * Reads the core configuration from the mailbox address
   * @returns The core config.
   */
  public async read(mailboxContract: Contract): Promise<CoreConfig> {
    return this.coreReader.deriveCoreConfig(mailboxContract.address);
  }

  async deploy(params: {
    config: CoreConfig;
    chain: ChainNameOrId;
  }): Promise<Record<string, string>> {
    const { config, chain } = params;
    assert(
      typeof config.requiredHook !== 'string',
      'string required hook is not accepted',
    );
    assert(
      config.requiredHook.type === HookType.PROTOCOL_FEE,
      'only protocolFee hook is accepted for required hook',
    );

    // Deploy core components in sequence:
    // 1. NoopISM - A basic interchain security module that performs no validation
    const noopIsm = await this.deployer.deployContract('noop_ism', []);

    // 2. Default Hook - A basic hook implementation for message processing
    const defaultHook = await this.deployer.deployContract('hook', []);

    // 3. Protocol Fee Hook - Handles fee collection for cross-chain messages
    const protocolFee = await this.deployer.deployContract('protocol_fee', [
      BigNumber.from(config.requiredHook.maxProtocolFee),
      BigNumber.from(config.requiredHook.protocolFee),
      config.requiredHook.beneficiary,
      config.owner,
<<<<<<< HEAD
      '0x049d36570d4e46f48e99674bd3fcc84644ddd6b96f7c741b1562b82f9e004dc7', // ETH address on Starknet chains
=======
      PROTOCOL_TO_DEFAULT_NATIVE_TOKEN[ProtocolType.Starknet]!
        .denom as MultiType,
>>>>>>> 015c83e5
    ]);

    // 4. Deploy Mailbox with initial configuration
    const mailboxContract = await this.deployMailbox(
      chain,
      config.owner,
      noopIsm,
      defaultHook,
      protocolFee,
    );

    // 5. Update the configuration with custom ISM and hooks if specified
    const { defaultIsm, requiredHook } = await this.update(config, {
      chain,
      mailboxContract,
      owner: config.owner,
    });

    const validatorAnnounce = await this.deployer.deployContract(
      'validator_announce',
      [mailboxContract.address, config.owner],
    );

    const testRecipient = await this.deployer.deployContract(
      'message_recipient',
      [defaultIsm || noopIsm],
    );

    return {
      noopIsm,
      defaultHook,
      defaultIsm: defaultIsm || noopIsm,
      protocolFee,
      mailbox: mailboxContract.address,
      merkleTreeHook: requiredHook || '',
      validatorAnnounce,
      testRecipient,
    };
  }

  async deployMailbox(
    chain: ChainNameOrId,
    owner: string,
    defaultIsm: string,
    defaultHook: string,
    requiredHook: string,
  ) {
    const domainId = this.multiProvider.getDomainId(chain);
    const mailboxAddress = await this.deployer.deployContract('mailbox', [
      BigInt(domainId),
      owner,
      defaultIsm,
      defaultHook,
      requiredHook,
    ]);

    const { abi } = getCompiledContract('mailbox');
    return new Contract(abi, mailboxAddress, this.signer);
  }

  async update(
    expectedConfig: Partial<CoreConfig>,
    args: { mailboxContract: Contract; chain: ChainNameOrId; owner: string },
  ): Promise<{ defaultIsm?: string; requiredHook?: string; owner?: string }> {
    const result: {
      defaultIsm?: string;
      requiredHook?: string;
      owner?: string;
    } = {};

    const actualConfig = await this.read(args.mailboxContract);

    // Update ISM if specified in config
    if (expectedConfig.defaultIsm) {
      const defaultIsm = await this.deployer.deployIsm({
        chain: args.chain.toString(),
        ismConfig: expectedConfig.defaultIsm,
        mailbox: args.mailboxContract.address,
      });

      this.logger.info(`Updating default ism ${defaultIsm}..`);
      const { transaction_hash: defaultIsmUpdateTxHash } =
        await args.mailboxContract.invoke('set_default_ism', [defaultIsm]);

      try {
        await this.signer.waitForTransaction(defaultIsmUpdateTxHash);
      } catch (error) {
        this.logger.error(`Error updating default ism ${defaultIsm}: ${error}`);
      }
      this.logger.info(
        `Transaction hash for updated default ism: ${defaultIsmUpdateTxHash}`,
      );
      result.defaultIsm = defaultIsm;
    }

    // Update required hook to MerkleTreeHook if specified
    if (expectedConfig.requiredHook) {
      this.logger.info(
        `Deploying MerkleTreeHook with explicit owner (${args.owner}). Note: Unlike EVM where deployer becomes owner, ` +
          `in Starknet the owner is specified during construction.`,
      );

      const merkleTreeHook = await this.deployer.deployContract(
        'merkle_tree_hook',
        [args.mailboxContract.address, args.owner],
      );

      this.logger.trace(`Updating required hook ${merkleTreeHook}..`);
      const { transaction_hash: requiredHookUpdateTxHash } =
        await args.mailboxContract.invoke('set_required_hook', [
          merkleTreeHook,
        ]);

      await this.signer.waitForTransaction(requiredHookUpdateTxHash);
      this.logger.trace(
        `Transaction hash for updated required hook: ${requiredHookUpdateTxHash}`,
      );

      result.requiredHook = merkleTreeHook;
    }

    // Update owner if different from current
    if (expectedConfig.owner && actualConfig.owner !== expectedConfig.owner) {
      this.logger.trace(`Updating mailbox owner ${expectedConfig.owner}..`);
      const { transaction_hash: transferOwnershipTxHash } =
        await args.mailboxContract.invoke('transfer_ownership', [
          expectedConfig.owner,
        ]);

      await this.signer.waitForTransaction(transferOwnershipTxHash);
      this.logger.trace(
        `Transaction hash for updated owner: ${transferOwnershipTxHash}`,
      );

      result.owner = expectedConfig.owner;
    }

    return result;
  }
}<|MERGE_RESOLUTION|>--- conflicted
+++ resolved
@@ -6,11 +6,8 @@
 
 import { StarknetDeployer } from '../deploy/StarknetDeployer.js';
 import { HookType } from '../hook/types.js';
-<<<<<<< HEAD
 import { MultiProvider } from '../providers/MultiProvider.js';
-=======
 import { PROTOCOL_TO_DEFAULT_NATIVE_TOKEN } from '../token/nativeTokenMetadata.js';
->>>>>>> 015c83e5
 import { ChainNameOrId } from '../types.js';
 
 import { StarknetCoreReader } from './StarknetCoreReader.js';
@@ -65,12 +62,8 @@
       BigNumber.from(config.requiredHook.protocolFee),
       config.requiredHook.beneficiary,
       config.owner,
-<<<<<<< HEAD
-      '0x049d36570d4e46f48e99674bd3fcc84644ddd6b96f7c741b1562b82f9e004dc7', // ETH address on Starknet chains
-=======
       PROTOCOL_TO_DEFAULT_NATIVE_TOKEN[ProtocolType.Starknet]!
         .denom as MultiType,
->>>>>>> 015c83e5
     ]);
 
     // 4. Deploy Mailbox with initial configuration
