--- conflicted
+++ resolved
@@ -35,24 +35,6 @@
     });
   }
 
-<<<<<<< HEAD
-  async deployTimelock(
-    chain: ChainName,
-    delay: number,
-    owner: Address,
-  ): Promise<TimelockController> {
-    const timelock = await this.deployContract(
-      chain,
-      'timelockController',
-      // see https://docs.openzeppelin.com/contracts/4.x/api/governance#TimelockController-constructor-uint256-address---address---address-
-      // delay, [proposers], [executors], admin
-      [delay, [owner], [owner], ethers.constants.AddressZero],
-    );
-    return timelock;
-  }
-
-=======
->>>>>>> ed7569d1
   async deployMailbox(
     chain: ChainName,
     ismConfig: IsmConfig,
