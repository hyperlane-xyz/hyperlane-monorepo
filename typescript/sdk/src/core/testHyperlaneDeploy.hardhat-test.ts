--- conflicted
+++ resolved
@@ -21,13 +21,8 @@
 
 describe('TestCoreDeployer', async () => {
   let testCoreApp: TestCoreApp,
-<<<<<<< HEAD
-    localOutbox: TestMailbox,
-    remoteOutbox: TestMailbox,
-=======
     localMailbox: TestMailbox,
     remoteMailbox: TestMailbox,
->>>>>>> 4a82f13d
     dispatchReceipt: ContractReceipt;
 
   beforeEach(async () => {
@@ -38,11 +33,7 @@
     testCoreApp = await deployer.deployApp();
 
     const recipient = await new TestRecipient__factory(signer).deploy();
-<<<<<<< HEAD
-    localOutbox = testCoreApp.getContracts(localChain).mailbox.contract;
-=======
     localMailbox = testCoreApp.getContracts(localChain).mailbox.contract;
->>>>>>> 4a82f13d
 
     const dispatchResponse = localMailbox.dispatch(
       remoteDomain,
@@ -53,11 +44,7 @@
     dispatchReceipt = await testCoreApp.multiProvider
       .getChainConnection(localChain)
       .handleTx(dispatchResponse);
-<<<<<<< HEAD
-    remoteOutbox = testCoreApp.getContracts(remoteChain).mailbox.contract;
-=======
     remoteMailbox = testCoreApp.getContracts(remoteChain).mailbox.contract;
->>>>>>> 4a82f13d
     await expect(
       remoteMailbox.dispatch(
         localDomain,
