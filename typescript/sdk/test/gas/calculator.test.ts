import { utils } from '@abacus-network/utils';
import { expect } from 'chai';
<<<<<<< HEAD
import { BigNumber, ethers } from 'ethers';
import sinon from 'sinon';

import { utils } from '@abacus-network/utils';

import {
  AbacusCore,
  InterchainGasCalculator,
  NameOrDomain,
  ParsedMessage,
} from '../..';
import { MockProvider, MockTokenPriceGetter, testAddresses } from '../utils';
=======
import { BigNumber, ethers, FixedNumber } from 'ethers';
import {
  AbacusCore,
  InterchainGasCalculator,
  MultiProvider,
  ParsedMessage
} from '../..';
import { domains } from '../../src/domains';
import { MockProvider, MockTokenPriceGetter } from '../utils';
>>>>>>> af9568a2

describe('InterchainGasCalculator', () => {
  const provider = new MockProvider();
  const multiProvider = new MultiProvider({
    test1: { provider },
    test2: { provider },
    test3: { provider }
  });
  const core = AbacusCore.fromEnvironment('test', multiProvider);
  const originDomain = domains.test1.id;
  const destinationDomain = domains.test2.id;

  let tokenPriceGetter: MockTokenPriceGetter;
  let calculator: InterchainGasCalculator;

  beforeEach(() => {
    tokenPriceGetter = new MockTokenPriceGetter();
    // Origin domain token
    tokenPriceGetter.setTokenPrice(originDomain, 10);
    // Destination domain token
    tokenPriceGetter.setTokenPrice(destinationDomain, 5);
<<<<<<< HEAD
  });

  beforeEach(() => {
    calculator = new InterchainGasCalculator(core, {
      tokenPriceGetter,
      // A multiplier of 1 makes testing easier to reason about
      paymentEstimateMultiplier: '1',
    });
=======
    calculator = new InterchainGasCalculator(
      multiProvider as any, // TODO: fix types
      core as any,
      {
        tokenPriceGetter,
      },
    );
>>>>>>> af9568a2
  });

  afterEach(() => {
    sinon.restore();
    provider.clearMethodResolveValues();
  });

  describe('estimatePaymentForHandleGasAmount', () => {
    it('estimates origin token payment from a specified destination gas amount', async () => {
      const handleGas = BigNumber.from(100_000);

      // Set destination gas price to 10 wei
      const gasPrice = 10;
      provider.setMethodResolveValue('getGasPrice', BigNumber.from(gasPrice));

      // Stub the checkpoint relay gas cost
      const checkpointRelayGas = 100_000;
      sinon
        .stub(calculator, 'checkpointRelayGas')
        .returns(Promise.resolve(BigNumber.from(checkpointRelayGas)));
      // Stub the inbox process overhead gas
      const inboxProcessOverheadGas = 100_000;
      sinon
        .stub(calculator, 'inboxProcessOverheadGas')
        .returns(BigNumber.from(inboxProcessOverheadGas));

      const estimatedPayment =
        await calculator.estimatePaymentForHandleGasAmount(
          originDomain,
          destinationDomain,
          handleGas,
        );

      // (100_000 dest handler gas + 100_000 checkpoint relay gas + 100_000 process overhead gas)
      // * 10 gas price * ($5 per origin token / $10 per origin token)
      expect(estimatedPayment.toNumber()).to.equal(1_500_000);
    });
  });

  describe('estimatePaymentForMessage', () => {
    it('estimates origin token payment from a specified message', async () => {
<<<<<<< HEAD
      // Set the estimated handle gas
      const estimatedHandleGas = 100_000;
      sinon
        .stub(calculator, 'estimateHandleGasForMessage')
        .returns(Promise.resolve(BigNumber.from(estimatedHandleGas)));
      // Set destination gas price to 10 wei
      const suggestedGasPrice = 10;
      sinon
        .stub(calculator, 'suggestedGasPrice')
        .returns(Promise.resolve(BigNumber.from(suggestedGasPrice)));
      // Stub the checkpoint relay gas cost
      const checkpointRelayGas = 100_000;
      sinon
        .stub(calculator, 'checkpointRelayGas')
        .returns(Promise.resolve(BigNumber.from(checkpointRelayGas)));
      // Stub the inbox process overhead gas
      const inboxProcessOverheadGas = 100_000;
      sinon
        .stub(calculator, 'inboxProcessOverheadGas')
        .returns(BigNumber.from(inboxProcessOverheadGas));
=======
      // Set the estimated destination gas
      const estimatedDestinationGas = 100_000;
      calculator.estimateGasForMessage = () =>
        Promise.resolve(BigNumber.from(estimatedDestinationGas));
      // Set destination gas price to 10 wei
      calculator.suggestedGasPrice = (_) => Promise.resolve(BigNumber.from(10));
      // Set paymentEstimateMultiplier to 1 just to test easily
      calculator.paymentEstimateMultiplier = FixedNumber.from(1);
>>>>>>> af9568a2

      const zeroAddressBytes32 = utils.addressToBytes32(
        ethers.constants.AddressZero,
      );
      const message: ParsedMessage = {
        origin: originDomain,
        sender: zeroAddressBytes32,
        destination: destinationDomain,
        recipient: zeroAddressBytes32,
        body: '0x12345678',
      };

      const estimatedPayment = await calculator.estimatePaymentForMessage(
        message,
      );

      // (100_000 dest handler gas + 100_000 checkpoint relay gas + 100_000 process overhead gas)
      // * 10 gas price * ($5 per origin token / $10 per origin token)
      expect(estimatedPayment.toNumber()).to.equal(1_500_000);
    });
  });

  describe('convertBetweenNativeTokens', () => {
    it('converts using the USD value of origin and destination native tokens', async () => {
      const destinationWei = BigNumber.from('1000');
      const originWei = await calculator.convertBetweenNativeTokens(
        destinationDomain,
        originDomain,
        destinationWei,
      );

      expect(originWei.toNumber()).to.equal(500);
    });

    it('considers when the origin token decimals > the destination token decimals', async () => {
      calculator.nativeTokenDecimals = (domain: number) => {
        if (domain === originDomain) {
          return 20;
        }
        return 18;
      };

      const destinationWei = BigNumber.from('1000');
      const originWei = await calculator.convertBetweenNativeTokens(
        destinationDomain,
        originDomain,
        destinationWei,
      );

      expect(originWei.toNumber()).to.equal(50000);
    });

    it('considers when the origin token decimals < the destination token decimals', async () => {
      sinon
        .stub(calculator, 'nativeTokenDecimals')
        .callsFake((domain: number) => {
          if (domain === originDomain) {
            return 16;
          }
          return 18;
        });

      const destinationWei = BigNumber.from('1000');
      const originWei = await calculator.convertBetweenNativeTokens(
        destinationDomain,
        originDomain,
        destinationWei,
      );

      expect(originWei.toNumber()).to.equal(5);
    });
  });

  describe('suggestedGasPrice', () => {
    it('gets the gas price from the provider', async () => {
      const gasPrice = 1000;
      provider.setMethodResolveValue('getGasPrice', BigNumber.from(gasPrice));

      expect(
        (await calculator.suggestedGasPrice(destinationDomain)).toNumber(),
      ).to.equal(gasPrice);
    });
  });

  describe('checkpointRelayGas', () => {
    let threshold: number;

    // Mock the return value of InboxValidatorManager.threshold
    // to return `threshold`. Because the mocking involves a closure,
    // changing `threshold` will change the return value of InboxValidatorManager.threshold.
    before(() => {
      const getValidatorManangerStub = sinon.stub(
        core,
        'mustGetInboxValidatorManager',
      );
      getValidatorManangerStub.callsFake(
        (src: NameOrDomain, dest: NameOrDomain) => {
          // Get the "real" return value of mustGetInboxValidatorManager.
          // Ethers contracts are frozen using Object.freeze, so we make a copy
          // of the object so we can stub `threshold`.
          const validatorManager = Object.assign(
            {},
            getValidatorManangerStub.wrappedMethod.bind(core)(src, dest),
          );
          sinon
            .stub(validatorManager, 'threshold')
            .returns(Promise.resolve(BigNumber.from(threshold)));
          return validatorManager;
        },
      );
    });

    it('scales the gas cost with the quorum threshold', async () => {
      threshold = 2;
      const gasWithThresholdLow = await calculator.checkpointRelayGas(
        originDomain,
        destinationDomain,
      );

      threshold = 3;
      const gasWithThresholdHigh = await calculator.checkpointRelayGas(
        originDomain,
        destinationDomain,
      );

      expect(gasWithThresholdHigh.gt(gasWithThresholdLow)).to.be.true;
    });
  });
});<|MERGE_RESOLUTION|>--- conflicted
+++ resolved
@@ -1,20 +1,7 @@
 import { utils } from '@abacus-network/utils';
 import { expect } from 'chai';
-<<<<<<< HEAD
-import { BigNumber, ethers } from 'ethers';
+import { BigNumber, ethers, FixedNumber } from 'ethers';
 import sinon from 'sinon';
-
-import { utils } from '@abacus-network/utils';
-
-import {
-  AbacusCore,
-  InterchainGasCalculator,
-  NameOrDomain,
-  ParsedMessage,
-} from '../..';
-import { MockProvider, MockTokenPriceGetter, testAddresses } from '../utils';
-=======
-import { BigNumber, ethers, FixedNumber } from 'ethers';
 import {
   AbacusCore,
   InterchainGasCalculator,
@@ -23,7 +10,6 @@
 } from '../..';
 import { domains } from '../../src/domains';
 import { MockProvider, MockTokenPriceGetter } from '../utils';
->>>>>>> af9568a2
 
 describe('InterchainGasCalculator', () => {
   const provider = new MockProvider();
@@ -45,24 +31,15 @@
     tokenPriceGetter.setTokenPrice(originDomain, 10);
     // Destination domain token
     tokenPriceGetter.setTokenPrice(destinationDomain, 5);
-<<<<<<< HEAD
-  });
-
-  beforeEach(() => {
-    calculator = new InterchainGasCalculator(core, {
-      tokenPriceGetter,
-      // A multiplier of 1 makes testing easier to reason about
-      paymentEstimateMultiplier: '1',
-    });
-=======
     calculator = new InterchainGasCalculator(
       multiProvider as any, // TODO: fix types
       core as any,
       {
         tokenPriceGetter,
+        // A multiplier of 1 makes testing easier to reason about
+        paymentEstimateMultiplier: '1',
       },
     );
->>>>>>> af9568a2
   });
 
   afterEach(() => {
@@ -104,7 +81,6 @@
 
   describe('estimatePaymentForMessage', () => {
     it('estimates origin token payment from a specified message', async () => {
-<<<<<<< HEAD
       // Set the estimated handle gas
       const estimatedHandleGas = 100_000;
       sinon
@@ -125,16 +101,6 @@
       sinon
         .stub(calculator, 'inboxProcessOverheadGas')
         .returns(BigNumber.from(inboxProcessOverheadGas));
-=======
-      // Set the estimated destination gas
-      const estimatedDestinationGas = 100_000;
-      calculator.estimateGasForMessage = () =>
-        Promise.resolve(BigNumber.from(estimatedDestinationGas));
-      // Set destination gas price to 10 wei
-      calculator.suggestedGasPrice = (_) => Promise.resolve(BigNumber.from(10));
-      // Set paymentEstimateMultiplier to 1 just to test easily
-      calculator.paymentEstimateMultiplier = FixedNumber.from(1);
->>>>>>> af9568a2
 
       const zeroAddressBytes32 = utils.addressToBytes32(
         ethers.constants.AddressZero,
