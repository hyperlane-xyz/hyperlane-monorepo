--- conflicted
+++ resolved
@@ -1,10 +1,6 @@
 {
   "name": "@hyperlane-xyz/tsconfig",
-<<<<<<< HEAD
-  "version": "15.0.0-beta.0",
-=======
   "version": "16.2.0",
->>>>>>> 7533c078
   "description": "Hyperlane TypeScript config",
   "private": true,
   "type": "module",
