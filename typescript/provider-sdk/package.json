{
  "name": "@hyperlane-xyz/provider-sdk",
  "version": "0.5.0",
  "description": "Protocol Provider SDK for the Hyperlane Protocol",
  "repository": "https://github.com/hyperlane-xyz/hyperlane-monorepo",
  "license": "Apache-2.0",
  "type": "module",
  "files": [
    "dist"
  ],
  "exports": {
    ".": "./dist/index.js",
    "./altvm": "./dist/altvm.js",
    "./module": "./dist/module.js",
    "./protocol": "./dist/protocol.js",
    "./chain": "./dist/chain.js",
    "./hook": "./dist/hook.js",
    "./ism": "./dist/ism.js",
    "./core": "./dist/core.js",
    "./warp": "./dist/warp.js",
    "./factory": "./dist/factory.js",
    "./submitter": "./dist/submitter.js",
    "./registry": "./dist/registry.js",
    "./artifact": "./dist/artifact.js"
  },
  "scripts": {
    "build": "tsc",
    "check": "tsc --noEmit",
    "dev": "tsc --watch",
    "lint": "eslint",
    "clean": "rm -rf ./dist",
    "prettier": "prettier --write ."
  },
  "dependencies": {
<<<<<<< HEAD
    "@hyperlane-xyz/utils": "workspace:*",
=======
    "@hyperlane-xyz/utils": "19.13.0",
>>>>>>> 81a0ad1b
    "zod": "^3.21.2"
  },
  "devDependencies": {
    "@hyperlane-xyz/eslint-config": "workspace:^",
    "@hyperlane-xyz/tsconfig": "workspace:^",
    "@types/node": "^18.14.5",
    "eslint": "^9.31.0",
    "typescript": "5.3.3"
  }
}<|MERGE_RESOLUTION|>--- conflicted
+++ resolved
@@ -32,11 +32,8 @@
     "prettier": "prettier --write ."
   },
   "dependencies": {
-<<<<<<< HEAD
     "@hyperlane-xyz/utils": "workspace:*",
-=======
-    "@hyperlane-xyz/utils": "19.13.0",
->>>>>>> 81a0ad1b
+    "pino": "^8.19.0",
     "zod": "^3.21.2"
   },
   "devDependencies": {
