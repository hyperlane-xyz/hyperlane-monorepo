--- conflicted
+++ resolved
@@ -1,11 +1,7 @@
 {
   "name": "@hyperlane-xyz/github-proxy",
   "description": "Github proxy that adds the API key to requests",
-<<<<<<< HEAD
-  "version": "12.6.0",
-=======
   "version": "13.2.1",
->>>>>>> 9e40cf18
   "private": true,
   "scripts": {
     "deploy": "wrangler deploy",
