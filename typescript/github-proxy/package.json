{
  "name": "@hyperlane-xyz/github-proxy",
  "description": "Github proxy that adds the API key to requests",
<<<<<<< HEAD
  "version": "5.6.1",
=======
  "version": "5.6.2",
>>>>>>> e2b01585
  "private": true,
  "scripts": {
    "deploy": "wrangler deploy",
    "deploy:staging": "wrangler deploy --env staging",
    "deploy:key": "wrangler secret put GITHUB_API_KEY",
    "dev": "wrangler dev",
    "start": "wrangler dev",
    "test": "vitest",
    "prettier": "prettier --write ./src ./test",
    "cf-typegen": "wrangler types"
  },
  "type": "module",
  "homepage": "https://www.hyperlane.xyz",
  "repository": "https://github.com/hyperlane-xyz/hyperlane-monorepo",
  "keywords": [
    "Hyperlane",
    "Github",
    "Proxy",
    "Typescript"
  ],
  "license": "Apache-2.0",
  "devDependencies": {
    "@cloudflare/vitest-pool-workers": "^0.4.5",
    "@cloudflare/workers-types": "^4.20240821.1",
    "@faker-js/faker": "^8.4.1",
    "chai": "4.5.0",
    "prettier": "^2.8.8",
    "typescript": "5.3.3",
    "vitest": "1.4.0",
    "wrangler": "^3.74.0"
  }
}<|MERGE_RESOLUTION|>--- conflicted
+++ resolved
@@ -1,11 +1,7 @@
 {
   "name": "@hyperlane-xyz/github-proxy",
   "description": "Github proxy that adds the API key to requests",
-<<<<<<< HEAD
-  "version": "5.6.1",
-=======
   "version": "5.6.2",
->>>>>>> e2b01585
   "private": true,
   "scripts": {
     "deploy": "wrangler deploy",
