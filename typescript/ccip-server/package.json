--- conflicted
+++ resolved
@@ -1,10 +1,6 @@
 {
   "name": "@hyperlane-xyz/ccip-server",
-<<<<<<< HEAD
-  "version": "12.6.0",
-=======
   "version": "13.2.1",
->>>>>>> 9e40cf18
   "description": "CCIP server",
   "typings": "dist/index.d.ts",
   "typedocMain": "src/index.ts",
