{
  "name": "@hyperlane-xyz/ccip-server",
<<<<<<< HEAD
  "version": "15.0.0-beta.0",
=======
  "version": "19.1.1",
>>>>>>> bfea74da
  "description": "CCIP server",
  "typings": "dist/index.d.ts",
  "typedocMain": "src/index.ts",
  "private": true,
  "files": [
    "src"
  ],
  "engines": {
    "node": ">=16"
  },
  "type": "module",
  "moduleResolution": "nodenext",
  "scripts": {
    "postinstall": "prisma generate",
    "build": "prisma generate && tsc -p tsconfig.json",
    "start": "tsx src/server.ts",
    "dev": "NODE_ENV=development LOG_FORMAT=pretty tsx watch src/server.ts",
    "test": "jest",
    "lint": "eslint -c ./eslint.config.mjs",
    "prettier": "prettier --write ./src/* ./tests/"
  },
  "author": "brolee",
  "license": "Apache-2.0",
  "devDependencies": {
    "@hyperlane-xyz/tsconfig": "workspace:^",
    "@jest/globals": "^29.7.0",
    "@types/cors": "^2",
    "@types/express": "^4.17.1",
    "@types/node": "^18.14.5",
    "@types/pino-http": "^5.8.4",
    "@typescript-eslint/eslint-plugin": "^8.1.6",
    "@typescript-eslint/parser": "^8.1.6",
    "eslint": "^9.31.0",
    "eslint-import-resolver-typescript": "^4.4.4",
    "jest": "^29.7.0",
    "nodemon": "^3.0.3",
    "pino-pretty": "^13.0.0",
    "prettier": "^3.5.3",
    "ts-jest": "^29.1.2",
    "ts-node": "^10.8.0",
    "tsx": "^4.19.1",
    "typescript": "5.3.3"
  },
  "dependencies": {
    "@eth-optimism/sdk": "^3.3.3",
    "@google-cloud/pino-logging-gcp-config": "^1.0.6",
<<<<<<< HEAD
    "@hyperlane-xyz/core": "10.0.0-beta.0",
    "@hyperlane-xyz/sdk": "15.0.0-beta.0",
    "@hyperlane-xyz/utils": "15.0.0-beta.0",
=======
    "@hyperlane-xyz/core": "9.0.13",
    "@hyperlane-xyz/sdk": "19.1.1",
    "@hyperlane-xyz/utils": "19.1.1",
>>>>>>> bfea74da
    "@prisma/client": "^6.8.2",
    "cors": "^2.8.5",
    "dotenv-flow": "^4.1.0",
    "ethers": "^5.8.0",
    "express": "^4.17.1",
    "pino-http": "^10.2.0",
    "prisma": "^6.8.2",
    "prom-client": "^14.0.1",
    "zod": "^3.21.2"
  }
}<|MERGE_RESOLUTION|>--- conflicted
+++ resolved
@@ -1,10 +1,6 @@
 {
   "name": "@hyperlane-xyz/ccip-server",
-<<<<<<< HEAD
-  "version": "15.0.0-beta.0",
-=======
   "version": "19.1.1",
->>>>>>> bfea74da
   "description": "CCIP server",
   "typings": "dist/index.d.ts",
   "typedocMain": "src/index.ts",
@@ -51,15 +47,9 @@
   "dependencies": {
     "@eth-optimism/sdk": "^3.3.3",
     "@google-cloud/pino-logging-gcp-config": "^1.0.6",
-<<<<<<< HEAD
-    "@hyperlane-xyz/core": "10.0.0-beta.0",
-    "@hyperlane-xyz/sdk": "15.0.0-beta.0",
-    "@hyperlane-xyz/utils": "15.0.0-beta.0",
-=======
     "@hyperlane-xyz/core": "9.0.13",
     "@hyperlane-xyz/sdk": "19.1.1",
     "@hyperlane-xyz/utils": "19.1.1",
->>>>>>> bfea74da
     "@prisma/client": "^6.8.2",
     "cors": "^2.8.5",
     "dotenv-flow": "^4.1.0",
