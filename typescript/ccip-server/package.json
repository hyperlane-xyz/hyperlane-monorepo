{
  "name": "@hyperlane-xyz/ccip-server",
  "version": "12.5.0",
  "description": "CCIP server",
  "typings": "dist/index.d.ts",
  "typedocMain": "src/index.ts",
  "private": true,
  "files": [
    "src"
  ],
  "engines": {
    "node": ">=16"
  },
  "scripts": {
    "build": "tsc -p tsconfig.json",
    "start": "tsx src/server.ts",
    "dev": "tsx watch src/server.ts",
    "test": "jest",
    "lint": "eslint -c ./eslint.config.mjs",
    "prettier": "prettier --write ./src/* ./tests/"
  },
  "author": "brolee",
  "license": "Apache-2.0",
  "devDependencies": {
    "@jest/globals": "^29.7.0",
    "@types/cors": "^2",
    "@types/node": "^18.14.5",
    "eslint": "^9.15.0",
    "jest": "^29.7.0",
    "nodemon": "^3.0.3",
    "prettier": "^3.5.3",
    "ts-jest": "^29.1.2",
    "ts-node": "^10.8.0",
    "tsx": "^4.19.1",
    "typescript": "5.3.3"
  },
  "type": "module",
  "dependencies": {
<<<<<<< HEAD
    "@hyperlane-xyz/sdk": "12.5.0",
    "@hyperlane-xyz/utils": "12.5.0",
    "cors": "^2.8.5",
=======
    "@chainlink/ccip-read-server": "^0.2.1",
    "@eth-optimism/sdk": "^3.3.3",
>>>>>>> 7b0410d2
    "dotenv-flow": "^4.1.0",
    "ethers": "^5.7.2"
  }
}<|MERGE_RESOLUTION|>--- conflicted
+++ resolved
@@ -36,14 +36,10 @@
   },
   "type": "module",
   "dependencies": {
-<<<<<<< HEAD
+    "@eth-optimism/sdk": "^3.3.3",
     "@hyperlane-xyz/sdk": "12.5.0",
     "@hyperlane-xyz/utils": "12.5.0",
     "cors": "^2.8.5",
-=======
-    "@chainlink/ccip-read-server": "^0.2.1",
-    "@eth-optimism/sdk": "^3.3.3",
->>>>>>> 7b0410d2
     "dotenv-flow": "^4.1.0",
     "ethers": "^5.7.2"
   }
