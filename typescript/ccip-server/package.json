--- conflicted
+++ resolved
@@ -45,16 +45,10 @@
   },
   "dependencies": {
     "@eth-optimism/sdk": "^3.3.3",
-<<<<<<< HEAD
     "@google-cloud/pino-logging-gcp-config": "^1.0.6",
-    "@hyperlane-xyz/core": "8.0.1",
-    "@hyperlane-xyz/sdk": "13.4.0",
-    "@hyperlane-xyz/utils": "13.4.0",
-=======
     "@hyperlane-xyz/core": "8.1.0",
     "@hyperlane-xyz/sdk": "14.1.0",
     "@hyperlane-xyz/utils": "14.1.0",
->>>>>>> 147dd360
     "@prisma/client": "^6.8.2",
     "cors": "^2.8.5",
     "dotenv-flow": "^4.1.0",
