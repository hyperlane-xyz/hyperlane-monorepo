--- conflicted
+++ resolved
@@ -43,21 +43,15 @@
   },
   "dependencies": {
     "@eth-optimism/sdk": "^3.3.3",
-<<<<<<< HEAD
-    "@hyperlane-xyz/core": "7.1.5",
-    "@hyperlane-xyz/sdk": "12.6.0",
-    "@hyperlane-xyz/utils": "12.6.0",
+    "@hyperlane-xyz/core": "8.0.0",
+    "@hyperlane-xyz/sdk": "13.3.0",
+    "@hyperlane-xyz/utils": "13.3.0",
     "@prisma/client": "^6.8.2",
     "cors": "^2.8.5",
     "dotenv-flow": "^4.1.0",
-    "ethers": "^5.7.2",
+    "ethers": "^5.8.0",
     "prisma": "^6.8.2",
     "prom-client": "^14.0.1",
     "zod": "^3.21.2"
-=======
-    "@hyperlane-xyz/core": "8.0.0",
-    "dotenv-flow": "^4.1.0",
-    "ethers": "^5.8.0"
->>>>>>> e1c18238
   }
 }