--- conflicted
+++ resolved
@@ -1,6 +1,5 @@
 # @hyperlane-xyz/ccip-server
 
-<<<<<<< HEAD
 ## 15.0.0-beta.0
 
 ### Patch Changes
@@ -22,7 +21,7 @@
   - @hyperlane-xyz/core@10.0.0-beta.0
   - @hyperlane-xyz/utils@15.0.0-beta.0
   - @hyperlane-xyz/sdk@15.0.0-beta.0
-=======
+
 ## 16.2.0
 
 ### Patch Changes
@@ -82,7 +81,6 @@
   - @hyperlane-xyz/utils@15.0.0
   - @hyperlane-xyz/sdk@15.0.0
   - @hyperlane-xyz/core@9.0.1
->>>>>>> 7533c078
 
 ## 14.4.0
 
