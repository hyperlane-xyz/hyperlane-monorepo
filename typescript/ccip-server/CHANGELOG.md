# @hyperlane-xyz/ccip-server

<<<<<<< HEAD
## 15.0.0-beta.0

### Patch Changes

- Updated dependencies [205bcae75]
- Updated dependencies [f8da8cd40]
- Updated dependencies [451f3f6c3]
- Updated dependencies [23861b70a]
- Updated dependencies [2c6506735]
- Updated dependencies [799751606]
- Updated dependencies [826e83741]
- Updated dependencies [e0c69e255]
- Updated dependencies [737ea2b35]
- Updated dependencies [e0c69e255]
- Updated dependencies [dd16e3df4]
- Updated dependencies [e0ea8910c]
- Updated dependencies [d16a853c0]
- Updated dependencies [9a43cdca9]
  - @hyperlane-xyz/core@10.0.0-beta.0
  - @hyperlane-xyz/utils@15.0.0-beta.0
  - @hyperlane-xyz/sdk@15.0.0-beta.0
=======
## 17.0.0

### Patch Changes

- Updated dependencies [400c02460]
- Updated dependencies [8c15edc67]
- Updated dependencies [76a5db49a]
- Updated dependencies [6583df016]
- Updated dependencies [e0bda316a]
- Updated dependencies [7f542b288]
  - @hyperlane-xyz/sdk@17.0.0
  - @hyperlane-xyz/utils@17.0.0
  - @hyperlane-xyz/core@9.0.6

## 16.2.0

### Patch Changes

- Updated dependencies [22ceaa109]
- Updated dependencies [ce4974214]
- Updated dependencies [a89018a3f]
  - @hyperlane-xyz/sdk@16.2.0
  - @hyperlane-xyz/utils@16.2.0
  - @hyperlane-xyz/core@9.0.5

## 16.1.1

### Patch Changes

- Updated dependencies [ea77b6ae4]
  - @hyperlane-xyz/sdk@16.1.1
  - @hyperlane-xyz/utils@16.1.1
  - @hyperlane-xyz/core@9.0.4

## 16.1.0

### Patch Changes

- Updated dependencies [2a2c29c39]
- Updated dependencies [e69ac9f62]
- Updated dependencies [d9b8a7551]
  - @hyperlane-xyz/sdk@16.1.0
  - @hyperlane-xyz/utils@16.1.0
  - @hyperlane-xyz/core@9.0.3

## 16.0.0

### Patch Changes

- Updated dependencies [9f3222962]
- Updated dependencies [d200acfa8]
- Updated dependencies [966ad8440]
- Updated dependencies [fabb4a5af]
- Updated dependencies [a71193486]
- Updated dependencies [1f4412909]
- Updated dependencies [af783be54]
  - @hyperlane-xyz/sdk@16.0.0
  - @hyperlane-xyz/utils@16.0.0
  - @hyperlane-xyz/core@9.0.2

## 15.0.0

### Patch Changes

- Updated dependencies [451f3f6c3]
- Updated dependencies [23861b70a]
- Updated dependencies [a33c8abd4]
- Updated dependencies [a33c8abd4]
- Updated dependencies [e0ea8910c]
- Updated dependencies [d16a853c0]
  - @hyperlane-xyz/utils@15.0.0
  - @hyperlane-xyz/sdk@15.0.0
  - @hyperlane-xyz/core@9.0.1
>>>>>>> bd94ae8c

## 14.4.0

### Patch Changes

- Updated dependencies [155f5a5e8]
- Updated dependencies [dce47e7b6]
  - @hyperlane-xyz/core@9.0.0
  - @hyperlane-xyz/sdk@14.4.0
  - @hyperlane-xyz/utils@14.4.0

## 14.3.0

### Patch Changes

- Updated dependencies [ae0771d9e]
- Updated dependencies [9cc7ef6fd]
- Updated dependencies [ae0771d9e]
  - @hyperlane-xyz/sdk@14.3.0
  - @hyperlane-xyz/utils@14.3.0
  - @hyperlane-xyz/core@8.1.2

## 14.2.0

### Patch Changes

- Updated dependencies [3122bae93]
- Updated dependencies [a7d5941c1]
- Updated dependencies [3e50bd7f0]
- Updated dependencies [147dd360a]
- Updated dependencies [8bde1544e]
- Updated dependencies [c177c4733]
  - @hyperlane-xyz/sdk@14.2.0
  - @hyperlane-xyz/core@8.1.1
  - @hyperlane-xyz/utils@14.2.0

## 14.1.0

### Patch Changes

- Updated dependencies [bd91094c3]
- Updated dependencies [04fc563f4]
- Updated dependencies [ecaa4ef90]
- Updated dependencies [bd91094c3]
  - @hyperlane-xyz/core@8.1.0
  - @hyperlane-xyz/sdk@14.1.0
  - @hyperlane-xyz/utils@14.1.0

## 14.0.0

### Patch Changes

- Updated dependencies [929708c1f]
- Updated dependencies [88134de1f]
- Updated dependencies [66c13b539]
- Updated dependencies [7ad8e394c]
  - @hyperlane-xyz/sdk@14.0.0
  - @hyperlane-xyz/utils@14.0.0
  - @hyperlane-xyz/core@8.0.2

## 13.4.0

### Patch Changes

- Updated dependencies [5f60deed3]
- Updated dependencies [0ec92f775]
- Updated dependencies [e48e5346f]
- Updated dependencies [779df446d]
- Updated dependencies [fe1d8ab2d]
- Updated dependencies [19384e74b]
- Updated dependencies [ec8d196d9]
- Updated dependencies [bacf16a80]
- Updated dependencies [1efce4979]
- Updated dependencies [64092311c]
  - @hyperlane-xyz/sdk@13.4.0
  - @hyperlane-xyz/utils@13.4.0
  - @hyperlane-xyz/core@8.0.1

## 13.3.0

### Patch Changes

- Updated dependencies [e61bd2f]
- Updated dependencies [db19435]
- Updated dependencies [b977a28]
- Updated dependencies [fd3bb39]
- Updated dependencies [4544120]
- Updated dependencies [7a3165f]
- Updated dependencies [119a1a8]
- Updated dependencies [b977a28]
- Updated dependencies [88fe35f]
- Updated dependencies [3327a6e]
  - @hyperlane-xyz/core@8.0.0

## 13.2.1

### Patch Changes

- 72887f7: Update to ethers v5.8.0.

## 13.2.0

## 13.1.1

### Patch Changes

- ba4deea: Revert workspace dependency syntax.

## 13.1.0

## 13.0.0

## 12.6.0

## 12.5.0

## 12.4.0

## 12.3.0

## 12.2.0

## 12.1.0

## 12.0.0

## 11.0.0

## 10.0.0

## 9.2.1

## 9.2.0

## 9.1.0

## 9.0.0

## 8.9.0

## 8.8.1

## 8.8.0

## 8.7.0

## 8.6.1

## 8.6.0

## 8.5.0

## 8.4.0

## 8.3.0

## 8.2.0

## 8.1.0

## 8.0.0

## 7.3.0

## 7.2.0

## 7.1.0

## 7.0.0

## 6.0.0

## 5.7.0

## 5.6.2

## 5.6.1

## 5.6.0

## 5.5.0

## 5.4.0

## 5.3.0

## 5.2.1

## 5.2.0

### Patch Changes

- 5a0d68bdc: replace import console module with direct console

## 5.1.0

## 5.0.0

## 4.1.0

## 4.0.0

## 3.16.0

## 3.15.1

## 3.15.0

## 3.14.0

## 3.13.0

## 3.12.0

## 3.11.1

## 3.11.0

## 3.10.0

### Minor Changes

- 96485144a: SDK support for ICA deployment and operation.

## 3.9.0

## 3.8.2

## 3.8.1

## 3.8.0<|MERGE_RESOLUTION|>--- conflicted
+++ resolved
@@ -1,6 +1,5 @@
 # @hyperlane-xyz/ccip-server
 
-<<<<<<< HEAD
 ## 15.0.0-beta.0
 
 ### Patch Changes
@@ -22,7 +21,7 @@
   - @hyperlane-xyz/core@10.0.0-beta.0
   - @hyperlane-xyz/utils@15.0.0-beta.0
   - @hyperlane-xyz/sdk@15.0.0-beta.0
-=======
+
 ## 17.0.0
 
 ### Patch Changes
@@ -96,7 +95,6 @@
   - @hyperlane-xyz/utils@15.0.0
   - @hyperlane-xyz/sdk@15.0.0
   - @hyperlane-xyz/core@9.0.1
->>>>>>> bd94ae8c
 
 ## 14.4.0
 
