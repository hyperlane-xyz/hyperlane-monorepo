--- conflicted
+++ resolved
@@ -18,11 +18,7 @@
   relayers             Json
   salt                 String
   ica                  String
-<<<<<<< HEAD
-  commitmentDispatchTx String?
-=======
   commitmentDispatchTx String
->>>>>>> eec8c374
   originDomain         Int
   createdAt            DateTime @default(now())
 
