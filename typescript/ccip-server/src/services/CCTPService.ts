import { ethers } from 'ethers';
import { Router } from 'express';

<<<<<<< HEAD
import { DEFAULT_GITHUB_REGISTRY } from '@hyperlane-xyz/registry';
import { getRegistry } from '@hyperlane-xyz/registry/fs';
import { MultiProvider } from '@hyperlane-xyz/sdk';
import { parseMessage } from '@hyperlane-xyz/utils';
=======
import { IMessageTransmitter__factory } from '@hyperlane-xyz/core';
>>>>>>> bffa201d

import { CCTPServiceAbi } from '../abis/CCTPServiceAbi.js';
import { createAbiHandler } from '../utils/abiHandler.js';

import { BaseService } from './BaseService.js';
import { CCTPAttestationService } from './CCTPAttestationService.js';
import { HyperlaneService } from './HyperlaneService.js';

class CCTPService extends BaseService {
  // External Services
  hyperlaneService: HyperlaneService;
  cctpAttestationService: CCTPAttestationService;
  multiProvider: MultiProvider | undefined;
  public readonly router: Router;

  static initialize(): Promise<BaseService> {
    return Promise.resolve(new CCTPService());
  }

  constructor() {
    super();
    this.hyperlaneService = new HyperlaneService(
      process.env.HYPERLANE_EXPLORER_URL!,
    );
    this.cctpAttestationService = new CCTPAttestationService(
      process.env.CCTP_ATTESTATION_URL!,
    );
    const registryUris = process.env.REGISTRY_URI?.split(',') || [
      DEFAULT_GITHUB_REGISTRY,
    ];
    console.log('Using registry URIs', registryUris);
    const registry = getRegistry({
      registryUris: registryUris,
      enableProxy: true,
    });

    const initializeMultiProvider = async () => {
      const k = await registry.getMetadata();
      this.multiProvider = new MultiProvider(k);
    };
    initializeMultiProvider()
      .then(() => console.info('Initialized MultiProvider'))
      .catch((err) => {
        console.error('Initializing MultiProvider failed', err);
      });

    this.router = Router();

    // CCIP-read spec: GET /getCCTPAttestation/:sender/:callData.json
    this.router.get(
      '/getCctpAttestation/:sender/:callData.json',
      createAbiHandler(
        CCTPServiceAbi,
        'getCCTPAttestation',
        this.getCCTPAttestation.bind(this),
      ),
    );

    // CCIP-read spec: POST /getCctpAttestation
    this.router.post(
      '/getCctpAttestation',
      createAbiHandler(
        CCTPServiceAbi,
        'getCCTPAttestation',
        this.getCCTPAttestation.bind(this),
      ),
    );
  }

  async getCCTPMessageFromReceipt(
    receipt: ethers.providers.TransactionReceipt,
  ) {
    const iface = IMessageTransmitter__factory.createInterface();
    const event = iface.events['MessageSent(bytes)'];

    for (const log of receipt.logs) {
      try {
        const parsedLog = iface.parseLog(log);
        if (parsedLog.name === event.name) {
          return parsedLog.args.message;
        }
      } catch (_err) {
        // This log is not from the events in our ABI
        continue;
      }
    }

    throw new Error('Unable to find MessageSent event in logs');
  }

  async getCCTPAttestation(message: string) {
    const messageId: string = ethers.utils.keccak256(message);
    const txHash =
      await this.hyperlaneService.getOriginTransactionHashByMessageId(
        messageId,
      );

    if (!txHash) {
      throw new Error(`Invalid transaction hash: ${txHash}`);
    }

    const parsedMessage = parseMessage(message);

    if (this.multiProvider == undefined) {
      throw new Error('MultiProvider not initialized yet');
    }

    const receipt = await this.multiProvider
      .getProvider(parsedMessage.origin)
      .getTransactionReceipt(txHash);
    const cctpMessage = await this.getCCTPMessageFromReceipt(receipt);

    const [relayedCctpMessage, attestation] =
      await this.cctpAttestationService.getAttestation(cctpMessage, txHash);

    console.info(
      `Fetched attestation. messageId=${messageId}, attestation=${attestation}`,
    );
    return [relayedCctpMessage, attestation];
  }
}

export { CCTPService };<|MERGE_RESOLUTION|>--- conflicted
+++ resolved
@@ -1,14 +1,11 @@
 import { ethers } from 'ethers';
 import { Router } from 'express';
 
-<<<<<<< HEAD
+import { IMessageTransmitter__factory } from '@hyperlane-xyz/core';
 import { DEFAULT_GITHUB_REGISTRY } from '@hyperlane-xyz/registry';
 import { getRegistry } from '@hyperlane-xyz/registry/fs';
 import { MultiProvider } from '@hyperlane-xyz/sdk';
 import { parseMessage } from '@hyperlane-xyz/utils';
-=======
-import { IMessageTransmitter__factory } from '@hyperlane-xyz/core';
->>>>>>> bffa201d
 
 import { CCTPServiceAbi } from '../abis/CCTPServiceAbi.js';
 import { createAbiHandler } from '../utils/abiHandler.js';
