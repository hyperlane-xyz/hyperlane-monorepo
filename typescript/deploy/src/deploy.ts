import { Debugger, debug } from 'debug';
import { ethers } from 'ethers';

import {
  UpgradeBeaconProxy__factory,
  UpgradeBeacon__factory,
} from '@abacus-network/core';
import {
  AbacusContracts,
  AbacusFactories,
  BeaconProxyAddresses,
  ChainMap,
  ChainName,
  MultiProvider,
  ProxiedContract,
  objMap,
  serializeContracts,
} from '@abacus-network/sdk';
import { ProxyKind } from '@abacus-network/sdk/dist/proxy';
import { types } from '@abacus-network/utils';

import {
  ContractVerificationInput,
  getContractVerificationInput,
} from './verify';

export interface DeployerOptions {
  logger?: Debugger;
}

export abstract class AbacusDeployer<
  Chain extends ChainName,
  Config,
  Factories extends AbacusFactories,
  Contracts extends AbacusContracts,
> {
  public deployedContracts: Partial<Record<Chain, Contracts>> = {};

  verificationInputs: ChainMap<Chain, ContractVerificationInput[]>;
  protected logger: Debugger;

  constructor(
    protected readonly multiProvider: MultiProvider<Chain>,
    protected readonly configMap: ChainMap<Chain, Config>,
    protected readonly factories: Factories,
    protected readonly options?: DeployerOptions,
  ) {
    this.verificationInputs = objMap(configMap, () => []);
    this.logger = options?.logger || debug('abacus:AppDeployer');
  }

  abstract deployContracts(chain: Chain, config: Config): Promise<Contracts>;

  async deploy(
    partialDeployment: Partial<Record<Chain, Contracts>> = this
      .deployedContracts,
  ): Promise<Record<Chain, Contracts>> {
    const deployedChains = Object.keys(partialDeployment);
    const configChains = Object.keys(this.configMap);
    const targetChains = this.multiProvider
      .chains()
      .filter(
        (chain) =>
          configChains.includes(chain) && !deployedChains.includes(chain),
      );
    this.logger(
      `Start deploy to ${targetChains} ${
        deployedChains.length > 0
          ? `(already deployed to ${deployedChains})`
          : ''
      }`,
    );
    for (const chain of targetChains) {
<<<<<<< HEAD
      this.logger(`Deploying to ${chain}...`);
      const contracts = await this.deployContracts(
        chain,
        this.configMap[chain],
      );
      console.log(JSON.stringify(serializeContracts(contracts)));
      this.deployedContracts[chain] = contracts;
=======
      const chainConnection = this.multiProvider.getChainConnection(chain);
      this.logger(
        `Deploying to ${chain} from ${await chainConnection.getAddressUrl()}...`,
      );
      this.deployedContracts[chain] = await this.deployContracts(
        chain,
        this.configMap[chain],
      );
      // TODO: remove these logs once we have better timeouts
      this.logger(
        JSON.stringify(
          serializeContracts(this.deployedContracts[chain] ?? {}),
          null,
          2,
        ),
      );
>>>>>>> 56d4dc33
    }
    return { ...partialDeployment, ...this.deployedContracts } as Record<
      Chain,
      Contracts
    >;
  }

  async deployContract<K extends keyof Factories>(
    chain: Chain,
    contractName: K,
    args: Parameters<Factories[K]['deploy']>,
  ): Promise<ReturnType<Factories[K]['deploy']>> {
    this.logger(`Deploy ${contractName.toString()} on ${chain}`);
    const chainConnection = this.multiProvider.getChainConnection(chain);
    const factory = this.factories[contractName].connect(
      chainConnection.signer!,
    );
    const contract = await factory.deploy(...args, chainConnection.overrides);
<<<<<<< HEAD
=======
    this.logger(
      `Pending deployment ${chainConnection.getTxUrl(
        contract.deployTransaction,
      )}`,
    );
>>>>>>> 56d4dc33
    await contract.deployTransaction.wait(chainConnection.confirmations);
    const verificationInput = getContractVerificationInput(
      contractName.toString(),
      contract,
      factory.bytecode,
    );
    this.verificationInputs[chain].push(verificationInput);
    return contract;
  }

  /**
   * Deploys the UpgradeBeacon, Implementation and Proxy for a given contract
   *
   */
  async deployProxiedContract<
    K extends keyof Factories,
    C extends Awaited<ReturnType<Factories[K]['deploy']>>,
  >(
    chain: Chain,
    contractName: K,
    deployArgs: Parameters<Factories[K]['deploy']>,
    ubcAddress: types.Address,
    initArgs: Parameters<C['initialize']>,
  ): Promise<ProxiedContract<C, BeaconProxyAddresses>> {
    const implementation = await this.deployContract<K>(
      chain,
      contractName,
      deployArgs,
    );
    this.logger(`Proxy ${contractName.toString()} on ${chain}`);
    const chainConnection = this.multiProvider.getChainConnection(chain);
    const signer = chainConnection.signer;
    const beacon = await new UpgradeBeacon__factory(signer).deploy(
      implementation.address,
      ubcAddress,
      chainConnection.overrides,
<<<<<<< HEAD
=======
    );
    this.logger(
      `Pending beacon deployment ${chainConnection.getTxUrl(
        beacon.deployTransaction,
      )}`,
>>>>>>> 56d4dc33
    );
    // Wait for the beacon to be deployed so that the proxy
    // constructor is happy.
    await beacon.deployTransaction.wait(chainConnection.confirmations);
    this.logger(`UpgradeBeacon deployed!`);
    const initData = implementation.interface.encodeFunctionData(
      'initialize',
      initArgs,
    );
    const beaconProxy = await new UpgradeBeaconProxy__factory(signer).deploy(
      beacon.address,
      initData,
      chainConnection.overrides,
    );
<<<<<<< HEAD
=======
    this.logger(
      `Pending proxy deployment and init ${chainConnection.getTxUrl(
        beaconProxy.deployTransaction,
      )}`,
    );
>>>>>>> 56d4dc33
    await beaconProxy.deployTransaction.wait(chainConnection.confirmations);
    return new ProxiedContract<C, BeaconProxyAddresses>(
      implementation.attach(beaconProxy.address) as any,
      {
        kind: ProxyKind.UpgradeBeacon,
        proxy: beaconProxy.address,
        implementation: implementation.address,
        beacon: beacon.address,
      },
    );
  }

  /**
   * Sets up a new proxy with the same beacon and implementation
   *
   */
  async duplicateProxiedContract<C extends ethers.Contract>(
    chain: Chain,
    proxy: ProxiedContract<C, BeaconProxyAddresses>,
    initArgs: Parameters<C['initialize']>,
  ): Promise<ProxiedContract<C, BeaconProxyAddresses>> {
    this.logger(`Duplicate Proxy on ${chain}`);
    const chainConnection = this.multiProvider.getChainConnection(chain);
    const signer = this.multiProvider.getChainConnection(chain).signer!;
    const initData = proxy.contract.interface.encodeFunctionData(
      'initialize',
      initArgs,
    );
    const proxyAddresses = proxy.addresses as BeaconProxyAddresses;
    const newProxy = await new UpgradeBeaconProxy__factory(signer).deploy(
      proxyAddresses.beacon,
      initData,
      chainConnection.overrides,
<<<<<<< HEAD
=======
    );
    this.logger(
      `Pending proxy deployment and init ${chainConnection.getTxUrl(
        newProxy.deployTransaction,
      )}`,
>>>>>>> 56d4dc33
    );
    return new ProxiedContract<C, BeaconProxyAddresses>(
      proxy.contract.attach(newProxy.address) as C,
      {
        ...proxyAddresses,
        proxy: newProxy.address,
      },
    );
  }
}<|MERGE_RESOLUTION|>--- conflicted
+++ resolved
@@ -71,15 +71,6 @@
       }`,
     );
     for (const chain of targetChains) {
-<<<<<<< HEAD
-      this.logger(`Deploying to ${chain}...`);
-      const contracts = await this.deployContracts(
-        chain,
-        this.configMap[chain],
-      );
-      console.log(JSON.stringify(serializeContracts(contracts)));
-      this.deployedContracts[chain] = contracts;
-=======
       const chainConnection = this.multiProvider.getChainConnection(chain);
       this.logger(
         `Deploying to ${chain} from ${await chainConnection.getAddressUrl()}...`,
@@ -96,7 +87,6 @@
           2,
         ),
       );
->>>>>>> 56d4dc33
     }
     return { ...partialDeployment, ...this.deployedContracts } as Record<
       Chain,
@@ -115,14 +105,11 @@
       chainConnection.signer!,
     );
     const contract = await factory.deploy(...args, chainConnection.overrides);
-<<<<<<< HEAD
-=======
     this.logger(
       `Pending deployment ${chainConnection.getTxUrl(
         contract.deployTransaction,
       )}`,
     );
->>>>>>> 56d4dc33
     await contract.deployTransaction.wait(chainConnection.confirmations);
     const verificationInput = getContractVerificationInput(
       contractName.toString(),
@@ -159,14 +146,11 @@
       implementation.address,
       ubcAddress,
       chainConnection.overrides,
-<<<<<<< HEAD
-=======
     );
     this.logger(
       `Pending beacon deployment ${chainConnection.getTxUrl(
         beacon.deployTransaction,
       )}`,
->>>>>>> 56d4dc33
     );
     // Wait for the beacon to be deployed so that the proxy
     // constructor is happy.
@@ -181,14 +165,11 @@
       initData,
       chainConnection.overrides,
     );
-<<<<<<< HEAD
-=======
     this.logger(
       `Pending proxy deployment and init ${chainConnection.getTxUrl(
         beaconProxy.deployTransaction,
       )}`,
     );
->>>>>>> 56d4dc33
     await beaconProxy.deployTransaction.wait(chainConnection.confirmations);
     return new ProxiedContract<C, BeaconProxyAddresses>(
       implementation.attach(beaconProxy.address) as any,
@@ -222,14 +203,11 @@
       proxyAddresses.beacon,
       initData,
       chainConnection.overrides,
-<<<<<<< HEAD
-=======
     );
     this.logger(
       `Pending proxy deployment and init ${chainConnection.getTxUrl(
         newProxy.deployTransaction,
       )}`,
->>>>>>> 56d4dc33
     );
     return new ProxiedContract<C, BeaconProxyAddresses>(
       proxy.contract.attach(newProxy.address) as C,
