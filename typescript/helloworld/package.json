--- conflicted
+++ resolved
@@ -3,11 +3,7 @@
   "description": "A basic skeleton of an Hyperlane app",
   "version": "19.5.0",
   "dependencies": {
-<<<<<<< HEAD
     "@hyperlane-xyz/core": "10.0.0-beta.0",
-=======
-    "@hyperlane-xyz/core": "9.0.17",
->>>>>>> c009bb9b
     "@hyperlane-xyz/registry": "20.0.0",
     "@hyperlane-xyz/sdk": "19.5.0",
     "@openzeppelin/contracts-upgradeable": "^4.9.3",
