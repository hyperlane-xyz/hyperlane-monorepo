--- conflicted
+++ resolved
@@ -1,19 +1,11 @@
 {
   "name": "@hyperlane-xyz/helloworld",
   "description": "A basic skeleton of an Hyperlane app",
-<<<<<<< HEAD
-  "version": "8.5.0",
-  "dependencies": {
-    "@hyperlane-xyz/core": "5.11.1",
-    "@hyperlane-xyz/registry": "7.4.0",
-    "@hyperlane-xyz/sdk": "8.5.0",
-=======
   "version": "8.7.0",
   "dependencies": {
     "@hyperlane-xyz/core": "5.11.4",
     "@hyperlane-xyz/registry": "9.5.0",
     "@hyperlane-xyz/sdk": "8.7.0",
->>>>>>> e861535d
     "@openzeppelin/contracts-upgradeable": "^4.9.3",
     "ethers": "^5.7.2"
   },
