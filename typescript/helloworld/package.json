{
  "name": "@hyperlane-xyz/helloworld",
  "description": "A basic skeleton of an Hyperlane app",
  "version": "8.8.1",
  "dependencies": {
    "@hyperlane-xyz/core": "5.11.6",
<<<<<<< HEAD
    "@hyperlane-xyz/registry": "10.10.0",
=======
    "@hyperlane-xyz/registry": "10.11.0",
>>>>>>> 9b74ba38
    "@hyperlane-xyz/sdk": "8.8.1",
    "@openzeppelin/contracts-upgradeable": "^4.9.3",
    "ethers": "^5.7.2"
  },
  "devDependencies": {
    "@eslint/js": "^9.15.0",
    "@nomiclabs/hardhat-ethers": "^2.2.3",
    "@nomiclabs/hardhat-waffle": "^2.0.6",
    "@trivago/prettier-plugin-sort-imports": "^4.2.1",
    "@typechain/ethers-v5": "^11.1.2",
    "@typechain/ethers-v6": "^0.5.1",
    "@typechain/hardhat": "^9.1.0",
    "@typescript-eslint/eslint-plugin": "^8.1.6",
    "@typescript-eslint/parser": "^8.1.6",
    "chai": "^4.5.0",
    "eslint": "^9.15.0",
    "eslint-config-prettier": "^9.1.0",
    "eslint-import-resolver-typescript": "^3.6.3",
    "eslint-plugin-import": "^2.31.0",
    "ethereum-waffle": "^4.0.10",
    "hardhat": "^2.22.2",
    "hardhat-gas-reporter": "^1.0.9",
    "prettier": "^2.8.8",
    "prettier-plugin-solidity": "^1.1.3",
    "solhint": "^4.5.4",
    "solhint-plugin-prettier": "^0.0.5",
    "solidity-coverage": "^0.8.3",
    "ts-node": "^10.8.0",
    "typechain": "patch:typechain@npm%3A8.3.2#~/.yarn/patches/typechain-npm-8.3.2-b02e27439e.patch",
    "typescript": "5.3.3"
  },
  "homepage": "https://www.hyperlane.xyz",
  "keywords": [
    "Hyperlane",
    "HelloWorld",
    "Solidity",
    "Typescript"
  ],
  "license": "Apache-2.0",
  "type": "module",
  "exports": "./dist/index.js",
  "types": "./dist/index.d.ts",
  "files": [
    "/dist",
    "/contracts"
  ],
  "repository": {
    "type": "git",
    "url": "https://github.com/hyperlane-xyz/hyperlane-monorepo"
  },
  "scripts": {
    "build": "yarn hardhat-esm compile && tsc",
    "clean": "yarn hardhat-esm clean && rm -rf dist cache src/types",
    "coverage": "yarn hardhat-esm coverage",
    "lint": "yarn lint:sol && yarn lint:ts",
    "lint:sol": "solhint contracts/**/*.sol",
    "lint:ts": "eslint -c ./eslint.config.mjs",
    "hardhat-esm": "NODE_OPTIONS='--experimental-loader ts-node/esm/transpile-only --no-warnings=ExperimentalWarning' hardhat --config hardhat.config.cts",
    "prettier": "prettier --write ./contracts ./src",
    "test": "yarn hardhat-esm test ./src/test/**/*.test.ts",
    "test:ci": "yarn test"
  },
  "peerDependencies": {
    "@ethersproject/abi": "*",
    "@ethersproject/providers": "*",
    "@types/node": "*",
    "@types/sinon-chai": "*"
  }
}<|MERGE_RESOLUTION|>--- conflicted
+++ resolved
@@ -4,11 +4,7 @@
   "version": "8.8.1",
   "dependencies": {
     "@hyperlane-xyz/core": "5.11.6",
-<<<<<<< HEAD
-    "@hyperlane-xyz/registry": "10.10.0",
-=======
     "@hyperlane-xyz/registry": "10.11.0",
->>>>>>> 9b74ba38
     "@hyperlane-xyz/sdk": "8.8.1",
     "@openzeppelin/contracts-upgradeable": "^4.9.3",
     "ethers": "^5.7.2"
