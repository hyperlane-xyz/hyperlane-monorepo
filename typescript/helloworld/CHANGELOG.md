# @hyperlane-xyz/helloworld

<<<<<<< HEAD
=======
## 3.13.0

### Patch Changes

- b6b26e2bb: fix: minor change was breaking in registry export
- Updated dependencies [39ea7cdef]
- Updated dependencies [babe816f8]
- Updated dependencies [b440d98be]
- Updated dependencies [0cf692e73]
  - @hyperlane-xyz/sdk@3.13.0
  - @hyperlane-xyz/core@3.13.0

>>>>>>> 8a665447
## 3.12.0

### Patch Changes

- Updated dependencies [eba393680]
- Updated dependencies [69de68a66]
  - @hyperlane-xyz/sdk@3.12.0
  - @hyperlane-xyz/core@3.12.0

## 3.11.1

### Patch Changes

- Updated dependencies [c900da187]
  - @hyperlane-xyz/sdk@3.11.1
  - @hyperlane-xyz/core@3.11.1

## 3.11.0

### Minor Changes

- b63714ede: Convert all public hyperlane npm packages from CJS to pure ESM

### Patch Changes

- Updated dependencies [811ecfbba]
- Updated dependencies [f8b6ea467]
- Updated dependencies [d37cbab72]
- Updated dependencies [b6fdf2f7f]
- Updated dependencies [a86a8296b]
- Updated dependencies [2db77f177]
- Updated dependencies [3a08e31b6]
- Updated dependencies [917266dce]
- Updated dependencies [aab63d466]
- Updated dependencies [2e439423e]
- Updated dependencies [b63714ede]
- Updated dependencies [3528b281e]
- Updated dependencies [450e8e0d5]
- Updated dependencies [af2634207]
  - @hyperlane-xyz/sdk@3.11.0
  - @hyperlane-xyz/core@3.11.0

## 3.10.0

### Minor Changes

- 96485144a: SDK support for ICA deployment and operation.
- 4e7a43be6: Replace Debug logger with Pino

### Patch Changes

- Updated dependencies [96485144a]
- Updated dependencies [38358ecec]
- Updated dependencies [ed0d4188c]
- Updated dependencies [4e7a43be6]
  - @hyperlane-xyz/sdk@3.10.0
  - @hyperlane-xyz/core@3.10.0

## 3.9.0

### Patch Changes

- Updated dependencies [11f257ebc]
  - @hyperlane-xyz/sdk@3.9.0
  - @hyperlane-xyz/core@3.9.0

## 3.8.2

### Patch Changes

- @hyperlane-xyz/core@3.8.2
- @hyperlane-xyz/sdk@3.8.2

## 3.8.1

### Patch Changes

- Updated dependencies [5daaae274]
  - @hyperlane-xyz/sdk@3.8.1
  - @hyperlane-xyz/core@3.8.1

## 3.8.0

### Minor Changes

- 9681df08d: Enabled verification of contracts as part of the deployment flow.

  - Solidity build artifact is now included as part of the `@hyperlane-xyz/core` package.
  - Updated the `HyperlaneDeployer` to perform contract verification immediately after deploying a contract. A default verifier is instantiated using the core build artifact.
  - Updated the `HyperlaneIsmFactory` to re-use the `HyperlaneDeployer` for deployment where possible.
  - Minor logging improvements throughout deployers.

### Patch Changes

- Updated dependencies [9681df08d]
- Updated dependencies [9681df08d]
- Updated dependencies [9681df08d]
- Updated dependencies [9681df08d]
- Updated dependencies [9681df08d]
- Updated dependencies [9681df08d]
- Updated dependencies [9681df08d]
- Updated dependencies [9681df08d]
- Updated dependencies [9681df08d]
- Updated dependencies [9681df08d]
- Updated dependencies [9681df08d]
- Updated dependencies [9681df08d]
  - @hyperlane-xyz/sdk@3.8.0
  - @hyperlane-xyz/core@3.8.0

## 3.7.0

### Patch Changes

- Updated dependencies [6f464eaed]
- Updated dependencies [87151c62b]
- Updated dependencies [ab17af5f7]
- Updated dependencies [7b40232af]
- Updated dependencies [54aeb6420]
  - @hyperlane-xyz/sdk@3.7.0
  - @hyperlane-xyz/core@3.7.0

## 3.6.2

### Patch Changes

- @hyperlane-xyz/core@3.6.2
- @hyperlane-xyz/sdk@3.6.2

## 3.6.1

### Patch Changes

- Updated dependencies [ae4476ad0]
- Updated dependencies [f3b7ddb69]
- Updated dependencies [e4e4f93fc]
  - @hyperlane-xyz/sdk@3.6.1
  - @hyperlane-xyz/core@3.6.1

## 3.6.0

### Patch Changes

- Updated dependencies [67a6d971e]
- Updated dependencies [612d4163a]
- Updated dependencies [0488ef31d]
- Updated dependencies [8d8ba3f7a]
  - @hyperlane-xyz/sdk@3.6.0
  - @hyperlane-xyz/core@3.6.0

## 3.5.1

### Patch Changes

- Updated dependencies [a04454d6d]
  - @hyperlane-xyz/sdk@3.5.1
  - @hyperlane-xyz/core@3.5.1

## 3.5.0

### Patch Changes

- Updated dependencies [655b6a0cd]
- Updated dependencies [08ba0d32b]
- Updated dependencies [f7d285e3a]
  - @hyperlane-xyz/sdk@3.5.0
  - @hyperlane-xyz/core@3.5.0

## 3.4.0

### Patch Changes

- Updated dependencies [7919417ec]
- Updated dependencies [fd4fc1898]
- Updated dependencies [e06fe0b32]
- Updated dependencies [b832e57ae]
- Updated dependencies [79c96d718]
  - @hyperlane-xyz/sdk@3.4.0
  - @hyperlane-xyz/core@3.4.0

## 3.3.0

### Patch Changes

- Updated dependencies [7e620c9df]
- Updated dependencies [350175581]
- Updated dependencies [9f2c7ce7c]
  - @hyperlane-xyz/sdk@3.3.0
  - @hyperlane-xyz/core@3.3.0

## 3.2.0

### Patch Changes

- Updated dependencies [df34198d4]
- Updated dependencies [df693708b]
  - @hyperlane-xyz/core@3.2.0
  - @hyperlane-xyz/sdk@3.2.0

## 3.1.10

### Patch Changes

- c9e0aedae: Improve client side StandardHookMetadata library interface
- Updated dependencies [c9e0aedae]
  - @hyperlane-xyz/core@3.1.10
  - @hyperlane-xyz/sdk@3.1.10<|MERGE_RESOLUTION|>--- conflicted
+++ resolved
@@ -1,7 +1,5 @@
 # @hyperlane-xyz/helloworld
 
-<<<<<<< HEAD
-=======
 ## 3.13.0
 
 ### Patch Changes
@@ -14,7 +12,6 @@
   - @hyperlane-xyz/sdk@3.13.0
   - @hyperlane-xyz/core@3.13.0
 
->>>>>>> 8a665447
 ## 3.12.0
 
 ### Patch Changes
