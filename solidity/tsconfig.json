--- conflicted
+++ resolved
@@ -4,9 +4,6 @@
     "outDir": "./dist",
     "rootDir": "./core-utils"
   },
-<<<<<<< HEAD
-  "exclude": ["./test", "hardhat.config.cts", "zk-hardhat.config.cts", "./dist"]
-=======
   "exclude": [
     "./test",
     "hardhat.config.cts",
@@ -14,5 +11,4 @@
     "zk-hardhat.config.cts",
     "rootHardhatConfig.cts"
   ]
->>>>>>> 3e8596ba
 }