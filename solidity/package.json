{
  "name": "@hyperlane-xyz/core",
  "description": "Core solidity contracts for Hyperlane",
  "version": "3.1.10",
  "dependencies": {
    "@eth-optimism/contracts": "^0.6.0",
    "@hyperlane-xyz/utils": "3.1.10",
    "@openzeppelin/contracts": "^4.9.3",
    "@openzeppelin/contracts-upgradeable": "^v4.9.3"
  },
  "devDependencies": {
    "@nomiclabs/hardhat-ethers": "^2.2.1",
    "@nomiclabs/hardhat-waffle": "^2.0.6",
<<<<<<< HEAD
    "@typechain/ethers-v5": "^11.1.2",
    "@typechain/hardhat": "^7.0.0",
    "chai": "^4.3.0",
=======
    "@typechain/ethers-v5": "^10.0.0",
    "@typechain/hardhat": "^6.0.0",
    "chai": "^4.3.6",
>>>>>>> 1cebc391
    "ethereum-waffle": "^4.0.10",
    "ethers": "^5.7.2",
    "hardhat": "^2.19.0",
    "hardhat-gas-reporter": "^1.0.9",
    "prettier": "^2.8.8",
    "prettier-plugin-solidity": "^1.1.3",
    "solhint": "^4.0.0",
    "solhint-plugin-prettier": "^0.0.5",
    "solidity-coverage": "^0.8.3",
    "ts-generator": "^0.1.1",
    "typechain": "^8.3.2",
    "typescript": "5.1.6"
  },
  "directories": {
    "test": "test"
  },
  "files": [
    "/dist",
    "/contracts",
    "/interfaces",
    "/docs"
  ],
  "homepage": "https://www.hyperlane.xyz",
  "keywords": [
    "Hyperlane",
    "Solidity"
  ],
  "license": "Apache-2.0",
  "main": "dist/index.js",
  "repository": "https://github.com/hyperlane-xyz/hyperlane-monorepo",
  "scripts": {
    "build": "hardhat compile && tsc",
    "lint": "solhint contracts/**/*.sol",
    "clean": "hardhat clean && rm -rf ./dist ./cache ./types ./coverage",
    "coverage": "./coverage.sh",
    "docs": "forge doc",
    "flatten": "./flatten.sh",
    "prettier": "prettier --write ./contracts ./test",
    "test": "hardhat test && forge test -vvv",
    "gas": "forge snapshot",
    "gas-ci": "yarn gas --check --tolerance 2 || (echo 'Manually update gas snapshot' && exit 1)",
    "slither": "slither ."
  },
  "types": "dist/index.d.ts",
  "peerDependencies": {
    "@ethersproject/abi": "*",
    "@ethersproject/providers": "*",
    "@types/sinon-chai": "*"
  }
}<|MERGE_RESOLUTION|>--- conflicted
+++ resolved
@@ -11,15 +11,9 @@
   "devDependencies": {
     "@nomiclabs/hardhat-ethers": "^2.2.1",
     "@nomiclabs/hardhat-waffle": "^2.0.6",
-<<<<<<< HEAD
     "@typechain/ethers-v5": "^11.1.2",
     "@typechain/hardhat": "^7.0.0",
     "chai": "^4.3.0",
-=======
-    "@typechain/ethers-v5": "^10.0.0",
-    "@typechain/hardhat": "^6.0.0",
-    "chai": "^4.3.6",
->>>>>>> 1cebc391
     "ethereum-waffle": "^4.0.10",
     "ethers": "^5.7.2",
     "hardhat": "^2.19.0",
