--- conflicted
+++ resolved
@@ -3,11 +3,7 @@
   "description": "Core solidity contracts for Hyperlane",
   "version": "10.1.1",
   "dependencies": {
-<<<<<<< HEAD
     "@hyperlane-xyz/utils": "workspace:*"
-=======
-    "@hyperlane-xyz/utils": "19.13.0"
->>>>>>> 81a0ad1b
   },
   "devDependencies": {
     "@ethersproject/abi": "*",
