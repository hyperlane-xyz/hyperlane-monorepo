{
  "name": "@hyperlane-xyz/core",
  "description": "Core solidity contracts for Hyperlane",
  "version": "10.1.0",
  "dependencies": {
<<<<<<< HEAD
    "@hyperlane-xyz/utils": "workspace:*"
=======
    "@hyperlane-xyz/utils": "19.12.0"
>>>>>>> 5ff589c1
  },
  "devDependencies": {
    "@ethersproject/abi": "*",
    "@ethersproject/providers": "*",
    "@hyperlane-xyz/tsconfig": "workspace:^",
    "@matterlabs/hardhat-zksync-solc": "1.2.5",
    "@matterlabs/hardhat-zksync-verify": "1.7.1",
    "@nomicfoundation/hardhat-foundry": "1.2.0",
    "@nomiclabs/hardhat-ethers": "^2.2.3",
    "@nomiclabs/hardhat-waffle": "^2.0.6",
    "@typechain/ethers-v5": "^11.1.2",
    "@typechain/ethers-v6": "^0.5.1",
    "@typechain/hardhat": "^9.1.0",
    "@types/node": "^18.14.5",
    "chai": "^4.5.0",
    "eslint": "^9.31.0",
    "ethereum-waffle": "^4.0.10",
    "ethers": "^5.8.0",
    "hardhat": "^2.22.2",
    "hardhat-gas-reporter": "^1.0.9",
    "hardhat-ignore-warnings": "^0.2.11",
    "prettier": "^3.5.3",
    "prettier-plugin-solidity": "^1.4.2",
    "solhint": "^5.0.5",
    "solhint-plugin-hyperlane": "workspace:^",
    "solhint-plugin-prettier": "^0.1.0",
    "solidity-bytes-utils": "^0.8.0",
    "solidity-coverage": "^0.8.3",
    "ts-generator": "^0.1.1",
    "ts-node": "^10.9.2",
    "tsx": "^4.19.1",
    "typechain": "8.3.2",
    "typescript": "5.3.3",
    "zksync-ethers": "^5.10.0"
  },
  "directories": {
    "test": "test"
  },
  "type": "module",
  "exports": {
    ".": "./dist/index.js",
    "./mailbox": "./dist/typechain/contracts/Mailbox.js",
    "./buildArtifact.js": "./dist/buildArtifact.js",
    "./buildArtifact.json": "./dist/buildArtifact.json",
    "./buildArtifact-zksync.js": "./dist/zksync/buildArtifact.js",
    "./contracts": "./contracts"
  },
  "types": "./dist/index.d.ts",
  "files": [
    "/dist",
    "/contracts",
    "/dependencies"
  ],
  "engines": {
    "node": ">=16"
  },
  "homepage": "https://www.hyperlane.xyz",
  "repository": "https://github.com/hyperlane-xyz/hyperlane-monorepo",
  "keywords": [
    "Hyperlane",
    "Solidity"
  ],
  "license": "Apache-2.0",
  "scripts": {
    "deps:soldeer": "forge soldeer install --quiet",
    "build": "pnpm version:update && pnpm hardhat-esm compile && tsc && ./exportBuildArtifact.sh",
    "build:zk": "pnpm hardhat-zk compile && tsc && ts-node generate-artifact-exports.mjs && ZKSYNC=true ./exportBuildArtifact.sh",
    "prepublishOnly": "pnpm build && pnpm build:zk",
    "lint": "solhint contracts/**/*.sol && eslint -c ./eslint.config.mjs",
    "clean": "pnpm hardhat-esm clean && pnpm hardhat-zk clean && rm -rf ./dist ./cache ./cache-zk ./types ./coverage ./out ./forge-cache ./fixtures",
    "coverage": "pnpm fixtures && ./coverage.sh",
    "docs": "forge doc",
    "fixtures": "mkdir -p ./fixtures/aggregation ./fixtures/multisig",
    "hardhat-esm": "NODE_OPTIONS='--experimental-loader ts-node/esm/transpile-only --no-warnings=ExperimentalWarning' hardhat --config hardhat.config.cts",
    "hardhat-zk": "NODE_OPTIONS='--experimental-loader ts-node/esm/transpile-only --no-warnings=ExperimentalWarning' hardhat --config zk-hardhat.config.cts",
    "prettier": "prettier --write ./contracts ./test",
    "test": "pnpm version:exhaustive && pnpm hardhat-esm test && pnpm test:forge",
    "test:hardhat": "pnpm hardhat-esm test",
    "test:forge": "pnpm fixtures && forge test -vvv --decode-internal --no-match-contract Everclear",
    "test:ci": "pnpm version:changed && pnpm test:hardhat && pnpm test:forge --no-match-test testFork",
    "test:fork": "sh -c '. ./.env.default && forge test --match-test testFork && forge test --match-contract ForkTest'",
    "gas": "forge snapshot",
    "gas-ci": "pnpm gas --check --tolerance 2 || (echo 'Manually update gas snapshot' && exit 1)",
    "slither": "slither .",
    "storage": "./storage.sh",
    "bytecode": "./bytecode.sh",
    "version:update": "sh ./bytecodeversion.sh",
    "version:changed": "pnpm version:update && git diff --exit-code contracts/PackageVersioned.sol",
    "version:exhaustive": "pnpm tsx ./test/exhaustiveversion.test.ts"
  },
  "peerDependencies": {
    "@ethersproject/abi": "*",
    "@ethersproject/providers": "*",
    "@types/sinon-chai": "*"
  }
}<|MERGE_RESOLUTION|>--- conflicted
+++ resolved
@@ -3,11 +3,7 @@
   "description": "Core solidity contracts for Hyperlane",
   "version": "10.1.0",
   "dependencies": {
-<<<<<<< HEAD
     "@hyperlane-xyz/utils": "workspace:*"
-=======
-    "@hyperlane-xyz/utils": "19.12.0"
->>>>>>> 5ff589c1
   },
   "devDependencies": {
     "@ethersproject/abi": "*",
