{
  "name": "@hyperlane-xyz/core",
  "description": "Core solidity contracts for Hyperlane",
  "version": "5.9.2",
  "dependencies": {
    "@arbitrum/nitro-contracts": "^1.2.1",
    "@eth-optimism/contracts": "^0.6.0",
    "@hyperlane-xyz/utils": "8.2.0",
    "@layerzerolabs/lz-evm-oapp-v2": "2.0.2",
    "@openzeppelin/contracts": "^4.9.3",
    "@openzeppelin/contracts-upgradeable": "^4.9.3",
    "fx-portal": "^1.0.3"
  },
  "devDependencies": {
    "@layerzerolabs/solidity-examples": "^1.1.0",
    "@matterlabs/hardhat-zksync-solc": "^1.2.4",
    "@nomiclabs/hardhat-ethers": "^2.2.3",
    "@nomiclabs/hardhat-waffle": "^2.0.6",
    "@typechain/ethers-v5": "^11.1.2",
    "@typechain/ethers-v6": "^0.5.1",
    "@typechain/hardhat": "^9.1.0",
    "@types/node": "^18.14.5",
    "chai": "^4.5.0",
    "ethereum-waffle": "^4.0.10",
    "ethers": "^5.7.2",
    "hardhat": "^2.22.2",
    "hardhat-gas-reporter": "^1.0.9",
    "hardhat-ignore-warnings": "^0.2.11",
    "prettier": "^2.8.8",
    "prettier-plugin-solidity": "^1.1.3",
    "solhint": "^4.5.4",
    "solhint-plugin-prettier": "^0.0.5",
    "solidity-bytes-utils": "^0.8.0",
    "solidity-coverage": "^0.8.3",
    "ts-generator": "^0.1.1",
    "ts-node": "^10.8.0",
    "tsx": "^4.19.1",
    "typechain": "patch:typechain@npm%3A8.3.2#~/.yarn/patches/typechain-npm-8.3.2-b02e27439e.patch",
    "typescript": "5.3.3",
    "zksync-ethers": "^5.10.0"
  },
  "directories": {
    "test": "test"
  },
  "type": "module",
  "exports": {
    ".": "./dist/index.js",
    "./mailbox": "./dist/typechain/contracts/Mailbox.js",
    "./buildArtifact.js": "./dist/buildArtifact.js",
    "./buildArtifact.json": "./dist/buildArtifact.json",
    "./buildArtifact-zksync.js": "./dist/zksync/buildArtifact.js",
    "./contracts": "./contracts"
  },
  "types": "./dist/index.d.ts",
  "files": [
    "/dist",
    "/contracts"
  ],
  "engines": {
    "node": ">=16"
  },
  "homepage": "https://www.hyperlane.xyz",
  "repository": "https://github.com/hyperlane-xyz/hyperlane-monorepo",
  "keywords": [
    "Hyperlane",
    "Solidity"
  ],
  "license": "Apache-2.0",
  "scripts": {
<<<<<<< HEAD
    "build": "yarn version:update && yarn hardhat-esm compile && yarn hardhat-zk compile && ts-node generate-artifact-exports.mjs && tsc && ./exportBuildArtifact.sh && yarn copy-artifacts",
=======
    "build": "yarn version:update && yarn hardhat-esm compile && tsc && ./exportBuildArtifact.sh",
    "build:zk": "yarn hardhat-zk compile && ts-node generate-artifact-exports.mjs && ZKSYNC=true ./exportBuildArtifact.sh && yarn copy-artifacts",
    "prepublishOnly": "yarn build && yarn build:zk",
>>>>>>> 3adda1da
    "lint": "solhint contracts/**/*.sol",
    "clean": "yarn hardhat-esm clean && yarn hardhat-zk clean && rm -rf ./dist ./cache ./cache-zk ./types ./coverage ./out ./forge-cache ./fixtures",
    "coverage": "yarn fixtures && ./coverage.sh",
    "docs": "forge doc",
    "fixtures": "mkdir -p ./fixtures/aggregation ./fixtures/multisig",
    "hardhat-esm": "NODE_OPTIONS='--experimental-loader ts-node/esm/transpile-only --no-warnings=ExperimentalWarning' hardhat --config hardhat.config.cts",
    "hardhat-zk": "NODE_OPTIONS='--experimental-loader ts-node/esm/transpile-only --no-warnings=ExperimentalWarning' hardhat --config zk-hardhat.config.cts",
    "prettier": "prettier --write ./contracts ./test",
    "test": "yarn version:exhaustive && yarn hardhat-esm test && yarn test:forge",
    "test:hardhat": "yarn hardhat-esm test",
    "test:forge": "yarn fixtures && forge test -vvv",
    "test:ci": "yarn version:changed && yarn test:hardhat && yarn test:forge --no-match-test testFork",
    "gas": "forge snapshot",
    "gas-ci": "yarn gas --check --tolerance 2 || (echo 'Manually update gas snapshot' && exit 1)",
    "slither": "slither .",
    "storage": "./storage.sh",
    "version:update": "sh ./bytecodeversion.sh",
    "version:changed": "yarn version:update && git diff --exit-code",
    "version:exhaustive": "yarn tsx ./test/exhaustiveversion.test.ts",
    "copy-artifacts": "mkdir -p dist/zksync/artifacts && cp core-utils/zksync/artifacts/*.json dist/zksync/artifacts/"
  },
  "peerDependencies": {
    "@ethersproject/abi": "*",
    "@ethersproject/providers": "*",
    "@types/sinon-chai": "*"
  }
}<|MERGE_RESOLUTION|>--- conflicted
+++ resolved
@@ -67,13 +67,9 @@
   ],
   "license": "Apache-2.0",
   "scripts": {
-<<<<<<< HEAD
-    "build": "yarn version:update && yarn hardhat-esm compile && yarn hardhat-zk compile && ts-node generate-artifact-exports.mjs && tsc && ./exportBuildArtifact.sh && yarn copy-artifacts",
-=======
     "build": "yarn version:update && yarn hardhat-esm compile && tsc && ./exportBuildArtifact.sh",
     "build:zk": "yarn hardhat-zk compile && ts-node generate-artifact-exports.mjs && ZKSYNC=true ./exportBuildArtifact.sh && yarn copy-artifacts",
     "prepublishOnly": "yarn build && yarn build:zk",
->>>>>>> 3adda1da
     "lint": "solhint contracts/**/*.sol",
     "clean": "yarn hardhat-esm clean && yarn hardhat-zk clean && rm -rf ./dist ./cache ./cache-zk ./types ./coverage ./out ./forge-cache ./fixtures",
     "coverage": "yarn fixtures && ./coverage.sh",
