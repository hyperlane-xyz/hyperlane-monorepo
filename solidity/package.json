--- conflicted
+++ resolved
@@ -4,12 +4,8 @@
   "version": "3.8.0",
   "dependencies": {
     "@eth-optimism/contracts": "^0.6.0",
-<<<<<<< HEAD
-    "@hyperlane-xyz/utils": "3.5.1",
+    "@hyperlane-xyz/utils": "3.8.0",
     "@layerzerolabs/lz-evm-oapp-v2": "2.0.2",
-=======
-    "@hyperlane-xyz/utils": "3.8.0",
->>>>>>> 8ea0bde7
     "@openzeppelin/contracts": "^4.9.3",
     "@openzeppelin/contracts-upgradeable": "^v4.9.3"
   },
