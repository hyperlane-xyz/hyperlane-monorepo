--- conflicted
+++ resolved
@@ -1,7 +1,5 @@
 # @hyperlane-xyz/core
 
-<<<<<<< HEAD
-=======
 ## 7.1.10
 
 ### Patch Changes
@@ -38,7 +36,6 @@
 - Updated dependencies [0de63e0]
   - @hyperlane-xyz/utils@13.0.0
 
->>>>>>> 9e40cf18
 ## 7.1.5
 
 ### Patch Changes
