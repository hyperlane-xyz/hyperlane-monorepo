# @hyperlane-xyz/core

<<<<<<< HEAD
=======
## 5.11.4

### Patch Changes

- @hyperlane-xyz/utils@8.7.0

## 5.11.3

### Patch Changes

- @hyperlane-xyz/utils@8.6.1

## 5.11.2

### Patch Changes

- ba50e62fc: Added ESLint configuration and dependency to enforce Node.js module restrictions
  - @hyperlane-xyz/utils@8.6.0

>>>>>>> e861535d
## 5.11.1

### Patch Changes

- 044665692: Make `initialize` function public virtual
  - @hyperlane-xyz/utils@8.5.0

## 5.11.0

### Minor Changes

- 47ae33c6a: Revert zksync changes.

### Patch Changes

- @hyperlane-xyz/utils@8.4.0

## 5.10.0

### Minor Changes

- db8c09011: Add ZKSync support and restructure build artifacts:

  - Add ZKSync compilation support
  - Restructure typechain directory location to core-utils/typechain
  - Add ZKSync-specific artifact generation and exports
  - Update build process to handle both standard and ZKSync artifacts
  - Add new exports for ZKSync build artifacts and contract types

### Patch Changes

- 11cf66c5e: Export empty zksync buildArtifact to satisfy package.json exports
  - @hyperlane-xyz/utils@8.3.0

## 5.9.2

### Patch Changes

- @hyperlane-xyz/utils@8.2.0

## 5.9.1

### Patch Changes

- @hyperlane-xyz/utils@8.1.0

## 5.9.0

### Minor Changes

- 0eb8d52a4: Made releaseValueToRecipient internal

### Patch Changes

- Updated dependencies [79f8197f3]
- Updated dependencies [8834a8c92]
  - @hyperlane-xyz/utils@8.0.0

## 5.8.3

### Patch Changes

- @hyperlane-xyz/utils@7.3.0

## 5.8.2

### Patch Changes

- Updated dependencies [fa6d5f5c6]
  - @hyperlane-xyz/utils@7.2.0

## 5.8.1

### Patch Changes

- Updated dependencies [0e285a443]
  - @hyperlane-xyz/utils@7.1.0

## 5.8.0

### Minor Changes

- 836060240: Add storage based multisig ISM types

### Patch Changes

- Updated dependencies [f48cf8766]
- Updated dependencies [e6f9d5c4f]
  - @hyperlane-xyz/utils@7.0.0

## 5.7.1

### Patch Changes

- Updated dependencies [e3b97c455]
  - @hyperlane-xyz/utils@6.0.0

## 5.7.0

### Minor Changes

- 469f2f340: Checking for sufficient fees in `AbstractMessageIdAuthHook` and refund surplus
- f26453ee5: Added msg.value to preverifyMessage to commit it as part of external hook payload
- 0640f837c: disabled the ICARouter's ability to change hook given that the user doesn't expect the hook to change after they deploy their ICA account. Hook is not part of the derivation like ism on the destination chain and hence, cannot be configured custom by the user.
- a82b4b4cb: Made processInboundMessage payable to send value via mailbox.process

### Patch Changes

- Updated dependencies [e104cf6aa]
- Updated dependencies [04108155d]
- Updated dependencies [39a9b2038]
  - @hyperlane-xyz/utils@5.7.0

## 5.6.1

### Patch Changes

- a42616ff3: Added overrides for transferFrom, totalSupply to reflect the internal share based accounting for the 4626 mirror asset
- Updated dependencies [5fd4267e7]
- Updated dependencies [a36fc5fb2]
  - @hyperlane-xyz/utils@5.6.2

## 5.6.0

### Minor Changes

- c55257cf5: Minor token related changes like adding custom hook to 4626 collateral, checking for ERC20 as valid contract in HypERC20Collateral, etc.
- 8cc0d9a4a: Added WHypERC4626 as a wrapper for rebasing HypERC4626

### Patch Changes

- 8cc0d9a4a: Add wrapped HypERC4626 for easy defi use
  - @hyperlane-xyz/utils@5.6.1

## 5.5.0

### Minor Changes

- 72c23c0d6: Added PRECISION and rateUpdateNonce to ensure compatibility of HypERC4626

### Patch Changes

- c9085afd9: Patched OPL2ToL1Ism to check for correct messageId for external call in verify
- ec6b874b1: Added nonce to HypERC4626
- Updated dependencies [f1712deb7]
- Updated dependencies [29341950e]
  - @hyperlane-xyz/utils@5.6.0

## 5.4.1

### Patch Changes

- 92c86cca6: Forward value from ICA router to proxy for multicall
- Updated dependencies [2afc484a2]
  - @hyperlane-xyz/utils@5.5.0

## 5.4.0

### Minor Changes

- bb75eba74: fix: constrain rate limited ISM to a single message recipient
- c5c217f8e: Embed NPM package version in bytecode constant

### Patch Changes

- Updated dependencies [4415ac224]
  - @hyperlane-xyz/utils@5.4.0

## 5.3.0

### Patch Changes

- Updated dependencies [746eeb9d9]
- Updated dependencies [50319d8ba]
  - @hyperlane-xyz/utils@5.3.0

## 5.2.1

### Patch Changes

- eb5afcf3e: Patch `HypNative` with hook overrides `transferRemote` behavior
  - @hyperlane-xyz/utils@5.2.1

## 5.2.0

### Minor Changes

- 203084df2: Added sdk support for Stake weighted ISM
- 445b6222c: ArbL2ToL1Ism handles value via the executeTransaction branch

### Patch Changes

- Updated dependencies [d6de34ad5]
- Updated dependencies [291c5fe36]
  - @hyperlane-xyz/utils@5.2.0

## 5.1.0

### Minor Changes

- 013f19c64: Added SDK support for ArbL2ToL1Hook/ISM for selfrelay
- 013f19c64: Added hook/ism for using the Optimism native bridge for L2->L1 calls
- 013f19c64: Added yield route with yield going to message recipient.
- 013f19c64: feat: attributable fraud for signers
- 013f19c64: Implement checkpoint fraud proofs for use in slashing

### Patch Changes

- 013f19c64: fix: only evaluate dynamic revert reasons in reverting branch
  - @hyperlane-xyz/utils@5.1.0

## 5.0.0

### Patch Changes

- 90598ad44: Removed outbox as param for ArbL2ToL1Ism
- Updated dependencies [388d25517]
- Updated dependencies [488f949ef]
- Updated dependencies [dfa908796]
- Updated dependencies [1474865ae]
  - @hyperlane-xyz/utils@5.0.0

## 4.1.0

### Patch Changes

- @hyperlane-xyz/utils@4.1.0

## 4.0.0

### Minor Changes

- 44cc9bf6b: Add CLI command to support AVS validator status check

### Patch Changes

- @hyperlane-xyz/utils@4.0.0

## 3.16.0

### Patch Changes

- @hyperlane-xyz/utils@3.16.0

## 3.15.1

### Patch Changes

- 6620fe636: fix: `TokenRouter.transferRemote` with hook overrides
  - @hyperlane-xyz/utils@3.15.1

## 3.15.0

### Minor Changes

- 51bfff683: Mint/burn limit checking for xERC20 bridging
  Corrects CLI output for HypXERC20 and HypXERC20Lockbox deployments

### Patch Changes

- @hyperlane-xyz/utils@3.15.0

## 3.14.0

### Patch Changes

- a8a68f6f6: fix: make XERC20 and XERC20 Lockbox proxy-able
  - @hyperlane-xyz/utils@3.14.0

## 3.13.0

### Minor Changes

- babe816f8: Support xERC20 and xERC20 Lockbox in SDK and CLI
- b440d98be: Added support for registering/deregistering from the Hyperlane AVS

### Patch Changes

- Updated dependencies [0cf692e73]
  - @hyperlane-xyz/utils@3.13.0

## 3.12.0

### Patch Changes

- Updated dependencies [69de68a66]
  - @hyperlane-xyz/utils@3.12.0

## 3.11.1

### Patch Changes

- @hyperlane-xyz/utils@3.11.1

## 3.11.0

### Minor Changes

- b6fdf2f7f: Implement XERC20 and FiatToken collateral warp routes
- b63714ede: Convert all public hyperlane npm packages from CJS to pure ESM

### Patch Changes

- Updated dependencies [b63714ede]
- Updated dependencies [2b3f75836]
- Updated dependencies [af2634207]
  - @hyperlane-xyz/utils@3.11.0

## 3.10.0

### Minor Changes

- 96485144a: SDK support for ICA deployment and operation.
- 38358ecec: Deprecate Polygon Mumbai testnet (soon to be replaced by Polygon Amoy testnet)

### Patch Changes

- Updated dependencies [96485144a]
- Updated dependencies [4e7a43be6]
  - @hyperlane-xyz/utils@3.10.0

## 3.9.0

### Patch Changes

- @hyperlane-xyz/utils@3.9.0

## 3.8.2

### Patch Changes

- @hyperlane-xyz/utils@3.8.2

## 3.8.1

### Patch Changes

- Updated dependencies [5daaae274]
  - @hyperlane-xyz/utils@3.8.1

## 3.8.0

### Minor Changes

- 9681df08d: Remove support for goerli networks (including optimismgoerli, arbitrumgoerli, lineagoerli and polygonzkevmtestnet)
- 9681df08d: Enabled verification of contracts as part of the deployment flow.

  - Solidity build artifact is now included as part of the `@hyperlane-xyz/core` package.
  - Updated the `HyperlaneDeployer` to perform contract verification immediately after deploying a contract. A default verifier is instantiated using the core build artifact.
  - Updated the `HyperlaneIsmFactory` to re-use the `HyperlaneDeployer` for deployment where possible.
  - Minor logging improvements throughout deployers.

### Patch Changes

- Updated dependencies [9681df08d]
  - @hyperlane-xyz/utils@3.8.0

## 3.7.0

### Patch Changes

- @hyperlane-xyz/utils@3.7.0

## 3.6.2

### Patch Changes

- @hyperlane-xyz/utils@3.6.2

## 3.6.1

### Patch Changes

- e4e4f93fc: Support pausable ISM in deployer and checker
- Updated dependencies [3c298d064]
- Updated dependencies [df24eec8b]
- Updated dependencies [78e50e7da]
  - @hyperlane-xyz/utils@3.6.1

## 3.6.0

### Patch Changes

- @hyperlane-xyz/utils@3.6.0

## 3.5.1

### Patch Changes

- @hyperlane-xyz/utils@3.5.1

## 3.5.0

### Patch Changes

- @hyperlane-xyz/utils@3.5.0

## 3.4.0

### Patch Changes

- e06fe0b32: Supporting DefaultFallbackRoutingIsm through non-factory deployments
- Updated dependencies [fd4fc1898]
  - @hyperlane-xyz/utils@3.4.0

## 3.3.0

### Patch Changes

- 350175581: Rename StaticProtocolFee hook to ProtocolFee for clarity
  - @hyperlane-xyz/utils@3.3.0

## 3.2.0

### Minor Changes

- df34198d4: Includes storage gap in Mailbox Client for forwards compatibility

### Patch Changes

- @hyperlane-xyz/utils@3.2.0

## 3.1.10

### Patch Changes

- c9e0aedae: Improve client side StandardHookMetadata library interface
  - @hyperlane-xyz/utils@3.1.10<|MERGE_RESOLUTION|>--- conflicted
+++ resolved
@@ -1,7 +1,5 @@
 # @hyperlane-xyz/core
 
-<<<<<<< HEAD
-=======
 ## 5.11.4
 
 ### Patch Changes
@@ -21,7 +19,6 @@
 - ba50e62fc: Added ESLint configuration and dependency to enforce Node.js module restrictions
   - @hyperlane-xyz/utils@8.6.0
 
->>>>>>> e861535d
 ## 5.11.1
 
 ### Patch Changes
