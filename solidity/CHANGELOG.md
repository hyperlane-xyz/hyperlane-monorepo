--- conflicted
+++ resolved
@@ -1,7 +1,5 @@
 # @hyperlane-xyz/core
 
-<<<<<<< HEAD
-=======
 ## 3.16.0
 
 ### Patch Changes
@@ -26,7 +24,6 @@
 
 - @hyperlane-xyz/utils@3.15.0
 
->>>>>>> aecb65a9
 ## 3.14.0
 
 ### Patch Changes
