// SPDX-License-Identifier: Apache-2.0
pragma solidity ^0.8.13;

import {Test} from "forge-std/Test.sol";
import {TransparentUpgradeableProxy} from "@openzeppelin/contracts/proxy/transparent/TransparentUpgradeableProxy.sol";

import {StandardHookMetadata} from "../contracts/hooks/libs/StandardHookMetadata.sol";
import {MockMailbox} from "../contracts/mock/MockMailbox.sol";
import {MockHyperlaneEnvironment} from "../contracts/mock/MockHyperlaneEnvironment.sol";
import {TypeCasts} from "../contracts/libs/TypeCasts.sol";
import {IInterchainSecurityModule} from "../contracts/interfaces/IInterchainSecurityModule.sol";
import {TestInterchainGasPaymaster} from "../contracts/test/TestInterchainGasPaymaster.sol";
import {IPostDispatchHook} from "../contracts/interfaces/hooks/IPostDispatchHook.sol";
<<<<<<< HEAD
import {CallLib, OwnableMulticall, InterchainAccountRouter, InterchainAccountMessage} from "../contracts/middleware/InterchainAccountRouter.sol";
=======
import {CallLib, OwnableMulticall, InterchainAccountRouter, InterchainAccountMessage, CommitmentReadIsm} from "../contracts/middleware/InterchainAccountRouter.sol";
>>>>>>> 891bf9fc
import {AbstractPostDispatchHook} from "../contracts/hooks/libs/AbstractPostDispatchHook.sol";
import {TestPostDispatchHook} from "../contracts/test/TestPostDispatchHook.sol";
import {Message} from "../contracts/libs/Message.sol";

contract Callable {
    mapping(address => bytes32) public data;
    mapping(address => uint256) public value;

    function set(bytes32 _data) external payable {
        data[msg.sender] = _data;
        value[msg.sender] = msg.value;
    }
}

contract FailingIsm is IInterchainSecurityModule {
    string public failureMessage;
    uint8 public moduleType;

    constructor(string memory _failureMessage) {
        failureMessage = _failureMessage;
    }

    function verify(
        bytes calldata,
        bytes calldata
    ) external view returns (bool) {
        revert(failureMessage);
    }
}

contract InterchainAccountRouterTestBase is Test {
    using TypeCasts for address;

    event InterchainAccountCreated(
        address indexed account,
        uint32 origin,
        bytes32 router,
        bytes32 owner,
        address ism,
        bytes32 salt
    );

    MockHyperlaneEnvironment internal environment;

    uint32 internal origin = 1;
    uint32 internal destination = 2;

    TestInterchainGasPaymaster internal igp;
    InterchainAccountRouter internal originIcaRouter;
    InterchainAccountRouter internal destinationIcaRouter;
    bytes32 internal ismOverride;
    bytes32 internal routerOverride;
    uint256 gasPaymentQuote;
    uint256 internal constant GAS_LIMIT_OVERRIDE = 60000;

    OwnableMulticall internal ica;

    Callable internal target;

    function deployIcaRouter(
        MockMailbox _mailbox,
        IPostDispatchHook _customHook,
        address _owner
    ) public returns (InterchainAccountRouter) {
        return
            new InterchainAccountRouter(
                address(_mailbox),
                address(_customHook),
<<<<<<< HEAD
                _owner
=======
                _owner,
                20_000
>>>>>>> 891bf9fc
            );
    }

    function setUp() public virtual {
        environment = new MockHyperlaneEnvironment(origin, destination);

        igp = new TestInterchainGasPaymaster();
        gasPaymentQuote = igp.quoteGasPayment(
            destination,
            igp.getDefaultGasUsage()
        );

        address owner = address(this);
        originIcaRouter = deployIcaRouter(
            environment.mailboxes(origin),
            environment.igps(origin),
            owner
        );

        destinationIcaRouter = deployIcaRouter(
            environment.mailboxes(destination),
            environment.igps(destination),
            owner
        );

        environment.mailboxes(origin).setDefaultHook(address(igp));

        routerOverride = TypeCasts.addressToBytes32(
            address(destinationIcaRouter)
        );
        ismOverride = TypeCasts.addressToBytes32(
            address(environment.isms(destination))
        );
        ica = destinationIcaRouter.getLocalInterchainAccount(
            origin,
            address(this),
            address(originIcaRouter),
            address(environment.isms(destination))
        );

        target = new Callable();
    }

    receive() external payable {}
}

contract InterchainAccountRouterTest is InterchainAccountRouterTestBase {
    using TypeCasts for address;
    using Message for bytes;

    function testFuzz_constructor(address _localOwner) public {
        OwnableMulticall _account = destinationIcaRouter
            .getDeployedInterchainAccount(
                origin,
                _localOwner,
                address(originIcaRouter),
                address(environment.isms(destination))
            );
        assertEq(_account.owner(), address(destinationIcaRouter));
    }

    function testFuzz_getRemoteInterchainAccount(
        address _localOwner,
        address _ism
    ) public {
        address _account = originIcaRouter.getRemoteInterchainAccount(
            address(_localOwner),
            address(destinationIcaRouter),
            _ism
        );
        originIcaRouter.enrollRemoteRouterAndIsm(
            destination,
            routerOverride,
            TypeCasts.addressToBytes32(_ism)
        );
        assertEq(
            originIcaRouter.getRemoteInterchainAccount(
                destination,
                address(_localOwner)
            ),
            _account
        );
    }

    function testFuzz_enrollRemoteRouters(
        uint8 count,
        uint32 domain,
        bytes32 router
    ) public {
        vm.assume(count > 0 && count < uint256(router) && count < domain);

        // arrange
        // count - # of domains and routers
        uint32[] memory domains = new uint32[](count);
        bytes32[] memory routers = new bytes32[](count);
        for (uint256 i = 0; i < count; i++) {
            domains[i] = domain - uint32(i);
            routers[i] = bytes32(uint256(router) - i);
        }

        // act
        originIcaRouter.enrollRemoteRouters(domains, routers);

        // assert
        uint32[] memory actualDomains = originIcaRouter.domains();
        assertEq(actualDomains.length, domains.length);
        assertEq(abi.encode(originIcaRouter.domains()), abi.encode(domains));

        for (uint256 i = 0; i < count; i++) {
            bytes32 actualRouter = originIcaRouter.routers(domains[i]);
            bytes32 actualIsm = originIcaRouter.isms(domains[i]);

            assertEq(actualRouter, routers[i]);
            assertEq(actualIsm, bytes32(0));
            assertEq(actualDomains[i], domains[i]);
        }
    }

    function testFuzz_enrollRemoteRouterAndIsm(
        bytes32 router,
        bytes32 ism
    ) public {
        vm.assume(router != bytes32(0));

        // arrange pre-condition
        bytes32 actualRouter = originIcaRouter.routers(destination);
        bytes32 actualIsm = originIcaRouter.isms(destination);
        assertEq(actualRouter, bytes32(0));
        assertEq(actualIsm, bytes32(0));

        // act
        originIcaRouter.enrollRemoteRouterAndIsm(destination, router, ism);

        // assert
        actualRouter = originIcaRouter.routers(destination);
        actualIsm = originIcaRouter.isms(destination);
        assertEq(actualRouter, router);
        assertEq(actualIsm, ism);
    }

    function testFuzz_enrollRemoteRouterAndIsms(
        uint32[] calldata destinations,
        bytes32[] calldata routers,
        bytes32[] calldata isms
    ) public {
        // check reverts
        if (
            destinations.length != routers.length ||
            destinations.length != isms.length
        ) {
            vm.expectRevert(bytes("length mismatch"));
            originIcaRouter.enrollRemoteRouterAndIsms(
                destinations,
                routers,
                isms
            );
            return;
        }

        // act
        originIcaRouter.enrollRemoteRouterAndIsms(destinations, routers, isms);

        // assert
        for (uint256 i = 0; i < destinations.length; i++) {
            bytes32 actualRouter = originIcaRouter.routers(destinations[i]);
            bytes32 actualIsm = originIcaRouter.isms(destinations[i]);
            assertEq(actualRouter, routers[i]);
            assertEq(actualIsm, isms[i]);
        }
    }

    function testFuzz_enrollRemoteRouterAndIsmImmutable(
        bytes32 routerA,
        bytes32 ismA,
        bytes32 routerB,
        bytes32 ismB
    ) public {
        vm.assume(routerA != bytes32(0) && routerB != bytes32(0));

        // act
        originIcaRouter.enrollRemoteRouterAndIsm(destination, routerA, ismA);

        // assert
        vm.expectRevert(
            bytes("router and ISM defaults are immutable once set")
        );
        originIcaRouter.enrollRemoteRouterAndIsm(destination, routerB, ismB);
    }

    function testFuzz_enrollRemoteRouterAndIsmNonOwner(
        address newOwner,
        bytes32 router,
        bytes32 ism
    ) public {
        vm.assume(
            newOwner != address(0) && newOwner != originIcaRouter.owner()
        );

        // act
        originIcaRouter.transferOwnership(newOwner);

        // assert
        vm.expectRevert(bytes("Ownable: caller is not the owner"));
        originIcaRouter.enrollRemoteRouterAndIsm(destination, router, ism);
    }

    function getCalls(
        bytes32 data,
        uint256 value
    ) private view returns (CallLib.Call[] memory) {
        vm.assume(data != bytes32(0));

        CallLib.Call memory call = CallLib.Call(
            TypeCasts.addressToBytes32(address(target)),
            value,
            abi.encodeCall(target.set, (data))
        );
        CallLib.Call[] memory calls = new CallLib.Call[](1);
        calls[0] = call;
        return calls;
    }

    function assertRemoteCallReceived(bytes32 data, uint256 value) private {
        assertEq(target.data(address(this)), bytes32(0));
        assertEq(target.value(address(this)), 0);

        vm.expectEmit(true, true, false, true, address(destinationIcaRouter));
        emit InterchainAccountCreated(
            address(ica),
            origin,
            address(originIcaRouter).addressToBytes32(),
            address(this).addressToBytes32(),
            TypeCasts.bytes32ToAddress(ismOverride),
            bytes32(0)
        );

        vm.deal(address(this), value);
        environment.processNextPendingMessage{value: value}();

        assertEq(target.data(address(ica)), data);
        assertEq(target.value(address(ica)), value);
    }

    function assertIgpPayment(
        uint256 balanceBefore,
        uint256 balanceAfter,
        uint256 gasLimit
    ) private {
        uint256 expectedGasPayment = gasLimit * igp.gasPrice();
        assertEq(balanceBefore - balanceAfter, expectedGasPayment);
        assertEq(address(igp).balance, expectedGasPayment);
    }

    function test_quoteGasPayment() public {
        // arrange
        originIcaRouter.enrollRemoteRouterAndIsm(
            destination,
            routerOverride,
            ismOverride
        );

        // assert
        assertEq(originIcaRouter.quoteGasPayment(destination), gasPaymentQuote);
    }

    function test_quoteGasPayment_gasLimitOverride() public {
        // arrange
        originIcaRouter.enrollRemoteRouterAndIsm(
            destination,
            routerOverride,
            ismOverride
        );

        // assert
        assertEq(
            originIcaRouter.quoteGasPayment(
                destination,
                "",
                GAS_LIMIT_OVERRIDE
            ),
            igp.quoteGasPayment(destination, GAS_LIMIT_OVERRIDE)
        );
    }

    function test_quoteDispatch_differentHook() public {
        // arrange
        TestPostDispatchHook testHook = new TestPostDispatchHook();
        originIcaRouter = deployIcaRouter(
            environment.mailboxes(origin),
            testHook,
            address(this)
        );
        originIcaRouter.enrollRemoteRouterAndIsm(
            destination,
            routerOverride,
            ismOverride
        );

        // assert
        assertEq(originIcaRouter.quoteGasPayment(destination), 0);
    }

    function testFuzz_singleCallRemoteWithDefault(
        bytes32 data,
        uint256 value
    ) public {
        // arrange
        originIcaRouter.enrollRemoteRouterAndIsm(
            destination,
            routerOverride,
            ismOverride
        );
        uint256 balanceBefore = address(this).balance;

        // act
        CallLib.Call[] memory calls = getCalls(data, value);
        originIcaRouter.callRemote{value: gasPaymentQuote}(
            destination,
            TypeCasts.bytes32ToAddress(calls[0].to),
            calls[0].value,
            calls[0].data
        );

        // assert
        uint256 balanceAfter = address(this).balance;
        assertIgpPayment(balanceBefore, balanceAfter, igp.getDefaultGasUsage());
        assertRemoteCallReceived(data, value);
    }

    function testFuzz_callRemoteWithDefault(
        bytes32 data,
        uint256 value
    ) public {
        // arrange
        originIcaRouter.enrollRemoteRouterAndIsm(
            destination,
            routerOverride,
            ismOverride
        );
        uint256 balanceBefore = address(this).balance;

        // act
        originIcaRouter.callRemote{value: gasPaymentQuote}(
            destination,
            getCalls(data, value)
        );

        // assert
        uint256 balanceAfter = address(this).balance;
        assertRemoteCallReceived(data, value);
        assertIgpPayment(balanceBefore, balanceAfter, igp.getDefaultGasUsage());
    }

    function testFuzz_callRemoteWithDefault_differentHook(
        bytes32 data,
        uint256 value
    ) public {
        // arrange
        TestPostDispatchHook testHook = new TestPostDispatchHook();
        originIcaRouter = deployIcaRouter(
            environment.mailboxes(origin),
            testHook,
            address(this)
        );
        originIcaRouter.enrollRemoteRouterAndIsm(
            destination,
            routerOverride,
            ismOverride
        );

        // assert
        vm.expectCall(
            address(testHook),
            0,
            abi.encodePacked(AbstractPostDispatchHook.postDispatch.selector)
        );

        // act
        originIcaRouter.callRemote(destination, getCalls(data, value));
    }

    function testFuzz_overrideAndCallRemote(
        bytes32 data,
        uint256 value
    ) public {
        // arrange
        originIcaRouter.enrollRemoteRouterAndIsm(
            destination,
            routerOverride,
            ismOverride
        );
        uint256 balanceBefore = address(this).balance;

        // act
        originIcaRouter.callRemote{value: gasPaymentQuote}(
            destination,
            getCalls(data, value)
        );

        // assert
        uint256 balanceAfter = address(this).balance;
        assertRemoteCallReceived(data, value);
        assertIgpPayment(balanceBefore, balanceAfter, igp.getDefaultGasUsage());
    }

    function testFuzz_callRemoteWithoutDefaults_revert_noRouter(
        bytes32 data,
        uint256 value
    ) public {
        // assert error
        CallLib.Call[] memory calls = getCalls(data, value);
        vm.expectRevert(bytes("no router specified for destination"));
        originIcaRouter.callRemote(destination, calls);
    }

    function testFuzz_customMetadata_forIgp(
        uint64 gasLimit,
        uint64 overpayment,
        bytes32 data,
        uint256 value
    ) public {
        // arrange
        bytes memory metadata = StandardHookMetadata.formatMetadata(
            0,
            gasLimit,
            address(this),
            ""
        );
        originIcaRouter.enrollRemoteRouterAndIsm(
            destination,
            routerOverride,
            ismOverride
        );
        uint256 balanceBefore = address(this).balance;

        // act
        originIcaRouter.callRemote{
            value: gasLimit * igp.gasPrice() + overpayment
        }(destination, getCalls(data, value), metadata);

        // assert
        uint256 balanceAfter = address(this).balance;
        assertRemoteCallReceived(data, value);
        assertIgpPayment(balanceBefore, balanceAfter, gasLimit);
    }

    function testFuzz_customMetadata_reverts_underpayment(
        uint64 gasLimit,
        uint64 payment,
        bytes32 data,
        uint256 value
    ) public {
        CallLib.Call[] memory calls = getCalls(data, value);
        vm.assume(payment < gasLimit * igp.gasPrice());
        // arrange
        bytes memory metadata = StandardHookMetadata.formatMetadata(
            0,
            gasLimit,
            address(this),
            ""
        );
        originIcaRouter.enrollRemoteRouterAndIsm(
            destination,
            routerOverride,
            ismOverride
        );

        // act
        vm.expectRevert("IGP: insufficient interchain gas payment");
        originIcaRouter.callRemote{value: payment}(
            destination,
            calls,
            metadata
        );
    }

    function testFuzz_callRemoteWithOverrides_default(
        bytes32 data,
        uint256 value
    ) public {
        // arrange
        uint256 balanceBefore = address(this).balance;

        // act
        originIcaRouter.callRemoteWithOverrides{value: gasPaymentQuote}(
            destination,
            routerOverride,
            ismOverride,
            getCalls(data, value)
        );

        // assert
        uint256 balanceAfter = address(this).balance;
        assertRemoteCallReceived(data, value);
        assertIgpPayment(balanceBefore, balanceAfter, igp.getDefaultGasUsage());
        assertEq(address(originIcaRouter.hook()), address(0));
    }

    function testFuzz_callRemoteWithOverrides_metadata(
        uint64 gasLimit,
        bytes32 data,
        uint256 value
    ) public {
        // arrange
        bytes memory metadata = StandardHookMetadata.formatMetadata(
            0,
            gasLimit,
            address(this),
            ""
        );
        uint256 balanceBefore = address(this).balance;

        // act
        originIcaRouter.callRemoteWithOverrides{
            value: gasLimit * igp.gasPrice()
        }(
            destination,
            routerOverride,
            ismOverride,
            getCalls(data, value),
            metadata
        );

        // assert
        uint256 balanceAfter = address(this).balance;
        assertRemoteCallReceived(data, value);
        assertIgpPayment(balanceBefore, balanceAfter, gasLimit);
    }

    function testFuzz_callRemoteWithOverrides_withHook(
        bytes32 data,
        uint256 value
    ) public {
        TestPostDispatchHook testHook = new TestPostDispatchHook();

        originIcaRouter = deployIcaRouter(
            environment.mailboxes(origin),
            testHook,
            address(this)
        );
        originIcaRouter.enrollRemoteRouterAndIsm(
            destination,
            routerOverride,
            ismOverride
        );

        vm.expectCall(
            address(testHook),
            0,
            abi.encodePacked(AbstractPostDispatchHook.postDispatch.selector)
        );
        originIcaRouter.callRemoteWithOverrides(
            destination,
            routerOverride,
            ismOverride,
            getCalls(data, value),
            new bytes(0)
        );
    }

    function testFuzz_callRemoteWithFailingIsmOverride(
        bytes32 data,
        uint256 value
    ) public {
        // arrange
        string memory failureMessage = "failing ism";
        bytes32 failingIsm = TypeCasts.addressToBytes32(
            address(new FailingIsm(failureMessage))
        );

        // act
        originIcaRouter.callRemoteWithOverrides{value: gasPaymentQuote}(
            destination,
            routerOverride,
            failingIsm,
            getCalls(data, value),
            bytes("")
        );

        // assert
        vm.expectRevert(bytes(failureMessage));
        environment.processNextPendingMessage();
    }

    function testFuzz_callRemoteWithFailingDefaultIsm(
        bytes32 data,
        uint256 value
    ) public {
        // arrange
        string memory failureMessage = "failing ism";
        FailingIsm failingIsm = new FailingIsm(failureMessage);

        // act
        environment.mailboxes(destination).setDefaultIsm(address(failingIsm));
        originIcaRouter.callRemoteWithOverrides{value: gasPaymentQuote}(
            destination,
            routerOverride,
            bytes32(0),
            getCalls(data, value),
            bytes("")
        );

        // assert
        vm.expectRevert(bytes(failureMessage));
        environment.processNextPendingMessage();
    }

    function testFuzz_getLocalInterchainAccount(
        bytes32 data,
        uint256 value
    ) public {
        // check
        OwnableMulticall destinationIca = destinationIcaRouter
            .getLocalInterchainAccount(
                origin,
                address(this),
                address(originIcaRouter),
                address(environment.isms(destination))
            );
        assertEq(
            address(destinationIca),
            address(
                destinationIcaRouter.getLocalInterchainAccount(
                    origin,
                    TypeCasts.addressToBytes32(address(this)),
                    TypeCasts.addressToBytes32(address(originIcaRouter)),
                    address(environment.isms(destination))
                )
            )
        );
        assertEq(address(destinationIca).code.length, 0);

        // act
        originIcaRouter.callRemoteWithOverrides{value: gasPaymentQuote}(
            destination,
            routerOverride,
            ismOverride,
            getCalls(data, value),
            bytes("")
        );

        // recheck
        assertRemoteCallReceived(data, value);
        assert(address(destinationIca).code.length != 0);
    }

    function testFuzz_receiveValue(uint256 value) public {
        vm.assume(value > 1 && value <= address(this).balance);
        // receive value before deployed
        assert(address(ica).code.length == 0);
        bool success;
        (success, ) = address(ica).call{value: value / 2}("");
        require(success, "transfer before deploy failed");

        // receive value after deployed
        destinationIcaRouter.getDeployedInterchainAccount(
            origin,
            address(this),
            address(originIcaRouter),
            address(environment.isms(destination))
        );
        assert(address(ica).code.length > 0);

        (success, ) = address(ica).call{value: value / 2}("");
        require(success, "transfer after deploy failed");
    }

    function receiveValue(uint256 value) external payable {
        assertEq(value, msg.value);
    }

    function testFuzz_sendValue(uint256 value) public {
        vm.assume(
            value > 0 && value <= address(this).balance - gasPaymentQuote
        );
        payable(address(ica)).transfer(value);

        bytes memory data = abi.encodeCall(this.receiveValue, (value));
        CallLib.Call memory call = CallLib.build(address(this), value, data);
        CallLib.Call[] memory calls = new CallLib.Call[](1);
        calls[0] = call;

        originIcaRouter.callRemoteWithOverrides{value: gasPaymentQuote}(
            destination,
            routerOverride,
            ismOverride,
            calls,
            bytes("")
        );
        vm.expectCall(address(this), value, data);
        environment.processNextPendingMessage();
    }

    function testDifferentSalts() public {
        address owner = address(this);

        ica = destinationIcaRouter.getDeployedInterchainAccount(
            origin,
            owner.addressToBytes32(),
            address(originIcaRouter).addressToBytes32(),
            address(environment.isms(destination)),
            keccak256("i am a salt")
        );

        OwnableMulticall ica2 = destinationIcaRouter
            .getDeployedInterchainAccount(
                origin,
                owner.addressToBytes32(),
                address(originIcaRouter).addressToBytes32(),
                address(environment.isms(destination)),
                keccak256("i am a different salt")
            );
        assertNotEq(address(ica), address(ica2));
    }

    function testEqualSalts() public {
        address owner = address(this);

        ica = destinationIcaRouter.getDeployedInterchainAccount(
            origin,
            owner.addressToBytes32(),
            address(originIcaRouter).addressToBytes32(),
            address(environment.isms(destination)),
            keccak256("salt1")
        );

        OwnableMulticall ica2 = destinationIcaRouter
            .getDeployedInterchainAccount(
                origin,
                owner.addressToBytes32(),
                address(originIcaRouter).addressToBytes32(),
                address(environment.isms(destination)),
                keccak256("salt1")
            );
        assertEq(address(ica), address(ica2));
    }

    function testFuzz_callRemoteWithCustomHook(
        bytes32 data,
        uint256 value
    ) public {
        // arrange
        TestPostDispatchHook testHook = new TestPostDispatchHook();
        TestPostDispatchHook customHook = new TestPostDispatchHook();

        originIcaRouter = deployIcaRouter(
            environment.mailboxes(origin),
            testHook,
            address(this)
        );
        originIcaRouter.enrollRemoteRouterAndIsm(
            destination,
            routerOverride,
            ismOverride
        );

        // assert
        vm.expectCall(
            address(customHook),
            0,
            abi.encodePacked(AbstractPostDispatchHook.postDispatch.selector)
        );

        // act
        originIcaRouter.callRemoteWithOverrides(
            destination,
            routerOverride,
            ismOverride,
            getCalls(data, value),
            new bytes(0),
            bytes32(0),
            customHook
        );
    }

    function testFuzz_callRemoteCommitReveal(bytes32 commitment) public {
        // act
        originIcaRouter.callRemoteCommitReveal(
            destination,
            routerOverride,
            ismOverride,
            bytes(""),
            new TestPostDispatchHook(),
            bytes32(0),
            commitment
        );

        // Process message
        environment.processNextPendingMessage();

        // assert
        // ICA router should have the commitment
        assertEq(ica.commitment(), commitment);
    }

    function testFuzz_revealAndExecute(
        bytes32 data,
        uint256 value,
        bytes32 salt
    ) public {
        // Arrange
        CallLib.Call[] memory calls = getCalls(data, value);
        bytes32 commitment = keccak256(abi.encode(calls, salt, ica));
        deal(address(ica), value); // Ensure ICA has enough balance to execute calls

        // Act
        originIcaRouter.callRemoteCommitReveal(
            destination,
            routerOverride,
            ismOverride,
            bytes(""),
            new TestPostDispatchHook(),
            bytes32(0),
            commitment
        );
        // Process commit message
        environment.processNextPendingMessage();

        // ICA router should have the commitment after commit message
        assertEq(ica.commitment(), commitment);

        // Manually process the reveal
        bytes32 executedCommitment = ica.revealAndExecute(calls, salt);

        // Commitment should be cleared
        assertEq(executedCommitment, commitment);
        assertEq(ica.commitment(), bytes32(0));

        // Cannot reveal twice
        executedCommitment = ica.revealAndExecute(calls, salt);
        assertEq(executedCommitment, bytes32(0));
    }

    function testFuzz_readIsm_verify(
        bytes32 data,
        uint256 value,
        bytes32 salt
    ) public {
        // Arrange
        CallLib.Call[] memory calls = getCalls(data, value);
        bytes32 commitment = keccak256(abi.encode(calls, salt, ica));
        deal(address(ica), value); // Ensure ICA has enough balance to execute calls

        // Act
        originIcaRouter.callRemoteCommitReveal(
            destination,
            routerOverride,
            ismOverride,
            bytes(""),
            new TestPostDispatchHook(),
            bytes32(0),
            commitment
        );
        // Process commit message
        environment.processNextPendingMessage();

        // ICA router should have the commitment after commit message
        assertEq(ica.commitment(), commitment);

        // Process reveal message
        MockMailbox _mailbox = MockMailbox(
            address(destinationIcaRouter.mailbox())
        );
        bytes memory message = _mailbox.inboundMessages(1);
        bytes memory metadata = abi.encode(calls, salt, ica);
        _mailbox.addInboundMetadata(1, metadata); // Metadata can fetched by other callers
        environment.processNextPendingMessage();

        // Commitment should be cleared
        assertEq(ica.commitment(), bytes32(0));
    }

    function testFuzz_readIsm_verify_reverts_two_reveals(
        bytes32 data,
        uint256 value,
        bytes32 salt
    ) public {
        testFuzz_readIsm_verify(data, value, salt);
        MockMailbox _mailbox = MockMailbox(
            address(destinationIcaRouter.mailbox())
        );

        // If you reveal once, you can't reveal again
        bytes memory message = _mailbox.inboundMessages(1);
        bytes memory metadata = _mailbox.inboundMetadata(1);

        CommitmentReadIsm _ism = destinationIcaRouter.CCIP_READ_ISM();
        vm.expectRevert("Commitment ISM: Invalid Commitment");
        _ism.verify(metadata, message);
    }

    function testFuzz_readIsm_verify_reverts_commit_not_delivered(
        bytes32 data,
        uint256 value,
        bytes32 salt
    ) public {
        // Arrange
        CallLib.Call[] memory calls = getCalls(data, value);
        bytes32 commitment = keccak256(abi.encode(calls, salt, ica));
        deal(address(ica), value); // Ensure ICA has enough balance to execute calls
        // Act
        originIcaRouter.callRemoteCommitReveal(
            destination,
            routerOverride,
            ismOverride,
            bytes(""),
            new TestPostDispatchHook(),
            bytes32(0),
            commitment
        );

        // We need to deploy the ica here, since it's usually lazy deployed in `handle`, but handle is never called.
        ica = destinationIcaRouter.getDeployedInterchainAccount(
            origin,
            address(this),
            address(originIcaRouter),
            address(environment.isms(destination))
        );

        // Process reveal message
        MockMailbox _mailbox = MockMailbox(
            address(destinationIcaRouter.mailbox())
        );
        bytes memory message = _mailbox.inboundMessages(1);
        bytes memory metadata = abi.encode(calls, salt, ica);
        CommitmentReadIsm _ism = destinationIcaRouter.CCIP_READ_ISM();
        vm.expectRevert("Commitment ISM: Invalid Commitment");
        _ism.process(metadata, message);
    }

    function testFuzz_callRemoteCommitReveal_simpleOverload(
        bytes32 commitment
    ) public {
        // Arrange
        gasPaymentQuote = igp.quoteGasPayment(
            destination,
            100_000 + originIcaRouter.COMMIT_TX_GAS_USAGE()
        );
        deal(address(this), gasPaymentQuote);
        originIcaRouter.enrollRemoteRouterAndIsm(
            destination,
            routerOverride,
            ismOverride
        );

        // Act
        originIcaRouter.callRemoteCommitReveal{value: gasPaymentQuote}(
            destination,
            commitment,
            100_000
        );

        // Process message
        environment.processNextPendingMessage();

        // Assert
        // ICA router should have the commitment
        assertEq(ica.commitment(), commitment);
    }

    function testFuzz_quoteGasForCommitReveal(bytes32 commitment) public {
        // Arrange
        // We use _Router_quoteDispatch so we actually need a remote router enrolled before quoting
        originIcaRouter.enrollRemoteRouterAndIsm(
            destination,
            routerOverride,
            ismOverride
        );

        uint gasLimitForExecutingCalls = 100_000;
        uint quote = originIcaRouter.quoteGasForCommitReveal(
            destination,
            gasLimitForExecutingCalls
        );

        uint directIGPQuote = igp.quoteGasPayment(
            origin,
            gasLimitForExecutingCalls + originIcaRouter.COMMIT_TX_GAS_USAGE()
        );

        // Assert
        // The ICA Router gets it quote by passing fixed gas plus variable gas to the IGP
        assertEq(quote, directIGPQuote);
    }

    function test_ReadIsmOwnership() public {
        assertEq(
            originIcaRouter.CCIP_READ_ISM().owner(),
            originIcaRouter.owner()
        );
    }

    function testFuzz_readIsm_verify(
        bytes32 data,
        uint256 value,
        bytes32 salt
    ) public {
        // Arrange
        CallLib.Call[] memory calls = getCalls(data, value);
        bytes32 commitment = keccak256(abi.encode(salt, calls));
        deal(address(ica), value); // Ensure ICA has enough balance to execute calls

        // Act
        originIcaRouter.callRemoteCommitReveal(
            destination,
            routerOverride,
            ismOverride,
            bytes(""),
            new TestPostDispatchHook(),
            bytes32(0),
            commitment
        );
        // Process commit message
        environment.processNextPendingMessage();

        // Destination ICA router should have the commitment after commit message
        assertEq(
            address(destinationIcaRouter.verifiedCommitments(commitment)),
            address(ica)
        );

        // Process reveal message
        MockMailbox _mailbox = MockMailbox(
            address(destinationIcaRouter.mailbox())
        );
        bytes memory message = _mailbox.inboundMessages(1);
        bytes memory metadata = abi.encode(salt, calls);
        destinationIcaRouter.CCIP_READ_ISM().process(metadata, message);

        // Commitment should be cleared
        assertEq(
            address(destinationIcaRouter.verifiedCommitments(commitment)),
            address(0)
        );
    }

    function testFuzz_callRemoteCommitReveal_simpleOverload(
        bytes32 commitment
    ) public {
        // Arrange
        gasPaymentQuote = igp.quoteGasPayment(
            destination,
            100_000 + originIcaRouter.COMMIT_TX_GAS_USAGE()
        );
        deal(address(this), gasPaymentQuote);
        originIcaRouter.enrollRemoteRouterAndIsm(
            destination,
            routerOverride,
            ismOverride
        );

        // Act
        originIcaRouter.callRemoteCommitReveal{value: gasPaymentQuote}(
            destination,
            commitment,
            100_000
        );

        // Process message
        environment.processNextPendingMessage();

        // Assert
        // Destination ICA router should have the commitment
        assertEq(
            address(destinationIcaRouter.verifiedCommitments(commitment)),
            address(ica)
        );
    }

    function testFuzz_quoteGasForCommitReveal(bytes32 commitment) public {
        // Arrange
        // We use _Router_quoteDispatch so we actually need a remote router enrolled before quoting
        originIcaRouter.enrollRemoteRouterAndIsm(
            destination,
            routerOverride,
            ismOverride
        );

        uint gasLimitForExecutingCalls = 100_000;
        uint quote = originIcaRouter.quoteGasForCommitReveal(
            destination,
            gasLimitForExecutingCalls
        );

        uint directIGPQuote = igp.quoteGasPayment(
            origin,
            gasLimitForExecutingCalls + originIcaRouter.COMMIT_TX_GAS_USAGE()
        );

        // Assert
        // The ICA Router gets it quote by passing fixed gas plus variable gas to the IGP
        assertEq(quote, directIGPQuote);
    }
}<|MERGE_RESOLUTION|>--- conflicted
+++ resolved
@@ -11,11 +11,7 @@
 import {IInterchainSecurityModule} from "../contracts/interfaces/IInterchainSecurityModule.sol";
 import {TestInterchainGasPaymaster} from "../contracts/test/TestInterchainGasPaymaster.sol";
 import {IPostDispatchHook} from "../contracts/interfaces/hooks/IPostDispatchHook.sol";
-<<<<<<< HEAD
-import {CallLib, OwnableMulticall, InterchainAccountRouter, InterchainAccountMessage} from "../contracts/middleware/InterchainAccountRouter.sol";
-=======
 import {CallLib, OwnableMulticall, InterchainAccountRouter, InterchainAccountMessage, CommitmentReadIsm} from "../contracts/middleware/InterchainAccountRouter.sol";
->>>>>>> 891bf9fc
 import {AbstractPostDispatchHook} from "../contracts/hooks/libs/AbstractPostDispatchHook.sol";
 import {TestPostDispatchHook} from "../contracts/test/TestPostDispatchHook.sol";
 import {Message} from "../contracts/libs/Message.sol";
@@ -84,12 +80,8 @@
             new InterchainAccountRouter(
                 address(_mailbox),
                 address(_customHook),
-<<<<<<< HEAD
-                _owner
-=======
                 _owner,
                 20_000
->>>>>>> 891bf9fc
             );
     }
 
