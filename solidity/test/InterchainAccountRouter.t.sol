--- conflicted
+++ resolved
@@ -920,7 +920,6 @@
             address(ica)
         );
 
-<<<<<<< HEAD
         // Process reveal message
         //  InterchainAccountMessage.encodeReveal({
         //     _ism: address(0).addressToBytes32(),
@@ -933,13 +932,11 @@
         bytes memory metadata = abi.encode(salt, calls);
         _mailbox.addInboundMetadata(1, metadata);
         destinationIcaRouter.CCIP_READ_ISM().process(metadata, message);
-=======
         // Manually process the reveal. In reality, the CCIP read ISM will call `revealAndExecute`
         // but here we do it manually since we're not using the CCIP read ISM yet
         destinationIcaRouter.revealAndExecute(calls, salt);
 
         // Commitment should be cleared
->>>>>>> bd29667a
         assertEq(
             address(destinationIcaRouter.verifiedCommitments(commitment)),
             address(0)
