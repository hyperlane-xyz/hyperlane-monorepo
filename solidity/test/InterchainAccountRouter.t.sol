// SPDX-License-Identifier: Apache-2.0
pragma solidity ^0.8.13;

import {Test} from "forge-std/Test.sol";
import {TransparentUpgradeableProxy} from "@openzeppelin/contracts/proxy/transparent/TransparentUpgradeableProxy.sol";

import {StandardHookMetadata} from "../contracts/hooks/libs/StandardHookMetadata.sol";
import {MockMailbox} from "../contracts/mock/MockMailbox.sol";
import {MockHyperlaneEnvironment} from "../contracts/mock/MockHyperlaneEnvironment.sol";
import {TypeCasts} from "../contracts/libs/TypeCasts.sol";
import {IInterchainSecurityModule} from "../contracts/interfaces/IInterchainSecurityModule.sol";
import {TestInterchainGasPaymaster} from "../contracts/test/TestInterchainGasPaymaster.sol";
import {IPostDispatchHook} from "../contracts/interfaces/hooks/IPostDispatchHook.sol";
import {CallLib, OwnableMulticall, InterchainAccountRouter} from "../contracts/middleware/InterchainAccountRouter.sol";
import {InterchainAccountIsm} from "../contracts/isms/routing/InterchainAccountIsm.sol";
import {AbstractPostDispatchHook} from "../contracts/hooks/libs/AbstractPostDispatchHook.sol";
import {TestPostDispatchHook} from "../contracts/test/TestPostDispatchHook.sol";

contract Callable {
    mapping(address => bytes32) public data;
    mapping(address => uint256) public value;

    function set(bytes32 _data) external payable {
        data[msg.sender] = _data;
        value[msg.sender] = msg.value;
    }
}

contract FailingIsm is IInterchainSecurityModule {
    string public failureMessage;
    uint8 public moduleType;

    constructor(string memory _failureMessage) {
        failureMessage = _failureMessage;
    }

    function verify(
        bytes calldata,
        bytes calldata
    ) external view returns (bool) {
        revert(failureMessage);
    }
}

contract InterchainAccountRouterTestBase is Test {
    using TypeCasts for address;

    event InterchainAccountCreated(
        uint32 indexed origin,
        bytes32 indexed owner,
        address ism,
        address account
    );

    MockHyperlaneEnvironment internal environment;

    uint32 internal origin = 1;
    uint32 internal destination = 2;

    TestInterchainGasPaymaster internal igp;
    InterchainAccountIsm internal icaIsm;
    InterchainAccountRouter internal originIcaRouter;
    InterchainAccountRouter internal destinationIcaRouter;
    bytes32 internal ismOverride;
    bytes32 internal routerOverride;
    uint256 gasPaymentQuote;
    uint256 internal constant GAS_LIMIT_OVERRIDE = 60000;

    OwnableMulticall internal ica;

    Callable internal target;

    function deployProxiedIcaRouter(
        MockMailbox _mailbox,
        IPostDispatchHook _customHook,
        IInterchainSecurityModule _ism,
        address _owner
    ) public returns (InterchainAccountRouter) {
        InterchainAccountRouter implementation = new InterchainAccountRouter(
            address(_mailbox)
        );

        TransparentUpgradeableProxy proxy = new TransparentUpgradeableProxy(
            address(implementation),
            address(1), // no proxy owner necessary for testing
            abi.encodeWithSelector(
                InterchainAccountRouter.initialize.selector,
                address(_customHook),
                address(_ism),
                _owner
            )
        );

        return InterchainAccountRouter(address(proxy));
    }

    function setUp() public virtual {
        environment = new MockHyperlaneEnvironment(origin, destination);

        igp = new TestInterchainGasPaymaster();
        gasPaymentQuote = igp.quoteGasPayment(
            destination,
            igp.getDefaultGasUsage()
        );

        icaIsm = new InterchainAccountIsm(
            address(environment.mailboxes(destination))
        );

        address owner = address(this);
        originIcaRouter = deployProxiedIcaRouter(
            environment.mailboxes(origin),
            environment.igps(origin),
            icaIsm,
            owner
        );

        destinationIcaRouter = deployProxiedIcaRouter(
            environment.mailboxes(destination),
            environment.igps(destination),
            icaIsm,
            owner
        );

        environment.mailboxes(origin).setDefaultHook(address(igp));

        routerOverride = TypeCasts.addressToBytes32(
            address(destinationIcaRouter)
        );
        ismOverride = TypeCasts.addressToBytes32(
            address(environment.isms(destination))
        );
        ica = destinationIcaRouter.getLocalInterchainAccount(
            origin,
            address(this),
            address(originIcaRouter),
            address(environment.isms(destination))
        );

        target = new Callable();
    }

    receive() external payable {}
}

contract InterchainAccountRouterTest is InterchainAccountRouterTestBase {
    using TypeCasts for address;

    function testFuzz_constructor(address _localOwner) public {
        OwnableMulticall _account = destinationIcaRouter
            .getDeployedInterchainAccount(
                origin,
                _localOwner,
                address(originIcaRouter),
                address(environment.isms(destination))
            );
        assertEq(_account.owner(), address(destinationIcaRouter));
    }

    function test_setHook_revertsWhen_reInitializing() public {
        TestInterchainGasPaymaster newIgp = new TestInterchainGasPaymaster();

        vm.expectRevert("Initializable: contract is not initializing");
        originIcaRouter.setHook(address(newIgp));

        assertEq(address(originIcaRouter.hook()), address(0x0));
    }

    function testFuzz_getRemoteInterchainAccount(
        address _localOwner,
        address _ism
    ) public {
        address _account = originIcaRouter.getRemoteInterchainAccount(
            address(_localOwner),
            address(destinationIcaRouter),
            _ism
        );
        originIcaRouter.enrollRemoteRouterAndIsm(
            destination,
            routerOverride,
            TypeCasts.addressToBytes32(_ism)
        );
        assertEq(
            originIcaRouter.getRemoteInterchainAccount(
                destination,
                address(_localOwner)
            ),
            _account
        );
    }

    function testFuzz_enrollRemoteRouters(
        uint8 count,
        uint32 domain,
        bytes32 router
    ) public {
        vm.assume(count > 0 && count < uint256(router) && count < domain);

        // arrange
        // count - # of domains and routers
        uint32[] memory domains = new uint32[](count);
        bytes32[] memory routers = new bytes32[](count);
        for (uint256 i = 0; i < count; i++) {
            domains[i] = domain - uint32(i);
            routers[i] = bytes32(uint256(router) - i);
        }

        // act
        originIcaRouter.enrollRemoteRouters(domains, routers);

        // assert
        uint32[] memory actualDomains = originIcaRouter.domains();
        assertEq(actualDomains.length, domains.length);
        assertEq(abi.encode(originIcaRouter.domains()), abi.encode(domains));

        for (uint256 i = 0; i < count; i++) {
            bytes32 actualRouter = originIcaRouter.routers(domains[i]);
            bytes32 actualIsm = originIcaRouter.isms(domains[i]);

            assertEq(actualRouter, routers[i]);
            assertEq(actualIsm, bytes32(0));
            assertEq(actualDomains[i], domains[i]);
        }
    }

    function testFuzz_enrollRemoteRouterAndIsm(
        bytes32 router,
        bytes32 ism
    ) public {
        vm.assume(router != bytes32(0));

        // arrange pre-condition
        bytes32 actualRouter = originIcaRouter.routers(destination);
        bytes32 actualIsm = originIcaRouter.isms(destination);
        assertEq(actualRouter, bytes32(0));
        assertEq(actualIsm, bytes32(0));

        // act
        originIcaRouter.enrollRemoteRouterAndIsm(destination, router, ism);

        // assert
        actualRouter = originIcaRouter.routers(destination);
        actualIsm = originIcaRouter.isms(destination);
        assertEq(actualRouter, router);
        assertEq(actualIsm, ism);
    }

    function testFuzz_enrollRemoteRouterAndIsms(
        uint32[] calldata destinations,
        bytes32[] calldata routers,
        bytes32[] calldata isms
    ) public {
        // check reverts
        if (
            destinations.length != routers.length ||
            destinations.length != isms.length
        ) {
            vm.expectRevert(bytes("length mismatch"));
            originIcaRouter.enrollRemoteRouterAndIsms(
                destinations,
                routers,
                isms
            );
            return;
        }

        // act
        originIcaRouter.enrollRemoteRouterAndIsms(destinations, routers, isms);

        // assert
        for (uint256 i = 0; i < destinations.length; i++) {
            bytes32 actualRouter = originIcaRouter.routers(destinations[i]);
            bytes32 actualIsm = originIcaRouter.isms(destinations[i]);
            assertEq(actualRouter, routers[i]);
            assertEq(actualIsm, isms[i]);
        }
    }

    function testFuzz_enrollRemoteRouterAndIsmImmutable(
        bytes32 routerA,
        bytes32 ismA,
        bytes32 routerB,
        bytes32 ismB
    ) public {
        vm.assume(routerA != bytes32(0) && routerB != bytes32(0));

        // act
        originIcaRouter.enrollRemoteRouterAndIsm(destination, routerA, ismA);

        // assert
        vm.expectRevert(
            bytes("router and ISM defaults are immutable once set")
        );
        originIcaRouter.enrollRemoteRouterAndIsm(destination, routerB, ismB);
    }

    function testFuzz_enrollRemoteRouterAndIsmNonOwner(
        address newOwner,
        bytes32 router,
        bytes32 ism
    ) public {
        vm.assume(
            newOwner != address(0) && newOwner != originIcaRouter.owner()
        );

        // act
        originIcaRouter.transferOwnership(newOwner);

        // assert
        vm.expectRevert(bytes("Ownable: caller is not the owner"));
        originIcaRouter.enrollRemoteRouterAndIsm(destination, router, ism);
    }

    function getCalls(
        bytes32 data,
        uint256 value
    ) private view returns (CallLib.Call[] memory) {
        vm.assume(data != bytes32(0));

        CallLib.Call memory call = CallLib.Call(
            TypeCasts.addressToBytes32(address(target)),
            value,
            abi.encodeCall(target.set, (data))
        );
        CallLib.Call[] memory calls = new CallLib.Call[](1);
        calls[0] = call;
        return calls;
    }

    function assertRemoteCallReceived(bytes32 data, uint256 value) private {
        assertEq(target.data(address(this)), bytes32(0));
        assertEq(target.value(address(this)), 0);

        vm.expectEmit(true, true, false, true, address(destinationIcaRouter));
        emit InterchainAccountCreated(
            origin,
            address(this).addressToBytes32(),
            TypeCasts.bytes32ToAddress(ismOverride),
            address(ica)
        );
        vm.deal(address(this), value);
        environment.processNextPendingMessage{value: value}();

        assertEq(target.data(address(ica)), data);
        assertEq(target.value(address(ica)), value);
    }

    function assertIgpPayment(
        uint256 balanceBefore,
        uint256 balanceAfter,
        uint256 gasLimit
    ) private {
        uint256 expectedGasPayment = gasLimit * igp.gasPrice();
        assertEq(balanceBefore - balanceAfter, expectedGasPayment);
        assertEq(address(igp).balance, expectedGasPayment);
    }

    function testFuzz_getDeployedInterchainAccount_checkAccountOwners(
        address owner
    ) public {
        // act
        ica = destinationIcaRouter.getDeployedInterchainAccount(
            origin,
            owner,
            address(originIcaRouter),
            address(environment.isms(destination))
        );

        (uint32 domain, bytes32 ownerBytes) = destinationIcaRouter
            .accountOwners(address(ica));
        // assert
        assertEq(domain, origin);
        assertEq(ownerBytes, owner.addressToBytes32());
    }

    function test_quoteGasPayment() public {
        // arrange
        originIcaRouter.enrollRemoteRouterAndIsm(
            destination,
            routerOverride,
            ismOverride
        );

        // assert
        assertEq(originIcaRouter.quoteGasPayment(destination), gasPaymentQuote);
    }

    function test_quoteGasPayment_gasLimitOverride() public {
        // arrange
        originIcaRouter.enrollRemoteRouterAndIsm(
            destination,
            routerOverride,
            ismOverride
        );

        // assert
        assertEq(
            originIcaRouter.quoteGasPayment(
                destination,
                "",
                GAS_LIMIT_OVERRIDE
            ),
            igp.quoteGasPayment(destination, GAS_LIMIT_OVERRIDE)
        );
    }

<<<<<<< HEAD
    function test_quoteDispatch_differentHook() public {
        // arrange
        TestPostDispatchHook testHook = new TestPostDispatchHook();
        originIcaRouter = deployProxiedIcaRouter(
            environment.mailboxes(origin),
            testHook,
            icaIsm,
            address(this)
        );
        originIcaRouter.enrollRemoteRouterAndIsm(
            destination,
            routerOverride,
            ismOverride
        );

        // assert
        assertEq(originIcaRouter.quoteGasPayment(destination), 0);
    }

    function testFuzz_singleCallRemoteWithDefault(bytes32 data) public {
=======
    function testFuzz_singleCallRemoteWithDefault(
        bytes32 data,
        uint256 value
    ) public {
>>>>>>> 7f3e0669
        // arrange
        originIcaRouter.enrollRemoteRouterAndIsm(
            destination,
            routerOverride,
            ismOverride
        );
        uint256 balanceBefore = address(this).balance;

        // act
        CallLib.Call[] memory calls = getCalls(data, value);
        originIcaRouter.callRemote{value: gasPaymentQuote}(
            destination,
            TypeCasts.bytes32ToAddress(calls[0].to),
            calls[0].value,
            calls[0].data
        );

        // assert
        uint256 balanceAfter = address(this).balance;
        assertIgpPayment(balanceBefore, balanceAfter, igp.getDefaultGasUsage());

        assertRemoteCallReceived(data, value);
    }

    function testFuzz_callRemoteWithDefault(
        bytes32 data,
        uint256 value
    ) public {
        // arrange
        originIcaRouter.enrollRemoteRouterAndIsm(
            destination,
            routerOverride,
            ismOverride
        );
        uint256 balanceBefore = address(this).balance;

        // act
        originIcaRouter.callRemote{value: gasPaymentQuote}(
            destination,
            getCalls(data, value)
        );

        // assert
        uint256 balanceAfter = address(this).balance;
        assertRemoteCallReceived(data, value);
        assertIgpPayment(balanceBefore, balanceAfter, igp.getDefaultGasUsage());
    }

<<<<<<< HEAD
    function testFuzz_callRemoteWithDefault_differentHook(bytes32 data) public {
        // arrange
        TestPostDispatchHook testHook = new TestPostDispatchHook();
        originIcaRouter = deployProxiedIcaRouter(
            environment.mailboxes(origin),
            testHook,
            icaIsm,
            address(this)
        );
        originIcaRouter.enrollRemoteRouterAndIsm(
            destination,
            routerOverride,
            ismOverride
        );

        // assert
        vm.expectCall(
            address(testHook),
            0,
            abi.encodePacked(AbstractPostDispatchHook.postDispatch.selector)
        );

        // act
        originIcaRouter.callRemote(destination, getCalls(data));
    }

    function testFuzz_overrideAndCallRemote(bytes32 data) public {
=======
    function testFuzz_overrideAndCallRemote(
        bytes32 data,
        uint256 value
    ) public {
>>>>>>> 7f3e0669
        // arrange
        originIcaRouter.enrollRemoteRouterAndIsm(
            destination,
            routerOverride,
            ismOverride
        );
        uint256 balanceBefore = address(this).balance;

        // act
        originIcaRouter.callRemote{value: gasPaymentQuote}(
            destination,
            getCalls(data, value)
        );

        // assert
        uint256 balanceAfter = address(this).balance;
        assertRemoteCallReceived(data, value);
        assertIgpPayment(balanceBefore, balanceAfter, igp.getDefaultGasUsage());
    }

    function testFuzz_callRemoteWithoutDefaults_revert_noRouter(
        bytes32 data,
        uint256 value
    ) public {
        // assert error
        CallLib.Call[] memory calls = getCalls(data, value);
        vm.expectRevert(bytes("no router specified for destination"));
        originIcaRouter.callRemote(destination, calls);
    }

    function testFuzz_customMetadata_forIgp(
        uint64 gasLimit,
        uint64 overpayment,
        bytes32 data,
        uint256 value
    ) public {
        // arrange
        bytes memory metadata = StandardHookMetadata.formatMetadata(
            0,
            gasLimit,
            address(this),
            ""
        );
        originIcaRouter.enrollRemoteRouterAndIsm(
            destination,
            routerOverride,
            ismOverride
        );
        uint256 balanceBefore = address(this).balance;

        // act
        originIcaRouter.callRemote{
            value: gasLimit * igp.gasPrice() + overpayment
        }(destination, getCalls(data, value), metadata);

        // assert
        uint256 balanceAfter = address(this).balance;
        assertRemoteCallReceived(data, value);
        assertIgpPayment(balanceBefore, balanceAfter, gasLimit);
    }

    function testFuzz_customMetadata_reverts_underpayment(
        uint64 gasLimit,
        uint64 payment,
        bytes32 data,
        uint256 value
    ) public {
        CallLib.Call[] memory calls = getCalls(data, value);
        vm.assume(payment < gasLimit * igp.gasPrice());
        // arrange
        bytes memory metadata = StandardHookMetadata.formatMetadata(
            0,
            gasLimit,
            address(this),
            ""
        );
        originIcaRouter.enrollRemoteRouterAndIsm(
            destination,
            routerOverride,
            ismOverride
        );

        // act
        vm.expectRevert("IGP: insufficient interchain gas payment");
        originIcaRouter.callRemote{value: payment}(
            destination,
            calls,
            metadata
        );
    }

    function testFuzz_callRemoteWithOverrides_default(
        bytes32 data,
        uint256 value
    ) public {
        // arrange
        uint256 balanceBefore = address(this).balance;

        // act
        originIcaRouter.callRemoteWithOverrides{value: gasPaymentQuote}(
            destination,
            routerOverride,
            ismOverride,
            getCalls(data, value)
        );

        // assert
        uint256 balanceAfter = address(this).balance;
        assertRemoteCallReceived(data, value);
        assertIgpPayment(balanceBefore, balanceAfter, igp.getDefaultGasUsage());
        assertEq(address(originIcaRouter.hook()), address(0));
    }

    function testFuzz_callRemoteWithOverrides_metadata(
        uint64 gasLimit,
        bytes32 data,
        uint256 value
    ) public {
        // arrange
        bytes memory metadata = StandardHookMetadata.formatMetadata(
            0,
            gasLimit,
            address(this),
            ""
        );
        uint256 balanceBefore = address(this).balance;

        // act
        originIcaRouter.callRemoteWithOverrides{
            value: gasLimit * igp.gasPrice()
        }(
            destination,
            routerOverride,
            ismOverride,
            getCalls(data, value),
            metadata
        );

        // assert
        uint256 balanceAfter = address(this).balance;
        assertRemoteCallReceived(data, value);
        assertIgpPayment(balanceBefore, balanceAfter, gasLimit);
    }

<<<<<<< HEAD
    function testFuzz_callRemoteWithOverrides_withHook(bytes32 data) public {
        TestPostDispatchHook testHook = new TestPostDispatchHook();

        originIcaRouter = deployProxiedIcaRouter(
            environment.mailboxes(origin),
            testHook,
            icaIsm,
            address(this)
        );
        originIcaRouter.enrollRemoteRouterAndIsm(
            destination,
            routerOverride,
            ismOverride
        );

        vm.expectCall(
            address(testHook),
            0,
            abi.encodePacked(AbstractPostDispatchHook.postDispatch.selector)
        );
        originIcaRouter.callRemoteWithOverrides(
            destination,
            routerOverride,
            ismOverride,
            getCalls(data),
            new bytes(0)
        );
    }

    function testFuzz_callRemoteWithFailingIsmOverride(bytes32 data) public {
=======
    function testFuzz_callRemoteWithFailingIsmOverride(
        bytes32 data,
        uint256 value
    ) public {
>>>>>>> 7f3e0669
        // arrange
        string memory failureMessage = "failing ism";
        bytes32 failingIsm = TypeCasts.addressToBytes32(
            address(new FailingIsm(failureMessage))
        );

        // act
        originIcaRouter.callRemoteWithOverrides{value: gasPaymentQuote}(
            destination,
            routerOverride,
            failingIsm,
            getCalls(data, value),
            ""
        );

        // assert
        vm.expectRevert(bytes(failureMessage));
        environment.processNextPendingMessage();
    }

    function testFuzz_callRemoteWithFailingDefaultIsm(
        bytes32 data,
        uint256 value
    ) public {
        // arrange
        string memory failureMessage = "failing ism";
        FailingIsm failingIsm = new FailingIsm(failureMessage);

        // act
        environment.mailboxes(destination).setDefaultIsm(address(failingIsm));
        originIcaRouter.callRemoteWithOverrides{value: gasPaymentQuote}(
            destination,
            routerOverride,
            bytes32(0),
            getCalls(data, value),
            ""
        );

        // assert
        vm.expectRevert(bytes(failureMessage));
        environment.processNextPendingMessage();
    }

    function testFuzz_getLocalInterchainAccount(
        bytes32 data,
        uint256 value
    ) public {
        // check
        OwnableMulticall destinationIca = destinationIcaRouter
            .getLocalInterchainAccount(
                origin,
                address(this),
                address(originIcaRouter),
                address(environment.isms(destination))
            );
        assertEq(
            address(destinationIca),
            address(
                destinationIcaRouter.getLocalInterchainAccount(
                    origin,
                    TypeCasts.addressToBytes32(address(this)),
                    TypeCasts.addressToBytes32(address(originIcaRouter)),
                    address(environment.isms(destination))
                )
            )
        );
        assertEq(address(destinationIca).code.length, 0);

        // act
        originIcaRouter.callRemoteWithOverrides{value: gasPaymentQuote}(
            destination,
            routerOverride,
            ismOverride,
            getCalls(data, value),
            ""
        );

        // recheck
        assertRemoteCallReceived(data, value);
        assert(address(destinationIca).code.length != 0);
    }

    function testFuzz_receiveValue(uint256 value) public {
        vm.assume(value > 1 && value <= address(this).balance);
        // receive value before deployed
        assert(address(ica).code.length == 0);
        bool success;
        (success, ) = address(ica).call{value: value / 2}("");
        require(success, "transfer before deploy failed");

        // receive value after deployed
        destinationIcaRouter.getDeployedInterchainAccount(
            origin,
            address(this),
            address(originIcaRouter),
            address(environment.isms(destination))
        );
        assert(address(ica).code.length > 0);

        (success, ) = address(ica).call{value: value / 2}("");
        require(success, "transfer after deploy failed");
    }

    function receiveValue(uint256 value) external payable {
        assertEq(value, msg.value);
    }

    function testFuzz_sendValue(uint256 value) public {
        vm.assume(
            value > 0 && value <= address(this).balance - gasPaymentQuote
        );
        payable(address(ica)).transfer(value);

        bytes memory data = abi.encodeCall(this.receiveValue, (value));
        CallLib.Call memory call = CallLib.build(address(this), value, data);
        CallLib.Call[] memory calls = new CallLib.Call[](1);
        calls[0] = call;

        originIcaRouter.callRemoteWithOverrides{value: gasPaymentQuote}(
            destination,
            routerOverride,
            ismOverride,
            calls,
            ""
        );
        vm.expectCall(address(this), value, data);
        environment.processNextPendingMessage();
    }
}<|MERGE_RESOLUTION|>--- conflicted
+++ resolved
@@ -404,7 +404,6 @@
         );
     }
 
-<<<<<<< HEAD
     function test_quoteDispatch_differentHook() public {
         // arrange
         TestPostDispatchHook testHook = new TestPostDispatchHook();
@@ -424,13 +423,10 @@
         assertEq(originIcaRouter.quoteGasPayment(destination), 0);
     }
 
-    function testFuzz_singleCallRemoteWithDefault(bytes32 data) public {
-=======
     function testFuzz_singleCallRemoteWithDefault(
         bytes32 data,
         uint256 value
     ) public {
->>>>>>> 7f3e0669
         // arrange
         originIcaRouter.enrollRemoteRouterAndIsm(
             destination,
@@ -479,8 +475,10 @@
         assertIgpPayment(balanceBefore, balanceAfter, igp.getDefaultGasUsage());
     }
 
-<<<<<<< HEAD
-    function testFuzz_callRemoteWithDefault_differentHook(bytes32 data) public {
+    function testFuzz_callRemoteWithDefault_differentHook(
+        bytes32 data,
+        uint256 value
+    ) public {
         // arrange
         TestPostDispatchHook testHook = new TestPostDispatchHook();
         originIcaRouter = deployProxiedIcaRouter(
@@ -503,16 +501,13 @@
         );
 
         // act
-        originIcaRouter.callRemote(destination, getCalls(data));
-    }
-
-    function testFuzz_overrideAndCallRemote(bytes32 data) public {
-=======
+        originIcaRouter.callRemote(destination, getCalls(data, value));
+    }
+
     function testFuzz_overrideAndCallRemote(
         bytes32 data,
         uint256 value
     ) public {
->>>>>>> 7f3e0669
         // arrange
         originIcaRouter.enrollRemoteRouterAndIsm(
             destination,
@@ -657,8 +652,10 @@
         assertIgpPayment(balanceBefore, balanceAfter, gasLimit);
     }
 
-<<<<<<< HEAD
-    function testFuzz_callRemoteWithOverrides_withHook(bytes32 data) public {
+    function testFuzz_callRemoteWithOverrides_withHook(
+        bytes32 data,
+        uint256 value
+    ) public {
         TestPostDispatchHook testHook = new TestPostDispatchHook();
 
         originIcaRouter = deployProxiedIcaRouter(
@@ -682,18 +679,15 @@
             destination,
             routerOverride,
             ismOverride,
-            getCalls(data),
+            getCalls(data, value),
             new bytes(0)
         );
     }
 
-    function testFuzz_callRemoteWithFailingIsmOverride(bytes32 data) public {
-=======
     function testFuzz_callRemoteWithFailingIsmOverride(
         bytes32 data,
         uint256 value
     ) public {
->>>>>>> 7f3e0669
         // arrange
         string memory failureMessage = "failing ism";
         bytes32 failingIsm = TypeCasts.addressToBytes32(
