--- conflicted
+++ resolved
@@ -18,13 +18,8 @@
   LegacyMultisigIsm,
   TestMailbox,
   TestMerkleTreeHook,
-<<<<<<< HEAD
-} from '../../dist/evm/types';
-import { DispatchEvent } from '../../dist/evm/types/contracts/Mailbox';
-=======
 } from '../../core-utils/typechain';
 import { DispatchEvent } from '../../core-utils/typechain/contracts/Mailbox';
->>>>>>> 3e8596ba
 
 export type MessageAndProof = {
   proof: MerkleProof;
