--- conflicted
+++ resolved
@@ -3,7 +3,6 @@
 
 import { Validator, types, utils } from '@hyperlane-xyz/utils';
 
-<<<<<<< HEAD
 import { TestMailboxV2 } from '../../types';
 import { DispatchEvent } from '../../types/contracts/MailboxV2';
 
@@ -16,10 +15,6 @@
   message: string;
   metadata: string;
 };
-=======
-import { MailboxV2, TestOutbox } from '../../types';
-import { DispatchEvent } from '../../types/contracts/Outbox';
->>>>>>> 322c18e8
 
 export const dispatchMessage = async (
   mailbox: TestMailboxV2,
@@ -60,61 +55,6 @@
     },
     message,
   };
-};
-
-<<<<<<< HEAD
-export const inferMessageValues = async (
-  mailbox: TestMailboxV2,
-=======
-export interface MerkleProof {
-  root: string;
-  proof: string[];
-  leaf: string;
-  index: number;
-  message: string;
-}
-
-export const inferMessageValues = async (
-  mailbox: MailboxV2,
->>>>>>> 322c18e8
-  sender: string,
-  destination: number,
-  recipient: string,
-  messageStr: string,
-<<<<<<< HEAD
-=======
-  version?: number,
->>>>>>> 322c18e8
-) => {
-  const body = utils.ensure0x(
-    Buffer.from(ethers.utils.toUtf8Bytes(messageStr)).toString('hex'),
-  );
-  const nonce = await mailbox.count();
-<<<<<<< HEAD
-  const version = await mailbox.VERSION();
-  const localDomain = await mailbox.localDomain();
-  const message = utils.formatMessageV2(
-    nonce,
-    version,
-=======
-  const localDomain = await mailbox.localDomain();
-  const message = utils.formatMessageV2(
-    version ?? (await mailbox.VERSION()),
-    nonce,
->>>>>>> 322c18e8
-    localDomain,
-    sender,
-    destination,
-    recipient,
-    body,
-  );
-  const id = utils.messageIdV2(message);
-  return {
-    message,
-    id,
-    body,
-  };
-<<<<<<< HEAD
 };
 
 // Signs a checkpoint with the provided validators and returns
@@ -185,6 +125,33 @@
   );
   return ethers.utils.solidityKeccak256(['bytes'], [packed]);
 }
-=======
-};
->>>>>>> 322c18e8
+
+export const inferMessageValues = async (
+  mailbox: TestMailboxV2,
+  sender: string,
+  destination: number,
+  recipient: string,
+  messageStr: string,
+  version?: number,
+) => {
+  const body = utils.ensure0x(
+    Buffer.from(ethers.utils.toUtf8Bytes(messageStr)).toString('hex'),
+  );
+  const nonce = await mailbox.count();
+  const localDomain = await mailbox.localDomain();
+  const message = utils.formatMessageV2(
+    version ?? (await mailbox.VERSION()),
+    nonce,
+    localDomain,
+    sender,
+    destination,
+    recipient,
+    body,
+  );
+  const id = utils.messageIdV2(message);
+  return {
+    message,
+    id,
+    body,
+  };
+};