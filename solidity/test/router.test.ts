--- conflicted
+++ resolved
@@ -1,7 +1,7 @@
 /* eslint-disable @typescript-eslint/no-floating-promises */
 import { SignerWithAddress } from '@nomiclabs/hardhat-ethers/signers';
 import { expect } from 'chai';
-import { BigNumberish, ContractTransaction } from 'ethers';
+import { BigNumberish } from 'ethers';
 import { ethers } from 'hardhat';
 
 import { utils } from '@hyperlane-xyz/utils';
@@ -179,35 +179,10 @@
           ).to.emit(mailbox, 'Dispatch');
         });
 
-<<<<<<< HEAD
-        it(`${
-          expectGasPayment ? 'pays' : 'does not pay'
-        } interchain gas`, async () => {
-          const { id } = await inferMessageValues(
-            mailbox,
-            router.address,
-            destination,
-            await router.routers(destination),
-            '',
-          );
-          const assertion = expectAssertion(
-            expect(dispatchFunction(destination, testGasPaymentParams)).to,
-            expectGasPayment,
-          );
-          await assertion
-            .emit(igp, 'GasPayment')
-            .withArgs(
-              id,
-              destination,
-              testGasPaymentParams.gasAmount,
-              testGasPaymentParams.payment,
-            );
-=======
         it('reverts on insufficient payment', async () => {
           await expect(
             router.dispatch(destination, body, { value: payment.sub(1) }),
           ).to.be.revertedWith('insufficient interchain gas payment');
->>>>>>> 7dd21908
         });
 
         it('reverts when dispatching a message to an unenrolled remote router', async () => {
