import { expect } from 'chai';
import { utils } from 'ethers';

import {
  addressToBytes32,
  formatMessage,
  messageId,
} from '@hyperlane-xyz/utils';

import testCases from '../../vectors/message.json' assert { type: 'json' };
import {
  Mailbox__factory,
  TestMessage,
  TestMessage__factory,
<<<<<<< HEAD
} from '../dist/evm/types';
=======
} from '../core-utils/typechain';
>>>>>>> 3e8596ba

import { getSigner, getSigners } from './signer';

const remoteDomain = 1000;
const localDomain = 2000;
const nonce = 11;

describe('Message', async () => {
  let messageLib: TestMessage;
  let version: number;

  before(async () => {
    const signer = await getSigner();

    const Message = new TestMessage__factory(signer);
    messageLib = await Message.deploy();

    // For consistency with the Mailbox version
    const Mailbox = new Mailbox__factory(signer);
    const mailbox = await Mailbox.deploy(localDomain);
    version = await mailbox.VERSION();
  });

  it('Returns fields from a message', async () => {
    const [sender, recipient] = await getSigners();
    const body = utils.formatBytes32String('message');

    const message = formatMessage(
      version,
      nonce,
      remoteDomain,
      sender.address,
      localDomain,
      recipient.address,
      body,
    );

    expect(await messageLib.version(message)).to.equal(version);
    expect(await messageLib.nonce(message)).to.equal(nonce);
    expect(await messageLib.origin(message)).to.equal(remoteDomain);
    expect(await messageLib.sender(message)).to.equal(
      addressToBytes32(sender.address),
    );
    expect(await messageLib.destination(message)).to.equal(localDomain);
    expect(await messageLib.recipient(message)).to.equal(
      addressToBytes32(recipient.address),
    );
    expect(await messageLib.recipientAddress(message)).to.equal(
      recipient.address,
    );
    expect(await messageLib.body(message)).to.equal(body);
  });

  it('Matches Rust-output HyperlaneMessage and leaf', async () => {
    for (const test of testCases) {
      const { origin, sender, destination, recipient, body, nonce, id } = test;

      const hexBody = utils.hexlify(body);

      const hyperlaneMessage = formatMessage(
        version,
        nonce,
        origin,
        sender,
        destination,
        recipient,
        hexBody,
      );

      expect(await messageLib.origin(hyperlaneMessage)).to.equal(origin);
      expect(await messageLib.sender(hyperlaneMessage)).to.equal(sender);
      expect(await messageLib.destination(hyperlaneMessage)).to.equal(
        destination,
      );
      expect(await messageLib.recipient(hyperlaneMessage)).to.equal(recipient);
      expect(await messageLib.body(hyperlaneMessage)).to.equal(hexBody);
      expect(messageId(hyperlaneMessage)).to.equal(id);
    }
  });
});<|MERGE_RESOLUTION|>--- conflicted
+++ resolved
@@ -12,11 +12,7 @@
   Mailbox__factory,
   TestMessage,
   TestMessage__factory,
-<<<<<<< HEAD
-} from '../dist/evm/types';
-=======
 } from '../core-utils/typechain';
->>>>>>> 3e8596ba
 
 import { getSigner, getSigners } from './signer';
 
