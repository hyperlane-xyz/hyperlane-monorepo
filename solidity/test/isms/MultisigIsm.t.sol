// SPDX-License-Identifier: Apache-2.0
pragma solidity ^0.8.13;

import "forge-std/Test.sol";

import "@openzeppelin/contracts/utils/Strings.sol";

import {IInterchainSecurityModule} from "../../contracts/interfaces/IInterchainSecurityModule.sol";
import {IMultisigIsm} from "../../contracts/interfaces/isms/IMultisigIsm.sol";
import {TestMailbox} from "../../contracts/test/TestMailbox.sol";
import {StaticMerkleRootMultisigIsmFactory, StaticMessageIdMultisigIsmFactory} from "../../contracts/isms/multisig/StaticMultisigIsm.sol";
import {MerkleRootMultisigIsmMetadata} from "../../contracts/isms/libs/MerkleRootMultisigIsmMetadata.sol";
import {CheckpointLib} from "../../contracts/libs/CheckpointLib.sol";
import {IThresholdAddressFactory} from "../../contracts/interfaces/IThresholdAddressFactory.sol";
import {TypeCasts} from "../../contracts/libs/TypeCasts.sol";
import {MerkleTreeHook} from "../../contracts/hooks/MerkleTreeHook.sol";
import {TestMerkleTreeHook} from "../../contracts/test/TestMerkleTreeHook.sol";
import {TestPostDispatchHook} from "../../contracts/test/TestPostDispatchHook.sol";
import {Message} from "../../contracts/libs/Message.sol";
import {ThresholdTestUtils} from "./IsmTestUtils.sol";
<<<<<<< HEAD
import {StorageMessageIdMultisigIsm, StorageMerkleRootMultisigIsm, StorageMessageIdMultisigIsmFactory, StorageMerkleRootMultisigIsmFactory} from "../../contracts/isms/multisig/StorageMultisigIsm.sol";
=======
import {StorageMessageIdMultisigIsm, StorageMerkleRootMultisigIsm, StorageMessageIdMultisigIsmFactory, StorageMerkleRootMultisigIsmFactory, AbstractStorageMultisigIsm} from "../../contracts/isms/multisig/StorageMultisigIsm.sol";
>>>>>>> 81ab4332

uint8 constant MAX_VALIDATORS = 20;

/// @notice since we removed merkle tree from the mailbox, we need to include the MerkleTreeHook in the test
abstract contract AbstractMultisigIsmTest is Test {
    using Message for bytes;
    using TypeCasts for address;
    using Strings for uint256;
    using Strings for uint8;

    string constant fixtureKey = "fixture";
    string constant signatureKey = "signature";
    string constant signaturesKey = "signatures";
    string constant prefixKey = "prefix";

    uint32 constant ORIGIN = 11;
    IThresholdAddressFactory factory;
    IInterchainSecurityModule ism;
    TestMerkleTreeHook internal merkleTreeHook;
    TestPostDispatchHook internal noopHook;
    TestMailbox mailbox;

    function metadataPrefix(
        bytes memory message
    ) internal virtual returns (bytes memory);

    function fixtureInit() internal {
        vm.serializeUint(fixtureKey, "type", uint256(ism.moduleType()));
        string memory prefix = vm.serializeString(prefixKey, "dummy", "dummy");
        vm.serializeString(fixtureKey, "prefix", prefix);
    }

    function fixtureAppendSignature(
        uint256 index,
        uint8 v,
        bytes32 r,
        bytes32 s
    ) internal {
        vm.serializeUint(signatureKey, "v", uint256(v));
        vm.serializeBytes32(signatureKey, "r", r);
        string memory signature = vm.serializeBytes32(signatureKey, "s", s);
        vm.serializeString(signaturesKey, index.toString(), signature);
    }

    function writeFixture(bytes memory metadata, uint8 m, uint8 n) internal {
        vm.serializeString(
            fixtureKey,
            "signatures",
            vm.serializeString(signaturesKey, "dummy", "dummy")
        );

        string memory fixturePath = string(
            abi.encodePacked(
                "./fixtures/multisig/",
                m.toString(),
                "-",
                n.toString(),
                ".json"
            )
        );
        vm.writeJson(
            vm.serializeBytes(fixtureKey, "encoded", metadata),
            fixturePath
        );
    }

    function getMetadata(
        uint8 m,
        uint8 n,
        bytes32 seed,
        bytes memory message
    ) internal virtual returns (bytes memory) {
        bytes32 digest;
        {
            uint32 domain = mailbox.localDomain();
            (bytes32 root, uint32 index) = merkleTreeHook.latestCheckpoint();
            bytes32 messageId = message.id();
            bytes32 merkleTreeAddress = address(merkleTreeHook)
                .addressToBytes32();
            digest = CheckpointLib.digest(
                domain,
                merkleTreeAddress,
                root,
                index,
                messageId
            );
        }

        uint256[] memory signers = ThresholdTestUtils.choose(
            m,
            addValidators(m, n, seed),
            seed
        );

        bytes memory metadata = metadataPrefix(message);
        fixtureInit();

        for (uint256 i = 0; i < m; i++) {
            (uint8 v, bytes32 r, bytes32 s) = vm.sign(signers[i], digest);

            metadata = abi.encodePacked(metadata, r, s, v);
            fixtureAppendSignature(i, v, r, s);
        }

        writeFixture(metadata, m, n);

        return metadata;
    }

    function addValidators(
        uint8 m,
        uint8 n,
        bytes32 seed
    ) internal virtual returns (uint256[] memory) {
        uint256[] memory keys = new uint256[](n);
        address[] memory addresses = new address[](n);
        for (uint256 i = 0; i < n; i++) {
            uint256 key = uint256(keccak256(abi.encode(seed, i)));
            keys[i] = key;
            addresses[i] = vm.addr(key);
        }
        ism = IMultisigIsm(factory.deploy(addresses, m));
        return keys;
    }

    function getMessage(
        uint32 destination,
        bytes32 recipient,
        bytes calldata body
    ) internal returns (bytes memory) {
        bytes memory message = mailbox.buildOutboundMessage(
            destination,
            recipient,
            body
        );
        merkleTreeHook.insert(message.id());
        return message;
    }

    function testVerify(
        uint32 destination,
        bytes32 recipient,
        bytes calldata body,
        uint8 m,
        uint8 n,
        bytes32 seed
    ) public {
        vm.assume(0 < m && m <= n && n < MAX_VALIDATORS);
        bytes memory message = getMessage(destination, recipient, body);
        bytes memory metadata = getMetadata(m, n, seed, message);
        assertTrue(ism.verify(metadata, message));
    }

    function testFailVerify(
        uint32 destination,
        bytes32 recipient,
        bytes calldata body,
        uint8 m,
        uint8 n,
        bytes32 seed
    ) public {
        vm.assume(0 < m && m <= n && n < MAX_VALIDATORS);
        bytes memory message = getMessage(destination, recipient, body);
        bytes memory metadata = getMetadata(m, n, seed, message);

        // changing single byte in metadata should fail signature verification
        uint256 index = uint256(seed) % metadata.length;
        metadata[index] = ~metadata[index];
        assertFalse(ism.verify(metadata, message));
    }

    function test_verify_revertWhen_duplicateSignatures(
        uint32 destination,
        bytes32 recipient,
        bytes calldata body,
        uint8 m,
        uint8 n,
        bytes32 seed
    ) public virtual {
        vm.assume(1 < m && m <= n && n < 10);
        bytes memory message = getMessage(destination, recipient, body);
        bytes memory metadata = getMetadata(m, n, seed, message);

        bytes memory duplicateMetadata = new bytes(metadata.length);
        for (uint256 i = 0; i < metadata.length - 65; i++) {
            duplicateMetadata[i] = metadata[i];
        }
        for (uint256 i = 0; i < 65; i++) {
            duplicateMetadata[metadata.length - 65 + i] = metadata[
                metadata.length - 130 + i
            ];
        }

        vm.expectRevert("!threshold");
        ism.verify(duplicateMetadata, message);
    }

    function testZeroThreshold() public virtual {
        vm.expectRevert("Invalid threshold");
        factory.deploy(new address[](1), 0);
    }

    function testThresholdExceedsLength() public virtual {
        vm.expectRevert("Invalid threshold");
        factory.deploy(new address[](1), 2);
    }
}

contract MerkleRootMultisigIsmTest is AbstractMultisigIsmTest {
    using TypeCasts for address;
    using Message for bytes;
    using Strings for uint256;

    string constant proofKey = "proof";

    function setUp() public virtual {
        mailbox = new TestMailbox(ORIGIN);
        merkleTreeHook = new TestMerkleTreeHook(address(mailbox));
        noopHook = new TestPostDispatchHook();
        factory = IThresholdAddressFactory(
            address(new StaticMerkleRootMultisigIsmFactory())
        );
        mailbox.setDefaultHook(address(merkleTreeHook));
        mailbox.setRequiredHook(address(noopHook));
    }

    function fixturePrefix(
        uint32 checkpointIndex,
        bytes32 merkleTreeAddress,
        bytes32 messageId,
        bytes32[32] memory proof
    ) internal {
        vm.serializeUint(prefixKey, "index", uint256(checkpointIndex));
        vm.serializeBytes32(prefixKey, "merkleTree", merkleTreeAddress);
        vm.serializeUint(prefixKey, "signedIndex", uint256(checkpointIndex));
        vm.serializeBytes32(prefixKey, "id", messageId);

        for (uint256 i = 0; i < 32; i++) {
            vm.serializeBytes32(proofKey, i.toString(), proof[i]);
        }
        string memory proofString = vm.serializeString(
            proofKey,
            "dummy",
            "dummy"
        );
        vm.serializeString(prefixKey, "proof", proofString);
    }

    // TODO: test merkleIndex != signedIndex
    function metadataPrefix(
        bytes memory message
    ) internal override returns (bytes memory) {
        uint32 checkpointIndex = uint32(merkleTreeHook.count() - 1);
        bytes32[32] memory proof = merkleTreeHook.proof();
        bytes32 messageId = message.id();
        bytes32 merkleTreeAddress = address(merkleTreeHook).addressToBytes32();

        fixturePrefix(checkpointIndex, merkleTreeAddress, messageId, proof);

        return
            abi.encodePacked(
                merkleTreeAddress,
                checkpointIndex,
                messageId,
                proof,
                checkpointIndex
            );
    }
}

contract MessageIdMultisigIsmTest is AbstractMultisigIsmTest {
    using TypeCasts for address;

    function setUp() public virtual {
        mailbox = new TestMailbox(ORIGIN);
        merkleTreeHook = new TestMerkleTreeHook(address(mailbox));
        noopHook = new TestPostDispatchHook();

        factory = IThresholdAddressFactory(
            address(new StaticMessageIdMultisigIsmFactory())
        );
        mailbox.setDefaultHook(address(merkleTreeHook));
        mailbox.setRequiredHook(address(noopHook));
    }

    function fixturePrefix(
        bytes32 root,
        uint32 index,
        bytes32 merkleTreeAddress
    ) internal {
        vm.serializeBytes32(prefixKey, "root", root);
        vm.serializeUint(prefixKey, "signedIndex", uint256(index));
        vm.serializeBytes32(prefixKey, "merkleTree", merkleTreeAddress);
    }

    function metadataPrefix(
        bytes memory
    ) internal override returns (bytes memory metadata) {
        (bytes32 root, uint32 index) = merkleTreeHook.latestCheckpoint();
        bytes32 merkleTreeAddress = address(merkleTreeHook).addressToBytes32();

        fixturePrefix(root, index, merkleTreeAddress);

        return abi.encodePacked(merkleTreeAddress, root, index);
    }
}

abstract contract StorageMultisigIsmTest is AbstractMultisigIsmTest {
    event ValidatorsAndThresholdSet(address[] validators, uint8 threshold);
<<<<<<< HEAD
=======
    event Initialized(uint8 version);
    event OwnershipTransferred(
        address indexed previousOwner,
        address indexed newOwner
    );

    function test_initialize(
        bytes32 seed,
        address[] memory validators,
        uint8 threshold
    ) public {
        vm.assume(
            0 < threshold &&
                threshold <= validators.length &&
                validators.length <= MAX_VALIDATORS
        );

        addValidators(threshold, uint8(validators.length), seed);

        vm.expectRevert("Initializable: contract is already initialized");
        AbstractStorageMultisigIsm(address(ism)).initialize(
            address(this),
            validators,
            threshold
        );
    }
>>>>>>> 81ab4332

    function test_setValidatorsAndThreshold(
        bytes32 seed,
        address[] memory validators,
        uint8 threshold
    ) public {
        vm.assume(
            0 < threshold &&
                threshold <= validators.length &&
                validators.length <= MAX_VALIDATORS
        );
<<<<<<< HEAD
        addValidators(threshold, uint8(validators.length), seed);

        StorageMessageIdMultisigIsm storageIsm = StorageMessageIdMultisigIsm(
=======

        addValidators(threshold, uint8(validators.length), seed);

        AbstractStorageMultisigIsm storageIsm = AbstractStorageMultisigIsm(
>>>>>>> 81ab4332
            address(ism)
        );

        address owner = storageIsm.owner();
        address antiOwner = address(~bytes20(owner));
        vm.expectRevert("Ownable: caller is not the owner");
        vm.prank(antiOwner);
        storageIsm.setValidatorsAndThreshold(validators, threshold);

        vm.expectRevert("Invalid threshold");
        vm.prank(owner);
        storageIsm.setValidatorsAndThreshold(
            validators,
            uint8(validators.length + 1)
        );

        vm.prank(owner);
        vm.expectEmit(true, true, false, false);
        emit ValidatorsAndThresholdSet(validators, threshold);
        storageIsm.setValidatorsAndThreshold(validators, threshold);
        (address[] memory _validators, uint8 _threshold) = storageIsm
            .validatorsAndThreshold("0x");
        assertEq(_threshold, threshold);
        assertEq(_validators, validators);
    }
}

contract StorageMessageIdMultisigIsmTest is
    StorageMultisigIsmTest,
    MessageIdMultisigIsmTest
{
    function setUp() public override {
        super.setUp();
        factory = new StorageMessageIdMultisigIsmFactory();
    }
}

contract StorageMerkleRootMultisigIsmTest is
    StorageMultisigIsmTest,
    MerkleRootMultisigIsmTest
{
    function setUp() public override {
        super.setUp();
        factory = new StorageMerkleRootMultisigIsmFactory();
    }
}<|MERGE_RESOLUTION|>--- conflicted
+++ resolved
@@ -18,11 +18,7 @@
 import {TestPostDispatchHook} from "../../contracts/test/TestPostDispatchHook.sol";
 import {Message} from "../../contracts/libs/Message.sol";
 import {ThresholdTestUtils} from "./IsmTestUtils.sol";
-<<<<<<< HEAD
-import {StorageMessageIdMultisigIsm, StorageMerkleRootMultisigIsm, StorageMessageIdMultisigIsmFactory, StorageMerkleRootMultisigIsmFactory} from "../../contracts/isms/multisig/StorageMultisigIsm.sol";
-=======
 import {StorageMessageIdMultisigIsm, StorageMerkleRootMultisigIsm, StorageMessageIdMultisigIsmFactory, StorageMerkleRootMultisigIsmFactory, AbstractStorageMultisigIsm} from "../../contracts/isms/multisig/StorageMultisigIsm.sol";
->>>>>>> 81ab4332
 
 uint8 constant MAX_VALIDATORS = 20;
 
@@ -332,8 +328,6 @@
 
 abstract contract StorageMultisigIsmTest is AbstractMultisigIsmTest {
     event ValidatorsAndThresholdSet(address[] validators, uint8 threshold);
-<<<<<<< HEAD
-=======
     event Initialized(uint8 version);
     event OwnershipTransferred(
         address indexed previousOwner,
@@ -360,7 +354,6 @@
             threshold
         );
     }
->>>>>>> 81ab4332
 
     function test_setValidatorsAndThreshold(
         bytes32 seed,
@@ -372,16 +365,10 @@
                 threshold <= validators.length &&
                 validators.length <= MAX_VALIDATORS
         );
-<<<<<<< HEAD
+
         addValidators(threshold, uint8(validators.length), seed);
 
-        StorageMessageIdMultisigIsm storageIsm = StorageMessageIdMultisigIsm(
-=======
-
-        addValidators(threshold, uint8(validators.length), seed);
-
         AbstractStorageMultisigIsm storageIsm = AbstractStorageMultisigIsm(
->>>>>>> 81ab4332
             address(ism)
         );
 
