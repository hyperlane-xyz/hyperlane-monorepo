// SPDX-License-Identifier: MIT or Apache-2.0
pragma solidity ^0.8.13;

import {Test} from "forge-std/Test.sol";
import {TypeCasts} from "../../contracts/libs/TypeCasts.sol";
import {StandardHookMetadata} from "../../contracts/hooks/libs/StandardHookMetadata.sol";
import {TestMailbox} from "../../contracts/test/TestMailbox.sol";
import {Message} from "../../contracts/libs/Message.sol";
import {MessageUtils} from "./IsmTestUtils.sol";
import {TestRecipient} from "../../contracts/test/TestRecipient.sol";
import {AbstractMessageIdAuthorizedIsm} from "../../contracts/isms/hook/AbstractMessageIdAuthorizedIsm.sol";
import {AbstractMessageIdAuthHook} from "../../contracts/hooks/libs/AbstractMessageIdAuthHook.sol";

abstract contract ExternalBridgeTest is Test {
    using TypeCasts for address;
    using MessageUtils for bytes;

    uint8 internal constant HYPERLANE_VERSION = 1;
    uint32 internal constant ORIGIN_DOMAIN = 1;
    uint32 internal constant DESTINATION_DOMAIN = 2;
    uint256 internal constant MSG_VALUE = 1 ether;
    uint256 internal constant MAX_MSG_VALUE = 2 ** 255 - 1;
    uint256 internal GAS_QUOTE;

    TestMailbox internal originMailbox;
    TestRecipient internal testRecipient;

    AbstractMessageIdAuthHook internal hook;
    AbstractMessageIdAuthorizedIsm internal ism;

    bytes internal testMessage =
        abi.encodePacked("Hello from the other chain!");
    bytes internal testMetadata =
        StandardHookMetadata.overrideRefundAddress(address(this));
    bytes internal encodedMessage;
    bytes32 internal messageId;

    function setUp() public virtual {
        testRecipient = new TestRecipient();
        encodedMessage = _encodeTestMessage();
        messageId = Message.id(encodedMessage);
    }

    /* ============ hook.quoteDispatch ============ */

    function test_quoteDispatch() public view {
        assertEq(hook.quoteDispatch(testMetadata, encodedMessage), GAS_QUOTE);
    }

    /* ============ Hook.postDispatch ============ */

    function test_postDispatch() public {
        bytes memory hookMetadata = testMetadata;
        bytes memory encodedHookData = _encodeHookData(messageId, 0);
        originMailbox.updateLatestDispatchedId(messageId);
        _expectOriginExternalBridgeCall(encodedHookData);

        uint256 quote = hook.quoteDispatch(testMetadata, encodedMessage);
        hook.postDispatch{value: quote}(testMetadata, encodedMessage);
    }

    function test_postDispatch_revertWhen_chainIDNotSupported() public {
        bytes memory message = originMailbox.buildOutboundMessage(
            3,
            TypeCasts.addressToBytes32(address(this)),
            testMessage
        );

        originMailbox.updateLatestDispatchedId(Message.id(message));
        vm.expectRevert(
            "AbstractMessageIdAuthHook: invalid destination domain"
        );
        hook.postDispatch(testMetadata, message);
    }

    function test_postDispatch_revertWhen_notLastDispatchedMessage() public {
        vm.expectRevert(
            "AbstractMessageIdAuthHook: message not latest dispatched"
        );
        hook.postDispatch(testMetadata, encodedMessage);
    }

    function test_postDispatch_revertWhen_tooMuchValue() public {
        vm.deal(address(this), uint256(MAX_MSG_VALUE + 1));
        bytes memory excessValueMetadata = StandardHookMetadata
            .overrideMsgValue(uint256(2 ** 255 + 1));

        originMailbox.updateLatestDispatchedId(messageId);
        vm.expectRevert(
            "AbstractMessageIdAuthHook: msgValue must be less than 2 ** 255"
        );
        hook.postDispatch(excessValueMetadata, encodedMessage);
    }

    function testFuzz_postDispatch_refundsExtraValue(
        uint256 extraValue
    ) public virtual {
        vm.assume(extraValue < MAX_MSG_VALUE);
        vm.deal(address(this), address(this).balance + extraValue);
        uint256 valueBefore = address(this).balance;

        bytes memory encodedHookData = _encodeHookData(messageId, 0);
        originMailbox.updateLatestDispatchedId(messageId);
        _expectOriginExternalBridgeCall(encodedHookData);

        uint256 quote = hook.quoteDispatch(testMetadata, encodedMessage);
        hook.postDispatch{value: quote + extraValue}(
            testMetadata,
            encodedMessage
        );

        assertEq(address(this).balance, valueBefore - quote);
    }

    function test_postDispatch_revertWhen_insufficientValue() public {
        bytes memory encodedHookData = _encodeHookData(messageId, 0);
        originMailbox.updateLatestDispatchedId(messageId);
        _expectOriginExternalBridgeCall(encodedHookData);

        uint256 quote = hook.quoteDispatch(testMetadata, encodedMessage);

        vm.expectRevert(); //arithmetic underflow
        hook.postDispatch{value: quote - 1}(testMetadata, encodedMessage);
    }

    /* ============ ISM.verifyMessageId ============ */

    function test_verifyMessageId_asyncCall() public {
        bytes memory encodedHookData = _encodeHookData(messageId, 0);
        _externalBridgeDestinationCall(encodedHookData, 0);

        assertTrue(ism.isVerified(encodedMessage));
    }

    function test_verifyMessageId_externalBridgeCall() public virtual {
        bytes memory externalCalldata = _encodeExternalDestinationBridgeCall(
            address(hook),
            address(ism),
            0,
            messageId
        );

        assertTrue(ism.verify(externalCalldata, encodedMessage));
        assertTrue(ism.isVerified(encodedMessage));
    }

    /* ============ ISM.verify ============ */

    function test_verify_revertWhen_invalidMetadata() public virtual {
        vm.expectRevert();
        assertFalse(ism.verify(new bytes(0), encodedMessage));
    }

    function test_verify_msgValue_asyncCall() public virtual {
        bytes memory encodedHookData = _encodeHookData(messageId, MSG_VALUE);
        _externalBridgeDestinationCall(encodedHookData, MSG_VALUE);

        assertTrue(ism.verify(new bytes(0), encodedMessage));
        assertEq(address(testRecipient).balance, MSG_VALUE);
    }

    function test_verify_msgValue_externalBridgeCall() public virtual {
        bytes memory externalCalldata = _encodeExternalDestinationBridgeCall(
            address(hook),
            address(ism),
            MSG_VALUE,
            messageId
        );
<<<<<<< HEAD
        ism.verify(externalCalldata, encodedMessage);
        assertEq(address(testRecipient).balance, MSG_VALUE);
=======
        assertTrue(ism.verify(externalCalldata, encodedMessage));
        assertEq(address(testRecipient).balance, 1 ether);
>>>>>>> 47defbf4
    }

    function test_verify_revertsWhen_invalidIsm() public virtual {
        bytes memory externalCalldata = _encodeExternalDestinationBridgeCall(
            address(hook),
            address(hook),
            0,
            messageId
        );

        vm.expectRevert();
        assertFalse(ism.verify(externalCalldata, encodedMessage));
    }

    function test_verify_revertsWhen_notAuthorizedHook() public virtual {
        bytes memory unauthorizedHookErrorMsg = _setExternalOriginSender(
            address(this)
        );

        bytes memory externalCalldata = _encodeExternalDestinationBridgeCall(
            address(this),
            address(ism),
            0,
            messageId
        );

        // external call
        vm.expectRevert(unauthorizedHookErrorMsg);
        assertFalse(ism.verify(externalCalldata, encodedMessage));

        // async call vm.expectRevert(NotCrossChainCall.selector);
        vm.expectRevert();
        _externalBridgeDestinationCall(externalCalldata, 0);
        assertFalse(ism.isVerified(encodedMessage));
    }

    function test_verify_revertsWhen_incorrectMessageId() public virtual {
        bytes32 incorrectMessageId = keccak256("incorrect message id");
        bytes memory externalCalldata = _encodeExternalDestinationBridgeCall(
            address(hook),
            address(ism),
            0,
            incorrectMessageId
        );

        // external call
        vm.expectRevert();
        assertFalse(ism.verify(externalCalldata, encodedMessage));

        // async call - native bridges might have try catch block to prevent revert
        try
            this.externalBridgeDestinationCallWrapper(
                _encodeHookData(incorrectMessageId, 0),
                0
            )
        {} catch {}
        assertFalse(ism.isVerified(testMessage));
    }

    /// forge-config: default.fuzz.runs = 10
    function test_verify_valueAlreadyClaimed(uint256 _msgValue) public virtual {
        _msgValue = bound(_msgValue, 0, MAX_MSG_VALUE);
        _externalBridgeDestinationCall(
            _encodeHookData(messageId, _msgValue),
            _msgValue
        );

        bool verified = ism.verify(new bytes(0), encodedMessage);
        assertTrue(verified);
        assertEq(address(ism).balance, 0);
        assertEq(address(testRecipient).balance, _msgValue);

        // send more value to the ISM
        vm.deal(address(ism), _msgValue);

        // verified still true
        verified = ism.verify(new bytes(0), encodedMessage);
        assertTrue(verified);
        // value which was already sent
        assertEq(address(ism).balance, _msgValue);
        assertEq(address(testRecipient).balance, _msgValue);
    }

<<<<<<< HEAD
    function test_verify_override_msgValue() public virtual {
        bytes memory encodedHookData = _encodeHookData(messageId, MSG_VALUE);

        _externalBridgeDestinationCall(encodedHookData, MSG_VALUE);

        vm.expectRevert(
            "AbstractMessageIdAuthorizedIsm: msg.value doesn't match"
        );
        _externalBridgeDestinationCall(encodedHookData, 0);

        assertTrue(ism.verify(new bytes(0), encodedMessage));
        assertEq(address(testRecipient).balance, MSG_VALUE);
=======
    function test_verify_false_arbitraryCall() public virtual {
        bytes memory incorrectCalldata = _encodeExternalDestinationBridgeCall(
            address(hook),
            address(this),
            0,
            messageId
        );

        vm.expectRevert();
        ism.verify(incorrectCalldata, encodedMessage);
        assertFalse(ism.isVerified(encodedMessage));
>>>>>>> 47defbf4
    }

    /* ============ helper functions ============ */

    function _encodeTestMessage() internal view returns (bytes memory) {
        return
            originMailbox.buildOutboundMessage(
                DESTINATION_DOMAIN,
                TypeCasts.addressToBytes32(address(testRecipient)),
                testMessage
            );
    }

    function _encodeHookData(
        bytes32 _messageId,
        uint256 _msgValue
    ) internal pure returns (bytes memory) {
        return
            abi.encodeCall(
                AbstractMessageIdAuthorizedIsm.verifyMessageId,
                (_messageId, _msgValue)
            );
    }

    // wrapper function needed for _externalBridgeDestinationCall because try catch cannot call an internal function
    function externalBridgeDestinationCallWrapper(
        bytes memory _encodedHookData,
        uint256 _msgValue
    ) external {
        _externalBridgeDestinationCall(_encodedHookData, _msgValue);
    }

    function _expectOriginExternalBridgeCall(
        bytes memory _encodedHookData
    ) internal virtual;

    function _externalBridgeDestinationCall(
        bytes memory _encodedHookData,
        uint256 _msgValue
    ) internal virtual;

    function _encodeExternalDestinationBridgeCall(
        address _from,
        address _to,
        uint256 _msgValue,
        bytes32 _messageId
    ) internal virtual returns (bytes memory);

    function _setExternalOriginSender(
        address _sender
    ) internal virtual returns (bytes memory) {}

<<<<<<< HEAD
    receive() external payable {}
=======
    // meant to be mock an arbitrary succesful call made by the external bridge
    function verifyMessageId(bytes32 /*messageId*/) public payable {}
>>>>>>> 47defbf4
}<|MERGE_RESOLUTION|>--- conflicted
+++ resolved
@@ -166,13 +166,8 @@
             MSG_VALUE,
             messageId
         );
-<<<<<<< HEAD
-        ism.verify(externalCalldata, encodedMessage);
-        assertEq(address(testRecipient).balance, MSG_VALUE);
-=======
         assertTrue(ism.verify(externalCalldata, encodedMessage));
         assertEq(address(testRecipient).balance, 1 ether);
->>>>>>> 47defbf4
     }
 
     function test_verify_revertsWhen_invalidIsm() public virtual {
@@ -256,7 +251,6 @@
         assertEq(address(testRecipient).balance, _msgValue);
     }
 
-<<<<<<< HEAD
     function test_verify_override_msgValue() public virtual {
         bytes memory encodedHookData = _encodeHookData(messageId, MSG_VALUE);
 
@@ -269,7 +263,8 @@
 
         assertTrue(ism.verify(new bytes(0), encodedMessage));
         assertEq(address(testRecipient).balance, MSG_VALUE);
-=======
+    }
+
     function test_verify_false_arbitraryCall() public virtual {
         bytes memory incorrectCalldata = _encodeExternalDestinationBridgeCall(
             address(hook),
@@ -281,7 +276,6 @@
         vm.expectRevert();
         ism.verify(incorrectCalldata, encodedMessage);
         assertFalse(ism.isVerified(encodedMessage));
->>>>>>> 47defbf4
     }
 
     /* ============ helper functions ============ */
@@ -334,10 +328,8 @@
         address _sender
     ) internal virtual returns (bytes memory) {}
 
-<<<<<<< HEAD
     receive() external payable {}
-=======
+
     // meant to be mock an arbitrary succesful call made by the external bridge
     function verifyMessageId(bytes32 /*messageId*/) public payable {}
->>>>>>> 47defbf4
 }