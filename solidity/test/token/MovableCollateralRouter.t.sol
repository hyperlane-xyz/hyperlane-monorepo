// SPDX-License-Identifier: MIT OR Apache-2.0
pragma solidity ^0.8.13;

import {ERC20Test} from "../../contracts/test/ERC20Test.sol";
import {MovableCollateralRouter} from "contracts/token/libs/MovableCollateralRouter.sol";
import {ITokenBridge, Quote} from "contracts/interfaces/ITokenBridge.sol";
import {MockMailbox} from "contracts/mock/MockMailbox.sol";
import {Router} from "contracts/client/Router.sol";
import {TokenRouter} from "contracts/token/libs/TokenRouter.sol";
import {TypeCasts} from "contracts/libs/TypeCasts.sol";
import {Quotes} from "contracts/token/libs/Quotes.sol";

import "forge-std/Test.sol";
import {Strings} from "@openzeppelin/contracts/utils/Strings.sol";

contract MockMovableCollateralRouter is MovableCollateralRouter {
<<<<<<< HEAD
    constructor(address _mailbox) TokenRouter(1, _mailbox) {}
=======
    uint256 public chargedToRebalancer;
    address _token;

    constructor(address _mailbox, address __token) TokenRouter(1, _mailbox) {
        _token = __token;
    }
>>>>>>> 1d46a826

    function token() public view override returns (address) {
        return _token;
    }

    function _transferFromSender(uint256 _amount) internal override {
        chargedToRebalancer = _amount;
    }

    function _transferTo(address _to, uint256 _amount) internal override {}
}

contract MockITokenBridge is ITokenBridge {
    using TypeCasts for bytes32;

    ERC20Test token;
    uint256 collateralFee;
    uint256 nativeFee;

    constructor(ERC20Test _token) {
        token = _token;
    }

    function transferRemote(
        uint32 destinationDomain,
        bytes32 recipient,
        uint256 amountOut
    ) external payable override returns (bytes32 transferId) {
        require(msg.value >= nativeFee);
        token.transferFrom(
            msg.sender,
            address(this),
            amountOut + collateralFee
        );
        return recipient;
    }

    function setCollateralFee(uint256 _fee) public {
        collateralFee = _fee;
    }

    function setNativeFee(uint256 _fee) public {
        nativeFee = _fee;
    }

    function quoteTransferRemote(
        uint32 destinationDomain,
        bytes32 recipient,
        uint256 amountOut
    ) public view override returns (Quote[] memory) {
        Quote[] memory quotes = new Quote[](2);
        quotes[0] = Quote(address(0), nativeFee);
        quotes[1] = Quote(address(token), amountOut + collateralFee);
        return quotes;
    }
}

contract MovableCollateralRouterTest is Test {
    using TypeCasts for address;
    using Quotes for Quote[];

    MockMovableCollateralRouter internal router;
    MockITokenBridge internal vtb;
    ERC20Test internal token;
    uint32 internal constant destinationDomain = 2;
    address internal constant alice = address(1);
    MockMailbox mailbox;
    address remote;

    function setUp() public {
        mailbox = new MockMailbox(1);
        token = new ERC20Test("Foo Token", "FT", 0, 18);
        router = new MockMovableCollateralRouter(
            address(mailbox),
            address(token)
        );
        vtb = new MockITokenBridge(token);

        remote = vm.addr(10);
        router.enrollRemoteRouter(destinationDomain, remote.addressToBytes32());
    }

    function test_rebalance(
        uint256 collateralBalance,
        uint256 collateralAmount,
        uint256 collateralFee,
        uint256 nativeFee
    ) public {
        vm.assume(collateralBalance < type(uint256).max / 3);
        collateralAmount = bound(collateralAmount, 0, collateralBalance);
        collateralFee = bound(collateralFee, 0, collateralAmount);

        router.addRebalancer(address(this));

        // Setup
        token.mintTo(address(router), collateralBalance + collateralFee);
        router.addBridge(destinationDomain, vtb);
        vm.prank(address(router));
        token.approve(address(vtb), type(uint256).max);

        vtb.setCollateralFee(collateralFee);
        vtb.setNativeFee(nativeFee);
        vm.deal(address(this), nativeFee);

        // Execute
        vm.expectCall(
            address(vtb),
            nativeFee,
            abi.encodeCall(
                ITokenBridge.transferRemote,
                (destinationDomain, remote.addressToBytes32(), collateralAmount)
            )
        );
        router.rebalance{value: nativeFee}(
            destinationDomain,
            collateralAmount,
            vtb
        );

        assertEq(router.chargedToRebalancer(), collateralFee);
    }

    function testBadRebalancer() public {
        vm.expectRevert("MCR: Only Rebalancer");
        vm.prank(address(1));
        // Execute
        router.rebalance(destinationDomain, 1e18, vtb);
    }

    function testBadBridge() public {
        // Configuration
        router.addRebalancer(address(this));

        // Add the destination domain
        router.setRecipient(
            destinationDomain,
            bytes32(uint256(uint160(alice)))
        );

        // We didn't add the bridge
        vm.expectRevert("MCR: Not allowed bridge");
        // Execute
        router.rebalance(destinationDomain, 1e18, vtb);
    }

    function testApproveTokenForBridge() public {
        // Configuration
        // Execute
        router.approveTokenForBridge(token, vtb);

        // Assert
        assertEq(
            token.allowance(address(router), address(vtb)),
            type(uint256).max
        );
    }

    function testAddBridge() public {
        router.addBridge(destinationDomain, vtb);
        assertEq(router.allowedBridges(destinationDomain).length, 1);
        assertEq(router.allowedBridges(destinationDomain)[0], address(vtb));
    }

    function testRemoveBridge() public {
        router.addBridge(destinationDomain, vtb);
        router.removeBridge(destinationDomain, vtb);
        assertEq(router.allowedBridges(destinationDomain).length, 0);
    }

    function test_bridgeUnusable_after_deletion() public {
        // Bridge is added and then supposedly removed during router unenrollment
        test_unenrollRemoteRouter();

        // We re-enroll the router but don't re-add the bridge
        router.enrollRemoteRouter(destinationDomain, remote.addressToBytes32());

        // Approvals
        token.mintTo(address(router), 1e18);
        vm.prank(address(router));
        token.approve(address(vtb), 1e18);
        // Add rebalancer
        router.addRebalancer(address(this));

        // Using the bridge should not work, because we clear the inner mapping of values to indexes
        vm.expectRevert("MCR: Not allowed bridge");
        router.rebalance(destinationDomain, 1e18, vtb);
    }

    function test_unenrollRemoteRouter() public {
        router.addBridge(destinationDomain, vtb);
        router.setRecipient(
            destinationDomain,
            bytes32(uint256(uint160(alice)))
        );
        router.unenrollRemoteRouter(destinationDomain);
        assertEq(router.allowedBridges(destinationDomain).length, 0);
        assertEq(router.allowedRecipient(destinationDomain), bytes32(0));
    }

    function test_addBridge_NotEnrolled() public {
        router.unenrollRemoteRouter(destinationDomain);
        vm.expectRevert(); // router not enrolled
        router.addBridge(destinationDomain, vtb);
    }

    function testApproveTokenForBridge_NotOwner() public {
        address notAdmin = address(1);
        vm.expectRevert("Ownable: caller is not the owner");

        // Execute
        vm.prank(notAdmin);
        router.approveTokenForBridge(token, vtb);
    }

    function testDefaultRecipient() public {
        router.addRebalancer(address(this));

        // Add the given bridge
        router.addBridge(destinationDomain, vtb);

        // Approvals
        token.mintTo(address(router), 1e18);
        vm.prank(address(router));
        token.approve(address(vtb), 1e18);

        bytes32 defaultRecipient = router.routers(destinationDomain);

        // Execute
        vm.expectEmit(true, true, true, true);
        emit MovableCollateralRouter.CollateralMoved(
            destinationDomain,
            defaultRecipient,
            1e18,
            address(this)
        );
        router.rebalance(destinationDomain, 1e18, vtb);
    }

    function testAddRebalancer() public {
        address rebalancer = address(1);
        router.addRebalancer(rebalancer);
        assertEq(router.allowedRebalancers()[0], rebalancer);
    }

    function testRemoveRebalancer() public {
        router.addRebalancer(address(1));
        router.removeRebalancer(address(1));
        assertEq(router.allowedRebalancers().length, 0);
    }

    function testSetRecipient() public {
        router.setRecipient(
            destinationDomain,
            bytes32(uint256(uint160(alice)))
        );
        bytes32 recipient = router.allowedRecipient(destinationDomain);
        assertEq(recipient, bytes32(uint256(uint160(alice))));
    }

    function testSetRecipient_NotEnrolled() public {
        router.unenrollRemoteRouter(destinationDomain);
        vm.expectRevert(); // router not enrolled
        router.setRecipient(
            destinationDomain,
            bytes32(uint256(uint160(alice)))
        );
    }

    function testRemoveRecipient() public {
        router.setRecipient(
            destinationDomain,
            bytes32(uint256(uint160(alice)))
        );
        router.removeRecipient(destinationDomain);
        assertEq(router.allowedRecipient(destinationDomain), bytes32(0));
    }

    function testAllRebalancers() public {
        router.removeRebalancer(address(this));

        router.addRebalancer(address(1));
        address[] memory rebalancers = router.allowedRebalancers();
        assertEq(rebalancers.length, 1);
        assertEq(rebalancers[0], address(1));
    }
}<|MERGE_RESOLUTION|>--- conflicted
+++ resolved
@@ -14,16 +14,12 @@
 import {Strings} from "@openzeppelin/contracts/utils/Strings.sol";
 
 contract MockMovableCollateralRouter is MovableCollateralRouter {
-<<<<<<< HEAD
-    constructor(address _mailbox) TokenRouter(1, _mailbox) {}
-=======
     uint256 public chargedToRebalancer;
     address _token;
 
     constructor(address _mailbox, address __token) TokenRouter(1, _mailbox) {
         _token = __token;
     }
->>>>>>> 1d46a826
 
     function token() public view override returns (address) {
         return _token;
