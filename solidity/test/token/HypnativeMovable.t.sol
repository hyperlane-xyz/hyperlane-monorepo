// SPDX-License-Identifier: MIT OR Apache-2.0
pragma solidity ^0.8.13;

import {ITokenBridge, Quote} from "contracts/interfaces/ITokenBridge.sol";
import {HypNative} from "contracts/token/HypNative.sol";
import {MockITokenBridge} from "./MovableCollateralRouter.t.sol";

import {ERC20Test} from "../../contracts/test/ERC20Test.sol";
import {MockMailbox} from "contracts/mock/MockMailbox.sol";
import {LinearFee} from "contracts/token/fees/LinearFee.sol";

import "forge-std/Test.sol";

contract MockITokenBridgeEth is ITokenBridge {
    constructor() {}

    function transferRemote(
        uint32 destinationDomain,
        bytes32 recipient,
        uint256 amountOut
    ) external payable override returns (bytes32 transferId) {
        return keccak256("fake message");
    }

    function quoteTransferRemote(
        uint32 destinationDomain,
        bytes32 recipient,
        uint256 amountOut
    ) external view override returns (Quote[] memory) {
        return new Quote[](0);
    }
}

contract HypNativeMovableTest is Test {
    HypNative internal router;
    HypNative internal vtb;
    ERC20Test internal token;
    uint32 internal constant destinationDomain = 2;
    address internal constant alice = address(1);

    function setUp() public {
        token = new ERC20Test("Foo Token", "FT", 1_000_000e18, 18);
        address mailbox = address(new MockMailbox(uint32(1)));
        MockMailbox(mailbox).addRemoteMailbox(
            destinationDomain,
            MockMailbox(mailbox)
        );
        router = new HypNative(1, mailbox);
        // Initialize the router -> we are the admin
        router.initialize(address(0), address(0), address(this));
        router.enrollRemoteRouter(
            destinationDomain,
            bytes32(uint256(uint160(0)))
        );
        vtb = new HypNative(1, mailbox);
        vtb.enrollRemoteRouter(destinationDomain, bytes32(uint256(uint160(0))));
    }

    function test_rebalance() public {
        // Configuration
        router.addRebalancer(address(this));

        // Add the destination domain
        router.setRecipient(
            destinationDomain,
            bytes32(uint256(uint160(alice)))
        );

        // Add the given bridge
        router.addBridge(destinationDomain, vtb);

        // Setup - send ether to router
        deal(address(router), 1 ether);

        // Execute
        router.rebalance(destinationDomain, 1 ether, vtb);
        // Assert
        assertEq(address(router).balance, 0);
        assertEq(address(vtb).balance, 1 ether);
    }

    function test_rebalance_NotEnoughBalance() public {
        router.addRebalancer(address(this));
        router.setRecipient(
            destinationDomain,
            bytes32(uint256(uint160(alice)))
        );
        router.addBridge(destinationDomain, vtb);
<<<<<<< HEAD
        vm.expectRevert("Rebalance amount exceeds balance");
=======
        vm.expectRevert("Rebalance native fee exceeds balance");
>>>>>>> 1d46a826
        router.rebalance(destinationDomain, 1 ether, vtb);
    }

    function test_rebalance_cannotUndercollateralize(
        uint96 fee,
        uint96 amount,
        uint96 balance
    ) public {
        vm.assume(balance > 2);
        amount = uint96(bound(uint256(amount), 2, uint256(balance)));
        fee = uint96(bound(uint256(fee), 1, uint256(amount)));

        vtb.setFeeRecipient(
            address(new LinearFee(address(0), fee, amount / 2, address(this)))
        );

        router.addRebalancer(address(this));
        router.addBridge(destinationDomain, vtb);

        deal(address(router), balance);
        deal(address(this), fee);

        router.rebalance{value: fee}(destinationDomain, amount, vtb);
        assertEq(address(router).balance, balance - amount);
        assertEq(address(vtb).balance, amount);
    }
}<|MERGE_RESOLUTION|>--- conflicted
+++ resolved
@@ -86,11 +86,7 @@
             bytes32(uint256(uint160(alice)))
         );
         router.addBridge(destinationDomain, vtb);
-<<<<<<< HEAD
-        vm.expectRevert("Rebalance amount exceeds balance");
-=======
         vm.expectRevert("Rebalance native fee exceeds balance");
->>>>>>> 1d46a826
         router.rebalance(destinationDomain, 1 ether, vtb);
     }
 
