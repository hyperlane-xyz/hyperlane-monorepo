// SPDX-License-Identifier: MIT OR Apache-2.0
pragma solidity ^0.8.13;

import {ITokenBridge, Quote} from "contracts/interfaces/ITokenBridge.sol";
import {HypNative} from "contracts/token/HypNative.sol";

import {ERC20Test} from "../../contracts/test/ERC20Test.sol";
import {MockMailbox} from "contracts/mock/MockMailbox.sol";

import "forge-std/Test.sol";

<<<<<<< HEAD
contract MockITokenBridgeEth is ITokenBridge {
=======
contract MockTokenBridgeEth is ITokenBridge {
>>>>>>> f8da8cd4
    constructor() {}

    function transferRemote(
        uint32 destinationDomain,
        bytes32 recipient,
        uint256 amountOut
    ) external payable override returns (bytes32 transferId) {
        return keccak256("fake message");
    }

    function quoteTransferRemote(
        uint32 destinationDomain,
        bytes32 recipient,
        uint256 amountOut
    ) external view override returns (Quote[] memory) {
        return new Quote[](0);
    }
}

contract HypNativeMovableTest is Test {
    HypNative internal router;
<<<<<<< HEAD
    MockITokenBridgeEth internal vtb;
=======
    MockTokenBridgeEth internal vtb;
>>>>>>> f8da8cd4
    ERC20Test internal token;
    uint32 internal constant destinationDomain = 2;
    address internal constant alice = address(1);

    function setUp() public {
        token = new ERC20Test("Foo Token", "FT", 1_000_000e18, 18);
        router = new HypNative(1e18, address(new MockMailbox(uint32(1))));
        // Initialize the router -> we are the admin
        router.initialize(address(0), address(0), address(this));
        router.enrollRemoteRouter(
            destinationDomain,
            bytes32(uint256(uint160(0)))
        );
<<<<<<< HEAD
        vtb = new MockITokenBridgeEth();
=======
        vtb = new MockTokenBridgeEth();
>>>>>>> f8da8cd4
    }

    function testMovingCollateral() public {
        // Configuration
        router.addRebalancer(address(this));

        // Add the destination domain
        router.setRecipient(
            destinationDomain,
            bytes32(uint256(uint160(alice)))
        );

        // Add the given bridge
        router.addBridge(destinationDomain, vtb);

        // Setup - send ether to router
        deal(address(router), 1 ether);

        // Execute
        router.rebalance(destinationDomain, 1 ether, vtb);
        // Assert
        assertEq(address(router).balance, 0);
        assertEq(address(vtb).balance, 1 ether);
    }

    function test_rebalance_NotEnoughBalance() public {
        router.addRebalancer(address(this));
        router.setRecipient(
            destinationDomain,
            bytes32(uint256(uint160(alice)))
        );
        router.addBridge(destinationDomain, vtb);
        vm.expectRevert("Native: rebalance amount exceeds balance");
        router.rebalance(destinationDomain, 1 ether, vtb);
    }
}<|MERGE_RESOLUTION|>--- conflicted
+++ resolved
@@ -9,11 +9,7 @@
 
 import "forge-std/Test.sol";
 
-<<<<<<< HEAD
 contract MockITokenBridgeEth is ITokenBridge {
-=======
-contract MockTokenBridgeEth is ITokenBridge {
->>>>>>> f8da8cd4
     constructor() {}
 
     function transferRemote(
@@ -35,11 +31,8 @@
 
 contract HypNativeMovableTest is Test {
     HypNative internal router;
-<<<<<<< HEAD
     MockITokenBridgeEth internal vtb;
-=======
     MockTokenBridgeEth internal vtb;
->>>>>>> f8da8cd4
     ERC20Test internal token;
     uint32 internal constant destinationDomain = 2;
     address internal constant alice = address(1);
@@ -53,11 +46,7 @@
             destinationDomain,
             bytes32(uint256(uint160(0)))
         );
-<<<<<<< HEAD
         vtb = new MockITokenBridgeEth();
-=======
-        vtb = new MockTokenBridgeEth();
->>>>>>> f8da8cd4
     }
 
     function testMovingCollateral() public {
