--- conflicted
+++ resolved
@@ -21,18 +21,15 @@
 import {ITokenMessengerV2} from "../../contracts/interfaces/cctp/ITokenMessengerV2.sol";
 import {TokenRouter} from "../../contracts/token/libs/TokenRouter.sol";
 import {ITransparentUpgradeableProxy, TransparentUpgradeableProxy} from "@openzeppelin/contracts/proxy/transparent/TransparentUpgradeableProxy.sol";
-import {CctpMessage, BurnMessage} from "../../contracts/libs/CctpMessage.sol";
+import {CctpMessageV1, BurnMessageV1} from "../../contracts/libs/CctpMessageV1.sol";
 import {CctpMessageV2, BurnMessageV2} from "../../contracts/libs/CctpMessageV2.sol";
 import {Message} from "../../contracts/libs/Message.sol";
 import {CctpService} from "../../contracts/token/TokenBridgeCctpBase.sol";
 import {TestRecipient} from "../../contracts/test/TestRecipient.sol";
-<<<<<<< HEAD
 import {TokenBridgeCctpBase} from "../../contracts/token/TokenBridgeCctpBase.sol";
-=======
 import {IMessageTransmitter} from "../../contracts/interfaces/cctp/IMessageTransmitter.sol";
 import {IMailbox} from "../../contracts/interfaces/IMailbox.sol";
 import {ISpecifiesInterchainSecurityModule} from "../../contracts/interfaces/IInterchainSecurityModule.sol";
->>>>>>> c81f0e7a
 
 contract TokenBridgeCctpV1Test is Test {
     using TypeCasts for address;
@@ -114,8 +111,8 @@
             address(tokenOrigin),
             scale,
             address(mailboxOrigin),
-            address(messageTransmitterOrigin),
-            address(tokenMessengerOrigin)
+            messageTransmitterOrigin,
+            tokenMessengerOrigin
         );
 
         bytes memory initData = abi.encodeWithSignature(
@@ -135,8 +132,8 @@
             address(tokenDestination),
             scale,
             address(mailboxDestination),
-            address(messageTransmitterDestination),
-            address(tokenMessengerDestination)
+            messageTransmitterDestination,
+            tokenMessengerDestination
         );
 
         TransparentUpgradeableProxy proxyDestination = new TransparentUpgradeableProxy(
@@ -175,7 +172,7 @@
         uint256 amount,
         address sender
     ) internal view virtual returns (bytes memory) {
-        bytes memory burnMessage = BurnMessage._formatMessage(
+        bytes memory burnMessage = BurnMessageV1._formatMessage(
             version,
             address(tokenOrigin).addressToBytes32(),
             recipient,
@@ -183,7 +180,7 @@
             sender.addressToBytes32()
         );
         return
-            CctpMessage._formatMessage(
+            CctpMessageV1._formatMessage(
                 version,
                 sourceDomain,
                 cctpDestination,
@@ -201,7 +198,7 @@
         bytes memory message
     ) internal view virtual returns (bytes memory) {
         return
-            CctpMessage._formatMessage(
+            CctpMessageV1._formatMessage(
                 version,
                 cctpOrigin,
                 cctpDestination,
@@ -337,8 +334,8 @@
         assertEq(tbDestination.verify(metadata, message), true);
     }
 
-    function _upgrade(TokenBridgeCctp bridge) internal {
-        TokenBridgeCctp newImplementation = new TokenBridgeCctp(
+    function _upgrade(TokenBridgeCctpV1 bridge) internal {
+        TokenBridgeCctpV1 newImplementation = new TokenBridgeCctpV1(
             address(bridge.wrappedToken()),
             bridge.scale(),
             address(bridge.mailbox()),
@@ -371,29 +368,8 @@
         vm.expectRevert();
         recipient.verify(metadata, message);
 
-<<<<<<< HEAD
-        TokenBridgeCctpV1 newImplementation = new TokenBridgeCctpV1(
-            address(recipient.wrappedToken()),
-            recipient.scale(),
-            address(recipient.mailbox()),
-            recipient.messageTransmitter(),
-            recipient.tokenMessenger()
-        );
-
-        bytes32 adminBytes = vm.load(
-            address(recipient),
-            bytes32(uint256(keccak256("eip1967.proxy.admin")) - 1)
-        );
-        address admin = address(uint160(uint256(adminBytes)));
-        vm.prank(admin);
-        ITransparentUpgradeableProxy(address(recipient)).upgradeTo(
-            address(newImplementation)
-        );
-
-=======
         _upgrade(recipient);
->>>>>>> c81f0e7a
-        assertEq(recipient.verify(metadata, message), true);
+        assert(recipient.verify(metadata, message));
     }
 
     function test_verify_revertsWhen_invalidNonce() public virtual {
@@ -533,8 +509,8 @@
             address(tokenOrigin),
             scale,
             address(mailboxOrigin),
-            address(messageTransmitterOrigin),
-            address(tokenMessengerOrigin)
+            messageTransmitterOrigin,
+            tokenMessengerOrigin
         );
 
         messageTransmitterOrigin.setVersion(CCTP_VERSION_2);
@@ -543,8 +519,8 @@
             address(tokenOrigin),
             scale,
             address(mailboxOrigin),
-            address(messageTransmitterOrigin),
-            address(tokenMessengerOrigin)
+            messageTransmitterOrigin,
+            tokenMessengerOrigin
         );
     }
 
@@ -606,19 +582,10 @@
         );
     }
 
-<<<<<<< HEAD
-    function test_parent_initialize_reverts() public {
-        vm.expectRevert("Only TokenBridgeCctp.initialize() may be called");
-        tbOrigin.initialize(address(0), address(0), address(0));
-    }
-
     function test_postDispatch(
         bytes32 recipient,
         bytes calldata body
     ) public virtual {
-=======
-    function test_postDispatch(bytes32 recipient, bytes calldata body) public {
->>>>>>> c81f0e7a
         // precompute message ID
         bytes32 id = Message.id(
             Message.formatMessage(
@@ -659,7 +626,7 @@
         bytes calldata body
     ) public {
         vm.createSelectFork(vm.rpcUrl("base"), 32_739_842);
-        TokenBridgeCctp hook = TokenBridgeCctp(
+        TokenBridgeCctpV1 hook = TokenBridgeCctpV1(
             0x5C4aFb7e23B1Dc1B409dc1702f89C64527b25975
         );
         _upgrade(hook);
@@ -680,7 +647,7 @@
             body
         );
 
-        bytes memory cctpMessage = CctpMessage._formatMessage(
+        bytes memory cctpMessage = CctpMessageV1._formatMessage(
             0,
             hook.messageTransmitter().localDomain(),
             hook.hyperlaneDomainToCircleDomain(destination),
@@ -705,7 +672,7 @@
 
     function testFork_verifyDeployerMessage() public {
         vm.createSelectFork(vm.rpcUrl("base"), 32_739_842);
-        TokenBridgeCctp hook = TokenBridgeCctp(
+        TokenBridgeCctpV1 hook = TokenBridgeCctpV1(
             0x5C4aFb7e23B1Dc1B409dc1702f89C64527b25975
         );
         bytes32 router = hook.routers(1);
@@ -725,7 +692,7 @@
         bytes memory metadata = abi.encode(cctpMessage, attestation);
 
         vm.createSelectFork(vm.rpcUrl("mainnet"), 22_898_879);
-        TokenBridgeCctp ism = TokenBridgeCctp(router.bytes32ToAddress());
+        TokenBridgeCctpV1 ism = TokenBridgeCctpV1(router.bytes32ToAddress());
         _upgrade(ism);
 
         vm.expectRevert(bytes("Invalid circle sender"));
@@ -739,7 +706,7 @@
 
         vm.expectCall(
             address(ism),
-            abi.encode(TokenBridgeCctp.handleReceiveMessage.selector)
+            abi.encode(TokenBridgeCctpV1.handleReceiveMessage.selector)
         );
         assert(ism.verify(metadata, message));
     }
@@ -871,8 +838,8 @@
 contract TokenBridgeCctpV2Test is TokenBridgeCctpV1Test {
     using TypeCasts for address;
 
-    uint256 maxFee;
-    uint32 minFinalityThreshold;
+    uint256 constant maxFee = 1;
+    uint32 constant minFinalityThreshold = 1000;
 
     function setUp() public override {
         super.setUp();
@@ -889,12 +856,10 @@
             address(tokenOrigin),
             scale,
             address(mailboxOrigin),
-            address(messageTransmitterOrigin),
-            address(tokenMessengerOrigin)
-        );
-
-        maxFee = originImplementation.MAX_FEE_BPS();
-        minFinalityThreshold = originImplementation.MIN_FINALITY_THRESHOLD();
+            messageTransmitterOrigin,
+            tokenMessengerOrigin,
+            minFinalityThreshold
+        );
 
         bytes memory initData = abi.encodeWithSignature(
             "initialize(address,address,string[])",
@@ -913,8 +878,9 @@
             address(tokenDestination),
             scale,
             address(mailboxDestination),
-            address(messageTransmitterDestination),
-            address(tokenMessengerDestination)
+            messageTransmitterDestination,
+            tokenMessengerDestination,
+            maxFee
         );
 
         TransparentUpgradeableProxy proxyDestination = new TransparentUpgradeableProxy(
@@ -1055,8 +1021,9 @@
             address(tokenOrigin),
             scale,
             address(mailboxOrigin),
-            address(messageTransmitterOrigin),
-            address(tokenMessengerOrigin)
+            messageTransmitterOrigin,
+            tokenMessengerOrigin,
+            maxFee
         );
 
         messageTransmitterOrigin.setVersion(CCTP_VERSION_1);
@@ -1065,12 +1032,14 @@
             address(tokenOrigin),
             scale,
             address(mailboxOrigin),
-            address(messageTransmitterOrigin),
-            address(tokenMessengerOrigin)
+            messageTransmitterOrigin,
+            tokenMessengerOrigin,
+            maxFee
         );
     }
 
     function test_verify_revertsWhen_invalidNonce() public override {
+        vm.skip(true);
         // cannot assert nonce in v2
     }
 
