--- conflicted
+++ resolved
@@ -14,11 +14,8 @@
     "gas-custom-errors": "off",
     "named-parameters-mapping": "error",
     "hyperlane/no-virtual-override": "error",
-<<<<<<< HEAD
+    "hyperlane/no-virtual-initializer": "error",
     "hyperlane/no-msg-value-internal": "error"
-=======
-    "hyperlane/no-virtual-initializer": "error"
->>>>>>> 1d46a826
   },
   "plugins": ["prettier", "hyperlane"]
 }