--- conflicted
+++ resolved
@@ -11,11 +11,7 @@
   solidity: {
     compilers: [
       {
-<<<<<<< HEAD
-        version: '0.8.17',
-=======
         version: '0.8.19',
->>>>>>> cbea147c
       },
       {
         // for @eth-optimism
