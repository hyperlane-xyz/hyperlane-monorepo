// SPDX-License-Identifier: MIT OR Apache-2.0
pragma solidity >=0.6.11;

// ============ Internal Imports ============
import {AbacusConnectionClient} from "./AbacusConnectionClient.sol";
import {IAbacusConnectionManager} from "@abacus-network/core/interfaces/IAbacusConnectionManager.sol";
import {IInterchainGasPaymaster} from "@abacus-network/core/interfaces/IInterchainGasPaymaster.sol";
import {IMessageRecipient} from "@abacus-network/core/interfaces/IMessageRecipient.sol";
import {IOutbox} from "@abacus-network/core/interfaces/IOutbox.sol";

abstract contract Router is AbacusConnectionClient, IMessageRecipient {
    // ============ Mutable Storage ============

    mapping(uint32 => bytes32) public routers;
    uint256[49] private __GAP; // gap for upgrade safety

    // ============ Events ============

    /**
     * @notice Emitted when a router is set.
     * @param domain The domain of the new router
     * @param router The address of the new router
     */
    event EnrollRemoteRouter(uint32 indexed domain, bytes32 indexed router);

    // ============ Modifiers ============
    /**
     * @notice Only accept messages from a remote Router contract
     * @param _origin The domain the message is coming from
     * @param _router The address the message is coming from
     */
    modifier onlyRemoteRouter(uint32 _origin, bytes32 _router) {
        require(_isRemoteRouter(_origin, _router), "!router");
        _;
    }

    // ======== Initializer =========

    function __Router_initialize(address _abacusConnectionManager) internal {
        __AbacusConnectionClient_initialize(_abacusConnectionManager);
    }

    // ============ External functions ============

    /**
     * @notice Register the address of a Router contract for the same Application on a remote chain
     * @param _domain The domain of the remote Application Router
     * @param _router The address of the remote Application Router
     */
    function enrollRemoteRouter(uint32 _domain, bytes32 _router)
        external
        virtual
        onlyOwner
    {
        _enrollRemoteRouter(_domain, _router);
    }

    /**
     * @notice Handles an incoming message
     * @param _origin The origin domain
     * @param _sender The sender address
     * @param _message The message
     */
    function handle(
        uint32 _origin,
        bytes32 _sender,
        bytes memory _message
    ) external virtual override onlyInbox onlyRemoteRouter(_origin, _sender) {
        // TODO: callbacks on success/failure
        _handle(_origin, _sender, _message);
    }

    // ============ Virtual functions ============
    function _handle(
        uint32 _origin,
        bytes32 _sender,
        bytes memory _message
    ) internal virtual;

    // ============ Internal functions ============

    /**
     * @notice Set the router for a given domain
     * @param _domain The domain
     * @param _router The new router
     */
    function _enrollRemoteRouter(uint32 _domain, bytes32 _router) internal {
        routers[_domain] = _router;
        emit EnrollRemoteRouter(_domain, _router);
    }

    /**
     * @notice Return true if the given domain / router is the address of a remote Application Router
     * @param _domain The domain of the potential remote Application Router
     * @param _router The address of the potential remote Application Router
     */
    function _isRemoteRouter(uint32 _domain, bytes32 _router)
        internal
        view
        returns (bool)
    {
        return routers[_domain] == _router;
    }

    /**
     * @notice Assert that the given domain has a Application Router registered and return its address
     * @param _domain The domain of the chain for which to get the Application Router
     * @return _router The address of the remote Application Router on _domain
     */
    function _mustHaveRemoteRouter(uint32 _domain)
        internal
        view
        returns (bytes32 _router)
    {
        _router = routers[_domain];
        require(_router != bytes32(0), "!router");
    }

    /**
     * @notice Dispatches a message to an enrolled router via the local router's Outbox.
     * @notice Does not pay interchain gas.
     * @dev Reverts if there is no enrolled router for _destinationDomain.
     * @param _destinationDomain The domain of the chain to which to send the message.
     * @param _msg The message to dispatch.
     */
    function _dispatch(uint32 _destinationDomain, bytes memory _msg)
        internal
        returns (uint256)
    {
        return _dispatch(_outbox(), _destinationDomain, _msg);
    }

    /**
     * @notice Dispatches a message to an enrolled router via the local router's Outbox
     * and pays interchain gas for the dispatched message.
     * @dev Reverts if there is no enrolled router for _destinationDomain.
     * @param _destinationDomain The domain of the chain to which to send the message.
     * @param _msg The message to dispatch.
     * @param _gasPayment The amount of native tokens to pay the Interchain Gas
     * Paymaster to process the dispatched message.
     */
    function _dispatchWithGas(
        uint32 _destinationDomain,
        bytes memory _msg,
        uint256 _gasPayment
    ) internal {
        // Gets the abacusConnectionManager from storage once to avoid multiple reads.
        IAbacusConnectionManager _abacusConnectionManager = abacusConnectionManager;
        uint256 _leafIndex = _dispatch(
            _abacusConnectionManager.outbox(),
<<<<<<< HEAD
            _abacusConnectionManager.interchainGasPaymaster(),
            _destinationDomain,
            _msg,
            _gasPayment
        );
=======
            _destinationDomain,
            _msg
        );
        if (_gasPayment > 0) {
            _abacusConnectionManager.interchainGasPaymaster().payGasFor{
                value: _gasPayment
            }(_leafIndex);
        }
>>>>>>> ee153bea
    }

    // ============ Private functions ============

    /**
     * @notice Dispatches a message to an enrolled router via the provided Outbox.
     * @dev Does not pay interchain gas.
     * @dev Reverts if there is no enrolled router for _destinationDomain.
     * @param _outbox The outbox contract to dispatch the message through.
     * @param _destinationDomain The domain of the chain to which to send the message.
     * @param _msg The message to dispatch.
     */
    function _dispatch(
        IOutbox _outbox,
        uint32 _destinationDomain,
        bytes memory _msg
    ) private returns (uint256) {
        // Ensure that destination chain has an enrolled router.
        bytes32 _router = _mustHaveRemoteRouter(_destinationDomain);
        return _outbox.dispatch(_destinationDomain, _router, _msg);
    }
<<<<<<< HEAD

    /**
     * @notice Dispatches a message to an enrolled router via the provided Outbox
     * and pays interchain gas for the dispatched message via the provided InterchainGasPaymaster.
     * @dev Reverts if there is no enrolled router for _destinationDomain.
     * @param _outbox The outbox contract to dispatch the message through.
     * @param _interchainGasPaymaster The InterchainGasPaymaster contract to pay for interchain gas.
     * @param _destinationDomain The domain of the chain to which to send the message.
     * @param _msg The message to dispatch.
     */
    function _dispatchWithGas(
        IOutbox _outbox,
        IInterchainGasPaymaster _interchainGasPaymaster,
        uint32 _destinationDomain,
        bytes memory _msg,
        uint256 _gasPayment
    ) private {
        uint256 _leafIndex = _dispatch(_outbox, _destinationDomain, _msg);
        if (_gasPayment > 0) {
            _interchainGasPaymaster.payGasFor{value: _gasPayment}(_leafIndex);
        }
    }
=======
>>>>>>> ee153bea
}<|MERGE_RESOLUTION|>--- conflicted
+++ resolved
@@ -148,13 +148,6 @@
         IAbacusConnectionManager _abacusConnectionManager = abacusConnectionManager;
         uint256 _leafIndex = _dispatch(
             _abacusConnectionManager.outbox(),
-<<<<<<< HEAD
-            _abacusConnectionManager.interchainGasPaymaster(),
-            _destinationDomain,
-            _msg,
-            _gasPayment
-        );
-=======
             _destinationDomain,
             _msg
         );
@@ -163,7 +156,6 @@
                 value: _gasPayment
             }(_leafIndex);
         }
->>>>>>> ee153bea
     }
 
     // ============ Private functions ============
@@ -185,29 +177,4 @@
         bytes32 _router = _mustHaveRemoteRouter(_destinationDomain);
         return _outbox.dispatch(_destinationDomain, _router, _msg);
     }
-<<<<<<< HEAD
-
-    /**
-     * @notice Dispatches a message to an enrolled router via the provided Outbox
-     * and pays interchain gas for the dispatched message via the provided InterchainGasPaymaster.
-     * @dev Reverts if there is no enrolled router for _destinationDomain.
-     * @param _outbox The outbox contract to dispatch the message through.
-     * @param _interchainGasPaymaster The InterchainGasPaymaster contract to pay for interchain gas.
-     * @param _destinationDomain The domain of the chain to which to send the message.
-     * @param _msg The message to dispatch.
-     */
-    function _dispatchWithGas(
-        IOutbox _outbox,
-        IInterchainGasPaymaster _interchainGasPaymaster,
-        uint32 _destinationDomain,
-        bytes memory _msg,
-        uint256 _gasPayment
-    ) private {
-        uint256 _leafIndex = _dispatch(_outbox, _destinationDomain, _msg);
-        if (_gasPayment > 0) {
-            _interchainGasPaymaster.payGasFor{value: _gasPayment}(_leafIndex);
-        }
-    }
-=======
->>>>>>> ee153bea
 }