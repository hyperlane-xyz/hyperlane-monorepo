--- conflicted
+++ resolved
@@ -24,13 +24,10 @@
         ID_AUTH_ISM,
         PAUSABLE,
         PROTOCOL_FEE,
-<<<<<<< HEAD
-        CCIP_READ
-=======
+        CCIP_READ,
         LAYER_ZERO_V1,
         RATE_LIMITED,
         ARB_L2_TO_L1
->>>>>>> 7fdd3958
     }
 
     /**
