--- conflicted
+++ resolved
@@ -196,14 +196,6 @@
     function _beforeDispatch(
         uint32 _destination,
         bytes32 _recipient,
-<<<<<<< HEAD
-        uint256 _amount,
-        uint256 _value,
-        bytes memory _hookMetadata,
-        address _hook
-    ) internal virtual override returns (bytes32 messageId) {
-        _chargeSender(_destination, _recipient, _amount);
-=======
         uint256 _amount
     )
         internal
@@ -212,7 +204,6 @@
         returns (uint256 dispatchValue, bytes memory message)
     {
         dispatchValue = _chargeSender(_destination, _recipient, _amount);
->>>>>>> e0c69e25
 
         uint32 circleDomain = hyperlaneDomainToCircleDomain(_destination);
         uint64 nonce = tokenMessenger.depositForBurn(
