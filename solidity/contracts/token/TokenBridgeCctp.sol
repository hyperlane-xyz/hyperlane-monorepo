--- conflicted
+++ resolved
@@ -3,11 +3,11 @@
 
 import {TokenRouter} from "./libs/TokenRouter.sol";
 import {HypERC20Collateral} from "./HypERC20Collateral.sol";
-<<<<<<< HEAD
-import {Quote, ITokenBridge} from "../interfaces/ITokenBridge.sol";
-import {IMessageTransmitter} from "../interfaces/cctp/IMessageTransmitter.sol";
-import {IInterchainSecurityModule} from "../interfaces/IInterchainSecurityModule.sol";
-import {AbstractCcipReadIsm} from "../isms/ccip-read/AbstractCcipReadIsm.sol";
+import {IMessageTransmitter} from "./../interfaces/cctp/IMessageTransmitter.sol";
+import {IInterchainSecurityModule} from "./../interfaces/IInterchainSecurityModule.sol";
+import {AbstractCcipReadIsm} from "./../isms/ccip-read/AbstractCcipReadIsm.sol";
+import {TypedMemView} from "./../libs/TypedMemView.sol";
+import {ITokenMessenger} from "./../interfaces/cctp/ITokenMessenger.sol";
 
 interface CctpService {
     function getCCTPAttestation(
@@ -18,36 +18,10 @@
         returns (bytes memory cctpMessage, bytes memory attestation);
 }
 
-abstract contract TokenBridgeCctp is
-    ITokenBridge,
-    HypERC20Collateral,
-    AbstractCcipReadIsm
-{
-    uint32 internal constant CCTP_VERSION_1 = 0;
-    uint32 internal constant CCTP_VERSION_2 = 1;
-=======
-import {IMessageTransmitter} from "./../interfaces/cctp/IMessageTransmitter.sol";
-import {IInterchainSecurityModule} from "./../interfaces/IInterchainSecurityModule.sol";
-import {AbstractCcipReadIsm} from "./../isms/ccip-read/AbstractCcipReadIsm.sol";
-import {TypedMemView} from "./../libs/TypedMemView.sol";
-import {ITokenMessenger} from "./../interfaces/cctp/ITokenMessenger.sol";
->>>>>>> 10fca83f
-
-interface CctpService {
-    function getCCTPAttestation(
-        bytes calldata _message
-    )
-        external
-        view
-        returns (bytes memory cctpMessage, bytes memory attestation);
-}
-
 abstract contract TokenBridgeCctp is HypERC20Collateral, AbstractCcipReadIsm {
     // @notice CCTP message transmitter contract
     IMessageTransmitter public immutable messageTransmitter;
 
-<<<<<<< HEAD
-=======
     // @notice CCTP token messenger contract
     address public immutable tokenMessenger;
 
@@ -56,7 +30,6 @@
         uint32 circle;
     }
 
->>>>>>> 10fca83f
     /// @notice Hyperlane domain => Circle domain.
     /// We use a struct to avoid ambiguity with domain 0 being unknown.
     mapping(uint32 hypDomain => Domain circleDomain) internal _domainMap;
@@ -68,15 +41,6 @@
      */
     event DomainAdded(uint32 indexed hyperlaneDomain, uint32 circleDomain);
 
-<<<<<<< HEAD
-    /**
-     * @notice Raised when the version in use by the TokenMessenger
-     * is not recognized
-     */
-    error UnsupportedCCTPVersion(uint32 wrongVersion);
-
-=======
->>>>>>> 10fca83f
     constructor(
         address _erc20,
         uint256 _scale,
@@ -84,13 +48,10 @@
         IMessageTransmitter _messageTransmitter,
         address _tokenMessenger
     ) HypERC20Collateral(_erc20, _scale, _mailbox) {
-<<<<<<< HEAD
-=======
         require(
             _messageTransmitter.version() == _cctpVersion(),
             "Invalid messageTransmitter CCTP version"
         );
->>>>>>> 10fca83f
         messageTransmitter = _messageTransmitter;
 
         require(
@@ -103,8 +64,6 @@
         _disableInitializers();
     }
 
-<<<<<<< HEAD
-=======
     function initialize(
         address _hook,
         address _owner,
@@ -126,7 +85,6 @@
         return IInterchainSecurityModule(address(this));
     }
 
->>>>>>> 10fca83f
     /**
      * @notice Adds a new mapping between a Hyperlane domain and a Circle domain.
      * @param _hyperlaneDomain The Hyperlane domain.
@@ -141,35 +99,6 @@
         emit DomainAdded(_hyperlaneDomain, _circleDomain);
     }
 
-<<<<<<< HEAD
-    function transferRemote(
-        uint32 _destination,
-        bytes32 _recipient,
-        uint256 _amount
-    )
-        external
-        payable
-        override(ITokenBridge, TokenRouter)
-        returns (bytes32 messageId)
-    {
-        messageId = TokenRouter._transferRemote(
-            _destination,
-            _recipient,
-            _amount,
-            msg.value
-        );
-
-        // Has to be called after _transferRemote
-        // in order for _transferFromSender to be
-        // executed first
-        _cctpDepositForBurn(_destination, _amount);
-    }
-
-    function _offchainLookupCalldata(
-        bytes calldata _message
-    ) internal view virtual override returns (bytes memory) {
-        return abi.encodeCall(CctpService.getCCTPAttestation, (_message));
-=======
     function addDomains(Domain[] memory domains) external onlyOwner {
         for (uint32 i = 0; i < domains.length; i++) {
             addDomain(domains[i].hyperlane, domains[i].circle);
@@ -184,8 +113,8 @@
             domain.hyperlane == _hyperlaneDomain,
             "Circle domain not configured"
         );
+
         return domain.circle;
->>>>>>> 10fca83f
     }
 
     function verify(
