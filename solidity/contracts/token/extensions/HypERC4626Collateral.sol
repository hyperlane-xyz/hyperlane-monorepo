// SPDX-License-Identifier: Apache-2.0
pragma solidity >=0.8.0;

/*@@@@@@@       @@@@@@@@@
 @@@@@@@@@       @@@@@@@@@
  @@@@@@@@@       @@@@@@@@@
   @@@@@@@@@       @@@@@@@@@
    @@@@@@@@@@@@@@@@@@@@@@@@@
     @@@@@  HYPERLANE  @@@@@@@
    @@@@@@@@@@@@@@@@@@@@@@@@@
   @@@@@@@@@       @@@@@@@@@
  @@@@@@@@@       @@@@@@@@@
 @@@@@@@@@       @@@@@@@@@
@@@@@@@@@       @@@@@@@@*/

// ============ Internal Imports ============
import {TokenMessage} from "../libs/TokenMessage.sol";
import {HypERC20Collateral} from "../HypERC20Collateral.sol";
import {TypeCasts} from "../../libs/TypeCasts.sol";
import {TokenRouter} from "../libs/TokenRouter.sol";
import {ERC20Collateral} from "../libs/TokenCollateral.sol";
import {LpCollateralRouterStorage} from "../libs/LpCollateralRouter.sol";

// ============ External Imports ============
import "@openzeppelin/contracts/token/ERC20/extensions/ERC4626.sol";
import {IERC20} from "@openzeppelin/contracts/token/ERC20/IERC20.sol";

/**
 * @title Hyperlane ERC4626 Token Collateral with deposits collateral to a vault
 * @author Abacus Works
 */
contract HypERC4626Collateral is TokenRouter {
    using ERC20Collateral for IERC20;
    using TypeCasts for address;
    using TokenMessage for bytes;
    using Math for uint256;

    // Address of the ERC4626 compatible vault
    ERC4626 public immutable vault;
    IERC20 public immutable wrappedToken;

    // Precision for the exchange rate
    uint256 public constant PRECISION = 1e10;
    // Null recipient for rebase transfer
    bytes32 public constant NULL_RECIPIENT =
        0x0000000000000000000000000000000000000000000000000000000000000001;

    /// @dev This is used to enable storage layout backwards compatibility. It should not be read or written to.
    LpCollateralRouterStorage private __LP_COLLATERAL_GAP;

    // Nonce for the rate update, to ensure sequential updates
    uint32 public rateUpdateNonce;

    constructor(
        ERC4626 _vault,
        uint256 _scale,
        address _mailbox
    ) TokenRouter(_scale, _mailbox) {
        vault = _vault;
        wrappedToken = IERC20(_vault.asset());
    }

    function initialize(
        address _hook,
        address _interchainSecurityModule,
        address _owner
    ) public initializer {
        wrappedToken.approve(address(vault), type(uint256).max);
        _MailboxClient_initialize(_hook, _interchainSecurityModule, _owner);
    }

    // ============ TokenRouter overrides ============

    /**
     * @inheritdoc TokenRouter
     * @dev Overrides to deposit tokens into the vault and add exchange rate metadata.
     */
    function transferRemote(
        uint32 _destination,
        bytes32 _recipient,
        uint256 _amount
    ) public payable override returns (bytes32 messageId) {
        // 1. Calculate the fee amounts, charge the sender and distribute to feeRecipient if necessary
        // Don't use HypERC4626Collateral's implementation of _transferTo since it does a redemption.
        uint256 feeRecipientFee = _feeRecipientAmount(
            _destination,
            _recipient,
            _amount
        );
<<<<<<< HEAD
        uint256 externalFee = _externalFeeAmount(
            _destination,
            _recipient,
            _amount
        );
=======
>>>>>>> 1d46a826
        _transferFromSender(_amount + feeRecipientFee);
        if (feeRecipientFee > 0) {
            wrappedToken._transferTo(feeRecipient(), feeRecipientFee);
        }

        // 2. Prepare the token message with the recipient, amount, and any additional metadata in overrides
        // Deposit the amount into the vault and get the shares for the TokenMessage amount
        uint256 _shares = _depositIntoVault(_amount);

        uint256 _exchangeRate = vault.convertToAssets(PRECISION);

        rateUpdateNonce++;
        bytes memory _tokenMetadata = abi.encode(
            _exchangeRate,
            rateUpdateNonce
        );

        uint256 _outboundAmount = _outboundAmount(_shares);
        bytes memory _tokenMessage = TokenMessage.format(
            _recipient,
            _outboundAmount,
            _tokenMetadata
        );

        // 3. Emit the SentTransferRemote event and 4. dispatch the message
        return
            _emitAndDispatch(
                _destination,
                _recipient,
                _amount,
                msg.value,
                _tokenMessage
            );
    }

    /**
     * @inheritdoc TokenRouter
     */
    function token() public view override returns (address) {
        return address(wrappedToken);
    }

    /**
     * @inheritdoc TokenRouter
     * @dev Withdraws `_shares` of `wrappedToken` from this contract to `_recipient`
<<<<<<< HEAD
=======
     * @dev Known overrides:
     * - HypERC4626OwnerCollateral: Withdraws assets instead of redeeming shares
>>>>>>> 1d46a826
     */
    // solhint-disable-next-line hyperlane/no-virtual-override
    function _transferTo(
        address _recipient,
        uint256 _shares
    ) internal virtual override {
        vault.redeem(_shares, _recipient, address(this));
    }

    /**
     * @inheritdoc TokenRouter
     */
    function _transferFromSender(uint256 _amount) internal override {
        wrappedToken._transferFromSender(_amount);
    }

    /**
     * @param _amount amount to deposit into vault
     * @dev Deposits into the vault and increment assetDeposited.
     * Known overrides:
     * - HypERC4626OwnerCollateral: Tracks the total asset deposited and allows sweeping excess
     */
    function _depositIntoVault(
        uint256 _amount
    ) internal virtual returns (uint256) {
        return vault.deposit(_amount, address(this));
    }

    /**
     * @dev Update the exchange rate on the synthetic token by accounting for additional yield accrued to the underlying vault
     * @param _destinationDomain domain of the vault
     */
    function rebase(uint32 _destinationDomain) public payable {
        // force a rebase with an empty transfer to 0x1
        transferRemote(_destinationDomain, NULL_RECIPIENT, 0);
    }
}<|MERGE_RESOLUTION|>--- conflicted
+++ resolved
@@ -87,14 +87,6 @@
             _recipient,
             _amount
         );
-<<<<<<< HEAD
-        uint256 externalFee = _externalFeeAmount(
-            _destination,
-            _recipient,
-            _amount
-        );
-=======
->>>>>>> 1d46a826
         _transferFromSender(_amount + feeRecipientFee);
         if (feeRecipientFee > 0) {
             wrappedToken._transferTo(feeRecipient(), feeRecipientFee);
@@ -140,11 +132,8 @@
     /**
      * @inheritdoc TokenRouter
      * @dev Withdraws `_shares` of `wrappedToken` from this contract to `_recipient`
-<<<<<<< HEAD
-=======
      * @dev Known overrides:
      * - HypERC4626OwnerCollateral: Withdraws assets instead of redeeming shares
->>>>>>> 1d46a826
      */
     // solhint-disable-next-line hyperlane/no-virtual-override
     function _transferTo(
