--- conflicted
+++ resolved
@@ -33,7 +33,7 @@
  * @dev internal ERC20 allowances storage mapping is in asset units
  * @dev public ERC20 interface is in asset units
  */
-contract HypERC4626 is ERC20Upgradeable, TokenRouter {
+contract HypERC4626 is HypERC20 {
     using Math for uint256;
     using Message for bytes;
     using TokenMessage for bytes;
@@ -50,7 +50,7 @@
         uint256 _scale,
         address _mailbox,
         uint32 _collateralDomain
-    ) TokenRouter(_scale, _mailbox) {
+    ) HypERC20(_decimals, _scale, _mailbox) {
         collateralDomain = _collateralDomain;
         exchangeRate = 1e10;
         _disableInitializers();
@@ -88,8 +88,6 @@
         return _shares.mulDiv(exchangeRate, PRECISION);
     }
 
-<<<<<<< HEAD
-=======
     // @inheritdoc HypERC20
     // @dev Amount specified by the user is in assets, but the internal accounting is in shares
     function _transferFromSender(uint256 _amount) internal override {
@@ -104,7 +102,6 @@
         return TokenRouter._outboundAmount(assetsToShares(_localAmount));
     }
 
->>>>>>> 1d46a826
     // @inheritdoc ERC20Upgradeable
     // @dev Amount specified by user is in assets, but the internal accounting is in shares
     function _transfer(
@@ -139,35 +136,4 @@
         }
         super._handle(_origin, _sender, _message);
     }
-
-    function token() public view override returns (address) {
-        return address(this);
-    }
-
-    /**
-     * @inheritdoc TokenRouter
-     * @dev Amount specified by the user is in assets, but the internal accounting is in shares
-     */
-    function _transferFromSender(uint256 _amount) internal override {
-        _burn(msg.sender, assetsToShares(_amount));
-    }
-
-    function _transferTo(
-        address _recipient,
-        uint256 _shares
-    ) internal override {
-        _mint(_recipient, _shares);
-    }
-
-    // _transferTo implementation reused from HypERC20 unchanged because internal accounting is in shares
-
-    /**
-     * @inheritdoc TokenRouter
-     * @dev Amount specified by user is in assets, but the message accounting is in shares
-     */
-    function _outboundAmount(
-        uint256 _localAmount
-    ) internal view override returns (uint256) {
-        return TokenRouter._outboundAmount(assetsToShares(_localAmount));
-    }
 }