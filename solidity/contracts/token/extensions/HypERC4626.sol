// SPDX-License-Identifier: MIT OR Apache-2.0
pragma solidity >=0.8.0;

<<<<<<< HEAD
import {IERC20} from "@openzeppelin/contracts/token/ERC20/IERC20.sol";
import {ERC20Upgradeable} from "@openzeppelin/contracts-upgradeable/token/ERC20/ERC20Upgradeable.sol";
=======
/*@@@@@@@       @@@@@@@@@
 @@@@@@@@@       @@@@@@@@@
  @@@@@@@@@       @@@@@@@@@
   @@@@@@@@@       @@@@@@@@@
    @@@@@@@@@@@@@@@@@@@@@@@@@
     @@@@@  HYPERLANE  @@@@@@@
    @@@@@@@@@@@@@@@@@@@@@@@@@
   @@@@@@@@@       @@@@@@@@@
  @@@@@@@@@       @@@@@@@@@
 @@@@@@@@@       @@@@@@@@@
@@@@@@@@@       @@@@@@@@*/

// ============ Internal Imports ============
import {IXERC20} from "../interfaces/IXERC20.sol";
>>>>>>> 29bf1d8c
import {HypERC20} from "../HypERC20.sol";
import {Message} from "../../libs/Message.sol";
import {TokenMessage} from "../libs/TokenMessage.sol";
import {TokenRouter} from "../libs/TokenRouter.sol";

// ============ External Imports ============
import {Math} from "@openzeppelin/contracts/utils/math/Math.sol";

/**
 * @title Hyperlane ERC20 Rebasing Token
 * @author Abacus Works
 * @notice This contract implements a rebasing token that reflects yields from the origin chain
 */
contract HypERC4626 is HypERC20 {
    using Math for uint256;
    using Message for bytes;
    using TokenMessage for bytes;

    event ExchangeRateUpdated(uint256 newExchangeRate, uint32 rateUpdateNonce);

    uint256 public constant PRECISION = 1e10;
    uint32 public immutable collateralDomain;
    uint256 public exchangeRate; // 1e10
    uint32 public previousNonce;

    constructor(
        uint8 _decimals,
        address _mailbox,
        uint32 _collateralDomain
    ) HypERC20(_decimals, _mailbox) {
        collateralDomain = _collateralDomain;
        exchangeRate = 1e10;
        _disableInitializers();
    }

    // ============ Public Functions ============

    /// Override transfer to handle underlying amounts while using shares internally
    /// @inheritdoc ERC20Upgradeable
    /// @dev the Transfer event emitted from ERC20Upgradeable will be in terms of shares not assets, so it may be misleading
    function transfer(
        address to,
        uint256 amount
    ) public virtual override returns (bool) {
        _transfer(_msgSender(), to, assetsToShares(amount));
        return true;
    }

    /// Override transferFrom to handle underlying amounts while using shares internally
    /// @inheritdoc ERC20Upgradeable
    function transferFrom(
        address sender,
        address recipient,
        uint256 amount
    ) public virtual override returns (bool) {
        address spender = _msgSender();
        uint256 shares = assetsToShares(amount);
        _spendAllowance(sender, spender, amount);
        _transfer(sender, recipient, shares);
        return true;
    }

    /// Override totalSupply to return the total assets instead of shares. This reflects the actual circulating supply in terms of assets, accounting for rebasing
    /// @inheritdoc ERC20Upgradeable
    function totalSupply() public view virtual override returns (uint256) {
        return sharesToAssets(totalShares());
    }

    /// This returns the balance of the account in terms of assets, accounting for rebasing
    /// @inheritdoc ERC20Upgradeable
    function balanceOf(
        address account
    ) public view virtual override returns (uint256) {
        return sharesToAssets(shareBalanceOf(account));
    }

    /// This function provides the total supply in terms of shares
    function totalShares() public view returns (uint256) {
        return super.totalSupply();
    }

    ///  This returns the balance of the account in terms of shares
    function shareBalanceOf(address account) public view returns (uint256) {
        return super.balanceOf(account);
    }

    function assetsToShares(uint256 _amount) public view returns (uint256) {
        return _amount.mulDiv(PRECISION, exchangeRate);
    }

    function sharesToAssets(uint256 _shares) public view returns (uint256) {
        return _shares.mulDiv(exchangeRate, PRECISION);
    }

    // ============ Internal Functions ============

    /// Override to send shares instead of assets from synthetic
    /// @inheritdoc TokenRouter
    function _transferRemote(
        uint32 _destination,
        bytes32 _recipient,
        uint256 _amountOrId,
        uint256 _value,
        bytes memory _hookMetadata,
        address _hook
    ) internal virtual override returns (bytes32 messageId) {
        uint256 _shares = assetsToShares(_amountOrId);
        _transferFromSender(_shares);
        bytes memory _tokenMessage = TokenMessage.format(
            _recipient,
            _shares,
            bytes("")
        );

        messageId = _Router_dispatch(
            _destination,
            _value,
            _tokenMessage,
            _hookMetadata,
            _hook
        );

        emit SentTransferRemote(_destination, _recipient, _amountOrId);
    }

    /// override _handle to update exchange rate
    /// @inheritdoc TokenRouter
    function _handle(
        uint32 _origin,
        bytes32 _sender,
        bytes calldata _message
    ) internal virtual override {
        if (_origin == collateralDomain) {
            (uint256 newExchangeRate, uint32 rateUpdateNonce) = abi.decode(
                _message.metadata(),
                (uint256, uint32)
            );
            // only update if the nonce is greater than the previous nonce
            if (rateUpdateNonce > previousNonce) {
                exchangeRate = newExchangeRate;
                previousNonce = rateUpdateNonce;
                emit ExchangeRateUpdated(exchangeRate, rateUpdateNonce);
            }
        }
        super._handle(_origin, _sender, _message);
    }
}<|MERGE_RESOLUTION|>--- conflicted
+++ resolved
@@ -1,10 +1,6 @@
 // SPDX-License-Identifier: MIT OR Apache-2.0
 pragma solidity >=0.8.0;
 
-<<<<<<< HEAD
-import {IERC20} from "@openzeppelin/contracts/token/ERC20/IERC20.sol";
-import {ERC20Upgradeable} from "@openzeppelin/contracts-upgradeable/token/ERC20/ERC20Upgradeable.sol";
-=======
 /*@@@@@@@       @@@@@@@@@
  @@@@@@@@@       @@@@@@@@@
   @@@@@@@@@       @@@@@@@@@
@@ -19,7 +15,6 @@
 
 // ============ Internal Imports ============
 import {IXERC20} from "../interfaces/IXERC20.sol";
->>>>>>> 29bf1d8c
 import {HypERC20} from "../HypERC20.sol";
 import {Message} from "../../libs/Message.sol";
 import {TokenMessage} from "../libs/TokenMessage.sol";
@@ -27,6 +22,8 @@
 
 // ============ External Imports ============
 import {Math} from "@openzeppelin/contracts/utils/math/Math.sol";
+import {IERC20} from "@openzeppelin/contracts/token/ERC20/IERC20.sol";
+import {ERC20Upgradeable} from "@openzeppelin/contracts-upgradeable/token/ERC20/ERC20Upgradeable.sol";
 
 /**
  * @title Hyperlane ERC20 Rebasing Token
