--- conflicted
+++ resolved
@@ -113,7 +113,6 @@
         }
 
         return withdrawMessageId;
-<<<<<<< HEAD
     }
 
     // needed for hook refunds
@@ -126,20 +125,6 @@
         revert("OP L2 token bridge should not receive messages");
     }
 
-=======
-    }
-
-    // needed for hook refunds
-    receive() external payable {}
-
-    /**
-     * @inheritdoc Router
-     */
-    function handle(uint32, bytes32, bytes calldata) external payable override {
-        revert("OP L2 token bridge should not receive messages");
-    }
-
->>>>>>> 1d46a826
     /**
      * @inheritdoc TokenRouter
      */
