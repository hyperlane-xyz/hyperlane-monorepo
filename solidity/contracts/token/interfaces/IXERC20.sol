--- conflicted
+++ resolved
@@ -36,8 +36,6 @@
     ) external;
 
     function owner() external returns (address);
-<<<<<<< HEAD
-=======
 
     /**
      * @notice Returns the current limit of a bridge
@@ -56,5 +54,4 @@
     function mintingCurrentLimitOf(
         address _bridge
     ) external view returns (uint256 _limit);
->>>>>>> acaa22cd
 }