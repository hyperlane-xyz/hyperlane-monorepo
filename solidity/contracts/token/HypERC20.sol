--- conflicted
+++ resolved
@@ -36,7 +36,7 @@
         address _hook,
         address _interchainSecurityModule,
         address _owner
-    ) public virtual initializer {
+    ) public initializer {
         // Initialize ERC20 metadata
         __ERC20_init(_name, _symbol);
         _mint(msg.sender, _totalSupply);
@@ -52,11 +52,7 @@
     /**
      * @inheritdoc TokenRouter
      */
-<<<<<<< HEAD
     function token() public view override returns (address) {
-=======
-    function token() public view virtual override returns (address) {
->>>>>>> 18c32ed2
         return address(this);
     }
 
