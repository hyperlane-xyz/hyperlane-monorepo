--- conflicted
+++ resolved
@@ -113,19 +113,6 @@
         wrappedToken.approve(address(tokenMessenger), type(uint256).max);
     }
 
-<<<<<<< HEAD
-    // ============ TokenRouter overrides ============
-
-    /**
-     * @inheritdoc TokenRouter
-     * @dev Overrides to return the wrapped token address (instead of implementing HypERC20Collateral).
-     */
-    function token() public view override returns (address) {
-        return address(wrappedToken);
-    }
-
-=======
->>>>>>> c3746044
     /**
      * @inheritdoc TokenRouter
      * @dev Overrides to bridge the tokens via Circle.
@@ -165,26 +152,6 @@
             );
     }
 
-<<<<<<< HEAD
-    /**
-     * @inheritdoc TokenRouter
-     * @dev Overrides to transfer the tokens from the sender to this contract (like HypERC20Collateral).
-     */
-    function _transferFromSender(uint256 _amount) internal override {
-        wrappedToken.safeTransferFrom(msg.sender, address(this), _amount);
-    }
-
-    /**
-     * @inheritdoc TokenRouter
-     * @dev Overrides to not transfer the tokens to the recipient, as the CCTP transfer will do it.
-     */
-    function _transferTo(
-        address _recipient,
-        uint256 _amount
-    ) internal override {}
-
-=======
->>>>>>> c3746044
     function interchainSecurityModule()
         external
         view
