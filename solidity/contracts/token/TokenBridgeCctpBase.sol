--- conflicted
+++ resolved
@@ -269,11 +269,7 @@
             // from verifying and handling token messages
             require(
                 _hyperlaneMessage.recipientAddress() == address(this),
-<<<<<<< HEAD
-                "Token message must be sent to this contract"
-=======
                 "Invalid token message recipient"
->>>>>>> 3fc73839
             );
             _validateTokenMessage(_hyperlaneMessage, cctpMessage);
         }
