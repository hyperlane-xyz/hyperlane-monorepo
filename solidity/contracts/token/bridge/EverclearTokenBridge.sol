--- conflicted
+++ resolved
@@ -36,11 +36,6 @@
 abstract contract EverclearBridge is TokenRouter {
     using TokenMessage for bytes;
     using TypeCasts for bytes32;
-<<<<<<< HEAD
-
-    LpCollateralRouterStorage private __LP_COLLATERAL_GAP;
-=======
->>>>>>> 1d46a826
 
     LpCollateralRouterStorage private __LP_COLLATERAL_GAP;
 
@@ -79,8 +74,6 @@
      */
     mapping(uint32 destination => IEverclearAdapter.FeeParams feeParams)
         public feeParams;
-
-    IERC20 public immutable wrappedToken;
 
     IERC20 public immutable wrappedToken;
 
@@ -216,21 +209,6 @@
 
     /**
      * @inheritdoc TokenRouter
-<<<<<<< HEAD
-     */
-    function _externalFeeAmount(
-        uint32,
-        bytes32,
-        uint256
-    ) internal view override returns (uint256 feeAmount) {
-        return feeParams.fee;
-    }
-
-    /**
-     * @inheritdoc TokenRouter
-     * @dev Overrides to create an Everclear intent for the transfer.
-     */
-=======
      */
     function _externalFeeAmount(
         uint32 _destination,
@@ -244,7 +222,6 @@
      * @inheritdoc TokenRouter
      * @dev Overrides to create an Everclear intent for the transfer.
      */
->>>>>>> 1d46a826
     function transferRemote(
         uint32 _destination,
         bytes32 _recipient,
@@ -280,27 +257,6 @@
                 remainingNativeValue,
                 _tokenMessage
             );
-<<<<<<< HEAD
-    }
-
-    /**
-     * @inheritdoc TokenRouter
-     * @dev Overrides to check for the Everclear intent status and transfer tokens to the recipient.
-     */
-    function _handle(
-        uint32 _origin,
-        bytes32 /* sender */,
-        bytes calldata _message
-    ) internal override {
-        _settleIntent(_message);
-
-        bytes32 _recipient = _message.recipient();
-        uint256 _amount = _message.amount();
-
-        emit ReceivedTransferRemote(_origin, _recipient, _amount);
-        _transferTo(_recipient.bytes32ToAddress(), _amount);
-=======
->>>>>>> 1d46a826
     }
 
     /**
@@ -443,8 +399,18 @@
         address _recipient,
         uint256 _amount
     ) internal override {
-<<<<<<< HEAD
-        wrappedToken._transferTo(_recipient, _amount);
+        // Do nothing (tokens transferred to recipient directly)
+    }
+
+    /**
+     * @notice Encodes the intent calldata for ETH transfers
+     * @return The encoded calldata for the everclear intent.
+     */
+    function _getIntentCalldata(
+        bytes32 /* _recipient */,
+        uint256 /* _amount */
+    ) internal pure override returns (bytes memory) {
+        return "";
     }
 }
 
@@ -461,36 +427,6 @@
     using Address for address payable;
     using TypeCasts for bytes32;
 
-=======
-        // Do nothing (tokens transferred to recipient directly)
-    }
-
-    /**
-     * @notice Encodes the intent calldata for ETH transfers
-     * @return The encoded calldata for the everclear intent.
-     */
-    function _getIntentCalldata(
-        bytes32 /* _recipient */,
-        uint256 /* _amount */
-    ) internal pure override returns (bytes memory) {
-        return "";
-    }
-}
-
-/**
- * @title EverclearEthBridge
- * @author Hyperlane Team
- * @notice A specialized ETH bridge that integrates with Everclear's intent-based architecture
- * @dev Extends EverclearTokenBridge to handle ETH by wrapping to WETH for transfers and unwrapping on destination
- */
-contract EverclearEthBridge is EverclearBridge {
-    using WETHCollateral for IWETH;
-    using TokenMessage for bytes;
-    using SafeERC20 for IERC20;
-    using Address for address payable;
-    using TypeCasts for bytes32;
-
->>>>>>> 1d46a826
     /**
      * @notice Constructor to initialize the Everclear ETH bridge
      * @param _everclearAdapter The address of the Everclear adapter contract
@@ -501,7 +437,6 @@
         address _mailbox,
         IEverclearAdapter _everclearAdapter
     ) EverclearBridge(_everclearAdapter, IERC20(_weth), _scale, _mailbox) {}
-<<<<<<< HEAD
 
     /**
      * @inheritdoc EverclearBridge
@@ -511,16 +446,6 @@
         bytes32 /* _recipient */
     ) internal view override returns (bytes32 receiver) {
         return _mustHaveRemoteRouter(_destination);
-=======
-
-    /**
-     * @inheritdoc EverclearBridge
-     */
-    function _getReceiver(
-        uint32 _destination,
-        bytes32 /* _recipient */
-    ) internal view override returns (bytes32 receiver) {
-        return _mustHaveRemoteRouter(_destination);
     }
 
     // senders and recipients are ETH, so we return address(0)
@@ -529,23 +454,11 @@
      */
     function token() public pure override returns (address) {
         return address(0);
->>>>>>> 1d46a826
-    }
-
-    // senders and recipients are ETH, so we return address(0)
-    /**
-     * @inheritdoc TokenRouter
-     */
-<<<<<<< HEAD
-    function token() public pure override returns (address) {
-        return address(0);
-    }
-
-    /**
-     * @inheritdoc TokenRouter
-     */
-=======
->>>>>>> 1d46a826
+    }
+
+    /**
+     * @inheritdoc TokenRouter
+     */
     function _transferFromSender(uint256 _amount) internal override {
         IWETH(address(wrappedToken))._transferFromSender(_amount);
     }
@@ -569,8 +482,6 @@
             msg.sender == address(wrappedToken),
             "EEB: Only WETH can send ETH"
         );
-<<<<<<< HEAD
-=======
     }
 
     /**
@@ -612,6 +523,5 @@
             _intentAmount == _message.amount(),
             "EEB: Intent amount mismatch"
         );
->>>>>>> 1d46a826
     }
 }