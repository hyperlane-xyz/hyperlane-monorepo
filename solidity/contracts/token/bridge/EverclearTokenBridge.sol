// SPDX-License-Identifier: MIT OR Apache-2.0
pragma solidity ^0.8.22;

import {ITokenBridge, Quote} from "../../interfaces/ITokenBridge.sol";
import {HypERC20Collateral} from "../HypERC20Collateral.sol";
import {TokenRouter} from "../libs/TokenRouter.sol";
import {IEverclearAdapter, IEverclear, IEverclearSpoke} from "../../interfaces/IEverclearAdapter.sol";
import {PackageVersioned} from "../../PackageVersioned.sol";
import {IWETH} from "../interfaces/IWETH.sol";
import {TokenMessage} from "../libs/TokenMessage.sol";
import {TypeCasts} from "../../libs/TypeCasts.sol";
import {ERC20Collateral, WETHCollateral} from "../libs/TokenCollateral.sol";

import {LpCollateralRouterStorage} from "../libs/LpCollateralRouter.sol";

import {IERC20} from "@openzeppelin/contracts/token/ERC20/IERC20.sol";
import {OwnableUpgradeable} from "@openzeppelin/contracts-upgradeable/access/OwnableUpgradeable.sol";
import {SafeERC20} from "@openzeppelin/contracts/token/ERC20/utils/SafeERC20.sol";
import {Address} from "@openzeppelin/contracts/utils/Address.sol";

/**
 * @notice Information about an output asset for a destination domain
 * @param destination The destination domain ID
 * @param outputAsset The output asset address on the destination chain
 */
struct OutputAssetInfo {
    uint32 destination;
    bytes32 outputAsset;
}

/**
 * @title EverclearBridge
 * @author Hyperlane Team
 * @notice A token bridge that integrates with Everclear's intent-based architecture
 */
abstract contract EverclearBridge is TokenRouter {
    using TokenMessage for bytes;
    using TypeCasts for bytes32;

    LpCollateralRouterStorage private __LP_COLLATERAL_GAP;

    /**
     * @notice Parameters for creating an Everclear intent
     * @dev This struct is used to avoid stack too deep errors when creating intents
     * @param receiver The address that will receive the tokens on the destination chain
     * @param inputAsset The address of the input token on the source chain
     * @param outputAsset The address of the output token on the destination chain
     * @param amount The amount of tokens to transfer
     * @param feeParams The fee parameters including fee amount, deadline, and signature
     */
    struct IntentParams {
        bytes32 receiver;
        address inputAsset;
        bytes32 outputAsset;
        uint256 amount;
        IEverclearAdapter.FeeParams feeParams;
    }

    /**
     * @notice The output asset for a given destination domain
     * @dev Everclear needs to know the output asset address to create intents for cross-chain transfers
     */
    mapping(uint32 destination => bytes32 outputAsset) public outputAssets;

    /**
     * @notice Whether an intent has been settled
     * @dev This mapping prevents double-spending by tracking which intents have already been processed
     */
    mapping(bytes32 intentId => bool isSettled) public intentSettled;

    /**
     * @notice Fee parameters for bridge operations on each destination domain
     * @dev Contains fee amount, deadline, and signature from Everclear for fee validation
     */
    mapping(uint32 destination => IEverclearAdapter.FeeParams feeParams)
        public feeParams;

<<<<<<< HEAD
    IERC20 public immutable wrappedToken;

    /// @notice The Everclear adapter contract interface
    /// @dev Immutable reference to the Everclear adapter used for creating intents
=======
    /**
     * @notice The Everclear adapter contract interface
     * @dev Immutable reference to the Everclear adapter used for creating and managing intents
     */
>>>>>>> d33495a0
    IEverclearAdapter public immutable everclearAdapter;

    /**
     * @notice The Everclear spoke contract interface
     * @dev Immutable reference used for checking intent status and settlement
     */
    IEverclearSpoke public immutable everclearSpoke;

    /**
     * @notice Emitted when fee parameters are updated
     * @param fee The new fee amount
     * @param deadline The new deadline timestamp for fee validity
     */
    event FeeParamsUpdated(uint32 destination, uint256 fee, uint256 deadline);

    /**
     * @notice Emitted when an output asset is configured for a destination
     * @param destination The destination domain ID
     * @param outputAsset The output asset address on the destination chain
     */
    event OutputAssetSet(uint32 destination, bytes32 outputAsset);

    /**
     * @notice Constructor to initialize the Everclear token bridge
     * @param _erc20 The address of the ERC20 token to be bridged
     * @param _scale The scaling factor for token amounts (typically 1 for 18-decimal tokens)
     * @param _mailbox The address of the Hyperlane mailbox contract
     * @param _everclearAdapter The address of the Everclear adapter contract
     */
    constructor(
        IEverclearAdapter _everclearAdapter,
        IERC20 _erc20,
        uint256 _scale,
        address _mailbox
    ) TokenRouter(_scale, _mailbox) {
        wrappedToken = _erc20;
        everclearAdapter = _everclearAdapter;
        everclearSpoke = _everclearAdapter.spoke();
    }

    /**
     * @notice Initializes the proxy contract
     * @dev Approves the Everclear adapter to spend tokens and calls parent initialization
     * @param _hook The address of the post-dispatch hook (can be zero address)
     * @param _owner The address that will own this contract
     */
    function initialize(address _hook, address _owner) public initializer {
        _MailboxClient_initialize(_hook, address(0), _owner);
        wrappedToken.approve(address(everclearAdapter), type(uint256).max);
    }

    function _settleIntent(bytes calldata _message) internal virtual {
        /* CHECKS */
        // Check that intent is settled
        bytes32 intentId = keccak256(_message.metadata());
        require(
            everclearSpoke.status(intentId) == IEverclear.IntentStatus.SETTLED,
            "ETB: Intent Status != SETTLED"
        );
        // Check that we have not processed this intent before
        require(!intentSettled[intentId], "ETB: Intent already processed");

        /* EFFECTS */
        intentSettled[intentId] = true;
    }

    /**
     * @notice Sets the fee parameters for Everclear bridge operations
     * @dev Only callable by the contract owner
     * @param _fee The fee amount to charge users for bridge operations
     * @param _deadline The deadline timestamp for fee parameter validity
     * @param _sig The signature for fee validation from Everclear
     */
    function setFeeParams(
        uint32 _destination,
        uint256 _fee,
        uint256 _deadline,
        bytes calldata _sig
    ) external onlyOwner {
        feeParams[_destination] = IEverclearAdapter.FeeParams({
            fee: _fee,
            deadline: _deadline,
            sig: _sig
        });
        emit FeeParamsUpdated(_destination, _fee, _deadline);
    }

    /**
     * @notice Internal function to set the output asset for a destination domain
     * @dev Emits OutputAssetSet event when successful
     * @param _outputAssetInfo The output asset information containing destination and asset address
     */
    function _setOutputAsset(
        OutputAssetInfo calldata _outputAssetInfo
    ) internal {
        uint32 destination = _outputAssetInfo.destination;
        bytes32 outputAsset = _outputAssetInfo.outputAsset;
        outputAssets[destination] = outputAsset;
        emit OutputAssetSet(destination, outputAsset);
    }

    /**
     * @notice Sets the output asset address for a destination domain
     * @dev Only callable by the contract owner
     * @param _outputAssetInfo The output asset information for the destination domain
     */
    function setOutputAsset(
        OutputAssetInfo calldata _outputAssetInfo
    ) external onlyOwner {
        _setOutputAsset(_outputAssetInfo);
    }

    /**
     * @notice Sets multiple output assets in a single transaction for gas efficiency
     * @dev Only callable by the contract owner. Arrays must be the same length
     * @param _outputAssetInfos Array of output asset information for the destination domains
     */
    function setOutputAssetsBatch(
        OutputAssetInfo[] calldata _outputAssetInfos
    ) external onlyOwner {
        uint256 len = _outputAssetInfos.length;

        for (uint256 i = 0; i < len; ++i) {
            OutputAssetInfo calldata _outputAssetInfo = _outputAssetInfos[i];
            _setOutputAsset(_outputAssetInfo);
        }
    }

    /**
     * @inheritdoc TokenRouter
     */
    function _externalFeeAmount(
        uint32 _destination,
        bytes32,
        uint256
    ) internal view override returns (uint256 feeAmount) {
        return feeParams[_destination].fee;
    }

    /**
     * @inheritdoc TokenRouter
     * @dev Overrides to create an Everclear intent for the transfer.
     */
    function transferRemote(
        uint32 _destination,
        bytes32 _recipient,
        uint256 _amount
    ) public payable virtual override returns (bytes32 messageId) {
        // 1. Calculate the fee amounts, charge the sender and distribute to feeRecipient if necessary
        (, uint256 remainingNativeValue) = _calculateFeesAndCharge(
            _destination,
            _recipient,
            _amount,
            msg.value
        );

        // 2. Prepare the token message with the recipient, amount, and any additional metadata in overrides
        IEverclear.Intent memory intent = _createIntent(
            _destination,
            _recipient,
            _amount
        );

        bytes memory _tokenMessage = TokenMessage.format(
            _recipient,
            _outboundAmount(_amount),
            abi.encode(intent)
        );

        // 3. Emit the SentTransferRemote event and 4. dispatch the message
        return
            _emitAndDispatch(
                _destination,
                _recipient,
                _amount,
                remainingNativeValue,
                _tokenMessage
            );
    }

    /**
     * @inheritdoc TokenRouter
     * @dev Overrides to check for the Everclear intent status and transfer tokens to the recipient.
     */
    function _handle(
        uint32 _origin,
        bytes32 /* sender */,
        bytes calldata _message
    ) internal virtual override {
        _settleIntent(_message);

        bytes32 _recipient = _message.recipient();
        uint256 _amount = _message.amount();

        emit ReceivedTransferRemote(_origin, _recipient, _amount);
        _transferTo(_recipient.bytes32ToAddress(), _amount);
    }

    /**
     * @notice Encodes the intent calldata for token transfers
     * @dev Virtual function that can be overridden by derived contracts to include custom data
     * @param _recipient The recipient address on the destination chain
     * @param _amount The amount of tokens to transfer
     * @return The encoded calldata (empty in base implementation)
     */
    function _getIntentCalldata(
        bytes32 _recipient,
        uint256 _amount
    ) internal pure virtual returns (bytes memory) {
        return "";
    }

    /**
     * @notice Creates an Everclear intent for cross-chain token transfer
     * @dev Internal function to handle intent creation with Everclear adapter
     * @param _destination The destination domain ID
     * @param _recipient The recipient address on the destination chain
     * @param _amount The amount of tokens to transfer
     * @return The created Everclear intent struct containing all transfer details
     */
    function _createIntent(
        uint32 _destination,
        bytes32 _recipient,
        uint256 _amount
    ) internal virtual returns (IEverclear.Intent memory) {
        require(
            outputAssets[_destination] != bytes32(0),
            "ETB: Output asset not set"
        );
        require(
            feeParams[_destination].sig.length > 0,
            "ETB: Fee params not set"
        );

        // Create everclear intent
        uint32[] memory destinations = new uint32[](1);
        destinations[0] = _destination;

        // Create intent
        // Packing the intent params in a struct to avoid stack too deep errors
        IntentParams memory intentParams = IntentParams({
            feeParams: feeParams[_destination],
            receiver: _getReceiver(_destination, _recipient),
            inputAsset: address(wrappedToken),
            outputAsset: outputAssets[_destination],
            amount: _amount
        });

        (, IEverclear.Intent memory intent) = everclearAdapter.newIntent({
            _destinations: destinations,
            _receiver: intentParams.receiver,
            _inputAsset: intentParams.inputAsset,
            _outputAsset: intentParams.outputAsset,
            _amount: intentParams.amount,
            _maxFee: 0,
            _ttl: 0,
            _data: _getIntentCalldata(_recipient, _amount),
            _feeParams: intentParams.feeParams
        });

        return intent;
    }

    /**
     * @notice Gets the receiver address for an intent
     * @dev Virtual function that can be overridden by derived contracts
     * @param _destination The destination domain ID
     * @param _recipient The intended recipient address
     * @return receiver The receiver address to use in the intent (typically the recipient for token bridge)
     */
    function _getReceiver(
        uint32 _destination,
        bytes32 _recipient
    ) internal view virtual returns (bytes32 receiver);
}

/**
 * @title EverclearTokenBridge
 * @author Hyperlane Team
 * @notice A token bridge that integrates with Everclear's intent-based architecture
 * @dev Extends HypERC20Collateral to provide cross-chain token transfers via Everclear's intent system
 */
contract EverclearTokenBridge is EverclearBridge {
    using ERC20Collateral for IERC20;

    /**
     * @notice Constructor to initialize the Everclear token bridge
     * @param _everclearAdapter The address of the Everclear adapter contract
     */
    constructor(
        address _erc20,
        uint256 _scale,
        address _mailbox,
        IEverclearAdapter _everclearAdapter
    ) EverclearBridge(_everclearAdapter, IERC20(_erc20), _scale, _mailbox) {}

    /**
     * @inheritdoc EverclearBridge
     */
    function _getReceiver(
        uint32 /* _destination */,
        bytes32 _recipient
    ) internal pure override returns (bytes32 receiver) {
        return _recipient;
    }

    /**
     * @inheritdoc TokenRouter
     */
    function token() public view override returns (address) {
        return address(wrappedToken);
    }

    /**
     * @inheritdoc TokenRouter
     */
    function _transferFromSender(uint256 _amount) internal override {
        wrappedToken._transferFromSender(_amount);
    }

    /**
     * @inheritdoc TokenRouter
     */
    function _transferTo(
        address _recipient,
        uint256 _amount
    ) internal override {
        wrappedToken._transferTo(_recipient, _amount);
    }
}

/**
 * @title EverclearEthBridge
 * @author Hyperlane Team
 * @notice A specialized ETH bridge that integrates with Everclear's intent-based architecture
 * @dev Extends EverclearTokenBridge to handle ETH by wrapping to WETH for transfers and unwrapping on destination
 */
contract EverclearEthBridge is EverclearBridge {
    using WETHCollateral for IWETH;
    using TokenMessage for bytes;
    using SafeERC20 for IERC20;
    using Address for address payable;
    using TypeCasts for bytes32;

    /**
     * @notice Constructor to initialize the Everclear ETH bridge
     * @param _everclearAdapter The address of the Everclear adapter contract
     */
    constructor(
        IWETH _weth,
        uint256 _scale,
        address _mailbox,
        IEverclearAdapter _everclearAdapter
    ) EverclearBridge(_everclearAdapter, IERC20(_weth), _scale, _mailbox) {}

    /**
     * @inheritdoc EverclearBridge
     */
    function _getReceiver(
        uint32 _destination,
        bytes32 /* _recipient */
    ) internal view override returns (bytes32 receiver) {
        return _mustHaveRemoteRouter(_destination);
    }

    // senders and recipients are ETH, so we return address(0)
    /**
<<<<<<< HEAD
     * @inheritdoc TokenRouter
     */
    function token() public pure override returns (address) {
        return address(0);
    }

    /**
     * @inheritdoc TokenRouter
     */
    function _transferFromSender(uint256 _amount) internal override {
        IWETH(address(wrappedToken))._transferFromSender(_amount);
    }

    /**
     * @inheritdoc TokenRouter
=======
     * @notice Transfers tokens to the recipient (no-op in Everclear bridge)
     * @dev No-op implementation since funds are transferred directly to recipient via Everclear's intent system
     * @param _recipient The address to receive the tokens (unused)
     * @param _amount The amount of tokens to transfer (unused)
>>>>>>> d33495a0
     */
    function _transferTo(
        address _recipient,
        uint256 _amount
    ) internal override {
        IWETH(address(wrappedToken))._transferTo(_recipient, _amount);
    }

    /**
<<<<<<< HEAD
     * @notice Allows the contract to receive ETH
     * @dev Required for WETH unwrapping functionality
     */
    receive() external payable {
=======
     * @notice Validates the Everclear intent associated with an incoming message
     * @dev Checks that the intent is settled on Everclear and hasn't been processed before
     * @param _message The incoming message containing intent metadata
     * @return intentId The unique identifier for the validated intent
     * @return intentBytes The encoded intent data from the message metadata
     */
    function _validateIntent(
        bytes calldata _message
    ) internal view virtual returns (bytes32, bytes memory) {
        bytes memory intentBytes = _message.metadata();
        bytes32 intentId = keccak256(intentBytes);
        // Check Everclear intent status
>>>>>>> d33495a0
        require(
            msg.sender == address(wrappedToken),
            "EEB: Only WETH can send ETH"
        );
<<<<<<< HEAD
=======
        // Check that we have not processed this intent before
        require(!intentSettled[intentId], "ETB: Intent already processed");
        return (intentId, intentBytes);
    }

    /**
     * @notice Handles incoming messages from remote chains
     * @dev Validates the Everclear intent, marks it as settled, and delegates to parent handler
     * @param _origin The origin domain ID where the message was sent from
     * @param _sender The address of the sender on the origin chain
     * @param _message The message payload containing transfer details and intent metadata
     */
    function _handle(
        uint32 _origin,
        bytes32 _sender,
        bytes calldata _message
    ) internal override {
        (bytes32 intentId, ) = _validateIntent(_message);
        intentSettled[intentId] = true;
        super._handle(_origin, _sender, _message);
>>>>>>> d33495a0
    }
}<|MERGE_RESOLUTION|>--- conflicted
+++ resolved
@@ -75,17 +75,10 @@
     mapping(uint32 destination => IEverclearAdapter.FeeParams feeParams)
         public feeParams;
 
-<<<<<<< HEAD
     IERC20 public immutable wrappedToken;
 
     /// @notice The Everclear adapter contract interface
     /// @dev Immutable reference to the Everclear adapter used for creating intents
-=======
-    /**
-     * @notice The Everclear adapter contract interface
-     * @dev Immutable reference to the Everclear adapter used for creating and managing intents
-     */
->>>>>>> d33495a0
     IEverclearAdapter public immutable everclearAdapter;
 
     /**
@@ -294,9 +287,7 @@
     function _getIntentCalldata(
         bytes32 _recipient,
         uint256 _amount
-    ) internal pure virtual returns (bytes memory) {
-        return "";
-    }
+    ) internal pure virtual returns (bytes memory);
 
     /**
      * @notice Creates an Everclear intent for cross-chain token transfer
@@ -414,6 +405,17 @@
         uint256 _amount
     ) internal override {
         wrappedToken._transferTo(_recipient, _amount);
+    }
+
+    /**
+     * @notice Encodes the intent calldata for ETH transfers
+     * @return The encoded calldata for the everclear intent.
+     */
+    function _getIntentCalldata(
+        bytes32 /* _recipient */,
+        uint256 /* _amount */
+    ) internal pure override returns (bytes memory) {
+        return "";
     }
 }
 
@@ -453,7 +455,6 @@
 
     // senders and recipients are ETH, so we return address(0)
     /**
-<<<<<<< HEAD
      * @inheritdoc TokenRouter
      */
     function token() public pure override returns (address) {
@@ -469,12 +470,6 @@
 
     /**
      * @inheritdoc TokenRouter
-=======
-     * @notice Transfers tokens to the recipient (no-op in Everclear bridge)
-     * @dev No-op implementation since funds are transferred directly to recipient via Everclear's intent system
-     * @param _recipient The address to receive the tokens (unused)
-     * @param _amount The amount of tokens to transfer (unused)
->>>>>>> d33495a0
      */
     function _transferTo(
         address _recipient,
@@ -484,51 +479,54 @@
     }
 
     /**
-<<<<<<< HEAD
      * @notice Allows the contract to receive ETH
      * @dev Required for WETH unwrapping functionality
      */
     receive() external payable {
-=======
-     * @notice Validates the Everclear intent associated with an incoming message
-     * @dev Checks that the intent is settled on Everclear and hasn't been processed before
-     * @param _message The incoming message containing intent metadata
-     * @return intentId The unique identifier for the validated intent
-     * @return intentBytes The encoded intent data from the message metadata
-     */
-    function _validateIntent(
-        bytes calldata _message
-    ) internal view virtual returns (bytes32, bytes memory) {
-        bytes memory intentBytes = _message.metadata();
-        bytes32 intentId = keccak256(intentBytes);
-        // Check Everclear intent status
->>>>>>> d33495a0
         require(
             msg.sender == address(wrappedToken),
             "EEB: Only WETH can send ETH"
         );
-<<<<<<< HEAD
-=======
-        // Check that we have not processed this intent before
-        require(!intentSettled[intentId], "ETB: Intent already processed");
-        return (intentId, intentBytes);
-    }
-
-    /**
-     * @notice Handles incoming messages from remote chains
-     * @dev Validates the Everclear intent, marks it as settled, and delegates to parent handler
-     * @param _origin The origin domain ID where the message was sent from
-     * @param _sender The address of the sender on the origin chain
-     * @param _message The message payload containing transfer details and intent metadata
-     */
-    function _handle(
-        uint32 _origin,
-        bytes32 _sender,
-        bytes calldata _message
-    ) internal override {
-        (bytes32 intentId, ) = _validateIntent(_message);
-        intentSettled[intentId] = true;
-        super._handle(_origin, _sender, _message);
->>>>>>> d33495a0
+    }
+
+    /**
+     * @notice Encodes the intent calldata for ETH transfers
+     * @dev Overrides parent to encode recipient and amount for ETH-specific intent validation
+     * @param _recipient The recipient address on the destination chain
+     * @param _amount The amount of ETH to transfer
+     * @return The encoded calldata containing recipient and amount
+     */
+    function _getIntentCalldata(
+        bytes32 _recipient,
+        uint256 _amount
+    ) internal pure override returns (bytes memory) {
+        return abi.encode(_recipient, _amount);
+    }
+
+    /**
+     * @notice Validates the Everclear intent for ETH transfers
+     * @dev Overrides parent to add ETH-specific validation by checking intent data matches message
+     * @param _message The incoming message containing transfer details
+     */
+    function _settleIntent(bytes calldata _message) internal override {
+        super._settleIntent(_message);
+
+        IEverclear.Intent memory intent = abi.decode(
+            _message.metadata(),
+            (IEverclear.Intent)
+        );
+        (bytes32 _intentRecipient, uint256 _intentAmount) = abi.decode(
+            intent.data,
+            (bytes32, uint256)
+        );
+
+        require(
+            _intentRecipient == _message.recipient(),
+            "EEB: Intent recipient mismatch"
+        );
+        require(
+            _intentAmount == _message.amount(),
+            "EEB: Intent amount mismatch"
+        );
     }
 }