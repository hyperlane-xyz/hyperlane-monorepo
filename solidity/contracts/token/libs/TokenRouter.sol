--- conflicted
+++ resolved
@@ -102,20 +102,9 @@
         bytes memory _hookMetadata,
         address _hook
     ) internal virtual returns (bytes32 messageId) {
-<<<<<<< HEAD
-        bytes memory _tokenMetadata = _chargeSender(
-            _destination,
-            _recipient,
-            _amountOrId
-        );
-
-        uint256 outboundAmount = _outboundAmount(_amountOrId);
-        bytes memory _tokenMessage = TokenMessage.format(
-=======
         // checks
         (uint256 _dispatchValue, bytes memory _tokenMessage) = _beforeDispatch(
             _destination,
->>>>>>> e0c69e25
             _recipient,
             _amountOrId
         );
@@ -134,25 +123,6 @@
     }
 
     /**
-<<<<<<< HEAD
-     * @dev Should charge `_amountOrId` of tokens from `msg.sender`.
-     * @dev May charge fees specified by the corresponding `quoteTransferRemote` call.
-     * @dev Called by `transferRemote` before message dispatch.
-     * @dev Optionally returns `metadata` associated with the transfer to be passed in message.
-     */
-    function _chargeSender(
-        uint32 /*_destination*/,
-        bytes32 /*_recipient*/,
-        uint256 _amountOrId
-    ) internal virtual returns (bytes memory metadata) {
-        return _transferFromSender(_amountOrId);
-    }
-
-    /**
-     * @dev Should return the amount of tokens to be encoded in the message amount (eg for scaling `_localAmount`).
-     * @param _localAmount The amount of tokens transferred on this chain in local denomination.
-     * @return _messageAmount The amount of tokens to be encoded in the message body.
-=======
      * @dev Called by `transferRemote` before message dispatch.
      * @dev Can be overriden to add metadata to the message.
      * @dev Can be overriden to change the value forwarded to the mailbox.
@@ -161,7 +131,6 @@
      * @param _amountOrId The amount or identifier of tokens to be sent to the remote recipient.
      * @return dispatchValue The value to be forwarded to the mailbox.
      * @return message The message to the router on the destination chain.
->>>>>>> e0c69e25
      */
     function _beforeDispatch(
         uint32 _destination,
@@ -263,11 +232,4 @@
         address _recipient,
         uint256 _amountOrId
     ) internal virtual;
-
-    function _transferTo(
-        address _recipient,
-        uint256 _amountOrId
-    ) internal virtual {
-        _transferTo(_recipient, _amountOrId, msg.data[0:0]);
-    }
 }