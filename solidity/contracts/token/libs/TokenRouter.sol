--- conflicted
+++ resolved
@@ -197,30 +197,6 @@
      * DEPRECATED: Use `quoteTransferRemote` instead.
      * @notice Returns the gas payment required to dispatch a message to the given domain's router.
      * @param _destinationDomain The domain of the router.
-<<<<<<< HEAD
-     * @return quotes Payment computed by the registered InterchainGasPaymaster.
-     */
-    function quoteTransferRemote(
-        uint32 _destinationDomain,
-        bytes32 _recipient,
-        uint256 _amount
-    ) external view virtual override returns (Quote[] memory quotes) {
-        return _quoteTransferRemote(_destinationDomain, _recipient, _amount);
-    }
-
-    function _quoteTransferRemote(
-        uint32 _destinationDomain,
-        bytes32 _recipient,
-        uint256 _amount
-    ) internal view virtual returns (Quote[] memory quotes) {
-        uint256 nativeFee = _GasRouter_quoteDispatch(
-            _destinationDomain,
-            TokenMessage.format(_recipient, _amount),
-            address(hook)
-        );
-        quotes = new Quote[](1);
-        quotes[0] = Quote(address(0), nativeFee);
-=======
      * @dev Assumes bytes32(0) recipient and max amount of tokens for quoting.
      * @return payment How much native value to send in transferRemote call.
      */
@@ -242,7 +218,6 @@
                 TokenMessage.format(_recipient, _amount),
                 address(hook)
             );
->>>>>>> 10fca83f
     }
 
     /**
