--- conflicted
+++ resolved
@@ -175,31 +175,9 @@
 
     /**
      * @notice Returns the gas payment required to dispatch a message to the given domain's router.
-     * @param _destinationDomain The domain of the router.
-<<<<<<< HEAD
-     * @return quotes Payment computed by the registered InterchainGasPaymaster.
-     */
-    function quoteTransferRemote(
-        uint32 _destinationDomain,
-        bytes32 _recipient,
-        uint256 _amount
-    ) external view virtual override returns (Quote[] memory quotes) {
-        return _quoteTransferRemote(_destinationDomain, _recipient, _amount);
-    }
-
-    function _quoteTransferRemote(
-        uint32 _destinationDomain,
-        bytes32 _recipient,
-        uint256 _amount
-    ) internal view virtual returns (Quote[] memory quotes) {
-        uint256 nativeFee = _GasRouter_quoteDispatch(
-            _destinationDomain,
-            TokenMessage.format(_recipient, _amount),
-            address(hook)
-        );
-        quotes = new Quote[](1);
-        quotes[0] = Quote(address(0), nativeFee);
-=======
+     * @param _destination The domain of the router.
+     * @param _recipient The address of the recipient on the destination chain.
+     * @param _amount The amount of tokens to be sent to the remote recipient.
      * @dev This should be overriden for warp routes that require additional fees/approvals.
      * @return quotes Indicate how much of each token to approve and/or send.
      */
@@ -216,7 +194,7 @@
     }
 
     /**
-     * @deprecated Use `quoteTransferRemote` instead.
+     * DEPRECATED: Use `quoteTransferRemote` instead.
      * @notice Returns the gas payment required to dispatch a message to the given domain's router.
      * @param _destinationDomain The domain of the router.
      * @dev Assumes bytes32(0) recipient and max amount of tokens for quoting.
@@ -240,7 +218,6 @@
                 TokenMessage.format(_recipient, _amount),
                 address(hook)
             );
->>>>>>> 45441207
     }
 
     /**
