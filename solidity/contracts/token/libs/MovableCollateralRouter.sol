// SPDX-License-Identifier: Apache-2.0
pragma solidity >=0.8.0;

import {Router} from "../../client/Router.sol";
import {FungibleTokenRouter} from "./FungibleTokenRouter.sol";
<<<<<<< HEAD
import {ITokenBridge, Quote} from "../../interfaces/ITokenBridge.sol";
=======
import {ITokenBridge} from "../../interfaces/ITokenBridge.sol";
>>>>>>> e0c69e25
import {EnumerableSet} from "@openzeppelin/contracts/utils/structs/EnumerableSet.sol";

import {IERC20} from "@openzeppelin/contracts/token/ERC20/IERC20.sol";
import {SafeERC20} from "@openzeppelin/contracts/token/ERC20/utils/SafeERC20.sol";

abstract contract MovableCollateralRouter is FungibleTokenRouter {
    using SafeERC20 for IERC20;
    using EnumerableSet for EnumerableSet.AddressSet;

    /// @notice Mapping of domain to allowed rebalance recipient.
    /// @dev Keys constrained to a subset of Router.domains()
    mapping(uint32 routerDomain => bytes32 recipient) public allowedRecipient;

    /// @notice Mapping of domain to allowed rebalance bridges.
    /// @dev Keys constrained to a subset of Router.domains()
    mapping(uint32 routerDomain => EnumerableSet.AddressSet bridges)
        internal _allowedBridges;

    /// @notice Set of addresses that are allowed to rebalance.
    EnumerableSet.AddressSet internal _allowedRebalancers;

    event CollateralMoved(
        uint32 indexed domain,
        bytes32 recipient,
        uint256 amount,
        address indexed rebalancer
    );

    modifier onlyRebalancer() {
        require(
            _allowedRebalancers.contains(_msgSender()),
            "MCR: Only Rebalancer"
        );
        _;
    }

    modifier onlyAllowedBridge(uint32 domain, ITokenBridge bridge) {
        EnumerableSet.AddressSet storage bridges = _allowedBridges[domain];
        require(bridges.contains(address(bridge)), "MCR: Not allowed bridge");
        _;
    }

    function allowedRebalancers() external view returns (address[] memory) {
        return _allowedRebalancers.values();
    }

    function allowedBridges(
        uint32 domain
    ) external view returns (address[] memory) {
        return _allowedBridges[domain].values();
    }

    function setRecipient(uint32 domain, bytes32 recipient) external onlyOwner {
        // constrain to a subset of Router.domains()
        _mustHaveRemoteRouter(domain);
        allowedRecipient[domain] = recipient;
    }

    function removeRecipient(uint32 domain) external onlyOwner {
        delete allowedRecipient[domain];
    }

    function addBridge(uint32 domain, ITokenBridge bridge) external onlyOwner {
        // constrain to a subset of Router.domains()
        _mustHaveRemoteRouter(domain);
        _addBridge(domain, bridge);
    }

    function _addBridge(uint32 domain, ITokenBridge bridge) internal virtual {
        _allowedBridges[domain].add(address(bridge));
    }

    function removeBridge(
        uint32 domain,
        ITokenBridge bridge
    ) external onlyOwner {
        _allowedBridges[domain].remove(address(bridge));
    }

    /**
     * @notice Approves the token for the bridge.
     * @param token The token to approve.
     * @param bridge The bridge to approve the token for.
     * @dev We need this to support bridges that charge fees in ERC20 tokens.
     */
    function approveTokenForBridge(
        IERC20 token,
        ITokenBridge bridge
    ) external onlyOwner {
        token.safeApprove(address(bridge), type(uint256).max);
    }

    function addRebalancer(address rebalancer) external onlyOwner {
        _allowedRebalancers.add(rebalancer);
    }

    function removeRebalancer(address rebalancer) external onlyOwner {
        _allowedRebalancers.remove(rebalancer);
    }

    /**
     * @notice Rebalances the collateral between router domains.
     * @param domain The domain to rebalance to.
     * @param amount The amount of collateral to rebalance.
     * @param bridge The bridge to use for the rebalance.
     * @dev The caller must be an allowed rebalancer and the bridge must be an allowed bridge for the domain.
     * @dev The recipient is the enrolled router if no recipient is set for the domain.
     */
    function rebalance(
        uint32 domain,
        uint256 amount,
        ITokenBridge bridge
    ) external payable onlyRebalancer onlyAllowedBridge(domain, bridge) {
        bytes32 recipient = _recipient(domain);

        Quote[] memory quotes = bridge.quoteTransferRemote(
            domain,
            recipient,
            amount
        );

        if (quotes.length > 0) {
            require(
                quotes[quotes.length - 1].token == token(),
                "MCR: collateral token mismatch"
            );
            uint256 collateralFee = quotes[quotes.length - 1].amount;

            // charge the rebalancer any bridging fees denominated in the collateral
            // token to avoid undercollateralization
            if (collateralFee > amount) {
                _transferFromSender(collateralFee - amount);
            }
        }

        uint256 nativeValue = _nativeRebalanceValue(amount);
        bridge.transferRemote{value: nativeValue}(domain, recipient, amount);
        emit CollateralMoved(domain, recipient, amount, msg.sender);
    }

    function _nativeRebalanceValue(
        uint256 amount
    ) internal virtual returns (uint256 nativeValue) {
        return msg.value;
    }

    function _recipient(
        uint32 domain
    ) internal view returns (bytes32 recipient) {
        recipient = allowedRecipient[domain];
        if (recipient == bytes32(0)) {
            recipient = _mustHaveRemoteRouter(domain);
        }
    }

    /// @dev This function in `EnumerableSet` was introduced in OpenZeppelin v5. We are using 4.9
    /// See https://github.com/OpenZeppelin/openzeppelin-contracts/blob/v5.3.0-rc.0/contracts/utils/structs/EnumerableSet.sol#L126
    function _clear(EnumerableSet.Set storage set) private {
        uint256 len = set._values.length;
        for (uint256 i = 0; i < len; ++i) {
            delete set._indexes[set._values[i]];
        }
        _unsafeSetLength(set._values, 0);
    }
    /// @dev A helper for `_clear`. See https://github.com/OpenZeppelin/openzeppelin-contracts/blob/39f5a0284e7eb539354e44b76fcbb69033b22b56/contracts/utils/Arrays.sol#L466
    function _unsafeSetLength(bytes32[] storage array, uint256 len) internal {
        assembly ("memory-safe") {
            sstore(array.slot, len)
        }
    }

    /// @dev Constrains keys of rebalance mappings to Router.domains()
    function _unenrollRemoteRouter(uint32 domain) internal override {
        delete allowedRecipient[domain];
        _clear(_allowedBridges[domain]._inner);
        Router._unenrollRemoteRouter(domain);
    }
<<<<<<< HEAD
=======

    function _rebalance(
        uint32 domain,
        bytes32 recipient,
        uint256 amount,
        ITokenBridge bridge
    ) internal virtual {
        bridge.transferRemote{value: msg.value}(domain, recipient, amount);
    }
>>>>>>> e0c69e25
}<|MERGE_RESOLUTION|>--- conflicted
+++ resolved
@@ -3,11 +3,7 @@
 
 import {Router} from "../../client/Router.sol";
 import {FungibleTokenRouter} from "./FungibleTokenRouter.sol";
-<<<<<<< HEAD
 import {ITokenBridge, Quote} from "../../interfaces/ITokenBridge.sol";
-=======
-import {ITokenBridge} from "../../interfaces/ITokenBridge.sol";
->>>>>>> e0c69e25
 import {EnumerableSet} from "@openzeppelin/contracts/utils/structs/EnumerableSet.sol";
 
 import {IERC20} from "@openzeppelin/contracts/token/ERC20/IERC20.sol";
@@ -84,6 +80,13 @@
         uint32 domain,
         ITokenBridge bridge
     ) external onlyOwner {
+        _removeBridge(domain, bridge);
+    }
+
+    function _removeBridge(
+        uint32 domain,
+        ITokenBridge bridge
+    ) internal virtual {
         _allowedBridges[domain].remove(address(bridge));
     }
 
@@ -185,16 +188,4 @@
         _clear(_allowedBridges[domain]._inner);
         Router._unenrollRemoteRouter(domain);
     }
-<<<<<<< HEAD
-=======
-
-    function _rebalance(
-        uint32 domain,
-        bytes32 recipient,
-        uint256 amount,
-        ITokenBridge bridge
-    ) internal virtual {
-        bridge.transferRemote{value: msg.value}(domain, recipient, amount);
-    }
->>>>>>> e0c69e25
 }