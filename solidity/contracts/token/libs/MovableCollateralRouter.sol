// SPDX-License-Identifier: Apache-2.0
pragma solidity >=0.8.0;

import {Router} from "contracts/client/Router.sol";
import {ValueTransferBridge} from "./ValueTransferBridge.sol";

import {EnumerableMapExtended, EnumerableMap} from "contracts/libs/EnumerableMapExtended.sol";

import {Context} from "@openzeppelin/contracts/utils/Context.sol";
import {ContextUpgradeable} from "@openzeppelin/contracts-upgradeable/utils/ContextUpgradeable.sol";
import {IERC20} from "@openzeppelin/contracts/token/ERC20/IERC20.sol";
import {SafeERC20} from "@openzeppelin/contracts/token/ERC20/utils/SafeERC20.sol";

abstract contract MovableCollateralRouter is Router {
    using SafeERC20 for IERC20;
    using EnumerableMapExtended for EnumerableMapExtended.UintToBytes32Map;
    using EnumerableMap for EnumerableMap.AddressToUintMap;
<<<<<<< HEAD

    /// @notice Mapping of domains to allowed recipients => router. For a given domain we have one router we send/receive messages from.
    /// @dev mapping(uint32 destinationDomain => bytes32 recipient)
    EnumerableMapExtended.UintToBytes32Map internal allowedDestinations;
=======

    /// @notice Mapping of domains to allowed recipients => router. For a given domain we have one router we send/receive messages from.
    /// @dev mapping(uint32 destinationDomain => bytes32 recipient)
    EnumerableMapExtended.UintToBytes32Map internal _allowedRecipients;

    /// @notice Returns all domains that have a recipient.
    function allDomains() external view returns (uint32[] memory) {
        return _allowedRecipients.uint32Keys();
    }

    /// @notice Returns recipient for a given domain.
    function allowedRecipients(uint32 domain) external view returns (bytes32) {
        (, bytes32 recipient) = _allowedRecipients.tryGet(domain);
        return recipient;
    }
>>>>>>> b123b1ef

    mapping(uint32 destinationDomain => mapping(ValueTransferBridge bridge => bool isValidBridge))
        public allowedBridges;

    /// @notice Mapping of address to true if the address is a rebalancer.
    /// @dev mapping(address user => bool isRebalancer)
<<<<<<< HEAD
    EnumerableMap.AddressToUintMap internal allowedRebalancers;
=======
    EnumerableMap.AddressToUintMap internal _allowedRebalancers;

    /// @notice All rebalancers.
    function allRebalancers() external view returns (address[] memory) {
        return _allowedRebalancers.keys();
    }

    /// @notice Returns true if a given address is a rebalancer.
    function allowedRebalancers(
        address rebalancer
    ) external view returns (bool) {
        return _allowedRebalancers.contains(rebalancer);
    }
>>>>>>> b123b1ef

    event CollateralMoved(
        uint32 indexed domain,
        bytes32 recipient,
        uint256 amount,
        address indexed rebalancer
    );

    error BadBridge(address rebalancer, ValueTransferBridge bridge);

<<<<<<< HEAD
    function addRebalancer(address rebalancer) external onlyOwner {
        allowedRebalancers.set(rebalancer, 1);
    }

    modifier onlyRebalancer() {
        require(
            allowedRebalancers.contains(_msgSender()),
=======
    modifier onlyRebalancer() {
        require(
            _allowedRebalancers.contains(_msgSender()),
>>>>>>> b123b1ef
            "MCR: Only Rebalancer"
        );
        _;
    }

<<<<<<< HEAD
=======
    function addRebalancer(address rebalancer) external onlyOwner {
        _allowedRebalancers.set(rebalancer, 1);
    }

    function removeRebalancer(address rebalancer) external onlyOwner {
        _allowedRebalancers.remove(rebalancer);
    }

    function addRebalancers(address[] calldata rebalancers) external onlyOwner {
        for (uint256 i = 0; i < rebalancers.length; i++) {
            _allowedRebalancers.set(rebalancers[i], 1);
        }
    }

    function removeRebalancers(
        address[] calldata rebalancers
    ) external onlyOwner {
        for (uint256 i = 0; i < rebalancers.length; i++) {
            _allowedRebalancers.remove(rebalancers[i]);
        }
    }

>>>>>>> b123b1ef
    function rebalance(
        uint32 domain,
        uint256 amount,
        ValueTransferBridge bridge
    ) external payable onlyRebalancer {
        address rebalancer = _msgSender();

<<<<<<< HEAD
        (, bytes32 recipient) = allowedDestinations.tryGet(domain);
=======
        (, bytes32 recipient) = _allowedRecipients.tryGet(domain);
>>>>>>> b123b1ef
        if (recipient == bytes32(0)) {
            recipient = _mustHaveRemoteRouter(domain);
        }

        if (!(allowedBridges[domain][bridge])) {
            revert BadBridge({rebalancer: rebalancer, bridge: bridge});
        }

        _rebalance(domain, recipient, amount, bridge);
        emit CollateralMoved({
            domain: domain,
            recipient: recipient,
            amount: amount,
            rebalancer: rebalancer
        });
    }

    function _rebalance(
        uint32 domain,
        bytes32 recipient,
        uint256 amount,
        ValueTransferBridge bridge
    ) internal virtual {
        bridge.transferRemote{value: msg.value}({
            destinationDomain: domain,
            recipient: recipient,
            amountOut: amount
        });
    }

    function addRecipient(uint32 domain, bytes32 recipient) external onlyOwner {
<<<<<<< HEAD
        allowedDestinations.set(domain, recipient);
=======
        _allowedRecipients.set(domain, recipient);
>>>>>>> b123b1ef
    }

    function addBridge(
        ValueTransferBridge bridge,
        uint32 destinationDomain
    ) external onlyOwner {
        allowedBridges[destinationDomain][bridge] = true;
    }

    /**
     * @notice Approves the token for the bridge.
     * @param token The token to approve.
     * @param bridge The bridge to approve the token for.
     * @dev We need this to support bridges that charge fees in ERC20 tokens.
     */
    function approveTokenForBridge(
        IERC20 token,
        ValueTransferBridge bridge
    ) external onlyOwner {
        token.safeApprove(address(bridge), type(uint256).max);
    }
}<|MERGE_RESOLUTION|>--- conflicted
+++ resolved
@@ -15,12 +15,6 @@
     using SafeERC20 for IERC20;
     using EnumerableMapExtended for EnumerableMapExtended.UintToBytes32Map;
     using EnumerableMap for EnumerableMap.AddressToUintMap;
-<<<<<<< HEAD
-
-    /// @notice Mapping of domains to allowed recipients => router. For a given domain we have one router we send/receive messages from.
-    /// @dev mapping(uint32 destinationDomain => bytes32 recipient)
-    EnumerableMapExtended.UintToBytes32Map internal allowedDestinations;
-=======
 
     /// @notice Mapping of domains to allowed recipients => router. For a given domain we have one router we send/receive messages from.
     /// @dev mapping(uint32 destinationDomain => bytes32 recipient)
@@ -36,16 +30,12 @@
         (, bytes32 recipient) = _allowedRecipients.tryGet(domain);
         return recipient;
     }
->>>>>>> b123b1ef
 
     mapping(uint32 destinationDomain => mapping(ValueTransferBridge bridge => bool isValidBridge))
         public allowedBridges;
 
     /// @notice Mapping of address to true if the address is a rebalancer.
     /// @dev mapping(address user => bool isRebalancer)
-<<<<<<< HEAD
-    EnumerableMap.AddressToUintMap internal allowedRebalancers;
-=======
     EnumerableMap.AddressToUintMap internal _allowedRebalancers;
 
     /// @notice All rebalancers.
@@ -59,7 +49,6 @@
     ) external view returns (bool) {
         return _allowedRebalancers.contains(rebalancer);
     }
->>>>>>> b123b1ef
 
     event CollateralMoved(
         uint32 indexed domain,
@@ -70,26 +59,14 @@
 
     error BadBridge(address rebalancer, ValueTransferBridge bridge);
 
-<<<<<<< HEAD
-    function addRebalancer(address rebalancer) external onlyOwner {
-        allowedRebalancers.set(rebalancer, 1);
-    }
-
-    modifier onlyRebalancer() {
-        require(
-            allowedRebalancers.contains(_msgSender()),
-=======
     modifier onlyRebalancer() {
         require(
             _allowedRebalancers.contains(_msgSender()),
->>>>>>> b123b1ef
             "MCR: Only Rebalancer"
         );
         _;
     }
 
-<<<<<<< HEAD
-=======
     function addRebalancer(address rebalancer) external onlyOwner {
         _allowedRebalancers.set(rebalancer, 1);
     }
@@ -112,7 +89,6 @@
         }
     }
 
->>>>>>> b123b1ef
     function rebalance(
         uint32 domain,
         uint256 amount,
@@ -120,11 +96,7 @@
     ) external payable onlyRebalancer {
         address rebalancer = _msgSender();
 
-<<<<<<< HEAD
-        (, bytes32 recipient) = allowedDestinations.tryGet(domain);
-=======
         (, bytes32 recipient) = _allowedRecipients.tryGet(domain);
->>>>>>> b123b1ef
         if (recipient == bytes32(0)) {
             recipient = _mustHaveRemoteRouter(domain);
         }
@@ -156,11 +128,7 @@
     }
 
     function addRecipient(uint32 domain, bytes32 recipient) external onlyOwner {
-<<<<<<< HEAD
-        allowedDestinations.set(domain, recipient);
-=======
         _allowedRecipients.set(domain, recipient);
->>>>>>> b123b1ef
     }
 
     function addBridge(
