--- conflicted
+++ resolved
@@ -77,10 +77,6 @@
 
     function _addBridge(uint32 domain, ITokenBridge bridge) internal virtual {
         _allowedBridges[domain].add(address(bridge));
-        address token = _token();
-        if (token != address(0)) {
-            IERC20(token).safeApprove(address(bridge), type(uint256).max);
-        }
     }
 
     function removeBridge(
@@ -88,6 +84,19 @@
         ITokenBridge bridge
     ) external onlyOwner {
         _allowedBridges[domain].remove(address(bridge));
+    }
+
+    /**
+     * @notice Approves the token for the bridge.
+     * @param token The token to approve.
+     * @param bridge The bridge to approve the token for.
+     * @dev We need this to support bridges that charge fees in ERC20 tokens.
+     */
+    function approveTokenForBridge(
+        IERC20 token,
+        ITokenBridge bridge
+    ) external onlyOwner {
+        token.safeApprove(address(bridge), type(uint256).max);
     }
 
     function addRebalancer(address rebalancer) external onlyOwner {
@@ -119,35 +128,15 @@
             amount
         );
 
-<<<<<<< HEAD
-        uint256 nativeAmount = 0;
-        uint256 tokenAmount = 0;
-        for (uint256 i = 0; i < quotes.length; i++) {
-            if (quotes[i].token == _token()) {
-                tokenAmount += quotes[i].amount;
-            }
-
-            if (quotes[i].token == address(0)) {
-                nativeAmount += quotes[i].amount;
-=======
         uint256 collateralFee = 0;
         for (uint256 i = 0; i < quotes.length; i++) {
             if (quotes[i].token == token()) {
                 collateralFee += quotes[i].amount;
->>>>>>> 345b419d
             }
         }
 
         // charge the rebalancer any bridging fees denominated in the collateral
         // token to avoid undercollateralization
-<<<<<<< HEAD
-        _transferFromSender(tokenAmount - amount);
-
-        bridge.transferRemote{value: nativeAmount}(domain, recipient, amount);
-        emit CollateralMoved(domain, recipient, amount, msg.sender);
-    }
-
-=======
         if (collateralFee > amount) {
             _transferFromSender(collateralFee - amount);
         }
@@ -163,7 +152,6 @@
         return msg.value;
     }
 
->>>>>>> 345b419d
     function _recipient(
         uint32 domain
     ) internal view returns (bytes32 recipient) {
