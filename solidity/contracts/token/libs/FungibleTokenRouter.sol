--- conflicted
+++ resolved
@@ -89,21 +89,6 @@
         return quotes[0].amount;
     }
 
-<<<<<<< HEAD
-    function _chargeSender(
-        uint32 _destination,
-        bytes32 _recipient,
-        uint256 _amount
-    ) internal virtual override returns (bytes memory metadata) {
-        uint256 fee = _feeAmount(_destination, _recipient, _amount);
-        metadata = _transferFromSender(_amount + fee);
-        if (fee > 0) {
-            _transferTo(address(feeRecipient), fee);
-        }
-    }
-
-=======
->>>>>>> df54c7fd
     /**
      * @dev Scales local amount to message amount (up by scale factor).
      */
