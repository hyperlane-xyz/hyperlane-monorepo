// SPDX-License-Identifier: Apache-2.0
pragma solidity >=0.8.0;

import {TokenRouter} from "./libs/TokenRouter.sol";
import {FungibleTokenRouter} from "./libs/FungibleTokenRouter.sol";
import {LpCollateralRouter} from "./libs/LpCollateralRouter.sol";
import {Quote, ITokenBridge} from "../interfaces/ITokenBridge.sol";

import {Address} from "@openzeppelin/contracts/utils/Address.sol";

/**
 * @title Hyperlane Native Token Router that extends ERC20 with remote transfer functionality.
 * @author Abacus Works
 * @dev Supply on each chain is not constant but the aggregate supply across all chains is.
 */
contract HypNative is LpCollateralRouter {
    string internal constant INSUFFICIENT_NATIVE_AMOUNT =
        "Native: amount exceeds msg.value";

    constructor(
        uint256 _scale,
        address _mailbox
    ) FungibleTokenRouter(_scale, _mailbox) {}

    /**
     * @notice Initializes the Hyperlane router
     * @param _hook The post-dispatch hook contract.
     * @param _interchainSecurityModule The interchain security module contract.
     * @param _owner The this contract.
     */
    function initialize(
        address _hook,
        address _interchainSecurityModule,
        address _owner
    ) public virtual initializer {
        _MailboxClient_initialize(_hook, _interchainSecurityModule, _owner);
<<<<<<< HEAD
        _LpCollateralRouter_initialize();
=======
    }

    function balanceOf(
        address _account
    ) external view override returns (uint256) {
        return _account.balance;
    }

    // override for single unified quote
    function quoteTransferRemote(
        uint32 _destination,
        bytes32 _recipient,
        uint256 _amount
    ) external view virtual override returns (Quote[] memory quotes) {
        quotes = new Quote[](1);
        quotes[0] = Quote({
            token: address(0),
            amount: _quoteGasPayment(_destination, _recipient, _amount) +
                _feeAmount(_destination, _recipient, _amount) +
                _amount
        });
    }

    function token() public view virtual override returns (address) {
        return address(0);
>>>>>>> 345b419d
    }

    function _transferRemote(
        uint32 _destination,
        bytes32 _recipient,
        uint256 _amount,
        uint256 _value,
        bytes memory _hookMetadata,
        address _hook
    ) internal virtual override returns (bytes32 messageId) {
        // include for legible error instead of underflow
        _transferFromSender(_amount);

        return
            super._transferRemote(
                _destination,
                _recipient,
                _amount,
                msg.value - _amount,
                _hookMetadata,
                _hook
            );
    }

<<<<<<< HEAD
    function _token() internal view override returns (address) {
        return address(0);
    }

=======
>>>>>>> 345b419d
    /**
     * @inheritdoc TokenRouter
     */
    function _transferFromSender(
        uint256 _amount
    ) internal virtual override returns (bytes memory) {
        require(msg.value >= _amount, "Native: amount exceeds msg.value");
        return bytes(""); // no metadata
    }

    function _nativeRebalanceValue(
        uint256 collateralAmount
    ) internal override returns (uint256 nativeValue) {
        nativeValue = msg.value + collateralAmount;
        require(
            address(this).balance >= nativeValue,
            "Native: rebalance amount exceeds balance"
        );
    }

    /**
     * @dev Sends `_amount` of native token to `_recipient` balance.
     * @inheritdoc TokenRouter
     */
    function _transferTo(
        address _recipient,
        uint256 _amount,
        bytes calldata // no metadata
    ) internal virtual override {
        Address.sendValue(payable(_recipient), _amount);
    }

    receive() external payable {
<<<<<<< HEAD
        donate(msg.value);
=======
        emit Donation(msg.sender, msg.value);
>>>>>>> 345b419d
    }
}<|MERGE_RESOLUTION|>--- conflicted
+++ resolved
@@ -34,15 +34,7 @@
         address _owner
     ) public virtual initializer {
         _MailboxClient_initialize(_hook, _interchainSecurityModule, _owner);
-<<<<<<< HEAD
         _LpCollateralRouter_initialize();
-=======
-    }
-
-    function balanceOf(
-        address _account
-    ) external view override returns (uint256) {
-        return _account.balance;
     }
 
     // override for single unified quote
@@ -62,7 +54,6 @@
 
     function token() public view virtual override returns (address) {
         return address(0);
->>>>>>> 345b419d
     }
 
     function _transferRemote(
@@ -87,13 +78,6 @@
             );
     }
 
-<<<<<<< HEAD
-    function _token() internal view override returns (address) {
-        return address(0);
-    }
-
-=======
->>>>>>> 345b419d
     /**
      * @inheritdoc TokenRouter
      */
@@ -127,10 +111,6 @@
     }
 
     receive() external payable {
-<<<<<<< HEAD
         donate(msg.value);
-=======
-        emit Donation(msg.sender, msg.value);
->>>>>>> 345b419d
     }
 }