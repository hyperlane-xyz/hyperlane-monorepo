// SPDX-License-Identifier: Apache-2.0
pragma solidity >=0.8.0;

import {TokenRouter} from "./libs/TokenRouter.sol";
import {FungibleTokenRouter} from "./libs/FungibleTokenRouter.sol";
import {MovableCollateralRouter} from "./libs/MovableCollateralRouter.sol";
import {ValueTransferBridge} from "./libs/ValueTransferBridge.sol";
import {Quote} from "../interfaces/ITokenBridge.sol";

import {Address} from "@openzeppelin/contracts/utils/Address.sol";

/**
 * @title Hyperlane Native Token Router that extends ERC20 with remote transfer functionality.
 * @author Abacus Works
 * @dev Supply on each chain is not constant but the aggregate supply across all chains is.
 */
contract HypNative is FungibleTokenRouter, MovableCollateralRouter {
    string internal constant INSUFFICIENT_NATIVE_AMOUNT =
        "Native: amount exceeds msg.value";

    /**
     * @dev Emitted when native tokens are donated to the contract.
     * @param sender The address of the sender.
     * @param amount The amount of native tokens donated.
     */
    event Donation(address indexed sender, uint256 amount);

    constructor(
        uint256 _scale,
        address _mailbox
    ) FungibleTokenRouter(_scale, _mailbox) {}

    /**
     * @notice Initializes the Hyperlane router
     * @dev This function uses `reinitializer(2)` because v2 contracts support rebalancing, and v1 contracts do not.
     * @param _hook The post-dispatch hook contract.
     * @param _interchainSecurityModule The interchain security module contract.
     * @param _owner The this contract.
     */
    function initialize(
        address _hook,
        address _interchainSecurityModule,
        address _owner
    ) public virtual reinitializer(2) {
        _MailboxClient_initialize(_hook, _interchainSecurityModule, _owner);
        _MovableCollateralRouter_initialize(_owner);
    }

<<<<<<< HEAD
    function _quoteTransferRemote(
        uint32 _destination,
        bytes32 _recipient,
        uint256 _amount
    ) internal view override returns (Quote[] memory quotes) {
        quotes = super._quoteTransferRemote(_destination, _recipient, _amount);
        assert(quotes[0].token == address(0));
        // add the amount to the quote
        quotes[0].amount += _amount;
=======
    function quoteTransferRemote(
        uint32 _destination,
        bytes32 _recipient,
        uint256 _amount
    ) external view override returns (Quote[] memory quotes) {
        quotes = new Quote[](1);
        quotes[0] = Quote({
            token: address(0),
            amount: _quoteGasPayment(_destination, _recipient, _amount) +
                _amount
        });
>>>>>>> 10fca83f
    }

    function _transferRemote(
        uint32 _destination,
        bytes32 _recipient,
        uint256 _amount,
        uint256 _value,
        bytes memory _hookMetadata,
        address _hook
    ) internal virtual override returns (bytes32 messageId) {
        // include for legible error instead of underflow
        _transferFromSender(_amount);

        return
            super._transferRemote(
                _destination,
                _recipient,
                _amount,
                msg.value - _amount,
                _hookMetadata,
                _hook
            );
    }

    function balanceOf(
        address _account
    ) external view override returns (uint256) {
        return _account.balance;
    }

    /**
     * @inheritdoc TokenRouter
     */
    function _transferFromSender(
        uint256 _amount
    ) internal virtual override returns (bytes memory) {
        require(msg.value >= _amount, "Native: amount exceeds msg.value");
        return bytes(""); // no metadata
    }

    /**
     * @dev Sends `_amount` of native token to `_recipient` balance.
     * @inheritdoc TokenRouter
     */
    function _transferTo(
        address _recipient,
        uint256 _amount,
        bytes calldata // no metadata
    ) internal virtual override {
        Address.sendValue(payable(_recipient), _amount);
    }

    receive() external payable {
        emit Donation(msg.sender, msg.value);
    }

    /**
     * @dev This function uses `msg.value` as payment for the bridge.
     * User collateral is never used to make bridge payments!
     * The rebalancer is to pay all fees for the bridge.
     */
    function _rebalance(
        uint32 domain,
        bytes32 recipient,
        uint256 amount,
        ValueTransferBridge bridge
    ) internal override {
        uint fee = msg.value;
        bridge.transferRemote{value: fee + amount}({
            destinationDomain: domain,
            recipient: recipient,
            amountOut: amount
        });
    }
}<|MERGE_RESOLUTION|>--- conflicted
+++ resolved
@@ -46,17 +46,6 @@
         _MovableCollateralRouter_initialize(_owner);
     }
 
-<<<<<<< HEAD
-    function _quoteTransferRemote(
-        uint32 _destination,
-        bytes32 _recipient,
-        uint256 _amount
-    ) internal view override returns (Quote[] memory quotes) {
-        quotes = super._quoteTransferRemote(_destination, _recipient, _amount);
-        assert(quotes[0].token == address(0));
-        // add the amount to the quote
-        quotes[0].amount += _amount;
-=======
     function quoteTransferRemote(
         uint32 _destination,
         bytes32 _recipient,
@@ -68,7 +57,6 @@
             amount: _quoteGasPayment(_destination, _recipient, _amount) +
                 _amount
         });
->>>>>>> 10fca83f
     }
 
     function _transferRemote(
