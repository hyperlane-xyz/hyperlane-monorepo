--- conflicted
+++ resolved
@@ -55,31 +55,13 @@
     /**
      * @notice Verifies the commitment by comparing the calldata hash to the commitment
      * @param _metadata The encoded (ica, salt, calls)
-<<<<<<< HEAD
      * @param _message The reveal Hyperlane message
-=======
-     * @param _message The reveal hyperlane message
->>>>>>> ff51ec4e
      * @return true If the hash of the metadata matches the commitment.
      */
     function verify(
         bytes calldata _metadata,
         bytes calldata _message
     ) external returns (bool) {
-<<<<<<< HEAD
-        // Fetch encoded ica, salt, and calls
-        address _ica = address(bytes20(_metadata[:20]));
-        OwnableMulticall ica = OwnableMulticall(payable(_ica));
-
-        bytes32 salt = bytes32(_metadata[20:52]);
-
-        CallLib.Call[] memory calls = abi.decode(
-            _metadata[52:],
-            (CallLib.Call[])
-        );
-
-=======
->>>>>>> ff51ec4e
         // This is hash(salt, calls). The ica address is excluded
         bytes32 revealedHash = keccak256(_metadata[20:]);
         bytes32 msgCommitment = _message.body().commitment();
@@ -88,9 +70,6 @@
             "Commitment ISM: Revealed Hash Invalid"
         );
 
-<<<<<<< HEAD
-        // The ica will check if the commitment is currently active, reverting if not.
-=======
         // Fetch encoded ica, salt, and calls
         address _ica = address(bytes20(_metadata[:20]));
         OwnableMulticall ica = OwnableMulticall(payable(_ica));
@@ -103,7 +82,6 @@
         );
 
         // The ica will check if the commitment is pending execution, reverting if not.
->>>>>>> ff51ec4e
         ica.revealAndExecute(calls, salt);
 
         return true;
