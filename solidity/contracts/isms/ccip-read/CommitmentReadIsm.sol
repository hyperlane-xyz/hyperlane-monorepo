// SPDX-License-Identifier: MIT OR Apache-2.0
pragma solidity >=0.8.0;

// ============ Internal Imports ============
import {Mailbox} from "../../Mailbox.sol";
import {AbstractCcipReadIsm} from "./AbstractCcipReadIsm.sol";
import {Ownable} from "@openzeppelin/contracts/access/Ownable.sol";
import {InterchainAccountMessageReveal} from "../../middleware/libs/InterchainAccountMessage.sol";
import {InterchainAccountRouter} from "../../middleware/InterchainAccountRouter.sol";
import {CallLib} from "../../middleware/libs/Call.sol";
import {Message} from "../../libs/Message.sol";
import {TypeCasts} from "../../libs/TypeCasts.sol";
import {OwnableMulticall} from "../../middleware/libs/OwnableMulticall.sol";
import {MailboxClient} from "../../client/MailboxClient.sol";

interface CommitmentReadIsmService {
    function getCallsFromCommitment(
        bytes32 _commitment
    )
        external
        view
        returns (address ica, bytes32 salt, CallLib.Call[] memory _calls);
}

contract CommitmentReadIsm is AbstractCcipReadIsm {
    using InterchainAccountMessageReveal for bytes;
    using Message for bytes;
    using TypeCasts for bytes32;

<<<<<<< HEAD
    constructor(
        address _mailbox,
        address _owner,
        string[] memory _urls
    ) MailboxClient(_mailbox) {
=======
    constructor(address _owner, string[] memory _urls) {
        _transferOwnership(msg.sender);
>>>>>>> 45441207
        setUrls(_urls);
        _transferOwnership(_owner);
    }

    function _offchainLookupCalldata(
        bytes calldata _message
    ) internal pure override returns (bytes memory) {
        return
            abi.encodeCall(
                CommitmentReadIsmService.getCallsFromCommitment,
                (_message.body().commitment())
            );
    }

    /**
     * @notice Verifies the commitment by comparing the calldata hash to the commitment
     * @param _metadata The encoded (ica, salt, calls)
     * @param _message The reveal Hyperlane message
     * @return true If the hash of the metadata matches the commitment.
     */
    function verify(
        bytes calldata _metadata,
        bytes calldata _message
    ) external returns (bool) {
        // This is hash(salt, calls). The ica address is excluded
        bytes32 revealedHash = keccak256(_metadata[20:]);
        bytes32 msgCommitment = _message.body().commitment();
        require(
            revealedHash == msgCommitment,
            "Commitment ISM: Revealed Hash Invalid"
        );

        // Fetch encoded ica, salt, and calls
        address _ica = address(bytes20(_metadata[:20]));
        OwnableMulticall ica = OwnableMulticall(payable(_ica));

        bytes32 salt = bytes32(_metadata[20:52]);

        CallLib.Call[] memory calls = abi.decode(
            _metadata[52:],
            (CallLib.Call[])
        );

        // The ica will check if the commitment is pending execution, reverting if not.
        ica.revealAndExecute(calls, salt);

        return true;
    }
}<|MERGE_RESOLUTION|>--- conflicted
+++ resolved
@@ -27,16 +27,8 @@
     using Message for bytes;
     using TypeCasts for bytes32;
 
-<<<<<<< HEAD
-    constructor(
-        address _mailbox,
-        address _owner,
-        string[] memory _urls
-    ) MailboxClient(_mailbox) {
-=======
     constructor(address _owner, string[] memory _urls) {
         _transferOwnership(msg.sender);
->>>>>>> 45441207
         setUrls(_urls);
         _transferOwnership(_owner);
     }
