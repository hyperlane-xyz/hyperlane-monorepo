--- conflicted
+++ resolved
@@ -34,12 +34,8 @@
     function route(
         bytes calldata _message
     ) public view virtual override returns (IInterchainSecurityModule) {
-<<<<<<< HEAD
-        address _ism = _message.body().ism().bytes32ToAddress();
-=======
         bytes calldata _icaMsg = _message.body();
         address _ism = _icaMsg.ism().bytes32ToAddress();
->>>>>>> 7d7e7fdb
         if (_ism == address(0)) {
             return mailbox.defaultIsm();
         } else {
