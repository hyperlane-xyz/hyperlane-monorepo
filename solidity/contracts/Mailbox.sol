--- conflicted
+++ resolved
@@ -30,8 +30,6 @@
 
     // A monotonically increasing nonce for outbound unique message IDs.
     uint32 public nonce;
-    bytes32 public latestDispatchedId;
-
     // The latest dispatched message ID used for auth in post-dispatch hooks.
     bytes32 public latestDispatchedId;
 
@@ -142,11 +140,8 @@
         IPostDispatchHook hook,
         bytes calldata metadata
     ) public payable returns (bytes32) {
-<<<<<<< HEAD
-=======
         /// CHECKS ///
 
->>>>>>> 96d8f79d
         // Format the message into packed bytes.
         bytes memory message = Message.formatMessage(
             VERSION,
@@ -162,10 +157,6 @@
         /// EFFECTS ///
 
         nonce += 1;
-<<<<<<< HEAD
-        bytes32 id = message.id();
-=======
->>>>>>> 96d8f79d
         latestDispatchedId = id;
         emit DispatchId(id);
         emit Dispatch(message);
@@ -209,24 +200,6 @@
         address recipient = _message.recipientAddress();
         IInterchainSecurityModule ism = recipientIsm(recipient);
 
-<<<<<<< HEAD
-        // effects
-        deliveries[_id] = Delivery({
-            sender: msg.sender
-            // value: uint48(msg.value),
-            // timestamp: uint48(block.number)
-        });
-        emit Process(_message);
-        emit ProcessId(_id);
-
-        // interactions
-        // Verify the message via the ISM.
-        IInterchainSecurityModule _ism = IInterchainSecurityModule(
-            recipientIsm(recipient)
-        );
-        require(_ism.verify(_metadata, _message), "verification failed");
-
-=======
         /// EFFECTS ///
 
         deliveries[_id] = Delivery({
@@ -243,7 +216,6 @@
         // Verify the message via the ISM.
         require(ism.verify(_metadata, _message), "verification failed");
 
->>>>>>> 96d8f79d
         // Deliver the message to the recipient.
         IMessageRecipient(recipient).handle{value: msg.value}(
             _message.origin(),
