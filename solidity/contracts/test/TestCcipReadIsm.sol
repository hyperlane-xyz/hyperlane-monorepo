--- conflicted
+++ resolved
@@ -20,11 +20,6 @@
         bytes message
     );
 
-<<<<<<< HEAD
-    constructor(address _mailbox) MailboxClient(_mailbox) {}
-
-=======
->>>>>>> 10fca83f
     function _offchainLookupCalldata(
         bytes calldata /*_message*/
     ) internal pure override returns (bytes memory) {
