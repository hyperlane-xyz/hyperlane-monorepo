// SPDX-License-Identifier: Apache-2.0
pragma solidity ^0.8.13;

<<<<<<< HEAD
import {ITokenMessenger, ITokenMessengerV1} from "../interfaces/cctp/ITokenMessenger.sol";
=======
import {ITokenMessenger} from "../interfaces/cctp/ITokenMessenger.sol";
>>>>>>> 446e2e11
import {ITokenMessengerV2} from "../interfaces/cctp/ITokenMessengerV2.sol";
import {MockToken} from "./MockToken.sol";

contract MockCircleTokenMessenger is ITokenMessengerV1, ITokenMessengerV2 {
    uint64 public nextNonce = 0;
    MockToken token;
    uint32 public version;

    constructor(MockToken _token) {
        token = _token;
    }

    function depositForBurn(
        uint256 _amount,
        uint32,
        bytes32,
        address _burnToken
    ) public returns (uint64 _nonce) {
        _nonce = nextNonce;
        nextNonce += 1;
        require(address(token) == _burnToken);
        token.transferFrom(msg.sender, address(this), _amount);
        token.burn(_amount);
    }

    function depositForBurnWithCaller(
        uint256 _amount,
        uint32,
        bytes32,
        address _burnToken,
        bytes32
    ) external returns (uint64 _nonce) {
        depositForBurn(_amount, 0, 0, _burnToken);
    }

    function messageBodyVersion() external override returns (uint32) {
        return version;
    }

    function setVersion(uint32 _version) external {
        version = _version;
    }

    function depositForBurn(
        uint256 _amount,
        uint32,
        bytes32,
        address _burnToken,
        bytes32,
        uint256,
        uint32
    ) external {
        depositForBurn(_amount, 0, 0, _burnToken);
    }
}<|MERGE_RESOLUTION|>--- conflicted
+++ resolved
@@ -1,11 +1,7 @@
 // SPDX-License-Identifier: Apache-2.0
 pragma solidity ^0.8.13;
 
-<<<<<<< HEAD
 import {ITokenMessenger, ITokenMessengerV1} from "../interfaces/cctp/ITokenMessenger.sol";
-=======
-import {ITokenMessenger} from "../interfaces/cctp/ITokenMessenger.sol";
->>>>>>> 446e2e11
 import {ITokenMessengerV2} from "../interfaces/cctp/ITokenMessengerV2.sol";
 import {MockToken} from "./MockToken.sol";
 
@@ -41,7 +37,7 @@
         depositForBurn(_amount, 0, 0, _burnToken);
     }
 
-    function messageBodyVersion() external override returns (uint32) {
+    function messageBodyVersion() external view override returns (uint32) {
         return version;
     }
 
