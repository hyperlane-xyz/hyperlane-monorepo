--- conflicted
+++ resolved
@@ -23,8 +23,7 @@
 
     mapping(bytes32 => bool) processedNonces;
     MockToken token;
-    uint32 public override version;
-    uint32 public override localDomain = 0;
+    uint32 public version;
 
     constructor(MockToken _token) {
         token = _token;
@@ -41,10 +40,6 @@
     function receiveMessage(
         bytes memory message,
         bytes calldata
-<<<<<<< HEAD
-    ) external pure override returns (bool success) {
-        success = true;
-=======
     ) external returns (bool success) {
         bytes29 cctpMessage = TypedMemView.ref(message, 0);
 
@@ -103,7 +98,6 @@
 
     function _bytes32ToAddress(bytes32 _buf) internal pure returns (address) {
         return address(uint160(uint256(_buf)));
->>>>>>> e7e9cd82
     }
 
     function hashSourceAndNonce(
@@ -122,14 +116,16 @@
         token.mint(_recipient, _amount);
     }
 
-    function usedNonces(
-        bytes32 _nonceId
-    ) external view override returns (uint256) {
+    function usedNonces(bytes32 _nonceId) external view returns (uint256) {
         return processedNonces[_nonceId] ? 1 : 0;
     }
 
     function setVersion(uint32 _version) external {
         version = _version;
+    }
+
+    function localDomain() external view returns (uint32) {
+        return 0;
     }
 
     function replaceMessage(
