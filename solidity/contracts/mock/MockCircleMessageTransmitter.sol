--- conflicted
+++ resolved
@@ -2,12 +2,9 @@
 pragma solidity ^0.8.13;
 
 import {IMessageTransmitter} from "../interfaces/cctp/IMessageTransmitter.sol";
-<<<<<<< HEAD
 import {IMessageTransmitterV2} from "../interfaces/cctp/IMessageTransmitterV2.sol";
 import {IMessageHandler} from "../interfaces/cctp/IMessageHandler.sol";
 import {IMessageHandlerV2} from "../interfaces/cctp/IMessageHandlerV2.sol";
-=======
->>>>>>> 79a51deb
 import {MockToken} from "./MockToken.sol";
 import {TypedMemView} from "../libs/TypedMemView.sol";
 import {CctpMessageV1} from "../libs/CctpMessageV1.sol";
@@ -24,11 +21,7 @@
     using CctpMessageV2 for bytes29;
     using TypeCasts for address;
 
-<<<<<<< HEAD
-=======
-contract MockCircleMessageTransmitter is IMessageTransmitter {
     uint64 public nonce = 0;
->>>>>>> 79a51deb
     mapping(bytes32 => bool) processedNonces;
     MockToken token;
     uint32 public override version;
@@ -38,46 +31,17 @@
         token = _token;
     }
 
-<<<<<<< HEAD
     function nextAvailableNonce() external view returns (uint64) {
         return 0;
     }
 
     function signatureThreshold() external view returns (uint256) {
         return 1;
-=======
-    function sendMessage(
-        uint32 destinationDomain,
-        bytes32 recipient,
-        bytes calldata messageBody
-    ) public override returns (uint64) {
-        emit MessageSent(messageBody);
-        return ++nonce;
-    }
-
-    function sendMessageWithCaller(
-        uint32 destinationDomain,
-        bytes32 recipient,
-        bytes32 destinationCaller,
-        bytes calldata messageBody
-    ) external override returns (uint64) {
-        return sendMessage(destinationDomain, recipient, messageBody);
-    }
-
-    function replaceMessage(
-        bytes calldata originalMessage,
-        bytes calldata originalAttestation,
-        bytes calldata newMessageBody,
-        bytes32 newDestinationCaller
-    ) external override {
-        revert("Not implemented");
->>>>>>> 79a51deb
     }
 
     function receiveMessage(
         bytes memory message,
         bytes calldata
-<<<<<<< HEAD
     ) external returns (bool success) {
         bytes29 cctpMessage = TypedMemView.ref(message, 0);
 
@@ -136,10 +100,6 @@
 
     function _bytes32ToAddress(bytes32 _buf) internal pure returns (address) {
         return address(uint160(uint256(_buf)));
-=======
-    ) external pure override returns (bool success) {
-        success = true;
->>>>>>> 79a51deb
     }
 
     function hashSourceAndNonce(
@@ -158,22 +118,12 @@
         token.mint(_recipient, _amount);
     }
 
-<<<<<<< HEAD
     function usedNonces(bytes32 _nonceId) external view returns (uint256) {
-=======
-    function usedNonces(
-        bytes32 _nonceId
-    ) external view override returns (uint256) {
->>>>>>> 79a51deb
         return processedNonces[_nonceId] ? 1 : 0;
     }
 
     function setVersion(uint32 _version) external {
         version = _version;
-    }
-
-    function localDomain() external view returns (uint32) {
-        return 0;
     }
 
     function replaceMessage(
