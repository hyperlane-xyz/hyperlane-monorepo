--- conflicted
+++ resolved
@@ -86,12 +86,8 @@
         address _recipient = _message.recipient;
         IInterchainSecurityModule _ism = _recipientIsm(_recipient);
         if (address(_ism) != address(0)) {
-<<<<<<< HEAD
-            // Do not pass any metadata
-=======
             // Do not pass any metadata because we expect to
             // be using TestIsms
->>>>>>> 409faf9f
             require(_ism.verify("", _encode(_message)), "ISM verify failed");
         }
 
