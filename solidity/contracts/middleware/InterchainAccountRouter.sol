--- conflicted
+++ resolved
@@ -124,15 +124,7 @@
         implementation = Create2.deploy(0, bytes32(0), bytecode);
         bytecodeHash = _proxyBytecodeHash(implementation);
 
-<<<<<<< HEAD
-        CCIP_READ_ISM = new CommitmentReadIsm(
-            _mailbox,
-            _owner,
-            _commitment_urls
-        );
-=======
         CCIP_READ_ISM = new CommitmentReadIsm(_owner, _commitment_urls);
->>>>>>> 45441207
         COMMIT_TX_GAS_USAGE = _commit_tx_gas_usage;
     }
 
