--- conflicted
+++ resolved
@@ -15,11 +15,7 @@
 
 // ============ Internal Imports ============
 import {OwnableMulticall} from "./libs/OwnableMulticall.sol";
-<<<<<<< HEAD
-import {AccountConfig, InterchainAccountMessage} from "./libs/InterchainAccountMessage.sol";
-=======
-import {InterchainAccountMessage, InterchainAccountMessageReveal} from "./libs/InterchainAccountMessage.sol";
->>>>>>> 225a77de
+import {AccountConfig, MessageType, InterchainAccountMessage, InterchainAccountMessageCommitment, InterchainAccountMessageCalls, InterchainAccountMessageReveal} from "./libs/InterchainAccountMessage.sol";
 import {CallLib} from "./libs/Call.sol";
 import {MinimalProxy} from "../libs/MinimalProxy.sol";
 import {TypeCasts} from "../libs/TypeCasts.sol";
@@ -44,23 +40,18 @@
 
     // ============ Constants ============
 
-    address public immutable implementation;
-    bytes32 public immutable bytecodeHash;
-
-<<<<<<< HEAD
-=======
+    address internal immutable implementation;
+    bytes32 internal immutable bytecodeHash;
+
     // ============ Public Storage ============
-    mapping(uint32 => bytes32) public isms;
     /// @notice A mapping of commitments to the ICA that should execute the revealed calldata
     /// @dev The commitment is only stored if a `COMMITMENT` message was processed for it
     mapping(bytes32 commitment => OwnableMulticall ICA)
         public verifiedCommitments;
 
     // ============ Upgrade Gap ============
-
-    uint256[47] private __GAP;
-
->>>>>>> 225a77de
+    uint256[49] private __GAP;
+
     // ============ Events ============
 
     /**
@@ -74,6 +65,21 @@
         bytes32 router,
         AccountConfig config
     );
+
+    /**
+     * @notice Emitted when an interchain call commitment is dispatched to a remote domain
+     * @param destination The destination domain on which to make the call
+     * @param router The address of the remote router
+     * @param config The account config containing the owner, ISM, and salt
+     */
+    event CommitRevealDispatched(
+        bytes32 indexed commitment,
+        uint32 indexed destination,
+        bytes32 router,
+        AccountConfig config
+    );
+
+    event CommitmentRevealed(bytes32 indexed commitment);
 
     /**
      * @notice Emitted when an interchain account contract is deployed
@@ -216,7 +222,7 @@
             mailbox.dispatch{value: msg.value}(
                 _destination,
                 _router,
-                InterchainAccountMessage.encode(accountConfig, _calls),
+                InterchainAccountMessageCalls.encode(accountConfig, _calls),
                 _hookMetadata,
                 _hook
             );
@@ -236,23 +242,12 @@
         bytes32 _sender,
         bytes calldata _message
     ) external payable override onlyMailbox {
-<<<<<<< HEAD
-        (
-            AccountConfig memory _accountConfig,
-            CallLib.Call[] memory _calls
-        ) = InterchainAccountMessage.decode(_message);
-
-        OwnableMulticall _interchainAccount = getDeployedInterchainAccount(
-=======
-        InterchainAccountMessage.MessageType _messageType = _message
-            .messageType();
-
-        bytes32 _commitment;
-        bytes32 _ism;
-        if (_messageType == InterchainAccountMessage.MessageType.REVEAL) {
-            _commitment = InterchainAccountMessageReveal.commitment(_message);
-            _ism = InterchainAccountMessageReveal.ism(_message);
-
+        MessageType _messageType = _message.messageType();
+
+        if (_messageType == MessageType.REVEAL) {
+            bytes32 _commitment = InterchainAccountMessageReveal.commitment(
+                _message
+            );
             // If the message is a reveal, we don't do any derivation of the ica address
             // The commitment should be executed in the `verify` method of the CCIP read ISM that verified this message
             // so here we just check that commitment -> ICA association has been cleared
@@ -262,27 +257,24 @@
                 "Commitment was not executed"
             );
             return;
-        } else {
-            _commitment = _message.commitment();
-            _ism = _message.ism();
         }
 
-        bytes32 _owner = _message.owner();
-        bytes32 _salt = _message.salt();
-
-        OwnableMulticall ica = getDeployedInterchainAccount(
->>>>>>> 225a77de
+        AccountConfig memory accountConfig = _message.accountConfig();
+        OwnableMulticall account = getDeployedInterchainAccount(
             _origin,
             _sender,
-            _accountConfig
-        );
-
-        if (_messageType == InterchainAccountMessage.MessageType.CALLS) {
-            CallLib.Call[] memory calls = _message.calls();
-            ica.multicall{value: msg.value}(calls);
+            accountConfig
+        );
+
+        if (_messageType == MessageType.COMMITMENT) {
+            bytes32 commitment = InterchainAccountMessageCommitment.commitment(
+                _message
+            );
+            verifiedCommitments[commitment] = account;
         } else {
-            // This is definitely a message of type COMMITMENT
-            verifiedCommitments[_commitment] = ica;
+            account.multicall{value: msg.value}(
+                InterchainAccountMessageCalls.calls(_message)
+            );
         }
     }
 
@@ -432,7 +424,7 @@
         uint32 _destination,
         uint256 _gasLimit
     ) external view returns (uint256) {
-        bytes memory _messageBody = InterchainAccountMessage.encode(
+        bytes memory _messageBody = InterchainAccountMessageCalls.encode(
             AccountConfig({
                 owner: msg.sender.addressToBytes32(),
                 ism: bytes32(0),
@@ -443,79 +435,105 @@
         return
             _Router_quoteDispatch(
                 _destination,
-<<<<<<< HEAD
                 _messageBody,
                 _defaultHookMetadata(_gasLimit),
                 address(hook)
-=======
-                _router,
-                _ism,
-                _body,
-                _hookMetadata,
-                _hook
             );
     }
 
     function callRemoteCommitReveal(
         uint32 _destination,
-        bytes32 _router,
-        bytes32 _ism,
-        bytes32 _ccipReadIsm,
-        bytes memory _hookMetadata,
-        IPostDispatchHook _hook,
-        bytes32 _salt,
+        uint256 _gasLimit,
         bytes32 _commitment
     ) public payable returns (bytes32 _commitmentMsgId, bytes32 _revealMsgId) {
-        bytes memory _commitmentMsg = InterchainAccountMessage
-            .encodeCommitment({
-                _owner: msg.sender.addressToBytes32(),
-                _ism: _ism,
-                _commitment: _commitment,
-                _userSalt: _salt
-            });
-        bytes memory _revealMsg = InterchainAccountMessage.encodeReveal({
-            _ism: _ccipReadIsm,
-            _commitment: _commitment
-        });
-
-        _commitmentMsgId = _dispatchMessageWithHook(
+        return
+            callRemoteCommitRevealAdvanced(
+                _destination,
+                routers(_destination),
+                bytes32(0),
+                bytes32(0),
+                bytes32(0),
+                _commitment,
+                hook,
+                _defaultHookMetadata(_gasLimit)
+            );
+    }
+
+    function callRemoteCommitRevealNamespaced(
+        uint32 _destination,
+        bytes32 _salt,
+        uint256 _gasLimit,
+        bytes32 _commitment
+    ) public payable returns (bytes32 _commitmentMsgId, bytes32 _revealMsgId) {
+        return
+            callRemoteCommitRevealAdvanced(
+                _destination,
+                routers(_destination),
+                _salt,
+                bytes32(0),
+                bytes32(0),
+                _commitment,
+                hook,
+                _defaultHookMetadata(_gasLimit)
+            );
+    }
+
+    uint256 private constant COMMITMENT_GAS_LIMIT = 20_000;
+
+    function callRemoteCommitRevealAdvanced(
+        uint32 _destination,
+        bytes32 _router,
+        bytes32 _accountSalt,
+        bytes32 _accountIsm,
+        bytes32 _offchainLookupIsm,
+        bytes32 _commitment,
+        IPostDispatchHook _hook,
+        bytes memory _hookMetadata
+    ) public payable returns (bytes32 _commitmentMsgId, bytes32 _revealMsgId) {
+        bytes memory commitMetadata = StandardHookMetadata.overrideGasLimit(
+            COMMITMENT_GAS_LIMIT
+        );
+        uint256 commitFee = mailbox.quoteDispatch(
             _destination,
             _router,
-            _ism,
-            _commitmentMsg,
+            new bytes(0),
+            commitMetadata
+        );
+        require(msg.value >= commitFee, "Insufficient value for commit fee");
+
+        AccountConfig memory accountConfig = AccountConfig({
+            owner: msg.sender.addressToBytes32(),
+            ism: _accountIsm,
+            salt: _accountSalt
+        });
+        emit CommitRevealDispatched(
+            _commitment,
+            _destination,
+            _router,
+            accountConfig
+        );
+
+        _commitmentMsgId = mailbox.dispatch{value: commitFee}(
+            _destination,
+            _router,
+            InterchainAccountMessageCommitment.encode(
+                accountConfig,
+                _commitment
+            ),
+            commitMetadata,
+            _hook
+        );
+
+        _revealMsgId = mailbox.dispatch{value: msg.value - commitFee}(
+            _destination,
+            _router,
+            InterchainAccountMessageReveal.encode(
+                _offchainLookupIsm,
+                _commitment
+            ),
             _hookMetadata,
             _hook
         );
-        _revealMsgId = _dispatchMessageWithHook(
-            _destination,
-            _router,
-            _ism,
-            _revealMsg,
-            _hookMetadata,
-            _hook
-        );
-    }
-
-    function callRemoteCommitReveal(
-        uint32 _destination,
-        bytes32 _router,
-        bytes32 _ism,
-        bytes memory _hookMetadata,
-        IPostDispatchHook _hook,
-        bytes32 _salt,
-        bytes32 _commitment
-    ) public payable returns (bytes32 _commitmentMsgId, bytes32 _revealMsgId) {
-        return
-            callRemoteCommitReveal(
-                _destination,
-                _router,
-                _ism,
-                bytes32(0),
-                _hookMetadata,
-                _hook,
-                _salt,
-                _commitment
-            );
     }
 
     /// @dev The calls represented by the commitment can only be executed once.
@@ -527,8 +545,9 @@
         OwnableMulticall ica = verifiedCommitments[_givenCommitment];
 
         require(address(payable(ica)) != address(0), "Invalid Reveal");
-
         delete verifiedCommitments[_givenCommitment];
+        emit CommitmentRevealed(_givenCommitment);
+
         ica.multicall{value: msg.value}(_calls);
     }
 
@@ -540,8 +559,13 @@
             abi.encodePacked(
                 type(OwnableMulticall).creationCode,
                 abi.encode(router)
->>>>>>> 225a77de
-            );
+            );
+    }
+
+    function _proxyBytecodeHash(
+        address _implementation
+    ) internal pure returns (bytes32) {
+        return keccak256(MinimalProxy.bytecode(_implementation));
     }
 
     /**
@@ -581,22 +605,6 @@
         return payable(Create2.computeAddress(_salt, bytecodeHash));
     }
 
-    function _implementationBytecode(
-        address router
-    ) private pure returns (bytes memory) {
-        return
-            abi.encodePacked(
-                type(OwnableMulticall).creationCode,
-                abi.encode(router)
-            );
-    }
-
-    function _proxyBytecodeHash(
-        address _implementation
-    ) private pure returns (bytes32) {
-        return keccak256(MinimalProxy.bytecode(_implementation));
-    }
-
     function _defaultHookMetadata(
         uint256 _gasLimit
     ) private view returns (bytes memory) {
