// SPDX-License-Identifier: Apache-2.0
pragma solidity ^0.8.13;

/*@@@@@@@       @@@@@@@@@
 @@@@@@@@@       @@@@@@@@@
  @@@@@@@@@       @@@@@@@@@
   @@@@@@@@@       @@@@@@@@@
    @@@@@@@@@@@@@@@@@@@@@@@@@
     @@@@@  HYPERLANE  @@@@@@@
    @@@@@@@@@@@@@@@@@@@@@@@@@
   @@@@@@@@@       @@@@@@@@@
  @@@@@@@@@       @@@@@@@@@
 @@@@@@@@@       @@@@@@@@@
@@@@@@@@@       @@@@@@@@*/

// ============ Internal Imports ============
import {OwnableMulticall} from "./libs/OwnableMulticall.sol";
import {InterchainAccountMessage} from "./libs/InterchainAccountMessage.sol";
import {CallLib} from "./libs/Call.sol";
import {MinimalProxy} from "../libs/MinimalProxy.sol";
import {TypeCasts} from "../libs/TypeCasts.sol";
import {StandardHookMetadata} from "../hooks/libs/StandardHookMetadata.sol";
import {Router} from "../client/Router.sol";
import {IPostDispatchHook} from "../interfaces/hooks/IPostDispatchHook.sol";
import {IInterchainSecurityModule} from "../interfaces/IInterchainSecurityModule.sol";
import {CommitmentReadIsm} from "../isms/ccip-read/CommitmentReadIsm.sol";
import {Mailbox} from "../Mailbox.sol";
import {Message} from "../libs/Message.sol";
// ============ External Imports ============
import {Create2} from "@openzeppelin/contracts/utils/Create2.sol";
import {Address} from "@openzeppelin/contracts/utils/Address.sol";

/*
 * @title A contract that allows accounts on chain A to call contracts via a
 * proxy contract on chain B.
 */
contract InterchainAccountRouter is Router, IInterchainSecurityModule {
    // ============ Libraries ============

    using TypeCasts for address;
    using TypeCasts for bytes32;
    using InterchainAccountMessage for bytes;
    using Message for bytes;

    // ============ Constants ============

    address public immutable implementation;
    bytes32 public immutable bytecodeHash;

    // ============ Public Storage ============
    mapping(uint32 => bytes32) public isms;
    /// @notice A mapping of commitments to the ICA that should execute the revealed calldata
    /// @dev The commitment is only stored if a `COMMITMENT` message was processed for it
    mapping(bytes32 commitment => OwnableMulticall ICA)
        public verifiedCommitments;

    // ============ Upgrade Gap ============

    uint256[47] private __GAP;

    // ============ Events ============

    /**
     * @notice Emitted when a default ISM is set for a remote domain
     * @param domain The remote domain
     * @param ism The address of the remote ISM
     */
    event RemoteIsmEnrolled(uint32 indexed domain, bytes32 ism);

    /**
     * @notice Emitted when an interchain call is dispatched to a remote domain
     * @param destination The destination domain on which to make the call
     * @param owner The local owner of the remote ICA
     * @param router The address of the remote router
     * @param ism The address of the remote ISM
     */
    event RemoteCallDispatched(
        uint32 indexed destination,
        address indexed owner,
        bytes32 router,
        bytes32 ism
    );

    /**
     * @notice Emitted when an interchain account contract is deployed
     * @param account The address of the proxy account that was created
     * @param origin The domain of the chain where the message was sent from
     * @param router The router on the origin domain
     * @param owner The address of the account that sent the message
     * @param ism The address of the local ISM
     * @param salt The salt used to derive the interchain account
     */
    event InterchainAccountCreated(
        address indexed account,
        uint32 origin,
        bytes32 router,
        bytes32 owner,
        address ism,
        bytes32 salt
    );

    // ============ Constructor ============
    constructor(
        address _mailbox,
        address _hook,
        address _owner
    ) Router(_mailbox) {
        setHook(_hook);
        _transferOwnership(_owner);

        bytes memory bytecode = _implementationBytecode(address(this));
        implementation = Create2.deploy(0, bytes32(0), bytecode);
        bytecodeHash = _proxyBytecodeHash(implementation);

        CCIP_READ_ISM = new CommitmentReadIsm(Mailbox(_mailbox));
        interchainSecurityModule = IInterchainSecurityModule(address(this));
    }

    /**
     * @notice Registers the address of remote InterchainAccountRouter
     * and ISM contracts to use as a default when making interchain calls
     * @param _destination The remote domain
     * @param _router The address of the remote InterchainAccountRouter
     * @param _ism The address of the remote ISM
     */
    function enrollRemoteRouterAndIsm(
        uint32 _destination,
        bytes32 _router,
        bytes32 _ism
    ) external onlyOwner {
        _enrollRemoteRouterAndIsm(_destination, _router, _ism);
    }

    /**
     * @notice Registers the address of remote InterchainAccountRouters
     * and ISM contracts to use as defaults when making interchain calls
     * @param _destinations The remote domains
     * @param _routers The address of the remote InterchainAccountRouters
     * @param _isms The address of the remote ISMs
     */
    function enrollRemoteRouterAndIsms(
        uint32[] calldata _destinations,
        bytes32[] calldata _routers,
        bytes32[] calldata _isms
    ) external onlyOwner {
        require(
            _destinations.length == _routers.length &&
                _destinations.length == _isms.length,
            "length mismatch"
        );
        for (uint256 i = 0; i < _destinations.length; i++) {
            _enrollRemoteRouterAndIsm(_destinations[i], _routers[i], _isms[i]);
        }
    }

    // ============ External Functions ============
    /**
     * @notice Dispatches a single remote call to be made by an owner's
     * interchain account on the destination domain
     * @dev Uses the default router and ISM addresses for the destination
     * domain, reverting if none have been configured
     * @param _destination The remote domain of the chain to make calls on
     * @param _to The address of the contract to call
     * @param _value The value to include in the call
     * @param _data The calldata
     * @return The Hyperlane message ID
     */
    function callRemote(
        uint32 _destination,
        address _to,
        uint256 _value,
        bytes memory _data
    ) external payable returns (bytes32) {
        bytes32 _router = routers(_destination);
        bytes32 _ism = isms[_destination];
        bytes memory _body = InterchainAccountMessage.encode(
            msg.sender,
            _ism,
            _to,
            _value,
            _data
        );
        return _dispatchMessage(_destination, _router, _ism, _body);
    }

    /**
     * @notice Dispatches a single remote call to be made by an owner's
     * interchain account on the destination domain
     * @dev Uses the default router and ISM addresses for the destination
     * domain, reverting if none have been configured
     * @param _destination The remote domain of the chain to make calls on
     * @param _to The address of the contract to call
     * @param _value The value to include in the call
     * @param _data The calldata
     * @param _hookMetadata The hook metadata to override with for the hook set by the owner
     * @return The Hyperlane message ID
     */
    function callRemote(
        uint32 _destination,
        address _to,
        uint256 _value,
        bytes memory _data,
        bytes memory _hookMetadata
    ) external payable returns (bytes32) {
        bytes32 _router = routers(_destination);
        bytes32 _ism = isms[_destination];
        bytes memory _body = InterchainAccountMessage.encode(
            msg.sender,
            _ism,
            _to,
            _value,
            _data
        );
        return
            _dispatchMessageWithMetadata(
                _destination,
                _router,
                _ism,
                _body,
                _hookMetadata
            );
    }

    /**
     * @notice Dispatches a sequence of remote calls to be made by an owner's
     * interchain account on the destination domain
     * @dev Uses the default router and ISM addresses for the destination
     * domain, reverting if none have been configured
     * @dev Recommend using CallLib.build to format the interchain calls.
     * @param _destination The remote domain of the chain to make calls on
     * @param _calls The sequence of calls to make
     * @return The Hyperlane message ID
     */
    function callRemote(
        uint32 _destination,
        CallLib.Call[] calldata _calls
    ) external payable returns (bytes32) {
        bytes32 _router = routers(_destination);
        bytes32 _ism = isms[_destination];
        bytes memory _body = InterchainAccountMessage.encode(
            msg.sender,
            _ism,
            _calls
        );

        return _dispatchMessage(_destination, _router, _ism, _body);
    }

    /**
     * @notice Dispatches a sequence of remote calls to be made by an owner's
     * interchain account on the destination domain
     * @dev Uses the default router and ISM addresses for the destination
     * domain, reverting if none have been configured
     * @dev Recommend using CallLib.build to format the interchain calls.
     * @param _destination The remote domain of the chain to make calls on
     * @param _calls The sequence of calls to make
     * @param _hookMetadata The hook metadata to override with for the hook set by the owner
     * @return The Hyperlane message ID
     */
    function callRemote(
        uint32 _destination,
        CallLib.Call[] calldata _calls,
        bytes calldata _hookMetadata
    ) external payable returns (bytes32) {
        bytes32 _router = routers(_destination);
        bytes32 _ism = isms[_destination];
        return
            callRemoteWithOverrides(
                _destination,
                _router,
                _ism,
                _calls,
                _hookMetadata
            );
    }

    /**
     * @notice Handles dispatched messages by relaying calls to the interchain account
     * @param _origin The origin domain of the interchain account
     * @param _sender The sender of the interchain message
     * @param _message The InterchainAccountMessage containing the account
     * owner, ISM, and sequence of calls to be relayed
     * @dev Does not need to be onlyRemoteRouter, as this application is designed
     * to receive messages from untrusted remote contracts.
     */
    function handle(
        uint32 _origin,
        bytes32 _sender,
        bytes calldata _message
    ) external payable override onlyMailbox {
        InterchainAccountMessage.MessageType _messageType = _message
            .messageType();

        // If the message is a reveal, we don't do any derivation of the ica address
        // The commitment should be executed in the `verify` method of the CCIP read ISM that verified this message
        // so here we just check that commitment -> ICA association has been cleared
        if (_messageType == InterchainAccountMessage.MessageType.REVEAL) {
            // The commitment should be executed in the `verify` method of the CCIP read ISM that verified this message
            require(
<<<<<<< HEAD
                verifiedCommitments[_message.commitment()] ==
=======
                verifiedCommitments[_message.commitment(_messageType)] ==
>>>>>>> bd29667a
                    OwnableMulticall(payable(address(0))),
                "Commitment was not executed"
            );
            return;
        }

        bytes32 _owner = _message.owner();
        bytes32 _ism = _message.ism(_messageType);
        bytes32 _salt = _message.salt();

        OwnableMulticall ica = getDeployedInterchainAccount(
            _origin,
            _owner,
            _sender,
            _ism.bytes32ToAddress(),
            _salt
        );

        if (_messageType == InterchainAccountMessage.MessageType.CALLS) {
            CallLib.Call[] memory calls = _message.calls();
            ica.multicall{value: msg.value}(calls);
        } else {
            bytes32 commitment = _message.commitment(_messageType);
            verifiedCommitments[commitment] = ica;
        }
    }

    function moduleType() external pure returns (uint8) {
        return uint8(IInterchainSecurityModule.Types.ROUTING);
    }

    CommitmentReadIsm public immutable CCIP_READ_ISM;

    function verify(
        bytes calldata _metadata,
        bytes calldata _message
    ) external returns (bool) {
        bytes calldata _body = _message.body();
        IInterchainSecurityModule _ism = IInterchainSecurityModule(
            _body.ism().bytes32ToAddress()
        );

        // If the ISM is not set, we need to check if the message is a reveal
        // If it is, we need to set the ISM to the CCIP read ISM
        // Otherwise, we need to set the ISM to the default ISM
        if (address(_ism) == address(0)) {
            if (
                _body.messageType() ==
                InterchainAccountMessage.MessageType.REVEAL
            ) {
                _ism = CCIP_READ_ISM;
            } else {
                _ism = mailbox.defaultIsm();
            }
        }
        return _ism.verify(_metadata, _message);
    }

    /**
     * @notice Returns the local address of an interchain account
     * @dev This interchain account is not guaranteed to have been deployed
     * @param _origin The remote origin domain of the interchain account
     * @param _router The remote origin InterchainAccountRouter
     * @param _owner The remote owner of the interchain account
     * @param _ism The local address of the ISM
     * @return The local address of the interchain account
     */
    function getLocalInterchainAccount(
        uint32 _origin,
        address _owner,
        address _router,
        address _ism
    ) external view returns (OwnableMulticall) {
        return
            getLocalInterchainAccount(
                _origin,
                _owner.addressToBytes32(),
                _router.addressToBytes32(),
                _ism
            );
    }

    /**
     * @notice Returns the remote address of a locally owned interchain account
     * @dev This interchain account is not guaranteed to have been deployed
     * @dev This function will only work if the destination domain is
     * EVM compatible
     * @param _destination The remote destination domain of the interchain account
     * @param _owner The local owner of the interchain account
     * @return The remote address of the interchain account
     */
    function getRemoteInterchainAccount(
        uint32 _destination,
        address _owner
    ) external view returns (address) {
        return
            getRemoteInterchainAccount(
                _destination,
                _owner,
                InterchainAccountMessage.EMPTY_SALT
            );
    }

    /**
     * @notice Returns the remote address of a locally owned interchain account
     * @dev This interchain account is not guaranteed to have been deployed
     * @dev This function will only work if the destination domain is
     * EVM compatible
     * @param _destination The remote destination domain of the interchain account
     * @param _owner The local owner of the interchain account
     * @param _userSalt A user provided salt. Allows control over account derivation.
     * @return The remote address of the interchain account
     */
    function getRemoteInterchainAccount(
        uint32 _destination,
        address _owner,
        bytes32 _userSalt
    ) public view returns (address) {
        address _router = routers(_destination).bytes32ToAddress();
        address _ism = isms[_destination].bytes32ToAddress();
        return getRemoteInterchainAccount(_owner, _router, _ism, _userSalt);
    }

    // ============ Public Functions ============

    /**
     * @notice Returns and deploys (if not already) an interchain account
     * @param _origin The remote origin domain of the interchain account
     * @param _owner The remote owner of the interchain account
     * @param _router The remote origin InterchainAccountRouter
     * @param _ism The local address of the ISM
     * @return The address of the interchain account
     */
    function getDeployedInterchainAccount(
        uint32 _origin,
        address _owner,
        address _router,
        address _ism
    ) public returns (OwnableMulticall) {
        return
            getDeployedInterchainAccount(
                _origin,
                _owner.addressToBytes32(),
                _router.addressToBytes32(),
                _ism,
                InterchainAccountMessage.EMPTY_SALT
            );
    }

    /*
     * @notice Returns and deploys (if not already) an interchain account
     * @param _origin The remote origin domain of the interchain account
     * @param _owner The remote owner of the interchain account
     * @param _router The remote origin InterchainAccountRouter
     * @param _ism The local address of the ISM
     * @return The address of the interchain account
     */
    function getDeployedInterchainAccount(
        uint32 _origin,
        bytes32 _owner,
        bytes32 _router,
        address _ism
    ) public returns (OwnableMulticall) {
        return
            getDeployedInterchainAccount(
                _origin,
                _owner,
                _router,
                _ism,
                InterchainAccountMessage.EMPTY_SALT
            );
    }

    /**
     * @notice Returns and deploys (if not already) an interchain account
     * @param _origin The remote origin domain of the interchain account
     * @param _owner The remote owner of the interchain account
     * @param _router The remote origin InterchainAccountRouter
     * @param _ism The local address of the ISM
     * @return The address of the interchain account
     */
    function getDeployedInterchainAccount(
        uint32 _origin,
        bytes32 _owner,
        bytes32 _router,
        address _ism,
        bytes32 _userSalt
    ) public returns (OwnableMulticall) {
        bytes32 _deploySalt = _getSalt(
            _origin,
            _owner,
            _router,
            _ism.addressToBytes32(),
            _userSalt
        );
        address payable _account = _getLocalInterchainAccount(_deploySalt);
        if (!Address.isContract(_account)) {
            bytes memory _bytecode = MinimalProxy.bytecode(implementation);
            _account = payable(Create2.deploy(0, _deploySalt, _bytecode));
            emit InterchainAccountCreated(
                _account,
                _origin,
                _router,
                _owner,
                _ism,
                _userSalt
            );
        }
        return OwnableMulticall(_account);
    }

    /**
     * @notice Returns the local address of a remotely owned interchain account
     * @dev This interchain account is not guaranteed to have been deployed
     * @param _origin The remote origin domain of the interchain account
     * @param _owner The remote owner of the interchain account
     * @param _router The remote InterchainAccountRouter
     * @param _ism The local address of the ISM
     * @return The local address of the interchain account
     */
    function getLocalInterchainAccount(
        uint32 _origin,
        bytes32 _owner,
        bytes32 _router,
        address _ism
    ) public view returns (OwnableMulticall) {
        return
            getLocalInterchainAccount(
                _origin,
                _owner,
                _router,
                _ism,
                InterchainAccountMessage.EMPTY_SALT
            );
    }

    /**
     * @notice Returns the local address of a remotely owned interchain account
     * @dev This interchain account is not guaranteed to have been deployed
     * @param _origin The remote origin domain of the interchain account
     * @param _owner The remote owner of the interchain account
     * @param _router The remote InterchainAccountRouter
     * @param _ism The local address of the ISM
     * @param _userSalt A user provided salt. Allows control over account derivation.
     * @return The local address of the interchain account
     */
    function getLocalInterchainAccount(
        uint32 _origin,
        bytes32 _owner,
        bytes32 _router,
        address _ism,
        bytes32 _userSalt
    ) public view returns (OwnableMulticall) {
        return
            OwnableMulticall(
                _getLocalInterchainAccount(
                    _getSalt(
                        _origin,
                        _owner,
                        _router,
                        _ism.addressToBytes32(),
                        _userSalt
                    )
                )
            );
    }

    /**
     * @notice Returns the remote address of a locally owned interchain account
     * @dev This interchain account is not guaranteed to have been deployed
     * @dev This function will only work if the destination domain is
     * EVM compatible
     * @param _owner The local owner of the interchain account
     * @param _router The remote InterchainAccountRouter
     * @param _ism The remote address of the ISM
     * @return The remote address of the interchain account
     */
    function getRemoteInterchainAccount(
        address _owner,
        address _router,
        address _ism
    ) public view returns (address) {
        return
            getRemoteInterchainAccount(
                _owner,
                _router,
                _ism,
                InterchainAccountMessage.EMPTY_SALT
            );
    }

    /**
     * @notice Returns the remote address of a locally owned interchain account
     * @dev This interchain account is not guaranteed to have been deployed
     * @dev This function will only work if the destination domain is
     * EVM compatible
     * @param _owner The local owner of the interchain account
     * @param _router The remote InterchainAccountRouter
     * @param _ism The remote address of the ISM
     * @param _userSalt Salt provided by the user, allows control over account derivation.
     * @return The remote address of the interchain account
     */
    function getRemoteInterchainAccount(
        address _owner,
        address _router,
        address _ism,
        bytes32 _userSalt
    ) public view returns (address) {
        require(_router != address(0), "no router specified for destination");

        // replicate router constructor Create2 derivation
        address _implementation = Create2.computeAddress(
            bytes32(0),
            keccak256(_implementationBytecode(_router)),
            _router
        );

        bytes32 _bytecodeHash = _proxyBytecodeHash(_implementation);
        bytes32 _salt = _getSalt(
            localDomain,
            _owner.addressToBytes32(),
            address(this).addressToBytes32(),
            _ism.addressToBytes32(),
            _userSalt
        );
        return Create2.computeAddress(_salt, _bytecodeHash, _router);
    }

    /**
     * @notice Dispatches a sequence of remote calls to be made by an owner's
     * interchain account on the destination domain
     * @dev Recommend using CallLib.build to format the interchain calls
     * @param _destination The remote domain of the chain to make calls on
     * @param _router The remote router address
     * @param _ism The remote ISM address
     * @param _calls The sequence of calls to make
     * @return The Hyperlane message ID
     */
    function callRemoteWithOverrides(
        uint32 _destination,
        bytes32 _router,
        bytes32 _ism,
        CallLib.Call[] calldata _calls
    ) public payable returns (bytes32) {
        return
            callRemoteWithOverrides(
                _destination,
                _router,
                _ism,
                _calls,
                bytes(""),
                InterchainAccountMessage.EMPTY_SALT
            );
    }

    /**
     * @notice Dispatches a sequence of remote calls to be made by an owner's
     * interchain account on the destination domain
     * @dev Recommend using CallLib.build to format the interchain calls
     * @param _destination The remote domain of the chain to make calls on
     * @param _router The remote router address
     * @param _ism The remote ISM address
     * @param _calls The sequence of calls to make
     * @return The Hyperlane message ID
     */
    function callRemoteWithOverrides(
        uint32 _destination,
        bytes32 _router,
        bytes32 _ism,
        CallLib.Call[] calldata _calls,
        bytes32 _userSalt
    ) public payable returns (bytes32) {
        return
            callRemoteWithOverrides(
                _destination,
                _router,
                _ism,
                _calls,
                bytes(""),
                _userSalt
            );
    }

    /**
     * @notice Dispatches a sequence of remote calls to be made by an owner's
     * interchain account on the destination domain
     * @dev Recommend using CallLib.build to format the interchain calls
     * @param _destination The remote domain of the chain to make calls on
     * @param _router The remote router address
     * @param _ism The remote ISM address
     * @param _calls The sequence of calls to make
     * @param _hookMetadata The hook metadata to override with for the hook set by the owner
     * @return The Hyperlane message ID
     */
    function callRemoteWithOverrides(
        uint32 _destination,
        bytes32 _router,
        bytes32 _ism,
        CallLib.Call[] calldata _calls,
        bytes memory _hookMetadata
    ) public payable returns (bytes32) {
        return
            callRemoteWithOverrides(
                _destination,
                _router,
                _ism,
                _calls,
                _hookMetadata,
                InterchainAccountMessage.EMPTY_SALT
            );
    }

    /**
     * @notice Dispatches a sequence of remote calls to be made by an owner's
     * interchain account on the destination domain
     * @dev Recommend using CallLib.build to format the interchain calls
     * @param _destination The remote domain of the chain to make calls on
     * @param _router The remote router address
     * @param _ism The remote ISM address
     * @param _calls The sequence of calls to make
     * @param _hookMetadata The hook metadata to override with for the hook set by the owner
     * @param _userSalt Salt provided by the user, allows control over account derivation.
     * @return The Hyperlane message ID
     */
    function callRemoteWithOverrides(
        uint32 _destination,
        bytes32 _router,
        bytes32 _ism,
        CallLib.Call[] calldata _calls,
        bytes memory _hookMetadata,
        bytes32 _userSalt
    ) public payable returns (bytes32) {
        return
            callRemoteWithOverrides(
                _destination,
                _router,
                _ism,
                _calls,
                _hookMetadata,
                _userSalt,
                hook
            );
    }

    /**
     * @notice Dispatches a sequence of remote calls to be made by an owner's
     * interchain account on the destination domain
     * @dev Recommend using CallLib.build to format the interchain calls
     * @param _destination The remote domain of the chain to make calls on
     * @param _router The remote router address
     * @param _ism The remote ISM address
     * @param _calls The sequence of calls to make
     * @param _hookMetadata The hook metadata to override with for the hook set by the owner
     * @param _salt Salt which allows control over account derivation.
     * @param _hook The hook to use after sending our message to the mailbox
     * @return The Hyperlane message ID
     */
    function callRemoteWithOverrides(
        uint32 _destination,
        bytes32 _router,
        bytes32 _ism,
        CallLib.Call[] calldata _calls,
        bytes memory _hookMetadata,
        bytes32 _salt,
        IPostDispatchHook _hook
    ) public payable returns (bytes32) {
        bytes memory _body = InterchainAccountMessage.encode(
            msg.sender,
            _ism,
            _calls,
            _salt
        );
        return
            _dispatchMessageWithHook(
                _destination,
                _router,
                _ism,
                _body,
                _hookMetadata,
                _hook
            );
    }

    function callRemoteCommitReveal(
        uint32 _destination,
        bytes32 _router,
        bytes32 _ism,
        bytes32 _ccipReadIsm,
        bytes memory _hookMetadata,
        IPostDispatchHook _hook,
        bytes32 _salt,
        bytes32 _commitment
    ) public payable returns (bytes32 _commitmentMsgId, bytes32 _revealMsgId) {
        bytes memory _commitmentMsg = InterchainAccountMessage
            .encodeCommitment({
                _owner: msg.sender.addressToBytes32(),
                _ism: _ism,
                _commitment: _commitment,
                _userSalt: _salt
            });
        bytes memory _revealMsg = InterchainAccountMessage.encodeReveal({
            _ism: _ccipReadIsm,
            _commitment: _commitment
        });

        _commitmentMsgId = _dispatchMessageWithHook(
            _destination,
            _router,
            _ism,
            _commitmentMsg,
            _hookMetadata,
            _hook
        );
        _revealMsgId = _dispatchMessageWithHook(
            _destination,
            _router,
            _ism,
            _revealMsg,
            _hookMetadata,
            _hook
        );
    }

    function callRemoteCommitReveal(
        uint32 _destination,
        bytes32 _router,
        bytes32 _ism,
        bytes memory _hookMetadata,
        IPostDispatchHook _hook,
        bytes32 _salt,
        bytes32 _commitment
    ) public payable returns (bytes32 _commitmentMsgId, bytes32 _revealMsgId) {
        return
            callRemoteCommitReveal(
                _destination,
                _router,
                _ism,
                bytes32(0),
                _hookMetadata,
                _hook,
                _salt,
                _commitment
            );
    }

    /// @dev The calls represented by the commitment can only be executed once.
    function revealAndExecute(
        CallLib.Call[] calldata _calls,
        bytes32 _salt
    ) external payable {
        bytes32 _givenCommitment = keccak256(abi.encode(_salt, _calls));
        OwnableMulticall ica = verifiedCommitments[_givenCommitment];
        require(address(payable(ica)) != address(0), "Invalid Reveal");

        delete verifiedCommitments[_givenCommitment];
        ica.multicall{value: msg.value}(_calls);
    }

    // ============ Internal Functions ============
    function _implementationBytecode(
        address router
    ) internal pure returns (bytes memory) {
        return
            abi.encodePacked(
                type(OwnableMulticall).creationCode,
                abi.encode(router)
            );
    }

    function _proxyBytecodeHash(
        address _implementation
    ) internal pure returns (bytes32) {
        return keccak256(MinimalProxy.bytecode(_implementation));
    }

    /**
     * @dev Required for use of Router, compiler will not include this function in the bytecode
     */
    function _handle(uint32, bytes32, bytes calldata) internal pure override {
        assert(false);
    }

    /**
     * @notice Overrides Router._enrollRemoteRouter to also enroll a default ISM
     * @param _destination The remote domain
     * @param _address The address of the remote InterchainAccountRouter
     * @dev Sets the default ISM to the zero address
     */
    function _enrollRemoteRouter(
        uint32 _destination,
        bytes32 _address
    ) internal override {
        _enrollRemoteRouterAndIsm(
            _destination,
            _address,
            InterchainAccountMessage.EMPTY_SALT
        );
    }

    // ============ Private Functions ============

    /**
     * @notice Registers the address of a remote ISM contract to use as default
     * @param _destination The remote domain
     * @param _ism The address of the remote ISM
     */
    function _enrollRemoteIsm(uint32 _destination, bytes32 _ism) private {
        isms[_destination] = _ism;
        emit RemoteIsmEnrolled(_destination, _ism);
    }

    /**
     * @notice Registers the address of remote InterchainAccountRouter
     * and ISM contracts to use as a default when making interchain calls
     * @param _destination The remote domain
     * @param _router The address of the remote InterchainAccountRouter
     * @param _ism The address of the remote ISM
     */
    function _enrollRemoteRouterAndIsm(
        uint32 _destination,
        bytes32 _router,
        bytes32 _ism
    ) private {
        require(
            routers(_destination) == InterchainAccountMessage.EMPTY_SALT &&
                isms[_destination] == InterchainAccountMessage.EMPTY_SALT,
            "router and ISM defaults are immutable once set"
        );
        Router._enrollRemoteRouter(_destination, _router);
        _enrollRemoteIsm(_destination, _ism);
    }

    /**
     * @notice Dispatches an InterchainAccountMessage to the remote router
     * @param _destination The remote domain
     * @param _router The address of the remote InterchainAccountRouter
     * @param _ism The address of the remote ISM
     * @param _body The InterchainAccountMessage body
     */
    function _dispatchMessage(
        uint32 _destination,
        bytes32 _router,
        bytes32 _ism,
        bytes memory _body
    ) private returns (bytes32) {
        return
            _dispatchMessageWithMetadata(
                _destination,
                _router,
                _ism,
                _body,
                bytes("")
            );
    }

    /**
     * @notice Dispatches an InterchainAccountMessage to the remote router with hook metadata
     * @param _destination The remote domain
     * @param _router The address of the remote InterchainAccountRouter
     * @param _ism The address of the remote ISM
     * @param _body The InterchainAccountMessage body
     * @param _hookMetadata The hook metadata to override with for the hook set by the owner
     */
    function _dispatchMessageWithMetadata(
        uint32 _destination,
        bytes32 _router,
        bytes32 _ism,
        bytes memory _body,
        bytes memory _hookMetadata
    ) private returns (bytes32) {
        return
            _dispatchMessageWithHook(
                _destination,
                _router,
                _ism,
                _body,
                _hookMetadata,
                hook
            );
    }

    /**
     * @notice Dispatches an InterchainAccountMessage to the remote router with hook metadata
     * @param _destination The remote domain
     * @param _router The address of the remote InterchainAccountRouter
     * @param _ism The address of the remote ISM
     * @param _body The InterchainAccountMessage body
     * @param _hookMetadata The hook metadata to override with for the hook set by the owner
     * @param _hook The hook to use after sending our message to the mailbox
     */
    function _dispatchMessageWithHook(
        uint32 _destination,
        bytes32 _router,
        bytes32 _ism,
        bytes memory _body,
        bytes memory _hookMetadata,
        IPostDispatchHook _hook
    ) private returns (bytes32) {
        require(
            _router != InterchainAccountMessage.EMPTY_SALT,
            "no router specified for destination"
        );
        emit RemoteCallDispatched(_destination, msg.sender, _router, _ism);
        return
            mailbox.dispatch{value: msg.value}(
                _destination,
                _router,
                _body,
                _hookMetadata,
                _hook
            );
    }

    /**
     * @notice Returns the salt used to deploy an interchain account
     * @param _origin The remote origin domain of the interchain account
     * @param _owner The remote owner of the interchain account
     * @param _router The remote origin InterchainAccountRouter
     * @param _ism The local address of the ISM
     * @param _userSalt Salt provided by the user, allows control over account derivation.
     * @return The CREATE2 salt used for deploying the interchain account
     */
    function _getSalt(
        uint32 _origin,
        bytes32 _owner,
        bytes32 _router,
        bytes32 _ism,
        bytes32 _userSalt
    ) private pure returns (bytes32) {
        return
            keccak256(
                abi.encodePacked(_origin, _owner, _router, _ism, _userSalt)
            );
    }

    /**
     * @notice Returns the address of the interchain account on the local chain
     * @param _salt The CREATE2 salt used for deploying the interchain account
     * @return The address of the interchain account
     */
    function _getLocalInterchainAccount(
        bytes32 _salt
    ) private view returns (address payable) {
        return payable(Create2.computeAddress(_salt, bytecodeHash));
    }

    /**
     * @notice Returns the gas payment required to dispatch a message to the given domain's router.
     * @param _destination The domain of the destination router.
     * @return _gasPayment Payment computed by the registered hooks via MailboxClient.
     */
    function quoteGasPayment(
        uint32 _destination
    ) external view returns (uint256 _gasPayment) {
        return
            _Router_quoteDispatch(
                _destination,
                new bytes(0),
                new bytes(0),
                address(hook)
            );
    }

    /**
     * @notice Returns the gas payment required to dispatch a given messageBody to the given domain's router with gas limit override.
     * @param _destination The domain of the destination router.
     * @param _messageBody The message body to be dispatched.
     * @param gasLimit The gas limit to override with.
     */
    function quoteGasPayment(
        uint32 _destination,
        bytes calldata _messageBody,
        uint256 gasLimit
    ) external view returns (uint256 _gasPayment) {
        return
            _Router_quoteDispatch(
                _destination,
                _messageBody,
                StandardHookMetadata.overrideGasLimit(gasLimit),
                address(hook)
            );
    }
}<|MERGE_RESOLUTION|>--- conflicted
+++ resolved
@@ -297,11 +297,7 @@
         if (_messageType == InterchainAccountMessage.MessageType.REVEAL) {
             // The commitment should be executed in the `verify` method of the CCIP read ISM that verified this message
             require(
-<<<<<<< HEAD
-                verifiedCommitments[_message.commitment()] ==
-=======
                 verifiedCommitments[_message.commitment(_messageType)] ==
->>>>>>> bd29667a
                     OwnableMulticall(payable(address(0))),
                 "Commitment was not executed"
             );
