--- conflicted
+++ resolved
@@ -44,14 +44,9 @@
 
     // ============ Public Storage ============
     mapping(uint32 => bytes32) public isms;
-<<<<<<< HEAD
-    // reverse lookup from the ICA account to the remote owner
-    mapping(address => AccountOwner) public accountOwners;
     mapping(OwnableMulticall ICA => bytes32 commitment)
         public verifiedCommitments;
-=======
-
->>>>>>> 119a1a89
+
     // ============ Upgrade Gap ============
 
     uint256[47] private __GAP;
