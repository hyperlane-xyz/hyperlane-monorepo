// SPDX-License-Identifier: Apache-2.0
pragma solidity ^0.8.13;

/*@@@@@@@       @@@@@@@@@
 @@@@@@@@@       @@@@@@@@@
  @@@@@@@@@       @@@@@@@@@
   @@@@@@@@@       @@@@@@@@@
    @@@@@@@@@@@@@@@@@@@@@@@@@
     @@@@@  HYPERLANE  @@@@@@@
    @@@@@@@@@@@@@@@@@@@@@@@@@
   @@@@@@@@@       @@@@@@@@@
  @@@@@@@@@       @@@@@@@@@
 @@@@@@@@@       @@@@@@@@@
@@@@@@@@@       @@@@@@@@*/

// ============ Internal Imports ============
import {OwnableMulticall} from "./libs/OwnableMulticall.sol";
import {InterchainAccountMessage} from "./libs/InterchainAccountMessage.sol";
import {CallLib} from "./libs/Call.sol";
import {MinimalProxy} from "../libs/MinimalProxy.sol";
import {TypeCasts} from "../libs/TypeCasts.sol";
import {StandardHookMetadata} from "../hooks/libs/StandardHookMetadata.sol";
import {EnumerableMapExtended} from "../libs/EnumerableMapExtended.sol";
import {Router} from "../client/Router.sol";
import {IPostDispatchHook} from "../interfaces/hooks/IPostDispatchHook.sol";

// ============ External Imports ============
import {Create2} from "@openzeppelin/contracts/utils/Create2.sol";
import {Address} from "@openzeppelin/contracts/utils/Address.sol";
import {Initializable} from "@openzeppelin/contracts-upgradeable/proxy/utils/Initializable.sol";

/*
 * @title A contract that allows accounts on chain A to call contracts via a
 * proxy contract on chain B.
 */
contract InterchainAccountRouter is Router {
    // ============ Libraries ============

    using TypeCasts for address;
    using TypeCasts for bytes32;

    struct AccountOwner {
        uint32 origin;
        bytes32 owner; // remote owner
    }

    // ============ Constants ============

    address internal implementation;
    bytes32 internal bytecodeHash;

    // ============ Public Storage ============
    mapping(uint32 => bytes32) public isms;
    // reverse lookup from the ICA account to the remote owner
    mapping(address => AccountOwner) public accountOwners;

    // ============ Upgrade Gap ============

    uint256[47] private __GAP;

    // ============ Events ============

    /**
     * @notice Emitted when a default ISM is set for a remote domain
     * @param domain The remote domain
     * @param ism The address of the remote ISM
     */
    event RemoteIsmEnrolled(uint32 indexed domain, bytes32 ism);

    /**
     * @notice Emitted when an interchain call is dispatched to a remote domain
     * @param destination The destination domain on which to make the call
     * @param owner The local owner of the remote ICA
     * @param router The address of the remote router
     * @param ism The address of the remote ISM
     */
    event RemoteCallDispatched(
        uint32 indexed destination,
        address indexed owner,
        bytes32 router,
        bytes32 ism
    );

    /**
     * @notice Emitted when an interchain account contract is deployed
     * @param origin The domain of the chain where the message was sent from
     * @param owner The address of the account that sent the message
     * @param ism The address of the local ISM
     * @param account The address of the proxy account that was created
     */
    event InterchainAccountCreated(
        uint32 indexed origin,
        bytes32 indexed owner,
        address ism,
        address account
    );

    // ============ Constructor ============

    constructor(address _mailbox) Router(_mailbox) {}

    // ============ Initializers ============

    /**
     * @notice Initializes the contract with HyperlaneConnectionClient contracts
     * @param _customHook used by the Router to set the hook to override with
     * @param _interchainSecurityModule The address of the local ISM contract
     * @param _owner The address with owner privileges
     */
    function initialize(
        address _customHook,
        address _interchainSecurityModule,
        address _owner
    ) external initializer {
        _MailboxClient_initialize(
            _customHook,
            _interchainSecurityModule,
            _owner
        );

        implementation = address(new OwnableMulticall(address(this)));
        // cannot be stored immutably because it is dynamically sized
        bytes memory _bytecode = MinimalProxy.bytecode(implementation);
        bytecodeHash = keccak256(_bytecode);
    }

    /**
     * @notice Registers the address of remote InterchainAccountRouter
     * and ISM contracts to use as a default when making interchain calls
     * @param _destination The remote domain
     * @param _router The address of the remote InterchainAccountRouter
     * @param _ism The address of the remote ISM
     */
    function enrollRemoteRouterAndIsm(
        uint32 _destination,
        bytes32 _router,
        bytes32 _ism
    ) external onlyOwner {
        _enrollRemoteRouterAndIsm(_destination, _router, _ism);
    }

    /**
     * @notice Registers the address of remote InterchainAccountRouters
     * and ISM contracts to use as defaults when making interchain calls
     * @param _destinations The remote domains
     * @param _routers The address of the remote InterchainAccountRouters
     * @param _isms The address of the remote ISMs
     */
    function enrollRemoteRouterAndIsms(
        uint32[] calldata _destinations,
        bytes32[] calldata _routers,
        bytes32[] calldata _isms
    ) external onlyOwner {
        require(
            _destinations.length == _routers.length &&
                _destinations.length == _isms.length,
            "length mismatch"
        );
        for (uint256 i = 0; i < _destinations.length; i++) {
            _enrollRemoteRouterAndIsm(_destinations[i], _routers[i], _isms[i]);
        }
    }

    function setHook(
        address _hook
    ) public override onlyContractOrNull(_hook) onlyOwner {
        hook = IPostDispatchHook(_hook);
    }

    // ============ External Functions ============
    /**
     * @notice Dispatches a single remote call to be made by an owner's
     * interchain account on the destination domain
     * @dev Uses the default router and ISM addresses for the destination
     * domain, reverting if none have been configured
     * @param _destination The remote domain of the chain to make calls on
     * @param _to The address of the contract to call
     * @param _value The value to include in the call
     * @param _data The calldata
     * @return The Hyperlane message ID
     */
    function callRemote(
        uint32 _destination,
        address _to,
        uint256 _value,
        bytes memory _data
    ) external payable returns (bytes32) {
        bytes32 _router = routers(_destination);
        bytes32 _ism = isms[_destination];
        bytes memory _body = InterchainAccountMessage.encode(
            msg.sender,
            _ism,
            _to,
            _value,
            _data
        );
        return _dispatchMessage(_destination, _router, _ism, _body);
    }

    /**
     * @notice Dispatches a single remote call to be made by an owner's
     * interchain account on the destination domain
     * @dev Uses the default router and ISM addresses for the destination
     * domain, reverting if none have been configured
     * @param _destination The remote domain of the chain to make calls on
     * @param _to The address of the contract to call
     * @param _value The value to include in the call
     * @param _data The calldata
     * @param _hookMetadata The hook metadata to override with for the hook set by the owner
     * @return The Hyperlane message ID
     */
    function callRemote(
        uint32 _destination,
        address _to,
        uint256 _value,
        bytes memory _data,
        bytes memory _hookMetadata
    ) external payable returns (bytes32) {
        bytes32 _router = routers(_destination);
        bytes32 _ism = isms[_destination];
        bytes memory _body = InterchainAccountMessage.encode(
            msg.sender,
            _ism,
            _to,
            _value,
            _data
        );
        return
            _dispatchMessageWithMetadata(
                _destination,
                _router,
                _ism,
                _body,
                _hookMetadata
            );
    }

    /**
     * @notice Dispatches a sequence of remote calls to be made by an owner's
     * interchain account on the destination domain
     * @dev Uses the default router and ISM addresses for the destination
     * domain, reverting if none have been configured
     * @dev Recommend using CallLib.build to format the interchain calls.
     * @param _destination The remote domain of the chain to make calls on
     * @param _calls The sequence of calls to make
     * @return The Hyperlane message ID
     */
    function callRemote(
        uint32 _destination,
        CallLib.Call[] calldata _calls
    ) external payable returns (bytes32) {
        bytes32 _router = routers(_destination);
        bytes32 _ism = isms[_destination];
        bytes memory _body = InterchainAccountMessage.encode(
            msg.sender,
            _ism,
            _calls
        );

        return _dispatchMessage(_destination, _router, _ism, _body);
    }

    /**
     * @notice Dispatches a sequence of remote calls to be made by an owner's
     * interchain account on the destination domain
     * @dev Uses the default router and ISM addresses for the destination
     * domain, reverting if none have been configured
     * @dev Recommend using CallLib.build to format the interchain calls.
     * @param _destination The remote domain of the chain to make calls on
     * @param _calls The sequence of calls to make
     * @param _hookMetadata The hook metadata to override with for the hook set by the owner
     * @return The Hyperlane message ID
     */
    function callRemote(
        uint32 _destination,
        CallLib.Call[] calldata _calls,
        bytes calldata _hookMetadata
    ) external payable returns (bytes32) {
        bytes32 _router = routers(_destination);
        bytes32 _ism = isms[_destination];
        return
            callRemoteWithOverrides(
                _destination,
                _router,
                _ism,
                _calls,
                _hookMetadata
            );
    }

    /**
     * @notice Handles dispatched messages by relaying calls to the interchain account
     * @param _origin The origin domain of the interchain account
     * @param _sender The sender of the interchain message
     * @param _message The InterchainAccountMessage containing the account
     * owner, ISM, and sequence of calls to be relayed
     * @dev Does not need to be onlyRemoteRouter, as this application is designed
     * to receive messages from untrusted remote contracts.
     */
    function handle(
        uint32 _origin,
        bytes32 _sender,
        bytes calldata _message
    ) external payable override onlyMailbox {
        (
            bytes32 _owner,
            bytes32 _ism,
            CallLib.Call[] memory _calls,
            bytes32 _salt
        ) = InterchainAccountMessage.decode(_message);

        OwnableMulticall _interchainAccount = getDeployedInterchainAccount(
            _origin,
            _owner,
            _sender,
            _ism.bytes32ToAddress(),
            _salt
        );
        _interchainAccount.multicall{value: msg.value}(_calls);
    }

    /**
     * @notice Returns the local address of an interchain account
     * @dev This interchain account is not guaranteed to have been deployed
     * @param _origin The remote origin domain of the interchain account
     * @param _router The remote origin InterchainAccountRouter
     * @param _owner The remote owner of the interchain account
     * @param _ism The local address of the ISM
     * @return The local address of the interchain account
     */
    function getLocalInterchainAccount(
        uint32 _origin,
        address _owner,
        address _router,
        address _ism
    ) external view returns (OwnableMulticall) {
        return
            getLocalInterchainAccount(
                _origin,
                _owner.addressToBytes32(),
                _router.addressToBytes32(),
                _ism
            );
    }

    /**
     * @notice Returns the remote address of a locally owned interchain account
     * @dev This interchain account is not guaranteed to have been deployed
     * @dev This function will only work if the destination domain is
     * EVM compatible
     * @param _destination The remote destination domain of the interchain account
     * @param _owner The local owner of the interchain account
     * @return The remote address of the interchain account
     */
    function getRemoteInterchainAccount(
        uint32 _destination,
        address _owner
    ) external view returns (address) {
        return
            getRemoteInterchainAccount(
                _destination,
                _owner,
                InterchainAccountMessage.EMPTY_SALT
            );
    }

    /**
     * @notice Returns the remote address of a locally owned interchain account
     * @dev This interchain account is not guaranteed to have been deployed
     * @dev This function will only work if the destination domain is
     * EVM compatible
     * @param _destination The remote destination domain of the interchain account
     * @param _owner The local owner of the interchain account
     * @param _userSalt A user provided salt. Allows control over account derivation.
     * @return The remote address of the interchain account
     */
    function getRemoteInterchainAccount(
        uint32 _destination,
        address _owner,
        bytes32 _userSalt
    ) public view returns (address) {
        address _router = routers(_destination).bytes32ToAddress();
        address _ism = isms[_destination].bytes32ToAddress();
        return getRemoteInterchainAccount(_owner, _router, _ism, _userSalt);
    }

    // ============ Public Functions ============

    /**
     * @notice Returns and deploys (if not already) an interchain account
     * @param _origin The remote origin domain of the interchain account
     * @param _owner The remote owner of the interchain account
     * @param _router The remote origin InterchainAccountRouter
     * @param _ism The local address of the ISM
     * @return The address of the interchain account
     */
    function getDeployedInterchainAccount(
        uint32 _origin,
        address _owner,
        address _router,
        address _ism
    ) public returns (OwnableMulticall) {
        return
            getDeployedInterchainAccount(
                _origin,
                _owner.addressToBytes32(),
                _router.addressToBytes32(),
                _ism,
                InterchainAccountMessage.EMPTY_SALT
            );
    }

    /*
     * @notice Returns and deploys (if not already) an interchain account
     * @param _origin The remote origin domain of the interchain account
     * @param _owner The remote owner of the interchain account
     * @param _router The remote origin InterchainAccountRouter
     * @param _ism The local address of the ISM
     * @return The address of the interchain account
     */
    function getDeployedInterchainAccount(
        uint32 _origin,
        bytes32 _owner,
        bytes32 _router,
        address _ism
    ) public returns (OwnableMulticall) {
        return
            getDeployedInterchainAccount(
                _origin,
                _owner,
                _router,
                _ism,
                InterchainAccountMessage.EMPTY_SALT
            );
    }

    /**
     * @notice Returns and deploys (if not already) an interchain account
     * @param _origin The remote origin domain of the interchain account
     * @param _owner The remote owner of the interchain account
     * @param _router The remote origin InterchainAccountRouter
     * @param _ism The local address of the ISM
     * @return The address of the interchain account
     */
    function getDeployedInterchainAccount(
        uint32 _origin,
        bytes32 _owner,
        bytes32 _router,
        address _ism,
        bytes32 _userSalt
    ) public returns (OwnableMulticall) {
        bytes32 _deploySalt = _getSalt(
            _origin,
            _owner,
            _router,
            _ism.addressToBytes32(),
            _userSalt
        );
        address payable _account = _getLocalInterchainAccount(_deploySalt);
        if (!Address.isContract(_account)) {
            bytes memory _bytecode = MinimalProxy.bytecode(implementation);
            _account = payable(Create2.deploy(0, _deploySalt, _bytecode));
            accountOwners[_account] = AccountOwner(_origin, _owner);
            emit InterchainAccountCreated(_origin, _owner, _ism, _account);
        }
        return OwnableMulticall(_account);
    }

    /**
     * @notice Returns the local address of a remotely owned interchain account
     * @dev This interchain account is not guaranteed to have been deployed
     * @param _origin The remote origin domain of the interchain account
     * @param _owner The remote owner of the interchain account
     * @param _router The remote InterchainAccountRouter
     * @param _ism The local address of the ISM
     * @return The local address of the interchain account
     */
    function getLocalInterchainAccount(
        uint32 _origin,
        bytes32 _owner,
        bytes32 _router,
        address _ism
    ) public view returns (OwnableMulticall) {
        return
            getLocalInterchainAccount(
                _origin,
                _owner,
                _router,
                _ism,
                InterchainAccountMessage.EMPTY_SALT
            );
    }

    /**
     * @notice Returns the local address of a remotely owned interchain account
     * @dev This interchain account is not guaranteed to have been deployed
     * @param _origin The remote origin domain of the interchain account
     * @param _owner The remote owner of the interchain account
     * @param _router The remote InterchainAccountRouter
     * @param _ism The local address of the ISM
     * @param _userSalt A user provided salt. Allows control over account derivation.
     * @return The local address of the interchain account
     */
    function getLocalInterchainAccount(
        uint32 _origin,
        bytes32 _owner,
        bytes32 _router,
        address _ism,
        bytes32 _userSalt
    ) public view returns (OwnableMulticall) {
        return
            OwnableMulticall(
                _getLocalInterchainAccount(
                    _getSalt(
                        _origin,
                        _owner,
                        _router,
                        _ism.addressToBytes32(),
                        _userSalt
                    )
                )
            );
    }

    /**
     * @notice Returns the remote address of a locally owned interchain account
     * @dev This interchain account is not guaranteed to have been deployed
     * @dev This function will only work if the destination domain is
     * EVM compatible
     * @param _owner The local owner of the interchain account
     * @param _router The remote InterchainAccountRouter
     * @param _ism The remote address of the ISM
     * @return The remote address of the interchain account
     */
    function getRemoteInterchainAccount(
        address _owner,
        address _router,
        address _ism
    ) public view returns (address) {
        return
            getRemoteInterchainAccount(
                _owner,
                _router,
                _ism,
                InterchainAccountMessage.EMPTY_SALT
            );
    }

    /**
     * @notice Returns the remote address of a locally owned interchain account
     * @dev This interchain account is not guaranteed to have been deployed
     * @dev This function will only work if the destination domain is
     * EVM compatible
     * @param _owner The local owner of the interchain account
     * @param _router The remote InterchainAccountRouter
     * @param _ism The remote address of the ISM
     * @param _userSalt Salt provided by the user, allows control over account derivation.
     * @return The remote address of the interchain account
     */
    function getRemoteInterchainAccount(
        address _owner,
        address _router,
        address _ism,
        bytes32 _userSalt
    ) public view returns (address) {
        require(_router != address(0), "no router specified for destination");
        // Derives the address of the first contract deployed by _router using
        // the CREATE opcode.
        address _implementation = address(
            uint160(
                uint256(
                    keccak256(
                        abi.encodePacked(
                            bytes1(0xd6),
                            bytes1(0x94),
                            _router,
                            bytes1(0x01)
                        )
                    )
                )
            )
        );
        bytes memory _proxyBytecode = MinimalProxy.bytecode(_implementation);
        bytes32 _bytecodeHash = keccak256(_proxyBytecode);
        bytes32 _salt = _getSalt(
            localDomain,
            _owner.addressToBytes32(),
            address(this).addressToBytes32(),
            _ism.addressToBytes32(),
            _userSalt
        );
        return Create2.computeAddress(_salt, _bytecodeHash, _router);
    }

    /**
     * @notice Dispatches a sequence of remote calls to be made by an owner's
     * interchain account on the destination domain
     * @dev Recommend using CallLib.build to format the interchain calls
     * @param _destination The remote domain of the chain to make calls on
     * @param _router The remote router address
     * @param _ism The remote ISM address
     * @param _calls The sequence of calls to make
     * @return The Hyperlane message ID
     */
    function callRemoteWithOverrides(
        uint32 _destination,
        bytes32 _router,
        bytes32 _ism,
        CallLib.Call[] calldata _calls
    ) public payable returns (bytes32) {
        return
            callRemoteWithOverrides(
                _destination,
                _router,
                _ism,
                _calls,
                bytes(""),
                bytes32(0)
            );
    }

    /**
     * @notice Dispatches a sequence of remote calls to be made by an owner's
     * interchain account on the destination domain
     * @dev Recommend using CallLib.build to format the interchain calls
     * @param _destination The remote domain of the chain to make calls on
     * @param _router The remote router address
     * @param _ism The remote ISM address
     * @param _calls The sequence of calls to make
     * @return The Hyperlane message ID
     */
    function callRemoteWithOverrides(
        uint32 _destination,
        bytes32 _router,
        bytes32 _ism,
        CallLib.Call[] calldata _calls,
        bytes32 _userSalt
    ) public payable returns (bytes32) {
        return
            callRemoteWithOverrides(
                _destination,
                _router,
                _ism,
                _calls,
                bytes(""),
                _userSalt
            );
    }

    /**
     * @notice Dispatches a sequence of remote calls to be made by an owner's
     * interchain account on the destination domain
     * @dev Recommend using CallLib.build to format the interchain calls
     * @param _destination The remote domain of the chain to make calls on
     * @param _router The remote router address
     * @param _ism The remote ISM address
     * @param _calls The sequence of calls to make
     * @return The Hyperlane message ID
     */
    function callRemoteWithOverrides(
        uint32 _destination,
        bytes32 _router,
        bytes32 _ism,
        CallLib.Call[] calldata _calls,
        bytes32 _userSalt
    ) public payable returns (bytes32) {
        bytes memory _body = InterchainAccountMessage.encode(
            msg.sender,
            _ism,
            _calls,
            _userSalt
        );
        return _dispatchMessage(_destination, _router, _ism, _body);
    }

    /**
     * @notice Dispatches a sequence of remote calls to be made by an owner's
     * interchain account on the destination domain
     * @dev Recommend using CallLib.build to format the interchain calls
     * @param _destination The remote domain of the chain to make calls on
     * @param _router The remote router address
     * @param _ism The remote ISM address
     * @param _calls The sequence of calls to make
     * @param _hookMetadata The hook metadata to override with for the hook set by the owner
     * @return The Hyperlane message ID
     */
    function callRemoteWithOverrides(
        uint32 _destination,
        bytes32 _router,
        bytes32 _ism,
        CallLib.Call[] calldata _calls,
        bytes memory _hookMetadata
    ) public payable returns (bytes32) {
        return
            callRemoteWithOverrides(
                _destination,
                _router,
                _ism,
                _calls,
                _hookMetadata,
                InterchainAccountMessage.EMPTY_SALT
            );
    }

    /**
     * @notice Dispatches a sequence of remote calls to be made by an owner's
     * interchain account on the destination domain
     * @dev Recommend using CallLib.build to format the interchain calls
     * @param _destination The remote domain of the chain to make calls on
     * @param _router The remote router address
     * @param _ism The remote ISM address
     * @param _calls The sequence of calls to make
     * @param _hookMetadata The hook metadata to override with for the hook set by the owner
     * @param _userSalt Salt provided by the user, allows control over account derivation.
     * @return The Hyperlane message ID
     */
    function callRemoteWithOverrides(
        uint32 _destination,
        bytes32 _router,
        bytes32 _ism,
        CallLib.Call[] calldata _calls,
        bytes memory _hookMetadata,
        bytes32 _userSalt
    ) public payable returns (bytes32) {
<<<<<<< HEAD
        return
            callRemoteWithOverrides(
                _destination,
                _router,
                _ism,
                _calls,
                _hookMetadata,
                _userSalt,
                hook
            );
    }

    /**
     * @notice Dispatches a sequence of remote calls to be made by an owner's
     * interchain account on the destination domain
     * @dev Recommend using CallLib.build to format the interchain calls
     * @param _destination The remote domain of the chain to make calls on
     * @param _router The remote router address
     * @param _ism The remote ISM address
     * @param _calls The sequence of calls to make
     * @param _hookMetadata The hook metadata to override with for the hook set by the owner
     * @param _userSalt Salt provided by the user, allows control over account derivation.
     * @param _hook The hook to use after sending our message to the mailbox
     * @return The Hyperlane message ID
     */
    function callRemoteWithOverrides(
        uint32 _destination,
        bytes32 _router,
        bytes32 _ism,
        CallLib.Call[] calldata _calls,
        bytes memory _hookMetadata,
        bytes32 _userSalt,
        IPostDispatchHook _hook
    ) public payable returns (bytes32) {
=======
>>>>>>> 7a3165fe
        bytes memory _body = InterchainAccountMessage.encode(
            msg.sender,
            _ism,
            _calls,
            _userSalt
        );
        return
            _dispatchMessageWithHook(
                _destination,
                _router,
                _ism,
                _body,
                _hookMetadata,
                _hook
            );
    }

    // ============ Internal Functions ============

    /**
     * @dev Required for use of Router, compiler will not include this function in the bytecode
     */
    function _handle(uint32, bytes32, bytes calldata) internal pure override {
        assert(false);
    }

    /**
     * @notice Overrides Router._enrollRemoteRouter to also enroll a default ISM
     * @param _destination The remote domain
     * @param _address The address of the remote InterchainAccountRouter
     * @dev Sets the default ISM to the zero address
     */
    function _enrollRemoteRouter(
        uint32 _destination,
        bytes32 _address
    ) internal override {
        _enrollRemoteRouterAndIsm(
            _destination,
            _address,
            InterchainAccountMessage.EMPTY_SALT
        );
    }

    // ============ Private Functions ============

    /**
     * @notice Registers the address of a remote ISM contract to use as default
     * @param _destination The remote domain
     * @param _ism The address of the remote ISM
     */
    function _enrollRemoteIsm(uint32 _destination, bytes32 _ism) private {
        isms[_destination] = _ism;
        emit RemoteIsmEnrolled(_destination, _ism);
    }

    /**
     * @notice Registers the address of remote InterchainAccountRouter
     * and ISM contracts to use as a default when making interchain calls
     * @param _destination The remote domain
     * @param _router The address of the remote InterchainAccountRouter
     * @param _ism The address of the remote ISM
     */
    function _enrollRemoteRouterAndIsm(
        uint32 _destination,
        bytes32 _router,
        bytes32 _ism
    ) private {
        require(
            routers(_destination) == InterchainAccountMessage.EMPTY_SALT &&
                isms[_destination] == InterchainAccountMessage.EMPTY_SALT,
            "router and ISM defaults are immutable once set"
        );
        Router._enrollRemoteRouter(_destination, _router);
        _enrollRemoteIsm(_destination, _ism);
    }

    /**
     * @notice Dispatches an InterchainAccountMessage to the remote router
     * @param _destination The remote domain
     * @param _router The address of the remote InterchainAccountRouter
     * @param _ism The address of the remote ISM
     * @param _body The InterchainAccountMessage body
     */
    function _dispatchMessage(
        uint32 _destination,
        bytes32 _router,
        bytes32 _ism,
        bytes memory _body
    ) private returns (bytes32) {
        require(
            _router != InterchainAccountMessage.EMPTY_SALT,
            "no router specified for destination"
        );
        emit RemoteCallDispatched(_destination, msg.sender, _router, _ism);
        return
            mailbox.dispatch{value: msg.value}(
                _destination,
                _router,
                _body,
                new bytes(0),
                hook
            );
    }

    /**
     * @notice Dispatches an InterchainAccountMessage to the remote router with hook metadata
     * @param _destination The remote domain
     * @param _router The address of the remote InterchainAccountRouter
     * @param _ism The address of the remote ISM
     * @param _body The InterchainAccountMessage body
     * @param _hookMetadata The hook metadata to override with for the hook set by the owner
     */
    function _dispatchMessageWithMetadata(
        uint32 _destination,
        bytes32 _router,
        bytes32 _ism,
        bytes memory _body,
        bytes memory _hookMetadata
    ) private returns (bytes32) {
<<<<<<< HEAD
        return
            _dispatchMessageWithHook(
                _destination,
                _router,
                _ism,
                _body,
                _hookMetadata,
                hook
            );
    }

    /**
     * @notice Dispatches an InterchainAccountMessage to the remote router with hook metadata
     * @param _destination The remote domain
     * @param _router The address of the remote InterchainAccountRouter
     * @param _ism The address of the remote ISM
     * @param _body The InterchainAccountMessage body
     * @param _hookMetadata The hook metadata to override with for the hook set by the owner
     * @param _hook The hook to use after sending our message to the mailbox
     */
    function _dispatchMessageWithHook(
        uint32 _destination,
        bytes32 _router,
        bytes32 _ism,
        bytes memory _body,
        bytes memory _hookMetadata,
        IPostDispatchHook _hook
    ) private returns (bytes32) {
=======
>>>>>>> 7a3165fe
        require(
            _router != InterchainAccountMessage.EMPTY_SALT,
            "no router specified for destination"
        );
        emit RemoteCallDispatched(_destination, msg.sender, _router, _ism);
        return
            mailbox.dispatch{value: msg.value}(
                _destination,
                _router,
                _body,
                _hookMetadata,
                _hook
            );
    }

    /**
     * @notice Returns the salt used to deploy an interchain account
     * @param _origin The remote origin domain of the interchain account
     * @param _owner The remote owner of the interchain account
     * @param _router The remote origin InterchainAccountRouter
     * @param _ism The local address of the ISM
     * @param _userSalt Salt provided by the user, allows control over account derivation.
     * @return The CREATE2 salt used for deploying the interchain account
     */
    function _getSalt(
        uint32 _origin,
        bytes32 _owner,
        bytes32 _router,
        bytes32 _ism,
        bytes32 _userSalt
    ) private pure returns (bytes32) {
        return
            keccak256(
                abi.encodePacked(_origin, _owner, _router, _ism, _userSalt)
            );
    }

    /**
     * @notice Returns the address of the interchain account on the local chain
     * @param _salt The CREATE2 salt used for deploying the interchain account
     * @return The address of the interchain account
     */
    function _getLocalInterchainAccount(
        bytes32 _salt
    ) private view returns (address payable) {
        return payable(Create2.computeAddress(_salt, bytecodeHash));
    }

    /**
     * @notice Returns the gas payment required to dispatch a message to the given domain's router.
     * @param _destination The domain of the destination router.
     * @return _gasPayment Payment computed by the registered hooks via MailboxClient.
     */
    function quoteGasPayment(
        uint32 _destination
    ) external view returns (uint256 _gasPayment) {
        return
            _Router_quoteDispatch(
                _destination,
                new bytes(0),
                new bytes(0),
                address(hook)
            );
    }

    /**
     * @notice Returns the gas payment required to dispatch a given messageBody to the given domain's router with gas limit override.
     * @param _destination The domain of the destination router.
     * @param _messageBody The message body to be dispatched.
     * @param gasLimit The gas limit to override with.
     */
    function quoteGasPayment(
        uint32 _destination,
        bytes calldata _messageBody,
        uint256 gasLimit
    ) external view returns (uint256 _gasPayment) {
        return
            _Router_quoteDispatch(
                _destination,
                _messageBody,
                StandardHookMetadata.overrideGasLimit(gasLimit),
                address(hook)
            );
    }
}<|MERGE_RESOLUTION|>--- conflicted
+++ resolved
@@ -722,7 +722,6 @@
         bytes memory _hookMetadata,
         bytes32 _userSalt
     ) public payable returns (bytes32) {
-<<<<<<< HEAD
         return
             callRemoteWithOverrides(
                 _destination,
@@ -757,8 +756,6 @@
         bytes32 _userSalt,
         IPostDispatchHook _hook
     ) public payable returns (bytes32) {
-=======
->>>>>>> 7a3165fe
         bytes memory _body = InterchainAccountMessage.encode(
             msg.sender,
             _ism,
@@ -878,7 +875,6 @@
         bytes memory _body,
         bytes memory _hookMetadata
     ) private returns (bytes32) {
-<<<<<<< HEAD
         return
             _dispatchMessageWithHook(
                 _destination,
@@ -907,8 +903,6 @@
         bytes memory _hookMetadata,
         IPostDispatchHook _hook
     ) private returns (bytes32) {
-=======
->>>>>>> 7a3165fe
         require(
             _router != InterchainAccountMessage.EMPTY_SALT,
             "no router specified for destination"
