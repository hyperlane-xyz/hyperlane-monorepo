--- conflicted
+++ resolved
@@ -54,13 +54,7 @@
     uint public immutable COMMIT_TX_GAS_USAGE;
 
     // ============ Public Storage ============
-<<<<<<< HEAD
     mapping(uint32 destinationDomain => bytes32 ism) public isms;
-    // reverse lookup from the ICA account to the remote owner
-    mapping(address ICA => AccountOwner owner) public accountOwners;
-=======
-    mapping(uint32 => bytes32) public isms;
->>>>>>> 891bf9fc
 
     // ============ Upgrade Gap ============
 
