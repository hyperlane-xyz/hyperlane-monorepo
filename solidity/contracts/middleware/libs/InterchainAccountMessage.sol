// SPDX-License-Identifier: MIT OR Apache-2.0
pragma solidity >=0.8.0;

import {CallLib} from "./Call.sol";
import {TypeCasts} from "../../libs/TypeCasts.sol";

struct AccountConfig {
    bytes32 owner;
    bytes32 ism;
    bytes32 salt;
}

/**
 * Format of message:
 * [   0:  96] Account config [owner, ISM, salt]
 * [  96:????] Calls, abi encoded
 */
library InterchainAccountMessage {
    using TypeCasts for bytes32;
    using TypeCasts for address;

    enum MessageType {
        CALLS,
        COMMITMENT,
        REVEAL
    }

<<<<<<< HEAD
=======
    bytes32 internal constant EMPTY_SALT = bytes32(0);

    /**
     * @notice Returns formatted (packed) InterchainAccountMessage
     * @dev `Calls` are usually passed in calldata, but here we construct the `Call` array in memory.
     * We can't reuse the `encode` function below because it expects a type of `CallLib.Call[] calldata`.
     * @param _owner The owner of the interchain account
     * @param _ism The address of the remote ISM
     * @param _to The address of the contract to call
     * @param _value The value to include in the call
     * @param _data The calldata
     * @return Formatted message body
     */
    function encode(
        address _owner,
        bytes32 _ism,
        address _to,
        uint256 _value,
        bytes memory _data
    ) internal pure returns (bytes memory) {
        CallLib.Call[] memory _calls = new CallLib.Call[](1);
        _calls[0] = CallLib.build(_to, _value, _data);

        bytes memory prefix = abi.encodePacked(
            MessageType.CALLS,
            _owner.addressToBytes32(),
            _ism,
            EMPTY_SALT
        );
        bytes memory suffix = abi.encode(_calls);
        return bytes.concat(prefix, suffix);
    }

    /**
     * @notice Returns formatted (packed) InterchainAccountMessage
     * @dev This function should only be used in memory message construction.
     * @param _owner The owner of the interchain account
     * @param _ism The address of the remote ISM
     * @param _calls The sequence of calls to make
     * @return Formatted message body
     */
    function encode(
        address _owner,
        bytes32 _ism,
        CallLib.Call[] calldata _calls
    ) internal pure returns (bytes memory) {
        return encode(TypeCasts.addressToBytes32(_owner), _ism, _calls);
    }

    /**
     * @notice Returns formatted (packed) InterchainAccountMessage
     * @dev This function should only be used in memory message construction.
     * @param _owner The owner of the interchain account
     * @param _ism The address of the remote ISM
     * @param _calls The sequence of calls to make
     * @return Formatted message body
     */
    function encode(
        bytes32 _owner,
        bytes32 _ism,
        CallLib.Call[] calldata _calls
    ) internal pure returns (bytes memory) {
        return encode(_owner, _ism, _calls, EMPTY_SALT);
    }

    /**
     * @notice Returns formatted (packed) InterchainAccountMessage
     * @dev This function should only be used in memory message construction.
     * @param _owner The owner of the interchain account
     * @param _ism The address of the remote ISM
     * @param _calls The sequence of calls to make
     * @return Formatted message body
     */
    function encode(
        address _owner,
        bytes32 _ism,
        CallLib.Call[] calldata _calls,
        bytes32 _userSalt
    ) internal pure returns (bytes memory) {
        return
            encode(TypeCasts.addressToBytes32(_owner), _ism, _calls, _userSalt);
    }

    /**
     * @notice Returns formatted (packed) InterchainAccountMessage
     * @dev This function should only be used in memory message construction.
     * @param _owner The owner of the interchain account
     * @param _ism The address of the remote ISM
     * @param _calls The sequence of calls to make
     * @return Formatted message body
     */
>>>>>>> 225a77de
    function encode(
        AccountConfig memory _accountConfig,
        CallLib.Call[] memory _calls
    ) internal pure returns (bytes memory) {
<<<<<<< HEAD
        return abi.encode(_accountConfig, _calls);
    }

    /**
     * @notice Parses and returns the calls from the provided message
     * @param _message The interchain account message
     * @return The account config and array of calls
     */
    function decode(
        bytes calldata _message
    ) internal pure returns (AccountConfig memory, CallLib.Call[] memory) {
        return abi.decode(_message, (AccountConfig, CallLib.Call[]));
=======
        bytes memory prefix = abi.encodePacked(
            MessageType.CALLS,
            _owner,
            _ism,
            _userSalt
        );
        bytes memory suffix = abi.encode(_calls);
        return bytes.concat(prefix, suffix);
    }

    /**
     * @notice Returns formatted (packed) InterchainAccountMessage
     * @dev This function should only be used in memory message construction.
     * @param _owner The owner of the interchain account
     * @param _ism The address of the remote ISM
     * @return Formatted message body
     */
    function encodeCommitment(
        bytes32 _owner,
        bytes32 _ism,
        bytes32 _commitment,
        bytes32 _userSalt
    ) internal pure returns (bytes memory) {
        return
            abi.encodePacked(
                MessageType.COMMITMENT,
                _owner,
                _ism,
                _userSalt,
                _commitment
            );
    }

    function encodeReveal(
        bytes32 _ism,
        bytes32 _commitment
    ) internal pure returns (bytes memory) {
        return abi.encodePacked(MessageType.REVEAL, _ism, _commitment);
    }

    function messageType(
        bytes calldata _message
    ) internal pure returns (MessageType) {
        return MessageType(uint8(_message[0]));
    }

    function owner(bytes calldata _message) internal pure returns (bytes32) {
        return bytes32(_message[1:33]);
>>>>>>> 225a77de
    }

    /**
     * @notice Parses and returns the ISM address from the provided message
     * @param _message The interchain account message
     * @return The ISM encoded in the message
     */
    function ism(bytes calldata _message) internal pure returns (bytes32) {
        return bytes32(_message[33:65]);
    }

    function salt(bytes calldata _message) internal pure returns (bytes32) {
        return bytes32(_message[65:97]);
    }

    function calls(
        bytes calldata _message
    ) internal pure returns (CallLib.Call[] memory) {
        return abi.decode(_message[97:], (CallLib.Call[]));
    }

    function commitment(
        bytes calldata _message
    ) internal pure returns (bytes32) {
        return bytes32(_message[97:]);
    }
}

library InterchainAccountMessageReveal {
    function ism(bytes calldata _message) internal pure returns (bytes32) {
        return bytes32(_message[1:33]);
    }
    function commitment(
        bytes calldata _message
    ) internal pure returns (bytes32) {
        return bytes32(_message[33:65]);
    }
}<|MERGE_RESOLUTION|>--- conflicted
+++ resolved
@@ -10,172 +10,15 @@
     bytes32 salt;
 }
 
-/**
- * Format of message:
- * [   0:  96] Account config [owner, ISM, salt]
- * [  96:????] Calls, abi encoded
- */
+enum MessageType {
+    CALLS,
+    COMMITMENT,
+    REVEAL
+}
+
 library InterchainAccountMessage {
     using TypeCasts for bytes32;
     using TypeCasts for address;
-
-    enum MessageType {
-        CALLS,
-        COMMITMENT,
-        REVEAL
-    }
-
-<<<<<<< HEAD
-=======
-    bytes32 internal constant EMPTY_SALT = bytes32(0);
-
-    /**
-     * @notice Returns formatted (packed) InterchainAccountMessage
-     * @dev `Calls` are usually passed in calldata, but here we construct the `Call` array in memory.
-     * We can't reuse the `encode` function below because it expects a type of `CallLib.Call[] calldata`.
-     * @param _owner The owner of the interchain account
-     * @param _ism The address of the remote ISM
-     * @param _to The address of the contract to call
-     * @param _value The value to include in the call
-     * @param _data The calldata
-     * @return Formatted message body
-     */
-    function encode(
-        address _owner,
-        bytes32 _ism,
-        address _to,
-        uint256 _value,
-        bytes memory _data
-    ) internal pure returns (bytes memory) {
-        CallLib.Call[] memory _calls = new CallLib.Call[](1);
-        _calls[0] = CallLib.build(_to, _value, _data);
-
-        bytes memory prefix = abi.encodePacked(
-            MessageType.CALLS,
-            _owner.addressToBytes32(),
-            _ism,
-            EMPTY_SALT
-        );
-        bytes memory suffix = abi.encode(_calls);
-        return bytes.concat(prefix, suffix);
-    }
-
-    /**
-     * @notice Returns formatted (packed) InterchainAccountMessage
-     * @dev This function should only be used in memory message construction.
-     * @param _owner The owner of the interchain account
-     * @param _ism The address of the remote ISM
-     * @param _calls The sequence of calls to make
-     * @return Formatted message body
-     */
-    function encode(
-        address _owner,
-        bytes32 _ism,
-        CallLib.Call[] calldata _calls
-    ) internal pure returns (bytes memory) {
-        return encode(TypeCasts.addressToBytes32(_owner), _ism, _calls);
-    }
-
-    /**
-     * @notice Returns formatted (packed) InterchainAccountMessage
-     * @dev This function should only be used in memory message construction.
-     * @param _owner The owner of the interchain account
-     * @param _ism The address of the remote ISM
-     * @param _calls The sequence of calls to make
-     * @return Formatted message body
-     */
-    function encode(
-        bytes32 _owner,
-        bytes32 _ism,
-        CallLib.Call[] calldata _calls
-    ) internal pure returns (bytes memory) {
-        return encode(_owner, _ism, _calls, EMPTY_SALT);
-    }
-
-    /**
-     * @notice Returns formatted (packed) InterchainAccountMessage
-     * @dev This function should only be used in memory message construction.
-     * @param _owner The owner of the interchain account
-     * @param _ism The address of the remote ISM
-     * @param _calls The sequence of calls to make
-     * @return Formatted message body
-     */
-    function encode(
-        address _owner,
-        bytes32 _ism,
-        CallLib.Call[] calldata _calls,
-        bytes32 _userSalt
-    ) internal pure returns (bytes memory) {
-        return
-            encode(TypeCasts.addressToBytes32(_owner), _ism, _calls, _userSalt);
-    }
-
-    /**
-     * @notice Returns formatted (packed) InterchainAccountMessage
-     * @dev This function should only be used in memory message construction.
-     * @param _owner The owner of the interchain account
-     * @param _ism The address of the remote ISM
-     * @param _calls The sequence of calls to make
-     * @return Formatted message body
-     */
->>>>>>> 225a77de
-    function encode(
-        AccountConfig memory _accountConfig,
-        CallLib.Call[] memory _calls
-    ) internal pure returns (bytes memory) {
-<<<<<<< HEAD
-        return abi.encode(_accountConfig, _calls);
-    }
-
-    /**
-     * @notice Parses and returns the calls from the provided message
-     * @param _message The interchain account message
-     * @return The account config and array of calls
-     */
-    function decode(
-        bytes calldata _message
-    ) internal pure returns (AccountConfig memory, CallLib.Call[] memory) {
-        return abi.decode(_message, (AccountConfig, CallLib.Call[]));
-=======
-        bytes memory prefix = abi.encodePacked(
-            MessageType.CALLS,
-            _owner,
-            _ism,
-            _userSalt
-        );
-        bytes memory suffix = abi.encode(_calls);
-        return bytes.concat(prefix, suffix);
-    }
-
-    /**
-     * @notice Returns formatted (packed) InterchainAccountMessage
-     * @dev This function should only be used in memory message construction.
-     * @param _owner The owner of the interchain account
-     * @param _ism The address of the remote ISM
-     * @return Formatted message body
-     */
-    function encodeCommitment(
-        bytes32 _owner,
-        bytes32 _ism,
-        bytes32 _commitment,
-        bytes32 _userSalt
-    ) internal pure returns (bytes memory) {
-        return
-            abi.encodePacked(
-                MessageType.COMMITMENT,
-                _owner,
-                _ism,
-                _userSalt,
-                _commitment
-            );
-    }
-
-    function encodeReveal(
-        bytes32 _ism,
-        bytes32 _commitment
-    ) internal pure returns (bytes memory) {
-        return abi.encodePacked(MessageType.REVEAL, _ism, _commitment);
-    }
 
     function messageType(
         bytes calldata _message
@@ -183,28 +26,55 @@
         return MessageType(uint8(_message[0]));
     }
 
-    function owner(bytes calldata _message) internal pure returns (bytes32) {
-        return bytes32(_message[1:33]);
->>>>>>> 225a77de
-    }
-
-    /**
-     * @notice Parses and returns the ISM address from the provided message
-     * @param _message The interchain account message
-     * @return The ISM encoded in the message
-     */
     function ism(bytes calldata _message) internal pure returns (bytes32) {
         return bytes32(_message[33:65]);
     }
 
-    function salt(bytes calldata _message) internal pure returns (bytes32) {
-        return bytes32(_message[65:97]);
+    function accountConfig(
+        bytes calldata _message
+    ) internal pure returns (AccountConfig memory) {
+        assert(messageType(_message) != MessageType.REVEAL);
+        return abi.decode(_message[1:97], (AccountConfig));
+    }
+}
+
+library InterchainAccountMessageCalls {
+    function encode(
+        AccountConfig memory _accountConfig,
+        CallLib.Call[] memory _calls
+    ) internal pure returns (bytes memory) {
+        return
+            abi.encodePacked(
+                MessageType.CALLS,
+                abi.encode(_accountConfig),
+                abi.encode(_calls)
+            );
+    }
+
+    function accountConfig(
+        bytes calldata _message
+    ) internal pure returns (AccountConfig memory) {
+        return abi.decode(_message[1:97], (AccountConfig));
     }
 
     function calls(
         bytes calldata _message
     ) internal pure returns (CallLib.Call[] memory) {
         return abi.decode(_message[97:], (CallLib.Call[]));
+    }
+}
+
+library InterchainAccountMessageCommitment {
+    function encode(
+        AccountConfig memory _accountConfig,
+        bytes32 _commitment
+    ) internal pure returns (bytes memory) {
+        return
+            abi.encodePacked(
+                MessageType.COMMITMENT,
+                abi.encode(_accountConfig),
+                _commitment
+            );
     }
 
     function commitment(
@@ -215,9 +85,17 @@
 }
 
 library InterchainAccountMessageReveal {
+    function encode(
+        bytes32 _ism,
+        bytes32 _commitment
+    ) internal pure returns (bytes memory) {
+        return abi.encodePacked(MessageType.REVEAL, _ism, _commitment);
+    }
+
     function ism(bytes calldata _message) internal pure returns (bytes32) {
         return bytes32(_message[1:33]);
     }
+
     function commitment(
         bytes calldata _message
     ) internal pure returns (bytes32) {
