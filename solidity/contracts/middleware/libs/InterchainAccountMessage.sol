// SPDX-License-Identifier: MIT OR Apache-2.0
pragma solidity >=0.8.0;

import {CallLib} from "./Call.sol";
import {TypeCasts} from "../../libs/TypeCasts.sol";

/**
 * Format of message:
 * [   0:  32] ICA owner
 * [  32:  64] ICA ISM
 * [  64:????] Calls, abi encoded
 */
library InterchainAccountMessage {
    using TypeCasts for bytes32;

    bytes32 internal constant EMPTY_SALT = bytes32(0);

    /**
     * @notice Returns formatted (packed) InterchainAccountMessage
     * @dev This function should only be used in memory message construction.
     * @param _owner The owner of the interchain account
     * @param _ism The address of the remote ISM
     * @param _to The address of the contract to call
     * @param _value The value to include in the call
     * @param _data The calldata
     * @return Formatted message body
     */
    function encode(
        address _owner,
        bytes32 _ism,
        address _to,
        uint256 _value,
        bytes memory _data
    ) internal pure returns (bytes memory) {
        CallLib.Call[] memory _calls = new CallLib.Call[](1);
        _calls[0] = CallLib.build(_to, _value, _data);
        return
            abi.encode(
                TypeCasts.addressToBytes32(_owner),
                _ism,
                _calls,
                EMPTY_SALT // Salts are expected when decoding.
            );
    }

    /**
     * @notice Returns formatted (packed) InterchainAccountMessage
     * @dev This function should only be used in memory message construction.
     * @param _owner The owner of the interchain account
     * @param _ism The address of the remote ISM
     * @param _calls The sequence of calls to make
     * @return Formatted message body
     */
    function encode(
        address _owner,
        bytes32 _ism,
        CallLib.Call[] calldata _calls
    ) internal pure returns (bytes memory) {
        return encode(TypeCasts.addressToBytes32(_owner), _ism, _calls);
    }

    /**
     * @notice Returns formatted (packed) InterchainAccountMessage
     * @dev This function should only be used in memory message construction.
     * @param _owner The owner of the interchain account
     * @param _ism The address of the remote ISM
     * @param _calls The sequence of calls to make
     * @return Formatted message body
     */
    function encode(
        bytes32 _owner,
        bytes32 _ism,
        CallLib.Call[] calldata _calls
    ) internal pure returns (bytes memory) {
        return encode(_owner, _ism, _calls, EMPTY_SALT);
    }

    /**
     * @notice Returns formatted (packed) InterchainAccountMessage
     * @dev This function should only be used in memory message construction.
     * @param _owner The owner of the interchain account
     * @param _ism The address of the remote ISM
     * @param _calls The sequence of calls to make
     * @return Formatted message body
     */
    function encode(
        address _owner,
        bytes32 _ism,
        CallLib.Call[] calldata _calls,
        bytes32 _userSalt
    ) internal pure returns (bytes memory) {
        return
<<<<<<< HEAD
            abi.encode(
                TypeCasts.addressToBytes32(_owner),
                _ism,
                _calls,
                _userSalt
            );
=======
            encode(TypeCasts.addressToBytes32(_owner), _ism, _calls, _userSalt);
>>>>>>> 7a3165fe
    }

    /**
     * @notice Returns formatted (packed) InterchainAccountMessage
     * @dev This function should only be used in memory message construction.
     * @param _owner The owner of the interchain account
     * @param _ism The address of the remote ISM
     * @param _calls The sequence of calls to make
     * @return Formatted message body
     */
    function encode(
        bytes32 _owner,
        bytes32 _ism,
        CallLib.Call[] calldata _calls,
        bytes32 _userSalt
    ) internal pure returns (bytes memory) {
        return abi.encode(_owner, _ism, _calls, _userSalt);
    }

    /**
     * @notice Parses and returns the calls from the provided message
     * @param _message The interchain account message
     * @return The array of calls
     */
    function decode(
        bytes calldata _message
    ) internal pure returns (bytes32, bytes32, CallLib.Call[] memory, bytes32) {
        return
            abi.decode(_message, (bytes32, bytes32, CallLib.Call[], bytes32));
    }

    /**
     * @notice Parses and returns the ISM address from the provided message
     * @param _message The interchain account message
     * @return The ISM encoded in the message
     */
    function ism(bytes calldata _message) internal pure returns (address) {
        return address(bytes20(_message[44:64]));
    }
}<|MERGE_RESOLUTION|>--- conflicted
+++ resolved
@@ -90,16 +90,7 @@
         bytes32 _userSalt
     ) internal pure returns (bytes memory) {
         return
-<<<<<<< HEAD
-            abi.encode(
-                TypeCasts.addressToBytes32(_owner),
-                _ism,
-                _calls,
-                _userSalt
-            );
-=======
             encode(TypeCasts.addressToBytes32(_owner), _ism, _calls, _userSalt);
->>>>>>> 7a3165fe
     }
 
     /**
