// SPDX-License-Identifier: Apache-2.0
pragma solidity ^0.8.13;

// ============ Internal Imports ============
<<<<<<< HEAD
import {OwnableMulticall, Call, Result} from "../OwnableMulticall.sol";
=======
import {CallLib} from "../libs/Call.sol";
>>>>>>> d3886ed4
import {Router} from "../Router.sol";
import {IInterchainQueryRouter} from "../../interfaces/IInterchainQueryRouter.sol";

// ============ External Imports ============
import {Create2} from "@openzeppelin/contracts/utils/Create2.sol";
import {Address} from "@openzeppelin/contracts/utils/Address.sol";
import {Initializable} from "@openzeppelin/contracts-upgradeable/proxy/utils/Initializable.sol";

/**
 * @title Interchain Query Router that performs remote view calls on other chains and returns the result.
 * @dev Currently does not support Sovereign Consensus (user specified Interchain Security Modules).
 */
contract InterchainQueryRouter is Router, IInterchainQueryRouter {
    using CallLib for address;
    using CallLib for CallLib.Call[];

    enum Action {
        DISPATCH,
        RESOLVE
    }

    /**
     * @notice Emitted when a query is dispatched to another chain.
     * @param destinationDomain The domain of the chain to query.
     * @param sender The address that dispatched the query.
     */
    event QueryDispatched(
        uint32 indexed destinationDomain,
        address indexed sender
    );
    /**
     * @notice Emitted when a query is returned to the origin chain.
     * @param originDomain The domain of the chain to return the result to.
     * @param sender The address to receive the result.
     */
    event QueryReturned(uint32 indexed originDomain, address indexed sender);
    /**
     * @notice Emitted when a query is resolved on the origin chain.
     * @param destinationDomain The domain of the chain that was queried.
     * @param sender The address that resolved the query.
     */
    event QueryResolved(
        uint32 indexed destinationDomain,
        address indexed sender
    );

    /**
     * @notice Initializes the Router contract with Hyperlane core contracts and the address of the interchain security module.
     * @param _mailbox The address of the mailbox contract.
     * @param _interchainGasPaymaster The address of the interchain gas paymaster contract.
     * @param _interchainSecurityModule The address of the interchain security module contract.
     * @param _owner The address with owner privileges.
     */
    function initialize(
        address _mailbox,
        address _interchainGasPaymaster,
<<<<<<< HEAD
        address _interchainSecurityModule
    ) external initializer {
        // Transfer ownership of the contract to `msg.sender`
        __Router_initialize(
=======
        address _interchainSecurityModule,
        address _owner
    ) external initializer {
        __HyperlaneConnectionClient_initialize(
>>>>>>> d3886ed4
            _mailbox,
            _interchainGasPaymaster,
            _interchainSecurityModule,
            _owner
        );
    }

<<<<<<< HEAD
    function initialize(address _mailbox, address _interchainGasPaymaster)
        external
        initializer
    {
        // Transfer ownership of the contract to `msg.sender`
        __Router_initialize(_mailbox, _interchainGasPaymaster);
    }

=======
>>>>>>> d3886ed4
    /**
     * @param _destinationDomain Domain of destination chain
     * @param target The address of the contract to query on destination chain.
     * @param queryData The calldata of the view call to make on the destination chain.
     * @param callback Callback function selector on `msg.sender` and optionally abi-encoded prefix arguments.
     * @return messageId The ID of the message encoding the query.
     */
    function query(
        uint32 _destinationDomain,
        address target,
        bytes calldata queryData,
        bytes calldata callback
    ) external returns (bytes32 messageId) {
<<<<<<< HEAD
        Call[] memory calls = new Call[](1);
        calls[0] = Call({to: target, data: queryData});
=======
        // TODO: fix this ugly arrayification
        CallLib.Call[] memory calls = new CallLib.Call[](1);
        calls[0] = CallLib.Call({to: target, data: queryData});
>>>>>>> d3886ed4
        bytes[] memory callbacks = new bytes[](1);
        callbacks[0] = callback;
        messageId = query(_destinationDomain, calls, callbacks);
    }

    /**
     * @param _destinationDomain Domain of destination chain
     * @param call Call (to and data packed struct) to be made on destination chain.
     * @param callback Callback function selector on `msg.sender` and optionally abi-encoded prefix arguments.
     */
    function query(
        uint32 _destinationDomain,
        CallLib.Call calldata call,
        bytes calldata callback
    ) external returns (bytes32 messageId) {
<<<<<<< HEAD
        Call[] memory calls = new Call[](1);
=======
        // TODO: fix this ugly arrayification
        CallLib.Call[] memory calls = new CallLib.Call[](1);
>>>>>>> d3886ed4
        calls[0] = call;
        bytes[] memory callbacks = new bytes[](1);
        callbacks[0] = callback;
        messageId = query(_destinationDomain, calls, callbacks);
    }

    /**
     * @param _destinationDomain Domain of destination chain
     * @param calls Array of calls (to and data packed struct) to be made on destination chain in sequence.
     * @param callbacks Array of callback function selectors on `msg.sender` and optionally abi-encoded prefix arguments.
     */
    function query(
        uint32 _destinationDomain,
        CallLib.Call[] memory calls,
        bytes[] memory callbacks
    ) public returns (bytes32 messageId) {
        require(
            calls.length == callbacks.length,
            "InterchainQueryRouter: calls and callbacks must be same length"
        );
        messageId = _dispatch(
            _destinationDomain,
            abi.encode(Action.DISPATCH, msg.sender, calls, callbacks)
        );
        emit QueryDispatched(_destinationDomain, msg.sender);
    }

<<<<<<< HEAD
=======
    /**
     * @notice Handles a message from remote enrolled Interchain Query Router.
     * @param _origin The domain of the chain that sent the message.
     * @param _message The ABI-encoded interchain query.
     */
>>>>>>> d3886ed4
    function _handle(
        uint32 _origin,
        bytes32, // router sender
        bytes calldata _message
    ) internal override {
<<<<<<< HEAD
        Action action = abi.decode(_message, (Action));
=======
        Action action = Action(uint8(bytes1(_message[31])));
>>>>>>> d3886ed4
        if (action == Action.DISPATCH) {
            (
                ,
                address sender,
                CallLib.Call[] memory calls,
                bytes[] memory callbacks
<<<<<<< HEAD
            ) = abi.decode(_message, (Action, address, Call[], bytes[]));
            Result[] memory results = _staticcall(calls, callbacks);
            _dispatch(_origin, abi.encode(Action.RESOLVE, sender, results));
=======
            ) = abi.decode(
                    _message,
                    (Action, address, CallLib.Call[], bytes[])
                );
            callbacks = calls._multicallAndResolve(callbacks);
            _dispatch(_origin, abi.encode(Action.RESOLVE, sender, callbacks));
>>>>>>> d3886ed4
            emit QueryReturned(_origin, sender);
        } else if (action == Action.RESOLVE) {
            (, address sender, Result[] memory resolveCallbacks) = abi.decode(
                _message,
                (Action, address, Result[])
            );
<<<<<<< HEAD
            resolveResults(sender, resolveCallbacks);
=======
            sender._multicall(resolveCallbacks);
>>>>>>> d3886ed4
            emit QueryResolved(_origin, sender);
        }
    }
}<|MERGE_RESOLUTION|>--- conflicted
+++ resolved
@@ -2,11 +2,7 @@
 pragma solidity ^0.8.13;
 
 // ============ Internal Imports ============
-<<<<<<< HEAD
-import {OwnableMulticall, Call, Result} from "../OwnableMulticall.sol";
-=======
 import {CallLib} from "../libs/Call.sol";
->>>>>>> d3886ed4
 import {Router} from "../Router.sol";
 import {IInterchainQueryRouter} from "../../interfaces/IInterchainQueryRouter.sol";
 
@@ -63,17 +59,10 @@
     function initialize(
         address _mailbox,
         address _interchainGasPaymaster,
-<<<<<<< HEAD
-        address _interchainSecurityModule
-    ) external initializer {
-        // Transfer ownership of the contract to `msg.sender`
-        __Router_initialize(
-=======
         address _interchainSecurityModule,
         address _owner
     ) external initializer {
         __HyperlaneConnectionClient_initialize(
->>>>>>> d3886ed4
             _mailbox,
             _interchainGasPaymaster,
             _interchainSecurityModule,
@@ -81,17 +70,6 @@
         );
     }
 
-<<<<<<< HEAD
-    function initialize(address _mailbox, address _interchainGasPaymaster)
-        external
-        initializer
-    {
-        // Transfer ownership of the contract to `msg.sender`
-        __Router_initialize(_mailbox, _interchainGasPaymaster);
-    }
-
-=======
->>>>>>> d3886ed4
     /**
      * @param _destinationDomain Domain of destination chain
      * @param target The address of the contract to query on destination chain.
@@ -105,14 +83,9 @@
         bytes calldata queryData,
         bytes calldata callback
     ) external returns (bytes32 messageId) {
-<<<<<<< HEAD
-        Call[] memory calls = new Call[](1);
-        calls[0] = Call({to: target, data: queryData});
-=======
         // TODO: fix this ugly arrayification
         CallLib.Call[] memory calls = new CallLib.Call[](1);
         calls[0] = CallLib.Call({to: target, data: queryData});
->>>>>>> d3886ed4
         bytes[] memory callbacks = new bytes[](1);
         callbacks[0] = callback;
         messageId = query(_destinationDomain, calls, callbacks);
@@ -128,12 +101,8 @@
         CallLib.Call calldata call,
         bytes calldata callback
     ) external returns (bytes32 messageId) {
-<<<<<<< HEAD
-        Call[] memory calls = new Call[](1);
-=======
         // TODO: fix this ugly arrayification
         CallLib.Call[] memory calls = new CallLib.Call[](1);
->>>>>>> d3886ed4
         calls[0] = call;
         bytes[] memory callbacks = new bytes[](1);
         callbacks[0] = callback;
@@ -161,53 +130,36 @@
         emit QueryDispatched(_destinationDomain, msg.sender);
     }
 
-<<<<<<< HEAD
-=======
     /**
      * @notice Handles a message from remote enrolled Interchain Query Router.
      * @param _origin The domain of the chain that sent the message.
      * @param _message The ABI-encoded interchain query.
      */
->>>>>>> d3886ed4
     function _handle(
         uint32 _origin,
         bytes32, // router sender
         bytes calldata _message
     ) internal override {
-<<<<<<< HEAD
-        Action action = abi.decode(_message, (Action));
-=======
         Action action = Action(uint8(bytes1(_message[31])));
->>>>>>> d3886ed4
         if (action == Action.DISPATCH) {
             (
                 ,
                 address sender,
                 CallLib.Call[] memory calls,
                 bytes[] memory callbacks
-<<<<<<< HEAD
-            ) = abi.decode(_message, (Action, address, Call[], bytes[]));
-            Result[] memory results = _staticcall(calls, callbacks);
-            _dispatch(_origin, abi.encode(Action.RESOLVE, sender, results));
-=======
             ) = abi.decode(
                     _message,
                     (Action, address, CallLib.Call[], bytes[])
                 );
             callbacks = calls._multicallAndResolve(callbacks);
             _dispatch(_origin, abi.encode(Action.RESOLVE, sender, callbacks));
->>>>>>> d3886ed4
             emit QueryReturned(_origin, sender);
         } else if (action == Action.RESOLVE) {
             (, address sender, Result[] memory resolveCallbacks) = abi.decode(
                 _message,
                 (Action, address, Result[])
             );
-<<<<<<< HEAD
-            resolveResults(sender, resolveCallbacks);
-=======
             sender._multicall(resolveCallbacks);
->>>>>>> d3886ed4
             emit QueryResolved(_origin, sender);
         }
     }
