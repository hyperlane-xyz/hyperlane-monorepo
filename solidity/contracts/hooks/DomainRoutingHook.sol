--- conflicted
+++ resolved
@@ -51,9 +51,6 @@
         override
         returns (uint256)
     {
-<<<<<<< HEAD
-        return hooks[message.destination()].quoteDispatch(metadata, message);
-=======
         return _getConfiguredHook(message).quoteDispatch(metadata, message);
     }
 
@@ -65,6 +62,5 @@
         returns (IPostDispatchHook)
     {
         return hooks[message.destination()];
->>>>>>> 73239547
     }
 }