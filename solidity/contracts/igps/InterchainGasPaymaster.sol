// SPDX-License-Identifier: MIT OR Apache-2.0
pragma solidity >=0.8.0;

// ============ Internal Imports ============
import {IGasOracle} from "../../interfaces/IGasOracle.sol";
import {IInterchainGasPaymaster} from "../../interfaces/IInterchainGasPaymaster.sol";
// ============ External Imports ============
import {OwnableUpgradeable} from "@openzeppelin/contracts-upgradeable/access/OwnableUpgradeable.sol";

/**
 * @title InterchainGasPaymaster
 * @notice Manages payments on a source chain to cover gas costs of relaying
 * messages to destination chains.
 */
contract InterchainGasPaymaster is
    IInterchainGasPaymaster,
    IGasOracle,
    OwnableUpgradeable
{
    // ============ Constants ============

    /// @notice The scale of gas oracle token exchange rates.
    uint256 internal constant TOKEN_EXCHANGE_RATE_SCALE = 1e10;

    // ============ Public Storage ============

    /// @notice Keyed by remote domain, the gas oracle to use for the domain.
    mapping(uint32 => IGasOracle) public gasOracles;

    /// @notice The benficiary that can receive native tokens paid into this contract.
    address public beneficiary;

    // ============ Events ============

    /**
     * @notice Emitted when the gas oracle for a remote domain is set.
     * @param remoteDomain The remote domain.
     * @param gasOracle The gas oracle.
     */
    event GasOracleSet(uint32 indexed remoteDomain, address gasOracle);

    /**
     * @notice Emitted when the beneficiary is set.
     * @param beneficiary The new beneficiary.
     */
    event BeneficiarySet(address beneficiary);

    struct GasOracleConfig {
        uint32 remoteDomain;
        address gasOracle;
    }

    // ============ Constructor ============

<<<<<<< HEAD
    constructor() {
        initialize(msg.sender); // allows contract to be used without proxying
=======
    constructor(address _beneficiary) {
        initialize(_beneficiary); // allows contract to be used without proxying
>>>>>>> f5d1fbbd
    }

    // ============ External Functions ============

<<<<<<< HEAD
    /**
     * @param _owner The owner of the contract.
     */
    function initialize(address _owner) public initializer {
        __Ownable_init();
        _transferOwnership(_owner);
=======
    function initialize(address _beneficiary) public initializer {
        __Ownable_init();
        _setBeneficiary(_beneficiary);
>>>>>>> f5d1fbbd
    }

    /**
     * @notice Deposits msg.value as a payment for the relaying of a message
     * to its destination chain.
     * @dev Overpayment will result in a refund of native tokens to the _refundAddress.
     * Callers should be aware that this may present reentrancy issues.
     * @param _messageId The ID of the message to pay for.
     * @param _destinationDomain The domain of the message's destination chain.
     * @param _gasAmount The amount of destination gas to pay for.
     * @param _refundAddress The address to refund any overpayment to.
     */
    function payForGas(
        bytes32 _messageId,
        uint32 _destinationDomain,
        uint256 _gasAmount,
        address _refundAddress
    ) external payable override {
        uint256 _requiredPayment = quoteGasPayment(
            _destinationDomain,
            _gasAmount
        );
        require(
            msg.value >= _requiredPayment,
            "insufficient interchain gas payment"
        );
        uint256 _overpayment = msg.value - _requiredPayment;
        if (_overpayment > 0) {
            (bool _success, ) = _refundAddress.call{value: _overpayment}("");
            require(_success, "Interchain gas payment refund failed");
        }

        emit GasPayment(_messageId, _gasAmount, _requiredPayment);
    }

    /**
     * @notice Transfers the entire native token balance to the beneficiary.
     * @dev The beneficiary must be able to receive native tokens.
     */
    function claim() external {
        // Transfer the entire balance to the beneficiary.
        (bool success, ) = beneficiary.call{value: address(this).balance}("");
        require(success, "!transfer");
    }

    /**
     * @notice Sets the gas oracles for remote domains specified in the config array.
     * @param _configs An array of configs including the remote domain and gas oracles to set.
     */
    function setGasOracles(GasOracleConfig[] calldata _configs)
        external
        onlyOwner
    {
        uint256 _len = _configs.length;
        for (uint256 i = 0; i < _len; i++) {
            _setGasOracle(_configs[i].remoteDomain, _configs[i].gasOracle);
        }
    }

    /**
     * @notice Sets the beneficiary.
     * @param _beneficiary The new beneficiary.
     */
    function setBeneficiary(address _beneficiary) external onlyOwner {
        _setBeneficiary(_beneficiary);
    }

    // ============ Public Functions ============

    /**
     * @notice Quotes the amount of native tokens to pay for interchain gas.
     * @param _destinationDomain The domain of the message's destination chain.
     * @param _gasAmount The amount of destination gas to pay for.
     * @return The amount of native tokens required to pay for interchain gas.
     */
    function quoteGasPayment(uint32 _destinationDomain, uint256 _gasAmount)
        public
        view
        virtual
        override
        returns (uint256)
    {
        // Get the gas data for the destination domain.
        (
            uint128 _tokenExchangeRate,
            uint128 _gasPrice
        ) = getExchangeRateAndGasPrice(_destinationDomain);

        // The total cost quoted in destination chain's native token.
        uint256 _destinationGasCost = _gasAmount * uint256(_gasPrice);

        // Convert to the local native token.
        return
            (_destinationGasCost * _tokenExchangeRate) /
            TOKEN_EXCHANGE_RATE_SCALE;
    }

    /**
     * @notice Gets the token exchange rate and gas price from the configured gas oracle
     * for a given destination domain.
     * @param _destinationDomain The destination domain.
     * @return tokenExchangeRate The exchange rate of the remote native token quoted in the local native token.
     * @return gasPrice The gas price on the remote chain.
     */
    function getExchangeRateAndGasPrice(uint32 _destinationDomain)
        public
        view
        override
        returns (uint128 tokenExchangeRate, uint128 gasPrice)
    {
        IGasOracle _gasOracle = gasOracles[_destinationDomain];
        require(address(_gasOracle) != address(0), "!gas oracle");

        return _gasOracle.getExchangeRateAndGasPrice(_destinationDomain);
    }

    // ============ Internal Functions ============

    /**
     * @notice Sets the beneficiary.
     * @param _beneficiary The new beneficiary.
     */
    function _setBeneficiary(address _beneficiary) internal {
        beneficiary = _beneficiary;
        emit BeneficiarySet(_beneficiary);
    }

    /**
     * @notice Sets the gas oracle for a remote domain.
     * @param _remoteDomain The remote domain.
     * @param _gasOracle The gas oracle.
     */
    function _setGasOracle(uint32 _remoteDomain, address _gasOracle) internal {
        gasOracles[_remoteDomain] = IGasOracle(_gasOracle);
        emit GasOracleSet(_remoteDomain, _gasOracle);
    }
}<|MERGE_RESOLUTION|>--- conflicted
+++ resolved
@@ -52,29 +52,23 @@
 
     // ============ Constructor ============
 
-<<<<<<< HEAD
-    constructor() {
-        initialize(msg.sender); // allows contract to be used without proxying
-=======
     constructor(address _beneficiary) {
-        initialize(_beneficiary); // allows contract to be used without proxying
->>>>>>> f5d1fbbd
+        initialize(msg.sender, _beneficiary); // allows contract to be used without proxying
     }
 
     // ============ External Functions ============
 
-<<<<<<< HEAD
     /**
      * @param _owner The owner of the contract.
-     */
-    function initialize(address _owner) public initializer {
+     * @param _beneficiary The beneficiary.
+     */
+    function initialize(address _owner, address _beneficiary)
+        public
+        initializer
+    {
         __Ownable_init();
         _transferOwnership(_owner);
-=======
-    function initialize(address _beneficiary) public initializer {
-        __Ownable_init();
         _setBeneficiary(_beneficiary);
->>>>>>> f5d1fbbd
     }
 
     /**
