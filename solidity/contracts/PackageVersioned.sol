--- conflicted
+++ resolved
@@ -7,9 +7,5 @@
  **/
 abstract contract PackageVersioned {
     // GENERATED CODE - DO NOT EDIT
-<<<<<<< HEAD
-    string public constant PACKAGE_VERSION = "5.8.2";
-=======
     string public constant PACKAGE_VERSION = "5.8.3";
->>>>>>> 16501ca0
 }