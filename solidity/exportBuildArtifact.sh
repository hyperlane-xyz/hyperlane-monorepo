--- conflicted
+++ resolved
@@ -40,41 +40,6 @@
 
 # ZKSYNC
 
-<<<<<<< HEAD
-# Define the artifacts directory
-artifactsDir="./artifacts-zk/build-info"
-# Define the output file
-outputFileJson="./dist/zksync/buildArtifact.json"
-outputFileJs="./dist/zksync/buildArtifact.js"
-outputFileTsd="./dist/zksync/buildArtifact.d.ts"
-
-# log that we're in the script
-echo 'Finding and processing hardhat build ZkSync artifact...'
-
-# Find most recently modified JSON build artifact
-if [ "$(uname)" = "Darwin" ]; then
-    # for local flow
-    jsonFiles=$(find "$artifactsDir" -type f -name "*.json" -exec stat -f "%m %N" {} \; | sort -rn | head -n 1 | cut -d' ' -f2-)
-else
-    # for CI flow
-    jsonFiles=$(find "$artifactsDir" -type f -name "*.json" -exec stat -c "%Y %n" {} \; | sort -rn | head -n 1 | cut -d' ' -f2-)
-fi
-
-if [ ! -f "$jsonFiles" ]; then
-  echo 'Failed to find build artifact'
-  exit 1
-fi
-
-# Extract required keys and write to outputFile
-if jq -c '{input, solcLongVersion, zk_version: .output.zk_version}' "$jsonFiles" > "$outputFileJson"; then
-  echo "export const buildArtifact = " > "$outputFileJs"
-  cat "$outputFileJson" >> "$outputFileJs"
-  echo "export const buildArtifact: any" > "$outputFileTsd"
-  echo 'Finished processing build artifact.'
-else
-  echo 'Failed to process build artifact with jq'
-  exit 1
-=======
 if [ "$ZKSYNC" = "true" ]; then
   # Define the artifacts directory
   artifactsDir="./artifacts-zk/build-info"
@@ -110,5 +75,4 @@
     echo 'Failed to process ZKSync build artifact with jq'
     exit 1
   fi
->>>>>>> 3adda1da
 fi